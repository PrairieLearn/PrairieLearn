--- conflicted
+++ resolved
@@ -35,9 +35,4 @@
     audit_events_course_instance_id_fkey: FOREIGN KEY (course_instance_id) REFERENCES course_instances(id) ON UPDATE CASCADE ON DELETE SET NULL
     audit_events_enrollment_id_fkey: FOREIGN KEY (enrollment_id) REFERENCES enrollments(id) ON UPDATE CASCADE ON DELETE SET NULL
     audit_events_institution_id_fkey: FOREIGN KEY (institution_id) REFERENCES institutions(id) ON UPDATE CASCADE ON DELETE SET NULL
-<<<<<<< HEAD
-    audit_events_subject_user_id_fkey: FOREIGN KEY (subject_user_id) REFERENCES users(user_id) ON UPDATE CASCADE ON DELETE SET NULL
-    audit_events_team_id_fkey: FOREIGN KEY (team_id) REFERENCES teams(id) ON UPDATE CASCADE ON DELETE SET NULL
-=======
-    audit_events_subject_user_id_fkey: FOREIGN KEY (subject_user_id) REFERENCES users(id) ON UPDATE CASCADE ON DELETE SET NULL
->>>>>>> 47890a36
+    audit_events_subject_user_id_fkey: FOREIGN KEY (subject_user_id) REFERENCES users(id) ON UPDATE CASCADE ON DELETE SET NULL