--- conflicted
+++ resolved
@@ -35,13 +35,8 @@
 
 indexes
     questions_pkey: PRIMARY KEY (id) USING btree (id)
-<<<<<<< HEAD
-    questions_course_id_number_nondeleted_key: USING btree (course_id, uuid) WHERE deleted_at IS NULL
-    questions_course_id_uuid_key: USING btree (course_id, uuid)
-=======
     questions_course_id_number_nondeleted_key: UNIQUE USING btree (course_id, uuid) WHERE deleted_at IS NULL
-    questions_course_id_uuid_nondeleted_key: UNIQUE USING btree (course_id, uuid) WHERE deleted_at IS NULL
->>>>>>> 19aaec82
+    questions_course_id_uuid_key: UNIQUE USING btree (course_id, uuid)
     questions_topic_id_idx: USING btree (topic_id)
 
 foreign-key constraints
