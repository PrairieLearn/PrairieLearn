columns
    group_id: bigint not null
    group_role_id: bigint not null
    group_user_id: bigint
    id: bigint not null default nextval('group_user_roles_id_seq'::regclass)
    user_id: bigint not null

indexes
    group_user_roles_pkey: PRIMARY KEY (id) USING btree (id)
    group_user_roles_group_id_user_id_group_role_id_key: UNIQUE USING btree (group_id, user_id, group_role_id)

foreign-key constraints
    group_user_roles_group_id_fkey: FOREIGN KEY (group_id) REFERENCES groups(id) ON UPDATE CASCADE ON DELETE CASCADE
    group_user_roles_group_id_user_id_fkey: FOREIGN KEY (group_id, user_id) REFERENCES group_users(group_id, user_id) ON UPDATE CASCADE ON DELETE CASCADE
<<<<<<< HEAD
    group_user_roles_group_role_id_fkey: FOREIGN KEY (group_role_id) REFERENCES group_roles(id)
    group_user_roles_group_user_id_fkey: FOREIGN KEY (group_user_id) REFERENCES group_users(id) ON UPDATE CASCADE ON DELETE CASCADE
    group_user_roles_user_id_fkey: FOREIGN KEY (user_id) REFERENCES users(user_id)
=======
    group_user_roles_group_role_id_fkey: FOREIGN KEY (group_role_id) REFERENCES group_roles(id) ON UPDATE CASCADE ON DELETE CASCADE
    group_user_roles_user_id_fkey: FOREIGN KEY (user_id) REFERENCES users(user_id) ON UPDATE CASCADE ON DELETE CASCADE
>>>>>>> e7ab1260
<|MERGE_RESOLUTION|>--- conflicted
+++ resolved
@@ -12,11 +12,6 @@
 foreign-key constraints
     group_user_roles_group_id_fkey: FOREIGN KEY (group_id) REFERENCES groups(id) ON UPDATE CASCADE ON DELETE CASCADE
     group_user_roles_group_id_user_id_fkey: FOREIGN KEY (group_id, user_id) REFERENCES group_users(group_id, user_id) ON UPDATE CASCADE ON DELETE CASCADE
-<<<<<<< HEAD
-    group_user_roles_group_role_id_fkey: FOREIGN KEY (group_role_id) REFERENCES group_roles(id)
+    group_user_roles_group_role_id_fkey: FOREIGN KEY (group_role_id) REFERENCES group_roles(id) ON UPDATE CASCADE ON DELETE CASCADE
     group_user_roles_group_user_id_fkey: FOREIGN KEY (group_user_id) REFERENCES group_users(id) ON UPDATE CASCADE ON DELETE CASCADE
-    group_user_roles_user_id_fkey: FOREIGN KEY (user_id) REFERENCES users(user_id)
-=======
-    group_user_roles_group_role_id_fkey: FOREIGN KEY (group_role_id) REFERENCES group_roles(id) ON UPDATE CASCADE ON DELETE CASCADE
-    group_user_roles_user_id_fkey: FOREIGN KEY (user_id) REFERENCES users(user_id) ON UPDATE CASCADE ON DELETE CASCADE
->>>>>>> e7ab1260
+    group_user_roles_user_id_fkey: FOREIGN KEY (user_id) REFERENCES users(user_id) ON UPDATE CASCADE ON DELETE CASCADE