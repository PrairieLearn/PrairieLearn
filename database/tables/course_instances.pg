columns
    assessments_group_by: enum_assessment_grouping not null default 'Set'::enum_assessment_grouping
    course_id: bigint not null
    deleted_at: timestamp with time zone
    display_timezone: text not null
    enrollment_code: character varying(255) not null
    enrollment_limit: integer
    hide_in_enroll_page: boolean default false
    id: bigint not null default nextval('course_instances_id_seq'::regclass)
    json_comment: jsonb
    long_name: text
    self_enrollment_enabled: boolean default true
    self_enrollment_enabled_before_date: timestamp with time zone
<<<<<<< HEAD
    self_enrollment_enabled_before_date_enabled: boolean default false
    self_enrollment_requires_secret_link: boolean default false
=======
    self_enrollment_use_enrollment_code: boolean default false
>>>>>>> f3128c70
    share_source_publicly: boolean not null default false
    short_name: text
    sync_errors: text
    sync_job_sequence_id: bigint
    sync_warnings: text
    uuid: uuid

indexes
    course_instances_pkey: PRIMARY KEY (id) USING btree (id)
    course_instances_course_id_uuid_key: UNIQUE (course_id, uuid) USING btree (course_id, uuid)
    course_instances_enrollment_code_key: UNIQUE (enrollment_code) USING btree (enrollment_code)
    course_instances_course_id_idx: USING btree (course_id)

foreign-key constraints
    course_instances_course_id_fkey: FOREIGN KEY (course_id) REFERENCES pl_courses(id) ON UPDATE CASCADE ON DELETE CASCADE
    course_instances_sync_job_sequence_id_fkey: FOREIGN KEY (sync_job_sequence_id) REFERENCES job_sequences(id) ON UPDATE CASCADE ON DELETE SET NULL

referenced by
    ai_grading_jobs: FOREIGN KEY (course_instance_id) REFERENCES course_instances(id) ON UPDATE CASCADE ON DELETE CASCADE
    assessments: FOREIGN KEY (course_instance_id) REFERENCES course_instances(id) ON UPDATE CASCADE ON DELETE CASCADE
    audit_events: FOREIGN KEY (course_instance_id) REFERENCES course_instances(id) ON UPDATE CASCADE ON DELETE SET NULL
    chunks: FOREIGN KEY (course_instance_id) REFERENCES course_instances(id) ON UPDATE CASCADE ON DELETE CASCADE
    course_instance_access_rules: FOREIGN KEY (course_instance_id) REFERENCES course_instances(id) ON UPDATE CASCADE ON DELETE CASCADE
    course_instance_permissions: FOREIGN KEY (course_instance_id) REFERENCES course_instances(id) ON UPDATE CASCADE ON DELETE CASCADE
    course_instance_required_plans: FOREIGN KEY (course_instance_id) REFERENCES course_instances(id)
    course_instance_usages: FOREIGN KEY (course_instance_id) REFERENCES course_instances(id) ON UPDATE CASCADE ON DELETE CASCADE
    current_pages: FOREIGN KEY (course_instance_id) REFERENCES course_instances(id) ON UPDATE CASCADE ON DELETE CASCADE
    enrollments: FOREIGN KEY (course_instance_id) REFERENCES course_instances(id) ON UPDATE CASCADE ON DELETE CASCADE
    feature_grants: FOREIGN KEY (course_instance_id) REFERENCES course_instances(id) ON UPDATE CASCADE ON DELETE CASCADE
    group_configs: FOREIGN KEY (course_instance_id) REFERENCES course_instances(id) ON UPDATE CASCADE ON DELETE CASCADE
    groups: FOREIGN KEY (course_instance_id) REFERENCES course_instances(id) ON UPDATE CASCADE ON DELETE CASCADE
    issues: FOREIGN KEY (course_instance_id) REFERENCES course_instances(id) ON UPDATE CASCADE ON DELETE SET NULL
    job_sequences: FOREIGN KEY (course_instance_id) REFERENCES course_instances(id) ON UPDATE CASCADE ON DELETE CASCADE
    jobs: FOREIGN KEY (course_instance_id) REFERENCES course_instances(id) ON UPDATE CASCADE ON DELETE CASCADE
    lti13_course_instances: FOREIGN KEY (course_instance_id) REFERENCES course_instances(id) ON UPDATE CASCADE ON DELETE CASCADE
    lti_credentials: FOREIGN KEY (course_instance_id) REFERENCES course_instances(id) ON UPDATE CASCADE ON DELETE CASCADE
    lti_links: FOREIGN KEY (course_instance_id) REFERENCES course_instances(id) ON UPDATE CASCADE ON DELETE CASCADE
    page_view_logs: FOREIGN KEY (course_instance_id) REFERENCES course_instances(id) ON UPDATE CASCADE ON DELETE CASCADE
    plan_grants: FOREIGN KEY (course_instance_id) REFERENCES course_instances(id) ON UPDATE CASCADE ON DELETE CASCADE
    users: FOREIGN KEY (lti_course_instance_id) REFERENCES course_instances(id) ON UPDATE CASCADE ON DELETE SET NULL
    variants: FOREIGN KEY (course_instance_id) REFERENCES course_instances(id) ON UPDATE CASCADE ON DELETE CASCADE<|MERGE_RESOLUTION|>--- conflicted
+++ resolved
@@ -11,12 +11,9 @@
     long_name: text
     self_enrollment_enabled: boolean default true
     self_enrollment_enabled_before_date: timestamp with time zone
-<<<<<<< HEAD
     self_enrollment_enabled_before_date_enabled: boolean default false
     self_enrollment_requires_secret_link: boolean default false
-=======
     self_enrollment_use_enrollment_code: boolean default false
->>>>>>> f3128c70
     share_source_publicly: boolean not null default false
     short_name: text
     sync_errors: text
