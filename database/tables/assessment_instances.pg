--- conflicted
+++ resolved
@@ -36,17 +36,10 @@
 
 foreign-key constraints
     assessment_instances_assessment_id_fkey: FOREIGN KEY (assessment_id) REFERENCES assessments(id) ON UPDATE CASCADE ON DELETE CASCADE
-<<<<<<< HEAD
-    assessment_instances_auth_user_id_fkey: FOREIGN KEY (auth_user_id) REFERENCES users(user_id) ON UPDATE CASCADE ON DELETE CASCADE
-    assessment_instances_last_client_fingerprint_id_fkey: FOREIGN KEY (last_client_fingerprint_id) REFERENCES client_fingerprints(id) ON UPDATE CASCADE ON DELETE SET NULL
-    assessment_instances_team_id_fkey: FOREIGN KEY (team_id) REFERENCES teams(id) ON UPDATE CASCADE ON DELETE CASCADE
-    assessment_instances_user_id_fkey: FOREIGN KEY (user_id) REFERENCES users(user_id) ON UPDATE CASCADE ON DELETE CASCADE
-=======
     assessment_instances_auth_user_id_fkey: FOREIGN KEY (auth_user_id) REFERENCES users(id) ON UPDATE CASCADE ON DELETE CASCADE
     assessment_instances_group_id_fkey: FOREIGN KEY (group_id) REFERENCES groups(id) ON UPDATE CASCADE ON DELETE CASCADE
     assessment_instances_last_client_fingerprint_id_fkey: FOREIGN KEY (last_client_fingerprint_id) REFERENCES client_fingerprints(id) ON UPDATE CASCADE ON DELETE SET NULL
     assessment_instances_user_id_fkey: FOREIGN KEY (user_id) REFERENCES users(id) ON UPDATE CASCADE ON DELETE CASCADE
->>>>>>> 47890a36
 
 referenced by
     assessment_score_logs: FOREIGN KEY (assessment_instance_id) REFERENCES assessment_instances(id) ON UPDATE CASCADE ON DELETE CASCADE
