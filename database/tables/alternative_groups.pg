columns
    advance_score_perc: double precision
    assessment_id: bigint not null
    id: bigint not null default nextval('alternative_groups_id_seq'::regclass)
<<<<<<< HEAD
    json_comment: text
=======
    json_can_submit: text[]
    json_can_view: text[]
>>>>>>> f00e1d07
    json_grade_rate_minutes: double precision
    json_has_alternatives: boolean
    number: integer
    number_choose: integer
    zone_id: bigint not null

indexes
    alternative_groups_pkey: PRIMARY KEY (id) USING btree (id)
    alternative_groups_assessment_id_number_key: UNIQUE (assessment_id, number) USING btree (assessment_id, number)

foreign-key constraints
    alternative_groups_assessment_id_fkey: FOREIGN KEY (assessment_id) REFERENCES assessments(id) ON UPDATE CASCADE ON DELETE CASCADE
    alternative_groups_zone_id_fkey: FOREIGN KEY (zone_id) REFERENCES zones(id) ON UPDATE CASCADE ON DELETE CASCADE

referenced by
    assessment_questions: FOREIGN KEY (alternative_group_id) REFERENCES alternative_groups(id) ON UPDATE CASCADE ON DELETE SET NULL<|MERGE_RESOLUTION|>--- conflicted
+++ resolved
@@ -2,12 +2,9 @@
     advance_score_perc: double precision
     assessment_id: bigint not null
     id: bigint not null default nextval('alternative_groups_id_seq'::regclass)
-<<<<<<< HEAD
-    json_comment: text
-=======
     json_can_submit: text[]
     json_can_view: text[]
->>>>>>> f00e1d07
+    json_comment: text
     json_grade_rate_minutes: double precision
     json_has_alternatives: boolean
     number: integer
