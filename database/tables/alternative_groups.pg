columns
    advance_score_perc: double precision
    assessment_id: bigint not null
    id: bigint not null default nextval('alternative_groups_id_seq'::regclass)
<<<<<<< HEAD
    json_auto_points: jsonb
=======
    json_allow_real_time_grading: boolean
>>>>>>> 267a0f29
    json_can_submit: text[]
    json_can_view: text[]
    json_comment: jsonb
    json_force_max_points: boolean
    json_grade_rate_minutes: double precision
    json_has_alternatives: boolean
    json_manual_points: double precision
    json_max_auto_points: double precision
    json_max_points: double precision
    json_points: jsonb
    json_tries_per_variant: integer
    number: integer
    number_choose: integer
    zone_id: bigint not null

indexes
    alternative_groups_pkey: PRIMARY KEY (id) USING btree (id)
    alternative_groups_assessment_id_number_key: UNIQUE (assessment_id, number) USING btree (assessment_id, number)

foreign-key constraints
    alternative_groups_assessment_id_fkey: FOREIGN KEY (assessment_id) REFERENCES assessments(id) ON UPDATE CASCADE ON DELETE CASCADE
    alternative_groups_zone_id_fkey: FOREIGN KEY (zone_id) REFERENCES zones(id) ON UPDATE CASCADE ON DELETE CASCADE

referenced by
    assessment_questions: FOREIGN KEY (alternative_group_id) REFERENCES alternative_groups(id) ON UPDATE CASCADE ON DELETE SET NULL<|MERGE_RESOLUTION|>--- conflicted
+++ resolved
@@ -2,11 +2,8 @@
     advance_score_perc: double precision
     assessment_id: bigint not null
     id: bigint not null default nextval('alternative_groups_id_seq'::regclass)
-<<<<<<< HEAD
+    json_allow_real_time_grading: boolean
     json_auto_points: jsonb
-=======
-    json_allow_real_time_grading: boolean
->>>>>>> 267a0f29
     json_can_submit: text[]
     json_can_view: text[]
     json_comment: jsonb
