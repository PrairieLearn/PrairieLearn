columns
    deleted_at: timestamp with time zone
    email: character varying(255)
    id: bigint not null default nextval('users_user_id_seq'::regclass)
    institution_id: bigint not null default 1
    lti_context_id: text
    lti_course_instance_id: bigint
    lti_user_id: text
    name: text
    stripe_customer_id: text
    terms_accepted_at: timestamp with time zone
    uid: text not null
    uin: text

indexes
    users_pkey: PRIMARY KEY (id) USING btree (id)
    users_uid_key: UNIQUE (uid) USING btree (uid)
    users_uin_institution_id_key: UNIQUE USING btree (uin, institution_id)
    users_institution_id_key: USING btree (institution_id)

foreign-key constraints
    users_institution_id_fkey: FOREIGN KEY (institution_id) REFERENCES institutions(id) ON UPDATE CASCADE ON DELETE SET NULL
    users_lti_course_instance_id_fkey: FOREIGN KEY (lti_course_instance_id) REFERENCES course_instances(id) ON UPDATE CASCADE ON DELETE SET NULL

referenced by
<<<<<<< HEAD
    access_tokens: FOREIGN KEY (user_id) REFERENCES users(user_id) ON UPDATE CASCADE ON DELETE CASCADE
    administrators: FOREIGN KEY (user_id) REFERENCES users(user_id) ON UPDATE CASCADE ON DELETE CASCADE
    ai_question_generation_prompts: FOREIGN KEY (prompting_user_id) REFERENCES users(user_id) ON UPDATE CASCADE ON DELETE SET NULL
    assessment_instances: FOREIGN KEY (auth_user_id) REFERENCES users(user_id) ON UPDATE CASCADE ON DELETE CASCADE
    assessment_instances: FOREIGN KEY (user_id) REFERENCES users(user_id) ON UPDATE CASCADE ON DELETE CASCADE
    assessment_score_logs: FOREIGN KEY (auth_user_id) REFERENCES users(user_id) ON UPDATE CASCADE ON DELETE CASCADE
    assessment_state_logs: FOREIGN KEY (auth_user_id) REFERENCES users(user_id) ON UPDATE CASCADE ON DELETE CASCADE
    audit_events: FOREIGN KEY (agent_authn_user_id) REFERENCES users(user_id) ON UPDATE CASCADE ON DELETE SET NULL
    audit_events: FOREIGN KEY (agent_user_id) REFERENCES users(user_id) ON UPDATE CASCADE ON DELETE SET NULL
    audit_events: FOREIGN KEY (subject_user_id) REFERENCES users(user_id) ON UPDATE CASCADE ON DELETE SET NULL
    client_fingerprints: FOREIGN KEY (user_id) REFERENCES users(user_id)
    course_instance_usages: FOREIGN KEY (user_id) REFERENCES users(user_id) ON UPDATE CASCADE ON DELETE CASCADE
    course_permissions: FOREIGN KEY (user_id) REFERENCES users(user_id) ON UPDATE CASCADE ON DELETE CASCADE
    course_requests: FOREIGN KEY (approved_by) REFERENCES users(user_id) ON UPDATE CASCADE ON DELETE CASCADE
    course_requests: FOREIGN KEY (user_id) REFERENCES users(user_id) ON UPDATE CASCADE ON DELETE CASCADE
    current_pages: FOREIGN KEY (authn_user_id) REFERENCES users(user_id) ON UPDATE CASCADE ON DELETE CASCADE
    current_pages: FOREIGN KEY (user_id) REFERENCES users(user_id) ON UPDATE CASCADE ON DELETE CASCADE
    draft_question_metadata: FOREIGN KEY (created_by) REFERENCES users(user_id) ON UPDATE CASCADE ON DELETE SET NULL
    draft_question_metadata: FOREIGN KEY (updated_by) REFERENCES users(user_id) ON UPDATE CASCADE ON DELETE SET NULL
    enrollments: FOREIGN KEY (user_id) REFERENCES users(user_id) ON UPDATE CASCADE ON DELETE CASCADE
    feature_grants: FOREIGN KEY (user_id) REFERENCES users(user_id) ON UPDATE CASCADE ON DELETE CASCADE
    file_edits: FOREIGN KEY (user_id) REFERENCES users(user_id) ON UPDATE CASCADE ON DELETE CASCADE
    file_transfers: FOREIGN KEY (user_id) REFERENCES users(user_id) ON UPDATE CASCADE ON DELETE CASCADE
    files: FOREIGN KEY (created_by) REFERENCES users(user_id) ON UPDATE CASCADE ON DELETE SET NULL
    files: FOREIGN KEY (deleted_by) REFERENCES users(user_id) ON UPDATE CASCADE ON DELETE SET NULL
    files: FOREIGN KEY (user_id) REFERENCES users(user_id) ON UPDATE CASCADE ON DELETE CASCADE
    grading_jobs: FOREIGN KEY (auth_user_id) REFERENCES users(user_id) ON UPDATE CASCADE ON DELETE CASCADE
    grading_jobs: FOREIGN KEY (deleted_by) REFERENCES users(user_id) ON UPDATE CASCADE ON DELETE CASCADE
    grading_jobs: FOREIGN KEY (graded_by) REFERENCES users(user_id) ON UPDATE CASCADE ON DELETE CASCADE
    grading_jobs: FOREIGN KEY (grading_request_canceled_by) REFERENCES users(user_id) ON UPDATE CASCADE ON DELETE CASCADE
    instance_questions: FOREIGN KEY (assigned_grader) REFERENCES users(user_id) ON UPDATE CASCADE ON DELETE SET NULL
    instance_questions: FOREIGN KEY (authn_user_id) REFERENCES users(user_id) ON UPDATE CASCADE ON DELETE CASCADE
    instance_questions: FOREIGN KEY (last_grader) REFERENCES users(user_id) ON UPDATE CASCADE ON DELETE SET NULL
    institution_administrators: FOREIGN KEY (user_id) REFERENCES users(user_id) ON UPDATE CASCADE ON DELETE CASCADE
    issues: FOREIGN KEY (authn_user_id) REFERENCES users(user_id) ON UPDATE CASCADE ON DELETE SET NULL
    issues: FOREIGN KEY (user_id) REFERENCES users(user_id) ON UPDATE CASCADE ON DELETE SET NULL
    job_sequences: FOREIGN KEY (authn_user_id) REFERENCES users(user_id) ON UPDATE CASCADE ON DELETE CASCADE
    job_sequences: FOREIGN KEY (user_id) REFERENCES users(user_id) ON UPDATE CASCADE ON DELETE CASCADE
    jobs: FOREIGN KEY (authn_user_id) REFERENCES users(user_id) ON UPDATE CASCADE ON DELETE CASCADE
    jobs: FOREIGN KEY (user_id) REFERENCES users(user_id) ON UPDATE CASCADE ON DELETE CASCADE
    last_accesses: FOREIGN KEY (user_id) REFERENCES users(user_id) ON UPDATE CASCADE ON DELETE CASCADE
    lti13_users: FOREIGN KEY (user_id) REFERENCES users(user_id) ON UPDATE CASCADE ON DELETE CASCADE
    lti_outcomes: FOREIGN KEY (user_id) REFERENCES users(user_id) ON UPDATE CASCADE ON DELETE CASCADE
    news_item_notifications: FOREIGN KEY (user_id) REFERENCES users(user_id) ON UPDATE CASCADE ON DELETE CASCADE
    page_view_logs: FOREIGN KEY (authn_user_id) REFERENCES users(user_id) ON UPDATE CASCADE ON DELETE CASCADE
    page_view_logs: FOREIGN KEY (user_id) REFERENCES users(user_id) ON UPDATE CASCADE ON DELETE CASCADE
    plan_grants: FOREIGN KEY (user_id) REFERENCES users(user_id) ON UPDATE CASCADE ON DELETE CASCADE
    pt_enrollments: FOREIGN KEY (user_id) REFERENCES users(user_id)
    query_runs: FOREIGN KEY (authn_user_id) REFERENCES users(user_id) ON UPDATE CASCADE ON DELETE SET NULL
    question_score_logs: FOREIGN KEY (auth_user_id) REFERENCES users(user_id) ON UPDATE CASCADE ON DELETE CASCADE
    submissions: FOREIGN KEY (auth_user_id) REFERENCES users(user_id) ON UPDATE CASCADE ON DELETE CASCADE
    team_user_roles: FOREIGN KEY (user_id) REFERENCES users(user_id) ON UPDATE CASCADE ON DELETE CASCADE
    team_users: FOREIGN KEY (user_id) REFERENCES users(user_id) ON UPDATE CASCADE ON DELETE CASCADE
    user_sessions: FOREIGN KEY (user_id) REFERENCES users(user_id) ON UPDATE CASCADE ON DELETE CASCADE
    variants: FOREIGN KEY (authn_user_id) REFERENCES users(user_id) ON UPDATE CASCADE ON DELETE CASCADE
    variants: FOREIGN KEY (broken_by) REFERENCES users(user_id)
    variants: FOREIGN KEY (user_id) REFERENCES users(user_id) ON UPDATE CASCADE ON DELETE CASCADE
=======
    access_tokens: FOREIGN KEY (user_id) REFERENCES users(id) ON UPDATE CASCADE ON DELETE CASCADE
    administrators: FOREIGN KEY (user_id) REFERENCES users(id) ON UPDATE CASCADE ON DELETE CASCADE
    ai_question_generation_prompts: FOREIGN KEY (prompting_user_id) REFERENCES users(id) ON UPDATE CASCADE ON DELETE SET NULL
    assessment_instances: FOREIGN KEY (auth_user_id) REFERENCES users(id) ON UPDATE CASCADE ON DELETE CASCADE
    assessment_instances: FOREIGN KEY (user_id) REFERENCES users(id) ON UPDATE CASCADE ON DELETE CASCADE
    assessment_score_logs: FOREIGN KEY (auth_user_id) REFERENCES users(id) ON UPDATE CASCADE ON DELETE CASCADE
    assessment_state_logs: FOREIGN KEY (auth_user_id) REFERENCES users(id) ON UPDATE CASCADE ON DELETE CASCADE
    audit_events: FOREIGN KEY (agent_authn_user_id) REFERENCES users(id) ON UPDATE CASCADE ON DELETE SET NULL
    audit_events: FOREIGN KEY (agent_user_id) REFERENCES users(id) ON UPDATE CASCADE ON DELETE SET NULL
    audit_events: FOREIGN KEY (subject_user_id) REFERENCES users(id) ON UPDATE CASCADE ON DELETE SET NULL
    client_fingerprints: FOREIGN KEY (user_id) REFERENCES users(id)
    course_instance_usages: FOREIGN KEY (user_id) REFERENCES users(id) ON UPDATE CASCADE ON DELETE CASCADE
    course_permissions: FOREIGN KEY (user_id) REFERENCES users(id) ON UPDATE CASCADE ON DELETE CASCADE
    course_requests: FOREIGN KEY (approved_by) REFERENCES users(id) ON UPDATE CASCADE ON DELETE CASCADE
    course_requests: FOREIGN KEY (user_id) REFERENCES users(id) ON UPDATE CASCADE ON DELETE CASCADE
    current_pages: FOREIGN KEY (authn_user_id) REFERENCES users(id) ON UPDATE CASCADE ON DELETE CASCADE
    current_pages: FOREIGN KEY (user_id) REFERENCES users(id) ON UPDATE CASCADE ON DELETE CASCADE
    draft_question_metadata: FOREIGN KEY (created_by) REFERENCES users(id) ON UPDATE CASCADE ON DELETE SET NULL
    draft_question_metadata: FOREIGN KEY (updated_by) REFERENCES users(id) ON UPDATE CASCADE ON DELETE SET NULL
    enrollments: FOREIGN KEY (user_id) REFERENCES users(id) ON UPDATE CASCADE ON DELETE CASCADE
    feature_grants: FOREIGN KEY (user_id) REFERENCES users(id) ON UPDATE CASCADE ON DELETE CASCADE
    file_edits: FOREIGN KEY (user_id) REFERENCES users(id) ON UPDATE CASCADE ON DELETE CASCADE
    file_transfers: FOREIGN KEY (user_id) REFERENCES users(id) ON UPDATE CASCADE ON DELETE CASCADE
    files: FOREIGN KEY (created_by) REFERENCES users(id) ON UPDATE CASCADE ON DELETE SET NULL
    files: FOREIGN KEY (deleted_by) REFERENCES users(id) ON UPDATE CASCADE ON DELETE SET NULL
    files: FOREIGN KEY (user_id) REFERENCES users(id) ON UPDATE CASCADE ON DELETE CASCADE
    grading_jobs: FOREIGN KEY (auth_user_id) REFERENCES users(id) ON UPDATE CASCADE ON DELETE CASCADE
    grading_jobs: FOREIGN KEY (deleted_by) REFERENCES users(id) ON UPDATE CASCADE ON DELETE CASCADE
    grading_jobs: FOREIGN KEY (graded_by) REFERENCES users(id) ON UPDATE CASCADE ON DELETE CASCADE
    grading_jobs: FOREIGN KEY (grading_request_canceled_by) REFERENCES users(id) ON UPDATE CASCADE ON DELETE CASCADE
    group_user_roles: FOREIGN KEY (user_id) REFERENCES users(id) ON UPDATE CASCADE ON DELETE CASCADE
    group_users: FOREIGN KEY (user_id) REFERENCES users(id) ON UPDATE CASCADE ON DELETE CASCADE
    instance_questions: FOREIGN KEY (assigned_grader) REFERENCES users(id) ON UPDATE CASCADE ON DELETE SET NULL
    instance_questions: FOREIGN KEY (authn_user_id) REFERENCES users(id) ON UPDATE CASCADE ON DELETE CASCADE
    instance_questions: FOREIGN KEY (last_grader) REFERENCES users(id) ON UPDATE CASCADE ON DELETE SET NULL
    institution_administrators: FOREIGN KEY (user_id) REFERENCES users(id) ON UPDATE CASCADE ON DELETE CASCADE
    issues: FOREIGN KEY (authn_user_id) REFERENCES users(id) ON UPDATE CASCADE ON DELETE SET NULL
    issues: FOREIGN KEY (user_id) REFERENCES users(id) ON UPDATE CASCADE ON DELETE SET NULL
    job_sequences: FOREIGN KEY (authn_user_id) REFERENCES users(id) ON UPDATE CASCADE ON DELETE CASCADE
    job_sequences: FOREIGN KEY (user_id) REFERENCES users(id) ON UPDATE CASCADE ON DELETE CASCADE
    jobs: FOREIGN KEY (authn_user_id) REFERENCES users(id) ON UPDATE CASCADE ON DELETE CASCADE
    jobs: FOREIGN KEY (user_id) REFERENCES users(id) ON UPDATE CASCADE ON DELETE CASCADE
    last_accesses: FOREIGN KEY (user_id) REFERENCES users(id) ON UPDATE CASCADE ON DELETE CASCADE
    lti13_users: FOREIGN KEY (user_id) REFERENCES users(id) ON UPDATE CASCADE ON DELETE CASCADE
    lti_outcomes: FOREIGN KEY (user_id) REFERENCES users(id) ON UPDATE CASCADE ON DELETE CASCADE
    news_item_notifications: FOREIGN KEY (user_id) REFERENCES users(id) ON UPDATE CASCADE ON DELETE CASCADE
    page_view_logs: FOREIGN KEY (authn_user_id) REFERENCES users(id) ON UPDATE CASCADE ON DELETE CASCADE
    page_view_logs: FOREIGN KEY (user_id) REFERENCES users(id) ON UPDATE CASCADE ON DELETE CASCADE
    plan_grants: FOREIGN KEY (user_id) REFERENCES users(id) ON UPDATE CASCADE ON DELETE CASCADE
    pt_enrollments: FOREIGN KEY (user_id) REFERENCES users(id)
    query_runs: FOREIGN KEY (authn_user_id) REFERENCES users(id) ON UPDATE CASCADE ON DELETE SET NULL
    question_score_logs: FOREIGN KEY (auth_user_id) REFERENCES users(id) ON UPDATE CASCADE ON DELETE CASCADE
    submissions: FOREIGN KEY (auth_user_id) REFERENCES users(id) ON UPDATE CASCADE ON DELETE CASCADE
    user_sessions: FOREIGN KEY (user_id) REFERENCES users(id) ON UPDATE CASCADE ON DELETE CASCADE
    variants: FOREIGN KEY (authn_user_id) REFERENCES users(id) ON UPDATE CASCADE ON DELETE CASCADE
    variants: FOREIGN KEY (broken_by) REFERENCES users(id)
    variants: FOREIGN KEY (user_id) REFERENCES users(id) ON UPDATE CASCADE ON DELETE CASCADE
>>>>>>> 47890a36
<|MERGE_RESOLUTION|>--- conflicted
+++ resolved
@@ -23,65 +23,6 @@
     users_lti_course_instance_id_fkey: FOREIGN KEY (lti_course_instance_id) REFERENCES course_instances(id) ON UPDATE CASCADE ON DELETE SET NULL
 
 referenced by
-<<<<<<< HEAD
-    access_tokens: FOREIGN KEY (user_id) REFERENCES users(user_id) ON UPDATE CASCADE ON DELETE CASCADE
-    administrators: FOREIGN KEY (user_id) REFERENCES users(user_id) ON UPDATE CASCADE ON DELETE CASCADE
-    ai_question_generation_prompts: FOREIGN KEY (prompting_user_id) REFERENCES users(user_id) ON UPDATE CASCADE ON DELETE SET NULL
-    assessment_instances: FOREIGN KEY (auth_user_id) REFERENCES users(user_id) ON UPDATE CASCADE ON DELETE CASCADE
-    assessment_instances: FOREIGN KEY (user_id) REFERENCES users(user_id) ON UPDATE CASCADE ON DELETE CASCADE
-    assessment_score_logs: FOREIGN KEY (auth_user_id) REFERENCES users(user_id) ON UPDATE CASCADE ON DELETE CASCADE
-    assessment_state_logs: FOREIGN KEY (auth_user_id) REFERENCES users(user_id) ON UPDATE CASCADE ON DELETE CASCADE
-    audit_events: FOREIGN KEY (agent_authn_user_id) REFERENCES users(user_id) ON UPDATE CASCADE ON DELETE SET NULL
-    audit_events: FOREIGN KEY (agent_user_id) REFERENCES users(user_id) ON UPDATE CASCADE ON DELETE SET NULL
-    audit_events: FOREIGN KEY (subject_user_id) REFERENCES users(user_id) ON UPDATE CASCADE ON DELETE SET NULL
-    client_fingerprints: FOREIGN KEY (user_id) REFERENCES users(user_id)
-    course_instance_usages: FOREIGN KEY (user_id) REFERENCES users(user_id) ON UPDATE CASCADE ON DELETE CASCADE
-    course_permissions: FOREIGN KEY (user_id) REFERENCES users(user_id) ON UPDATE CASCADE ON DELETE CASCADE
-    course_requests: FOREIGN KEY (approved_by) REFERENCES users(user_id) ON UPDATE CASCADE ON DELETE CASCADE
-    course_requests: FOREIGN KEY (user_id) REFERENCES users(user_id) ON UPDATE CASCADE ON DELETE CASCADE
-    current_pages: FOREIGN KEY (authn_user_id) REFERENCES users(user_id) ON UPDATE CASCADE ON DELETE CASCADE
-    current_pages: FOREIGN KEY (user_id) REFERENCES users(user_id) ON UPDATE CASCADE ON DELETE CASCADE
-    draft_question_metadata: FOREIGN KEY (created_by) REFERENCES users(user_id) ON UPDATE CASCADE ON DELETE SET NULL
-    draft_question_metadata: FOREIGN KEY (updated_by) REFERENCES users(user_id) ON UPDATE CASCADE ON DELETE SET NULL
-    enrollments: FOREIGN KEY (user_id) REFERENCES users(user_id) ON UPDATE CASCADE ON DELETE CASCADE
-    feature_grants: FOREIGN KEY (user_id) REFERENCES users(user_id) ON UPDATE CASCADE ON DELETE CASCADE
-    file_edits: FOREIGN KEY (user_id) REFERENCES users(user_id) ON UPDATE CASCADE ON DELETE CASCADE
-    file_transfers: FOREIGN KEY (user_id) REFERENCES users(user_id) ON UPDATE CASCADE ON DELETE CASCADE
-    files: FOREIGN KEY (created_by) REFERENCES users(user_id) ON UPDATE CASCADE ON DELETE SET NULL
-    files: FOREIGN KEY (deleted_by) REFERENCES users(user_id) ON UPDATE CASCADE ON DELETE SET NULL
-    files: FOREIGN KEY (user_id) REFERENCES users(user_id) ON UPDATE CASCADE ON DELETE CASCADE
-    grading_jobs: FOREIGN KEY (auth_user_id) REFERENCES users(user_id) ON UPDATE CASCADE ON DELETE CASCADE
-    grading_jobs: FOREIGN KEY (deleted_by) REFERENCES users(user_id) ON UPDATE CASCADE ON DELETE CASCADE
-    grading_jobs: FOREIGN KEY (graded_by) REFERENCES users(user_id) ON UPDATE CASCADE ON DELETE CASCADE
-    grading_jobs: FOREIGN KEY (grading_request_canceled_by) REFERENCES users(user_id) ON UPDATE CASCADE ON DELETE CASCADE
-    instance_questions: FOREIGN KEY (assigned_grader) REFERENCES users(user_id) ON UPDATE CASCADE ON DELETE SET NULL
-    instance_questions: FOREIGN KEY (authn_user_id) REFERENCES users(user_id) ON UPDATE CASCADE ON DELETE CASCADE
-    instance_questions: FOREIGN KEY (last_grader) REFERENCES users(user_id) ON UPDATE CASCADE ON DELETE SET NULL
-    institution_administrators: FOREIGN KEY (user_id) REFERENCES users(user_id) ON UPDATE CASCADE ON DELETE CASCADE
-    issues: FOREIGN KEY (authn_user_id) REFERENCES users(user_id) ON UPDATE CASCADE ON DELETE SET NULL
-    issues: FOREIGN KEY (user_id) REFERENCES users(user_id) ON UPDATE CASCADE ON DELETE SET NULL
-    job_sequences: FOREIGN KEY (authn_user_id) REFERENCES users(user_id) ON UPDATE CASCADE ON DELETE CASCADE
-    job_sequences: FOREIGN KEY (user_id) REFERENCES users(user_id) ON UPDATE CASCADE ON DELETE CASCADE
-    jobs: FOREIGN KEY (authn_user_id) REFERENCES users(user_id) ON UPDATE CASCADE ON DELETE CASCADE
-    jobs: FOREIGN KEY (user_id) REFERENCES users(user_id) ON UPDATE CASCADE ON DELETE CASCADE
-    last_accesses: FOREIGN KEY (user_id) REFERENCES users(user_id) ON UPDATE CASCADE ON DELETE CASCADE
-    lti13_users: FOREIGN KEY (user_id) REFERENCES users(user_id) ON UPDATE CASCADE ON DELETE CASCADE
-    lti_outcomes: FOREIGN KEY (user_id) REFERENCES users(user_id) ON UPDATE CASCADE ON DELETE CASCADE
-    news_item_notifications: FOREIGN KEY (user_id) REFERENCES users(user_id) ON UPDATE CASCADE ON DELETE CASCADE
-    page_view_logs: FOREIGN KEY (authn_user_id) REFERENCES users(user_id) ON UPDATE CASCADE ON DELETE CASCADE
-    page_view_logs: FOREIGN KEY (user_id) REFERENCES users(user_id) ON UPDATE CASCADE ON DELETE CASCADE
-    plan_grants: FOREIGN KEY (user_id) REFERENCES users(user_id) ON UPDATE CASCADE ON DELETE CASCADE
-    pt_enrollments: FOREIGN KEY (user_id) REFERENCES users(user_id)
-    query_runs: FOREIGN KEY (authn_user_id) REFERENCES users(user_id) ON UPDATE CASCADE ON DELETE SET NULL
-    question_score_logs: FOREIGN KEY (auth_user_id) REFERENCES users(user_id) ON UPDATE CASCADE ON DELETE CASCADE
-    submissions: FOREIGN KEY (auth_user_id) REFERENCES users(user_id) ON UPDATE CASCADE ON DELETE CASCADE
-    team_user_roles: FOREIGN KEY (user_id) REFERENCES users(user_id) ON UPDATE CASCADE ON DELETE CASCADE
-    team_users: FOREIGN KEY (user_id) REFERENCES users(user_id) ON UPDATE CASCADE ON DELETE CASCADE
-    user_sessions: FOREIGN KEY (user_id) REFERENCES users(user_id) ON UPDATE CASCADE ON DELETE CASCADE
-    variants: FOREIGN KEY (authn_user_id) REFERENCES users(user_id) ON UPDATE CASCADE ON DELETE CASCADE
-    variants: FOREIGN KEY (broken_by) REFERENCES users(user_id)
-    variants: FOREIGN KEY (user_id) REFERENCES users(user_id) ON UPDATE CASCADE ON DELETE CASCADE
-=======
     access_tokens: FOREIGN KEY (user_id) REFERENCES users(id) ON UPDATE CASCADE ON DELETE CASCADE
     administrators: FOREIGN KEY (user_id) REFERENCES users(id) ON UPDATE CASCADE ON DELETE CASCADE
     ai_question_generation_prompts: FOREIGN KEY (prompting_user_id) REFERENCES users(id) ON UPDATE CASCADE ON DELETE SET NULL
@@ -138,5 +79,4 @@
     user_sessions: FOREIGN KEY (user_id) REFERENCES users(id) ON UPDATE CASCADE ON DELETE CASCADE
     variants: FOREIGN KEY (authn_user_id) REFERENCES users(id) ON UPDATE CASCADE ON DELETE CASCADE
     variants: FOREIGN KEY (broken_by) REFERENCES users(id)
-    variants: FOREIGN KEY (user_id) REFERENCES users(id) ON UPDATE CASCADE ON DELETE CASCADE
->>>>>>> 47890a36
+    variants: FOREIGN KEY (user_id) REFERENCES users(id) ON UPDATE CASCADE ON DELETE CASCADE