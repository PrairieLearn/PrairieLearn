columns
    deleted_at: timestamp with time zone
    email: character varying(255)
    institution_id: bigint not null default 1
    lti_context_id: text
    lti_course_instance_id: bigint
    lti_user_id: text
    name: text
    stripe_customer_id: text
    terms_accepted_at: timestamp with time zone
    uid: text not null
    uin: text
    user_id: bigint not null default nextval('users_user_id_seq'::regclass)

indexes
    users_pkey: PRIMARY KEY (user_id) USING btree (user_id)
    users_uid_key: UNIQUE (uid) USING btree (uid)
    users_uin_institution_id_key: UNIQUE USING btree (uin, institution_id)
    users_institution_id_key: USING btree (institution_id)

foreign-key constraints
    users_institution_id_fkey: FOREIGN KEY (institution_id) REFERENCES institutions(id) ON UPDATE CASCADE ON DELETE SET NULL
    users_lti_course_instance_id_fkey: FOREIGN KEY (lti_course_instance_id) REFERENCES course_instances(id) ON UPDATE CASCADE ON DELETE SET NULL

referenced by
    access_tokens: FOREIGN KEY (user_id) REFERENCES users(user_id) ON UPDATE CASCADE ON DELETE CASCADE
    administrators: FOREIGN KEY (user_id) REFERENCES users(user_id) ON UPDATE CASCADE ON DELETE CASCADE
<<<<<<< HEAD
    ai_question_generation_prompts: FOREIGN KEY (prompting_authn_user_id) REFERENCES users(user_id) ON UPDATE CASCADE ON DELETE SET NULL
=======
>>>>>>> 7a6a148f
    ai_question_generation_prompts: FOREIGN KEY (prompting_user_id) REFERENCES users(user_id) ON UPDATE CASCADE ON DELETE SET NULL
    assessment_instances: FOREIGN KEY (auth_user_id) REFERENCES users(user_id) ON UPDATE CASCADE ON DELETE CASCADE
    assessment_instances: FOREIGN KEY (user_id) REFERENCES users(user_id) ON UPDATE CASCADE ON DELETE CASCADE
    assessment_score_logs: FOREIGN KEY (auth_user_id) REFERENCES users(user_id) ON UPDATE CASCADE ON DELETE CASCADE
    assessment_state_logs: FOREIGN KEY (auth_user_id) REFERENCES users(user_id) ON UPDATE CASCADE ON DELETE CASCADE
    client_fingerprints: FOREIGN KEY (user_id) REFERENCES users(user_id)
    course_permissions: FOREIGN KEY (user_id) REFERENCES users(user_id) ON UPDATE CASCADE ON DELETE CASCADE
    course_requests: FOREIGN KEY (approved_by) REFERENCES users(user_id) ON UPDATE CASCADE ON DELETE CASCADE
    course_requests: FOREIGN KEY (user_id) REFERENCES users(user_id) ON UPDATE CASCADE ON DELETE CASCADE
    current_pages: FOREIGN KEY (authn_user_id) REFERENCES users(user_id) ON UPDATE CASCADE ON DELETE CASCADE
    current_pages: FOREIGN KEY (user_id) REFERENCES users(user_id) ON UPDATE CASCADE ON DELETE CASCADE
    draft_question_metadata: FOREIGN KEY (created_by) REFERENCES users(user_id) ON UPDATE CASCADE ON DELETE SET NULL
    draft_question_metadata: FOREIGN KEY (updated_by) REFERENCES users(user_id) ON UPDATE CASCADE ON DELETE SET NULL
    enrollments: FOREIGN KEY (user_id) REFERENCES users(user_id) ON UPDATE CASCADE ON DELETE CASCADE
    feature_grants: FOREIGN KEY (user_id) REFERENCES users(user_id) ON UPDATE CASCADE ON DELETE CASCADE
    file_edits: FOREIGN KEY (user_id) REFERENCES users(user_id) ON UPDATE CASCADE ON DELETE CASCADE
    file_transfers: FOREIGN KEY (user_id) REFERENCES users(user_id) ON UPDATE CASCADE ON DELETE CASCADE
    files: FOREIGN KEY (created_by) REFERENCES users(user_id) ON UPDATE CASCADE ON DELETE SET NULL
    files: FOREIGN KEY (deleted_by) REFERENCES users(user_id) ON UPDATE CASCADE ON DELETE SET NULL
    files: FOREIGN KEY (user_id) REFERENCES users(user_id) ON UPDATE CASCADE ON DELETE CASCADE
    grading_jobs: FOREIGN KEY (auth_user_id) REFERENCES users(user_id) ON UPDATE CASCADE ON DELETE CASCADE
    grading_jobs: FOREIGN KEY (graded_by) REFERENCES users(user_id) ON UPDATE CASCADE ON DELETE CASCADE
    grading_jobs: FOREIGN KEY (grading_request_canceled_by) REFERENCES users(user_id) ON UPDATE CASCADE ON DELETE CASCADE
    group_user_roles: FOREIGN KEY (user_id) REFERENCES users(user_id) ON UPDATE CASCADE ON DELETE CASCADE
    group_users: FOREIGN KEY (user_id) REFERENCES users(user_id) ON UPDATE CASCADE ON DELETE CASCADE
    instance_questions: FOREIGN KEY (assigned_grader) REFERENCES users(user_id) ON UPDATE CASCADE ON DELETE SET NULL
    instance_questions: FOREIGN KEY (authn_user_id) REFERENCES users(user_id) ON UPDATE CASCADE ON DELETE CASCADE
    instance_questions: FOREIGN KEY (last_grader) REFERENCES users(user_id) ON UPDATE CASCADE ON DELETE SET NULL
    institution_administrators: FOREIGN KEY (user_id) REFERENCES users(user_id) ON UPDATE CASCADE ON DELETE CASCADE
    issues: FOREIGN KEY (authn_user_id) REFERENCES users(user_id) ON UPDATE CASCADE ON DELETE SET NULL
    issues: FOREIGN KEY (user_id) REFERENCES users(user_id) ON UPDATE CASCADE ON DELETE SET NULL
    job_sequences: FOREIGN KEY (authn_user_id) REFERENCES users(user_id) ON UPDATE CASCADE ON DELETE CASCADE
    job_sequences: FOREIGN KEY (user_id) REFERENCES users(user_id) ON UPDATE CASCADE ON DELETE CASCADE
    jobs: FOREIGN KEY (authn_user_id) REFERENCES users(user_id) ON UPDATE CASCADE ON DELETE CASCADE
    jobs: FOREIGN KEY (user_id) REFERENCES users(user_id) ON UPDATE CASCADE ON DELETE CASCADE
    last_accesses: FOREIGN KEY (user_id) REFERENCES users(user_id) ON UPDATE CASCADE ON DELETE CASCADE
    lti13_users: FOREIGN KEY (user_id) REFERENCES users(user_id) ON UPDATE CASCADE ON DELETE CASCADE
    lti_outcomes: FOREIGN KEY (user_id) REFERENCES users(user_id) ON UPDATE CASCADE ON DELETE CASCADE
    news_item_notifications: FOREIGN KEY (user_id) REFERENCES users(user_id) ON UPDATE CASCADE ON DELETE CASCADE
    page_view_logs: FOREIGN KEY (authn_user_id) REFERENCES users(user_id) ON UPDATE CASCADE ON DELETE CASCADE
    page_view_logs: FOREIGN KEY (user_id) REFERENCES users(user_id) ON UPDATE CASCADE ON DELETE CASCADE
    plan_grants: FOREIGN KEY (user_id) REFERENCES users(user_id) ON UPDATE CASCADE ON DELETE CASCADE
    pt_enrollments: FOREIGN KEY (user_id) REFERENCES users(user_id)
    query_runs: FOREIGN KEY (authn_user_id) REFERENCES users(user_id) ON UPDATE CASCADE ON DELETE SET NULL
    question_score_logs: FOREIGN KEY (auth_user_id) REFERENCES users(user_id) ON UPDATE CASCADE ON DELETE CASCADE
    reservations: FOREIGN KEY (user_id) REFERENCES users(user_id)
    submissions: FOREIGN KEY (auth_user_id) REFERENCES users(user_id) ON UPDATE CASCADE ON DELETE CASCADE
    user_sessions: FOREIGN KEY (user_id) REFERENCES users(user_id) ON UPDATE CASCADE ON DELETE CASCADE
    variants: FOREIGN KEY (authn_user_id) REFERENCES users(user_id) ON UPDATE CASCADE ON DELETE CASCADE
    variants: FOREIGN KEY (broken_by) REFERENCES users(user_id)
    variants: FOREIGN KEY (user_id) REFERENCES users(user_id) ON UPDATE CASCADE ON DELETE CASCADE<|MERGE_RESOLUTION|>--- conflicted
+++ resolved
@@ -25,10 +25,6 @@
 referenced by
     access_tokens: FOREIGN KEY (user_id) REFERENCES users(user_id) ON UPDATE CASCADE ON DELETE CASCADE
     administrators: FOREIGN KEY (user_id) REFERENCES users(user_id) ON UPDATE CASCADE ON DELETE CASCADE
-<<<<<<< HEAD
-    ai_question_generation_prompts: FOREIGN KEY (prompting_authn_user_id) REFERENCES users(user_id) ON UPDATE CASCADE ON DELETE SET NULL
-=======
->>>>>>> 7a6a148f
     ai_question_generation_prompts: FOREIGN KEY (prompting_user_id) REFERENCES users(user_id) ON UPDATE CASCADE ON DELETE SET NULL
     assessment_instances: FOREIGN KEY (auth_user_id) REFERENCES users(user_id) ON UPDATE CASCADE ON DELETE CASCADE
     assessment_instances: FOREIGN KEY (user_id) REFERENCES users(user_id) ON UPDATE CASCADE ON DELETE CASCADE
