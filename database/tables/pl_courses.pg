--- conflicted
+++ resolved
@@ -18,11 +18,8 @@
     pl_courses_pkey: PRIMARY KEY (id) USING btree (id)
 
 foreign-key constraints
-<<<<<<< HEAD
+    pl_courses_institution_id_fkey: FOREIGN KEY (institution_id) REFERENCES institutions(id) ON UPDATE CASCADE ON DELETE SET NULL
     pl_courses_sync_job_sequence_id_fkey: FOREIGN KEY (sync_job_sequence_id) REFERENCES job_sequences(id) ON UPDATE CASCADE ON DELETE SET NULL
-=======
-    pl_courses_institution_id_fkey: FOREIGN KEY (institution_id) REFERENCES institutions(id) ON UPDATE CASCADE ON DELETE SET NULL
->>>>>>> 1b249374
 
 referenced by
     assessment_sets: FOREIGN KEY (course_id) REFERENCES pl_courses(id) ON UPDATE CASCADE ON DELETE CASCADE
