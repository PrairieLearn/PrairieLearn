columns
    allow_issue_reporting: boolean default true
<<<<<<< HEAD
    assessment_set_id: bigint
=======
    allow_real_time_grading: boolean default true
    assessment_set_id: bigint not null
>>>>>>> 1b249374
    auto_close: boolean default true
    config: jsonb
    constant_question_value: boolean default false
    course_instance_id: bigint not null
    deleted_at: timestamp with time zone
    id: bigint not null default nextval('assessments_id_seq'::regclass)
    max_points: double precision
    mode: enum_mode
    multiple_instance: boolean
    number: text
    obj: jsonb
    order_by: integer
    require_honor_code: boolean default true
    shuffle_questions: boolean default false
    stats_last_updated: timestamp with time zone
    sync_errors: text
    sync_job_sequence_id: bigint
    sync_warnings: text
    text: text
    tid: text
    title: text
    type: enum_assessment_type
    uuid: uuid

indexes
    assessments_pkey: PRIMARY KEY (id) USING btree (id)
    assessments_course_instance_id_uuid_key: UNIQUE (course_instance_id, uuid) USING btree (course_instance_id, uuid)
    assessments_assessment_set_id_idx: USING btree (assessment_set_id)
    assessments_course_instance_id_idx: USING btree (course_instance_id)

foreign-key constraints
    assessments_assessment_set_id_fkey: FOREIGN KEY (assessment_set_id) REFERENCES assessment_sets(id) ON UPDATE CASCADE ON DELETE CASCADE
    assessments_course_instance_id_fkey: FOREIGN KEY (course_instance_id) REFERENCES course_instances(id) ON UPDATE CASCADE ON DELETE CASCADE
    assessments_sync_job_sequence_id_fkey: FOREIGN KEY (sync_job_sequence_id) REFERENCES job_sequences(id) ON UPDATE CASCADE ON DELETE SET NULL

referenced by
    alternative_groups: FOREIGN KEY (assessment_id) REFERENCES assessments(id) ON UPDATE CASCADE ON DELETE CASCADE
    assessment_access_rules: FOREIGN KEY (assessment_id) REFERENCES assessments(id) ON UPDATE CASCADE ON DELETE CASCADE
    assessment_instances: FOREIGN KEY (assessment_id) REFERENCES assessments(id) ON UPDATE CASCADE ON DELETE CASCADE
    assessment_questions: FOREIGN KEY (assessment_id) REFERENCES assessments(id) ON UPDATE CASCADE ON DELETE CASCADE
    current_pages: FOREIGN KEY (assessment_id) REFERENCES assessments(id) ON UPDATE CASCADE ON DELETE CASCADE
    files: FOREIGN KEY (assessment_id) REFERENCES assessments(id) ON UPDATE CASCADE ON DELETE CASCADE
    issues: FOREIGN KEY (assessment_id) REFERENCES assessments(id) ON UPDATE CASCADE ON DELETE SET NULL
    job_sequences: FOREIGN KEY (assessment_id) REFERENCES assessments(id) ON UPDATE CASCADE ON DELETE CASCADE
    jobs: FOREIGN KEY (assessment_id) REFERENCES assessments(id) ON UPDATE CASCADE ON DELETE CASCADE
    lti_links: FOREIGN KEY (assessment_id) REFERENCES assessments(id) ON UPDATE CASCADE ON DELETE CASCADE
    lti_outcomes: FOREIGN KEY (assessment_id) REFERENCES assessments(id) ON UPDATE CASCADE ON DELETE CASCADE
    page_view_logs: FOREIGN KEY (assessment_id) REFERENCES assessments(id) ON UPDATE CASCADE ON DELETE CASCADE
    zones: FOREIGN KEY (assessment_id) REFERENCES assessments(id) ON UPDATE CASCADE ON DELETE CASCADE<|MERGE_RESOLUTION|>--- conflicted
+++ resolved
@@ -1,11 +1,7 @@
 columns
     allow_issue_reporting: boolean default true
-<<<<<<< HEAD
+    allow_real_time_grading: boolean default true
     assessment_set_id: bigint
-=======
-    allow_real_time_grading: boolean default true
-    assessment_set_id: bigint not null
->>>>>>> 1b249374
     auto_close: boolean default true
     config: jsonb
     constant_question_value: boolean default false
