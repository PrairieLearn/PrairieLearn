columns
    assessment_instance_id: bigint not null
    assessment_question_id: bigint not null
    assigned_grader: bigint
    authn_user_id: bigint
<<<<<<< HEAD
    auto_rubric_grading_id: bigint
=======
    auto_points: double precision
>>>>>>> 57e82122
    average_submission_score: double precision
    created_at: timestamp with time zone default CURRENT_TIMESTAMP
    current_value: double precision
    duration: interval default '00:00:00'::interval
    first_duration: interval
    first_submission_score: double precision
    highest_submission_score: double precision
    id: bigint not null default nextval('instance_questions_id_seq'::regclass)
    incremental_submission_points_array: double precision[]
    incremental_submission_score_array: double precision[]
    last_grader: bigint
    last_submission_score: double precision
<<<<<<< HEAD
    manual_rubric_grading_id: bigint
=======
    manual_points: double precision
>>>>>>> 57e82122
    max_submission_score: double precision
    modified_at: timestamp with time zone not null default CURRENT_TIMESTAMP
    number: integer
    number_attempts: integer not null default 0
    open: boolean default true
    order_by: integer default floor((random() * (1000000)::double precision))
    points: double precision default 0
    points_in_grading: double precision default 0
    points_list: double precision[]
    points_list_original: double precision[]
    requires_manual_grading: boolean not null default false
    score_perc: double precision default 0
    score_perc_in_grading: double precision default 0
    some_nonzero_submission: boolean
    some_perfect_submission: boolean
    some_submission: boolean
    status: enum_instance_question_status default 'unanswered'::enum_instance_question_status
    submission_score_array: double precision[]
    used_for_grade: boolean
    variants_points_list: double precision[] not null default ARRAY[]::double precision[]

indexes
    instance_questions_pkey: PRIMARY KEY (id) USING btree (id)
    instance_questions_assessment_question_id_assessment_instan_key: UNIQUE (assessment_question_id, assessment_instance_id) USING btree (assessment_question_id, assessment_instance_id)
    instance_questions_assessment_instance_id_idx: USING btree (assessment_instance_id)
    instance_questions_modified_at_key: USING btree (modified_at)

foreign-key constraints
    instance_questions_assessment_instance_id_fkey: FOREIGN KEY (assessment_instance_id) REFERENCES assessment_instances(id) ON UPDATE CASCADE ON DELETE CASCADE
    instance_questions_assessment_question_id_fkey: FOREIGN KEY (assessment_question_id) REFERENCES assessment_questions(id) ON UPDATE CASCADE ON DELETE CASCADE
    instance_questions_assigned_grader_fkey: FOREIGN KEY (assigned_grader) REFERENCES users(user_id) ON UPDATE CASCADE ON DELETE SET NULL
    instance_questions_authn_user_id_fkey: FOREIGN KEY (authn_user_id) REFERENCES users(user_id) ON UPDATE CASCADE ON DELETE CASCADE
    instance_questions_auto_rubric_grading_id_fkey: FOREIGN KEY (auto_rubric_grading_id) REFERENCES rubric_gradings(id) ON UPDATE CASCADE ON DELETE SET NULL
    instance_questions_last_grader_fkey: FOREIGN KEY (last_grader) REFERENCES users(user_id) ON UPDATE CASCADE ON DELETE SET NULL
    instance_questions_manual_rubric_grading_id_fkey: FOREIGN KEY (manual_rubric_grading_id) REFERENCES rubric_gradings(id) ON UPDATE CASCADE ON DELETE SET NULL

referenced by
    files: FOREIGN KEY (instance_question_id) REFERENCES instance_questions(id) ON UPDATE CASCADE ON DELETE SET NULL
    issues: FOREIGN KEY (instance_question_id) REFERENCES instance_questions(id) ON UPDATE CASCADE ON DELETE SET NULL
    question_score_logs: FOREIGN KEY (instance_question_id) REFERENCES instance_questions(id) ON UPDATE CASCADE ON DELETE CASCADE
    variants: FOREIGN KEY (instance_question_id) REFERENCES instance_questions(id) ON UPDATE CASCADE ON DELETE CASCADE<|MERGE_RESOLUTION|>--- conflicted
+++ resolved
@@ -3,11 +3,8 @@
     assessment_question_id: bigint not null
     assigned_grader: bigint
     authn_user_id: bigint
-<<<<<<< HEAD
+    auto_points: double precision
     auto_rubric_grading_id: bigint
-=======
-    auto_points: double precision
->>>>>>> 57e82122
     average_submission_score: double precision
     created_at: timestamp with time zone default CURRENT_TIMESTAMP
     current_value: double precision
@@ -20,11 +17,8 @@
     incremental_submission_score_array: double precision[]
     last_grader: bigint
     last_submission_score: double precision
-<<<<<<< HEAD
+    manual_points: double precision
     manual_rubric_grading_id: bigint
-=======
-    manual_points: double precision
->>>>>>> 57e82122
     max_submission_score: double precision
     modified_at: timestamp with time zone not null default CURRENT_TIMESTAMP
     number: integer
