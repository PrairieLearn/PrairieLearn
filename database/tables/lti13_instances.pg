--- conflicted
+++ resolved
@@ -24,8 +24,5 @@
     lti13_instances_institution_id_fkey: FOREIGN KEY (institution_id) REFERENCES institutions(id) ON UPDATE CASCADE ON DELETE SET NULL
 
 referenced by
-<<<<<<< HEAD
     lti13_course_instances: FOREIGN KEY (lti13_instance_id) REFERENCES lti13_instances(id) ON UPDATE CASCADE ON DELETE CASCADE
-=======
-    lti13_users: FOREIGN KEY (lti13_instance_id) REFERENCES lti13_instances(id) ON UPDATE CASCADE ON DELETE CASCADE
->>>>>>> 3499d368
+    lti13_users: FOREIGN KEY (lti13_instance_id) REFERENCES lti13_instances(id) ON UPDATE CASCADE ON DELETE CASCADE