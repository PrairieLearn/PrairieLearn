--- conflicted
+++ resolved
@@ -10,13 +10,8 @@
     course_permissions_course_id_idx: USING btree (course_id)
 
 foreign-key constraints
-<<<<<<< HEAD
     course_permissions_course_id_fkey: FOREIGN KEY (course_id) REFERENCES courses(id) ON UPDATE CASCADE ON DELETE CASCADE
-    course_permissions_user_id_fkey: FOREIGN KEY (user_id) REFERENCES users(user_id) ON UPDATE CASCADE ON DELETE CASCADE
-=======
-    course_permissions_course_id_fkey: FOREIGN KEY (course_id) REFERENCES pl_courses(id) ON UPDATE CASCADE ON DELETE CASCADE
     course_permissions_user_id_fkey: FOREIGN KEY (user_id) REFERENCES users(id) ON UPDATE CASCADE ON DELETE CASCADE
->>>>>>> 47890a36
 
 referenced by
     course_instance_permissions: FOREIGN KEY (course_permission_id) REFERENCES course_permissions(id) ON UPDATE CASCADE ON DELETE CASCADE