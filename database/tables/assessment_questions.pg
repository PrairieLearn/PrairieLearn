columns
    advance_score_perc: double precision
    alternative_group_id: bigint
    assessment_id: bigint not null
    average_average_submission_score: double precision
    average_first_submission_score: double precision
    average_last_submission_score: double precision
    average_max_submission_score: double precision
    average_number_submissions: double precision
    average_submission_score_hist: double precision[]
    average_submission_score_variance: double precision
    deleted_at: timestamp with time zone
    discrimination: double precision
    effective_advance_score_perc: double precision default 0
    first_submission_score_hist: double precision[]
    first_submission_score_variance: double precision
    force_max_points: boolean default false
    grade_rate_minutes: double precision default 0
    id: bigint not null default nextval('assessment_questions_id_seq'::regclass)
    incremental_submission_points_array_averages: double precision[]
    incremental_submission_points_array_variances: double precision[]
    incremental_submission_score_array_averages: double precision[]
    incremental_submission_score_array_variances: double precision[]
    init_points: double precision
<<<<<<< HEAD
    json_can_submit: text[]
    json_can_view: text[]
=======
    json_grade_rate_minutes: double precision
>>>>>>> bc7bfc2f
    last_submission_score_hist: double precision[]
    last_submission_score_variance: double precision
    manual_rubric_id: bigint
    max_auto_points: double precision
    max_manual_points: double precision
    max_points: double precision
    max_submission_score_hist: double precision[]
    max_submission_score_variance: double precision
    mean_question_score: double precision
    median_question_score: double precision
    number: integer
    number_in_alternative_group: integer
    number_submissions_hist: double precision[]
    number_submissions_variance: double precision
    points_list: double precision[]
    question_id: bigint not null
    question_score_variance: double precision
    quintile_question_scores: double precision[]
    some_nonzero_submission_perc: double precision
    some_perfect_submission_perc: double precision
    some_submission_perc: double precision
    submission_score_array_averages: double precision[]
    submission_score_array_variances: double precision[]
    tries_per_variant: integer default 1

indexes
    assessment_questions_pkey: PRIMARY KEY (id) USING btree (id)
    assessment_questions_question_id_assessment_id_key: UNIQUE (question_id, assessment_id) USING btree (question_id, assessment_id)
    assessment_questions_alternative_group_id_idx: USING btree (alternative_group_id)
    assessment_questions_assessment_id_idx: USING btree (assessment_id)

foreign-key constraints
    assessment_questions_alternative_group_id_fkey: FOREIGN KEY (alternative_group_id) REFERENCES alternative_groups(id) ON UPDATE CASCADE ON DELETE SET NULL
    assessment_questions_assessment_id_fkey: FOREIGN KEY (assessment_id) REFERENCES assessments(id) ON UPDATE CASCADE ON DELETE CASCADE
    assessment_questions_manual_rubric_id_fkey: FOREIGN KEY (manual_rubric_id) REFERENCES rubrics(id) ON UPDATE CASCADE ON DELETE SET NULL
    assessment_questions_question_id_fkey: FOREIGN KEY (question_id) REFERENCES questions(id) ON UPDATE CASCADE ON DELETE CASCADE

referenced by
    assessment_question_role_permissions: FOREIGN KEY (assessment_question_id) REFERENCES assessment_questions(id) ON UPDATE CASCADE ON DELETE CASCADE
    instance_questions: FOREIGN KEY (assessment_question_id) REFERENCES assessment_questions(id) ON UPDATE CASCADE ON DELETE CASCADE
    submission_grading_context_embeddings: FOREIGN KEY (assessment_question_id) REFERENCES assessment_questions(id) ON UPDATE CASCADE ON DELETE CASCADE<|MERGE_RESOLUTION|>--- conflicted
+++ resolved
@@ -22,12 +22,9 @@
     incremental_submission_score_array_averages: double precision[]
     incremental_submission_score_array_variances: double precision[]
     init_points: double precision
-<<<<<<< HEAD
+    json_grade_rate_minutes: double precision
     json_can_submit: text[]
     json_can_view: text[]
-=======
-    json_grade_rate_minutes: double precision
->>>>>>> bc7bfc2f
     last_submission_score_hist: double precision[]
     last_submission_score_variance: double precision
     manual_rubric_id: bigint
