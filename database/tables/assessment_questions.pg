--- conflicted
+++ resolved
@@ -24,11 +24,8 @@
     incremental_submission_score_array_averages: double precision[]
     incremental_submission_score_array_variances: double precision[]
     init_points: double precision
-<<<<<<< HEAD
+    json_allow_real_time_grading: boolean
     json_auto_points: jsonb
-=======
-    json_allow_real_time_grading: boolean
->>>>>>> 267a0f29
     json_comment: jsonb
     json_force_max_points: boolean
     json_grade_rate_minutes: double precision
