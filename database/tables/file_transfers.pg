--- conflicted
+++ resolved
@@ -14,12 +14,6 @@
     file_transfers_storage_filename_key: UNIQUE (storage_filename) USING btree (storage_filename)
 
 foreign-key constraints
-<<<<<<< HEAD
     file_transfers_from_course_id_fkey: FOREIGN KEY (from_course_id) REFERENCES courses(id) ON UPDATE CASCADE ON DELETE CASCADE
     file_transfers_to_course_id_fkey: FOREIGN KEY (to_course_id) REFERENCES courses(id) ON UPDATE CASCADE ON DELETE CASCADE
-    file_transfers_user_id_fkey: FOREIGN KEY (user_id) REFERENCES users(user_id) ON UPDATE CASCADE ON DELETE CASCADE
-=======
-    file_transfers_from_course_id_fkey: FOREIGN KEY (from_course_id) REFERENCES pl_courses(id) ON UPDATE CASCADE ON DELETE CASCADE
-    file_transfers_to_course_id_fkey: FOREIGN KEY (to_course_id) REFERENCES pl_courses(id) ON UPDATE CASCADE ON DELETE CASCADE
-    file_transfers_user_id_fkey: FOREIGN KEY (user_id) REFERENCES users(id) ON UPDATE CASCADE ON DELETE CASCADE
->>>>>>> 47890a36
+    file_transfers_user_id_fkey: FOREIGN KEY (user_id) REFERENCES users(id) ON UPDATE CASCADE ON DELETE CASCADE