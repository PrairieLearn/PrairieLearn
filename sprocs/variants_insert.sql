--- conflicted
+++ resolved
@@ -83,22 +83,6 @@
         real_user_id := user_id;
     END IF;
 
-<<<<<<< HEAD
-    -- check consistency of question_id and course_instance_id
-    IF real_question_id IS NOT NULL AND real_course_instance_id IS NOT NULL THEN
-        SELECT c.id
-        INTO course_id
-        FROM
-            pl_courses AS c
-            JOIN course_instances AS ci ON (ci.course_id = c.id)
-            JOIN questions AS q ON (q.course_id = c.id) -- TODO: instead of making sure the question matches the course_id, make sure the question has been shared with the course_id
-        WHERE
-            ci.id = real_course_instance_id
-            AND q.id = real_question_id;
-
-        IF course_id IS NULL THEN RAISE EXCEPTION 'inconsistent course for question_id and course_instance_id'; END IF;
-    END IF;
-=======
     -- check consistency of question_id and course_id
     SELECT q.id
     INTO real_question_id
@@ -110,7 +94,6 @@
         -- instead of requiring the question being created in the course that created it.
         AND q.course_id = variant_course_id;
     IF real_question_id IS NULL THEN RAISE EXCEPTION 'inconsistent course for question_id and course_id'; END IF;
->>>>>>> 74755658
 
     -- check if workspace needed
     SELECT q.workspace_image
