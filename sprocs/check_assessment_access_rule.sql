--- conflicted
+++ resolved
@@ -79,9 +79,6 @@
                 EXIT schedule_access;
             END IF;
 
-<<<<<<< HEAD
-        ELSE -- no rule.exam_uuid defined, fail if course_instance.ps_linked=true
-=======
             -- is there a checked-in pt_reservation?
             SELECT r.access_end
             INTO exam_access_end
@@ -102,26 +99,24 @@
             -- we only get here if we don't have a reservation, so block access
             authorized := FALSE;
 
-        ELSE -- no rule.exam_uuid defined, so search the long way
->>>>>>> c9a407a8
-
-            -- only needed for exams
-            EXIT schedule_access WHEN assessment_access_rule.mode IS DISTINCT FROM 'Exam';
-
-            -- is there a corresponding PrairieSchedule course
-            -- that we actually want to enforce? (course_instance.ps_linked=true)
-            PERFORM
-            FROM
-                assessments AS a
-                JOIN course_instances AS ci ON (ci.id = a.course_instance_id)
-            WHERE
-                ci.ps_linked IS TRUE AND
-                a.id = assessment_access_rule.assessment_id;
-            EXIT schedule_access WHEN NOT FOUND; -- no linked PS course instance
-
-            authorized := FALSE;
-            EXIT schedule_access;
-
+--        ELSE -- no rule.exam_uuid defined, fail if course_instance.ps_linked=true
+--
+--            -- only needed for exams
+--            EXIT schedule_access WHEN assessment_access_rule.mode IS DISTINCT FROM 'Exam';
+--
+--           -- is there a corresponding PrairieSchedule course
+--            -- that we actually want to enforce? (course_instance.ps_linked=true)
+--            PERFORM
+--            FROM
+--                assessments AS a
+--                JOIN course_instances AS ci ON (ci.id = a.course_instance_id)
+--            WHERE
+--                ci.ps_linked IS TRUE AND
+--                a.id = assessment_access_rule.assessment_id;
+--            EXIT schedule_access WHEN NOT FOUND; -- no linked PS course instance
+--
+--            authorized := FALSE;
+--              EXIT schedule_access;
         END IF;
     END schedule_access;
 END;
