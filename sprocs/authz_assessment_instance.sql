DROP FUNCTION IF EXISTS authz_assessment_instance(bigint,jsonb);
DROP FUNCTION IF EXISTS authz_assessment_instance(bigint,jsonb,text);
DROP FUNCTION IF EXISTS authz_assessment_instance(bigint,jsonb,timestamp with time zone,text);

CREATE OR REPLACE FUNCTION
    authz_assessment_instance (
        IN assessment_instance_id bigint,
        IN authz_data JSONB,
        IN req_date timestamptz,
        IN display_timezone text,
        IN group_work boolean,
        OUT authorized boolean,      -- Is this assessment available for the given user?
        OUT authorized_edit boolean, -- Is this assessment available for editing by the given user?
        OUT credit integer,          -- How much credit will they receive?
        OUT credit_date_string TEXT, -- For display to the user.
        OUT time_limit_min integer,  -- Time limit (if any) for this assessment.
        OUT time_limit_expired boolean, -- Is the time limit expired?
        OUT password text,           -- Password (if any) for this assessment.
        OUT mode enum_mode,
        OUT seb_config JSONB,
        OUT show_closed_assessment boolean, -- If students can view the assessment after it is closed.
        OUT access_rules JSONB       -- For display to the user. The currently active rule is marked by 'active' = TRUE.
    )
AS $$
DECLARE
    assessment_instance assessment_instances;
    assessment_result record;
BEGIN
    SELECT ai.*
    INTO assessment_instance
    FROM assessment_instances AS ai
    WHERE ai.id = assessment_instance_id;

    SELECT *
    INTO assessment_result
    FROM authz_assessment(assessment_instance.assessment_id, authz_data, req_date, display_timezone);

    -- take most data directly from the assessment_result
    credit := assessment_result.credit;
    credit_date_string := assessment_result.credit_date_string;
    time_limit_min := assessment_result.time_limit_min;
    password := assessment_result.password;
    access_rules := assessment_result.access_rules;
    mode := assessment_result.mode;
    seb_config := assessment_result.seb_config;
    show_closed_assessment := assessment_result.show_closed_assessment;

    time_limit_expired := FALSE;
    IF assessment_instance.date_limit IS NOT NULL AND assessment_instance.date_limit < req_date THEN
        time_limit_expired := TRUE;
    END IF;

    -- We start with the same access to the assessment instance as to the assessment.
    authorized := assessment_result.authorized;
    authorized_edit := assessment_result.authorized;

    -- The only difference between the assessment instance and the assessment is that
    -- the assessment instance has a user_id (i.e., the assessment instance is "owned"
    -- by a particular user).
    --
    -- If the assessment instance and the effective user have the same user_id, then
    -- no further action is necessary - access remains the same as for the assessment.
    -- (See sprocs/authz_assessment for why we need not check authn user permissions.)
    --
    -- If the assessment instance and the effective user do not have the same user_id,
    -- then we remove edit access entirely (an assessment instance can be edited only
    -- by its owner), and keep view access only if the effective user has permission
    -- to view student data (so far, we only checked this for the authn user).
    --
    -- To understand all of this, it may be helpful to consider an example of the
    -- four different cases. Suppose that X, Y, and Z are user_id's. Suppose that
    -- X and Y are distinct and that Y and Z are distinct. Suppose the authn user
    -- has user_id X. Then, the four cases can be described as follows:
    --
    -- 1) Effective user has user_id X, assessment instance has user_id X
    --
    --      Example: a student tries to access their own assessment instance
    --      through the student page route (no emulation).
    --
    -- 2) Effective user has user_id Y, assessment instance has user_id Y
    --
    --      Example: an instructor emulates a student and tries to access this
    --      student's assessment instance through the student page route.
    --
    -- 3) Effective user has user_id X, assessment instance has user_id Y
    --
    --      Example: an instructor tries to access a student's assessment instance
    --      through either the student or instructor page route (no emulation).
    --
    -- 4) Effective user has user_id Y, assessment instance has user_id Z
    --
    --      Example: an instructor emulates another instructor and tries to access
    --      a student's assessment instance through either the student or instructor
    --      page route.
    --
    -- Again, we only need to consider cases (3) and (4), both of which can be
    -- handled in exactly the same way with respect to access.
    --
    -- To emphasize, the only time authorized and authorized_edit will ever be
    -- different is when the effective user does not own the assessment instance.
    -- This is important. We rely on it, for example, when deciding what to tell
    -- the user about grading on an exam assessment instance. Be careful if you
    -- change this behavior!
    IF (authz_data->'user'->>'user_id')::bigint != assessment_instance.user_id THEN
        authorized := authorized AND (authz_data->>'has_course_instance_permission_view')::boolean;
        authorized_edit := FALSE;
    END IF;
<<<<<<< HEAD
=======

    -- give access if we are a member of the group this assessment belongs to and we aren't emulating
    IF (group_work) THEN
        IF EXISTS (SELECT * FROM group_users AS gu WHERE gu.group_id = assessment_instance.group_id AND gu.user_id = (authz_data->'user'->>'user_id')::bigint) THEN
            IF authz_data->'authn_user'->'user_id' = authz_data->'user'->'user_id' THEN
                authorized := TRUE;
                authorized_edit := TRUE;
            END IF;
        END IF;
    END IF;

    -- give access if we are an instructor
    IF (authz_data->>'authn_has_instructor_view')::boolean THEN
        authorized := TRUE;
    END IF;
    IF (authz_data->>'authn_has_instructor_edit')::boolean THEN
        authorized_edit := TRUE;
    END IF;

    -- we can't have higher authz than the assessment
    authorized := authorized AND assessment_result.authorized;
    authorized_edit := authorized_edit AND assessment_result.authorized_edit;

    -- we can't have higher edit access than view access
    authorized_edit := authorized_edit AND authorized;
>>>>>>> 1f2d0a15
END;
$$ LANGUAGE plpgsql VOLATILE;<|MERGE_RESOLUTION|>--- conflicted
+++ resolved
@@ -101,37 +101,16 @@
     -- This is important. We rely on it, for example, when deciding what to tell
     -- the user about grading on an exam assessment instance. Be careful if you
     -- change this behavior!
-    IF (authz_data->'user'->>'user_id')::bigint != assessment_instance.user_id THEN
+    --
+    -- What about groups? No problem. Everything is the same, except for group work
+    -- we need to check instead that "there exists a group_users with the same group_id
+    -- as the assessment instance and the same user_id as the effective user."
+    IF
+        (((group_work) AND (NOT EXISTS (SELECT * FROM group_users AS gu WHERE gu.group_id = assessment_instance.group_id AND gu.user_id = (authz_data->'user'->>'user_id')::bigint)))
+        OR ((NOT group_work) AND ((authz_data->'user'->>'user_id')::bigint != assessment_instance.user_id)))
+    THEN
         authorized := authorized AND (authz_data->>'has_course_instance_permission_view')::boolean;
         authorized_edit := FALSE;
     END IF;
-<<<<<<< HEAD
-=======
-
-    -- give access if we are a member of the group this assessment belongs to and we aren't emulating
-    IF (group_work) THEN
-        IF EXISTS (SELECT * FROM group_users AS gu WHERE gu.group_id = assessment_instance.group_id AND gu.user_id = (authz_data->'user'->>'user_id')::bigint) THEN
-            IF authz_data->'authn_user'->'user_id' = authz_data->'user'->'user_id' THEN
-                authorized := TRUE;
-                authorized_edit := TRUE;
-            END IF;
-        END IF;
-    END IF;
-
-    -- give access if we are an instructor
-    IF (authz_data->>'authn_has_instructor_view')::boolean THEN
-        authorized := TRUE;
-    END IF;
-    IF (authz_data->>'authn_has_instructor_edit')::boolean THEN
-        authorized_edit := TRUE;
-    END IF;
-
-    -- we can't have higher authz than the assessment
-    authorized := authorized AND assessment_result.authorized;
-    authorized_edit := authorized_edit AND assessment_result.authorized_edit;
-
-    -- we can't have higher edit access than view access
-    authorized_edit := authorized_edit AND authorized;
->>>>>>> 1f2d0a15
 END;
 $$ LANGUAGE plpgsql VOLATILE;