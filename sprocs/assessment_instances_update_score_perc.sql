<<<<<<< HEAD
DROP FUNCTION IF EXISTS assessment_instances_update_score_perc(bigint,double precision,bigint,bigint,varchar,timestamptz,boolean);

CREATE OR REPLACE FUNCTION
=======
CREATE FUNCTION
>>>>>>> 49f4c926
    assessment_instances_update_score_perc(
        IN assessment_instance_id bigint,
        IN new_score_perc double precision,
        IN authn_user_id bigint,
        IN assessment_id bigint,
        IN user_uid varchar,
        IN date timestamptz,
        IN score_only boolean
    ) RETURNS void
AS $$
DECLARE
    max_points double precision;
    new_points double precision;
    instance_id bigint := assessment_instance_id;
    user_id bigint;
    group_work boolean;
    mode enum_mode;
    time_limit_min integer := 0;
BEGIN
    SELECT ai.max_points INTO max_points FROM assessment_instances AS ai WHERE ai.id = assessment_instance_id;

    IF NOT FOUND THEN
		IF score_only THEN
			SELECT 
				a.group_work,
				a.mode
			INTO
				group_work,
				mode
			FROM assessments AS a WHERE a.id = assessment_id;

			IF group_work THEN
				SELECT
					gu.user_id
				INTO
					user_id
				FROM
					group_users as gu
					JOIN groups AS g ON (g.id = gu.group_id)
					JOIN group_configs AS gc ON (gc.id = g.group_config_id)
				WHERE 
					g.name = user_uid
					AND gc.assessment_id = assessment_instances_update_score_perc.assessment_id
					AND gc.deleted_at IS NULL
					AND g.deleted_at IS NULL;
			ELSE
				SELECT u.user_id INTO user_id FROM users AS u WHERE u.uid = user_uid;
			END IF;
			
			SELECT
				tmp.assessment_instance_id
			INTO
				instance_id
			FROM assessment_instances_insert(assessment_id, user_id, group_work, authn_user_id, mode, time_limit_min, date) AS tmp;

			max_points := 1;
		ELSE
			RAISE EXCEPTION 'no such assessment_instance_id: %', assessment_instance_id;
		END IF;
	END IF;

    new_points := new_score_perc / 100 * max_points;

    WITH updated_assessment_instances AS (
        UPDATE assessment_instances AS ai
        SET
            points = new_points,
            points_in_grading = 0,
            score_perc = new_score_perc,
            score_perc_in_grading = 0,
            modified_at = now()
        WHERE ai.id = instance_id
        RETURNING ai.*
    )
    INSERT INTO assessment_score_logs
        (assessment_instance_id,  auth_user_id,    max_points,
           points,    points_in_grading,    score_perc,    score_perc_in_grading)
    SELECT
                          ai.id, authn_user_id, ai.max_points,
        ai.points, ai.points_in_grading, ai.score_perc, ai.score_perc_in_grading
    FROM
        updated_assessment_instances AS ai;
END;
$$ LANGUAGE plpgsql VOLATILE;<|MERGE_RESOLUTION|>--- conflicted
+++ resolved
@@ -1,10 +1,4 @@
-<<<<<<< HEAD
-DROP FUNCTION IF EXISTS assessment_instances_update_score_perc(bigint,double precision,bigint,bigint,varchar,timestamptz,boolean);
-
-CREATE OR REPLACE FUNCTION
-=======
 CREATE FUNCTION
->>>>>>> 49f4c926
     assessment_instances_update_score_perc(
         IN assessment_instance_id bigint,
         IN new_score_perc double precision,
