--- conflicted
+++ resolved
@@ -1,13 +1,4 @@
-<<<<<<< HEAD
-DROP FUNCTION IF EXISTS check_assessment_access(bigint,enum_mode,enum_role,text,timestamp with time zone);
-DROP FUNCTION IF EXISTS check_assessment_access(bigint,enum_mode,enum_role,text,timestamp with time zone,text);
-DROP FUNCTION IF EXISTS check_assessment_access(bigint,enum_mode,enum_role,bigint,text,timestamp with time zone,text);
-DROP FUNCTION IF EXISTS check_assessment_access(bigint,enum_mode,enum_role,bigint,text,timestamp with time zone,text);
-
-CREATE OR REPLACE FUNCTION
-=======
 CREATE FUNCTION
->>>>>>> 50c8c401
     check_assessment_access (
         IN assessment_id bigint,
         IN authz_mode enum_mode,
