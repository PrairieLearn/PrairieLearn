<<<<<<< HEAD
DROP FUNCTION IF EXISTS course_permissions_insert_by_user_uid(bigint, text, enum_course_role, bigint);

CREATE OR REPLACE FUNCTION
=======
CREATE FUNCTION
>>>>>>> 50c8c401
    course_permissions_insert_by_user_uid(
        IN course_id bigint,
        IN uid text,
        IN course_role enum_course_role,
        IN authn_user_id bigint,
        OUT user_id bigint
    )
AS $$
DECLARE
    new_row course_permissions;
BEGIN
    SELECT u.user_id INTO user_id
    FROM users AS u
    WHERE u.uid = course_permissions_insert_by_user_uid.uid;

    IF NOT FOUND THEN
        RAISE EXCEPTION 'no user with uid: %', uid;
    END IF;

    BEGIN
        INSERT INTO course_permissions AS cp
            (user_id, course_id, course_role)
        VALUES
            (user_id, course_id, course_role)
        RETURNING
            cp.* INTO new_row;
    EXCEPTION
        WHEN unique_violation THEN RAISE EXCEPTION 'user already in course, uid: %', uid;
    END;

    INSERT INTO audit_logs
        (authn_user_id, course_id, user_id, table_name,
        row_id,      action,  new_state)
    VALUES
        (authn_user_id, course_id, user_id, 'course_permissions',
        new_row.id, 'insert', to_jsonb(new_row));
END;
$$ LANGUAGE plpgsql VOLATILE;<|MERGE_RESOLUTION|>--- conflicted
+++ resolved
@@ -1,10 +1,4 @@
-<<<<<<< HEAD
-DROP FUNCTION IF EXISTS course_permissions_insert_by_user_uid(bigint, text, enum_course_role, bigint);
-
-CREATE OR REPLACE FUNCTION
-=======
 CREATE FUNCTION
->>>>>>> 50c8c401
     course_permissions_insert_by_user_uid(
         IN course_id bigint,
         IN uid text,
