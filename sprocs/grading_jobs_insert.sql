CREATE FUNCTION
    grading_jobs_insert (
        IN submission_id bigint,
        IN authn_user_id bigint,
        IN new_gradable boolean DEFAULT NULL,
        IN new_broken boolean DEFAULT NULL,
        IN new_format_errors jsonb DEFAULT NULL,
        IN new_partial_scores jsonb DEFAULT NULL,
        IN new_score double precision DEFAULT NULL,
        IN new_v2_score double precision DEFAULT NULL,
        IN new_feedback jsonb DEFAULT NULL,
        IN new_submitted_answer jsonb DEFAULT NULL,
        IN new_params jsonb DEFAULT NULL,
        IN new_true_answer jsonb DEFAULT NULL
    )
RETURNS SETOF grading_jobs
AS $$
DECLARE
    grading_method_internal boolean;
    grading_method_external boolean;
    grading_method_manual boolean;
BEGIN
    PERFORM submissions_lock(submission_id);

    -- ######################################################################
    -- get the grading method

    SELECT q.grading_method_internal, q.grading_method_external, q.grading_method_manual
    INTO     grading_method_internal,   grading_method_external,   grading_method_manual
    FROM
        submissions AS s
        JOIN variants AS v ON (v.id = s.variant_id)
        JOIN questions AS q ON (q.id = v.question_id)
    WHERE s.id = submission_id;

    IF NOT FOUND THEN RAISE EXCEPTION 'no such submission_id: %', submission_id; END IF;

    -- ######################################################################
    -- build up all grading jobs
    IF grading_method_internal = False AND grading_method_external = False AND grading_method_manual = False THEN
        RAISE EXCEPTION 'all grading methods set to false: (internal %s, external %s, manual %s)', grading_method_internal, grading_method_external, grading_method_manual;
    END IF;
        
    -- delegate internal grading job ()
    IF grading_method_internal = True THEN
        RETURN NEXT grading_jobs_insert_internal(submission_id, authn_user_id,
                            new_gradable, new_broken, new_format_errors, new_partial_scores,
                            new_score, new_v2_score, new_feedback, new_submitted_answer,
                            new_params, new_true_answer);
<<<<<<< HEAD
    ELSIF grading_method = 'External' THEN
        grading_job := grading_jobs_insert_external(submission_id, authn_user_id);
    ELSE
        RAISE EXCEPTION 'unknown grading_method: %', grading_method;
=======
    END IF;
    
    -- delegate external grading job
    IF grading_method_external = True THEN
        RETURN NEXT grading_jobs_insert_external(submission_id, authn_user_id, 'External');
    END IF;

    -- delegate should do nothing here; wait for manual grading actor to create manual grading job in instance_questions_manually_grade_submission.sql
    IF grading_method_manual = True THEN
        RETURN;
>>>>>>> f2e1f2c2
    END IF;
END;
$$ LANGUAGE plpgsql VOLATILE;<|MERGE_RESOLUTION|>--- conflicted
+++ resolved
@@ -47,12 +47,6 @@
                             new_gradable, new_broken, new_format_errors, new_partial_scores,
                             new_score, new_v2_score, new_feedback, new_submitted_answer,
                             new_params, new_true_answer);
-<<<<<<< HEAD
-    ELSIF grading_method = 'External' THEN
-        grading_job := grading_jobs_insert_external(submission_id, authn_user_id);
-    ELSE
-        RAISE EXCEPTION 'unknown grading_method: %', grading_method;
-=======
     END IF;
     
     -- delegate external grading job
@@ -63,7 +57,6 @@
     -- delegate should do nothing here; wait for manual grading actor to create manual grading job in instance_questions_manually_grade_submission.sql
     IF grading_method_manual = True THEN
         RETURN;
->>>>>>> f2e1f2c2
     END IF;
 END;
 $$ LANGUAGE plpgsql VOLATILE;