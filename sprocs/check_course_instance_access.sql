--- conflicted
+++ resolved
@@ -1,12 +1,4 @@
-<<<<<<< HEAD
-DROP FUNCTION IF EXISTS check_course_instance_access(bigint, enum_role, text, timestamptz);
-DROP FUNCTION IF EXISTS check_course_instance_access(bigint, enum_role, text, bigint, timestamptz);
-DROP FUNCTION IF EXISTS check_course_instance_access(bigint, text, bigint, timestamptz);
-
-CREATE OR REPLACE FUNCTION
-=======
 CREATE FUNCTION
->>>>>>> 50c8c401
     check_course_instance_access (
         course_instance_id bigint,
         uid text,
