--- conflicted
+++ resolved
@@ -120,11 +120,8 @@
     SET
         long_name = src.data->>'long_name',
         display_timezone = src.data->>'display_timezone',
-<<<<<<< HEAD
         question_params = (src.data->>'question_params')::JSONB,
-=======
         hide_in_enroll_page = (src.data->>'hide_in_enroll_page')::boolean,
->>>>>>> f1f43863
         sync_errors = NULL,
         sync_warnings = src.warnings
     FROM disk_course_instances AS src
