--- conflicted
+++ resolved
@@ -159,9 +159,7 @@
             'sync_assessment_sets.sql',
             'sync_assessments.sql',
             'lock_timeout_set.sql',
-<<<<<<< HEAD
             'course_requests_insert.sql',
-=======
             'assessment_groups_update.sql',
             'assessment_groups_delete_all.sql',
             'assessment_groups_copy.sql',
@@ -175,7 +173,6 @@
             'workspace_hosts_recapture_draining.sql',
             'workspace_hosts_drain_extra.sql',
             'workspace_hosts_find_terminable.sql',
->>>>>>> 10100a9c
         ], function(filename, callback) {
             logger.verbose('Loading ' + filename);
             fs.readFile(path.join(__dirname, filename), 'utf8', function(err, sql) {
