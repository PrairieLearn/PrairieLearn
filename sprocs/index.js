--- conflicted
+++ resolved
@@ -147,11 +147,8 @@
             'sync_assessment_sets.sql',
             'sync_topics.sql',
             'sync_course_instances.sql',
-<<<<<<< HEAD
+            'lock_timeout_set.sql',
             'sync_single_question.sql',
-=======
-            'lock_timeout_set.sql',
->>>>>>> ce19e056
         ], function(filename, callback) {
             logger.verbose('Loading ' + filename);
             fs.readFile(path.join(__dirname, filename), 'utf8', function(err, sql) {
