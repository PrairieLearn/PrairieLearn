var ERR = require('async-stacktrace');
var _ = require('lodash');
var fs = require('fs');
var path = require('path');
var async = require('async');
var pg = require('pg');

var error = require('../lib/error');
var logger = require('../lib/logger');
var sqldb = require('../lib/sqldb');

module.exports = {
    init: function(callback) {
        logger.verbose('Starting DB stored procedure initialization');
        async.eachSeries([
            'histogram.sql',
            'array_histogram.sql',
            'format_interval.sql',
            'format_interval_short.sql',
            'format_date_iso8601.sql',
            'format_date_short.sql',
            'format_date_full.sql',
            'format_date_full_compact.sql',
            'input_date.sql',
            'interval_hist_thresholds.sql',
            'check_course_instance_access_rule.sql',
            'check_course_instance_access.sql',
            'check_assessment_access_rule.sql',
            'check_assessment_access.sql',
            'assessment_instances_insert.sql',
            'assessment_instances_duration.sql',
            'assessments_duration_stats.sql',
            'assessments_stats.sql',
            'assessments_for_question.sql',
            'tags_for_question.sql',
            'assessment_instances_points_homework.sql',
            'assessment_instances_points_exam.sql',
            'assessment_instances_points.sql',
            'random_unique.sql',
            'question_order.sql',
            'exam_question_status.sql',
            'authz_assessment.sql',
            'authz_assessment_instance.sql',
            'select_assessment_questions.sql',
            'course_instances_with_uuid_elsewhere.sql',
            'questions_with_uuid_elsewhere.sql',
            'assessments_with_uuid_elsewhere.sql',
            'assessment_instance_label.sql',
            'assessment_label.sql',
            'admin_assessment_question_number.sql',
            'course_permissions_insert_by_user_uid.sql',
            'course_permissions_update_role.sql',
            'course_permissions_delete.sql',
            'authz_course.sql',
            'authz_course_instance.sql',
            'administrators_insert_by_user_uid.sql',
            'administrators_delete_by_user_id.sql',
            'courses_insert.sql',
            'courses_update_column.sql',
            'courses_delete.sql',
            'select_or_insert_course_by_path.sql',
            'assessment_instances_delete.sql',
            'assessment_instances_delete_all.sql',
            'assessment_instances_grade.sql',
            'assessment_instances_regrade.sql',
            'assessment_instances_select_for_auto_close.sql',
            'instance_questions_points_homework.sql',
            'instance_questions_points_exam.sql',
            'instance_questions_points.sql',
            'instance_questions_grade.sql',
            'submissions_insert.sql',
            'assessment_instances_update.sql',
            'assessment_instances_update_homework.sql',
<<<<<<< HEAD
            'grading_log_status.sql',
=======
            'ip_to_mode.sql',
            'config_select.sql',
>>>>>>> b0747035
        ], function(filename, callback) {
            logger.verbose('Loading ' + filename);
            fs.readFile(path.join(__dirname, filename), 'utf8', function(err, sql) {
                if (ERR(err, callback)) return;
                sqldb.query(sql, [], function(err) {
                    if (err) error.addData(err, {sqlFile: filename});
                    if (ERR(err, callback)) return;
                    callback(null);
                });
            });
        }, function(err) {
            if (ERR(err, callback)) return;
            logger.verbose('Successfully completed DB stored procedure initialization');
            callback(null);
        });
    },
};<|MERGE_RESOLUTION|>--- conflicted
+++ resolved
@@ -71,12 +71,9 @@
             'submissions_insert.sql',
             'assessment_instances_update.sql',
             'assessment_instances_update_homework.sql',
-<<<<<<< HEAD
             'grading_log_status.sql',
-=======
             'ip_to_mode.sql',
             'config_select.sql',
->>>>>>> b0747035
         ], function(filename, callback) {
             logger.verbose('Loading ' + filename);
             fs.readFile(path.join(__dirname, filename), 'utf8', function(err, sql) {
