const ERR = require('async-stacktrace');
const fs = require('fs');
const path = require('path');
const async = require('async');

const namedLocks = require('../lib/named-locks');
const error = require('@prairielearn/prairielib/error');
const logger = require('../lib/logger');
const sqldb = require('@prairielearn/prairielib/sql-db');

module.exports = {
    init(callback) {
        const lockName = 'sprocs';
        logger.verbose(`Waiting for lock ${lockName}`);
        namedLocks.waitLock(lockName, {}, (err, lock) => {
            if (ERR(err, callback)) return;
            logger.verbose(`Acquired lock ${lockName}`);
            this._initWithLock((err) => {
                namedLocks.releaseLock(lock, (lockErr) => {
                    if (ERR(lockErr, callback)) return;
                    if (ERR(err, callback)) return;
                    logger.verbose(`Released lock ${lockName}`);
                    callback(null);
                });
            });
        });
    },

    _initWithLock(callback) {
        logger.verbose('Starting DB stored procedure initialization');
        async.eachSeries([
            'array_dot.sql',
            'array_product.sql',
            'array_increments_above_max.sql',
            'array_and_number.sql',
            'array_avg.sql',
            'array_var.sql',
            'base64_safe_decode.sql',
            'histogram.sql',
            'array_histogram.sql',
            'format_interval.sql',
            'format_interval_short.sql',
            'format_date_iso8601.sql',
            'format_date_short.sql',
            'format_date_full.sql',
            'format_date_full_compact.sql',
            'format_date_full_compact_ms.sql',
            'format_date_only_no_tz.sql',
            'input_date.sql',
            'interval_hist_thresholds.sql',
            'jsonb_array_to_text_array.sql',
            'jsonb_array_to_double_precision_array.sql',
            'check_course_instance_access_rule.sql',
            'check_course_instance_access.sql',
            'check_assessment_access_rule.sql',
            'check_assessment_access.sql',
            'assessment_instances_lock.sql',
            'assessment_instances_insert.sql',
            'assessment_instances_duration.sql',
            'assessment_instances_update_points.sql',
            'assessment_instances_update_score_perc.sql',
            'assessments_duration_stats.sql',
            'assessments_stats.sql',
            'assessments_format.sql',
            'assessments_format_for_question.sql',
            'tags_for_question.sql',
            'random_unique.sql',
            'random_string.sql',
            'question_order.sql',
            'authz_assessment.sql',
            'authz_assessment_instance.sql',
            'select_assessment_questions.sql',
            'questions_select.sql',
            'assessment_instance_label.sql',
            'assessment_label.sql',
            'admin_assessment_question_number.sql',
            'course_permissions_insert_by_user_uid.sql',
            'course_permissions_update_role.sql',
            'course_permissions_delete.sql',
            'authz_course.sql',
            'authz_course_instance.sql',
            'administrators_insert_by_user_uid.sql',
            'administrators_delete_by_user_id.sql',
            'courses_insert.sql',
            'courses_update_column.sql',
            'courses_delete.sql',
            'courses_user_can_edit.sql',
            'courses_user_can_view.sql',
            'course_instances_instructor_can_view.sql',
            'select_or_insert_course_by_path.sql',
            'assessment_instances_delete.sql',
            'assessment_instances_delete_all.sql',
            'assessment_instances_grade.sql',
            'assessment_instances_regrade.sql',
            'assessment_instances_select_for_auto_close.sql',
            'assessment_instances_ensure_open.sql',
            'instance_questions_points_homework.sql',
            'instance_questions_points_exam.sql',
            'instance_questions_points.sql',
            'instance_questions_grade.sql',
            'instance_questions_select_question.sql',
            'instance_questions_lock.sql',
            'instance_questions_ensure_open.sql',
            'instance_questions_select_variant.sql',
            'instance_questions_update_score.sql',
            'submissions_lock.sql',
            'submissions_select.sql',
            'submissions_insert.sql',
            'submissions_update_parsing.sql',
            'assessment_instances_update.sql',
            'instance_questions_update_in_grading.sql',
            'assessment_instances_close.sql',
            'grading_job_status.sql',
            'grading_jobs_lock.sql',
            'grading_jobs_insert.sql',
            'grading_jobs_insert_external_manual.sql',
            'grading_jobs_insert_internal.sql',
            'grading_jobs_process_external.sql',
            'ip_to_mode.sql',
            'config_select.sql',
            'users_select_or_insert.sql',
            'users_select_or_insert_lti.sql',
            'users_is_course_staff.sql',
            'users_randomly_generate.sql',
            'dump_to_csv.sql',
            'grading_jobs_stats_day.sql',
            'files_insert.sql',
            'files_delete.sql',
            'issues_insert_for_variant.sql',
            'issues_insert_for_assessment.sql',
            'issues_update_open.sql',
            'issues_update_open_all.sql',
            'variants_lock.sql',
            'variants_select.sql',
            'variants_ensure_instance_question.sql',
            'variants_ensure_question.sql',
            'variants_insert.sql',
            'variants_select_submission_for_grading.sql',
            'variants_select_for_assessment_instance_grading.sql',
            'variants_update_after_grading.sql',
            'variants_ensure_open.sql',
            'variants_unlink.sql',
            'grader_loads_current.sql',
            'server_loads_current.sql',
            'server_usage_current.sql',
            'assessment_questions_calculate_stats_for_assessment.sql',
            'assessment_questions_calculate_stats.sql',
            'instance_questions_calculate_stats.sql',
            'issues_select_with_filter.sql',
            'access_tokens_insert.sql',
            'access_tokens_delete.sql',
            'assessment_instances_points.sql',
            'sync_news_items.sql',
            'sync_course_tags.sql',
            'sync_question_tags.sql',
            'sync_questions.sql',
            'sync_assessments.sql',
            'sync_course_staff.sql',
            'sync_assessment_sets.sql',
            'sync_topics.sql',
            'sync_course_instances.sql',
            'lock_timeout_set.sql',
<<<<<<< HEAD
            'assessment_groups_update.sql',
            'assessment_groups_delete_all.sql',
            'assessment_groups_copy.sql',
            'assessment_groups_add_member.sql',
            'assessment_groups_delete_member.sql',
            'assessment_groups_delete_group.sql',
            'group_info.sql',
=======
            'workspaces_state_update.sql',
>>>>>>> a2d572ed
        ], function(filename, callback) {
            logger.verbose('Loading ' + filename);
            fs.readFile(path.join(__dirname, filename), 'utf8', function(err, sql) {
                if (ERR(err, callback)) return;
                sqldb.query(sql, [], function(err, _result) {
                    if (err) error.addData(err, {sqlFile: filename});
                    if (ERR(err, callback)) return;
                    callback(null);
                });
            });
        }, function(err) {
            if (ERR(err, callback)) return;
            logger.verbose('Successfully completed DB stored procedure initialization');
            callback(null);
        });
    },
};<|MERGE_RESOLUTION|>--- conflicted
+++ resolved
@@ -160,7 +160,6 @@
             'sync_topics.sql',
             'sync_course_instances.sql',
             'lock_timeout_set.sql',
-<<<<<<< HEAD
             'assessment_groups_update.sql',
             'assessment_groups_delete_all.sql',
             'assessment_groups_copy.sql',
@@ -168,9 +167,7 @@
             'assessment_groups_delete_member.sql',
             'assessment_groups_delete_group.sql',
             'group_info.sql',
-=======
             'workspaces_state_update.sql',
->>>>>>> a2d572ed
         ], function(filename, callback) {
             logger.verbose('Loading ' + filename);
             fs.readFile(path.join(__dirname, filename), 'utf8', function(err, sql) {
