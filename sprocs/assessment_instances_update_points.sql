--- conflicted
+++ resolved
@@ -1,10 +1,4 @@
-<<<<<<< HEAD
-DROP FUNCTION IF EXISTS assessment_instances_update_points(bigint,double precision,bigint,bigint,varchar,timestamptz,boolean);
-
-CREATE OR REPLACE FUNCTION
-=======
 CREATE FUNCTION
->>>>>>> 49f4c926
     assessment_instances_update_points(
         IN assessment_instance_id bigint,
         IN new_points double precision,
