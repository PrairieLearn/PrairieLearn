CREATE FUNCTION
    sync_assessments(
        IN disk_assessments_data JSONB[],
        IN syncing_course_id bigint,
        IN syncing_course_instance_id bigint,
        OUT name_to_id_map JSONB
    )
AS $$
DECLARE
    missing_dest_tids TEXT;
    missing_src_tids TEXT;
    mismatched_uuid_tids TEXT;
    valid_assessment record;
    access_rule JSONB;
    zone JSONB;
    alternative_group JSONB;
    assessment_question JSONB;
    new_assessment_id bigint;
    new_assessment_ids bigint[];
    zone_index integer;
    new_zone_id bigint;
    new_alternative_group_id bigint;
    new_assessment_question_id bigint;
    new_assessment_question_ids bigint[];
    bad_assessments text;
BEGIN
    -- The sync algorithm used here is described in the preprint
    -- "Preserving identity during opportunistic unidirectional
    -- synchronization via two-fold identifiers".

    -- Move all our data into a temporary table so it's easier to work with

    CREATE TEMPORARY TABLE disk_assessments (
        tid TEXT NOT NULL,
        uuid uuid,
        errors TEXT,
        warnings TEXT,
        data JSONB
    ) ON COMMIT DROP;

    INSERT INTO disk_assessments (
        tid,
        uuid,
        errors,
        warnings,
        data
    ) SELECT
        entries->>0,
        (entries->>1)::uuid,
        entries->>2,
        entries->>3,
        (entries->4)::JSONB
    FROM UNNEST(disk_assessments_data) AS entries;

    -- Synchronize the dest (assessments) with the src
    -- (disk_assessments). This soft-deletes, un-soft-deletes, and
    -- inserts new rows in assessments. No data is synced yet. Only the
    -- (id, course_instance_id, uuid, tid, deleted_at) columns are used.

    WITH
    matched_rows AS (
        SELECT src.tid AS src_tid, src.uuid AS src_uuid, dest.id AS dest_id -- matched_rows cols have underscores
        FROM disk_assessments AS src LEFT JOIN assessments AS dest ON (
            dest.course_instance_id = syncing_course_instance_id
            AND (src.uuid = dest.uuid
                 OR ((src.uuid IS NULL OR dest.uuid IS NULL)
                     AND src.tid = dest.tid AND dest.deleted_at IS NULL)))
    ),
    deactivate_unmatched_dest_rows AS (
        UPDATE assessments AS dest
        SET deleted_at = now()
        WHERE dest.id NOT IN (
            SELECT dest_id FROM matched_rows WHERE dest_id IS NOT NULL
        ) AND dest.deleted_at IS NULL AND dest.course_instance_id = syncing_course_instance_id
    ),
    update_matched_dest_rows AS (
        UPDATE assessments AS dest
        SET tid = src_tid, uuid = src_uuid, deleted_at = NULL
        FROM matched_rows
        WHERE dest.id = dest_id AND dest.course_instance_id = syncing_course_instance_id
    ),
    insert_unmatched_src_rows AS (
        INSERT INTO assessments AS dest (course_instance_id, tid, uuid, deleted_at)
        SELECT syncing_course_instance_id, src_tid, src_uuid, NULL
        FROM matched_rows
        WHERE dest_id IS NULL
        RETURNING dest.tid AS src_tid, dest.id AS inserted_dest_id
    )
    -- Make a map from TID to ID to return to the caller
    SELECT jsonb_object_agg(src_tid, COALESCE(dest_id, inserted_dest_id))
    INTO name_to_id_map
    FROM matched_rows LEFT JOIN insert_unmatched_src_rows USING (src_tid);

    -- Internal consistency checks to ensure that dest (assessments) and
    -- src (disk_assessments) are in fact synchronized.

    SELECT string_agg(src.tid, ', ')
    INTO missing_dest_tids
    FROM disk_assessments AS src
    WHERE src.tid NOT IN (SELECT dest.tid FROM assessments AS dest WHERE dest.course_instance_id = syncing_course_instance_id AND dest.deleted_at IS NULL);
    IF (missing_dest_tids IS NOT NULL) THEN
        RAISE EXCEPTION 'Assertion failure: TIDs on disk but not synced to DB: %', missing_dest_tids;
    END IF;

    SELECT string_agg(dest.tid, ', ')
    INTO missing_src_tids
    FROM assessments AS dest
    WHERE dest.course_instance_id = syncing_course_instance_id AND dest.deleted_at IS NULL AND dest.tid NOT IN (SELECT src.tid FROM disk_assessments AS src);
    IF (missing_src_tids IS NOT NULL) THEN
        RAISE EXCEPTION 'Assertion failure: TIDs in DB but not on disk: %', missing_src_tids;
    END IF;

    SELECT string_agg(src.tid, ', ')
    INTO mismatched_uuid_tids
    FROM disk_assessments AS src JOIN assessments AS dest ON (dest.course_instance_id = syncing_course_instance_id AND dest.tid = src.tid AND dest.deleted_at IS NULL)
    WHERE NOT (src.uuid = dest.uuid OR src.uuid IS NULL);
    IF (mismatched_uuid_tids IS NOT NULL) THEN
        RAISE EXCEPTION 'Assertion failure: TIDs on disk with mismatched UUIDs in DB: %', mismatched_uuid_tids;
    END IF;

    -- At this point, there will be exactly one non-deleted row for all tids
    -- that we loaded from disk. It is now safe to update all those rows with
    -- the new information from disk (if we have any).

    FOR valid_assessment IN (
        SELECT tid, data, warnings
        FROM disk_assessments AS src
        wHERE (src.errors IS NULL OR src.errors = '')
    ) LOOP
        UPDATE assessments AS a
        SET
            type = (valid_assessment.data->>'type')::enum_assessment_type,
            number = valid_assessment.data->>'number',
            title = valid_assessment.data->>'title',
            config = valid_assessment.data->'config',
            multiple_instance = (valid_assessment.data->>'multiple_instance')::boolean,
            shuffle_questions = (valid_assessment.data->>'shuffle_questions')::boolean,
            max_points = (valid_assessment.data->>'max_points')::double precision,
            max_bonus_points = (valid_assessment.data->>'max_bonus_points')::double precision,
            auto_close = (valid_assessment.data->>'auto_close')::boolean,
            text = valid_assessment.data->>'text',
            assessment_set_id = aggregates.assessment_set_id,
            constant_question_value = (valid_assessment.data->>'constant_question_value')::boolean,
            allow_issue_reporting = (valid_assessment.data->>'allow_issue_reporting')::boolean,
            allow_real_time_grading = (valid_assessment.data->>'allow_real_time_grading')::boolean,
            require_honor_code = (valid_assessment.data->>'require_honor_code')::boolean,
            question_params = (valid_assessment.data->>'question_params')::JSONB,
            group_work = (valid_assessment.data->>'group_work')::boolean,
            advance_score_perc = (valid_assessment.data->>'advance_score_perc')::double precision,
            sync_errors = NULL,
            sync_warnings = valid_assessment.warnings
        FROM
            (
                SELECT
                    tid,
                    (SELECT id FROM assessment_sets WHERE name = da.data->>'set_name' AND course_id = syncing_course_id) AS assessment_set_id
                FROM disk_assessments AS da
            ) AS aggregates
        WHERE
            a.tid = valid_assessment.tid
            AND a.deleted_at IS NULL
            AND a.tid = aggregates.tid
            AND a.course_instance_id = syncing_course_instance_id
        RETURNING id INTO new_assessment_id;
        new_assessment_ids = array_append(new_assessment_ids, new_assessment_id);

        -- if it is a group work try to insert a group_config
        IF (valid_assessment.data->>'group_work')::boolean THEN
            INSERT INTO group_configs (
                course_instance_id,
                assessment_id,
                maximum,
                minimum,
                student_authz_create,
                student_authz_join,
                student_authz_leave
            ) VALUES (
                syncing_course_instance_id,
                new_assessment_id,
                (valid_assessment.data->>'group_max_size')::bigint,
                (valid_assessment.data->>'group_min_size')::bigint,
                (valid_assessment.data->>'student_group_create')::boolean,
                (valid_assessment.data->>'student_group_join')::boolean,
                (valid_assessment.data->>'student_group_leave')::boolean
            ) ON CONFLICT (assessment_id)
            DO UPDATE
            SET 
                maximum = EXCLUDED.maximum,
                minimum = EXCLUDED.minimum,
                student_authz_create = EXCLUDED.student_authz_create,
                student_authz_join = EXCLUDED.student_authz_join,
                student_authz_leave = EXCLUDED.student_authz_leave,
                deleted_at = NULL;
        ELSE
            UPDATE group_configs
            SET deleted_at = now()
            WHERE assessment_id = new_assessment_id;
        END IF;

        -- Now process all access rules for this assessment
        FOR access_rule IN SELECT * FROM JSONB_ARRAY_ELEMENTS(valid_assessment.data->'allowAccess') LOOP
            INSERT INTO assessment_access_rules (
                assessment_id,
                number,
                mode,
                role,
                credit,
                uids,
                time_limit_min,
                password,
                seb_config,
                exam_uuid,
                start_date,
                end_date,
                show_closed_assessment,
                show_closed_assessment_score,
                active)
            (
                SELECT
                    new_assessment_id,
                    (access_rule->>'number')::integer,
                    (access_rule->>'mode')::enum_mode,
                    'Student'::enum_role,
                    (access_rule->>'credit')::integer,
                    jsonb_array_to_text_array(access_rule->'uids'),
                    (access_rule->>'time_limit_min')::integer,
                    access_rule->>'password',
                    access_rule->'seb_config',
                    (access_rule->>'exam_uuid')::uuid,
                    input_date(access_rule->>'start_date', COALESCE(ci.display_timezone, c.display_timezone, 'America/Chicago')),
                    input_date(access_rule->>'end_date', COALESCE(ci.display_timezone, c.display_timezone, 'America/Chicago')),
                    (access_rule->>'show_closed_assessment')::boolean,
                    (access_rule->>'show_closed_assessment_score')::boolean,
                    (access_rule->>'active')::boolean
                FROM
                    assessments AS a
                    JOIN course_instances AS ci ON (ci.id = a.course_instance_id)
                    JOIN pl_courses AS c ON (c.id = ci.course_id)
                WHERE
                    a.id = new_assessment_id
            )
            ON CONFLICT (number, assessment_id) DO UPDATE
            SET
                mode = EXCLUDED.mode,
                role = EXCLUDED.role,
                credit = EXCLUDED.credit,
                time_limit_min = EXCLUDED.time_limit_min,
                password = EXCLUDED.password,
                exam_uuid = EXCLUDED.exam_uuid,
                uids = EXCLUDED.uids,
                seb_config = EXCLUDED.seb_config,
                start_date = EXCLUDED.start_date,
                end_date = EXCLUDED.end_date,
                show_closed_assessment = EXCLUDED.show_closed_assessment,
                show_closed_assessment_score = EXCLUDED.show_closed_assessment_score,
                active = EXCLUDED.active;
        END LOOP;

        -- Delete excess access rules
        DELETE FROM assessment_access_rules
        WHERE
            assessment_id = new_assessment_id
            AND number > jsonb_array_length(valid_assessment.data->'allowAccess');

        -- Insert all zones for this assessment
        zone_index := 0;
        FOR zone IN SELECT * FROM JSONB_ARRAY_ELEMENTS(valid_assessment.data->'zones') LOOP
            INSERT INTO zones (
                assessment_id,
                number,
                title,
                max_points,
                number_choose,
                best_questions,
<<<<<<< HEAD
                question_params
            ) VALUES (
=======
                advance_score_perc
            )
            VALUES (
>>>>>>> 4728f4cc
                new_assessment_id,
                (zone->>'number')::integer,
                zone->>'title',
                (zone->>'max_points')::double precision,
                (zone->>'number_choose')::integer,
                (zone->>'best_questions')::integer,
<<<<<<< HEAD
                (zone->>'question_params')::JSONB
=======
                (zone->>'advance_score_perc')::double precision
>>>>>>> 4728f4cc
            )
            ON CONFLICT (number, assessment_id) DO UPDATE
            SET
                title = EXCLUDED.title,
                max_points = EXCLUDED.max_points,
                number_choose = EXCLUDED.number_choose,
                best_questions = EXCLUDED.best_questions,
<<<<<<< HEAD
                question_params = EXCLUDED.question_params
=======
                advance_score_perc = EXCLUDED.advance_score_perc
>>>>>>> 4728f4cc
            RETURNING id INTO new_zone_id;

            -- Insert each alternative group in this zone
            FOR alternative_group IN SELECT * FROM JSONB_ARRAY_ELEMENTS(valid_assessment.data->'alternativeGroups'->zone_index) LOOP
                INSERT INTO alternative_groups (
                    number,
                    number_choose,
                    advance_score_perc,
                    assessment_id,
                    zone_id,
                    question_params
                ) VALUES (
                    (alternative_group->>'number')::integer,
                    (alternative_group->>'number_choose')::integer,
                    (alternative_group->>'advance_score_perc')::double precision,
                    new_assessment_id,
                    new_zone_id,
                    (alternative_group->>'question_params')::JSONB
                ) ON CONFLICT (number, assessment_id) DO UPDATE
                SET
                    number_choose = EXCLUDED.number_choose,
                    zone_id = EXCLUDED.zone_id,
<<<<<<< HEAD
                    question_params = EXCLUDED.question_params
=======
                    advance_score_perc = EXCLUDED.advance_score_perc
>>>>>>> 4728f4cc
                RETURNING id INTO new_alternative_group_id;

                -- Insert an assessment question for each question in this alternative group
                FOR assessment_question IN SELECT * FROM JSONB_ARRAY_ELEMENTS(alternative_group->'questions') LOOP
                    INSERT INTO assessment_questions AS aq (
                        number,
                        max_points,
                        init_points,
                        points_list,
                        force_max_points,
                        tries_per_variant,
                        grade_rate_minutes,
                        deleted_at,
                        assessment_id,
                        question_id,
                        alternative_group_id,
                        number_in_alternative_group,
<<<<<<< HEAD
                        question_params
=======
                        advance_score_perc,
                        effective_advance_score_perc
>>>>>>> 4728f4cc
                    ) VALUES (
                        (assessment_question->>'number')::integer,
                        (assessment_question->>'max_points')::double precision,
                        (assessment_question->>'init_points')::double precision,
                        jsonb_array_to_double_precision_array(assessment_question->'points_list'),
                        (assessment_question->>'force_max_points')::boolean,
                        (assessment_question->>'tries_per_variant')::integer,
                        (assessment_question->>'grade_rate_minutes')::double precision,
                        NULL,
                        new_assessment_id,
                        (assessment_question->>'question_id')::bigint,
                        new_alternative_group_id,
                        (assessment_question->>'number_in_alternative_group')::integer,
<<<<<<< HEAD
                        (assessment_question->>'question_params')::JSONB
=======
                        (assessment_question->>'advance_score_perc')::double precision,
                        (assessment_question->>'effective_advance_score_perc')::double precision
>>>>>>> 4728f4cc
                    ) ON CONFLICT (question_id, assessment_id) DO UPDATE
                    SET
                        number = EXCLUDED.number,
                        max_points = EXCLUDED.max_points,
                        points_list = EXCLUDED.points_list,
                        init_points = EXCLUDED.init_points,
                        force_max_points = EXCLUDED.force_max_points,
                        tries_per_variant = EXCLUDED.tries_per_variant,
                        grade_rate_minutes = EXCLUDED.grade_rate_minutes,
                        deleted_at = EXCLUDED.deleted_at,
                        alternative_group_id = EXCLUDED.alternative_group_id,
                        number_in_alternative_group = EXCLUDED.number_in_alternative_group,
                        question_id = EXCLUDED.question_id,
<<<<<<< HEAD
                        question_params = EXCLUDED.question_params
=======
                        advance_score_perc = EXCLUDED.advance_score_perc,
                        effective_advance_score_perc = EXCLUDED.effective_advance_score_perc
>>>>>>> 4728f4cc
                    RETURNING aq.id INTO new_assessment_question_id;
                    new_assessment_question_ids := array_append(new_assessment_question_ids, new_assessment_question_id);
                END LOOP;
            END LOOP;
            zone_index := zone_index + 1;
        END LOOP;

        -- Delete excess zones for this assessment
        DELETE FROM zones
        WHERE
            assessment_id = new_assessment_id
            AND number > jsonb_array_length(valid_assessment.data->'zones');

        -- Delete excess alternative groups for this assessment
        DELETE FROM alternative_groups
        WHERE
            assessment_id = new_assessment_id
            AND ((number < 1) OR (number > (valid_assessment.data->>'lastAlternativeGroupNumber')::integer));

        -- Soft-delete unused assessment questions
        UPDATE assessment_questions AS aq
        SET
            deleted_at = CURRENT_TIMESTAMP
        WHERE
            aq.assessment_id = new_assessment_id
            AND aq.deleted_at IS NULL
            AND aq.id NOT IN (SELECT unnest(new_assessment_question_ids));
    END LOOP;

    -- Now that all assessments have numbers, make a second pass over them to
    -- assign every assessment an order_by attribute. This computes the natural
    -- ordering over all assessments.
    -- Source: http://www.rhodiumtoad.org.uk/junk/naturalsort.sql
    UPDATE assessments AS a
    SET order_by = assessments_with_ordinality.order_by
    FROM (
        SELECT
            tid,
            row_number() OVER (ORDER BY (
                SELECT string_agg(convert_to(coalesce(r[2],
                    length(length(r[1])::text) || length(r[1])::text || r[1]),
                    'SQL_ASCII'),'\x00')
                FROM regexp_matches(number, '0*([0-9]+)|([^0-9]+)', 'g') r
            ) ASC) AS order_by
        FROM assessments
        WHERE
            course_instance_id = syncing_course_instance_id
            AND deleted_at IS NULL
    ) AS assessments_with_ordinality
    WHERE
        a.tid = assessments_with_ordinality.tid
        AND a.course_instance_id = syncing_course_instance_id;

    -- Second pass: add errors and warnings where needed
    -- Also add an assessment_set_id if we don't have one yet, to
    -- catch cases where we are adding a new assessment set that has
    -- errors and so was skipped above.
    UPDATE assessments AS a
    SET
        sync_errors = da.errors,
        sync_warnings = da.warnings,
        assessment_set_id = COALESCE(a.assessment_set_id,
            (SELECT id FROM assessment_sets WHERE name = 'Unknown' AND course_id = syncing_course_id))
    FROM disk_assessments AS da
    WHERE
        a.tid = da.tid
        AND a.deleted_at IS NULL
        AND a.course_instance_id = syncing_course_instance_id
        AND (da.errors IS NOT NULL AND da.errors != '');

    -- Finally, clean up any other leftover models

    -- Soft-delete unused assessment questions
    UPDATE assessment_questions AS aq
    SET
        deleted_at = CURRENT_TIMESTAMP
    FROM
        assessments AS a
    WHERE
        a.id = aq.assessment_id
        AND a.course_instance_id = syncing_course_instance_id
        AND aq.deleted_at IS NULL
        AND a.deleted_at IS NOT NULL;

    -- Delete unused assessment access rules
    DELETE FROM assessment_access_rules AS aar
    USING assessments AS a
    WHERE
        aar.assessment_id = a.id
        AND a.deleted_at IS NOT NULL
        AND a.course_instance_id = syncing_course_instance_id;

    -- Delete unused zones
    DELETE FROM zones AS z
    USING assessments AS a
    WHERE
        z.assessment_id = a.id
        AND a.deleted_at IS NOT NULL
        AND a.course_instance_id = syncing_course_instance_id;

    -- Internal consistency check. All assessments should have an
    -- assessment set and a number.
    SELECT string_agg(a.id::text, ', ')
    INTO bad_assessments
    FROM assessments AS a
    WHERE
        a.deleted_at IS NULL
        AND a.course_instance_id = syncing_course_instance_id
        AND (
            a.assessment_set_id IS NULL
            OR a.number IS NULL
        );
    IF (bad_assessments IS NOT NULL) THEN
        RAISE EXCEPTION 'Assertion failure: Assessment IDs without set or number: %', bad_assessments;
    END IF;
END;
$$ LANGUAGE plpgsql VOLATILE;<|MERGE_RESOLUTION|>--- conflicted
+++ resolved
@@ -272,25 +272,18 @@
                 max_points,
                 number_choose,
                 best_questions,
-<<<<<<< HEAD
-                question_params
-            ) VALUES (
-=======
+                question_params,
                 advance_score_perc
             )
             VALUES (
->>>>>>> 4728f4cc
                 new_assessment_id,
                 (zone->>'number')::integer,
                 zone->>'title',
                 (zone->>'max_points')::double precision,
                 (zone->>'number_choose')::integer,
                 (zone->>'best_questions')::integer,
-<<<<<<< HEAD
-                (zone->>'question_params')::JSONB
-=======
+                (zone->>'question_params')::JSONB,
                 (zone->>'advance_score_perc')::double precision
->>>>>>> 4728f4cc
             )
             ON CONFLICT (number, assessment_id) DO UPDATE
             SET
@@ -298,11 +291,8 @@
                 max_points = EXCLUDED.max_points,
                 number_choose = EXCLUDED.number_choose,
                 best_questions = EXCLUDED.best_questions,
-<<<<<<< HEAD
-                question_params = EXCLUDED.question_params
-=======
+                question_params = EXCLUDED.question_params,
                 advance_score_perc = EXCLUDED.advance_score_perc
->>>>>>> 4728f4cc
             RETURNING id INTO new_zone_id;
 
             -- Insert each alternative group in this zone
@@ -325,11 +315,8 @@
                 SET
                     number_choose = EXCLUDED.number_choose,
                     zone_id = EXCLUDED.zone_id,
-<<<<<<< HEAD
-                    question_params = EXCLUDED.question_params
-=======
+                    question_params = EXCLUDED.question_params,
                     advance_score_perc = EXCLUDED.advance_score_perc
->>>>>>> 4728f4cc
                 RETURNING id INTO new_alternative_group_id;
 
                 -- Insert an assessment question for each question in this alternative group
@@ -347,12 +334,9 @@
                         question_id,
                         alternative_group_id,
                         number_in_alternative_group,
-<<<<<<< HEAD
-                        question_params
-=======
+                        question_params,
                         advance_score_perc,
                         effective_advance_score_perc
->>>>>>> 4728f4cc
                     ) VALUES (
                         (assessment_question->>'number')::integer,
                         (assessment_question->>'max_points')::double precision,
@@ -366,12 +350,9 @@
                         (assessment_question->>'question_id')::bigint,
                         new_alternative_group_id,
                         (assessment_question->>'number_in_alternative_group')::integer,
-<<<<<<< HEAD
-                        (assessment_question->>'question_params')::JSONB
-=======
+                        (assessment_question->>'question_params')::JSONB,
                         (assessment_question->>'advance_score_perc')::double precision,
                         (assessment_question->>'effective_advance_score_perc')::double precision
->>>>>>> 4728f4cc
                     ) ON CONFLICT (question_id, assessment_id) DO UPDATE
                     SET
                         number = EXCLUDED.number,
@@ -385,12 +366,9 @@
                         alternative_group_id = EXCLUDED.alternative_group_id,
                         number_in_alternative_group = EXCLUDED.number_in_alternative_group,
                         question_id = EXCLUDED.question_id,
-<<<<<<< HEAD
-                        question_params = EXCLUDED.question_params
-=======
+                        question_params = EXCLUDED.question_params,
                         advance_score_perc = EXCLUDED.advance_score_perc,
                         effective_advance_score_perc = EXCLUDED.effective_advance_score_perc
->>>>>>> 4728f4cc
                     RETURNING aq.id INTO new_assessment_question_id;
                     new_assessment_question_ids := array_append(new_assessment_question_ids, new_assessment_question_id);
                 END LOOP;
