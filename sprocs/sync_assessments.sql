--- conflicted
+++ resolved
@@ -32,75 +32,6 @@
     -- "Preserving identity during opportunistic unidirectional
     -- synchronization via two-fold identifiers".
 
-<<<<<<< HEAD
-        INSERT INTO assessments
-            (uuid,
-            tid,
-            type,
-            number,
-            order_by,
-            title,
-            config,
-            multiple_instance,
-            shuffle_questions,
-            max_points,
-            auto_close,
-            deleted_at,
-            course_instance_id,
-            text,
-            assessment_set_id,
-            constant_question_value,
-            allow_issue_reporting,
-            allow_real_time_grading,
-            require_honor_code,
-            group_work,
-            min_advance_perc)
-        (
-            SELECT
-                (assessment->>'uuid')::uuid,
-                assessment->>'tid',
-                (assessment->>'type')::enum_assessment_type,
-                assessment->>'number',
-                (assessment->>'order_by')::integer,
-                assessment->>'title',
-                assessment->'config',
-                (assessment->>'multiple_instance')::boolean,
-                (assessment->>'shuffle_questions')::boolean,
-                (assessment->>'max_points')::double precision,
-                (assessment->>'auto_close')::boolean,
-                NULL,
-                sync_assessments.new_course_instance_id,
-                assessment->>'text',
-                (SELECT id FROM assessment_sets WHERE name = assessment->>'set_name' AND assessment_sets.course_id = sync_assessments.course_id),
-                (assessment->>'constant_question_value')::boolean,
-                (assessment->>'allow_issue_reporting')::boolean,
-                (assessment->>'allow_real_time_grading')::boolean,
-                (assessment->>'require_honor_code')::boolean,
-                (assessment->>'group_work')::boolean,
-                (assessment->>'min_advance_perc')::double precision
-        )
-        ON CONFLICT (course_instance_id, uuid) DO UPDATE
-        SET
-            tid = EXCLUDED.tid,
-            type = EXCLUDED.type,
-            number = EXCLUDED.number,
-            order_by = EXCLUDED.order_by,
-            title = EXCLUDED.title,
-            config = EXCLUDED.config,
-            multiple_instance = EXCLUDED.multiple_instance,
-            shuffle_questions = EXCLUDED.shuffle_questions,
-            auto_close = EXCLUDED.auto_close,
-            max_points = EXCLUDED.max_points,
-            deleted_at = EXCLUDED.deleted_at,
-            text = EXCLUDED.text,
-            assessment_set_id = EXCLUDED.assessment_set_id,
-            constant_question_value = EXCLUDED.constant_question_value,
-            allow_issue_reporting = EXCLUDED.allow_issue_reporting,
-            allow_real_time_grading = EXCLUDED.allow_real_time_grading,
-            require_honor_code = EXCLUDED.require_honor_code,
-            group_work = EXCLUDED.group_work,
-            min_advance_perc = EXCLUDED.min_advance_perc
-=======
     -- Move all our data into a temporary table so it's easier to work with
 
     CREATE TEMPORARY TABLE disk_assessments (
@@ -217,6 +148,7 @@
             allow_real_time_grading = (valid_assessment.data->>'allow_real_time_grading')::boolean,
             require_honor_code = (valid_assessment.data->>'require_honor_code')::boolean,
             group_work = (valid_assessment.data->>'group_work')::boolean,
+            min_advance_perc = (valid_assessment.data->>'min_advance_perc')::double precision,
             sync_errors = NULL,
             sync_warnings = valid_assessment.warnings
         FROM
@@ -226,7 +158,6 @@
                     (SELECT id FROM assessment_sets WHERE name = da.data->>'set_name' AND course_id = syncing_course_id) AS assessment_set_id
                 FROM disk_assessments AS da
             ) AS aggregates
->>>>>>> e0cf0371
         WHERE
             a.tid = valid_assessment.tid
             AND a.tid = aggregates.tid
@@ -235,36 +166,15 @@
         new_assessment_ids = array_append(new_assessment_ids, new_assessment_id);
 
         -- if it is a group work try to insert a group_config
-<<<<<<< HEAD
-        IF (assessment->>'group_work')::boolean THEN
-=======
         IF (valid_assessment.data->>'group_work')::boolean THEN
->>>>>>> e0cf0371
             INSERT INTO group_configs
                 (course_instance_id,
                 assessment_id
             ) VALUES (
-<<<<<<< HEAD
-                new_course_instance_id,
-                new_assessment_id
-            ) ON CONFLICT DO NOTHING;
-        END IF;
-
-        -- Now process all access rules for this assessment
-        FOR access_rule IN SELECT * FROM JSONB_ARRAY_ELEMENTS(assessment->'allowAccess') LOOP
-            -- If exam_uuid is specified, ensure that a corresponding PS exam exists
-            IF access_rule->'exam_uuid' != NULL AND check_access_rules_exam_uuid THEN
-                SELECT 1 FROM exams WHERE uuid = access_rule->>'exam_uuid';
-                IF NOT FOUND THEN
-                    RAISE EXCEPTION 'Assessment % allowAccess: No such examUuid % found in database. Ensure you copied the correct UUID from the scheduler.', assessment->>'tid', access_rule->>'exam_uuid';
-                END IF;
-            END IF;
-=======
                 syncing_course_instance_id,
                 new_assessment_id
             ) ON CONFLICT DO NOTHING;
         END IF;
->>>>>>> e0cf0371
 
         -- Now process all access rules for this assessment
         FOR access_rule IN SELECT * FROM JSONB_ARRAY_ELEMENTS(valid_assessment.data->'allowAccess') LOOP
@@ -459,7 +369,7 @@
                 SELECT string_agg(convert_to(coalesce(r[2],
                     length(length(r[1])::text) || length(r[1])::text || r[1]),
                     'SQL_ASCII'),'\x00')
-                FROM regexp_matches(number, '0*([0-9]+)|([^0-9]+)', 'g') r 
+                FROM regexp_matches(number, '0*([0-9]+)|([^0-9]+)', 'g') r
             ) ASC) AS order_by
         FROM assessments WHERE course_instance_id = syncing_course_instance_id
     ) AS assessments_with_ordinality
