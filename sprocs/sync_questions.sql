DROP FUNCTION IF EXISTS sync_questions(JSONB, bigint);
CREATE OR REPLACE FUNCTION
    sync_questions(
        IN disk_questions_data JSONB[],
        IN syncing_course_id bigint,
        OUT new_questions_json JSONB
    )
AS $$
BEGIN
<<<<<<< HEAD
    -- Move all our data into a temporary table so it's easier to work with
    DROP TABLE IF EXISTS disk_questions;
    CREATE TEMPORARY TABLE disk_questions (
        qid TEXT NOT NULL,
        uuid uuid,
        errors TEXT,
        warnings TEXT,
        data JSONB
    ) ON COMMIT DROP;
    INSERT INTO disk_questions (
        qid,
        uuid,
        errors,
        warnings,
        data
    ) SELECT
        entries->>0,
        (entries->>1)::uuid,
        entries->>2,
        entries->>3,
        (entries->4)::JSONB
    FROM UNNEST(disk_questions_data) AS entries;

    -- First, update the names of everything we have a UUID for
    UPDATE questions AS q
    SET qid = dq.qid, deleted_at = NULL
    FROM disk_questions AS dq
    WHERE
        dq.uuid IS NOT NULL
        AND q.uuid = dq.uuid
        AND q.course_id = syncing_course_id;

    -- Next, add known UUIDs to previously synced questions without UUIDS
    UPDATE questions AS q
    SET uuid = dq.uuid 
    FROM disk_questions AS dq
    WHERE
        dq.uuid IS NOT NULL
        AND q.qid = dq.qid
        AND q.deleted_at IS NULL
        AND q.uuid IS NULL
        AND q.course_id = syncing_course_id;

    -- Next, soft-delete any rows for which we have a mismatched UUID
    UPDATE questions AS q
    SET deleted_at = now()
    FROM disk_questions AS dq
    WHERE
        q.qid = dq.qid
        AND q.deleted_at IS NOT NULL
        AND dq.uuid IS NOT NULL
        AND q.uuid IS NOT NULL
        AND q.uuid != dq.uuid
        AND q.course_id = syncing_course_id;

    -- Insert new rows for missing names for which we have a UUID
    WITH qids_to_insert AS (
        SELECT qid FROM disk_questions WHERE uuid IS NOT NULL
        EXCEPT
        SELECT qid FROM questions WHERE deleted_at IS NULL AND course_id = syncing_course_id
=======
    WITH new_questions AS (
        INSERT INTO questions (
            uuid,
            qid,
            directory,
            type,
            title,
            options,
            client_files,
            partial_credit,
            course_id,
            grading_method,
            single_variant,
            deleted_at,
            template_directory,
            topic_id,
            external_grading_enabled,
            external_grading_image,
            external_grading_files,
            external_grading_entrypoint,
            external_grading_timeout,
            external_grading_enable_networking,
            dependencies
        ) SELECT
            (question->>'uuid')::uuid,
            question->>'qid',
            question->>'qid',
            (question->>'type')::enum_question_type,
            question->>'title',
            (question->'options')::JSONB,
            jsonb_array_to_text_array(question->'client_files'),
            (question->>'partial_credit')::boolean,
            new_course_id,
            (question->>'grading_method')::enum_grading_method,
            (question->>'single_variant')::boolean,
            NULL::timestamp with time zone,
            question->>'template_directory',
            COALESCE((SELECT id FROM topics WHERE name = question->>'topic' AND course_id = new_course_id), NULL),
            (question->>'external_grading_enabled')::boolean,
            question->>'external_grading_image',
            jsonb_array_to_text_array(question->'external_grading_files'),
            question->>'external_grading_entrypoint',
            (question->>'external_grading_timeout')::integer,
            (question->>'external_grading_enable_networking')::boolean,
            (question->>'dependencies')::jsonb
        FROM JSONB_ARRAY_ELEMENTS(sync_questions.new_questions) AS question
        ON CONFLICT (course_id, uuid) DO UPDATE
        SET
            qid = EXCLUDED.qid,
            directory = EXCLUDED.directory,
            type = EXCLUDED.type,
            title = EXCLUDED.title,
            options = EXCLUDED.options,
            client_files = EXCLUDED.client_files,
            partial_credit = EXCLUDED.partial_credit,
            grading_method = EXCLUDED.grading_method,
            single_variant = EXCLUDED.single_variant,
            template_directory = EXCLUDED.template_directory,
            topic_id = EXCLUDED.topic_id,
            deleted_at = EXCLUDED.deleted_at,
            external_grading_enabled = EXCLUDED.external_grading_enabled,
            external_grading_image = EXCLUDED.external_grading_image,
            external_grading_files = EXCLUDED.external_grading_files,
            external_grading_entrypoint = EXCLUDED.external_grading_entrypoint,
            external_grading_timeout = EXCLUDED.external_grading_timeout,
            external_grading_enable_networking = EXCLUDED.external_grading_enable_networking,
            dependencies = EXCLUDED.dependencies
        WHERE
            questions.course_id = new_course_id
        RETURNING id, qid
    ),
    questions_json AS (
        SELECT
            coalesce(
                jsonb_agg(jsonb_build_object(
                    'qid', qid,
                    'id', id
                )),
                '[]'::jsonb
            ) AS questions_json
        FROM new_questions
    ),
    question_ids AS (
        SELECT array_agg(id) AS question_ids
        FROM new_questions
>>>>>>> 1b249374
    )
    INSERT INTO questions (qid, uuid, course_id)
    SELECT
        qti.qid,
        dq.uuid,
        syncing_course_id
    FROM
        qids_to_insert AS qti
        JOIN disk_questions AS dq ON (dq.qid = qti.qid);

    -- Insert new rows for missing names for which we do not have a UUID
    WITH qids_to_insert AS (
        SELECT qid FROM disk_questions WHERE uuid IS NULL
        EXCEPT
        SELECT qid FROM questions WHERE deleted_at IS NULL AND course_id = syncing_course_id
    )
    INSERT INTO questions (qid, course_id)
    SELECT qid, syncing_course_id FROM qids_to_insert;

    -- Finally, soft-delete rows with unwanted names
    WITH qids_to_delete AS (
        SELECT qid FROM questions WHERE deleted_at IS NULL AND course_id = syncing_course_id
        EXCEPT
        SELECT qid FROM disk_questions
    )
    UPDATE questions
    SET deleted_at = now()
    FROM qids_to_delete
    WHERE questions.qid = qids_to_delete.qid;

    -- At this point, there will be exactly one non-deleted row for all qids
    -- that we loaded from disk. It is now safe to update all those rows with
    -- the new information from disk (if we have any).

    -- First pass: update complete information for all questions without errors
    UPDATE questions AS q
    SET
        directory = dq.qid,
        type = (dq.data->>'type')::enum_question_type,
        title = dq.data->>'title',
        options = (dq.data->'options')::JSONB,
        client_files = aggregates.client_files,
        partial_credit = (dq.data->>'partial_credit')::boolean,
        grading_method = (dq.data->>'grading_method')::enum_grading_method,
        single_variant = (dq.data->>'single_variant')::boolean,
        template_directory = dq.data->>'template_directory',
        topic_id = aggregates.topic_id,
        external_grading_enabled = (dq.data->>'external_grading_enabled')::boolean,
        external_grading_image = dq.data->>'external_grading_image',
        external_grading_files = aggregates.external_grading_files,
        external_grading_entrypoint = dq.data->>'external_grading_entrypoint',
        external_grading_timeout = (dq.data->>'external_grading_timeout')::integer,
        external_grading_enable_networking = (dq.data->>'external_grading_enable_networking')::boolean,
        sync_errors = NULL,
        sync_warnings = dq.warnings
    FROM
        disk_questions AS dq,
        -- Aggregates are not allowed in UPDATE clases, so we need to do them in a
        -- subquery here
        (
            SELECT
                qid,
                (SELECT ARRAY_AGG(client_files)::text[] FROM JSONB_ARRAY_ELEMENTS_TEXT(COALESCE(dq.data->>'client_files', '[]')::jsonb) client_files)::text[] AS client_files,
                (COALESCE((SELECT id FROM topics WHERE name = dq.data->>'topic' AND course_id = syncing_course_id), NULL)) AS topic_id,
                (SELECT ARRAY_AGG(external_grading_files)::text[] FROM JSONB_ARRAY_ELEMENTS_TEXT(COALESCE(dq.data->>'external_grading_files', '[]')::jsonb) external_grading_files)::text[] AS external_grading_files
            FROM disk_questions AS dq
        ) AS aggregates
    WHERE
        q.qid = dq.qid
        AND q.qid = aggregates.qid
        AND q.course_id = syncing_course_id
        AND (dq.errors IS NULL OR dq.errors = '');

    -- Second pass: add errors where needed. We'll also fill in everything we
    -- know without needing to know JSON, which is pretty much just the directory
    UPDATE questions AS q
    SET
        directory = dq.qid,
        sync_errors = dq.errors,
        sync_warnings = dq.warnings
    FROM disk_questions AS dq
    WHERE
        q.qid = dq.qid
        AND q.course_id = syncing_course_id
        AND (dq.errors IS NOT NULL AND dq.errors != '');

    -- Make a map from QID to ID to return to the caller
    SELECT
        coalesce(
            jsonb_agg(jsonb_build_array(q.qid, q.id)),
            '[]'::jsonb
        ) AS questions_json
    FROM questions AS q, disk_questions AS dq
    INTO new_questions_json
    WHERE
        q.qid = dq.qid
        AND q.course_id = syncing_course_id;

    -- Ensure that all questions have numbers
    WITH
    questions_needing_numbers AS (
        SELECT
            id, row_number() OVER () AS index
        FROM
            questions
        WHERE
            number IS NULL
            AND course_id = syncing_course_id
        ORDER BY id
    ),
    new_numbers AS (
        SELECT *
        FROM random_unique(100, 1000, (SELECT array_agg(number) FROM questions WHERE course_id = syncing_course_id))
    ),
    questions_with_new_numbers AS (
        -- use row_number() as the matching key for the join
        SELECT qnn.id, nn.number
        FROM questions_needing_numbers AS qnn
        JOIN new_numbers AS nn ON (qnn.index = nn.index)
    )
    UPDATE
        questions AS q
    SET
        number = qwnn.number
    FROM
        questions_with_new_numbers AS qwnn
    WHERE q.id = qwnn.id;
END;
$$ LANGUAGE plpgsql VOLATILE;<|MERGE_RESOLUTION|>--- conflicted
+++ resolved
@@ -7,7 +7,6 @@
     )
 AS $$
 BEGIN
-<<<<<<< HEAD
     -- Move all our data into a temporary table so it's easier to work with
     DROP TABLE IF EXISTS disk_questions;
     CREATE TEMPORARY TABLE disk_questions (
@@ -68,93 +67,6 @@
         SELECT qid FROM disk_questions WHERE uuid IS NOT NULL
         EXCEPT
         SELECT qid FROM questions WHERE deleted_at IS NULL AND course_id = syncing_course_id
-=======
-    WITH new_questions AS (
-        INSERT INTO questions (
-            uuid,
-            qid,
-            directory,
-            type,
-            title,
-            options,
-            client_files,
-            partial_credit,
-            course_id,
-            grading_method,
-            single_variant,
-            deleted_at,
-            template_directory,
-            topic_id,
-            external_grading_enabled,
-            external_grading_image,
-            external_grading_files,
-            external_grading_entrypoint,
-            external_grading_timeout,
-            external_grading_enable_networking,
-            dependencies
-        ) SELECT
-            (question->>'uuid')::uuid,
-            question->>'qid',
-            question->>'qid',
-            (question->>'type')::enum_question_type,
-            question->>'title',
-            (question->'options')::JSONB,
-            jsonb_array_to_text_array(question->'client_files'),
-            (question->>'partial_credit')::boolean,
-            new_course_id,
-            (question->>'grading_method')::enum_grading_method,
-            (question->>'single_variant')::boolean,
-            NULL::timestamp with time zone,
-            question->>'template_directory',
-            COALESCE((SELECT id FROM topics WHERE name = question->>'topic' AND course_id = new_course_id), NULL),
-            (question->>'external_grading_enabled')::boolean,
-            question->>'external_grading_image',
-            jsonb_array_to_text_array(question->'external_grading_files'),
-            question->>'external_grading_entrypoint',
-            (question->>'external_grading_timeout')::integer,
-            (question->>'external_grading_enable_networking')::boolean,
-            (question->>'dependencies')::jsonb
-        FROM JSONB_ARRAY_ELEMENTS(sync_questions.new_questions) AS question
-        ON CONFLICT (course_id, uuid) DO UPDATE
-        SET
-            qid = EXCLUDED.qid,
-            directory = EXCLUDED.directory,
-            type = EXCLUDED.type,
-            title = EXCLUDED.title,
-            options = EXCLUDED.options,
-            client_files = EXCLUDED.client_files,
-            partial_credit = EXCLUDED.partial_credit,
-            grading_method = EXCLUDED.grading_method,
-            single_variant = EXCLUDED.single_variant,
-            template_directory = EXCLUDED.template_directory,
-            topic_id = EXCLUDED.topic_id,
-            deleted_at = EXCLUDED.deleted_at,
-            external_grading_enabled = EXCLUDED.external_grading_enabled,
-            external_grading_image = EXCLUDED.external_grading_image,
-            external_grading_files = EXCLUDED.external_grading_files,
-            external_grading_entrypoint = EXCLUDED.external_grading_entrypoint,
-            external_grading_timeout = EXCLUDED.external_grading_timeout,
-            external_grading_enable_networking = EXCLUDED.external_grading_enable_networking,
-            dependencies = EXCLUDED.dependencies
-        WHERE
-            questions.course_id = new_course_id
-        RETURNING id, qid
-    ),
-    questions_json AS (
-        SELECT
-            coalesce(
-                jsonb_agg(jsonb_build_object(
-                    'qid', qid,
-                    'id', id
-                )),
-                '[]'::jsonb
-            ) AS questions_json
-        FROM new_questions
-    ),
-    question_ids AS (
-        SELECT array_agg(id) AS question_ids
-        FROM new_questions
->>>>>>> 1b249374
     )
     INSERT INTO questions (qid, uuid, course_id)
     SELECT
@@ -208,6 +120,7 @@
         external_grading_entrypoint = dq.data->>'external_grading_entrypoint',
         external_grading_timeout = (dq.data->>'external_grading_timeout')::integer,
         external_grading_enable_networking = (dq.data->>'external_grading_enable_networking')::boolean,
+        dependencies = (dq.data->>'dependencies')::jsonb,
         sync_errors = NULL,
         sync_warnings = dq.warnings
     FROM
