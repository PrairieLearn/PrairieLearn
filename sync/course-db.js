// @ts-check
const path = require('path');
const _ = require('lodash');
const fs = require('fs-extra');
const async = require('async');
const jju = require('jju');
const Ajv = require('ajv').default;
const betterAjvErrors = require('better-ajv-errors').default;
const { parseISO, isValid, isAfter, isFuture } = require('date-fns');
const { default: chalkDefault } = require('chalk');

const schemas = require('../schemas');
const infofile = require('./infofile');
const jsonLoad = require('../lib/json-load');
const perf = require('./performance')('course-db');

const chalk = new chalkDefault.constructor({ enabled: true, level: 3 });

// We use a single global instance so that schemas aren't recompiled every time they're used
const ajv = new Ajv({ allErrors: true });

const DEFAULT_QUESTION_INFO = {
  type: 'Calculation',
  clientFiles: ['client.js', 'question.html', 'answer.html'],
};
const DEFAULT_COURSE_INSTANCE_INFO = {
  groupAssessmentsBy: 'Set',
};
const DEFAULT_ASSESSMENT_INFO = {};

const DEFAULT_ASSESSMENT_SETS = [
  {
    abbreviation: 'HW',
    name: 'Homework',
    heading: 'Homeworks',
    color: 'green1',
  },
  { abbreviation: 'Q', name: 'Quiz', heading: 'Quizzes', color: 'red1' },
  {
    abbreviation: 'PQ',
    name: 'Practice Quiz',
    heading: 'Practice Quizzes',
    color: 'pink1',
  },
  { abbreviation: 'E', name: 'Exam', heading: 'Exams', color: 'brown1' },
  {
    abbreviation: 'PE',
    name: 'Practice Exam',
    heading: 'Practice Exams',
    color: 'yellow1',
  },
  {
    abbreviation: 'P',
    name: 'Prep',
    heading: 'Question Preparation',
    color: 'gray1',
  },
  {
    abbreviation: 'MP',
    name: 'Machine Problem',
    heading: 'Machine Problems',
    color: 'turquoise1',
  },
  {
    abbreviation: 'WS',
    name: 'Worksheet',
    heading: 'Worksheets',
    color: 'purple1',
  },
  { abbreviation: 'U', name: 'Unknown', heading: 'Unknown', color: 'red3' },
];

const DEFAULT_TAGS = [
  {
    name: 'numeric',
    color: 'brown1',
    description: 'The answer format is one or more numerical values.',
  },
  {
    name: 'symbolic',
    color: 'blue1',
    description: 'The answer format is a symbolic expression.',
  },
  {
    name: 'drawing',
    color: 'yellow1',
    description:
      'The answer format requires drawing on a canvas to input a graphical representation of an answer.',
  },
  {
    name: 'MC',
    color: 'green1',
    description:
      'The answer format is choosing from a small finite set of answers (multiple choice, possibly with multiple selections allowed, up to 10 possible answers).',
  },
  {
    name: 'code',
    color: 'turquoise1',
    description: 'The answer format is a piece of code.',
  },
  {
    name: 'multianswer',
    color: 'orange2',
    description:
      'The question requires multiple answers, either as steps in a sequence or as separate questions.',
  },
  {
    name: 'graph',
    color: 'purple1',
    description: 'The question tests reading information from a graph or drawing a graph.',
  },
  {
    name: 'concept',
    color: 'pink1',
    description: 'The question tests conceptual understanding of a topic.',
  },
  {
    name: 'calculate',
    color: 'green2',
    description:
      'The questions tests performing a numerical calculation, with either a calculator or equivalent software.',
  },
  {
    name: 'compute',
    color: 'purple1',
    description:
      'The question tests the writing and running of a piece of code to compute the answer. The answer itself is not the code, but could be a numeric answer output by the code, for example (use `code` when the answer is the code).',
  },
  {
    name: 'software',
    color: 'orange1',
    description: 'The question tests the use of a specific piece of software (e.g., Matlab).',
  },
  {
    name: 'estimation',
    color: 'red2',
    description:
      'Answering the question correctly will require some amount of estimation, so an exact answer is not possible.',
  },
  {
    name: 'secret',
    color: 'red3',
    description:
      "Only use this question on exams or quizzes that won't be released to students, so the question can be kept secret.",
  },
  {
    name: 'nontest',
    color: 'green3',
    description:
      'This question is not appropriate for use in a restricted testing environment, so only use it on homeworks or similar.',
  },
  { name: 'Sp15', color: 'gray1' },
  { name: 'Su15', color: 'gray1' },
  { name: 'Fa15', color: 'gray1' },
  { name: 'Sp16', color: 'gray1' },
  { name: 'Su16', color: 'gray1' },
  { name: 'Fa16', color: 'gray1' },
  { name: 'Sp17', color: 'gray1' },
  { name: 'Su17', color: 'gray1' },
  { name: 'Fa17', color: 'gray1' },
  { name: 'Sp18', color: 'gray1' },
  { name: 'Su18', color: 'gray1' },
  { name: 'Fa18', color: 'gray1' },
  { name: 'Sp19', color: 'gray1' },
  { name: 'Su19', color: 'gray1' },
  { name: 'Fa19', color: 'gray1' },
  { name: 'Sp20', color: 'gray1' },
  { name: 'Su20', color: 'gray1' },
  { name: 'Fa20', color: 'gray1' },
  { name: 'Sp21', color: 'gray1' },
  { name: 'Su21', color: 'gray1' },
  { name: 'Fa21', color: 'gray1' },
];

// For testing if a string is a v4 UUID
const UUID_REGEX = /[0-9a-fA-F]{8}-[0-9a-fA-F]{4}-[0-9a-fA-F]{4}-[0-9a-fA-F]{4}-[0-9a-fA-F]{12}/;
// For finding all v4 UUIDs in a string/file
const FILE_UUID_REGEX =
  /"uuid":\s*"([0-9a-fA-F]{8}-[0-9a-fA-F]{4}-[0-9a-fA-F]{4}-[0-9a-fA-F]{4}-[0-9a-fA-F]{12})"/g;

/**
 * @template T
 * @typedef {import('./infofile').InfoFile<T>} InfoFile<T>
 */

/**
 * @typedef {Object} CourseOptions
 * @property {boolean} useNewQuestionRenderer
 */

/**
 * @typedef {Object} Tag
 * @property {string} name
 * @property {string} color
 * @property {string} [description]
 */

/**
 * @typedef {Object} Topic
 * @property {string} name
 * @property {string} color
 * @property {string} description
 */

/**
 * @typedef {Object} AssessmentSet
 * @property {string} abbreviation
 * @property {string} name
 * @property {string} heading
 * @property {string} color
 */

/**
 * @typedef AssessmentModule
 * @property {string} name
 * @property {string} heading
 */

/**
 * @typedef {Object} Course
 * @property {string} uuid
 * @property {string} name
 * @property {string} title
 * @property {string} path
 * @property {string} timezone
 * @property {boolean} exampleCourse
 * @property {CourseOptions} options
 * @property {Tag[]} tags
 * @property {Topic[]} topics
 * @property {AssessmentSet[]} assessmentSets
<<<<<<< HEAD
 * @property {Object} questionParams
=======
 * @property {AssessmentModule[]} assessmentModules
>>>>>>> 303bf591
 */

/** @typedef {"Student" | "TA" | "Instructor" | "Superuser"} UserRole */
/** @typedef {"UIUC" | "ZJUI" | "LTI" | "Any"} Institution */

/**
 * @typedef {Object} CourseInstanceAllowAccess
 * @property {UserRole} role
 * @property {string[]} uids
 * @property {string} startDate
 * @property {string} endDate
 * @property {Institution} institution
 */

/**
 * @typedef {Object} CourseInstance
 * @property {string} uuid
 * @property {string} longName
 * @property {number} number
 * @property {string} timezone
 * @property {boolean} hideInEnrollPage
 * @property {{ [uid: string]: "Student" | "TA" | "Instructor"}} userRoles
 * @property {CourseInstanceAllowAccess[]} allowAccess
 * @property {boolean} allowIssueReporting
<<<<<<< HEAD
 * @property {Object} questionParams
=======
 * @property {"Set" | "Module"} groupAssessmentsBy
>>>>>>> 303bf591
 */

/**
 * @typedef {Object} SEBConfig
 * @property {string} password
 * @property {string} quitPassword
 * @property {string[]} allowPrograms
 */

/**
 * @typedef {Object} AssessmentAllowAccess
 * @property {"Public" | "Exam" | "SEB"} mode
 * @property {string} examUuid
 * @property {"Student" | "TA" | "Instructor"} role
 * @property {string[]} uids
 * @property {number} credit
 * @property {string} startDate
 * @property {string} endDate
 * @property {boolean} active
 * @property {number} timeLimitMin
 * @property {string} password
 * @property {SEBConfig} SEBConfig
 */

/**
 * @typedef {Object} QuestionAlternative
 * @property {number | number[]} points
 * @property {number | number[]} autoPoints
 * @property {number} maxPoints
 * @property {number} manualPoints
 * @property {number} maxAutoPoints
 * @property {string} id
 * @property {boolean} forceMaxPoints
 * @property {number} triesPerVariant
 * @property {number} gradeRateMinutes
 * @property {Object} questionParams
 */

/**
 * @typedef {Object} ZoneQuestion
 * @property {number | number[]} points
 * @property {number | number[]} autoPoints
 * @property {number} maxPoints
 * @property {number} manualPoints
 * @property {number} maxAutoPoints
 * @property {string} [id]
 * @property {boolean} forceMaxPoints
 * @property {QuestionAlternative[]} [alternatives]
 * @property {number} numberChoose
 * @property {number} triesPerVariant
 * @property {number} advanceScorePerc
 * @property {number} gradeRateMinutes
 * @property {Object} questionParams
 * @property {string[]} canView
 * @property {string[]} canSubmit
 */

/**
 * @typedef {Object} Zone
 * @property {string} title
 * @property {number} maxPoints
 * @property {number} numberChoose
 * @property {number} bestQuestions
 * @property {ZoneQuestion[]} questions
 * @property {number} advanceScorePerc
 * @property {number} gradeRateMinutes
 * @property {Object} questionParams
 */

/**
 * @typedef {Object} GroupRole
 * @property {string} name
 * @property {number} minimum
 * @property {number} maximum
 * @property {boolean} canAssignRolesAtStart
 * @property {boolean} canAssignRolesDuringAssessment
 */

/**
 * @typedef {Object} Assessment
 * @property {string} uuid
 * @property {"Homework" | "Exam"} type
 * @property {string} title
 * @property {string} set
 * @property {string} module
 * @property {string} number
 * @property {boolean} allowIssueReporting
 * @property {boolean} allowRealTimeGrading
 * @property {boolean} multipleInstance
 * @property {boolean} shuffleQuestions
 * @property {AssessmentAllowAccess[]} allowAccess
 * @property {string} text
 * @property {number} maxBonusPoints
 * @property {number} maxPoints
 * @property {boolean} autoClose
 * @property {Zone[]} zones
 * @property {boolean} constantQuestionValue
 * @property {boolean} groupWork
 * @property {number} groupMaxSize
 * @property {number} groupMinSize
 * @property {boolean} studentGroupCreate
 * @property {boolean} studentGroupJoin
 * @property {boolean} studentGroupLeave
 * @property {GroupRole[]} groupRoles
 * @property {number} advanceScorePerc
 * @property {number} gradeRateMinutes
 * @property {Object} questionParams
 */

/**
 * @typedef {Object} QuestionExternalGradingOptions
 * @property {boolean} enabled
 * @property {string} image
 * @property {string} entrypoint
 * @property {string[]} serverFilesCourse
 * @property {number} timeout
 * @property {boolean} enableNetworking
 * @property {Record<string, string | null>} environment
 */

/**
 * @typedef {Object} QuestionWorkspaceOptions
 * @property {string} image
 * @property {number} port
 * @property {string} home
 * @property {string} args
 * @property {string[]} gradedFiles
 * @property {string[]} syncIgnore
 * @property {string} rewriteUrl
 * @property {boolean} enableNetworking
 * @property {Record<string, string | null>} environment
 */

/**
 * @typedef {Object} Question
 * @property {any} id
 * @property {string} qid
 * @property {string} uuid
 * @property {"Calculation" | "ShortAnswer" | "MultipleChoice" | "Checkbox" | "File" | "MultipleTrueFalse" | "v3"} type
 * @property {string} title
 * @property {string} topic
 * @property {string[]} tags
 * @property {string[]} clientFiles
 * @property {string[]} clientTemplates
 * @property {string} template
 * @property {"Internal" | "External" | "Manual"} gradingMethod
 * @property {boolean} singleVariant
 * @property {boolean} showCorrectAnswer
 * @property {boolean} partialCredit
 * @property {Object} options
 * @property {QuestionExternalGradingOptions} externalGradingOptions
 * @property {QuestionWorkspaceOptions} [workspaceOptions]
 * @property {Object} dependencies
 */

/**
 * @typedef {object} CourseInstanceData
 * @property {InfoFile<CourseInstance>} courseInstance
 * @property {{ [tid: string]: InfoFile<Assessment> }} assessments
 */

/**
 * @typedef {object} CourseData
 * @property {InfoFile<Course>} course
 * @property {{ [qid: string]: InfoFile<Question> }} questions
 * @property {{ [ciid: string]: CourseInstanceData }} courseInstances
 */

/**
 * @param {string} courseDir
 * @returns {Promise<CourseData>}
 */
module.exports.loadFullCourse = async function (courseDir) {
  const courseInfo = await module.exports.loadCourseInfo(courseDir);
  perf.start('loadQuestions');
  const questions = await module.exports.loadQuestions(courseDir);
  perf.end('loadQuestions');
  const courseInstanceInfos = await module.exports.loadCourseInstances(courseDir);
  const courseInstances = /** @type {{ [ciid: string]: CourseInstanceData }} */ ({});
  for (const courseInstanceId in courseInstanceInfos) {
    // TODO: is it really necessary to do all the crazy error checking on `lstat` for the assessments dir?
    // If so, duplicate all that here
    const assessments = await module.exports.loadAssessments(
      courseDir,
      courseInstanceId,
      questions
    );
    const courseInstance = {
      courseInstance: courseInstanceInfos[courseInstanceId],
      assessments,
    };
    courseInstances[courseInstanceId] = courseInstance;
  }
  return {
    course: courseInfo,
    questions,
    courseInstances,
  };
};

/**
 * @template T
 * @param {any} courseId
 * @param {string} filePath
 * @param {InfoFile<T>} infoFile
 * @param {(line?: string) => void} writeLine
 */
function writeErrorsAndWarningsForInfoFileIfNeeded(courseId, filePath, infoFile, writeLine) {
  if (!infofile.hasErrorsOrWarnings(infoFile)) return;
  // TODO: if https://github.com/drudru/ansi_up/issues/58 is ever resolved,
  // add a direct link to a file editor with `terminal-link` package
  // const editorLink = `/pl/course/${courseId}/file_edit/${filePath}`;
  writeLine(chalk.bold(`• ${filePath}`));
  if (infofile.hasErrors(infoFile)) {
    infoFile.errors.forEach((error) => {
      const indentedError = error.replace(/\n/g, '\n    ');
      writeLine(chalk.red(`  ✖ ${indentedError}`));
    });
  }
  if (infofile.hasWarnings(infoFile)) {
    infoFile.warnings.forEach((warning) => {
      const indentedWarning = warning.replace(/\n/g, '\n    ');
      writeLine(chalk.yellow(`  ⚠ ${indentedWarning}`));
    });
  }
}

/**
 * @param {any} courseId
 * @param {CourseData} courseData
 * @param {(line?: string) => void} writeLine
 */
module.exports.writeErrorsAndWarningsForCourseData = function (courseId, courseData, writeLine) {
  writeErrorsAndWarningsForInfoFileIfNeeded(
    courseId,
    'infoCourse.json',
    courseData.course,
    writeLine
  );
  Object.entries(courseData.questions).forEach(([qid, question]) => {
    const questionPath = path.posix.join('questions', qid, 'info.json');
    writeErrorsAndWarningsForInfoFileIfNeeded(courseId, questionPath, question, writeLine);
  });
  Object.entries(courseData.courseInstances).forEach(([ciid, courseInstanceData]) => {
    const courseInstancePath = path.posix.join('courseInstances', ciid, 'infoCourseInstance.json');
    writeErrorsAndWarningsForInfoFileIfNeeded(
      courseId,
      courseInstancePath,
      courseInstanceData.courseInstance,
      writeLine
    );
    Object.entries(courseInstanceData.assessments).forEach(([aid, assessment]) => {
      const assessmentPath = path.posix.join(
        'courseInstances',
        ciid,
        'assessments',
        aid,
        'infoAssessment.json'
      );
      writeErrorsAndWarningsForInfoFileIfNeeded(courseId, assessmentPath, assessment, writeLine);
    });
  });
};

/**
 * @param {CourseData} courseData
 * @returns {boolean}
 */
module.exports.courseDataHasErrors = function (courseData) {
  if (infofile.hasErrors(courseData.course)) return true;
  if (Object.values(courseData.questions).some(infofile.hasErrors)) return true;
  if (
    Object.values(courseData.courseInstances).some((courseInstance) => {
      if (infofile.hasErrors(courseInstance.courseInstance)) return true;
      return Object.values(courseInstance.assessments).some(infofile.hasErrors);
    })
  ) {
    return true;
  }
  return false;
};

/**
 * @param {CourseData} courseData
 * @returns {boolean}
 */
module.exports.courseDataHasErrorsOrWarnings = function (courseData) {
  if (infofile.hasErrorsOrWarnings(courseData.course)) return true;
  if (Object.values(courseData.questions).some(infofile.hasErrorsOrWarnings)) return true;
  if (
    Object.values(courseData.courseInstances).some((courseInstance) => {
      if (infofile.hasErrorsOrWarnings(courseInstance.courseInstance)) return true;
      return Object.values(courseInstance.assessments).some(infofile.hasErrorsOrWarnings);
    })
  ) {
    return true;
  }
  return false;
};

/**
 * Loads a JSON file at the path `path.join(coursePath, filePath). The
 * path is passed as two separate paths so that we can avoid leaking the
 * absolute path on disk to users.
 * @template {{ uuid: string }} T
 * @param {Object} options - Options for loading and validating the file
 * @param {string} options.coursePath
 * @param {string} options.filePath
 * @param {object} [options.schema]
 * @param {boolean} [options.tolerateMissing] - Whether or not a missing file constitutes an error
 * @returns {Promise<InfoFile<T>>}
 */
module.exports.loadInfoFile = async function ({
  coursePath,
  filePath,
  schema,
  tolerateMissing = false,
}) {
  const absolutePath = path.join(coursePath, filePath);
  let contents;
  try {
    // perf.start(`readfile:${absolutePath}`);
    // fs-extra uses graceful-fs, which in turn will enqueue open operations.
    // this slows us down an unnecessary amount. Avoiding this queueing means
    // we could potentially hit an EMFILE error, but we haven't seen that in
    // practice in years, so that's a risk we're willing to take. We explicitly
    // use the native Node fs API here to opt out of this queueing behavior.
    contents = await fs.readFile(absolutePath, 'utf8');
    // perf.end(`readfile:${absolutePath}`);
  } catch (err) {
    // perf.end(`readfile:${absolutePath}`);
    if (err.code === 'ENOTDIR' && err.path === absolutePath) {
      // In a previous version of this code, we'd pre-filter
      // all files in the parent directory to remove anything
      // that may have accidentally slipped in, like .DS_Store.
      // However, that resulted in a huge number of system calls
      // that got really slow for large directories. Now, we'll
      // just blindly try to read a file from the directory and assume
      // that if we see ENOTDIR, that means the directory was not
      // in fact a directory.
      return null;
    }
    if (tolerateMissing && err.code === 'ENOENT' && err.path === absolutePath) {
      // For info files that are recursively loaded, this probably means
      // we tried to load a file at an intermediate directory. This isn't
      // an error; return null to let the caller handle this.
      return null;
    }

    // If it wasn't a missing file, this is another error. Propagate it to
    // the caller.
    return infofile.makeError(`Error reading JSON file ${filePath}: ${err.code}`);
  }

  try {
    // jju is about 5x slower than standard JSON.parse. In the average
    // case, we'll have valid JSON, so we can take the fast path. If we
    // fail to parse, we'll take the hit and reparse with jju to generate
    // a better error report for users.
    const json = JSON.parse(contents);
    if (!json.uuid) {
      return infofile.makeError('UUID is missing');
    }
    if (!UUID_REGEX.test(json.uuid)) {
      return infofile.makeError(`UUID "${json.uuid}" is not a valid v4 UUID`);
    }

    if (!schema) {
      // Skip schema validation, just return the data
      return {
        uuid: json.uuid,
        data: json,
      };
    }

    // Validate file against schema
    /** @type {import('ajv').ValidateFunction<T>} */
    const validate = ajv.compile(schema);
    try {
      const valid = validate(json);
      if (!valid) {
        const result = { uuid: /** @type {any} */ (json).uuid };
        const errorText = betterAjvErrors(schema, json, validate.errors, {
          indent: 2,
        });
        const errorTextString = String(errorText); // hack to fix incorrect type in better-ajv-errors/typings.d.ts
        infofile.addError(result, errorTextString);
        return result;
      }
      return {
        uuid: json.uuid,
        data: json,
      };
    } catch (err) {
      return infofile.makeError(err.message);
    }
  } catch (err) {
    // Invalid JSON; let's reparse with jju to get a better error message
    // for the user.
    /** @type {import('./infofile').InfoFile<T>} */
    let result = {};
    try {
      // This should always throw
      jju.parse(contents, { mode: 'json' });
    } catch (e) {
      result = infofile.makeError(`Error parsing JSON: ${e.message}`);
    }

    // The document was still valid JSON, but we may still be able to
    // extract a UUID from the raw files contents with a regex.
    const match = (contents || '').match(FILE_UUID_REGEX);
    if (!match) {
      infofile.addError(result, 'UUID not found in file');
      return result;
    }
    if (match.length > 1) {
      infofile.addError(result, 'More than one UUID found in file');
      return result;
    }

    // Extract and store UUID
    result.uuid = match[0].match(UUID_REGEX)[0];
    return result;
  }
};

/**
 * @param {string} coursePath
 * @returns {Promise<InfoFile<Course>>}
 */
module.exports.loadCourseInfo = async function (coursePath) {
  /** @type {import('./infofile').InfoFile<Course>} */
  const loadedData = await module.exports.loadInfoFile({
    coursePath,
    filePath: 'infoCourse.json',
    schema: schemas.infoCourse,
  });
  if (infofile.hasErrors(loadedData)) {
    // We'll only have an error if we couldn't parse JSON data; abort
    return loadedData;
  }

  const info = loadedData.data;

  /**
   * Used to retrieve fields such as "assessmentSets" and "topics".
   * Adds a warning when syncing if duplicates are found.
   * If defaults are provided, the entries from defaults not present in the resulting list are merged.
   * @param {string} fieldName The member of `info` to inspect
   * @param {string} entryIdentifier The member of each element of the field which uniquely identifies it, usually "name"
   * @param {array} defaults
   */
  function getFieldWithoutDuplicates(fieldName, entryIdentifier, defaults) {
    const known = new Map();
    const duplicateEntryIds = new Set();

    (info[fieldName] || []).forEach((entry) => {
      const entryId = entry[entryIdentifier];
      if (known.has(entryId)) {
        duplicateEntryIds.add(entryId);
      }
      known.set(entryId, entry);
    });

    if (duplicateEntryIds.size > 0) {
      const duplicateIdsString = [...duplicateEntryIds.values()]
        .map((name) => `"${name}"`)
        .join(', ');
      const warning = `Found duplicates in '${fieldName}': ${duplicateIdsString}. Only the last of each duplicate will be synced.`;
      infofile.addWarning(loadedData, warning);
    }

    if (defaults) {
      defaults.forEach((defaultEntry) => {
        const defaultEntryId = defaultEntry[entryIdentifier];
        if (!known.has(defaultEntryId)) {
          known.set(defaultEntryId, defaultEntry);
        }
      });
    }

    // Turn the map back into a list; the JS spec ensures that Maps remember
    // insertion order, so the order is preserved.
    return [...known.values()];
  }

  const assessmentSets = getFieldWithoutDuplicates(
    'assessmentSets',
    'name',
    DEFAULT_ASSESSMENT_SETS
  );
  const tags = getFieldWithoutDuplicates('tags', 'name', DEFAULT_TAGS);
  const topics = getFieldWithoutDuplicates('topics', 'name', null);
  const assessmentModules = getFieldWithoutDuplicates('assessmentModules', 'name', null);

  const exampleCourse =
    info.uuid === 'fcc5282c-a752-4146-9bd6-ee19aac53fc5' &&
    info.title === 'Example Course' &&
    info.name === 'XC 101';

  const course = {
    uuid: info.uuid.toLowerCase(),
    path: coursePath,
    name: info.name,
    title: info.title,
    timezone: info.timezone,
    assessmentSets,
    assessmentModules,
    tags,
    topics,
    exampleCourse,
    options: {
      useNewQuestionRenderer: _.get(info, 'options.useNewQuestionRenderer', false),
    },
    questionParams: info.questionParams,
  };

  loadedData.data = course;
  return loadedData;
};

/**
 * @template {{ uuid: string }} T
 * @param {Object} options - Options for loading and validating the file
 * @param {string} options.coursePath
 * @param {string} options.filePath
 * @param {any} options.defaults
 * @param {any} options.schema
 * @param {boolean} [options.tolerateMissing] - Whether or not a missing file constitutes an error
 * @param {(info: T) => Promise<{ warnings?: string[], errors?: string[] }>} options.validate
 * @returns {Promise<InfoFile<T>>}
 */
async function loadAndValidateJson({
  coursePath,
  filePath,
  defaults,
  schema,
  validate,
  tolerateMissing,
}) {
  // perf.start(`loadandvalidate:${filePath}`);
  const loadedJson = /** @type {InfoFile<T>} */ (
    await module.exports.loadInfoFile({
      coursePath,
      filePath,
      schema,
      tolerateMissing,
    })
  );
  // perf.end(`loadandvalidate:${filePath}`);
  if (loadedJson === null) {
    // This should only occur if we looked for a file in a non-directory,
    // as would happen if there was a .DS_Store file, or if we're
    // tolerating missing files, as we'd need to for nesting support.
    return null;
  }
  if (infofile.hasErrors(loadedJson)) {
    return loadedJson;
  }

  const validationResult = await validate(loadedJson.data);
  if (validationResult.errors.length > 0) {
    infofile.addErrors(loadedJson, validationResult.errors);
    return loadedJson;
  }

  loadedJson.data = _.defaults(loadedJson.data, defaults);
  infofile.addWarnings(loadedJson, validationResult.warnings);
  return loadedJson;
}

/**
 * Loads and schema-validates all info files in a directory.
 * @template {{ uuid: string }} T
 * @param {Object} options - Options for loading and validating files
 * @param {string} options.coursePath The path of the course being synced
 * @param {string} options.directory The path of the directory relative to `coursePath`
 * @param {string} options.infoFilename
 * @param {any} options.defaultInfo
 * @param {object} options.schema
 * @param {boolean} [options.recursive] - Whether or not info files should be searched for recursively
 * @param {(info: T) => Promise<{ warnings?: string[], errors?: string[] }>} options.validate
 * @returns {Promise<{ [id: string]: InfoFile<T> }>}
 */
async function loadInfoForDirectory({
  coursePath,
  directory,
  infoFilename,
  defaultInfo,
  schema,
  validate,
  recursive = false,
}) {
  // Recursive lookup might not be enabled for some info types - if it's
  // disabled, we'll still utilize the same recursive function, but the
  // recursive function won't actually recurse.
  const infoFilesRootDir = path.join(coursePath, directory);
  const walk = async (relativeDir) => {
    const infoFiles = /** @type {{ [id: string]: InfoFile<T> }} */ ({});
    const files = await fs.readdir(path.join(infoFilesRootDir, relativeDir));

    // For each file in the directory, assume it is a question directory
    // and attempt to access `info.json`. If we can successfully read it,
    // hooray, we're done.
    await async.each(files, async (/** @type {string} */ dir) => {
      const infoFilePath = path.join(directory, relativeDir, dir, infoFilename);
      const info = /** @type {InfoFile<T>} */ (
        await loadAndValidateJson({
          coursePath,
          filePath: infoFilePath,
          defaults: defaultInfo,
          schema,
          validate,
          // If we aren't operating in recursive mode, we want to ensure
          // that missing files are correctly reflected as errors.
          tolerateMissing: recursive,
        })
      );
      if (info) {
        infoFiles[path.join(relativeDir, dir)] = info;
      } else if (recursive) {
        try {
          const subInfoFiles = await walk(path.join(relativeDir, dir));
          if (_.isEmpty(subInfoFiles)) {
            infoFiles[path.join(relativeDir, dir)] = infofile.makeError(
              `Missing JSON file: ${infoFilePath}`
            );
          }
          _.assign(infoFiles, subInfoFiles);
        } catch (e) {
          if (e.code === 'ENOTDIR') {
            // This wasn't a directory; ignore it.
          } else if (e.code === 'ENOENT') {
            // Missing directory; record it
            infoFiles[path.join(relativeDir, dir)] = infofile.makeError(
              `Missing JSON file: ${infoFilePath}`
            );
          } else {
            // Some other error, permissions perhaps. Throw to abort sync.
            throw e;
          }
        }
      }
    });
    return infoFiles;
  };

  try {
    return await walk('');
  } catch (e) {
    if (e.code === 'ENOENT') {
      // Missing directory; return an empty list
      return /** @type {{ [id: string]: InfoFile<T> }} */ ({});
    }
    // Some other error; Throw it to abort.
    throw e;
  }
}

/**
 * @template T
 * @param {{ [id: string]: InfoFile<T>}} infos
 * @param {(uuid: string, otherIds: string[]) => string} makeErrorMessage
 */
function checkDuplicateUUIDs(infos, makeErrorMessage) {
  // First, create a map from UUIDs to questions that use them
  const uuids = Object.entries(infos).reduce((map, [id, info]) => {
    if (!info.uuid) {
      // Couldn't find UUID in the file
      return map;
    }
    let ids = map.get(info.uuid);
    if (!ids) {
      ids = [];
      map.set(info.uuid, ids);
    }
    ids.push(id);
    return map;
  }, /** @type {Map<string, string[]>} */ (new Map()));

  // Do a second pass to add errors for things with duplicate IDs
  // We also null out UUIDs for items where duplicates are found
  uuids.forEach((ids, uuid) => {
    if (ids.length === 1) {
      // Only one question uses this UUID
      return;
    }
    ids.forEach((id) => {
      const otherIds = ids.filter((other) => other !== id);
      infofile.addWarning(infos[id], makeErrorMessage(uuid, otherIds));
      infos[id].uuid = null;
    });
  });
}

/**
 * Checks that roles are not present.
 * @param {{ role?: UserRole }} rule
 * @returns {string[]} A list of warnings, if any
 */
function checkAllowAccessRoles(rule) {
  const warnings = [];
  if ('role' in rule) {
    if (rule.role !== 'Student') {
      warnings.push(
        `The entire "allowAccess" rule with "role: ${rule.role}" should be deleted. Instead, course owners can now manage course staff access on the "Staff" page.`
      );
    }
  }
  return warnings;
}

/**
 * Checks that dates, if present, are valid and sequenced correctly.
 * @param {{ startDate?: string, endDate?: string }} rule
 * @returns {{errors: string[], dateInFuture: boolean}} A list of errors, if any, and whether there are any dates in the future
 */
function checkAllowAccessDates(rule) {
  const errors = [];
  let startDate, endDate;
  if ('startDate' in rule) {
    startDate = parseISO(rule.startDate);
    if (!isValid(startDate)) {
      startDate = null;
      errors.push(`Invalid allowAccess rule: startDate (${rule.startDate}) is not valid`);
    }
  }
  if ('endDate' in rule) {
    endDate = parseISO(rule.endDate);
    if (!isValid(endDate)) {
      endDate = null;
      errors.push(`Invalid allowAccess rule: endDate (${rule.endDate}) is not valid`);
    }
  }
  if (startDate && endDate && isAfter(startDate, endDate)) {
    errors.push(
      `Invalid allowAccess rule: startDate (${rule.startDate}) must not be after endDate (${rule.endDate})`
    );
  }
  let dateInFuture = false;
  if (startDate && isFuture(startDate)) {
    dateInFuture = true;
  }
  if (endDate && isFuture(endDate)) {
    dateInFuture = true;
  }
  return { errors, dateInFuture };
}

/**
 * @param {Question} question
 * @returns {Promise<{ warnings: string[], errors: string[] }>}
 */
async function validateQuestion(question) {
  const warnings = [];
  const errors = [];

  if (question.type && question.options) {
    try {
      const schema = schemas[`questionOptions${question.type}`];
      const options = question.options;
      await jsonLoad.validateJSONAsync(options, schema);
    } catch (err) {
      errors.push(err.message);
    }
  }

  return { warnings, errors };
}

/**
 * @param {Assessment} assessment
 * @param {{ [qid: string]: any }} questions
 * @returns {Promise<{ warnings: string[], errors: string[] }>}
 */
async function validateAssessment(assessment, questions) {
  const warnings = [];
  const errors = [];

  const allowRealTimeGrading = _.get(assessment, 'allowRealTimeGrading', true);
  if (assessment.type === 'Homework') {
    // Because of how Homework-type assessments work, we don't allow
    // real-time grading to be disabled for them.
    if (!allowRealTimeGrading) {
      errors.push(`Real-time grading cannot be disabled for Homework-type assessments`);
    }

    // Homework-type assessments with multiple instances are not supported
    if (assessment.multipleInstance) {
      errors.push(`"multipleInstance" cannot be used for Homework-type assessments`);
    }
  }

  // Check assessment access rules
  let anyDateInFuture = false;
  (assessment.allowAccess || []).forEach((rule) => {
    const allowAccessResult = checkAllowAccessDates(rule);
    if (allowAccessResult.dateInFuture) {
      anyDateInFuture = true;
    }

    if ('active' in rule && rule.active === false && 'credit' in rule && rule.credit !== 0) {
      errors.push(`Invalid allowAccess rule: credit must be 0 if active is false`);
    }

    errors.push(...allowAccessResult.errors);
  });

  if (anyDateInFuture) {
    // only warn about new roles for current or future courses
    (assessment.allowAccess || []).forEach((rule) => {
      const allowAccessWarnings = checkAllowAccessRoles(rule);
      warnings.push(...allowAccessWarnings);
    });
  }

  const foundQids = new Set();
  const duplicateQids = new Set();
  const missingQids = new Set();
  /** @type {(qid: string) => void} */
  const checkAndRecordQid = (qid) => {
    if (!(qid in questions)) {
      missingQids.add(qid);
    }
    if (!foundQids.has(qid)) {
      foundQids.add(qid);
    } else {
      duplicateQids.add(qid);
    }
  };
  (assessment.zones || []).forEach((zone) => {
    (zone.questions || []).map((zoneQuestion) => {
      /** @type {number | number[]} */
      const autoPoints = zoneQuestion.autoPoints ?? zoneQuestion.points;
      if (!allowRealTimeGrading && Array.isArray(autoPoints) && autoPoints.length > 1) {
        errors.push(
          `Cannot specify an array of multiple point values for a question if real-time grading is disabled`
        );
      }
      // We'll normalize either single questions or alternative groups
      // to make validation easier
      /** @type {{ points: number | number[], autoPoints: number | number[], maxPoints: number, maxAutoPoints: number, manualPoints: number }[]} */
      let alternatives = [];
      if ('alternatives' in zoneQuestion && 'id' in zoneQuestion) {
        errors.push('Cannot specify both "alternatives" and "id" in one question');
      } else if ('alternatives' in zoneQuestion) {
        zoneQuestion.alternatives.forEach((alternative) => checkAndRecordQid(alternative.id));
        alternatives = zoneQuestion.alternatives.map((alternative) => {
          /** @type {number | number[]} */
          const autoPoints = alternative.autoPoints ?? alternative.points;
          if (!allowRealTimeGrading && Array.isArray(autoPoints) && autoPoints.length > 1) {
            errors.push(
              `Cannot specify an array of multiple point values for an alternative if real-time grading is disabled`
            );
          }
          return {
            points: alternative.points ?? zoneQuestion.points,
            maxPoints: alternative.maxPoints ?? zoneQuestion.maxPoints,
            maxAutoPoints: alternative.maxAutoPoints ?? zoneQuestion.maxAutoPoints,
            autoPoints: alternative.autoPoints ?? zoneQuestion.autoPoints,
            manualPoints: alternative.manualPoints ?? zoneQuestion.manualPoints,
          };
        });
      } else if ('id' in zoneQuestion) {
        checkAndRecordQid(zoneQuestion.id);
        alternatives = [
          {
            points: zoneQuestion.points,
            maxPoints: zoneQuestion.maxPoints,
            maxAutoPoints: zoneQuestion.maxAutoPoints,
            autoPoints: zoneQuestion.autoPoints,
            manualPoints: zoneQuestion.manualPoints,
          },
        ];
      } else {
        errors.push(`Zone question must specify either "alternatives" or "id"`);
      }

      alternatives.forEach((alternative) => {
        if (
          alternative.points === undefined &&
          alternative.autoPoints === undefined &&
          alternative.manualPoints === undefined
        ) {
          errors.push('Must specify "points", "autoPoints" or "manualPoints" for a question');
        }
        if (
          alternative.points !== undefined &&
          (alternative.autoPoints !== undefined ||
            alternative.manualPoints !== undefined ||
            alternative.maxAutoPoints !== undefined)
        ) {
          errors.push(
            'Cannot specify "points" for a question if "autoPoints", "manualPoints" or "maxAutoPoints" are specified'
          );
        }
        if (assessment.type === 'Exam') {
          if (alternative.maxPoints !== undefined || alternative.maxAutoPoints !== undefined) {
            errors.push(
              'Cannot specify "maxPoints" or "maxAutoPoints" for a question in an "Exam" assessment'
            );
          }
        }
        if (assessment.type === 'Homework') {
          if (
            alternative.maxPoints !== undefined &&
            (alternative.autoPoints !== undefined ||
              alternative.manualPoints !== undefined ||
              alternative.maxAutoPoints !== undefined)
          ) {
            errors.push(
              'Cannot specify "maxPoints" for a question if "autoPoints", "manualPoints" or "maxAutoPoints" are specified'
            );
          }
          if (Array.isArray(alternative.autoPoints ?? alternative.points)) {
            errors.push(
              'Cannot specify "points" or "autoPoints" as a list for a question in a "Homework" assessment'
            );
          }
        }
      });
    });
  });

  if (duplicateQids.size > 0) {
    errors.push(
      `The following questions are used more than once: ${[...duplicateQids].join(', ')}`
    );
  }

  if (missingQids.size > 0) {
    errors.push(
      `The following questions do not exist in this course: ${[...missingQids].join(', ')}`
    );
  }

  const validRoleNames = new Set();
  assessment.groupRoles?.forEach((role) => {
    validRoleNames.add(role.name);
  });

  (assessment.zones || []).forEach((zone) => {
    (zone.questions || []).forEach((zoneQuestion) => {
      (zoneQuestion.canView || []).forEach((roleName) => {
        if (!validRoleNames.has(roleName)) {
          errors.push(
            `A zone question's "canView" permission contains the non-existent group role name "${roleName}".`
          );
        }
      });
      (zoneQuestion.canSubmit || []).forEach((roleName) => {
        if (!validRoleNames.has(roleName)) {
          errors.push(
            `A zone question's "canSubmit" permission contains the non-existent group role name "${roleName}".`
          );
        }
      });
    });
  });

  return { warnings, errors };
}

/**
 * @param {CourseInstance} courseInstance
 * @returns {Promise<{ warnings: string[], errors: string[] }>}
 */
async function validateCourseInstance(courseInstance) {
  const warnings = [];
  const errors = [];

  if (_(courseInstance).has('allowIssueReporting')) {
    if (courseInstance.allowIssueReporting) {
      warnings.push('"allowIssueReporting" is no longer needed.');
    } else {
      errors.push(
        '"allowIssueReporting" is no longer permitted in "infoCourseInstance.json". Instead, set "allowIssueReporting" in "infoAssessment.json" files.'
      );
    }
  }

  let anyDateInFuture = false;
  (courseInstance.allowAccess || []).forEach((rule) => {
    const allowAccessResult = checkAllowAccessDates(rule);
    if (allowAccessResult.dateInFuture) {
      anyDateInFuture = true;
    }

    errors.push(...allowAccessResult.errors);
  });

  if (anyDateInFuture) {
    // only warn about new roles for current or future courses
    (courseInstance.allowAccess || []).forEach((rule) => {
      const allowAccessWarnings = checkAllowAccessRoles(rule);
      warnings.push(...allowAccessWarnings);
    });

    if (_(courseInstance).has('userRoles')) {
      warnings.push(
        'The property "userRoles" should be deleted. Instead, course owners can now manage staff access on the "Staff" page.'
      );
    }
  }

  return { warnings, errors };
}

/**
 * Loads all questions in a course directory.
 *
 * @param {string} coursePath
 */
module.exports.loadQuestions = async function (coursePath) {
  /** @type {{ [qid: string]: InfoFile<Question> }} */
  const questions = await loadInfoForDirectory({
    coursePath,
    directory: 'questions',
    infoFilename: 'info.json',
    defaultInfo: DEFAULT_QUESTION_INFO,
    schema: schemas.infoQuestion,
    validate: validateQuestion,
    recursive: true,
  });
  // Don't allow questions to start with '@', because it will be used to
  // reference questions outside the course once question sharing is implemented.
  for (let qid in questions) {
    if (qid[0] === '@') {
      infofile.addError(questions[qid], `Question IDs are not allowed to begin with '@'`);
    }
  }
  checkDuplicateUUIDs(
    questions,
    (uuid, ids) => `UUID "${uuid}" is used in other questions: ${ids.join(', ')}`
  );
  return questions;
};

/**
 * Loads all course instances in a course directory.
 *
 * @param {string} coursePath
 */
module.exports.loadCourseInstances = async function (coursePath) {
  /** @type {{ [ciid: string]: InfoFile<CourseInstance> }} */
  const courseInstances = await loadInfoForDirectory({
    coursePath,
    directory: 'courseInstances',
    infoFilename: 'infoCourseInstance.json',
    defaultInfo: DEFAULT_COURSE_INSTANCE_INFO,
    schema: schemas.infoCourseInstance,
    validate: validateCourseInstance,
    recursive: true,
  });
  checkDuplicateUUIDs(
    courseInstances,
    (uuid, ids) => `UUID "${uuid}" is used in other course instances: ${ids.join(', ')}`
  );
  return courseInstances;
};

/**
 * Loads all assessments in a course instance.
 *
 * @param {string} coursePath
 * @param {string} courseInstance
 * @param {{ [qid: string]: any }} questions
 */
module.exports.loadAssessments = async function (coursePath, courseInstance, questions) {
  const assessmentsPath = path.join('courseInstances', courseInstance, 'assessments');
  /** @type {(assessment: Assessment) => Promise<{ warnings?: string[], errors?: string[] }>} */
  const validateAssessmentWithQuestions = (assessment) => validateAssessment(assessment, questions);
  /** @type {{ [tid: string]: InfoFile<Assessment> }} */
  const assessments = await loadInfoForDirectory({
    coursePath,
    directory: assessmentsPath,
    infoFilename: 'infoAssessment.json',
    defaultInfo: DEFAULT_ASSESSMENT_INFO,
    schema: schemas.infoAssessment,
    validate: validateAssessmentWithQuestions,
    recursive: true,
  });
  checkDuplicateUUIDs(
    assessments,
    (uuid, ids) =>
      `UUID "${uuid}" is used in other assessments in this course instance: ${ids.join(', ')}`
  );
  return assessments;
};<|MERGE_RESOLUTION|>--- conflicted
+++ resolved
@@ -228,11 +228,8 @@
  * @property {Tag[]} tags
  * @property {Topic[]} topics
  * @property {AssessmentSet[]} assessmentSets
-<<<<<<< HEAD
  * @property {Object} questionParams
-=======
  * @property {AssessmentModule[]} assessmentModules
->>>>>>> 303bf591
  */
 
 /** @typedef {"Student" | "TA" | "Instructor" | "Superuser"} UserRole */
@@ -257,11 +254,8 @@
  * @property {{ [uid: string]: "Student" | "TA" | "Instructor"}} userRoles
  * @property {CourseInstanceAllowAccess[]} allowAccess
  * @property {boolean} allowIssueReporting
-<<<<<<< HEAD
  * @property {Object} questionParams
-=======
  * @property {"Set" | "Module"} groupAssessmentsBy
->>>>>>> 303bf591
  */
 
 /**
