--- conflicted
+++ resolved
@@ -224,15 +224,12 @@
  * @property {Zone[]} zones
  * @property {boolean} constantQuestionValue
  * @property {boolean} groupWork
-<<<<<<< HEAD
  * @property {number} groupMaxSize
  * @property {number} groupMinSize
  * @property {boolean} studentGroupCreate
  * @property {boolean} studentGroupJoin
  * @property {boolean} studentGroupLeave
-=======
  * @property {number} gradeRateMinutes
->>>>>>> 6b15c9de
  */
 
 /**
