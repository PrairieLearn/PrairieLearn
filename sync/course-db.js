// @ts-check
const ERR = require('async-stacktrace');
const path = require('path');
const _ = require('lodash');
const fs = require('fs-extra');
const fsPromises = require('fs').promises;
const util = require('util');
const async = require('async');
const jju = require('jju');
const Ajv = require('ajv').default;
const betterAjvErrors = require('better-ajv-errors').default;
const { parseISO, isValid, isAfter, isFuture } = require('date-fns');
const { default: chalkDefault } = require('chalk');

const schemas = require('../schemas');
const infofile = require('./infofile');
const jsonLoad = require('../lib/json-load');
const perf = require('./performance')('course-db');

const chalk = new chalkDefault.constructor({ enabled: true, level: 3 });

// We use a single global instance so that schemas aren't recompiled every time they're used
const ajv = new Ajv({ allErrors: true });

const DEFAULT_QUESTION_INFO = {
  type: 'Calculation',
  clientFiles: ['client.js', 'question.html', 'answer.html'],
};
const DEFAULT_COURSE_INSTANCE_INFO = {};
const DEFAULT_ASSESSMENT_INFO = {};

const DEFAULT_ASSESSMENT_SETS = [
  {
    abbreviation: 'HW',
    name: 'Homework',
    heading: 'Homeworks',
    color: 'green1',
  },
  { abbreviation: 'Q', name: 'Quiz', heading: 'Quizzes', color: 'red1' },
  {
    abbreviation: 'PQ',
    name: 'Practice Quiz',
    heading: 'Practice Quizzes',
    color: 'pink1',
  },
  { abbreviation: 'E', name: 'Exam', heading: 'Exams', color: 'brown1' },
  {
    abbreviation: 'PE',
    name: 'Practice Exam',
    heading: 'Practice Exams',
    color: 'yellow1',
  },
  {
    abbreviation: 'P',
    name: 'Prep',
    heading: 'Question Preparation',
    color: 'gray1',
  },
  {
    abbreviation: 'MP',
    name: 'Machine Problem',
    heading: 'Machine Problems',
    color: 'turquoise1',
  },
  {
    abbreviation: 'WS',
    name: 'Worksheet',
    heading: 'Worksheets',
    color: 'purple1',
  },
  { abbreviation: 'U', name: 'Unknown', heading: 'Unknown', color: 'red3' },
];

const DEFAULT_TAGS = [
  {
    name: 'numeric',
    color: 'brown1',
    description: 'The answer format is one or more numerical values.',
  },
  {
    name: 'symbolic',
    color: 'blue1',
    description: 'The answer format is a symbolic expression.',
  },
  {
    name: 'drawing',
    color: 'yellow1',
    description:
      'The answer format requires drawing on a canvas to input a graphical representation of an answer.',
  },
  {
    name: 'MC',
    color: 'green1',
    description:
      'The answer format is choosing from a small finite set of answers (multiple choice, possibly with multiple selections allowed, up to 10 possible answers).',
  },
  {
    name: 'code',
    color: 'turquoise1',
    description: 'The answer format is a piece of code.',
  },
  {
    name: 'multianswer',
    color: 'orange2',
    description:
      'The question requires multiple answers, either as steps in a sequence or as separate questions.',
  },
  {
    name: 'graph',
    color: 'purple1',
    description: 'The question tests reading information from a graph or drawing a graph.',
  },
  {
    name: 'concept',
    color: 'pink1',
    description: 'The question tests conceptual understanding of a topic.',
  },
  {
    name: 'calculate',
    color: 'green2',
    description:
      'The questions tests performing a numerical calculation, with either a calculator or equivalent software.',
  },
  {
    name: 'compute',
    color: 'purple1',
    description:
      'The question tests the writing and running of a piece of code to compute the answer. The answer itself is not the code, but could be a numeric answer output by the code, for example (use `code` when the answer is the code).',
  },
  {
    name: 'software',
    color: 'orange1',
    description: 'The question tests the use of a specific piece of software (e.g., Matlab).',
  },
  {
    name: 'estimation',
    color: 'red2',
    description:
      'Answering the question correctly will require some amount of estimation, so an exact answer is not possible.',
  },
  {
    name: 'secret',
    color: 'red3',
    description:
      "Only use this question on exams or quizzes that won't be released to students, so the question can be kept secret.",
  },
  {
    name: 'nontest',
    color: 'green3',
    description:
      'This question is not appropriate for use in a restricted testing environment, so only use it on homeworks or similar.',
  },
  { name: 'Sp15', color: 'gray1' },
  { name: 'Su15', color: 'gray1' },
  { name: 'Fa15', color: 'gray1' },
  { name: 'Sp16', color: 'gray1' },
  { name: 'Su16', color: 'gray1' },
  { name: 'Fa16', color: 'gray1' },
  { name: 'Sp17', color: 'gray1' },
  { name: 'Su17', color: 'gray1' },
  { name: 'Fa17', color: 'gray1' },
  { name: 'Sp18', color: 'gray1' },
  { name: 'Su18', color: 'gray1' },
  { name: 'Fa18', color: 'gray1' },
  { name: 'Sp19', color: 'gray1' },
  { name: 'Su19', color: 'gray1' },
  { name: 'Fa19', color: 'gray1' },
  { name: 'Sp20', color: 'gray1' },
  { name: 'Su20', color: 'gray1' },
  { name: 'Fa20', color: 'gray1' },
  { name: 'Sp21', color: 'gray1' },
  { name: 'Su21', color: 'gray1' },
  { name: 'Fa21', color: 'gray1' },
];

// For testing if a string is a v4 UUID
const UUID_REGEX = /[0-9a-fA-F]{8}-[0-9a-fA-F]{4}-[0-9a-fA-F]{4}-[0-9a-fA-F]{4}-[0-9a-fA-F]{12}/;
// For finding all v4 UUIDs in a string/file
const FILE_UUID_REGEX =
  /"uuid":\s*"([0-9a-fA-F]{8}-[0-9a-fA-F]{4}-[0-9a-fA-F]{4}-[0-9a-fA-F]{4}-[0-9a-fA-F]{12})"/g;

/**
 * @template T
 * @typedef {import('./infofile').InfoFile<T>} InfoFile<T>
 */

/**
 * @typedef {Object} CourseOptions
 * @property {boolean} useNewQuestionRenderer
 */

/**
 * @typedef {Object} Tag
 * @property {string} name
 * @property {string} color
 * @property {string} [description]
 */

/**
 * @typedef {Object} Topic
 * @property {string} name
 * @property {string} color
 * @property {string} description
 */

/**
 * @typedef {Object} AssessmentSet
 * @property {string} abbreviation
 * @property {string} name
 * @property {string} heading
 * @property {string} color
 */

/**
 * @typedef {Object} Course
 * @property {string} uuid
 * @property {string} name
 * @property {string} title
 * @property {string} path
 * @property {string} timezone
 * @property {boolean} exampleCourse
 * @property {CourseOptions} options
 * @property {Tag[]} tags
 * @property {Topic[]} topics
 * @property {AssessmentSet[]} assessmentSets
 * @property {Object} questionParams
 */

/** @typedef {"Student" | "TA" | "Instructor" | "Superuser"} UserRole */
/** @typedef {"UIUC" | "ZJUI" | "LTI" | "Any"} Institution */

/**
 * @typedef {Object} CourseInstanceAllowAccess
 * @property {UserRole} role
 * @property {string[]} uids
 * @property {string} startDate
 * @property {string} endDate
 * @property {Institution} institution
 */

/**
 * @typedef {Object} CourseInstance
 * @property {string} uuid
 * @property {string} longName
 * @property {number} number
 * @property {string} timezone
 * @property {boolean} hideInEnrollPage
 * @property {{ [uid: string]: "Student" | "TA" | "Instructor"}} userRoles
 * @property {CourseInstanceAllowAccess[]} allowAccess
 * @property {boolean} allowIssueReporting
 * @property {Object} questionParams
 */

/**
 * @typedef {Object} SEBConfig
 * @property {string} password
 * @property {string} quitPassword
 * @property {string[]} allowPrograms
 */

/**
 * @typedef {Object} AssessmentAllowAccess
 * @property {"Public" | "Exam" | "SEB"} mode
 * @property {string} examUuid
 * @property {"Student" | "TA" | "Instructor"} role
 * @property {string[]} uids
 * @property {number} credit
 * @property {string} startDate
 * @property {string} endDate
 * @property {boolean} active
 * @property {number} timeLimitMin
 * @property {string} password
 * @property {SEBConfig} SEBConfig
 */

/**
 * @typedef {Object} QuestionAlternative
 * @property {number | number[]} points
 * @property {number | number[]} maxPoints
 * @property {string} id
 * @property {boolean} forceMaxPoints
 * @property {number} triesPerVariant
 * @property {number} gradeRateMinutes
 * @property {Object} questionParams
 */

/**
 * @typedef {Object} ZoneQuestion
 * @property {number | number[]} points
 * @property {number | number[]} maxPoints
 * @property {string} [id]
 * @property {boolean} forceMaxPoints
 * @property {QuestionAlternative[]} [alternatives]
 * @property {number} numberChoose
 * @property {number} triesPerVariant
 * @property {number} advanceScorePerc
 * @property {number} gradeRateMinutes
<<<<<<< HEAD
 * @property {Object} questionParams
=======
 * @property {string[]} canView
 * @property {string[]} canSubmit
>>>>>>> c0c409fc
 */

/**
 * @typedef {Object} Zone
 * @property {string} title
 * @property {number} maxPoints
 * @property {number} numberChoose
 * @property {number} bestQuestions
 * @property {ZoneQuestion[]} questions
 * @property {number} advanceScorePerc
 * @property {number} gradeRateMinutes
 * @property {Object} questionParams
 */

/**
 * @typedef {Object} GroupRole
 * @property {string} name
 * @property {number} minimum
 * @property {number} maximum
 * @property {boolean} canAssignRolesAtStart
 * @property {boolean} canAssignRolesDuringAssessment
 */

/**
 * @typedef {Object} Assessment
 * @property {string} uuid
 * @property {"Homework" | "Exam"} type
 * @property {string} title
 * @property {string} set
 * @property {string} number
 * @property {boolean} allowIssueReporting
 * @property {boolean} allowRealTimeGrading
 * @property {boolean} multipleInstance
 * @property {boolean} shuffleQuestions
 * @property {AssessmentAllowAccess[]} allowAccess
 * @property {string} text
 * @property {number} maxBonusPoints
 * @property {number} maxPoints
 * @property {boolean} autoClose
 * @property {Zone[]} zones
 * @property {boolean} constantQuestionValue
 * @property {boolean} groupWork
 * @property {number} groupMaxSize
 * @property {number} groupMinSize
 * @property {boolean} studentGroupCreate
 * @property {boolean} studentGroupJoin
 * @property {boolean} studentGroupLeave
 * @property {GroupRole[]} groupRoles
 * @property {number} advanceScorePerc
 * @property {number} gradeRateMinutes
 * @property {Object} questionParams
 */

/**
 * @typedef {Object} QuestionExternalGradingOptions
 * @property {boolean} enabled
 * @property {string} image
 * @property {string} entrypoint
 * @property {string[]} serverFilesCourse
 * @property {number} timeout
 * @property {boolean} enableNetworking
 * @property {Record<string, string | null>} environment
 */

/**
 * @typedef {Object} QuestionWorkspaceOptions
 * @property {string} image
 * @property {number} port
 * @property {string} home
 * @property {string} args
 * @property {string[]} gradedFiles
 * @property {string[]} syncIgnore
 * @property {string} rewriteUrl
 * @property {boolean} enableNetworking
 * @property {Record<string, string | null>} environment
 */

/**
 * @typedef {Object} Question
 * @property {any} id
 * @property {string} qid
 * @property {string} uuid
 * @property {"Calculation" | "ShortAnswer" | "MultipleChoice" | "Checkbox" | "File" | "MultipleTrueFalse" | "v3"} type
 * @property {string} title
 * @property {string} topic
 * @property {string[]} tags
 * @property {string[]} clientFiles
 * @property {string[]} clientTemplates
 * @property {string} template
 * @property {"Internal" | "External" | "Manual"} gradingMethod
 * @property {boolean} singleVariant
 * @property {boolean} partialCredit
 * @property {Object} options
 * @property {QuestionExternalGradingOptions} externalGradingOptions
 * @property {QuestionWorkspaceOptions} [workspaceOptions]
 * @property {Object} dependencies
 */

/**
 * @typedef {object} CourseInstanceData
 * @property {InfoFile<CourseInstance>} courseInstance
 * @property {{ [tid: string]: InfoFile<Assessment> }} assessments
 */

/**
 * @typedef {object} CourseData
 * @property {InfoFile<Course>} course
 * @property {{ [qid: string]: InfoFile<Question> }} questions
 * @property {{ [ciid: string]: CourseInstanceData }} courseInstances
 */

/**
 * TODO: Remove `logger` param when we do later refactoring.
 * @param {string} courseDir
 * @param {(err: Error | null, course?: any, newCourse?: CourseData) => void} callback
 */
module.exports.loadFullCourse = function (courseDir, logger, callback) {
  util.callbackify(this.loadFullCourseNew)(courseDir, (err, courseData) => {
    if (ERR(err, callback)) return;

    // First, scan through everything to check for errors, and if we find one, "throw" it
    if (infofile.hasErrors(courseData.course)) {
      return callback(new Error(infofile.stringifyErrors(courseData.course)));
    }
    for (const qid in courseData.questions) {
      if (infofile.hasErrors(courseData.questions[qid])) {
        return callback(new Error(infofile.stringifyErrors(courseData.questions[qid])));
      }
    }
    for (const ciid in courseData.courseInstances) {
      if (infofile.hasErrors(courseData.courseInstances[ciid].courseInstance)) {
        return callback(
          new Error(infofile.stringifyErrors(courseData.courseInstances[ciid].courseInstance))
        );
      }
    }
    for (const ciid in courseData.courseInstances) {
      const courseInstance = courseData.courseInstances[ciid];
      for (const tid in courseInstance.assessments) {
        if (infofile.hasErrors(courseInstance.assessments[tid])) {
          return callback(new Error(infofile.stringifyErrors(courseInstance.assessments[tid])));
        }
      }
    }

    const questions = {};
    Object.entries(courseData.questions).forEach(
      ([qid, question]) => (questions[qid] = question.data)
    );

    const courseInstances = {};
    Object.entries(courseData.courseInstances).forEach(([ciid, courseInstance]) => {
      const assessments = {};
      Object.entries(courseInstance.assessments).forEach(([tid, assessment]) => {
        assessments[tid] = assessment.data;
      });
      courseInstances[ciid] = {
        ...courseInstance.courseInstance.data,
        assessmentDB: assessments,
      };
    });

    const course = {
      courseInfo: courseData.course.data,
      questionDB: questions,
      courseInstanceDB: courseInstances,
    };
    callback(null, course, courseData);
  });
};

/**
 * @param {string} courseDir
 * @returns {Promise<CourseData>}
 */
module.exports.loadFullCourseNew = async function (courseDir) {
  const courseInfo = await module.exports.loadCourseInfo(courseDir);
  perf.start('loadQuestions');
  const questions = await module.exports.loadQuestions(courseDir);
  perf.end('loadQuestions');
  const courseInstanceInfos = await module.exports.loadCourseInstances(courseDir);
  const courseInstances = /** @type {{ [ciid: string]: CourseInstanceData }} */ ({});
  for (const courseInstanceId in courseInstanceInfos) {
    // TODO: is it really necessary to do all the crazy error checking on `lstat` for the assessments dir?
    // If so, duplicate all that here
    const assessments = await module.exports.loadAssessments(
      courseDir,
      courseInstanceId,
      questions
    );
    const courseInstance = {
      courseInstance: courseInstanceInfos[courseInstanceId],
      assessments,
    };
    courseInstances[courseInstanceId] = courseInstance;
  }
  return {
    course: courseInfo,
    questions,
    courseInstances,
  };
};

/**
 * @template T
 * @param {any} courseId
 * @param {string} filePath
 * @param {InfoFile<T>} infoFile
 * @param {(line?: string) => void} writeLine
 */
function writeErrorsAndWarningsForInfoFileIfNeeded(courseId, filePath, infoFile, writeLine) {
  if (!infofile.hasErrorsOrWarnings(infoFile)) return;
  // TODO: if https://github.com/drudru/ansi_up/issues/58 is ever resolved,
  // add a direct link to a file editor with `terminal-link` package
  // const editorLink = `/pl/course/${courseId}/file_edit/${filePath}`;
  writeLine(chalk.bold(`• ${filePath}`));
  if (infofile.hasErrors(infoFile)) {
    infoFile.errors.forEach((error) => {
      const indentedError = error.replace(/\n/g, '\n    ');
      writeLine(chalk.red(`  ✖ ${indentedError}`));
    });
  }
  if (infofile.hasWarnings(infoFile)) {
    infoFile.warnings.forEach((warning) => {
      const indentedWarning = warning.replace(/\n/g, '\n    ');
      writeLine(chalk.yellow(`  ⚠ ${indentedWarning}`));
    });
  }
}

/**
 * @param {any} courseId
 * @param {CourseData} courseData
 * @param {(line?: string) => void} writeLine
 */
module.exports.writeErrorsAndWarningsForCourseData = function (courseId, courseData, writeLine) {
  writeErrorsAndWarningsForInfoFileIfNeeded(
    courseId,
    'infoCourse.json',
    courseData.course,
    writeLine
  );
  Object.entries(courseData.questions).forEach(([qid, question]) => {
    const questionPath = path.posix.join('questions', qid, 'info.json');
    writeErrorsAndWarningsForInfoFileIfNeeded(courseId, questionPath, question, writeLine);
  });
  Object.entries(courseData.courseInstances).forEach(([ciid, courseInstanceData]) => {
    const courseInstancePath = path.posix.join('courseInstances', ciid, 'infoCourseInstance.json');
    writeErrorsAndWarningsForInfoFileIfNeeded(
      courseId,
      courseInstancePath,
      courseInstanceData.courseInstance,
      writeLine
    );
    Object.entries(courseInstanceData.assessments).forEach(([aid, assessment]) => {
      const assessmentPath = path.posix.join(
        'courseInstances',
        ciid,
        'assessments',
        aid,
        'infoAssessment.json'
      );
      writeErrorsAndWarningsForInfoFileIfNeeded(courseId, assessmentPath, assessment, writeLine);
    });
  });
};

/**
 * @param {CourseData} courseData
 * @returns {boolean}
 */
module.exports.courseDataHasErrors = function (courseData) {
  if (infofile.hasErrors(courseData.course)) return true;
  if (Object.values(courseData.questions).some(infofile.hasErrors)) return true;
  if (
    Object.values(courseData.courseInstances).some((courseInstance) => {
      if (infofile.hasErrors(courseInstance.courseInstance)) return true;
      return Object.values(courseInstance.assessments).some(infofile.hasErrors);
    })
  ) {
    return true;
  }
  return false;
};

/**
 * @param {CourseData} courseData
 * @returns {boolean}
 */
module.exports.courseDataHasErrorsOrWarnings = function (courseData) {
  if (infofile.hasErrorsOrWarnings(courseData.course)) return true;
  if (Object.values(courseData.questions).some(infofile.hasErrorsOrWarnings)) return true;
  if (
    Object.values(courseData.courseInstances).some((courseInstance) => {
      if (infofile.hasErrorsOrWarnings(courseInstance.courseInstance)) return true;
      return Object.values(courseInstance.assessments).some(infofile.hasErrorsOrWarnings);
    })
  ) {
    return true;
  }
  return false;
};

/**
 * Loads a JSON file at the path `path.join(coursePath, filePath). The
 * path is passed as two separate paths so that we can avoid leaking the
 * absolute path on disk to users.
 * @template {{ uuid: string }} T
 * @param {Object} options - Options for loading and validating the file
 * @param {string} options.coursePath
 * @param {string} options.filePath
 * @param {object} [options.schema]
 * @param {boolean} [options.tolerateMissing] - Whether or not a missing file constitutes an error
 * @returns {Promise<InfoFile<T>>}
 */
module.exports.loadInfoFile = async function ({
  coursePath,
  filePath,
  schema,
  tolerateMissing = false,
}) {
  const absolutePath = path.join(coursePath, filePath);
  let contents;
  try {
    // perf.start(`readfile:${absolutePath}`);
    // fs-extra uses graceful-fs, which in turn will enqueue open operations.
    // this slows us down an unnecessary amount. Avoiding this queueing means
    // we could potentially hit an EMFILE error, but we haven't seen that in
    // practice in years, so that's a risk we're willing to take. We explicitly
    // use the native Node fs API here to opt out of this queueing behavior.
    contents = await fsPromises.readFile(absolutePath, 'utf8');
    // perf.end(`readfile:${absolutePath}`);
  } catch (err) {
    // perf.end(`readfile:${absolutePath}`);
    if (err.code === 'ENOTDIR' && err.path === absolutePath) {
      // In a previous version of this code, we'd pre-filter
      // all files in the parent directory to remove anything
      // that may have accidentally slipped in, like .DS_Store.
      // However, that resulted in a huge number of system calls
      // that got really slow for large directories. Now, we'll
      // just blindly try to read a file from the directory and assume
      // that if we see ENOTDIR, that means the directory was not
      // in fact a directory.
      return null;
    }
    if (tolerateMissing && err.code === 'ENOENT' && err.path === absolutePath) {
      // For info files that are recursively loaded, this probably means
      // we tried to load a file at an intermediate directory. This isn't
      // an error; return null to let the caller handle this.
      return null;
    }

    // If it wasn't a missing file, this is another error. Propagate it to
    // the caller.
    return infofile.makeError(`Error reading JSON file ${filePath}: ${err.code}`);
  }

  try {
    // jju is about 5x slower than standard JSON.parse. In the average
    // case, we'll have valid JSON, so we can take the fast path. If we
    // fail to parse, we'll take the hit and reparse with jju to generate
    // a better error report for users.
    const json = JSON.parse(contents);
    if (!json.uuid) {
      return infofile.makeError('UUID is missing');
    }
    if (!UUID_REGEX.test(json.uuid)) {
      return infofile.makeError(`UUID "${json.uuid}" is not a valid v4 UUID`);
    }

    if (!schema) {
      // Skip schema validation, just return the data
      return {
        uuid: json.uuid,
        data: json,
      };
    }

    // Validate file against schema
    /** @type {import('ajv').ValidateFunction<T>} */
    const validate = ajv.compile(schema);
    try {
      const valid = validate(json);
      if (!valid) {
        const result = { uuid: /** @type {any} */ (json).uuid };
        const errorText = betterAjvErrors(schema, json, validate.errors, {
          indent: 2,
        });
        const errorTextString = String(errorText); // hack to fix incorrect type in better-ajv-errors/typings.d.ts
        infofile.addError(result, errorTextString);
        return result;
      }
      return {
        uuid: json.uuid,
        data: json,
      };
    } catch (err) {
      return infofile.makeError(err.message);
    }
  } catch (err) {
    // Invalid JSON; let's reparse with jju to get a better error message
    // for the user.
    /** @type {import('./infofile').InfoFile<T>} */
    let result = {};
    try {
      // This should always throw
      jju.parse(contents, { mode: 'json' });
    } catch (e) {
      result = infofile.makeError(`Error parsing JSON: ${e.message}`);
    }

    // The document was still valid JSON, but we may still be able to
    // extract a UUID from the raw files contents with a regex.
    const match = (contents || '').match(FILE_UUID_REGEX);
    if (!match) {
      infofile.addError(result, 'UUID not found in file');
      return result;
    }
    if (match.length > 1) {
      infofile.addError(result, 'More than one UUID found in file');
      return result;
    }

    // Extract and store UUID
    result.uuid = match[0].match(UUID_REGEX)[0];
    return result;
  }
};

/**
 * @param {string} coursePath
 * @returns {Promise<InfoFile<Course>>}
 */
module.exports.loadCourseInfo = async function (coursePath) {
  /** @type {import('./infofile').InfoFile<Course>} */
  const loadedData = await module.exports.loadInfoFile({
    coursePath,
    filePath: 'infoCourse.json',
    schema: schemas.infoCourse,
  });
  if (infofile.hasErrors(loadedData)) {
    // We'll only have an error if we couldn't parse JSON data; abort
    return loadedData;
  }

  const info = loadedData.data;

  // Make a first pass over assessment sets, warn about duplicates
  /** @type {Map<string, AssessmentSet>} */
  const knownAssessmentSets = new Map();
  /** @type{Set<string>} */
  const duplicateAssessmentSetNames = new Set();
  (info.assessmentSets || []).forEach((aset) => {
    if (knownAssessmentSets.has(aset.name)) {
      duplicateAssessmentSetNames.add(aset.name);
    }
    knownAssessmentSets.set(aset.name, aset);
  });
  if (duplicateAssessmentSetNames.size > 0) {
    const quotedNames = [...duplicateAssessmentSetNames.values()].map((name) => `"${name}"`);
    const duplicateNamesString = quotedNames.join(', ');
    infofile.addWarning(
      loadedData,
      `Found duplicate assessment sets: ${duplicateNamesString}. Only the last of each duplicate will be synced.`
    );
  }

  // Add any default assessment sets that weren't also defined by the course
  DEFAULT_ASSESSMENT_SETS.forEach((aset) => {
    if (!knownAssessmentSets.has(aset.name)) {
      knownAssessmentSets.set(aset.name, aset);
    }
  });

  // Turn the map back into a list; the JS spec ensures that Maps remember
  // insertion order, so the order is preserved.
  const assessmentSets = [...knownAssessmentSets.values()];

  // Now, we do the same thing for tags
  // Make a first pass over tags, warn about duplicates
  const knownTags = new Map();
  const duplicateTagNames = new Set();
  (info.tags || []).forEach((tag) => {
    if (knownTags.has(tag.name)) {
      duplicateTagNames.add(tag.name);
    }
    knownTags.set(tag.name, tag);
  });
  if (duplicateTagNames.size > 0) {
    const quotedNames = [...duplicateTagNames.values()].map((name) => `"${name}"`);
    const duplicateNamesString = quotedNames.join(', ');
    infofile.addWarning(
      loadedData,
      `Found duplicate tags: ${duplicateNamesString}. Only the last of each duplicate will be synced.`
    );
  }

  // Add any default tags that weren't also defined by the course
  DEFAULT_TAGS.forEach((tag) => {
    if (!knownTags.has(tag.name)) {
      knownTags.set(tag.name, tag);
    }
  });

  // Turn the map back into a list; the JS spec ensures that Maps remember
  // insertion order, so the order is preserved.
  const tags = [...knownTags.values()];

  // Finally, handle duplicate topics
  const knownTopics = new Map();
  const duplicateTopicNames = new Set();
  (info.topics || []).forEach((topic) => {
    if (knownTopics.has(topic.name)) {
      duplicateTopicNames.add(topic.name);
    }
    knownTopics.set(topic.name, topic);
  });
  if (duplicateTopicNames.size > 0) {
    const quotedNames = [...duplicateTopicNames.values()].map((name) => `"${name}"`);
    const duplicateNamesString = quotedNames.join(', ');
    infofile.addWarning(
      loadedData,
      `Found duplicate topics: ${duplicateNamesString}. Only the last of each duplicate will be synced.`
    );
  }

  const topics = [...knownTopics.values()];

  const exampleCourse =
    info.uuid === 'fcc5282c-a752-4146-9bd6-ee19aac53fc5' &&
    info.title === 'Example Course' &&
    info.name === 'XC 101';

  const course = {
    uuid: info.uuid.toLowerCase(),
    path: coursePath,
    name: info.name,
    title: info.title,
    timezone: info.timezone,
    assessmentSets,
    tags,
    topics,
    exampleCourse,
    options: {
      useNewQuestionRenderer: _.get(info, 'options.useNewQuestionRenderer', false),
    },
    questionParams: info.questionParams,
  };

  loadedData.data = course;
  return loadedData;
};

/**
 * @template {{ uuid: string }} T
 * @param {Object} options - Options for loading and validating the file
 * @param {string} options.coursePath
 * @param {string} options.filePath
 * @param {any} options.defaults
 * @param {any} options.schema
 * @param {boolean} [options.tolerateMissing] - Whether or not a missing file constitutes an error
 * @param {(info: T) => Promise<{ warnings?: string[], errors?: string[] }>} options.validate
 * @returns {Promise<InfoFile<T>>}
 */
async function loadAndValidateJson({
  coursePath,
  filePath,
  defaults,
  schema,
  validate,
  tolerateMissing,
}) {
  // perf.start(`loadandvalidate:${filePath}`);
  const loadedJson = /** @type {InfoFile<T>} */ (
    await module.exports.loadInfoFile({
      coursePath,
      filePath,
      schema,
      tolerateMissing,
    })
  );
  // perf.end(`loadandvalidate:${filePath}`);
  if (loadedJson === null) {
    // This should only occur if we looked for a file in a non-directory,
    // as would happen if there was a .DS_Store file, or if we're
    // tolerating missing files, as we'd need to for nesting support.
    return null;
  }
  if (infofile.hasErrors(loadedJson)) {
    return loadedJson;
  }

  const validationResult = await validate(loadedJson.data);
  if (validationResult.errors.length > 0) {
    infofile.addErrors(loadedJson, validationResult.errors);
    return loadedJson;
  }

  loadedJson.data = _.defaults(loadedJson.data, defaults);
  infofile.addWarnings(loadedJson, validationResult.warnings);
  return loadedJson;
}

/**
 * Loads and schema-validates all info files in a directory.
 * @template {{ uuid: string }} T
 * @param {Object} options - Options for loading and validating files
 * @param {string} options.coursePath The path of the course being synced
 * @param {string} options.directory The path of the directory relative to `coursePath`
 * @param {string} options.infoFilename
 * @param {any} options.defaultInfo
 * @param {object} options.schema
 * @param {boolean} [options.recursive] - Whether or not info files should be searched for recursively
 * @param {(info: T) => Promise<{ warnings?: string[], errors?: string[] }>} options.validate
 * @returns {Promise<{ [id: string]: InfoFile<T> }>}
 */
async function loadInfoForDirectory({
  coursePath,
  directory,
  infoFilename,
  defaultInfo,
  schema,
  validate,
  recursive = false,
}) {
  // Recursive lookup might not be enabled for some info types - if it's
  // disabled, we'll still utilize the same recursive function, but the
  // recursive function won't actually recurse.
  const infoFilesRootDir = path.join(coursePath, directory);
  const walk = async (relativeDir) => {
    const infoFiles = /** @type {{ [id: string]: InfoFile<T> }} */ ({});
    const files = await fs.readdir(path.join(infoFilesRootDir, relativeDir));

    // For each file in the directory, assume it is a question directory
    // and attempt to access `info.json`. If we can successfully read it,
    // hooray, we're done.
    await async.each(files, async (/** @type {string} */ dir) => {
      const infoFilePath = path.join(directory, relativeDir, dir, infoFilename);
      const info = /** @type {InfoFile<T>} */ (
        await loadAndValidateJson({
          coursePath,
          filePath: infoFilePath,
          defaults: defaultInfo,
          schema,
          validate,
          // If we aren't operating in recursive mode, we want to ensure
          // that missing files are correctly reflected as errors.
          tolerateMissing: recursive,
        })
      );
      if (info) {
        infoFiles[path.join(relativeDir, dir)] = info;
      } else if (recursive) {
        try {
          const subInfoFiles = await walk(path.join(relativeDir, dir));
          if (_.isEmpty(subInfoFiles)) {
            infoFiles[path.join(relativeDir, dir)] = infofile.makeError(
              `Missing JSON file: ${infoFilePath}`
            );
          }
          _.assign(infoFiles, subInfoFiles);
        } catch (e) {
          if (e.code === 'ENOTDIR') {
            // This wasn't a directory; ignore it.
          } else if (e.code === 'ENOENT') {
            // Missing directory; record it
            infoFiles[path.join(relativeDir, dir)] = infofile.makeError(
              `Missing JSON file: ${infoFilePath}`
            );
          } else {
            // Some other error, permissions perhaps. Throw to abort sync.
            throw e;
          }
        }
      }
    });
    return infoFiles;
  };

  try {
    return await walk('');
  } catch (e) {
    if (e.code === 'ENOENT') {
      // Missing directory; return an empty list
      return /** @type {{ [id: string]: InfoFile<T> }} */ ({});
    }
    // Some other error; Throw it to abort.
    throw e;
  }
}

/**
 * @template T
 * @param {{ [id: string]: InfoFile<T>}} infos
 * @param {(uuid: string, otherIds: string[]) => string} makeErrorMessage
 */
function checkDuplicateUUIDs(infos, makeErrorMessage) {
  // First, create a map from UUIDs to questions that use them
  const uuids = Object.entries(infos).reduce((map, [id, info]) => {
    if (!info.uuid) {
      // Couldn't find UUID in the file
      return map;
    }
    let ids = map.get(info.uuid);
    if (!ids) {
      ids = [];
      map.set(info.uuid, ids);
    }
    ids.push(id);
    return map;
  }, /** @type {Map<string, string[]>} */ (new Map()));

  // Do a second pass to add errors for things with duplicate IDs
  // We also null out UUIDs for items where duplicates are found
  uuids.forEach((ids, uuid) => {
    if (ids.length === 1) {
      // Only one question uses this UUID
      return;
    }
    ids.forEach((id) => {
      const otherIds = ids.filter((other) => other !== id);
      infofile.addWarning(infos[id], makeErrorMessage(uuid, otherIds));
      infos[id].uuid = null;
    });
  });
}

/**
 * Checks that roles are not present.
 * @param {{ role?: UserRole }} rule
 * @returns {string[]} A list of warnings, if any
 */
function checkAllowAccessRoles(rule) {
  const warnings = [];
  if ('role' in rule) {
    if (rule.role !== 'Student') {
      warnings.push(
        `The entire "allowAccess" rule with "role: ${rule.role}" should be deleted. Instead, course owners can now manage course staff access on the "Staff" page.`
      );
    }
  }
  return warnings;
}

/**
 * Checks that dates, if present, are valid and sequenced correctly.
 * @param {{ startDate?: string, endDate?: string }} rule
 * @returns {{errors: string[], dateInFuture: boolean}} A list of errors, if any, and whether there are any dates in the future
 */
function checkAllowAccessDates(rule) {
  const errors = [];
  let startDate, endDate;
  if ('startDate' in rule) {
    startDate = parseISO(rule.startDate);
    if (!isValid(startDate)) {
      startDate = null;
      errors.push(`Invalid allowAccess rule: startDate (${rule.startDate}) is not valid`);
    }
  }
  if ('endDate' in rule) {
    endDate = parseISO(rule.endDate);
    if (!isValid(endDate)) {
      endDate = null;
      errors.push(`Invalid allowAccess rule: endDate (${rule.endDate}) is not valid`);
    }
  }
  if (startDate && endDate && isAfter(startDate, endDate)) {
    errors.push(
      `Invalid allowAccess rule: startDate (${rule.startDate}) must not be after endDate (${rule.endDate})`
    );
  }
  let dateInFuture = false;
  if (startDate && isFuture(startDate)) {
    dateInFuture = true;
  }
  if (endDate && isFuture(endDate)) {
    dateInFuture = true;
  }
  return { errors, dateInFuture };
}

/**
 * @param {Question} question
 * @returns {Promise<{ warnings: string[], errors: string[] }>}
 */
async function validateQuestion(question) {
  const warnings = [];
  const errors = [];

  if (question.type && question.options) {
    try {
      const schema = schemas[`questionOptions${question.type}`];
      const options = question.options;
      await jsonLoad.validateJSONAsync(options, schema);
    } catch (err) {
      errors.push(err.message);
    }
  }

  return { warnings, errors };
}

/**
 * @param {Assessment} assessment
 * @param {{ [qid: string]: any }} questions
 * @returns {Promise<{ warnings: string[], errors: string[] }>}
 */
async function validateAssessment(assessment, questions) {
  const warnings = [];
  const errors = [];

  // Because of how Homework-type assessments work, we don't allow
  // real-time grading to be disabled for them.
  const allowRealTimeGrading = _.get(assessment, 'allowRealTimeGrading', true);
  if (!allowRealTimeGrading && assessment.type === 'Homework') {
    errors.push(`Real-time grading cannot be disabled for Homework-type assessments`);
  }

  // Check assessment access rules
  let anyDateInFuture = false;
  (assessment.allowAccess || []).forEach((rule) => {
    const allowAccessResult = checkAllowAccessDates(rule);
    if (allowAccessResult.dateInFuture) {
      anyDateInFuture = true;
    }

    if ('active' in rule && rule.active === false && 'credit' in rule && rule.credit !== 0) {
      errors.push(`Invalid allowAccess rule: credit must be 0 if active is false`);
    }

    errors.push(...allowAccessResult.errors);
  });

  if (anyDateInFuture) {
    // only warn about new roles for current or future courses
    (assessment.allowAccess || []).forEach((rule) => {
      const allowAccessWarnings = checkAllowAccessRoles(rule);
      warnings.push(...allowAccessWarnings);
    });
  }

  const foundQids = new Set();
  const duplicateQids = new Set();
  const missingQids = new Set();
  /** @type {(qid: string) => void} */
  const checkAndRecordQid = (qid) => {
    if (!(qid in questions)) {
      missingQids.add(qid);
    }
    if (!foundQids.has(qid)) {
      foundQids.add(qid);
    } else {
      duplicateQids.add(qid);
    }
  };
  (assessment.zones || []).forEach((zone) => {
    (zone.questions || []).map((zoneQuestion) => {
      if (
        !allowRealTimeGrading &&
        Array.isArray(zoneQuestion.points) &&
        zoneQuestion.points.length > 1
      ) {
        errors.push(
          `Cannot specify an array of multiple point values for a question if real-time grading is disabled`
        );
      }
      // We'll normalize either single questions or alternative groups
      // to make validation easier
      /** @type {{ points: number | number[], maxPoints: number | number[] }[]} */
      let alternatives = [];
      if ('alternatives' in zoneQuestion && 'id' in zoneQuestion) {
        errors.push('Cannot specify both "alternatives" and "id" in one question');
      } else if ('alternatives' in zoneQuestion) {
        zoneQuestion.alternatives.forEach((alternative) => checkAndRecordQid(alternative.id));
        alternatives = zoneQuestion.alternatives.map((alternative) => {
          if (
            !allowRealTimeGrading &&
            Array.isArray(alternative.points) &&
            alternative.points.length > 1
          ) {
            errors.push(
              `Cannot specify an array of multiple point values for an alternative if real-time grading is disabled`
            );
          }
          return {
            points: alternative.points || zoneQuestion.points,
            maxPoints: alternative.maxPoints || zoneQuestion.maxPoints,
          };
        });
      } else if ('id' in zoneQuestion) {
        checkAndRecordQid(zoneQuestion.id);
        alternatives = [
          {
            points: zoneQuestion.points,
            maxPoints: zoneQuestion.maxPoints,
          },
        ];
      } else {
        errors.push(`Zone question must specify either "alternatives" or "id"`);
      }

      alternatives.forEach((alternative) => {
        if (assessment.type === 'Exam') {
          if (alternative.maxPoints !== undefined) {
            errors.push('Cannot specify "maxPoints" for a question in an "Exam" assessment');
          }
          if (alternative.points === undefined) {
            errors.push('Must specify "points" for a question in an "Exam" assessment');
          }
        }
        if (assessment.type === 'Homework') {
          if (alternative.points === undefined) {
            errors.push('Must specify "points" for a question in a "Homework" assessment');
          }
          if (Array.isArray(alternative.points)) {
            errors.push(
              'Cannot specify "points" as a list for a question in a "Homework" assessment'
            );
          }
        }
      });
    });
  });

  if (duplicateQids.size > 0) {
    errors.push(
      `The following questions are used more than once: ${[...duplicateQids].join(', ')}`
    );
  }

  if (missingQids.size > 0) {
    errors.push(
      `The following questions do not exist in this course: ${[...missingQids].join(', ')}`
    );
  }

  const validRoleNames = new Set();
  assessment.groupRoles?.forEach((role) => {
    validRoleNames.add(role.name);
  });

  (assessment.zones || []).forEach((zone) => {
    (zone.questions || []).forEach((zoneQuestion) => {
      (zoneQuestion.canView || []).forEach((roleName) => {
        if (!validRoleNames.has(roleName)) {
          errors.push(
            `A zone question's "canView" permission contains the non-existent group role name "${roleName}".`
          );
        }
      });
      (zoneQuestion.canSubmit || []).forEach((roleName) => {
        if (!validRoleNames.has(roleName)) {
          errors.push(
            `A zone question's "canSubmit" permission contains the non-existent group role name "${roleName}".`
          );
        }
      });
    });
  });

  return { warnings, errors };
}

/**
 * @param {CourseInstance} courseInstance
 * @returns {Promise<{ warnings: string[], errors: string[] }>}
 */
async function validateCourseInstance(courseInstance) {
  const warnings = [];
  const errors = [];

  if (_(courseInstance).has('allowIssueReporting')) {
    if (courseInstance.allowIssueReporting) {
      warnings.push('"allowIssueReporting" is no longer needed.');
    } else {
      errors.push(
        '"allowIssueReporting" is no longer permitted in "infoCourseInstance.json". Instead, set "allowIssueReporting" in "infoAssessment.json" files.'
      );
    }
  }

  let anyDateInFuture = false;
  (courseInstance.allowAccess || []).forEach((rule) => {
    const allowAccessResult = checkAllowAccessDates(rule);
    if (allowAccessResult.dateInFuture) {
      anyDateInFuture = true;
    }

    errors.push(...allowAccessResult.errors);
  });

  if (anyDateInFuture) {
    // only warn about new roles for current or future courses
    (courseInstance.allowAccess || []).forEach((rule) => {
      const allowAccessWarnings = checkAllowAccessRoles(rule);
      warnings.push(...allowAccessWarnings);
    });

    if (_(courseInstance).has('userRoles')) {
      warnings.push(
        'The property "userRoles" should be deleted. Instead, course owners can now manage staff access on the "Staff" page.'
      );
    }
  }

  return { warnings, errors };
}

/**
 * Loads all questions in a course directory.
 *
 * @param {string} coursePath
 */
module.exports.loadQuestions = async function (coursePath) {
  /** @type {{ [qid: string]: InfoFile<Question> }} */
  const questions = await loadInfoForDirectory({
    coursePath,
    directory: 'questions',
    infoFilename: 'info.json',
    defaultInfo: DEFAULT_QUESTION_INFO,
    schema: schemas.infoQuestion,
    validate: validateQuestion,
    recursive: true,
  });
  checkDuplicateUUIDs(
    questions,
    (uuid, ids) => `UUID "${uuid}" is used in other questions: ${ids.join(', ')}`
  );
  return questions;
};

/**
 * Loads all course instances in a course directory.
 *
 * @param {string} coursePath
 */
module.exports.loadCourseInstances = async function (coursePath) {
  /** @type {{ [ciid: string]: InfoFile<CourseInstance> }} */
  const courseInstances = await loadInfoForDirectory({
    coursePath,
    directory: 'courseInstances',
    infoFilename: 'infoCourseInstance.json',
    defaultInfo: DEFAULT_COURSE_INSTANCE_INFO,
    schema: schemas.infoCourseInstance,
    validate: validateCourseInstance,
    recursive: true,
  });
  checkDuplicateUUIDs(
    courseInstances,
    (uuid, ids) => `UUID "${uuid}" is used in other course instances: ${ids.join(', ')}`
  );
  return courseInstances;
};

/**
 * Loads all assessments in a course instance.
 *
 * @param {string} coursePath
 * @param {string} courseInstance
 * @param {{ [qid: string]: any }} questions
 */
module.exports.loadAssessments = async function (coursePath, courseInstance, questions) {
  const assessmentsPath = path.join('courseInstances', courseInstance, 'assessments');
  /** @type {(assessment: Assessment) => Promise<{ warnings?: string[], errors?: string[] }>} */
  const validateAssessmentWithQuestions = (assessment) => validateAssessment(assessment, questions);
  /** @type {{ [tid: string]: InfoFile<Assessment> }} */
  const assessments = await loadInfoForDirectory({
    coursePath,
    directory: assessmentsPath,
    infoFilename: 'infoAssessment.json',
    defaultInfo: DEFAULT_ASSESSMENT_INFO,
    schema: schemas.infoAssessment,
    validate: validateAssessmentWithQuestions,
    recursive: true,
  });
  checkDuplicateUUIDs(
    assessments,
    (uuid, ids) =>
      `UUID "${uuid}" is used in other assessments in this course instance: ${ids.join(', ')}`
  );
  return assessments;
};<|MERGE_RESOLUTION|>--- conflicted
+++ resolved
@@ -295,12 +295,9 @@
  * @property {number} triesPerVariant
  * @property {number} advanceScorePerc
  * @property {number} gradeRateMinutes
-<<<<<<< HEAD
  * @property {Object} questionParams
-=======
  * @property {string[]} canView
  * @property {string[]} canSubmit
->>>>>>> c0c409fc
  */
 
 /**
