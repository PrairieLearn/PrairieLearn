// @ts-check
const ERR = require('async-stacktrace');
const path = require('path');
const _ = require('lodash');
const fs = require('fs-extra');
const fsPromises = require('fs').promises;
const util = require('util');
const async = require('async');
const jju = require('jju');
const Ajv = require('ajv').default;
const betterAjvErrors = require('better-ajv-errors');
const { parseISO, isValid, isAfter, isFuture } = require('date-fns');
const { default: chalkDefault } = require('chalk');

const schemas = require('../schemas');
const infofile = require('./infofile');
const jsonLoad = require('../lib/json-load');
const perf = require('./performance')('course-db');

const chalk = new chalkDefault.constructor({ enabled: true, level: 3 });

// We use a single global instance so that schemas aren't recompiled every time they're used
const ajv = new Ajv({ allErrors: true });

const DEFAULT_QUESTION_INFO = {
    type: 'Calculation',
    clientFiles: ['client.js', 'question.html', 'answer.html'],
};
const DEFAULT_COURSE_INSTANCE_INFO = {};
const DEFAULT_ASSESSMENT_INFO = {};

const DEFAULT_ASSESSMENT_SETS = [
    {'abbreviation': 'HW', 'name': 'Homework', 'heading': 'Homeworks', 'color': 'green1'},
    {'abbreviation': 'Q', 'name': 'Quiz', 'heading': 'Quizzes', 'color': 'red1'},
    {'abbreviation': 'PQ', 'name': 'Practice Quiz', 'heading': 'Practice Quizzes', 'color': 'pink1'},
    {'abbreviation': 'E', 'name': 'Exam', 'heading': 'Exams', 'color': 'brown1'},
    {'abbreviation': 'PE', 'name': 'Practice Exam', 'heading': 'Practice Exams', 'color': 'yellow1'},
    {'abbreviation': 'P', 'name': 'Prep', 'heading': 'Question Preparation', 'color': 'gray1'},
    {'abbreviation': 'MP', 'name': 'Machine Problem', 'heading': 'Machine Problems', 'color': 'turquoise1'},
    {'abbreviation': 'WS', 'name': 'Worksheet', 'heading': 'Worksheets', 'color': 'purple1'},
    {'abbreviation': 'U', 'name': 'Unknown', 'heading': 'Unknown', 'color': 'red3'},
];

const DEFAULT_TAGS = [
    {'name': 'numeric', 'color': 'brown1', 'description': 'The answer format is one or more numerical values.'},
    {'name': 'symbolic', 'color': 'blue1', 'description': 'The answer format is a symbolic expression.'},
    {'name': 'drawing', 'color': 'yellow1', 'description': 'The answer format requires drawing on a canvas to input a graphical representation of an answer.'},
    {'name': 'MC', 'color': 'green1', 'description': 'The answer format is choosing from a small finite set of answers (multiple choice, possibly with multiple selections allowed, up to 10 possible answers).'},
    {'name': 'code', 'color': 'turquoise1', 'description': 'The answer format is a piece of code.'},
    {'name': 'multianswer', 'color': 'orange2', 'description': 'The question requires multiple answers, either as steps in a sequence or as separate questions.'},
    {'name': 'graph', 'color': 'purple1', 'description': 'The question tests reading information from a graph or drawing a graph.'},
    {'name': 'concept', 'color': 'pink1', 'description': 'The question tests conceptual understanding of a topic.'},
    {'name': 'calculate', 'color': 'green2', 'description': 'The questions tests performing a numerical calculation, with either a calculator or equivalent software.'},
    {'name': 'compute', 'color': 'purple1', 'description': 'The question tests the writing and running of a piece of code to compute the answer. The answer itself is not the code, but could be a numeric answer output by the code, for example (use `code` when the answer is the code).'},
    {'name': 'software', 'color': 'orange1', 'description': 'The question tests the use of a specific piece of software (e.g., Matlab).'},
    {'name': 'estimation', 'color': 'red2', 'description': 'Answering the question correctly will require some amount of estimation, so an exact answer is not possible.'},
    {'name': 'secret', 'color': 'red3', 'description': 'Only use this question on exams or quizzes that won\'t be released to students, so the question can be kept secret.'},
    {'name': 'nontest', 'color': 'green3', 'description': 'This question is not appropriate for use in a restricted testing environment, so only use it on homeworks or similar.'},
    {'name': 'Sp15', 'color': 'gray1'},
    {'name': 'Su15', 'color': 'gray1'},
    {'name': 'Fa15', 'color': 'gray1'},
    {'name': 'Sp16', 'color': 'gray1'},
    {'name': 'Su16', 'color': 'gray1'},
    {'name': 'Fa16', 'color': 'gray1'},
    {'name': 'Sp17', 'color': 'gray1'},
    {'name': 'Su17', 'color': 'gray1'},
    {'name': 'Fa17', 'color': 'gray1'},
    {'name': 'Sp18', 'color': 'gray1'},
    {'name': 'Su18', 'color': 'gray1'},
    {'name': 'Fa18', 'color': 'gray1'},
    {'name': 'Sp19', 'color': 'gray1'},
    {'name': 'Su19', 'color': 'gray1'},
    {'name': 'Fa19', 'color': 'gray1'},
    {'name': 'Sp20', 'color': 'gray1'},
    {'name': 'Su20', 'color': 'gray1'},
    {'name': 'Fa20', 'color': 'gray1'},
    {'name': 'Sp21', 'color': 'gray1'},
    {'name': 'Su21', 'color': 'gray1'},
    {'name': 'Fa21', 'color': 'gray1'},
];

// For testing if a string is a v4 UUID
const UUID_REGEX = /[0-9a-fA-F]{8}-[0-9a-fA-F]{4}-[0-9a-fA-F]{4}-[0-9a-fA-F]{4}-[0-9a-fA-F]{12}/;
// For finding all v4 UUIDs in a string/file
const FILE_UUID_REGEX = /"uuid":\s*"([0-9a-fA-F]{8}-[0-9a-fA-F]{4}-[0-9a-fA-F]{4}-[0-9a-fA-F]{4}-[0-9a-fA-F]{12})"/g;

/**
 * @template T
 * @typedef {import('./infofile').InfoFile<T>} InfoFile<T>
 */

/**
 * @typedef {Object} CourseOptions
 * @property {boolean} useNewQuestionRenderer
 */

/**
 * @typedef {Object} Tag
 * @property {string} name
 * @property {string} color
 * @property {string} [description]
 */

/**
 * @typedef {Object} Topic
 * @property {string} name
 * @property {string} color
 * @property {string} description
 */

/**
 * @typedef {Object} AssessmentSet
 * @property {string} abbreviation
 * @property {string} name
 * @property {string} heading
 * @property {string} color
 */

/**
<<<<<<< HEAD
 * @typedef AssessmentUnit
 * @property {string} name
 * @property {string} heading
 */

/** 
=======
>>>>>>> 14102de1
 * @typedef {Object} Course
 * @property {string} uuid
 * @property {string} name
 * @property {string} title
 * @property {string} path
 * @property {string} timezone
 * @property {boolean} exampleCourse
 * @property {CourseOptions} options
 * @property {Tag[]} tags
 * @property {Topic[]} topics
 * @property {AssessmentSet[]} assessmentSets
 * @property {AssessmentUnit[]} assessmentUnits
 * @property {string} groupBy
 */

/** @typedef {"Student" | "TA" | "Instructor" | "Superuser"} UserRole */
/** @typedef {"UIUC" | "ZJUI" | "LTI" | "Any"} Institution */

/**
 * @typedef {Object} CourseInstanceAllowAccess
 * @property {UserRole} role
 * @property {string[]} uids
 * @property {string} startDate
 * @property {string} endDate
 * @property {Institution} institution
 */

/**
 * @typedef {Object} CourseInstance
 * @property {string} uuid
 * @property {string} longName
 * @property {number} number
 * @property {string} timezone
 * @property {boolean} hideInEnrollPage
 * @property {{ [uid: string]: "Student" | "TA" | "Instructor"}} userRoles
 * @property {CourseInstanceAllowAccess[]} allowAccess
 * @property {boolean} allowIssueReporting
 */

/**
 * @typedef {Object} SEBConfig
 * @property {string} password
 * @property {string} quitPassword
 * @property {string[]} allowPrograms
 */

/**
 * @typedef {Object} AssessmentAllowAccess
 * @property {"Public" | "Exam" | "SEB"} mode
 * @property {string} examUuid
 * @property {"Student" | "TA" | "Instructor"} role
 * @property {string[]} uids
 * @property {number} credit
 * @property {string} startDate
 * @property {string} endDate
 * @property {boolean} active
 * @property {number} timeLimitMin
 * @property {string} password
 * @property {SEBConfig} SEBConfig
 */

 /**
  * @typedef {Object} QuestionAlternative
  * @property {number | number[]} points
  * @property {number | number[]} maxPoints
  * @property {string} id
  * @property {boolean} forceMaxPoints
  * @property {number} triesPerVariant
  * @property {number} gradeRateMinutes
  */

/**
 * @typedef {Object} ZoneQuestion
 * @property {number | number[]} points
 * @property {number | number[]} maxPoints
 * @property {string} [id]
 * @property {boolean} forceMaxPoints
 * @property {QuestionAlternative[]} [alternatives]
 * @property {number} numberChoose
 * @property {number} triesPerVariant
 * @property {number} gradeRateMinutes
 */

/**
 * @typedef {Object} Zone
 * @property {string} title
 * @property {number} maxPoints
 * @property {number} numberChoose
 * @property {number} bestQuestions
 * @property {ZoneQuestion[]} questions
 * @property {number} gradeRateMinutes
 */

/**
 * @typedef {Object} Assessment
 * @property {string} uuid
 * @property {"Homework" | "Exam"} type
 * @property {string} title
 * @property {string} set
 * @property {string} unit
 * @property {string} number
 * @property {boolean} allowIssueReporting
 * @property {boolean} allowRealTimeGrading
 * @property {boolean} multipleInstance
 * @property {boolean} shuffleQuestions
 * @property {AssessmentAllowAccess[]} allowAccess
 * @property {string} text
 * @property {number} maxBonusPoints
 * @property {number} maxPoints
 * @property {boolean} autoClose
 * @property {Zone[]} zones
 * @property {boolean} constantQuestionValue
 * @property {boolean} groupWork
 * @property {number} groupMaxSize
 * @property {number} groupMinSize
 * @property {boolean} studentGroupCreate
 * @property {boolean} studentGroupJoin
 * @property {boolean} studentGroupLeave
 * @property {number} gradeRateMinutes
 */

/**
 * @typedef {Object} QuestionExternalGradingOptions
 * @property {boolean} enabled
 * @property {string} image
 * @property {string} entrypoint
 * @property {string[]} serverFilesCourse
 * @property {number} timeout
 * @property {boolean} enableNetworking
 */

/**
 * @typedef {Object} QuestionWorkspaceOptions
 * @property {string} image
 * @property {number} port
 * @property {string} home
 * @property {string} args
 * @property {string[]} gradedFiles
 * @property {string[]} syncIgnore
 * @property {string} rewriteUrl
 * @property {boolean} enableNetworking
 */

 /**
  * @typedef {Object} Question
  * @property {any} id
  * @property {string} qid
  * @property {string} uuid
  * @property {"Calculation" | "ShortAnswer" | "MultipleChoice" | "Checkbox" | "File" | "MultipleTrueFalse" | "v3"} type
  * @property {string} title
  * @property {string} topic
  * @property {string[]} tags
  * @property {string[]} clientFiles
  * @property {string[]} clientTemplates
  * @property {string} template
  * @property {"Internal" | "External" | "Manual"} gradingMethod
  * @property {boolean} singleVariant
  * @property {boolean} partialCredit
  * @property {Object} options
  * @property {QuestionExternalGradingOptions} externalGradingOptions
  * @property {QuestionWorkspaceOptions} [workspaceOptions]
  * @property {Object} dependencies
  */

/**
 * @typedef {object} CourseInstanceData
 * @property {InfoFile<CourseInstance>} courseInstance
 * @property {{ [tid: string]: InfoFile<Assessment> }} assessments
 */

/**
 * @typedef {object} CourseData
 * @property {InfoFile<Course>} course
 * @property {{ [qid: string]: InfoFile<Question> }} questions
 * @property {{ [ciid: string]: CourseInstanceData }} courseInstances
 */

/**
 * TODO: Remove `logger` param when we do later refactoring.
 * @param {string} courseDir
 * @param {(err: Error | null, course?: any, newCourse?: CourseData) => void} callback
 */
module.exports.loadFullCourse = function(courseDir, logger, callback) {
    util.callbackify(this.loadFullCourseNew)(courseDir, (err, courseData) => {
        if (ERR(err, callback)) return;

        // First, scan through everything to check for errors, and if we find one, "throw" it
        if (infofile.hasErrors(courseData.course)) {
            return callback(new Error(infofile.stringifyErrors(courseData.course)));
        }
        for (const qid in courseData.questions) {
            if (infofile.hasErrors(courseData.questions[qid])) {
                return callback(new Error(infofile.stringifyErrors(courseData.questions[qid])));
            }
        }
        for (const ciid in courseData.courseInstances) {
            if (infofile.hasErrors(courseData.courseInstances[ciid].courseInstance)) {
                return callback(new Error(infofile.stringifyErrors(courseData.courseInstances[ciid].courseInstance)));
            }
        }
        for (const ciid in courseData.courseInstances) {
            const courseInstance = courseData.courseInstances[ciid];
            for (const tid in courseInstance.assessments) {
                if (infofile.hasErrors(courseInstance.assessments[tid])) {
                    return callback(new Error(infofile.stringifyErrors(courseInstance.assessments[tid])));
                }
            }
        }

        const questions = {};
        Object.entries(courseData.questions).forEach(([qid, question]) => questions[qid] = question.data);

        const courseInstances = {};
        Object.entries(courseData.courseInstances).forEach(([ciid, courseInstance]) => {
            const assessments = {};
            Object.entries(courseInstance.assessments).forEach(([tid, assessment]) => {
                assessments[tid] = assessment.data;
            });
            courseInstances[ciid] = {
                ...courseInstance.courseInstance.data,
                assessmentDB: assessments,
            };
        });

        const course = {
            courseInfo: courseData.course.data,
            questionDB: questions,
            courseInstanceDB: courseInstances,
        };
        callback(null, course, courseData);
    });
};

/**
 * @param {string} courseDir
 * @returns {Promise<CourseData>}
 */
module.exports.loadFullCourseNew = async function(courseDir) {
    const courseInfo = await module.exports.loadCourseInfo(courseDir);
    perf.start('loadQuestions');
    const questions = await module.exports.loadQuestions(courseDir);
    perf.end('loadQuestions');
    const courseInstanceInfos = await module.exports.loadCourseInstances(courseDir);
    const courseInstances = /** @type {{ [ciid: string]: CourseInstanceData }} */ ({});
    for (const courseInstanceId in courseInstanceInfos) {
        // TODO: is it really necessary to do all the crazy error checking on `lstat` for the assessments dir?
        // If so, duplicate all that here
        const assessments = await module.exports.loadAssessments(courseDir, courseInstanceId, questions);
        const courseInstance = {
            courseInstance: courseInstanceInfos[courseInstanceId],
            assessments,
        };
        courseInstances[courseInstanceId] = courseInstance;
    }
    return {
        course: courseInfo,
        questions,
        courseInstances,
    };
};

/**
 * @template T
 * @param {any} courseId
 * @param {string} filePath
 * @param {InfoFile<T>} infoFile
 * @param {(line?: string) => void} writeLine
 */
function writeErrorsAndWarningsForInfoFileIfNeeded(courseId, filePath, infoFile, writeLine) {
    if (!infofile.hasErrorsOrWarnings(infoFile)) return;
    // TODO: if https://github.com/drudru/ansi_up/issues/58 is ever resolved,
    // add a direct link to a file editor with `terminal-link` package
    // const editorLink = `/pl/course/${courseId}/file_edit/${filePath}`;
    writeLine(chalk.bold(`• ${filePath}`));
    if (infofile.hasErrors(infoFile)) {
        infoFile.errors.forEach(error => {
            const indentedError = error.replace(/\n/g, '\n    ');
            writeLine(chalk.red(`  ✖ ${indentedError}`));
        });
    }
    if (infofile.hasWarnings(infoFile)) {
        infoFile.warnings.forEach(warning => {
            const indentedWarning = warning.replace(/\n/g, '\n    ');
            writeLine(chalk.yellow(`  ⚠ ${indentedWarning}`));
        });
    }
}

/**
 * @param {any} courseId
 * @param {CourseData} courseData
 * @param {(line?: string) => void} writeLine
 */
module.exports.writeErrorsAndWarningsForCourseData = function(courseId, courseData, writeLine) {
    writeErrorsAndWarningsForInfoFileIfNeeded(courseId, 'infoCourse.json', courseData.course, writeLine);
    Object.entries(courseData.questions).forEach(([qid, question]) => {
        const questionPath = path.posix.join('questions', qid, 'info.json');
        writeErrorsAndWarningsForInfoFileIfNeeded(courseId, questionPath, question, writeLine);
    });
    Object.entries(courseData.courseInstances).forEach(([ciid, courseInstanceData]) => {
        const courseInstancePath = path.posix.join('courseInstances', ciid, 'infoCourseInstance.json');
        writeErrorsAndWarningsForInfoFileIfNeeded(courseId, courseInstancePath, courseInstanceData.courseInstance, writeLine);
        Object.entries(courseInstanceData.assessments).forEach(([aid, assessment]) => {
            const assessmentPath = path.posix.join('courseInstances', ciid, 'assessments', aid, 'infoAssessment.json');
            writeErrorsAndWarningsForInfoFileIfNeeded(courseId, assessmentPath, assessment, writeLine);
        });
    });
};

/**
 * @param {CourseData} courseData
 * @returns {boolean}
 */
module.exports.courseDataHasErrors = function(courseData) {
    if (infofile.hasErrors(courseData.course)) return true;
    if (Object.values(courseData.questions).some(infofile.hasErrors)) return true;
    if (Object.values(courseData.courseInstances).some(courseInstance => {
        if (infofile.hasErrors(courseInstance.courseInstance)) return true;
        return Object.values(courseInstance.assessments).some(infofile.hasErrors);
    })) return true;
    return false;
};

/**
 * @param {CourseData} courseData
 * @returns {boolean}
 */
module.exports.courseDataHasErrorsOrWarnings = function(courseData) {
    if (infofile.hasErrorsOrWarnings(courseData.course)) return true;
    if (Object.values(courseData.questions).some(infofile.hasErrorsOrWarnings)) return true;
    if (Object.values(courseData.courseInstances).some(courseInstance => {
        if (infofile.hasErrorsOrWarnings(courseInstance.courseInstance)) return true;
        return Object.values(courseInstance.assessments).some(infofile.hasErrorsOrWarnings);
    })) return true;
    return false;
};

/**
 * Loads a JSON file at the path `path.join(coursePath, filePath). The
 * path is passed as two separate paths so that we can avoid leaking the
 * absolute path on disk to users.
 * @template T
 * @param {Object} options - Options for loading and validating the file
 * @param {string} options.coursePath
 * @param {string} options.filePath
 * @param {object} [options.schema]
 * @param {boolean} [options.tolerateMissing] - Whether or not a missing file constitutes an error
 * @returns {Promise<InfoFile<T>>}
 */
module.exports.loadInfoFile = async function({ coursePath, filePath, schema, tolerateMissing = false }) {
    const absolutePath = path.join(coursePath, filePath);
    let contents;
    try {
        // perf.start(`readfile:${absolutePath}`);
        // fs-extra uses graceful-fs, which in turn will enqueue open operations.
        // this slows us down an unnecessary amount. Avoiding this queueing means
        // we could potentially hit an EMFILE error, but we haven't seen that in
        // practice in years, so that's a risk we're willing to take. We explicitly
        // use the native Node fs API here to opt out of this queueing behavior.
        contents = await fsPromises.readFile(absolutePath, 'utf8');
        // perf.end(`readfile:${absolutePath}`);
    } catch (err) {
        // perf.end(`readfile:${absolutePath}`);
        if (err.code === 'ENOTDIR' && err.path === absolutePath) {
            // In a previous version of this code, we'd pre-filter
            // all files in the parent directory to remove anything
            // that may have accidentally slipped in, like .DS_Store.
            // However, that resulted in a huge number of system calls
            // that got really slow for large directories. Now, we'll
            // just blindly try to read a file from the directory and assume
            // that if we see ENOTDIR, that means the directory was not
            // in fact a directory.
            return null;
        }
        if (tolerateMissing && err.code === 'ENOENT' && err.path === absolutePath) {
            // For info files that are recursively loaded, this probably means
            // we tried to load a file at an intermediate directory. This isn't
            // an error; return null to let the caller handle this.
            return null;
        }

        // If it wasn't a missing file, this is another error. Propagate it to
        // the caller.
        return infofile.makeError(`Error reading JSON file ${filePath}: ${err.code}`);
    }

    try {
        // jju is about 5x slower than standard JSON.parse. In the average
        // case, we'll have valid JSON, so we can take the fast path. If we
        // fail to parse, we'll take the hit and reparse with jju to generate
        // a better error report for users.
        const json = JSON.parse(contents);
        if (!json.uuid) {
            return infofile.makeError('UUID is missing');
        }
        if (!UUID_REGEX.test(json.uuid)) {
            return infofile.makeError(`UUID "${json.uuid}" is not a valid v4 UUID`);
        }

        if (!schema) {
            // Skip schema validation, just return the data
            return {
                uuid: json.uuid,
                data: json,
            };
        }

        // Validate file against schema
        const validate = ajv.compile(schema);
        try {
            const valid = validate(json);
            if (!valid) {
                const result = { uuid: json.uuid };
                const errorText = betterAjvErrors(schema, json, validate.errors, {indent: 2});
                const errorTextString = String(errorText); // hack to fix incorrect type in better-ajv-errors/typings.d.ts
                infofile.addError(result, errorTextString);
                return result;
            }
            return {
                uuid: json.uuid,
                data: json,
            };
        } catch (err) {
            return infofile.makeError(err.message);
        }
    } catch (err) {
        // Invalid JSON; let's reparse with jju to get a better error message
        // for the user.
        /** @type {import('./infofile').InfoFile<T>} */
        let result = {};
        try {
            // This should always throw
            jju.parse(contents, { mode: 'json' });
        } catch (e) {
            result = infofile.makeError(`Error parsing JSON: ${e.message}`);
        }

        // The document was still valid JSON, but we may still be able to
        // extract a UUID from the raw files contents with a regex.
        const match = (contents || '').match(FILE_UUID_REGEX);
        if (!match) {
            infofile.addError(result, 'UUID not found in file');
            return result;
        }
        if (match.length > 1) {
            infofile.addError(result, 'More than one UUID found in file');
            return result;
        }

        // Extract and store UUID
        result.uuid = match[0].match(UUID_REGEX)[0];
        return result;
    }
};

/**
 * @param {string} coursePath
 * @returns {Promise<InfoFile<Course>>}
 */
module.exports.loadCourseInfo = async function(coursePath) {
    /** @type {import('./infofile').InfoFile<Course>} */
    const loadedData = await module.exports.loadInfoFile({
        coursePath,
        filePath: 'infoCourse.json',
        schema: schemas.infoCourse,
    });
    if (infofile.hasErrors(loadedData)) {
        // We'll only have an error if we couldn't parse JSON data; abort
        return loadedData;
    }

    const info = loadedData.data;

    /**
     * Used to retrieve fields such as "assessmentSets" and "topics". 
     * Adds a warning when syncing if duplicates are found.
     * If defaults are provided, the entries from defaults not present in the resulting list are merged.
     * @param {string} fieldName The member of `info` to inspect
     * @param {string} entryIdentifier The member of each element of the field which uniquely identifies it, usually "name"
     * @param {array} defaults 
     */
    function getFieldWithoutDuplicates(fieldName, entryIdentifier, defaults) {

        const known = new Map();
        const duplicateEntryIds = new Set();
        
        (info[fieldName] || []).forEach(entry => {
            const entryId = entry[entryIdentifier];
            if (known.has(entryId)) {
                duplicateEntryIds.add(entryId);
            }
            known.set(entryId, entry);
        });

        if (duplicateEntryIds.size > 0) {
            const duplicateIdsString = [...duplicateEntryIds.values()].map(name => `"${name}"`).join(', ');
            const warning = `Found duplicates in '${fieldName}': ${duplicateIdsString}. Only the last of each duplicate will be synced.`;
            infofile.addWarning(loadedData, warning);
        }

        if (defaults) {
            defaults.forEach(defaultEntry => {
                const defaultEntryId = defaultEntry[entryIdentifier];
                if (!known.has(defaultEntryId)) {
                    known.set(defaultEntryId, defaultEntry);
                }
            });
        }

        // Turn the map back into a list; the JS spec ensures that Maps remember
        // insertion order, so the order is preserved.
        return [...known.values()];
    }

    const assessmentSets = getFieldWithoutDuplicates('assessmentSets', 'name', DEFAULT_ASSESSMENT_SETS);
    const tags = getFieldWithoutDuplicates('tags', 'name', DEFAULT_TAGS);
    const topics = getFieldWithoutDuplicates('topics', 'name', null);
    const assessmentUnits = getFieldWithoutDuplicates('assessmentUnits', 'name', null);

    const exampleCourse = info.uuid === 'fcc5282c-a752-4146-9bd6-ee19aac53fc5'
        && info.title === 'Example Course'
        && info.name === 'XC 101';

    const course = {
        uuid: info.uuid.toLowerCase(),
        path: coursePath,
        name: info.name,
        title: info.title,
        timezone: info.timezone,
        assessmentSets,
        assessmentUnits,
        tags,
        topics,
        groupBy: info.groupBy || 'Set',
        exampleCourse,
        options: {
            useNewQuestionRenderer: _.get(info, 'options.useNewQuestionRenderer', false),
        },
    };

    loadedData.data = course;
    return loadedData;
};

/**
 * @template T
 * @param {Object} options - Options for loading and validating the file
 * @param {string} options.coursePath
 * @param {string} options.filePath
 * @param {any} options.defaults
 * @param {any} options.schema
 * @param {boolean} [options.tolerateMissing] - Whether or not a missing file constitutes an error
 * @param {(info: T) => Promise<{ warnings?: string[], errors?: string[] }>} options.validate
 * @returns {Promise<InfoFile<T>>}
 */
async function loadAndValidateJson({ coursePath, filePath, defaults, schema, validate, tolerateMissing }) {
    // perf.start(`loadandvalidate:${filePath}`);
    const loadedJson = await module.exports.loadInfoFile({
        coursePath,
        filePath,
        schema,
        tolerateMissing,
    });
    // perf.end(`loadandvalidate:${filePath}`);
    if (loadedJson === null) {
        // This should only occur if we looked for a file in a non-directory,
        // as would happen if there was a .DS_Store file, or if we're
        // tolerating missing files, as we'd need to for nesting support.
        return null;
    }
    if (infofile.hasErrors(loadedJson)) {
        return loadedJson;
    }

    const validationResult = await validate(loadedJson.data);
    if (validationResult.errors.length > 0) {
        infofile.addErrors(loadedJson, validationResult.errors);
        return loadedJson;
    }

    loadedJson.data = _.defaults(loadedJson.data, defaults);
    infofile.addWarnings(loadedJson, validationResult.warnings);
    return loadedJson;
}

/**
 * Loads and schema-validates all info files in a directory.
 * @template T
 * @param {Object} options - Options for loading and validating files
 * @param {string} options.coursePath The path of the course being synced
 * @param {string} options.directory The path of the directory relative to `coursePath`
 * @param {string} options.infoFilename
 * @param {any} options.defaultInfo
 * @param {object} options.schema
 * @param {boolean} [options.recursive] - Whether or not info files should be searched for recursively
 * @param {(info: T) => Promise<{ warnings?: string[], errors?: string[] }>} options.validate
 * @returns {Promise<{ [id: string]: InfoFile<T> }>}
 */
async function loadInfoForDirectory({ coursePath, directory, infoFilename, defaultInfo, schema, validate, recursive = false }) {
    // Recursive lookup might not be enabled for some info types - if it's
    // disabled, we'll still utilize the same recursive function, but the
    // recursive function won't actually recurse.
    const infoFilesRootDir = path.join(coursePath, directory);
    const walk = async (relativeDir) => {
        const infoFiles = /** @type {{ [id: string]: InfoFile<T> }} */ ({});
        const files = await fs.readdir(path.join(infoFilesRootDir, relativeDir));

        // For each file in the directory, assume it is a question directory
        // and attempt to access `info.json`. If we can successfully read it,
        // hooray, we're done.
        await async.each(files, async (/** @type {string} */ dir) => {
            const infoFilePath = path.join(directory, relativeDir, dir, infoFilename);
            const info = await loadAndValidateJson({
                coursePath,
                filePath: infoFilePath,
                defaults: defaultInfo,
                schema,
                validate,
                // If we aren't operating in recursive mode, we want to ensure
                // that missing files are correctly reflected as errors.
                tolerateMissing: recursive,
            });
            if (info) {
                infoFiles[path.join(relativeDir, dir)] = info;
            } else if (recursive) {
                try {
                    const subInfoFiles = await walk(path.join(relativeDir, dir));
                    if (_.size(subInfoFiles) == 0) {
                        infoFiles[path.join(relativeDir, dir)] = infofile.makeError(`Missing JSON file: ${infoFilePath}`);
                    }
                    _.assign(infoFiles, subInfoFiles);
                } catch (e) {
                    if (e.code === 'ENOTDIR') {
                        // This wasn't a directory; ignore it.
                    } else if (e.code === 'ENOENT') {
                        // Missing directory; record it
                        infoFiles[path.join(relativeDir, dir)] = infofile.makeError(`Missing JSON file: ${infoFilePath}`);
                    } else {
                        // Some other error, permissions perhaps. Throw to abort sync.
                        throw e;
                    }
                }
            }
        });
        return infoFiles;
    };

    try {
        return await walk('');
    } catch (e) {
        if (e.code === 'ENOENT') {
            // Missing directory; return an empty list
            return /** @type {{ [id: string]: InfoFile<T> }} */ ({});
        }
        // Some other error; Throw it to abort.
        throw e;
    }
}

/**
 * @template T
 * @param {{ [id: string]: InfoFile<T>}} infos
 * @param {(uuid: string, otherIds: string[]) => string} makeErrorMessage
 */
function checkDuplicateUUIDs(infos, makeErrorMessage) {
    // First, create a map from UUIDs to questions that use them
    const uuids = Object.entries(infos).reduce((map, [id, info]) => {
        if (!info.uuid) {
            // Couldn't find UUID in the file
            return map;
        }
        let ids = map.get(info.uuid);
        if (!ids) {
            ids = [];
            map.set(info.uuid, ids);
        }
        ids.push(id);
        return map;
    }, /** @type {Map<string, string[]>} */ (new Map()));

    // Do a second pass to add errors for things with duplicate IDs
    // We also null out UUIDs for items where duplicates are found
    uuids.forEach((ids, uuid) => {
        if (ids.length === 1) {
            // Only one question uses this UUID
            return;
        }
        ids.forEach(id => {
            const otherIds = ids.filter(other => other !== id);
            infofile.addWarning(infos[id], makeErrorMessage(uuid, otherIds));
            infos[id].uuid = null;
        });
    });
}

/**
 * Checks that roles are not present.
 * @param {{ role?: UserRole }} rule
 * @returns {string[]} A list of warnings, if any
 */
function checkAllowAccessRoles(rule) {
    const warnings = [];
    if ('role' in rule) {
        if (rule.role != 'Student') {
            warnings.push(`The entire "allowAccess" rule with "role: ${rule.role}" should be deleted. Instead, course owners can now manage course staff access on the "Staff" page.`);
        }
    }
    return warnings;
}

/**
 * Checks that dates, if present, are valid and sequenced correctly.
 * @param {{ startDate?: string, endDate?: string }} rule
 * @returns {{errors: string[], dateInFuture: boolean}} A list of errors, if any, and whether there are any dates in the future
 */
function checkAllowAccessDates(rule) {
    const errors = [];
    let startDate, endDate;
    if ('startDate' in rule) {
        startDate = parseISO(rule.startDate);
        if (!isValid(startDate)) {
            startDate = null;
            errors.push(`Invalid allowAccess rule: startDate (${rule.startDate}) is not valid`);
        }
    }
    if ('endDate' in rule) {
        endDate = parseISO(rule.endDate);
        if (!isValid(endDate)) {
            endDate = null;
            errors.push(`Invalid allowAccess rule: endDate (${rule.endDate}) is not valid`);
        }
    }
    if (startDate && endDate && isAfter(startDate, endDate)) {
        errors.push(`Invalid allowAccess rule: startDate (${rule.startDate}) must not be after endDate (${rule.endDate})`);
    }
    let dateInFuture = false;
    if (startDate && isFuture(startDate)) {
        dateInFuture = true;
    }
    if (endDate && isFuture(endDate)) {
        dateInFuture = true;
    }
    return { errors, dateInFuture };
}

/**
 * @param {Question} question
 * @returns {Promise<{ warnings: string[], errors: string[] }>}
 */
async function validateQuestion(question) {
    const warnings = [];
    const errors = [];

    if (question.type && question.options) {
        try {
            const schema = schemas[`questionOptions${question.type}`];
            const options = question.options;
            await jsonLoad.validateJSONAsync(options, schema);
        } catch (err) {
            errors.push(err.message);
        }
    }

    return { warnings, errors };
}

/**
 * @param {Assessment} assessment
 * @param {{ [qid: string]: any }} questions
 * @returns {Promise<{ warnings: string[], errors: string[] }>}
 */
async function validateAssessment(assessment, questions) {
    const warnings = [];
    const errors = [];

    // Because of how Homework-type assessments work, we don't allow
    // real-time grading to be disabled for them.
    const allowRealTimeGrading = _.get(assessment, 'allowRealTimeGrading', true);
    if (!allowRealTimeGrading && assessment.type === 'Homework') {
        errors.push(`Real-time grading cannot be disabled for Homework-type assessments`);
    }

    // Check assessment access rules
    let anyDateInFuture = false;
    (assessment.allowAccess || []).forEach(rule => {
        const allowAccessResult = checkAllowAccessDates(rule);
        if (allowAccessResult.dateInFuture) {
            anyDateInFuture = true;
        }

        if ('active' in rule && rule.active === false && 'credit' in rule && rule.credit !== 0) {
            errors.push(`Invalid allowAccess rule: credit must be 0 if active is false`);
        }

        errors.push(...allowAccessResult.errors);
    });

    if (anyDateInFuture) { // only warn about new roles for current or future courses
        (assessment.allowAccess || []).forEach(rule => {
            const allowAccessWarnings = checkAllowAccessRoles(rule);
            warnings.push(...allowAccessWarnings);
        });
    }

    const foundQids = new Set();
    const duplicateQids = new Set();
    const missingQids = new Set();
    /** @type {(qid: string) => void} */
    const checkAndRecordQid = (qid) => {
        if (!(qid in questions)) {
            missingQids.add(qid);
        }
        if (!foundQids.has(qid)) {
            foundQids.add(qid);
        } else {
            duplicateQids.add(qid);
        }
    };
    (assessment.zones || []).forEach(zone => {
        (zone.questions || []).map(zoneQuestion => {
            if (!allowRealTimeGrading && Array.isArray(zoneQuestion.points) && zoneQuestion.points.length > 1) {
                errors.push(`Cannot specify an array of multiple point values for a question if real-time grading is disabled`);
            }
            // We'll normalize either single questions or alternative groups
            // to make validation easier
            /** @type {{ points: number | number[], maxPoints: number | number[] }[]} */
            let alternatives = [];
            if ('alternatives' in zoneQuestion && 'id' in zoneQuestion) {
                errors.push('Cannot specify both "alternatives" and "id" in one question');
            } else if ('alternatives' in zoneQuestion) {
                zoneQuestion.alternatives.forEach(alternative => checkAndRecordQid(alternative.id));
                alternatives = zoneQuestion.alternatives.map(alternative => {
                    if (!allowRealTimeGrading && Array.isArray(alternative.points) && alternative.points.length > 1) {
                        errors.push(`Cannot specify an array of multiple point values for an alternative if real-time grading is disabled`);
                    }
                    return {
                        points: alternative.points || zoneQuestion.points,
                        maxPoints: alternative.maxPoints || zoneQuestion.maxPoints,
                    };
                });
            } else if ('id' in zoneQuestion) {
                checkAndRecordQid(zoneQuestion.id);
                alternatives = [{
                    points: zoneQuestion.points,
                    maxPoints: zoneQuestion.maxPoints,
                }];
            } else {
                errors.push(`Zone question must specify either "alternatives" or "id"`);
            }

            alternatives.forEach(alternative => {
                if (assessment.type === 'Exam') {
                    if (alternative.maxPoints != undefined) {
                        errors.push('Cannot specify "maxPoints" for a question in an "Exam" assessment');
                    }
                    if (alternative.points == undefined) {
                        errors.push('Must specify "points" for a question in an "Exam" assessment');
                    }
                }
                if (assessment.type === 'Homework') {
                    if (alternative.points == undefined) {
                        errors.push('Must specify "points" for a question in a "Homework" assessment');
                    }
                    if (Array.isArray(alternative.points)) {
                        errors.push('Cannot specify "points" as a list for a question in a "Homework" assessment');
                    }
                }
            });
        });
    });

    if (duplicateQids.size > 0) {
        errors.push(`The following questions are used more than once: ${[...duplicateQids].join(', ')}`);
    }

    if (missingQids.size > 0) {
        errors.push(`The following questions do not exist in this course: ${[...missingQids].join(', ')}`);
    }

    return { warnings, errors };
}

/**
 * @param {CourseInstance} courseInstance
 * @returns {Promise<{ warnings: string[], errors: string[] }>}
 */
async function validateCourseInstance(courseInstance) {
    const warnings = [];
    const errors = [];

    if (_(courseInstance).has('allowIssueReporting')) {
        if (courseInstance.allowIssueReporting) {
            warnings.push('"allowIssueReporting" is no longer needed.');
        } else {
            errors.push('"allowIssueReporting" is no longer permitted in "infoCourseInstance.json". Instead, set "allowIssueReporting" in "infoAssessment.json" files.');
        }
    }

    let anyDateInFuture = false;
    (courseInstance.allowAccess || []).forEach(rule => {
        const allowAccessResult = checkAllowAccessDates(rule);
        if (allowAccessResult.dateInFuture) {
            anyDateInFuture = true;
        }

        errors.push(...allowAccessResult.errors);
    });

    if (anyDateInFuture) { // only warn about new roles for current or future courses
        (courseInstance.allowAccess || []).forEach(rule => {
            const allowAccessWarnings = checkAllowAccessRoles(rule);
            warnings.push(...allowAccessWarnings);
        });

        if (_(courseInstance).has('userRoles')) {
            warnings.push('The property "userRoles" should be deleted. Instead, course owners can now manage staff access on the "Staff" page.');
        }
    }

    return { warnings, errors };
}

/**
 * Loads all questions in a course directory.
 *
 * @param {string} coursePath
 */
module.exports.loadQuestions = async function(coursePath) {
    /** @type {{ [qid: string]: InfoFile<Question> }} */
    const questions = await loadInfoForDirectory({
        coursePath,
        directory: 'questions',
        infoFilename: 'info.json',
        defaultInfo: DEFAULT_QUESTION_INFO,
        schema: schemas.infoQuestion,
        validate: validateQuestion,
        recursive: true,
    });
    checkDuplicateUUIDs(questions, (uuid, ids) => `UUID "${uuid}" is used in other questions: ${ids.join(', ')}`);
    return questions;
};

/**
 * Loads all course instances in a course directory.
 *
 * @param {string} coursePath
 */
module.exports.loadCourseInstances = async function(coursePath) {
    /** @type {{ [ciid: string]: InfoFile<CourseInstance> }} */
    const courseInstances = await loadInfoForDirectory({
        coursePath,
        directory: 'courseInstances',
        infoFilename: 'infoCourseInstance.json',
        defaultInfo: DEFAULT_COURSE_INSTANCE_INFO,
        schema: schemas.infoCourseInstance,
        validate: validateCourseInstance,
        recursive: true,
    });
    checkDuplicateUUIDs(courseInstances, (uuid, ids) => `UUID "${uuid}" is used in other course instances: ${ids.join(', ')}`);
    return courseInstances;
};

/**
 * Loads all assessments in a course instance.
 *
 * @param {string} coursePath
 * @param {string} courseInstance
 * @param {{ [qid: string]: any }} questions
 */
module.exports.loadAssessments = async function(coursePath, courseInstance, questions) {
    const assessmentsPath = path.join('courseInstances', courseInstance, 'assessments');
    /** @type {(assessment: Assessment) => Promise<{ warnings?: string[], errors?: string[] }>} */
    const validateAssessmentWithQuestions = (assessment) => validateAssessment(assessment, questions);
    /** @type {{ [tid: string]: InfoFile<Assessment> }} */
    const assessments = await loadInfoForDirectory({
        coursePath,
        directory: assessmentsPath,
        infoFilename: 'infoAssessment.json',
        defaultInfo: DEFAULT_ASSESSMENT_INFO,
        schema: schemas.infoAssessment,
        validate: validateAssessmentWithQuestions,
        recursive: true,
    });
    checkDuplicateUUIDs(assessments, (uuid, ids) => `UUID "${uuid}" is used in other assessments in this course instance: ${ids.join(', ')}`);
    return assessments;
};<|MERGE_RESOLUTION|>--- conflicted
+++ resolved
@@ -117,15 +117,12 @@
  */
 
 /**
-<<<<<<< HEAD
  * @typedef AssessmentUnit
  * @property {string} name
  * @property {string} heading
  */
 
 /** 
-=======
->>>>>>> 14102de1
  * @typedef {Object} Course
  * @property {string} uuid
  * @property {string} name
