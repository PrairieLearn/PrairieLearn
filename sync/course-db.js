// @ts-check
const ERR = require('async-stacktrace');
const path = require('path');
const _ = require('lodash');
const fs = require('fs-extra');
const fsPromises = require('fs').promises;
const util = require('util');
const async = require('async');
const jju = require('jju');
const Ajv = require('ajv').default;
const betterAjvErrors = require('better-ajv-errors');
const { parseISO, isValid, isAfter, isFuture } = require('date-fns');
const { default: chalkDefault } = require('chalk');

const schemas = require('../schemas');
const infofile = require('./infofile');
const jsonLoad = require('../lib/json-load');
const perf = require('./performance')('course-db');

const chalk = new chalkDefault.constructor({ enabled: true, level: 3 });

// We use a single global instance so that schemas aren't recompiled every time they're used
const ajv = new Ajv({ allErrors: true });

const DEFAULT_QUESTION_INFO = {
  type: 'Calculation',
  clientFiles: ['client.js', 'question.html', 'answer.html'],
};
const DEFAULT_COURSE_INSTANCE_INFO = {};
const DEFAULT_ASSESSMENT_INFO = {};

const DEFAULT_ASSESSMENT_SETS = [
  {
    abbreviation: 'HW',
    name: 'Homework',
    heading: 'Homeworks',
    color: 'green1',
  },
  { abbreviation: 'Q', name: 'Quiz', heading: 'Quizzes', color: 'red1' },
  {
    abbreviation: 'PQ',
    name: 'Practice Quiz',
    heading: 'Practice Quizzes',
    color: 'pink1',
  },
  { abbreviation: 'E', name: 'Exam', heading: 'Exams', color: 'brown1' },
  {
    abbreviation: 'PE',
    name: 'Practice Exam',
    heading: 'Practice Exams',
    color: 'yellow1',
  },
  {
    abbreviation: 'P',
    name: 'Prep',
    heading: 'Question Preparation',
    color: 'gray1',
  },
  {
    abbreviation: 'MP',
    name: 'Machine Problem',
    heading: 'Machine Problems',
    color: 'turquoise1',
  },
  {
    abbreviation: 'WS',
    name: 'Worksheet',
    heading: 'Worksheets',
    color: 'purple1',
  },
  { abbreviation: 'U', name: 'Unknown', heading: 'Unknown', color: 'red3' },
];

const DEFAULT_TAGS = [
  {
    name: 'numeric',
    color: 'brown1',
    description: 'The answer format is one or more numerical values.',
  },
  {
    name: 'symbolic',
    color: 'blue1',
    description: 'The answer format is a symbolic expression.',
  },
  {
    name: 'drawing',
    color: 'yellow1',
    description:
      'The answer format requires drawing on a canvas to input a graphical representation of an answer.',
  },
  {
    name: 'MC',
    color: 'green1',
    description:
      'The answer format is choosing from a small finite set of answers (multiple choice, possibly with multiple selections allowed, up to 10 possible answers).',
  },
  {
    name: 'code',
    color: 'turquoise1',
    description: 'The answer format is a piece of code.',
  },
  {
    name: 'multianswer',
    color: 'orange2',
    description:
      'The question requires multiple answers, either as steps in a sequence or as separate questions.',
  },
  {
    name: 'graph',
    color: 'purple1',
    description: 'The question tests reading information from a graph or drawing a graph.',
  },
  {
    name: 'concept',
    color: 'pink1',
    description: 'The question tests conceptual understanding of a topic.',
  },
  {
    name: 'calculate',
    color: 'green2',
    description:
      'The questions tests performing a numerical calculation, with either a calculator or equivalent software.',
  },
  {
    name: 'compute',
    color: 'purple1',
    description:
      'The question tests the writing and running of a piece of code to compute the answer. The answer itself is not the code, but could be a numeric answer output by the code, for example (use `code` when the answer is the code).',
  },
  {
    name: 'software',
    color: 'orange1',
    description: 'The question tests the use of a specific piece of software (e.g., Matlab).',
  },
  {
    name: 'estimation',
    color: 'red2',
    description:
      'Answering the question correctly will require some amount of estimation, so an exact answer is not possible.',
  },
  {
    name: 'secret',
    color: 'red3',
    description:
      "Only use this question on exams or quizzes that won't be released to students, so the question can be kept secret.",
  },
  {
    name: 'nontest',
    color: 'green3',
    description:
      'This question is not appropriate for use in a restricted testing environment, so only use it on homeworks or similar.',
  },
  { name: 'Sp15', color: 'gray1' },
  { name: 'Su15', color: 'gray1' },
  { name: 'Fa15', color: 'gray1' },
  { name: 'Sp16', color: 'gray1' },
  { name: 'Su16', color: 'gray1' },
  { name: 'Fa16', color: 'gray1' },
  { name: 'Sp17', color: 'gray1' },
  { name: 'Su17', color: 'gray1' },
  { name: 'Fa17', color: 'gray1' },
  { name: 'Sp18', color: 'gray1' },
  { name: 'Su18', color: 'gray1' },
  { name: 'Fa18', color: 'gray1' },
  { name: 'Sp19', color: 'gray1' },
  { name: 'Su19', color: 'gray1' },
  { name: 'Fa19', color: 'gray1' },
  { name: 'Sp20', color: 'gray1' },
  { name: 'Su20', color: 'gray1' },
  { name: 'Fa20', color: 'gray1' },
  { name: 'Sp21', color: 'gray1' },
  { name: 'Su21', color: 'gray1' },
  { name: 'Fa21', color: 'gray1' },
];

// For testing if a string is a v4 UUID
const UUID_REGEX = /[0-9a-fA-F]{8}-[0-9a-fA-F]{4}-[0-9a-fA-F]{4}-[0-9a-fA-F]{4}-[0-9a-fA-F]{12}/;
// For finding all v4 UUIDs in a string/file
const FILE_UUID_REGEX =
  /"uuid":\s*"([0-9a-fA-F]{8}-[0-9a-fA-F]{4}-[0-9a-fA-F]{4}-[0-9a-fA-F]{4}-[0-9a-fA-F]{12})"/g;

/**
 * @template T
 * @typedef {import('./infofile').InfoFile<T>} InfoFile<T>
 */

/**
 * @typedef {Object} CourseOptions
 * @property {boolean} useNewQuestionRenderer
 */

/**
 * @typedef {Object} Tag
 * @property {string} name
 * @property {string} color
 * @property {string} [description]
 */

/**
 * @typedef {Object} Topic
 * @property {string} name
 * @property {string} color
 * @property {string} description
 */

/**
 * @typedef {Object} AssessmentSet
 * @property {string} abbreviation
 * @property {string} name
 * @property {string} heading
 * @property {string} color
 */

/**
 * @typedef {Object} Course
 * @property {string} uuid
 * @property {string} name
 * @property {string} title
 * @property {string} path
 * @property {string} timezone
 * @property {boolean} exampleCourse
 * @property {CourseOptions} options
 * @property {Tag[]} tags
 * @property {Topic[]} topics
 * @property {AssessmentSet[]} assessmentSets
 */

/** @typedef {"Student" | "TA" | "Instructor" | "Superuser"} UserRole */
/** @typedef {"UIUC" | "ZJUI" | "LTI" | "Any"} Institution */

/**
 * @typedef {Object} CourseInstanceAllowAccess
 * @property {UserRole} role
 * @property {string[]} uids
 * @property {string} startDate
 * @property {string} endDate
 * @property {Institution} institution
 */

/**
 * @typedef {Object} CourseInstance
 * @property {string} uuid
 * @property {string} longName
 * @property {number} number
 * @property {string} timezone
 * @property {boolean} hideInEnrollPage
 * @property {{ [uid: string]: "Student" | "TA" | "Instructor"}} userRoles
 * @property {CourseInstanceAllowAccess[]} allowAccess
 * @property {boolean} allowIssueReporting
 */

/**
 * @typedef {Object} SEBConfig
 * @property {string} password
 * @property {string} quitPassword
 * @property {string[]} allowPrograms
 */

/**
 * @typedef {Object} AssessmentAllowAccess
 * @property {"Public" | "Exam" | "SEB"} mode
 * @property {string} examUuid
 * @property {"Student" | "TA" | "Instructor"} role
 * @property {string[]} uids
 * @property {number} credit
 * @property {string} startDate
 * @property {string} endDate
 * @property {boolean} active
 * @property {number} timeLimitMin
 * @property {string} password
 * @property {SEBConfig} SEBConfig
 */

/**
 * @typedef {Object} QuestionAlternative
 * @property {number | number[]} points
 * @property {number | number[]} maxPoints
 * @property {string} id
 * @property {boolean} forceMaxPoints
 * @property {number} triesPerVariant
 * @property {number} gradeRateMinutes
 */

/**
 * @typedef {Object} ZoneQuestion
 * @property {number | number[]} points
 * @property {number | number[]} maxPoints
 * @property {string} [id]
 * @property {boolean} forceMaxPoints
 * @property {QuestionAlternative[]} [alternatives]
 * @property {number} numberChoose
 * @property {number} triesPerVariant
 * @property {number} gradeRateMinutes
 */

/**
 * @typedef {Object} Zone
 * @property {string} title
 * @property {number} maxPoints
 * @property {number} numberChoose
 * @property {number} bestQuestions
 * @property {ZoneQuestion[]} questions
 * @property {number} gradeRateMinutes
 */

/**
 * @typedef {Object} Assessment
 * @property {string} uuid
 * @property {"Homework" | "Exam"} type
 * @property {string} title
 * @property {string} set
 * @property {string} number
 * @property {boolean} allowIssueReporting
 * @property {boolean} allowRealTimeGrading
 * @property {boolean} multipleInstance
 * @property {boolean} shuffleQuestions
 * @property {AssessmentAllowAccess[]} allowAccess
 * @property {string} text
 * @property {number} maxBonusPoints
 * @property {number} maxPoints
 * @property {boolean} autoClose
 * @property {Zone[]} zones
 * @property {boolean} constantQuestionValue
 * @property {boolean} groupWork
 * @property {number} groupMaxSize
 * @property {number} groupMinSize
 * @property {boolean} studentGroupCreate
 * @property {boolean} studentGroupJoin
 * @property {boolean} studentGroupLeave
 * @property {number} gradeRateMinutes
 */

/**
 * @typedef {Object} QuestionExternalGradingOptions
 * @property {boolean} enabled
 * @property {string} image
 * @property {string} entrypoint
 * @property {string[]} serverFilesCourse
 * @property {number} timeout
 * @property {boolean} enableNetworking
 * @property {Record<string, string | null>} environment
 */

/**
 * @typedef {Object} QuestionWorkspaceOptions
 * @property {string} image
 * @property {number} port
 * @property {string} home
 * @property {string} args
 * @property {string[]} gradedFiles
 * @property {string[]} syncIgnore
 * @property {string} rewriteUrl
 * @property {boolean} enableNetworking
 * @property {Record<string, string | null>} environment
 */

<<<<<<< HEAD
 /**
  * @typedef {"Internal" | "External" | "Manual"} GradingMethod
  */

 /**
  * @typedef {Object} Question
  * @property {any} id
  * @property {string} qid
  * @property {string} uuid
  * @property {"Calculation" | "ShortAnswer" | "MultipleChoice" | "Checkbox" | "File" | "MultipleTrueFalse" | "v3"} type
  * @property {string} title
  * @property {string} topic
  * @property {string[]} tags
  * @property {string[]} clientFiles
  * @property {string[]} clientTemplates
  * @property {string} template
  * @property {GradingMethod} gradingMethod
  * @property {GradingMethod[]} gradingMethods
  * @property {boolean} singleVariant
  * @property {boolean} partialCredit
  * @property {Object} options
  * @property {QuestionExternalGradingOptions} externalGradingOptions
  * @property {QuestionWorkspaceOptions} [workspaceOptions]
  * @property {Object} dependencies
  */
=======
/**
 * @typedef {Object} Question
 * @property {any} id
 * @property {string} qid
 * @property {string} uuid
 * @property {"Calculation" | "ShortAnswer" | "MultipleChoice" | "Checkbox" | "File" | "MultipleTrueFalse" | "v3"} type
 * @property {string} title
 * @property {string} topic
 * @property {string[]} tags
 * @property {string[]} clientFiles
 * @property {string[]} clientTemplates
 * @property {string} template
 * @property {"Internal" | "External" | "Manual"} gradingMethod
 * @property {boolean} singleVariant
 * @property {boolean} partialCredit
 * @property {Object} options
 * @property {QuestionExternalGradingOptions} externalGradingOptions
 * @property {QuestionWorkspaceOptions} [workspaceOptions]
 * @property {Object} dependencies
 */
>>>>>>> 020e3097

/**
 * @typedef {object} CourseInstanceData
 * @property {InfoFile<CourseInstance>} courseInstance
 * @property {{ [tid: string]: InfoFile<Assessment> }} assessments
 */

/**
 * @typedef {object} CourseData
 * @property {InfoFile<Course>} course
 * @property {{ [qid: string]: InfoFile<Question> }} questions
 * @property {{ [ciid: string]: CourseInstanceData }} courseInstances
 */

/**
 * TODO: Remove `logger` param when we do later refactoring.
 * @param {string} courseDir
 * @param {(err: Error | null, course?: any, newCourse?: CourseData) => void} callback
 */
module.exports.loadFullCourse = function (courseDir, logger, callback) {
  util.callbackify(this.loadFullCourseNew)(courseDir, (err, courseData) => {
    if (ERR(err, callback)) return;

    // First, scan through everything to check for errors, and if we find one, "throw" it
    if (infofile.hasErrors(courseData.course)) {
      return callback(new Error(infofile.stringifyErrors(courseData.course)));
    }
    for (const qid in courseData.questions) {
      if (infofile.hasErrors(courseData.questions[qid])) {
        return callback(new Error(infofile.stringifyErrors(courseData.questions[qid])));
      }
    }
    for (const ciid in courseData.courseInstances) {
      if (infofile.hasErrors(courseData.courseInstances[ciid].courseInstance)) {
        return callback(
          new Error(infofile.stringifyErrors(courseData.courseInstances[ciid].courseInstance))
        );
      }
    }
    for (const ciid in courseData.courseInstances) {
      const courseInstance = courseData.courseInstances[ciid];
      for (const tid in courseInstance.assessments) {
        if (infofile.hasErrors(courseInstance.assessments[tid])) {
          return callback(new Error(infofile.stringifyErrors(courseInstance.assessments[tid])));
        }
      }
    }

    const questions = {};
    Object.entries(courseData.questions).forEach(
      ([qid, question]) => (questions[qid] = question.data)
    );

    const courseInstances = {};
    Object.entries(courseData.courseInstances).forEach(([ciid, courseInstance]) => {
      const assessments = {};
      Object.entries(courseInstance.assessments).forEach(([tid, assessment]) => {
        assessments[tid] = assessment.data;
      });
      courseInstances[ciid] = {
        ...courseInstance.courseInstance.data,
        assessmentDB: assessments,
      };
    });

    const course = {
      courseInfo: courseData.course.data,
      questionDB: questions,
      courseInstanceDB: courseInstances,
    };
    callback(null, course, courseData);
  });
};

/**
 * @param {string} courseDir
 * @returns {Promise<CourseData>}
 */
module.exports.loadFullCourseNew = async function (courseDir) {
  const courseInfo = await module.exports.loadCourseInfo(courseDir);
  perf.start('loadQuestions');
  const questions = await module.exports.loadQuestions(courseDir);
  perf.end('loadQuestions');
  const courseInstanceInfos = await module.exports.loadCourseInstances(courseDir);
  const courseInstances = /** @type {{ [ciid: string]: CourseInstanceData }} */ ({});
  for (const courseInstanceId in courseInstanceInfos) {
    // TODO: is it really necessary to do all the crazy error checking on `lstat` for the assessments dir?
    // If so, duplicate all that here
    const assessments = await module.exports.loadAssessments(
      courseDir,
      courseInstanceId,
      questions
    );
    const courseInstance = {
      courseInstance: courseInstanceInfos[courseInstanceId],
      assessments,
    };
    courseInstances[courseInstanceId] = courseInstance;
  }
  return {
    course: courseInfo,
    questions,
    courseInstances,
  };
};

/**
 * @template T
 * @param {any} courseId
 * @param {string} filePath
 * @param {InfoFile<T>} infoFile
 * @param {(line?: string) => void} writeLine
 */
function writeErrorsAndWarningsForInfoFileIfNeeded(courseId, filePath, infoFile, writeLine) {
  if (!infofile.hasErrorsOrWarnings(infoFile)) return;
  // TODO: if https://github.com/drudru/ansi_up/issues/58 is ever resolved,
  // add a direct link to a file editor with `terminal-link` package
  // const editorLink = `/pl/course/${courseId}/file_edit/${filePath}`;
  writeLine(chalk.bold(`• ${filePath}`));
  if (infofile.hasErrors(infoFile)) {
    infoFile.errors.forEach((error) => {
      const indentedError = error.replace(/\n/g, '\n    ');
      writeLine(chalk.red(`  ✖ ${indentedError}`));
    });
  }
  if (infofile.hasWarnings(infoFile)) {
    infoFile.warnings.forEach((warning) => {
      const indentedWarning = warning.replace(/\n/g, '\n    ');
      writeLine(chalk.yellow(`  ⚠ ${indentedWarning}`));
    });
  }
}

/**
 * @param {any} courseId
 * @param {CourseData} courseData
 * @param {(line?: string) => void} writeLine
 */
module.exports.writeErrorsAndWarningsForCourseData = function (courseId, courseData, writeLine) {
  writeErrorsAndWarningsForInfoFileIfNeeded(
    courseId,
    'infoCourse.json',
    courseData.course,
    writeLine
  );
  Object.entries(courseData.questions).forEach(([qid, question]) => {
    const questionPath = path.posix.join('questions', qid, 'info.json');
    writeErrorsAndWarningsForInfoFileIfNeeded(courseId, questionPath, question, writeLine);
  });
  Object.entries(courseData.courseInstances).forEach(([ciid, courseInstanceData]) => {
    const courseInstancePath = path.posix.join('courseInstances', ciid, 'infoCourseInstance.json');
    writeErrorsAndWarningsForInfoFileIfNeeded(
      courseId,
      courseInstancePath,
      courseInstanceData.courseInstance,
      writeLine
    );
    Object.entries(courseInstanceData.assessments).forEach(([aid, assessment]) => {
      const assessmentPath = path.posix.join(
        'courseInstances',
        ciid,
        'assessments',
        aid,
        'infoAssessment.json'
      );
      writeErrorsAndWarningsForInfoFileIfNeeded(courseId, assessmentPath, assessment, writeLine);
    });
  });
};

/**
 * @param {CourseData} courseData
 * @returns {boolean}
 */
module.exports.courseDataHasErrors = function (courseData) {
  if (infofile.hasErrors(courseData.course)) return true;
  if (Object.values(courseData.questions).some(infofile.hasErrors)) return true;
  if (
    Object.values(courseData.courseInstances).some((courseInstance) => {
      if (infofile.hasErrors(courseInstance.courseInstance)) return true;
      return Object.values(courseInstance.assessments).some(infofile.hasErrors);
    })
  ) {
    return true;
  }
  return false;
};

/**
 * @param {CourseData} courseData
 * @returns {boolean}
 */
module.exports.courseDataHasErrorsOrWarnings = function (courseData) {
  if (infofile.hasErrorsOrWarnings(courseData.course)) return true;
  if (Object.values(courseData.questions).some(infofile.hasErrorsOrWarnings)) return true;
  if (
    Object.values(courseData.courseInstances).some((courseInstance) => {
      if (infofile.hasErrorsOrWarnings(courseInstance.courseInstance)) return true;
      return Object.values(courseInstance.assessments).some(infofile.hasErrorsOrWarnings);
    })
  ) {
    return true;
  }
  return false;
};

/**
 * Loads a JSON file at the path `path.join(coursePath, filePath). The
 * path is passed as two separate paths so that we can avoid leaking the
 * absolute path on disk to users.
 * @template T
 * @param {Object} options - Options for loading and validating the file
 * @param {string} options.coursePath
 * @param {string} options.filePath
 * @param {object} [options.schema]
 * @param {boolean} [options.tolerateMissing] - Whether or not a missing file constitutes an error
 * @returns {Promise<InfoFile<T>>}
 */
module.exports.loadInfoFile = async function ({
  coursePath,
  filePath,
  schema,
  tolerateMissing = false,
}) {
  const absolutePath = path.join(coursePath, filePath);
  let contents;
  try {
    // perf.start(`readfile:${absolutePath}`);
    // fs-extra uses graceful-fs, which in turn will enqueue open operations.
    // this slows us down an unnecessary amount. Avoiding this queueing means
    // we could potentially hit an EMFILE error, but we haven't seen that in
    // practice in years, so that's a risk we're willing to take. We explicitly
    // use the native Node fs API here to opt out of this queueing behavior.
    contents = await fsPromises.readFile(absolutePath, 'utf8');
    // perf.end(`readfile:${absolutePath}`);
  } catch (err) {
    // perf.end(`readfile:${absolutePath}`);
    if (err.code === 'ENOTDIR' && err.path === absolutePath) {
      // In a previous version of this code, we'd pre-filter
      // all files in the parent directory to remove anything
      // that may have accidentally slipped in, like .DS_Store.
      // However, that resulted in a huge number of system calls
      // that got really slow for large directories. Now, we'll
      // just blindly try to read a file from the directory and assume
      // that if we see ENOTDIR, that means the directory was not
      // in fact a directory.
      return null;
    }
    if (tolerateMissing && err.code === 'ENOENT' && err.path === absolutePath) {
      // For info files that are recursively loaded, this probably means
      // we tried to load a file at an intermediate directory. This isn't
      // an error; return null to let the caller handle this.
      return null;
    }

    // If it wasn't a missing file, this is another error. Propagate it to
    // the caller.
    return infofile.makeError(`Error reading JSON file ${filePath}: ${err.code}`);
  }

  try {
    // jju is about 5x slower than standard JSON.parse. In the average
    // case, we'll have valid JSON, so we can take the fast path. If we
    // fail to parse, we'll take the hit and reparse with jju to generate
    // a better error report for users.
    const json = JSON.parse(contents);
    if (!json.uuid) {
      return infofile.makeError('UUID is missing');
    }
    if (!UUID_REGEX.test(json.uuid)) {
      return infofile.makeError(`UUID "${json.uuid}" is not a valid v4 UUID`);
    }

    if (!schema) {
      // Skip schema validation, just return the data
      return {
        uuid: json.uuid,
        data: json,
      };
    }

    // Validate file against schema
    const validate = ajv.compile(schema);
    try {
      const valid = validate(json);
      if (!valid) {
        const result = { uuid: json.uuid };
        const errorText = betterAjvErrors(schema, json, validate.errors, {
          indent: 2,
        });
        const errorTextString = String(errorText); // hack to fix incorrect type in better-ajv-errors/typings.d.ts
        infofile.addError(result, errorTextString);
        return result;
      }
      return {
        uuid: json.uuid,
        data: json,
      };
    } catch (err) {
      return infofile.makeError(err.message);
    }
  } catch (err) {
    // Invalid JSON; let's reparse with jju to get a better error message
    // for the user.
    /** @type {import('./infofile').InfoFile<T>} */
    let result = {};
    try {
      // This should always throw
      jju.parse(contents, { mode: 'json' });
    } catch (e) {
      result = infofile.makeError(`Error parsing JSON: ${e.message}`);
    }

    // The document was still valid JSON, but we may still be able to
    // extract a UUID from the raw files contents with a regex.
    const match = (contents || '').match(FILE_UUID_REGEX);
    if (!match) {
      infofile.addError(result, 'UUID not found in file');
      return result;
    }
    if (match.length > 1) {
      infofile.addError(result, 'More than one UUID found in file');
      return result;
    }

    // Extract and store UUID
    result.uuid = match[0].match(UUID_REGEX)[0];
    return result;
  }
};

/**
 * @param {string} coursePath
 * @returns {Promise<InfoFile<Course>>}
 */
module.exports.loadCourseInfo = async function (coursePath) {
  /** @type {import('./infofile').InfoFile<Course>} */
  const loadedData = await module.exports.loadInfoFile({
    coursePath,
    filePath: 'infoCourse.json',
    schema: schemas.infoCourse,
  });
  if (infofile.hasErrors(loadedData)) {
    // We'll only have an error if we couldn't parse JSON data; abort
    return loadedData;
  }

  const info = loadedData.data;

  // Make a first pass over assessment sets, warn about duplicates
  /** @type {Map<string, AssessmentSet>} */
  const knownAssessmentSets = new Map();
  /** @type{Set<string>} */
  const duplicateAssessmentSetNames = new Set();
  (info.assessmentSets || []).forEach((aset) => {
    if (knownAssessmentSets.has(aset.name)) {
      duplicateAssessmentSetNames.add(aset.name);
    }
    knownAssessmentSets.set(aset.name, aset);
  });
  if (duplicateAssessmentSetNames.size > 0) {
    const quotedNames = [...duplicateAssessmentSetNames.values()].map((name) => `"${name}"`);
    const duplicateNamesString = quotedNames.join(', ');
    infofile.addWarning(
      loadedData,
      `Found duplicate assessment sets: ${duplicateNamesString}. Only the last of each duplicate will be synced.`
    );
  }

  // Add any default assessment sets that weren't also defined by the course
  DEFAULT_ASSESSMENT_SETS.forEach((aset) => {
    if (!knownAssessmentSets.has(aset.name)) {
      knownAssessmentSets.set(aset.name, aset);
    }
  });

  // Turn the map back into a list; the JS spec ensures that Maps remember
  // insertion order, so the order is preserved.
  const assessmentSets = [...knownAssessmentSets.values()];

  // Now, we do the same thing for tags
  // Make a first pass over tags, warn about duplicates
  const knownTags = new Map();
  const duplicateTagNames = new Set();
  (info.tags || []).forEach((tag) => {
    if (knownTags.has(tag.name)) {
      duplicateTagNames.add(tag.name);
    }
    knownTags.set(tag.name, tag);
  });
  if (duplicateTagNames.size > 0) {
    const quotedNames = [...duplicateTagNames.values()].map((name) => `"${name}"`);
    const duplicateNamesString = quotedNames.join(', ');
    infofile.addWarning(
      loadedData,
      `Found duplicate tags: ${duplicateNamesString}. Only the last of each duplicate will be synced.`
    );
  }

  // Add any default tags that weren't also defined by the course
  DEFAULT_TAGS.forEach((tag) => {
    if (!knownTags.has(tag.name)) {
      knownTags.set(tag.name, tag);
    }
  });

  // Turn the map back into a list; the JS spec ensures that Maps remember
  // insertion order, so the order is preserved.
  const tags = [...knownTags.values()];

  // Finally, handle duplicate topics
  const knownTopics = new Map();
  const duplicateTopicNames = new Set();
  (info.topics || []).forEach((topic) => {
    if (knownTopics.has(topic.name)) {
      duplicateTopicNames.add(topic.name);
    }
    knownTopics.set(topic.name, topic);
  });
  if (duplicateTopicNames.size > 0) {
    const quotedNames = [...duplicateTopicNames.values()].map((name) => `"${name}"`);
    const duplicateNamesString = quotedNames.join(', ');
    infofile.addWarning(
      loadedData,
      `Found duplicate topics: ${duplicateNamesString}. Only the last of each duplicate will be synced.`
    );
  }

  const topics = [...knownTopics.values()];

  const exampleCourse =
    info.uuid === 'fcc5282c-a752-4146-9bd6-ee19aac53fc5' &&
    info.title === 'Example Course' &&
    info.name === 'XC 101';

  const course = {
    uuid: info.uuid.toLowerCase(),
    path: coursePath,
    name: info.name,
    title: info.title,
    timezone: info.timezone,
    assessmentSets,
    tags,
    topics,
    exampleCourse,
    options: {
      useNewQuestionRenderer: _.get(info, 'options.useNewQuestionRenderer', false),
    },
  };

  loadedData.data = course;
  return loadedData;
};

/**
 * @template T
 * @param {Object} options - Options for loading and validating the file
 * @param {string} options.coursePath
 * @param {string} options.filePath
 * @param {any} options.defaults
 * @param {any} options.schema
 * @param {boolean} [options.tolerateMissing] - Whether or not a missing file constitutes an error
 * @param {(info: T) => Promise<{ warnings?: string[], errors?: string[] }>} options.validate
 * @returns {Promise<InfoFile<T>>}
 */
async function loadAndValidateJson({
  coursePath,
  filePath,
  defaults,
  schema,
  validate,
  tolerateMissing,
}) {
  // perf.start(`loadandvalidate:${filePath}`);
  const loadedJson = await module.exports.loadInfoFile({
    coursePath,
    filePath,
    schema,
    tolerateMissing,
  });
  // perf.end(`loadandvalidate:${filePath}`);
  if (loadedJson === null) {
    // This should only occur if we looked for a file in a non-directory,
    // as would happen if there was a .DS_Store file, or if we're
    // tolerating missing files, as we'd need to for nesting support.
    return null;
  }
  if (infofile.hasErrors(loadedJson)) {
    return loadedJson;
  }

  const validationResult = await validate(loadedJson.data);
  if (validationResult.errors.length > 0) {
    infofile.addErrors(loadedJson, validationResult.errors);
    return loadedJson;
  }

  loadedJson.data = _.defaults(loadedJson.data, defaults);
  infofile.addWarnings(loadedJson, validationResult.warnings);
  return loadedJson;
}

/**
 * Loads and schema-validates all info files in a directory.
 * @template T
 * @param {Object} options - Options for loading and validating files
 * @param {string} options.coursePath The path of the course being synced
 * @param {string} options.directory The path of the directory relative to `coursePath`
 * @param {string} options.infoFilename
 * @param {any} options.defaultInfo
 * @param {object} options.schema
 * @param {boolean} [options.recursive] - Whether or not info files should be searched for recursively
 * @param {(info: T) => Promise<{ warnings?: string[], errors?: string[] }>} options.validate
 * @returns {Promise<{ [id: string]: InfoFile<T> }>}
 */
async function loadInfoForDirectory({
  coursePath,
  directory,
  infoFilename,
  defaultInfo,
  schema,
  validate,
  recursive = false,
}) {
  // Recursive lookup might not be enabled for some info types - if it's
  // disabled, we'll still utilize the same recursive function, but the
  // recursive function won't actually recurse.
  const infoFilesRootDir = path.join(coursePath, directory);
  const walk = async (relativeDir) => {
    const infoFiles = /** @type {{ [id: string]: InfoFile<T> }} */ ({});
    const files = await fs.readdir(path.join(infoFilesRootDir, relativeDir));

    // For each file in the directory, assume it is a question directory
    // and attempt to access `info.json`. If we can successfully read it,
    // hooray, we're done.
    await async.each(files, async (/** @type {string} */ dir) => {
      const infoFilePath = path.join(directory, relativeDir, dir, infoFilename);
      const info = await loadAndValidateJson({
        coursePath,
        filePath: infoFilePath,
        defaults: defaultInfo,
        schema,
        validate,
        // If we aren't operating in recursive mode, we want to ensure
        // that missing files are correctly reflected as errors.
        tolerateMissing: recursive,
      });
      if (info) {
        infoFiles[path.join(relativeDir, dir)] = info;
      } else if (recursive) {
        try {
          const subInfoFiles = await walk(path.join(relativeDir, dir));
          if (_.isEmpty(subInfoFiles)) {
            infoFiles[path.join(relativeDir, dir)] = infofile.makeError(
              `Missing JSON file: ${infoFilePath}`
            );
          }
          _.assign(infoFiles, subInfoFiles);
        } catch (e) {
          if (e.code === 'ENOTDIR') {
            // This wasn't a directory; ignore it.
          } else if (e.code === 'ENOENT') {
            // Missing directory; record it
            infoFiles[path.join(relativeDir, dir)] = infofile.makeError(
              `Missing JSON file: ${infoFilePath}`
            );
          } else {
            // Some other error, permissions perhaps. Throw to abort sync.
            throw e;
          }
        }
      }
    });
    return infoFiles;
  };

  try {
    return await walk('');
  } catch (e) {
    if (e.code === 'ENOENT') {
      // Missing directory; return an empty list
      return /** @type {{ [id: string]: InfoFile<T> }} */ ({});
    }
    // Some other error; Throw it to abort.
    throw e;
  }
}

/**
 * @template T
 * @param {{ [id: string]: InfoFile<T>}} infos
 * @param {(uuid: string, otherIds: string[]) => string} makeErrorMessage
 */
function checkDuplicateUUIDs(infos, makeErrorMessage) {
  // First, create a map from UUIDs to questions that use them
  const uuids = Object.entries(infos).reduce((map, [id, info]) => {
    if (!info.uuid) {
      // Couldn't find UUID in the file
      return map;
    }
    let ids = map.get(info.uuid);
    if (!ids) {
      ids = [];
      map.set(info.uuid, ids);
    }
    ids.push(id);
    return map;
  }, /** @type {Map<string, string[]>} */ (new Map()));

  // Do a second pass to add errors for things with duplicate IDs
  // We also null out UUIDs for items where duplicates are found
  uuids.forEach((ids, uuid) => {
    if (ids.length === 1) {
      // Only one question uses this UUID
      return;
    }
    ids.forEach((id) => {
      const otherIds = ids.filter((other) => other !== id);
      infofile.addWarning(infos[id], makeErrorMessage(uuid, otherIds));
      infos[id].uuid = null;
    });
  });
}

/**
 * Checks that roles are not present.
 * @param {{ role?: UserRole }} rule
 * @returns {string[]} A list of warnings, if any
 */
function checkAllowAccessRoles(rule) {
  const warnings = [];
  if ('role' in rule) {
    if (rule.role !== 'Student') {
      warnings.push(
        `The entire "allowAccess" rule with "role: ${rule.role}" should be deleted. Instead, course owners can now manage course staff access on the "Staff" page.`
      );
    }
  }
  return warnings;
}

/**
 * Checks that dates, if present, are valid and sequenced correctly.
 * @param {{ startDate?: string, endDate?: string }} rule
 * @returns {{errors: string[], dateInFuture: boolean}} A list of errors, if any, and whether there are any dates in the future
 */
function checkAllowAccessDates(rule) {
  const errors = [];
  let startDate, endDate;
  if ('startDate' in rule) {
    startDate = parseISO(rule.startDate);
    if (!isValid(startDate)) {
      startDate = null;
      errors.push(`Invalid allowAccess rule: startDate (${rule.startDate}) is not valid`);
    }
  }
  if ('endDate' in rule) {
    endDate = parseISO(rule.endDate);
    if (!isValid(endDate)) {
      endDate = null;
      errors.push(`Invalid allowAccess rule: endDate (${rule.endDate}) is not valid`);
    }
  }
  if (startDate && endDate && isAfter(startDate, endDate)) {
    errors.push(
      `Invalid allowAccess rule: startDate (${rule.startDate}) must not be after endDate (${rule.endDate})`
    );
  }
  let dateInFuture = false;
  if (startDate && isFuture(startDate)) {
    dateInFuture = true;
  }
  if (endDate && isFuture(endDate)) {
    dateInFuture = true;
  }
  return { errors, dateInFuture };
}

/**
 * @param {Question} question
 * @returns {Promise<{ warnings: string[], errors: string[] }>}
 */
async function validateQuestion(question) {
  const warnings = [];
  const errors = [];

  if (question.type && question.options) {
    try {
      const schema = schemas[`questionOptions${question.type}`];
      const options = question.options;
      await jsonLoad.validateJSONAsync(options, schema);
    } catch (err) {
      errors.push(err.message);
    }
  }

  return { warnings, errors };
}

/**
 * @param {Assessment} assessment
 * @param {{ [qid: string]: any }} questions
 * @returns {Promise<{ warnings: string[], errors: string[] }>}
 */
async function validateAssessment(assessment, questions) {
  const warnings = [];
  const errors = [];

  // Because of how Homework-type assessments work, we don't allow
  // real-time grading to be disabled for them.
  const allowRealTimeGrading = _.get(assessment, 'allowRealTimeGrading', true);
  if (!allowRealTimeGrading && assessment.type === 'Homework') {
    errors.push(`Real-time grading cannot be disabled for Homework-type assessments`);
  }

  // Check assessment access rules
  let anyDateInFuture = false;
  (assessment.allowAccess || []).forEach((rule) => {
    const allowAccessResult = checkAllowAccessDates(rule);
    if (allowAccessResult.dateInFuture) {
      anyDateInFuture = true;
    }

    if ('active' in rule && rule.active === false && 'credit' in rule && rule.credit !== 0) {
      errors.push(`Invalid allowAccess rule: credit must be 0 if active is false`);
    }

    errors.push(...allowAccessResult.errors);
  });

  if (anyDateInFuture) {
    // only warn about new roles for current or future courses
    (assessment.allowAccess || []).forEach((rule) => {
      const allowAccessWarnings = checkAllowAccessRoles(rule);
      warnings.push(...allowAccessWarnings);
    });
  }

  const foundQids = new Set();
  const duplicateQids = new Set();
  const missingQids = new Set();
  /** @type {(qid: string) => void} */
  const checkAndRecordQid = (qid) => {
    if (!(qid in questions)) {
      missingQids.add(qid);
    }
    if (!foundQids.has(qid)) {
      foundQids.add(qid);
    } else {
      duplicateQids.add(qid);
    }
  };
  (assessment.zones || []).forEach((zone) => {
    (zone.questions || []).map((zoneQuestion) => {
      if (
        !allowRealTimeGrading &&
        Array.isArray(zoneQuestion.points) &&
        zoneQuestion.points.length > 1
      ) {
        errors.push(
          `Cannot specify an array of multiple point values for a question if real-time grading is disabled`
        );
      }
      // We'll normalize either single questions or alternative groups
      // to make validation easier
      /** @type {{ points: number | number[], maxPoints: number | number[] }[]} */
      let alternatives = [];
      if ('alternatives' in zoneQuestion && 'id' in zoneQuestion) {
        errors.push('Cannot specify both "alternatives" and "id" in one question');
      } else if ('alternatives' in zoneQuestion) {
        zoneQuestion.alternatives.forEach((alternative) => checkAndRecordQid(alternative.id));
        alternatives = zoneQuestion.alternatives.map((alternative) => {
          if (
            !allowRealTimeGrading &&
            Array.isArray(alternative.points) &&
            alternative.points.length > 1
          ) {
            errors.push(
              `Cannot specify an array of multiple point values for an alternative if real-time grading is disabled`
            );
          }
          return {
            points: alternative.points || zoneQuestion.points,
            maxPoints: alternative.maxPoints || zoneQuestion.maxPoints,
          };
        });
      } else if ('id' in zoneQuestion) {
        checkAndRecordQid(zoneQuestion.id);
        alternatives = [
          {
            points: zoneQuestion.points,
            maxPoints: zoneQuestion.maxPoints,
          },
        ];
      } else {
        errors.push(`Zone question must specify either "alternatives" or "id"`);
      }

      alternatives.forEach((alternative) => {
        if (assessment.type === 'Exam') {
          if (alternative.maxPoints !== undefined) {
            errors.push('Cannot specify "maxPoints" for a question in an "Exam" assessment');
          }
          if (alternative.points === undefined) {
            errors.push('Must specify "points" for a question in an "Exam" assessment');
          }
        }
        if (assessment.type === 'Homework') {
          if (alternative.points === undefined) {
            errors.push('Must specify "points" for a question in a "Homework" assessment');
          }
          if (Array.isArray(alternative.points)) {
            errors.push(
              'Cannot specify "points" as a list for a question in a "Homework" assessment'
            );
          }
        }
      });
    });
  });

  if (duplicateQids.size > 0) {
    errors.push(
      `The following questions are used more than once: ${[...duplicateQids].join(', ')}`
    );
  }

  if (missingQids.size > 0) {
    errors.push(
      `The following questions do not exist in this course: ${[...missingQids].join(', ')}`
    );
  }

  return { warnings, errors };
}

/**
 * @param {CourseInstance} courseInstance
 * @returns {Promise<{ warnings: string[], errors: string[] }>}
 */
async function validateCourseInstance(courseInstance) {
  const warnings = [];
  const errors = [];

  if (_(courseInstance).has('allowIssueReporting')) {
    if (courseInstance.allowIssueReporting) {
      warnings.push('"allowIssueReporting" is no longer needed.');
    } else {
      errors.push(
        '"allowIssueReporting" is no longer permitted in "infoCourseInstance.json". Instead, set "allowIssueReporting" in "infoAssessment.json" files.'
      );
    }
  }

  let anyDateInFuture = false;
  (courseInstance.allowAccess || []).forEach((rule) => {
    const allowAccessResult = checkAllowAccessDates(rule);
    if (allowAccessResult.dateInFuture) {
      anyDateInFuture = true;
    }

    errors.push(...allowAccessResult.errors);
  });

  if (anyDateInFuture) {
    // only warn about new roles for current or future courses
    (courseInstance.allowAccess || []).forEach((rule) => {
      const allowAccessWarnings = checkAllowAccessRoles(rule);
      warnings.push(...allowAccessWarnings);
    });

    if (_(courseInstance).has('userRoles')) {
      warnings.push(
        'The property "userRoles" should be deleted. Instead, course owners can now manage staff access on the "Staff" page.'
      );
    }
  }

  return { warnings, errors };
}

/**
 * Loads all questions in a course directory.
 *
 * @param {string} coursePath
 */
module.exports.loadQuestions = async function (coursePath) {
  /** @type {{ [qid: string]: InfoFile<Question> }} */
  const questions = await loadInfoForDirectory({
    coursePath,
    directory: 'questions',
    infoFilename: 'info.json',
    defaultInfo: DEFAULT_QUESTION_INFO,
    schema: schemas.infoQuestion,
    validate: validateQuestion,
    recursive: true,
  });
  checkDuplicateUUIDs(
    questions,
    (uuid, ids) => `UUID "${uuid}" is used in other questions: ${ids.join(', ')}`
  );
  return questions;
};

/**
 * Loads all course instances in a course directory.
 *
 * @param {string} coursePath
 */
module.exports.loadCourseInstances = async function (coursePath) {
  /** @type {{ [ciid: string]: InfoFile<CourseInstance> }} */
  const courseInstances = await loadInfoForDirectory({
    coursePath,
    directory: 'courseInstances',
    infoFilename: 'infoCourseInstance.json',
    defaultInfo: DEFAULT_COURSE_INSTANCE_INFO,
    schema: schemas.infoCourseInstance,
    validate: validateCourseInstance,
    recursive: true,
  });
  checkDuplicateUUIDs(
    courseInstances,
    (uuid, ids) => `UUID "${uuid}" is used in other course instances: ${ids.join(', ')}`
  );
  return courseInstances;
};

/**
 * Loads all assessments in a course instance.
 *
 * @param {string} coursePath
 * @param {string} courseInstance
 * @param {{ [qid: string]: any }} questions
 */
module.exports.loadAssessments = async function (coursePath, courseInstance, questions) {
  const assessmentsPath = path.join('courseInstances', courseInstance, 'assessments');
  /** @type {(assessment: Assessment) => Promise<{ warnings?: string[], errors?: string[] }>} */
  const validateAssessmentWithQuestions = (assessment) => validateAssessment(assessment, questions);
  /** @type {{ [tid: string]: InfoFile<Assessment> }} */
  const assessments = await loadInfoForDirectory({
    coursePath,
    directory: assessmentsPath,
    infoFilename: 'infoAssessment.json',
    defaultInfo: DEFAULT_ASSESSMENT_INFO,
    schema: schemas.infoAssessment,
    validate: validateAssessmentWithQuestions,
    recursive: true,
  });
  checkDuplicateUUIDs(
    assessments,
    (uuid, ids) =>
      `UUID "${uuid}" is used in other assessments in this course instance: ${ids.join(', ')}`
  );
  return assessments;
};<|MERGE_RESOLUTION|>--- conflicted
+++ resolved
@@ -354,33 +354,10 @@
  * @property {Record<string, string | null>} environment
  */
 
-<<<<<<< HEAD
- /**
-  * @typedef {"Internal" | "External" | "Manual"} GradingMethod
-  */
-
- /**
-  * @typedef {Object} Question
-  * @property {any} id
-  * @property {string} qid
-  * @property {string} uuid
-  * @property {"Calculation" | "ShortAnswer" | "MultipleChoice" | "Checkbox" | "File" | "MultipleTrueFalse" | "v3"} type
-  * @property {string} title
-  * @property {string} topic
-  * @property {string[]} tags
-  * @property {string[]} clientFiles
-  * @property {string[]} clientTemplates
-  * @property {string} template
-  * @property {GradingMethod} gradingMethod
-  * @property {GradingMethod[]} gradingMethods
-  * @property {boolean} singleVariant
-  * @property {boolean} partialCredit
-  * @property {Object} options
-  * @property {QuestionExternalGradingOptions} externalGradingOptions
-  * @property {QuestionWorkspaceOptions} [workspaceOptions]
-  * @property {Object} dependencies
-  */
-=======
+/**
+ * @typedef {"Internal" | "External" | "Manual"} GradingMethod
+ */
+
 /**
  * @typedef {Object} Question
  * @property {any} id
@@ -394,6 +371,7 @@
  * @property {string[]} clientTemplates
  * @property {string} template
  * @property {"Internal" | "External" | "Manual"} gradingMethod
+ * @property {GradingMethod[]} gradingMethods
  * @property {boolean} singleVariant
  * @property {boolean} partialCredit
  * @property {Object} options
@@ -401,7 +379,6 @@
  * @property {QuestionWorkspaceOptions} [workspaceOptions]
  * @property {Object} dependencies
  */
->>>>>>> 020e3097
 
 /**
  * @typedef {object} CourseInstanceData
