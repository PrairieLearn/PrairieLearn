// @ts-check
const ERR = require('async-stacktrace');
const util = require('util');

const namedLocks = require('../lib/named-locks');
const courseDB = require('./course-db');
const sqldb = require('@prairielearn/prairielib/sql-db');

const syncCourseInfo = require('./fromDisk/courseInfo');
const syncCourseInstances = require('./fromDisk/courseInstances');
const syncTopics = require('./fromDisk/topics');
const syncQuestions = require('./fromDisk/questions');
const syncTags = require('./fromDisk/tags');
const syncAssessmentSets = require('./fromDisk/assessmentSets');
const syncAssessments = require('./fromDisk/assessments');
const freeformServer = require('../question-servers/freeform');
const perf = require('./performance')('sync');
const { chalk, chalkDim } = require('../lib/chalk');

// Performance data can be logged by setting the `PROFILE_SYNC` environment variable

/**
 * 
 * @param {string} courseDir 
 * @param {any} courseId 
 * @param {any} logger 
 * @returns Promise<{{ hadJsonErrors: boolean }}>
 */
async function syncDiskToSqlWithLock(courseDir, courseId, logger) {
    logger.info('Loading info.json files from course repository');
    perf.start('sync');
<<<<<<< HEAD
    perf.start('loadFullCourse');
    courseDB.loadFullCourse(courseDir, logger, function(err, course) {
        perf.end('loadFullCourse');
        if (ERR(err, callback)) return;
        logger.info('Successfully loaded all info.json files');
        async.series([
            function(callback) {logger.info('Syncing courseInfo from git repository to database...'); callback(null);},
            perf.timedFunc.bind(null, 'syncCourseInfo', syncCourseInfo.sync.bind(null, course.courseInfo, course_id)),
            function(callback) {logger.info('Syncing courseInstances from git repository to database...'); callback(null);},
            perf.timedFunc.bind(null, 'syncCourseInstances', syncCourseInstances.sync.bind(null, course.courseInfo, course.courseInstanceDB)),
            function(callback) {logger.info('Syncing topics from git repository to database...'); callback(null);},
            perf.timedFunc.bind(null, 'syncTopics', syncTopics.sync.bind(null, course.courseInfo, course.questionDB)),
            function(callback) {logger.info('Syncing questions from git repository to database...'); callback(null);},
            perf.timedFunc.bind(null, 'syncQuestions', syncQuestions.sync.bind(null, course.courseInfo, course.questionDB, logger)),
            function(callback) {logger.info('Syncing tags from git repository to database...'); callback(null);},
            perf.timedFunc.bind(null, 'syncTags', syncTags.sync.bind(null, course.courseInfo, course.questionDB)),
            function(callback) {logger.info('Syncing assessment sets from git repository to database...'); callback(null);},
            perf.timedFunc.bind(null, 'syncAssessmentSets', syncAssessmentSets.sync.bind(null, course.courseInfo)),
            (callback) => {
                perf.start('syncCourseInstances');
                // TODO: is running these in parallel safe? Everything should be isolated by course instance.
                async.forEachOf(course.courseInstanceDB, function(courseInstance, courseInstanceShortName, callback) {
                    perf.start(`syncCourseInstance${courseInstanceShortName}`);
                    async.series([
                        function(callback) {logger.info('Syncing ' + courseInstanceShortName
                                                        + ' assessments from git repository to database...'); callback(null);},
                        perf.timedFunc.bind(null, `syncCourseInstance${courseInstanceShortName}Assessments`, syncAssessments.sync.bind(null, course.courseInfo, courseInstance, course.questionDB)),
                    ], function(err) {
                    perf.end(`syncCourseInstance${courseInstanceShortName}`);
                        if (ERR(err, callback)) return;
                        callback(null);
                    });
                }, function(err) {
                    perf.end('syncCourseInstances');
                    if (ERR(err, callback)) return;
                    logger.info('Completed sync of git repository to database');
                    callback(null);
                });
            },
            function(callback) {logger.info('Reloading course elements...'); callback(null);},
            freeformServer.reloadElementsForCourse.bind(null, course.courseInfo),
        ], function(err) {
            perf.end('sync');
            if (ERR(err, callback)) return;
            logger.info('Completed sync of git repository to database');
            callback(null);
        });
    });
=======
    const courseData = await perf.timedAsync('loadCourseData', () => courseDB.loadFullCourseNew(courseDir));
    // Write any errors and warnings to sync log
    courseDB.writeErrorsAndWarningsForCourseData(courseId, courseData, line => logger.info(line || ''));
    logger.info('Syncing info to database');
    await perf.timedAsync('syncCourseInfo', () => syncCourseInfo.sync(courseData, courseId));
    const courseInstanceIds = await perf.timedAsync('syncCourseInstances', () => syncCourseInstances.sync(courseId, courseData));
    await perf.timedAsync('syncTopics', () => syncTopics.sync(courseId, courseData));
    const questionIds = await perf.timedAsync('syncQuestions', () => syncQuestions.sync(courseId, courseData));
    await perf.timedAsync('syncTags', () => syncTags.sync(courseId, courseData, questionIds));
    await perf.timedAsync('syncAssessmentSets', () => syncAssessmentSets.sync(courseId, courseData));
    perf.start('syncAssessments');
    await Promise.all(Object.entries(courseData.courseInstances).map(async ([ciid, courseInstanceData]) => {
        const courseInstanceId = courseInstanceIds[ciid];
        await perf.timedAsync(`syncAssessments${ciid}`, () => syncAssessments.sync(courseId, courseInstanceId, courseInstanceData.assessments, questionIds));
    }));
    perf.end('syncAssessments');
    await freeformServer.reloadElementsForCourse(courseDir, courseId);
    const courseDataHasErrors = courseDB.courseDataHasErrors(courseData);
    if (courseDataHasErrors) {
        logger.info(chalk.yellow('⚠ Some JSON files contained errors and were unable to be synced'));
    } else {
        logger.info(chalk.green('✓ Course sync successful'));
    }
    perf.end('sync');
    return {
        hadJsonErrors: courseDataHasErrors,
    };
}

/**
 * @param {string} courseDir
 * @param {any} course_id
 * @param {any} logger
 * @param {(err: Error | null, result: { hadJsonErrors: boolean }) => void} callback
 */
module.exports._syncDiskToSqlWithLock = function(courseDir, course_id, logger, callback) {
    util.callbackify(async () => {
        return await syncDiskToSqlWithLock(courseDir, course_id, logger);
    })(callback);
>>>>>>> 1f2d0a15
};

/**
 * @param {string} courseDir
 * @param {string} course_id
 * @param {any} logger
 * @param {(err: Error | null, result?: { hadJsonErrors: boolean }) => void} callback
 */
module.exports.syncDiskToSql = function(courseDir, course_id, logger, callback) {
    const lockName = 'coursedir:' + courseDir;
    logger.verbose(chalkDim(`Trying lock ${lockName}`));
    namedLocks.tryLock(lockName, (err, lock) => {
        if (ERR(err, callback)) return;
        if (lock == null) {
            logger.verbose(chalk.red(`Did not acquire lock ${lockName}`));
            callback(new Error(`Another user is already syncing or modifying the course: ${courseDir}`));
        } else {
            logger.verbose(chalkDim(`Acquired lock ${lockName}`));
            module.exports._syncDiskToSqlWithLock(courseDir, course_id, logger, (err, result) => {
                namedLocks.releaseLock(lock, (lockErr) => {
                    if (ERR(lockErr, callback)) return;
                    if (ERR(err, callback)) return;
                    logger.verbose(chalkDim(`Released lock ${lockName}`));
                    callback(null, result);
                });
            });
        }
    });
};

/**
 * @param {string} courseDir
 * @param {any} logger
 * @param {(err: Error | null, result?: { hadJsonErrors: boolean }) => void} callback
 */
module.exports.syncOrCreateDiskToSql = function(courseDir, logger, callback) {
    sqldb.callOneRow('select_or_insert_course_by_path', [courseDir], function(err, result) {
        if (ERR(err, callback)) return;
        const course_id = result.rows[0].course_id;
        module.exports.syncDiskToSql(courseDir, course_id, logger, function(err, result) {
            if (ERR(err, callback)) return;
            callback(null, result);
        });
    });
};<|MERGE_RESOLUTION|>--- conflicted
+++ resolved
@@ -20,65 +20,15 @@
 // Performance data can be logged by setting the `PROFILE_SYNC` environment variable
 
 /**
- * 
- * @param {string} courseDir 
- * @param {any} courseId 
- * @param {any} logger 
+ *
+ * @param {string} courseDir
+ * @param {any} courseId
+ * @param {any} logger
  * @returns Promise<{{ hadJsonErrors: boolean }}>
  */
 async function syncDiskToSqlWithLock(courseDir, courseId, logger) {
     logger.info('Loading info.json files from course repository');
     perf.start('sync');
-<<<<<<< HEAD
-    perf.start('loadFullCourse');
-    courseDB.loadFullCourse(courseDir, logger, function(err, course) {
-        perf.end('loadFullCourse');
-        if (ERR(err, callback)) return;
-        logger.info('Successfully loaded all info.json files');
-        async.series([
-            function(callback) {logger.info('Syncing courseInfo from git repository to database...'); callback(null);},
-            perf.timedFunc.bind(null, 'syncCourseInfo', syncCourseInfo.sync.bind(null, course.courseInfo, course_id)),
-            function(callback) {logger.info('Syncing courseInstances from git repository to database...'); callback(null);},
-            perf.timedFunc.bind(null, 'syncCourseInstances', syncCourseInstances.sync.bind(null, course.courseInfo, course.courseInstanceDB)),
-            function(callback) {logger.info('Syncing topics from git repository to database...'); callback(null);},
-            perf.timedFunc.bind(null, 'syncTopics', syncTopics.sync.bind(null, course.courseInfo, course.questionDB)),
-            function(callback) {logger.info('Syncing questions from git repository to database...'); callback(null);},
-            perf.timedFunc.bind(null, 'syncQuestions', syncQuestions.sync.bind(null, course.courseInfo, course.questionDB, logger)),
-            function(callback) {logger.info('Syncing tags from git repository to database...'); callback(null);},
-            perf.timedFunc.bind(null, 'syncTags', syncTags.sync.bind(null, course.courseInfo, course.questionDB)),
-            function(callback) {logger.info('Syncing assessment sets from git repository to database...'); callback(null);},
-            perf.timedFunc.bind(null, 'syncAssessmentSets', syncAssessmentSets.sync.bind(null, course.courseInfo)),
-            (callback) => {
-                perf.start('syncCourseInstances');
-                // TODO: is running these in parallel safe? Everything should be isolated by course instance.
-                async.forEachOf(course.courseInstanceDB, function(courseInstance, courseInstanceShortName, callback) {
-                    perf.start(`syncCourseInstance${courseInstanceShortName}`);
-                    async.series([
-                        function(callback) {logger.info('Syncing ' + courseInstanceShortName
-                                                        + ' assessments from git repository to database...'); callback(null);},
-                        perf.timedFunc.bind(null, `syncCourseInstance${courseInstanceShortName}Assessments`, syncAssessments.sync.bind(null, course.courseInfo, courseInstance, course.questionDB)),
-                    ], function(err) {
-                    perf.end(`syncCourseInstance${courseInstanceShortName}`);
-                        if (ERR(err, callback)) return;
-                        callback(null);
-                    });
-                }, function(err) {
-                    perf.end('syncCourseInstances');
-                    if (ERR(err, callback)) return;
-                    logger.info('Completed sync of git repository to database');
-                    callback(null);
-                });
-            },
-            function(callback) {logger.info('Reloading course elements...'); callback(null);},
-            freeformServer.reloadElementsForCourse.bind(null, course.courseInfo),
-        ], function(err) {
-            perf.end('sync');
-            if (ERR(err, callback)) return;
-            logger.info('Completed sync of git repository to database');
-            callback(null);
-        });
-    });
-=======
     const courseData = await perf.timedAsync('loadCourseData', () => courseDB.loadFullCourseNew(courseDir));
     // Write any errors and warnings to sync log
     courseDB.writeErrorsAndWarningsForCourseData(courseId, courseData, line => logger.info(line || ''));
@@ -118,7 +68,6 @@
     util.callbackify(async () => {
         return await syncDiskToSqlWithLock(courseDir, course_id, logger);
     })(callback);
->>>>>>> 1f2d0a15
 };
 
 /**
