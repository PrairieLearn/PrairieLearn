// @ts-check
const ERR = require('async-stacktrace');
const util = require('util');

const namedLocks = require('../lib/named-locks');
const courseDB = require('./course-db');
const sqldb = require('@prairielearn/prairielib/sql-db');

const config = require('../lib/config');

const syncCourseInfo = require('./fromDisk/courseInfo');
const syncCourseInstances = require('./fromDisk/courseInstances');
const syncTopics = require('./fromDisk/topics');
const syncQuestions = require('./fromDisk/questions');
const syncTags = require('./fromDisk/tags');
const syncAssessmentSets = require('./fromDisk/assessmentSets');
const syncAssessments = require('./fromDisk/assessments');
const freeformServer = require('../question-servers/freeform');
const perf = require('./performance')('sync');
const { chalk, chalkDim } = require('../lib/chalk');

const { promisify } = require('util');

// Performance data can be logged by setting the `PROFILE_SYNC` environment variable

/**
<<<<<<< HEAD
 *
 * @param {string} courseDir
 * @param {any} courseId
 * @param {any} logger
 * @returns Promise<{{ hadJsonErrors: boolean }}>
=======
 * @typedef {Object} SyncResults
 * @property {boolean} hadJsonErrors
 * @property {string} courseId
 * @property {import('./course-db').CourseData} courseData
 */

/**
 * 
 * @param {string} courseDir 
 * @param {any} courseId 
 * @param {any} logger 
 * @returns Promise<SyncResults>
>>>>>>> b11c9906
 */
async function syncDiskToSqlWithLock(courseDir, courseId, logger) {
    logger.info('Loading info.json files from course repository');
    perf.start('sync');

    const courseData = await perf.timedAsync('loadCourseData', () => courseDB.loadFullCourseNew(courseDir));
    // Write any errors and warnings to sync log
    courseDB.writeErrorsAndWarningsForCourseData(courseId, courseData, line => logger.info(line || ''));
    logger.info('Syncing info to database');
    await perf.timedAsync('syncCourseInfo', () => syncCourseInfo.sync(courseData, courseId));
    const courseInstanceIds = await perf.timedAsync('syncCourseInstances', () => syncCourseInstances.sync(courseId, courseData));
    await perf.timedAsync('syncTopics', () => syncTopics.sync(courseId, courseData));
    const questionIds = await perf.timedAsync('syncQuestions', () => syncQuestions.sync(courseId, courseData));
    await perf.timedAsync('syncTags', () => syncTags.sync(courseId, courseData, questionIds));
    await perf.timedAsync('syncAssessmentSets', () => syncAssessmentSets.sync(courseId, courseData));
    perf.start('syncAssessments');
    await Promise.all(Object.entries(courseData.courseInstances).map(async ([ciid, courseInstanceData]) => {
        const courseInstanceId = courseInstanceIds[ciid];
        await perf.timedAsync(`syncAssessments${ciid}`, () => syncAssessments.sync(courseId, courseInstanceId, courseInstanceData.assessments, questionIds));
    }));
    perf.end('syncAssessments');
    await freeformServer.reloadElementsForCourse(courseDir, courseId);
    if (config.devMode) {
        logger.info('Flushing course element and extensions cache...');
        freeformServer.flushElementCache();
    }
    const courseDataHasErrors = courseDB.courseDataHasErrors(courseData);
    if (courseDataHasErrors) {
        logger.info(chalk.yellow('⚠ Some JSON files contained errors and were unable to be synced'));
    } else {
        logger.info(chalk.green('✓ Course sync successful'));
    }
    perf.end('sync');
    return {
        hadJsonErrors: courseDataHasErrors,
        courseId,
        courseData,
    };
}

/**
 * @param {string} courseDir
 * @param {any} course_id
 * @param {any} logger
 * @param {(err: Error | null, result: SyncResults) => void} callback
 */
module.exports._syncDiskToSqlWithLock = function(courseDir, course_id, logger, callback) {
    util.callbackify(async () => {
        return await syncDiskToSqlWithLock(courseDir, course_id, logger);
    })(callback);
};

/**
 * @param {string} courseDir
 * @param {string} course_id
 * @param {any} logger
 * @param {(err: Error | null, result?: SyncResults) => void} callback
 */
module.exports.syncDiskToSql = function(courseDir, course_id, logger, callback) {
    const lockName = 'coursedir:' + courseDir;
    logger.verbose(chalkDim(`Trying lock ${lockName}`));
    namedLocks.tryLock(lockName, (err, lock) => {
        if (ERR(err, callback)) return;
        if (lock == null) {
            logger.verbose(chalk.red(`Did not acquire lock ${lockName}`));
            callback(new Error(`Another user is already syncing or modifying the course: ${courseDir}`));
        } else {
            logger.verbose(chalkDim(`Acquired lock ${lockName}`));
            module.exports._syncDiskToSqlWithLock(courseDir, course_id, logger, (err, result) => {
                namedLocks.releaseLock(lock, (lockErr) => {
                    if (ERR(lockErr, callback)) return;
                    if (ERR(err, callback)) return;
                    logger.verbose(chalkDim(`Released lock ${lockName}`));
                    callback(null, result);
                });
            });
        }
    });
};
module.exports.syncDiskToSqlAsync = promisify(module.exports.syncDiskToSql);

/**
 * @param {string} courseDir
 * @param {any} logger
 * @param {(err: Error | null, result?: SyncResults) => void} callback
 */
module.exports.syncOrCreateDiskToSql = function(courseDir, logger, callback) {
    sqldb.callOneRow('select_or_insert_course_by_path', [courseDir], function(err, result) {
        if (ERR(err, callback)) return;
        const course_id = result.rows[0].course_id;
        module.exports.syncDiskToSql(courseDir, course_id, logger, function(err, result) {
            if (ERR(err, callback)) return;
            callback(null, result);
        });
    });
};<|MERGE_RESOLUTION|>--- conflicted
+++ resolved
@@ -24,13 +24,6 @@
 // Performance data can be logged by setting the `PROFILE_SYNC` environment variable
 
 /**
-<<<<<<< HEAD
- *
- * @param {string} courseDir
- * @param {any} courseId
- * @param {any} logger
- * @returns Promise<{{ hadJsonErrors: boolean }}>
-=======
  * @typedef {Object} SyncResults
  * @property {boolean} hadJsonErrors
  * @property {string} courseId
@@ -38,12 +31,11 @@
  */
 
 /**
- * 
- * @param {string} courseDir 
- * @param {any} courseId 
- * @param {any} logger 
+ *
+ * @param {string} courseDir
+ * @param {any} courseId
+ * @param {any} logger
  * @returns Promise<SyncResults>
->>>>>>> b11c9906
  */
 async function syncDiskToSqlWithLock(courseDir, courseId, logger) {
     logger.info('Loading info.json files from course repository');
