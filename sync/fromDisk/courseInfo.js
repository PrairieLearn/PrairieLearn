--- conflicted
+++ resolved
@@ -13,21 +13,9 @@
 module.exports.sync = async function (courseData, courseId) {
   if (infofile.hasErrors(courseData.course)) {
     const params = {
-<<<<<<< HEAD
-        course_id: courseId,
-        short_name: courseInfo.name,
-        title: courseInfo.title,
-        display_timezone: courseInfo.timezone || null,
-        grading_queue: courseInfo.name.toLowerCase().replace(' ', ''),
-        example_course: courseInfo.exampleCourse,
-        options: courseInfo.options || {},
-        sync_warnings: infofile.stringifyWarnings(courseData.course),
-        group_by: courseInfo.groupBy,
-=======
       course_id: courseId,
       sync_errors: infofile.stringifyErrors(courseData.course),
       sync_warnings: infofile.stringifyWarnings(courseData.course),
->>>>>>> 8007f528
     };
     const res = await sqldb.queryZeroOrOneRowAsync(sql.update_course_errors, params);
     if (res.rowCount !== 1) throw new Error(`Unable to find course with ID ${courseId}`);
@@ -44,6 +32,7 @@
     example_course: courseInfo.exampleCourse,
     options: courseInfo.options || {},
     sync_warnings: infofile.stringifyWarnings(courseData.course),
+    group_by: courseInfo.groupBy,
   };
   const res = await sqldb.queryZeroOrOneRowAsync(sql.update_course, params);
   if (res.rowCount !== 1) throw new Error(`Unable to find course with ID ${courseId}`);
