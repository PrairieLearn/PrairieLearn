// @ts-check
const _ = require('lodash');
const sqldb = require('../../prairielib/lib/sql-db');

const infofile = require('../infofile');
const perf = require('../performance')('question');

/**
 *
 * @param {import('../course-db').CourseInstance} courseInstance
 * @param {string} courseTimezone
 */
function getParamsForCourseInstance(courseInstance, courseTimezone) {
    if (!courseInstance) return null;

    const accessRules = (courseInstance.allowAccess || []).map(accessRule => ({
        role: _(accessRule).has('role') ? accessRule.role : null,
        uids: _(accessRule).has('uids') ? accessRule.uids : null,
        start_date: _(accessRule).has('startDate') ? accessRule.startDate : null,
        end_date: _(accessRule).has('endDate') ? accessRule.endDate : null,
        institution: _(accessRule).has('institution') ? accessRule.institution : null,
    }));

    const userRoles = Object.entries(courseInstance.userRoles || {})
        .filter(([_uid, role]) => role === 'Instructor' || role === 'TA');

    return {
        uuid: courseInstance.uuid,
        long_name: courseInstance.longName,
        number: courseInstance.number,
<<<<<<< HEAD
        question_params: courseInstance.questionParams || {},
=======
        hide_in_enroll_page: courseInstance.hideInEnrollPage || false,
>>>>>>> f1f43863
        display_timezone: courseInstance.timezone || courseTimezone || 'America/Chicago',
        access_rules: accessRules,
        user_roles: userRoles,
    };
}

/**
 * @param {any} courseId
 * @param {import('../course-db').CourseData} courseData
 * @returns {Promise<{ [ciid: string]: any }>}
 */
module.exports.sync = async function(courseId, courseData) {
    const courseTimezone = (courseData.course.data && courseData.course.data.timezone) || null;
    const courseInstanceParams = Object.entries(courseData.courseInstances).map(([shortName, courseIntanceData]) => {
        const { courseInstance } = courseIntanceData;
        return JSON.stringify([
            shortName,
            courseInstance.uuid,
            infofile.stringifyErrors(courseInstance),
            infofile.stringifyWarnings(courseInstance),
            getParamsForCourseInstance(courseInstance.data, courseTimezone),
        ]);
    });

    const params = [
        courseInstanceParams,
        courseId,
    ];

    perf.start('sproc:sync_course_instances');
    const result = await sqldb.callOneRowAsync('sync_course_instances', params);
    perf.end('sproc:sync_course_instances');

    /** @type {[string, any][]} */
    const nameToIdMap = result.rows[0].name_to_id_map;
    return nameToIdMap;
};<|MERGE_RESOLUTION|>--- conflicted
+++ resolved
@@ -28,11 +28,8 @@
         uuid: courseInstance.uuid,
         long_name: courseInstance.longName,
         number: courseInstance.number,
-<<<<<<< HEAD
         question_params: courseInstance.questionParams || {},
-=======
         hide_in_enroll_page: courseInstance.hideInEnrollPage || false,
->>>>>>> f1f43863
         display_timezone: courseInstance.timezone || courseTimezone || 'America/Chicago',
         access_rules: accessRules,
         user_roles: userRoles,
