--- conflicted
+++ resolved
@@ -2,75 +2,29 @@
 const _ = require('lodash');
 const sqldb = require('@prairielearn/prairielib/sql-db');
 
-<<<<<<< HEAD
-module.exports.sync = function(courseInfo, courseInstanceDB, callback) {
-    callbackify(async () => {
-        _(courseInstanceDB)
-            .groupBy('uuid')
-            .each(function(courseInstances, uuid) {
-                if (courseInstances.length > 1) {
-                    const directories = courseInstances.map(ci => ci.directory).join(', ');
-                    throw new Error(`UUID ${uuid} is used in multiple course instances: ${directories}`);
-                }
-            });
-
-        const courseInstancesParam = Object.keys(courseInstanceDB).map(courseInstanceShortName => {
-            const courseInstance = courseInstanceDB[courseInstanceShortName];
-
-            // It used to be the case that course instance access rules could be associated
-            // with a particular user role, e.g., Student, TA, or Instructor. Now, all access
-            // rules apply only to students. So, we filter out (and ignore) any access rule
-            // with a non-empty role that is not Student.
-            const accessRules = (courseInstance.allowAccess || [])
-                .filter(accessRule => ((!_(accessRule).has('role')) || (accessRule.role == 'Student')))
-                .map(accessRule => ({
-                    uids: _(accessRule).has('uids') ? accessRule.uids : null,
-                    start_date: _(accessRule).has('startDate') ? accessRule.startDate : null,
-                    end_date: _(accessRule).has('endDate') ? accessRule.endDate : null,
-                    institution: _(accessRule).has('institution') ? accessRule.institution : null,
-                }));
-
-            return {
-                uuid: courseInstance.uuid,
-                short_name: courseInstanceShortName,
-                long_name: courseInstance.longName,
-                display_timezone: courseInstance.timezone || courseInfo.timezone || 'America/Chicago',
-                access_rules: accessRules,
-            };
-        });
-
-        const params = [
-            JSON.stringify(courseInstancesParam),
-            courseInfo.courseId,
-        ];
-        const syncCourseInstancesResult = await sqldb.callOneRowAsync('sync_course_instances', params);
-        const newCourseInstanceIds = syncCourseInstancesResult.rows[0].new_course_instance_ids;
-        courseInstancesParam.forEach((courseInstanceParam, index) => {
-            courseInstanceDB[courseInstanceParam.short_name].courseInstanceId = newCourseInstanceIds[index];
-        });
-    })(callback);
-=======
 const infofile = require('../infofile');
 const perf = require('../performance')('question');
 
 /**
- * 
- * @param {import('../course-db').CourseInstance} courseInstance 
+ *
+ * @param {import('../course-db').CourseInstance} courseInstance
  * @param {string} courseTimezone
  */
 function getParamsForCourseInstance(courseInstance, courseTimezone) {
     if (!courseInstance) return null;
 
-    const accessRules = (courseInstance.allowAccess || []).map(accessRule => ({
-        role: _(accessRule).has('role') ? accessRule.role : null,
-        uids: _(accessRule).has('uids') ? accessRule.uids : null,
-        start_date: _(accessRule).has('startDate') ? accessRule.startDate : null,
-        end_date: _(accessRule).has('endDate') ? accessRule.endDate : null,
-        institution: _(accessRule).has('institution') ? accessRule.institution : 'UIUC',
-    }));
-
-    const userRoles = Object.entries(courseInstance.userRoles || {})
-        .filter(([_uid, role]) => role === 'Instructor' || role === 'TA');
+    // It used to be the case that instance access rules could be associated with a
+    // particular user role, e.g., Student, TA, or Instructor. Now, all access rules
+    // apply only to students. So, we filter out (and ignore) any access rule with a
+    // non-empty role that is not Student.
+    const accessRules = (courseInstance.allowAccess || [])
+        .filter(accessRule => ((!_(accessRule).has('role')) || (accessRule.role == 'Student')))
+        .map(accessRule => ({
+            uids: _(accessRule).has('uids') ? accessRule.uids : null,
+            start_date: _(accessRule).has('startDate') ? accessRule.startDate : null,
+            end_date: _(accessRule).has('endDate') ? accessRule.endDate : null,
+            institution: _(accessRule).has('institution') ? accessRule.institution : 'UIUC',
+        }));
 
     return {
         uuid: courseInstance.uuid,
@@ -78,7 +32,6 @@
         number: courseInstance.number,
         display_timezone: courseInstance.timezone || courseTimezone || 'America/Chicago',
         access_rules: accessRules,
-        user_roles: userRoles,
     };
 }
 
@@ -112,5 +65,4 @@
     /** @type {[string, any][]} */
     const nameToIdMap = result.rows[0].name_to_id_map;
     return nameToIdMap;
->>>>>>> 1f2d0a15
 };