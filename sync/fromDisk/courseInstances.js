// @ts-check
const _ = require('lodash');
const sqldb = require('@prairielearn/prairielib/sql-db');

const infofile = require('../infofile');
const perf = require('../performance')('question');

/**
 *
 * @param {import('../course-db').CourseInstance} courseInstance
 * @param {string} courseTimezone
 */
function getParamsForCourseInstance(courseInstance, courseTimezone) {
    if (!courseInstance) return null;

<<<<<<< HEAD
    // It used to be the case that instance access rules could be associated with a
    // particular user role, e.g., Student, TA, or Instructor. Now, all access rules
    // apply only to students. So, we filter out (and ignore) any access rule with a
    // non-empty role that is not Student.
    const accessRules = (courseInstance.allowAccess || [])
        .filter(accessRule => ((!_(accessRule).has('role')) || (accessRule.role == 'Student')))
        .map(accessRule => ({
            uids: _(accessRule).has('uids') ? accessRule.uids : null,
            start_date: _(accessRule).has('startDate') ? accessRule.startDate : null,
            end_date: _(accessRule).has('endDate') ? accessRule.endDate : null,
            institution: _(accessRule).has('institution') ? accessRule.institution : 'UIUC',
        }));
=======
    const accessRules = (courseInstance.allowAccess || []).map(accessRule => ({
        role: _(accessRule).has('role') ? accessRule.role : null,
        uids: _(accessRule).has('uids') ? accessRule.uids : null,
        start_date: _(accessRule).has('startDate') ? accessRule.startDate : null,
        end_date: _(accessRule).has('endDate') ? accessRule.endDate : null,
        institution: _(accessRule).has('institution') ? accessRule.institution : null,
    }));

    const userRoles = Object.entries(courseInstance.userRoles || {})
        .filter(([_uid, role]) => role === 'Instructor' || role === 'TA');
>>>>>>> eac3eb5b

    return {
        uuid: courseInstance.uuid,
        long_name: courseInstance.longName,
        number: courseInstance.number,
        display_timezone: courseInstance.timezone || courseTimezone || 'America/Chicago',
        access_rules: accessRules,
    };
}

/**
 * @param {any} courseId
 * @param {import('../course-db').CourseData} courseData
 * @returns {Promise<{ [ciid: string]: any }>}
 */
module.exports.sync = async function(courseId, courseData) {
    const courseTimezone = (courseData.course.data && courseData.course.data.timezone) || null;
    const courseInstanceParams = Object.entries(courseData.courseInstances).map(([shortName, courseIntanceData]) => {
        const { courseInstance } = courseIntanceData;
        return JSON.stringify([
            shortName,
            courseInstance.uuid,
            infofile.stringifyErrors(courseInstance),
            infofile.stringifyWarnings(courseInstance),
            getParamsForCourseInstance(courseInstance.data, courseTimezone),
        ]);
    });

    const params = [
        courseInstanceParams,
        courseId,
    ];

    perf.start('sproc:sync_course_instances');
    const result = await sqldb.callOneRowAsync('sync_course_instances', params);
    perf.end('sproc:sync_course_instances');

    /** @type {[string, any][]} */
    const nameToIdMap = result.rows[0].name_to_id_map;
    return nameToIdMap;
};<|MERGE_RESOLUTION|>--- conflicted
+++ resolved
@@ -13,7 +13,6 @@
 function getParamsForCourseInstance(courseInstance, courseTimezone) {
     if (!courseInstance) return null;
 
-<<<<<<< HEAD
     // It used to be the case that instance access rules could be associated with a
     // particular user role, e.g., Student, TA, or Instructor. Now, all access rules
     // apply only to students. So, we filter out (and ignore) any access rule with a
@@ -24,20 +23,8 @@
             uids: _(accessRule).has('uids') ? accessRule.uids : null,
             start_date: _(accessRule).has('startDate') ? accessRule.startDate : null,
             end_date: _(accessRule).has('endDate') ? accessRule.endDate : null,
-            institution: _(accessRule).has('institution') ? accessRule.institution : 'UIUC',
+            institution: _(accessRule).has('institution') ? accessRule.institution : null,
         }));
-=======
-    const accessRules = (courseInstance.allowAccess || []).map(accessRule => ({
-        role: _(accessRule).has('role') ? accessRule.role : null,
-        uids: _(accessRule).has('uids') ? accessRule.uids : null,
-        start_date: _(accessRule).has('startDate') ? accessRule.startDate : null,
-        end_date: _(accessRule).has('endDate') ? accessRule.endDate : null,
-        institution: _(accessRule).has('institution') ? accessRule.institution : null,
-    }));
-
-    const userRoles = Object.entries(courseInstance.userRoles || {})
-        .filter(([_uid, role]) => role === 'Instructor' || role === 'TA');
->>>>>>> eac3eb5b
 
     return {
         uuid: courseInstance.uuid,
