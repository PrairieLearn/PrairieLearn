// @ts-check
const sqldb = require('../../prairielib/lib/sql-db');

const infofile = require('../infofile');
const perf = require('../performance')('question');

/**
 * Based upon the passed question and a grading type,
 *  returns a boolean if the question has the given grading method type 
 * @param {import('../course-db').Question} q
 * @param {import('../course-db').GradingMethod} gradingMethodType
 * @returns {boolean}
 */
 function hasGradingMethod(q, gradingMethodType) {
    const { gradingMethod, gradingMethods } = q;
    if (gradingMethods) {
        return (Array.isArray(gradingMethods) && gradingMethods.indexOf(gradingMethodType) > -1);
    }
    return gradingMethod === gradingMethodType;
}

/**
 * Returns true iff the given question is an internal grading question
 * @param {import('../course-db').Question} q
 * @returns {boolean}
 */
function hasInternalGrading(q) {
    const { gradingMethod, gradingMethods } = q;
    if (gradingMethods) {
        return (Array.isArray(gradingMethods) && !gradingMethods.length) || hasGradingMethod(q, 'Internal');
    }
    return !gradingMethod || hasGradingMethod(q, 'Internal');
}


/**
 * @param {import('../course-db').Question} q
 */
function getParamsForQuestion(q) {
  if (!q) return null;

  let partialCredit;
  if (q.partialCredit != null) {
    partialCredit = q.partialCredit;
  } else {
    if (q.type === 'v3') {
      partialCredit = true;
    } else {
      partialCredit = false;
    }
<<<<<<< HEAD
    return {
        type: (q.type == 'v3') ? 'Freeform' : q.type,
        title: q.title,
        partial_credit: partialCredit,
        template_directory: q.template,
        options: q.options,
        client_files: q.clientFiles || [],
        topic: q.topic,
        grading_method_internal: hasInternalGrading(q),
        grading_method_external: hasGradingMethod(q, 'External'),
        grading_method_manual: hasGradingMethod(q, 'Manual'),
        single_variant: !!q.singleVariant,
        external_grading_enabled: (q.externalGradingOptions && q.externalGradingOptions.enabled),
        external_grading_image: (q.externalGradingOptions && q.externalGradingOptions.image),
        external_grading_files: (q.externalGradingOptions && q.externalGradingOptions.serverFilesCourse),
        external_grading_entrypoint: (q.externalGradingOptions && q.externalGradingOptions.entrypoint),
        external_grading_timeout: (q.externalGradingOptions && q.externalGradingOptions.timeout),
        external_grading_enable_networking: (q.externalGradingOptions && q.externalGradingOptions.enableNetworking),
        dependencies: q.dependencies || {},
        workspace_image: (q.workspaceOptions && q.workspaceOptions.image),
        workspace_port: (q.workspaceOptions && q.workspaceOptions.port),
        workspace_args: (q.workspaceOptions && q.workspaceOptions.args),
        workspace_home: (q.workspaceOptions && q.workspaceOptions.home),
        workspace_graded_files: (q.workspaceOptions && q.workspaceOptions.gradedFiles),
        workspace_sync_ignore: (q.workspaceOptions && q.workspaceOptions.syncIgnore),
        workspace_url_rewrite: (q.workspaceOptions && q.workspaceOptions.rewriteUrl),
        workspace_enable_networking: (q.workspaceOptions && q.workspaceOptions.enableNetworking),
    };
=======
  }
  return {
    type: q.type === 'v3' ? 'Freeform' : q.type,
    title: q.title,
    partial_credit: partialCredit,
    template_directory: q.template,
    options: q.options,
    client_files: q.clientFiles || [],
    topic: q.topic,
    grading_method: q.gradingMethod || 'Internal',
    single_variant: !!q.singleVariant,
    external_grading_enabled: q.externalGradingOptions && q.externalGradingOptions.enabled,
    external_grading_image: q.externalGradingOptions && q.externalGradingOptions.image,
    external_grading_files: q.externalGradingOptions && q.externalGradingOptions.serverFilesCourse,
    external_grading_entrypoint: q.externalGradingOptions && q.externalGradingOptions.entrypoint,
    external_grading_timeout: q.externalGradingOptions && q.externalGradingOptions.timeout,
    external_grading_enable_networking:
      q.externalGradingOptions && q.externalGradingOptions.enableNetworking,
    external_grading_environment: q.externalGradingOptions?.environment ?? {},
    dependencies: q.dependencies || {},
    workspace_image: q.workspaceOptions && q.workspaceOptions.image,
    workspace_port: q.workspaceOptions && q.workspaceOptions.port,
    workspace_args: q.workspaceOptions && q.workspaceOptions.args,
    workspace_home: q.workspaceOptions && q.workspaceOptions.home,
    workspace_graded_files: q.workspaceOptions && q.workspaceOptions.gradedFiles,
    workspace_sync_ignore: q.workspaceOptions && q.workspaceOptions.syncIgnore,
    workspace_url_rewrite: q.workspaceOptions && q.workspaceOptions.rewriteUrl,
    workspace_enable_networking: q.workspaceOptions && q.workspaceOptions.enableNetworking,
    workspace_environment: q.workspaceOptions?.environment ?? {},
  };
>>>>>>> 5eafcebc
}

/**
 * @param {any} courseId
 * @param {import('../course-db').CourseData} courseData
 * @returns {Promise<{ [qid: string]: any }>}
 */
module.exports.sync = async function (courseId, courseData) {
  const questionParams = Object.entries(courseData.questions).map(([qid, question]) => {
    return JSON.stringify([
      qid,
      question.uuid,
      infofile.stringifyErrors(question),
      infofile.stringifyWarnings(question),
      getParamsForQuestion(question.data),
    ]);
  });

  const params = [questionParams, courseId];

  perf.start('sproc:sync_questions');
  const result = await sqldb.callOneRowAsync('sync_questions', params);
  perf.end('sproc:sync_questions');

  /** @type {[string, any][]} */
  const nameToIdMap = result.rows[0].name_to_id_map;
  return nameToIdMap;
};<|MERGE_RESOLUTION|>--- conflicted
+++ resolved
@@ -48,36 +48,6 @@
     } else {
       partialCredit = false;
     }
-<<<<<<< HEAD
-    return {
-        type: (q.type == 'v3') ? 'Freeform' : q.type,
-        title: q.title,
-        partial_credit: partialCredit,
-        template_directory: q.template,
-        options: q.options,
-        client_files: q.clientFiles || [],
-        topic: q.topic,
-        grading_method_internal: hasInternalGrading(q),
-        grading_method_external: hasGradingMethod(q, 'External'),
-        grading_method_manual: hasGradingMethod(q, 'Manual'),
-        single_variant: !!q.singleVariant,
-        external_grading_enabled: (q.externalGradingOptions && q.externalGradingOptions.enabled),
-        external_grading_image: (q.externalGradingOptions && q.externalGradingOptions.image),
-        external_grading_files: (q.externalGradingOptions && q.externalGradingOptions.serverFilesCourse),
-        external_grading_entrypoint: (q.externalGradingOptions && q.externalGradingOptions.entrypoint),
-        external_grading_timeout: (q.externalGradingOptions && q.externalGradingOptions.timeout),
-        external_grading_enable_networking: (q.externalGradingOptions && q.externalGradingOptions.enableNetworking),
-        dependencies: q.dependencies || {},
-        workspace_image: (q.workspaceOptions && q.workspaceOptions.image),
-        workspace_port: (q.workspaceOptions && q.workspaceOptions.port),
-        workspace_args: (q.workspaceOptions && q.workspaceOptions.args),
-        workspace_home: (q.workspaceOptions && q.workspaceOptions.home),
-        workspace_graded_files: (q.workspaceOptions && q.workspaceOptions.gradedFiles),
-        workspace_sync_ignore: (q.workspaceOptions && q.workspaceOptions.syncIgnore),
-        workspace_url_rewrite: (q.workspaceOptions && q.workspaceOptions.rewriteUrl),
-        workspace_enable_networking: (q.workspaceOptions && q.workspaceOptions.enableNetworking),
-    };
-=======
   }
   return {
     type: q.type === 'v3' ? 'Freeform' : q.type,
@@ -88,6 +58,9 @@
     client_files: q.clientFiles || [],
     topic: q.topic,
     grading_method: q.gradingMethod || 'Internal',
+    grading_method_internal: hasInternalGrading(q),
+    grading_method_external: hasGradingMethod(q, 'External'),
+    grading_method_manual: hasGradingMethod(q, 'Manual'),
     single_variant: !!q.singleVariant,
     external_grading_enabled: q.externalGradingOptions && q.externalGradingOptions.enabled,
     external_grading_image: q.externalGradingOptions && q.externalGradingOptions.image,
@@ -108,7 +81,6 @@
     workspace_enable_networking: q.workspaceOptions && q.workspaceOptions.enableNetworking,
     workspace_environment: q.workspaceOptions?.environment ?? {},
   };
->>>>>>> 5eafcebc
 }
 
 /**
