--- conflicted
+++ resolved
@@ -58,12 +58,9 @@
                 external_grading_entrypoint: (q.externalGradingOptions && q.externalGradingOptions.entrypoint),
                 external_grading_timeout: (q.externalGradingOptions && q.externalGradingOptions.timeout),
                 external_grading_enable_networking: (q.externalGradingOptions && q.externalGradingOptions.enableNetworking),
-<<<<<<< HEAD
                 thumbnail_filename: filename,
                 filename_location: location,
-=======
                 dependencies: q.dependencies || {},
->>>>>>> 1b249374
             };
         });
 
