// @ts-check
const sqldb = require('../../prairielib/lib/sql-db');

const infofile = require('../infofile');
const perf = require('../performance')('question');

/**
 * Based upon the passed question and a grading type,
 *  returns a boolean if the question has the given grading method type 
 * @param {import('../course-db').Question} q
 * @param {import('../course-db').GradingMethod} gradingMethodType
 * @returns {boolean}
 */
 function hasGradingMethod(q, gradingMethodType) {
    const { gradingMethod, gradingMethods } = q;
    if (gradingMethods) {
        return (Array.isArray(gradingMethods) && gradingMethods.indexOf(gradingMethodType) > -1);
    }
    return gradingMethod === gradingMethodType;
}

/**
 * Returns true iff the given question is an internal grading question
 * @param {import('../course-db').Question} q
 * @returns {boolean}
 */
function hasInternalGrading(q) {
    const { gradingMethod, gradingMethods } = q;
    if (gradingMethods) {
        return (Array.isArray(gradingMethods) && !gradingMethods.length) || hasGradingMethod(q, 'Internal');
    }
    return !gradingMethod || hasGradingMethod(q, 'Internal');
}


/**
 * @param {import('../course-db').Question} q
 */
function getParamsForQuestion(q) {
  if (!q) return null;

  let partialCredit;
  if (q.partialCredit != null) {
    partialCredit = q.partialCredit;
  } else {
    if (q.type === 'v3') {
      partialCredit = true;
    } else {
      partialCredit = false;
    }
<<<<<<< HEAD
    return {
        type: (q.type == 'v3') ? 'Freeform' : q.type,
        title: q.title,
        partial_credit: partialCredit,
        template_directory: q.template,
        options: q.options,
        client_files: q.clientFiles || [],
        topic: q.topic,
        grading_method_internal: hasInternalGrading(q),
        grading_method_external: hasGradingMethod(q, 'External'),
        grading_method_manual: hasGradingMethod(q, 'Manual'),
        single_variant: !!q.singleVariant,
        external_grading_enabled: (q.externalGradingOptions && q.externalGradingOptions.enabled),
        external_grading_image: (q.externalGradingOptions && q.externalGradingOptions.image),
        external_grading_files: (q.externalGradingOptions && q.externalGradingOptions.serverFilesCourse),
        external_grading_entrypoint: (q.externalGradingOptions && q.externalGradingOptions.entrypoint),
        external_grading_timeout: (q.externalGradingOptions && q.externalGradingOptions.timeout),
        external_grading_enable_networking: (q.externalGradingOptions && q.externalGradingOptions.enableNetworking),
        dependencies: q.dependencies || {},
        workspace_image: (q.workspaceOptions && q.workspaceOptions.image),
        workspace_port: (q.workspaceOptions && q.workspaceOptions.port),
        workspace_args: (q.workspaceOptions && q.workspaceOptions.args),
        workspace_home: (q.workspaceOptions && q.workspaceOptions.home),
        workspace_graded_files: (q.workspaceOptions && q.workspaceOptions.gradedFiles),
        workspace_sync_ignore: (q.workspaceOptions && q.workspaceOptions.syncIgnore),
        workspace_url_rewrite: (q.workspaceOptions && q.workspaceOptions.rewriteUrl),
        workspace_enable_networking: (q.workspaceOptions && q.workspaceOptions.enableNetworking),
    };
=======
  }
  return {
    type: q.type === 'v3' ? 'Freeform' : q.type,
    title: q.title,
    partial_credit: partialCredit,
    template_directory: q.template,
    options: q.options,
    client_files: q.clientFiles || [],
    topic: q.topic,
    grading_method: q.gradingMethod || 'Internal',
    single_variant: !!q.singleVariant,
    external_grading_enabled: q.externalGradingOptions && q.externalGradingOptions.enabled,
    external_grading_image: q.externalGradingOptions && q.externalGradingOptions.image,
    external_grading_files: q.externalGradingOptions && q.externalGradingOptions.serverFilesCourse,
    external_grading_entrypoint: q.externalGradingOptions && q.externalGradingOptions.entrypoint,
    external_grading_timeout: q.externalGradingOptions && q.externalGradingOptions.timeout,
    external_grading_enable_networking:
      q.externalGradingOptions && q.externalGradingOptions.enableNetworking,
    external_grading_environment: q.externalGradingOptions?.environment ?? {},
    dependencies: q.dependencies || {},
    workspace_image: q.workspaceOptions && q.workspaceOptions.image,
    workspace_port: q.workspaceOptions && q.workspaceOptions.port,
    workspace_args: q.workspaceOptions && q.workspaceOptions.args,
    workspace_home: q.workspaceOptions && q.workspaceOptions.home,
    workspace_graded_files: q.workspaceOptions && q.workspaceOptions.gradedFiles,
    workspace_sync_ignore: q.workspaceOptions && q.workspaceOptions.syncIgnore,
    workspace_url_rewrite: q.workspaceOptions && q.workspaceOptions.rewriteUrl,
    workspace_enable_networking: q.workspaceOptions && q.workspaceOptions.enableNetworking,
    workspace_environment: q.workspaceOptions?.environment ?? {},
  };
>>>>>>> 020e3097
}

/**
 * @param {any} courseId
 * @param {import('../course-db').CourseData} courseData
 * @returns {Promise<{ [qid: string]: any }>}
 */
module.exports.sync = async function (courseId, courseData) {
  const questionParams = Object.entries(courseData.questions).map(([qid, question]) => {
    return JSON.stringify([
      qid,
      question.uuid,
      infofile.stringifyErrors(question),
      infofile.stringifyWarnings(question),
      getParamsForQuestion(question.data),
    ]);
  });

  const params = [questionParams, courseId];

  perf.start('sproc:sync_questions');
  const result = await sqldb.callOneRowAsync('sync_questions', params);
  perf.end('sproc:sync_questions');

  /** @type {[string, any][]} */
  const nameToIdMap = result.rows[0].name_to_id_map;
  return nameToIdMap;
};<|MERGE_RESOLUTION|>--- conflicted
+++ resolved
@@ -6,17 +6,17 @@
 
 /**
  * Based upon the passed question and a grading type,
- *  returns a boolean if the question has the given grading method type 
+ *  returns a boolean if the question has the given grading method type
  * @param {import('../course-db').Question} q
  * @param {import('../course-db').GradingMethod} gradingMethodType
  * @returns {boolean}
  */
- function hasGradingMethod(q, gradingMethodType) {
-    const { gradingMethod, gradingMethods } = q;
-    if (gradingMethods) {
-        return (Array.isArray(gradingMethods) && gradingMethods.indexOf(gradingMethodType) > -1);
-    }
-    return gradingMethod === gradingMethodType;
+function hasGradingMethod(q, gradingMethodType) {
+  const { gradingMethod, gradingMethods } = q;
+  if (gradingMethods) {
+    return Array.isArray(gradingMethods) && gradingMethods.indexOf(gradingMethodType) > -1;
+  }
+  return gradingMethod === gradingMethodType;
 }
 
 /**
@@ -25,13 +25,14 @@
  * @returns {boolean}
  */
 function hasInternalGrading(q) {
-    const { gradingMethod, gradingMethods } = q;
-    if (gradingMethods) {
-        return (Array.isArray(gradingMethods) && !gradingMethods.length) || hasGradingMethod(q, 'Internal');
-    }
-    return !gradingMethod || hasGradingMethod(q, 'Internal');
+  const { gradingMethod, gradingMethods } = q;
+  if (gradingMethods) {
+    return (
+      (Array.isArray(gradingMethods) && !gradingMethods.length) || hasGradingMethod(q, 'Internal')
+    );
+  }
+  return !gradingMethod || hasGradingMethod(q, 'Internal');
 }
-
 
 /**
  * @param {import('../course-db').Question} q
@@ -48,36 +49,6 @@
     } else {
       partialCredit = false;
     }
-<<<<<<< HEAD
-    return {
-        type: (q.type == 'v3') ? 'Freeform' : q.type,
-        title: q.title,
-        partial_credit: partialCredit,
-        template_directory: q.template,
-        options: q.options,
-        client_files: q.clientFiles || [],
-        topic: q.topic,
-        grading_method_internal: hasInternalGrading(q),
-        grading_method_external: hasGradingMethod(q, 'External'),
-        grading_method_manual: hasGradingMethod(q, 'Manual'),
-        single_variant: !!q.singleVariant,
-        external_grading_enabled: (q.externalGradingOptions && q.externalGradingOptions.enabled),
-        external_grading_image: (q.externalGradingOptions && q.externalGradingOptions.image),
-        external_grading_files: (q.externalGradingOptions && q.externalGradingOptions.serverFilesCourse),
-        external_grading_entrypoint: (q.externalGradingOptions && q.externalGradingOptions.entrypoint),
-        external_grading_timeout: (q.externalGradingOptions && q.externalGradingOptions.timeout),
-        external_grading_enable_networking: (q.externalGradingOptions && q.externalGradingOptions.enableNetworking),
-        dependencies: q.dependencies || {},
-        workspace_image: (q.workspaceOptions && q.workspaceOptions.image),
-        workspace_port: (q.workspaceOptions && q.workspaceOptions.port),
-        workspace_args: (q.workspaceOptions && q.workspaceOptions.args),
-        workspace_home: (q.workspaceOptions && q.workspaceOptions.home),
-        workspace_graded_files: (q.workspaceOptions && q.workspaceOptions.gradedFiles),
-        workspace_sync_ignore: (q.workspaceOptions && q.workspaceOptions.syncIgnore),
-        workspace_url_rewrite: (q.workspaceOptions && q.workspaceOptions.rewriteUrl),
-        workspace_enable_networking: (q.workspaceOptions && q.workspaceOptions.enableNetworking),
-    };
-=======
   }
   return {
     type: q.type === 'v3' ? 'Freeform' : q.type,
@@ -88,6 +59,9 @@
     client_files: q.clientFiles || [],
     topic: q.topic,
     grading_method: q.gradingMethod || 'Internal',
+    grading_method_internal: hasInternalGrading(q),
+    grading_method_external: hasGradingMethod(q, 'External'),
+    grading_method_manual: hasGradingMethod(q, 'Manual'),
     single_variant: !!q.singleVariant,
     external_grading_enabled: q.externalGradingOptions && q.externalGradingOptions.enabled,
     external_grading_image: q.externalGradingOptions && q.externalGradingOptions.image,
@@ -108,7 +82,6 @@
     workspace_enable_networking: q.workspaceOptions && q.workspaceOptions.enableNetworking,
     workspace_environment: q.workspaceOptions?.environment ?? {},
   };
->>>>>>> 020e3097
 }
 
 /**
