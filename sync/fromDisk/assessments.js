--- conflicted
+++ resolved
@@ -38,7 +38,7 @@
  */
 
  /**
-  * 
+  *
   * @param {import('../infofile').InfoFile<import('../course-db').Assessment>} assessmentInfoFile
   * @param {{ [qid: string]: any }} questionIds
   */
@@ -67,60 +67,29 @@
         group_work: !!assessment.groupWork,
     };
 
+    // It used to be the case that assessment access rules could be associated with a
+    // particular user role, e.g., Student, TA, or Instructor. Now, all access rules
+    // apply only to students. So, we filter out (and ignore) any access rule with a
+    // non-empty role that is not Student.
     const allowAccess = assessment.allowAccess || [];
-    assessmentParams.allowAccess = allowAccess.map((accessRule, index) => {
-        return {
-            number: index + 1,
-            mode: _(accessRule).has('mode') ? accessRule.mode : null,
-            role: _(accessRule).has('role') ? accessRule.role : null,
-            uids: _(accessRule).has('uids') ? accessRule.uids : null,
-            start_date: _(accessRule).has('startDate') ? accessRule.startDate : null,
-            end_date: _(accessRule).has('endDate') ? accessRule.endDate : null,
-            credit: _(accessRule).has('credit') ? accessRule.credit : null,
-            time_limit_min: _(accessRule).has('timeLimitMin') ? accessRule.timeLimitMin : null,
-            password: _(accessRule).has('password') ? accessRule.password : null,
-            seb_config: _(accessRule).has('SEBConfig') ? accessRule.SEBConfig : null,
-            exam_uuid: _(accessRule).has('examUuid') ? accessRule.examUuid : null,
-            show_closed_assessment: !!_.get(accessRule, 'showClosedAssessment', true),
-        };
-    });
-
-<<<<<<< HEAD
-
-        // It used to be the case that assessment access rules could be associated with a
-        // particular user role, e.g., Student, TA, or Instructor. Now, all access rules
-        // apply only to students. So, we filter out (and ignore) any access rule with a
-        // non-empty role that is not Student.
-        const allowAccess = assessment.allowAccess || [];
-        assessmentParams.allowAccess = allowAccess
-            .filter(accessRule => ((!_(accessRule).has('role')) || (accessRule.role == 'Student')))
-            .map((accessRule, index) => {
-                return {
-                    number: index + 1,
-                    mode: _(accessRule).has('mode') ? accessRule.mode : null,
-                    uids: _(accessRule).has('uids') ? accessRule.uids : null,
-                    start_date: _(accessRule).has('startDate') ? accessRule.startDate : null,
-                    end_date: _(accessRule).has('endDate') ? accessRule.endDate : null,
-                    credit: _(accessRule).has('credit') ? accessRule.credit : null,
-                    time_limit_min: _(accessRule).has('timeLimitMin') ? accessRule.timeLimitMin : null,
-                    password: _(accessRule).has('password') ? accessRule.password : null,
-                    seb_config: _(accessRule).has('SEBConfig') ? accessRule.SEBConfig : null,
-                    exam_uuid: _(accessRule).has('examUuid') ? accessRule.examUuid : null,
-                    show_closed_assessment: !!_(accessRule).get('showClosedAssessment', true),
-                }
-            });
-
-        const zones = assessment.zones || [];
-        assessmentParams.zones = zones.map((zone, index) => {
+    assessmentParams.allowAccess = allowAccess
+        .filter(accessRule => ((!_(accessRule).has('role')) || (accessRule.role == 'Student')))
+        .map((accessRule, index) => {
             return {
                 number: index + 1,
-                title: zone.title,
-                number_choose: zone.numberChoose,
-                max_points: zone.maxPoints,
-                best_questions: zone.bestQuestions,
+                mode: _(accessRule).has('mode') ? accessRule.mode : null,
+                uids: _(accessRule).has('uids') ? accessRule.uids : null,
+                start_date: _(accessRule).has('startDate') ? accessRule.startDate : null,
+                end_date: _(accessRule).has('endDate') ? accessRule.endDate : null,
+                credit: _(accessRule).has('credit') ? accessRule.credit : null,
+                time_limit_min: _(accessRule).has('timeLimitMin') ? accessRule.timeLimitMin : null,
+                password: _(accessRule).has('password') ? accessRule.password : null,
+                seb_config: _(accessRule).has('SEBConfig') ? accessRule.SEBConfig : null,
+                exam_uuid: _(accessRule).has('examUuid') ? accessRule.examUuid : null,
+                show_closed_assessment: !!_.get(accessRule, 'showClosedAssessment', true),
             };
         });
-=======
+
     const zones = assessment.zones || [];
     assessmentParams.zones = zones.map((zone, index) => {
         return {
@@ -131,7 +100,6 @@
             best_questions: zone.bestQuestions,
         };
     });
->>>>>>> 1f2d0a15
 
     let alternativeGroupNumber = 0;
     let assessmentQuestionNumber = 0;
