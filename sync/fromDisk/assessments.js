// @ts-check
const _ = require('lodash');
const sqldb = require('../../prairielib/lib/sql-db');
const sqlLoader = require('../../prairielib/lib/sql-loader');

const config = require('../../lib/config');
const perf = require('../performance')('assessments');
const infofile = require('../infofile');

const sql = sqlLoader.loadSqlEquiv(__filename);

/**
 * SYNCING PROCESS:
 *
 * 1. Assign order_by number to every assessment
 * 2. Check that no UUIDs are duplicated within this course instance
 * 3. Check that no UUIDS are duplicated in any other course instance
 * 4. For each assessment...
 *   a) Insert an assessment; associate the ID of the new assessment with the assessment object
 *   b) For each access rule from the assessment...
 *     i) Ensure that a PS exam exists if needed (if an `examUuid` exists)
 *     ii) Insert the access rule with a new number
 *   c) Delete excess assessment access rules
 *   d) For each zone from the assessment...
 *     i) Insert the zone with a new number; associate the ID of the new zone with the zone object
 *   e) Delete any excess zones from the current assessment using the zone number
 *   f) For each zone from the assessment...
 *     i) Generate a list of alternatives for the zone (either one or many questions, depending on if `id` or `alternatives` is used)
 *     ii) Insert a new alternative group
 *     iii) For each alternative in the group...
 *       1. Insert an assessment question
 *   g) Delete excess alternative groups
 *   h) Soft-delete unused assessments (that were deleted since the last sync)
 *   i) Soft-delete unused assessment questions (from deleted assessments)
 *   j) Soft-delete unused assessment questions (from deleted assessments)
 *   k) Delete unused assessment access rules (from deleted assessments)
 *   l) Delete unused zones (from deletes assessments)
 */

/**
 *
 * @param {import('../infofile').InfoFile<import('../course-db').Assessment>} assessmentInfoFile
 * @param {{ [qid: string]: any }} questionIds
 */
function getParamsForAssessment(assessmentInfoFile, questionIds) {
  if (infofile.hasErrors(assessmentInfoFile)) return null;
  const assessment = assessmentInfoFile.data;

  const allowIssueReporting = !!_.get(assessment, 'allowIssueReporting', true);
  const allowRealTimeGrading = !!_.get(assessment, 'allowRealTimeGrading', true);
  const requireHonorCode = !!_.get(assessment, 'requireHonorCode', true);

<<<<<<< HEAD
    const assessmentParams = {
        type: assessment.type,
        number: assessment.number,
        title: assessment.title,
        multiple_instance: assessment.multipleInstance ? true : false,
        shuffle_questions: assessment.shuffleQuestions ? true : false,
        allow_issue_reporting: allowIssueReporting,
        allow_real_time_grading: allowRealTimeGrading,
        require_honor_code: requireHonorCode,
        auto_close: !!_.get(assessment, 'autoClose', true),
        max_points: assessment.maxPoints,
        max_bonus_points: assessment.maxBonusPoints,
        set_name: assessment.set,
        text: assessment.text,
        constant_question_value: !!_.get(assessment, 'constantQuestionValue', false),
        group_work: !!assessment.groupWork,
        group_max_size: assessment.groupMaxSize || null,
        group_min_size: assessment.groupMinSize || null,
        student_group_create: !!assessment.studentGroupCreate,
        student_group_join: !!assessment.studentGroupJoin,
        student_group_leave: !!assessment.studentGroupLeave,
        question_params: assessment.questionParams || null,
    };

    // It used to be the case that assessment access rules could be associated with a
    // particular user role, e.g., Student, TA, or Instructor. Now, all access rules
    // apply only to students. So, we filter out (and ignore) any access rule with a
    // non-empty role that is not Student.
    const allowAccess = assessment.allowAccess || [];
    assessmentParams.allowAccess = allowAccess
        .filter(accessRule => ((!_(accessRule).has('role')) || (accessRule.role == 'Student')))
        .map((accessRule, index) => {
            return {
                number: index + 1,
                mode: _(accessRule).has('mode') ? accessRule.mode : null,
                uids: _(accessRule).has('uids') ? accessRule.uids : null,
                start_date: _(accessRule).has('startDate') ? accessRule.startDate : null,
                end_date: _(accessRule).has('endDate') ? accessRule.endDate : null,
                credit: _(accessRule).has('credit') ? accessRule.credit : null,
                time_limit_min: _(accessRule).has('timeLimitMin') ? accessRule.timeLimitMin : null,
                password: _(accessRule).has('password') ? accessRule.password : null,
                seb_config: _(accessRule).has('SEBConfig') ? accessRule.SEBConfig : null,
                exam_uuid: _(accessRule).has('examUuid') ? accessRule.examUuid : null,
                show_closed_assessment: !!_.get(accessRule, 'showClosedAssessment', true),
                show_closed_assessment_score: !!_.get(accessRule, 'showClosedAssessmentScore', true),
                active: !!_.get(accessRule, 'active', true),
            };
        });

    const zones = assessment.zones || [];
    assessmentParams.zones = zones.map((zone, index) => {
        return {
            number: index + 1,
            title: zone.title,
            number_choose: zone.numberChoose,
            max_points: zone.maxPoints,
            best_questions: zone.bestQuestions,
            question_params: zone.questionParams || {},
        };
    });

    let alternativeGroupNumber = 0;
    let assessmentQuestionNumber = 0;
    assessmentParams.alternativeGroups = zones.map((zone) => {
        let zoneGradeRateMinutes = _.has(zone, 'gradeRateMinutes') ? zone.gradeRateMinutes : (assessment.gradeRateMinutes || 0);
        return zone.questions.map((question) => {
            /** @type {{ qid: string, maxPoints: number | number[], points: number | number[], forceMaxPoints: boolean, triesPerVariant: number, gradeRateMinutes: number, question_params: Object }[]} */
            let alternatives;
            let questionGradeRateMinutes = _.has(question, 'gradeRateMinutes') ? question.gradeRateMinutes : zoneGradeRateMinutes;
            if (_(question).has('alternatives')) {
                alternatives = _.map(question.alternatives, function(alternative) {
                    return {
                        qid: alternative.id,
                        maxPoints: alternative.maxPoints || question.maxPoints,
                        points: alternative.points || question.points,
                        forceMaxPoints: _.has(alternative, 'forceMaxPoints') ? alternative.forceMaxPoints
                            : (_.has(question, 'forceMaxPoints') ? question.forceMaxPoints : false),
                        triesPerVariant: _.has(alternative, 'triesPerVariant') ? alternative.triesPerVariant : (_.has(question, 'triesPerVariant') ? question.triesPerVariant : 1),
                        gradeRateMinutes: _.has(alternative, 'gradeRateMinutes') ? alternative.gradeRateMinutes : questionGradeRateMinutes,
                        question_params: alternative.questionParams || {},
                    };
                });
            } else if (_(question).has('id')) {
                alternatives = [{
                    qid: question.id,
                    maxPoints: question.maxPoints,
                    points: question.points,
                    forceMaxPoints: question.forceMaxPoints || false,
                    triesPerVariant: question.triesPerVariant || 1,
                    gradeRateMinutes: questionGradeRateMinutes,
                    question_params: question.questionParams || {},
                }];
            }

            const normalizedAlternatives = alternatives.map(alternative => {
                if (assessment.type === 'Exam') {
                    const pointsList = Array.isArray(alternative.points) ? alternative.points : [alternative.points];
                    const maxPoints = Math.max(...pointsList);
                    return {
                        ...alternative,
                        // Exlude 'points' prop
                        points: undefined,
                        maxPoints,
                        pointsList,
                        initPoints: undefined,
                    };
=======
  const assessmentParams = {
    type: assessment.type,
    number: assessment.number,
    title: assessment.title,
    multiple_instance: assessment.multipleInstance ? true : false,
    shuffle_questions: assessment.shuffleQuestions ? true : false,
    allow_issue_reporting: allowIssueReporting,
    allow_real_time_grading: allowRealTimeGrading,
    require_honor_code: requireHonorCode,
    auto_close: !!_.get(assessment, 'autoClose', true),
    max_points: assessment.maxPoints,
    max_bonus_points: assessment.maxBonusPoints,
    set_name: assessment.set,
    text: assessment.text,
    constant_question_value: !!_.get(assessment, 'constantQuestionValue', false),
    group_work: !!assessment.groupWork,
    group_max_size: assessment.groupMaxSize || null,
    group_min_size: assessment.groupMinSize || null,
    student_group_create: !!assessment.studentGroupCreate,
    student_group_join: !!assessment.studentGroupJoin,
    student_group_leave: !!assessment.studentGroupLeave,
  };

  // It used to be the case that assessment access rules could be associated with a
  // particular user role, e.g., Student, TA, or Instructor. Now, all access rules
  // apply only to students. So, we filter out (and ignore) any access rule with a
  // non-empty role that is not Student.
  const allowAccess = assessment.allowAccess || [];
  assessmentParams.allowAccess = allowAccess
    .filter((accessRule) => !_(accessRule).has('role') || accessRule.role === 'Student')
    .map((accessRule, index) => {
      return {
        number: index + 1,
        mode: _(accessRule).has('mode') ? accessRule.mode : null,
        uids: _(accessRule).has('uids') ? accessRule.uids : null,
        start_date: _(accessRule).has('startDate') ? accessRule.startDate : null,
        end_date: _(accessRule).has('endDate') ? accessRule.endDate : null,
        credit: _(accessRule).has('credit') ? accessRule.credit : null,
        time_limit_min: _(accessRule).has('timeLimitMin') ? accessRule.timeLimitMin : null,
        password: _(accessRule).has('password') ? accessRule.password : null,
        seb_config: _(accessRule).has('SEBConfig') ? accessRule.SEBConfig : null,
        exam_uuid: _(accessRule).has('examUuid') ? accessRule.examUuid : null,
        show_closed_assessment: !!_.get(accessRule, 'showClosedAssessment', true),
        show_closed_assessment_score: !!_.get(accessRule, 'showClosedAssessmentScore', true),
        active: !!_.get(accessRule, 'active', true),
      };
    });

  const zones = assessment.zones || [];
  assessmentParams.zones = zones.map((zone, index) => {
    return {
      number: index + 1,
      title: zone.title,
      number_choose: zone.numberChoose,
      max_points: zone.maxPoints,
      best_questions: zone.bestQuestions,
    };
  });
>>>>>>> e5ae2c3e

  let alternativeGroupNumber = 0;
  let assessmentQuestionNumber = 0;
  assessmentParams.alternativeGroups = zones.map((zone) => {
    let zoneGradeRateMinutes = _.has(zone, 'gradeRateMinutes')
      ? zone.gradeRateMinutes
      : assessment.gradeRateMinutes || 0;
    return zone.questions.map((question) => {
      /** @type {{ qid: string, maxPoints: number | number[], points: number | number[], forceMaxPoints: boolean, triesPerVariant: number, gradeRateMinutes: number }[]} */
      let alternatives;
      let questionGradeRateMinutes = _.has(question, 'gradeRateMinutes')
        ? question.gradeRateMinutes
        : zoneGradeRateMinutes;
      if (_(question).has('alternatives')) {
        alternatives = _.map(question.alternatives, function (alternative) {
          return {
            qid: alternative.id,
            maxPoints: alternative.maxPoints || question.maxPoints,
            points: alternative.points || question.points,
            forceMaxPoints: _.has(alternative, 'forceMaxPoints')
              ? alternative.forceMaxPoints
              : _.has(question, 'forceMaxPoints')
              ? question.forceMaxPoints
              : false,
            triesPerVariant: _.has(alternative, 'triesPerVariant')
              ? alternative.triesPerVariant
              : _.has(question, 'triesPerVariant')
              ? question.triesPerVariant
              : 1,
            gradeRateMinutes: _.has(alternative, 'gradeRateMinutes')
              ? alternative.gradeRateMinutes
              : questionGradeRateMinutes,
          };
        });
      } else if (_(question).has('id')) {
        alternatives = [
          {
            qid: question.id,
            maxPoints: question.maxPoints,
            points: question.points,
            forceMaxPoints: question.forceMaxPoints || false,
            triesPerVariant: question.triesPerVariant || 1,
            gradeRateMinutes: questionGradeRateMinutes,
          },
        ];
      }

<<<<<<< HEAD
            alternativeGroupNumber++;
            const alternativeGroupParams = {
                number: alternativeGroupNumber,
                number_choose: question.numberChoose,
                question_params: question.questionParams || {},
            };

            alternativeGroupParams.questions = normalizedAlternatives.map((alternative, alternativeIndex) => {
                assessmentQuestionNumber++;
                const questionId = questionIds[alternative.qid];
                return {
                    number: assessmentQuestionNumber,
                    max_points: alternative.maxPoints,
                    points_list: alternative.pointsList,
                    init_points: alternative.initPoints,
                    force_max_points: alternative.forceMaxPoints,
                    tries_per_variant: alternative.triesPerVariant,
                    grade_rate_minutes: alternative.gradeRateMinutes,
                    question_id: questionId,
                    number_in_alternative_group: alternativeIndex + 1,
                    question_params: alternative.question_params || {},
                };
=======
      const normalizedAlternatives = alternatives.map((alternative) => {
        if (assessment.type === 'Exam') {
          const pointsList = Array.isArray(alternative.points)
            ? alternative.points
            : [alternative.points];
          const maxPoints = Math.max(...pointsList);
          return {
            ...alternative,
            // Exlude 'points' prop
            points: undefined,
            maxPoints,
            pointsList,
            initPoints: undefined,
          };
        }
        if (assessment.type === 'Homework') {
          const maxPoints = alternative.maxPoints || alternative.points;
          const initPoints = alternative.points;
          return {
            ...alternative,
            maxPoints,
            initPoints,
            pointsList: undefined,
          };
        }
      });

      alternativeGroupNumber++;
      const alternativeGroupParams = {
        number: alternativeGroupNumber,
        number_choose: question.numberChoose,
      };
>>>>>>> e5ae2c3e

      alternativeGroupParams.questions = normalizedAlternatives.map(
        (alternative, alternativeIndex) => {
          assessmentQuestionNumber++;
          const questionId = questionIds[alternative.qid];
          return {
            number: assessmentQuestionNumber,
            max_points: alternative.maxPoints,
            points_list: alternative.pointsList,
            init_points: alternative.initPoints,
            force_max_points: alternative.forceMaxPoints,
            tries_per_variant: alternative.triesPerVariant,
            grade_rate_minutes: alternative.gradeRateMinutes,
            question_id: questionId,
            number_in_alternative_group: alternativeIndex + 1,
          };
        }
      );

      return alternativeGroupParams;
    });
  });

  // Needed when deleting unused alternative groups
  assessmentParams.lastAlternativeGroupNumber = alternativeGroupNumber;

  return assessmentParams;
}

/**
 * @param {any} courseId
 * @param {any} courseInstanceId
 * @param {{ [aid: string]: import('../infofile').InfoFile<import('../course-db').Assessment> }} assessments
 * @param {{ [qid: string]: any }} questionIds
 */
module.exports.sync = async function (courseId, courseInstanceId, assessments, questionIds) {
  if (config.checkAccessRulesExamUuid) {
    // UUID-based exam access rules are validated here instead of course-db.js
    // because we need to hit the DB to check for them; we can't validate based
    // solely on the data we're reading off disk.
    // To be efficient, we'll collect all UUIDs from all assessments and check for
    // their existence in a single sproc call. We'll store a reverse mapping from UUID
    // to exams to be able to efficiently add warning information for missing UUIDs.
    /** @type {Set<string>} */
    const examUuids = new Set();
    /** @type {Map<string, string[]>} */
    const uuidAssessmentMap = new Map();
    Object.entries(assessments).forEach(([tid, assessment]) => {
      if (!assessment.data) return;
      (assessment.data.allowAccess || []).forEach((allowAccess) => {
        const { examUuid } = allowAccess;
        if (examUuid) {
          examUuids.add(examUuid);
          let tids = uuidAssessmentMap.get(examUuid);
          if (!tids) {
            tids = [];
            uuidAssessmentMap.set(examUuid, tids);
          }
          tids.push(tid);
        }
      });
    });

    const uuidsParams = { exam_uuids: JSON.stringify([...examUuids]) };
    const uuidsRes = await sqldb.queryAsync(sql.check_access_rules_exam_uuid, uuidsParams);
    uuidsRes.rows.forEach(({ uuid, uuid_exists }) => {
      if (!uuid_exists) {
        uuidAssessmentMap.get(uuid).forEach((tid) => {
          infofile.addWarning(
            assessments[tid],
            `examUuid "${uuid}" not found. Ensure you copied the correct UUID from the scheduler.`
          );
        });
      }
    });
  }
  const assessmentParams = Object.entries(assessments).map(([tid, assessment]) => {
    return JSON.stringify([
      tid,
      assessment.uuid,
      infofile.stringifyErrors(assessment),
      infofile.stringifyWarnings(assessment),
      getParamsForAssessment(assessment, questionIds),
    ]);
  });

  const params = [assessmentParams, courseId, courseInstanceId];
  perf.start('sproc:sync_assessments');
  const result = await sqldb.callOneRowAsync('sync_assessments', params);
  perf.end('sproc:sync_assessments');

  /** @type {[string, any][]} */
  const nameToIdMap = result.rows[0].name_to_id_map; // eslint-disable-line no-unused-vars
  // we don't use this here, but see questions.js for the format of this return value
};<|MERGE_RESOLUTION|>--- conflicted
+++ resolved
@@ -50,114 +50,6 @@
   const allowRealTimeGrading = !!_.get(assessment, 'allowRealTimeGrading', true);
   const requireHonorCode = !!_.get(assessment, 'requireHonorCode', true);
 
-<<<<<<< HEAD
-    const assessmentParams = {
-        type: assessment.type,
-        number: assessment.number,
-        title: assessment.title,
-        multiple_instance: assessment.multipleInstance ? true : false,
-        shuffle_questions: assessment.shuffleQuestions ? true : false,
-        allow_issue_reporting: allowIssueReporting,
-        allow_real_time_grading: allowRealTimeGrading,
-        require_honor_code: requireHonorCode,
-        auto_close: !!_.get(assessment, 'autoClose', true),
-        max_points: assessment.maxPoints,
-        max_bonus_points: assessment.maxBonusPoints,
-        set_name: assessment.set,
-        text: assessment.text,
-        constant_question_value: !!_.get(assessment, 'constantQuestionValue', false),
-        group_work: !!assessment.groupWork,
-        group_max_size: assessment.groupMaxSize || null,
-        group_min_size: assessment.groupMinSize || null,
-        student_group_create: !!assessment.studentGroupCreate,
-        student_group_join: !!assessment.studentGroupJoin,
-        student_group_leave: !!assessment.studentGroupLeave,
-        question_params: assessment.questionParams || null,
-    };
-
-    // It used to be the case that assessment access rules could be associated with a
-    // particular user role, e.g., Student, TA, or Instructor. Now, all access rules
-    // apply only to students. So, we filter out (and ignore) any access rule with a
-    // non-empty role that is not Student.
-    const allowAccess = assessment.allowAccess || [];
-    assessmentParams.allowAccess = allowAccess
-        .filter(accessRule => ((!_(accessRule).has('role')) || (accessRule.role == 'Student')))
-        .map((accessRule, index) => {
-            return {
-                number: index + 1,
-                mode: _(accessRule).has('mode') ? accessRule.mode : null,
-                uids: _(accessRule).has('uids') ? accessRule.uids : null,
-                start_date: _(accessRule).has('startDate') ? accessRule.startDate : null,
-                end_date: _(accessRule).has('endDate') ? accessRule.endDate : null,
-                credit: _(accessRule).has('credit') ? accessRule.credit : null,
-                time_limit_min: _(accessRule).has('timeLimitMin') ? accessRule.timeLimitMin : null,
-                password: _(accessRule).has('password') ? accessRule.password : null,
-                seb_config: _(accessRule).has('SEBConfig') ? accessRule.SEBConfig : null,
-                exam_uuid: _(accessRule).has('examUuid') ? accessRule.examUuid : null,
-                show_closed_assessment: !!_.get(accessRule, 'showClosedAssessment', true),
-                show_closed_assessment_score: !!_.get(accessRule, 'showClosedAssessmentScore', true),
-                active: !!_.get(accessRule, 'active', true),
-            };
-        });
-
-    const zones = assessment.zones || [];
-    assessmentParams.zones = zones.map((zone, index) => {
-        return {
-            number: index + 1,
-            title: zone.title,
-            number_choose: zone.numberChoose,
-            max_points: zone.maxPoints,
-            best_questions: zone.bestQuestions,
-            question_params: zone.questionParams || {},
-        };
-    });
-
-    let alternativeGroupNumber = 0;
-    let assessmentQuestionNumber = 0;
-    assessmentParams.alternativeGroups = zones.map((zone) => {
-        let zoneGradeRateMinutes = _.has(zone, 'gradeRateMinutes') ? zone.gradeRateMinutes : (assessment.gradeRateMinutes || 0);
-        return zone.questions.map((question) => {
-            /** @type {{ qid: string, maxPoints: number | number[], points: number | number[], forceMaxPoints: boolean, triesPerVariant: number, gradeRateMinutes: number, question_params: Object }[]} */
-            let alternatives;
-            let questionGradeRateMinutes = _.has(question, 'gradeRateMinutes') ? question.gradeRateMinutes : zoneGradeRateMinutes;
-            if (_(question).has('alternatives')) {
-                alternatives = _.map(question.alternatives, function(alternative) {
-                    return {
-                        qid: alternative.id,
-                        maxPoints: alternative.maxPoints || question.maxPoints,
-                        points: alternative.points || question.points,
-                        forceMaxPoints: _.has(alternative, 'forceMaxPoints') ? alternative.forceMaxPoints
-                            : (_.has(question, 'forceMaxPoints') ? question.forceMaxPoints : false),
-                        triesPerVariant: _.has(alternative, 'triesPerVariant') ? alternative.triesPerVariant : (_.has(question, 'triesPerVariant') ? question.triesPerVariant : 1),
-                        gradeRateMinutes: _.has(alternative, 'gradeRateMinutes') ? alternative.gradeRateMinutes : questionGradeRateMinutes,
-                        question_params: alternative.questionParams || {},
-                    };
-                });
-            } else if (_(question).has('id')) {
-                alternatives = [{
-                    qid: question.id,
-                    maxPoints: question.maxPoints,
-                    points: question.points,
-                    forceMaxPoints: question.forceMaxPoints || false,
-                    triesPerVariant: question.triesPerVariant || 1,
-                    gradeRateMinutes: questionGradeRateMinutes,
-                    question_params: question.questionParams || {},
-                }];
-            }
-
-            const normalizedAlternatives = alternatives.map(alternative => {
-                if (assessment.type === 'Exam') {
-                    const pointsList = Array.isArray(alternative.points) ? alternative.points : [alternative.points];
-                    const maxPoints = Math.max(...pointsList);
-                    return {
-                        ...alternative,
-                        // Exlude 'points' prop
-                        points: undefined,
-                        maxPoints,
-                        pointsList,
-                        initPoints: undefined,
-                    };
-=======
   const assessmentParams = {
     type: assessment.type,
     number: assessment.number,
@@ -214,9 +106,9 @@
       number_choose: zone.numberChoose,
       max_points: zone.maxPoints,
       best_questions: zone.bestQuestions,
+      question_params: zone.questionParams || {},
     };
   });
->>>>>>> e5ae2c3e
 
   let alternativeGroupNumber = 0;
   let assessmentQuestionNumber = 0;
@@ -249,6 +141,7 @@
             gradeRateMinutes: _.has(alternative, 'gradeRateMinutes')
               ? alternative.gradeRateMinutes
               : questionGradeRateMinutes,
+            question_params: alternative.questionParams || {},
           };
         });
       } else if (_(question).has('id')) {
@@ -260,34 +153,11 @@
             forceMaxPoints: question.forceMaxPoints || false,
             triesPerVariant: question.triesPerVariant || 1,
             gradeRateMinutes: questionGradeRateMinutes,
+            question_params: question.questionParams || {},
           },
         ];
       }
 
-<<<<<<< HEAD
-            alternativeGroupNumber++;
-            const alternativeGroupParams = {
-                number: alternativeGroupNumber,
-                number_choose: question.numberChoose,
-                question_params: question.questionParams || {},
-            };
-
-            alternativeGroupParams.questions = normalizedAlternatives.map((alternative, alternativeIndex) => {
-                assessmentQuestionNumber++;
-                const questionId = questionIds[alternative.qid];
-                return {
-                    number: assessmentQuestionNumber,
-                    max_points: alternative.maxPoints,
-                    points_list: alternative.pointsList,
-                    init_points: alternative.initPoints,
-                    force_max_points: alternative.forceMaxPoints,
-                    tries_per_variant: alternative.triesPerVariant,
-                    grade_rate_minutes: alternative.gradeRateMinutes,
-                    question_id: questionId,
-                    number_in_alternative_group: alternativeIndex + 1,
-                    question_params: alternative.question_params || {},
-                };
-=======
       const normalizedAlternatives = alternatives.map((alternative) => {
         if (assessment.type === 'Exam') {
           const pointsList = Array.isArray(alternative.points)
@@ -319,8 +189,8 @@
       const alternativeGroupParams = {
         number: alternativeGroupNumber,
         number_choose: question.numberChoose,
+        question_params: question.questionParams || {},
       };
->>>>>>> e5ae2c3e
 
       alternativeGroupParams.questions = normalizedAlternatives.map(
         (alternative, alternativeIndex) => {
@@ -336,6 +206,7 @@
             grade_rate_minutes: alternative.gradeRateMinutes,
             question_id: questionId,
             number_in_alternative_group: alternativeIndex + 1,
+            question_params: alternative.question_params || {},
           };
         }
       );
