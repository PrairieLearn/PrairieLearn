--- conflicted
+++ resolved
@@ -118,11 +118,7 @@
       ? zone.gradeRateMinutes
       : assessment.gradeRateMinutes || 0;
     return zone.questions.map((question) => {
-<<<<<<< HEAD
-      /** @type {{ qid: string, maxPoints: number | number[], points: number | number[], forceMaxPoints: boolean, triesPerVariant: number, gradeRateMinutes: number, canView: string[], canSubmit: string[] }[]} */
-=======
-      /** @type {{ qid: string, maxPoints: number | number[], points: number | number[], forceMaxPoints: boolean, triesPerVariant: number, gradeRateMinutes: number, advanceScorePerc: number }[]} */
->>>>>>> 29a5adfb
+      /** @type {{ qid: string, maxPoints: number | number[], points: number | number[], forceMaxPoints: boolean, triesPerVariant: number, gradeRateMinutes: number, canView: string[], canSubmit: string[], advanceScorePerc: number }[]} */
       let alternatives;
       let questionGradeRateMinutes = _.has(question, 'gradeRateMinutes')
         ? question.gradeRateMinutes
@@ -223,10 +219,8 @@
             grade_rate_minutes: alternative.gradeRateMinutes,
             question_id: questionId,
             number_in_alternative_group: alternativeIndex + 1,
-<<<<<<< HEAD
             can_view: alternative.canView,
             can_submit: alternative.canSubmit,
-=======
             advance_score_perc: alternative.advanceScorePerc,
             effective_advance_score_perc:
               alternative.advanceScorePerc ??
@@ -235,7 +229,6 @@
               zone.advanceScorePerc ??
               assessment.advanceScorePerc ??
               0,
->>>>>>> 29a5adfb
           };
         }
       );
@@ -244,7 +237,7 @@
     });
   });
 
-  const groupRoles = (assessment.groupRoles ?? []).map((role) => {
+  assessmentParams.groupRoles = (assessment.groupRoles ?? []).map((role) => {
     return {
       role_name: role.name,
       minimum: role.minimum,
