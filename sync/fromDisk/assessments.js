// @ts-check
const _ = require('lodash');
const sqldb = require('../../prairielib/lib/sql-db');
const sqlLoader = require('../../prairielib/lib/sql-loader');

const config = require('../../lib/config');
const perf = require('../performance')('assessments');
const infofile = require('../infofile');

const sql = sqlLoader.loadSqlEquiv(__filename);

/**
 * SYNCING PROCESS:
 *
 * 1. Assign order_by number to every assessment
 * 2. Check that no UUIDs are duplicated within this course instance
 * 3. Check that no UUIDS are duplicated in any other course instance
 * 4. For each assessment...
 *   a) Insert an assessment; associate the ID of the new assessment with the assessment object
 *   b) For each access rule from the assessment...
 *     i) Ensure that a PS exam exists if needed (if an `examUuid` exists)
 *     ii) Insert the access rule with a new number
 *   c) Delete excess assessment access rules
 *   d) For each zone from the assessment...
 *     i) Insert the zone with a new number; associate the ID of the new zone with the zone object
 *   e) Delete any excess zones from the current assessment using the zone number
 *   f) For each zone from the assessment...
 *     i) Generate a list of alternatives for the zone (either one or many questions, depending on if `id` or `alternatives` is used)
 *     ii) Insert a new alternative group
 *     iii) For each alternative in the group...
 *       1. Insert an assessment question
 *   g) Delete excess alternative groups
 *   h) Soft-delete unused assessments (that were deleted since the last sync)
 *   i) Soft-delete unused assessment questions (from deleted assessments)
 *   j) Soft-delete unused assessment questions (from deleted assessments)
 *   k) Delete unused assessment access rules (from deleted assessments)
 *   l) Delete unused zones (from deletes assessments)
 */

/**
 *
 * @param {import('../infofile').InfoFile<import('../course-db').Assessment>} assessmentInfoFile
 * @param {{ [qid: string]: any }} questionIds
 */
function getParamsForAssessment(assessmentInfoFile, questionIds) {
  if (infofile.hasErrors(assessmentInfoFile)) return null;
  const assessment = assessmentInfoFile.data;

  const allowIssueReporting = !!_.get(assessment, 'allowIssueReporting', true);
  const allowRealTimeGrading = !!_.get(assessment, 'allowRealTimeGrading', true);
  const requireHonorCode = !!_.get(assessment, 'requireHonorCode', true);

<<<<<<< HEAD
    const assessmentParams = {
        type: assessment.type,
        number: assessment.number,
        title: assessment.title,
        multiple_instance: assessment.multipleInstance ? true : false,
        shuffle_questions: assessment.shuffleQuestions ? true : false,
        allow_issue_reporting: allowIssueReporting,
        allow_real_time_grading: allowRealTimeGrading,
        require_honor_code: requireHonorCode,
        auto_close: !!_.get(assessment, 'autoClose', true),
        max_points: assessment.maxPoints,
        max_bonus_points: assessment.maxBonusPoints,
        set_name: assessment.set,
        assessment_unit_name: assessment.unit,
        text: assessment.text,
        constant_question_value: !!_.get(assessment, 'constantQuestionValue', false),
        group_work: !!assessment.groupWork,
        group_max_size: assessment.groupMaxSize || null,
        group_min_size: assessment.groupMinSize || null,
        student_group_create: !!assessment.studentGroupCreate,
        student_group_join: !!assessment.studentGroupJoin,
        student_group_leave: !!assessment.studentGroupLeave,
    };

    // It used to be the case that assessment access rules could be associated with a
    // particular user role, e.g., Student, TA, or Instructor. Now, all access rules
    // apply only to students. So, we filter out (and ignore) any access rule with a
    // non-empty role that is not Student.
    const allowAccess = assessment.allowAccess || [];
    assessmentParams.allowAccess = allowAccess
        .filter(accessRule => ((!_(accessRule).has('role')) || (accessRule.role == 'Student')))
        .map((accessRule, index) => {
            return {
                number: index + 1,
                mode: _(accessRule).has('mode') ? accessRule.mode : null,
                uids: _(accessRule).has('uids') ? accessRule.uids : null,
                start_date: _(accessRule).has('startDate') ? accessRule.startDate : null,
                end_date: _(accessRule).has('endDate') ? accessRule.endDate : null,
                credit: _(accessRule).has('credit') ? accessRule.credit : null,
                time_limit_min: _(accessRule).has('timeLimitMin') ? accessRule.timeLimitMin : null,
                password: _(accessRule).has('password') ? accessRule.password : null,
                seb_config: _(accessRule).has('SEBConfig') ? accessRule.SEBConfig : null,
                exam_uuid: _(accessRule).has('examUuid') ? accessRule.examUuid : null,
                show_closed_assessment: !!_.get(accessRule, 'showClosedAssessment', true),
                show_closed_assessment_score: !!_.get(accessRule, 'showClosedAssessmentScore', true),
                active: !!_.get(accessRule, 'active', true),
            };
        });
=======
  const assessmentParams = {
    type: assessment.type,
    number: assessment.number,
    title: assessment.title,
    multiple_instance: assessment.multipleInstance ? true : false,
    shuffle_questions: assessment.shuffleQuestions ? true : false,
    allow_issue_reporting: allowIssueReporting,
    allow_real_time_grading: allowRealTimeGrading,
    require_honor_code: requireHonorCode,
    auto_close: !!_.get(assessment, 'autoClose', true),
    max_points: assessment.maxPoints,
    max_bonus_points: assessment.maxBonusPoints,
    set_name: assessment.set,
    text: assessment.text,
    constant_question_value: !!_.get(assessment, 'constantQuestionValue', false),
    group_work: !!assessment.groupWork,
    group_max_size: assessment.groupMaxSize || null,
    group_min_size: assessment.groupMinSize || null,
    student_group_create: !!assessment.studentGroupCreate,
    student_group_join: !!assessment.studentGroupJoin,
    student_group_leave: !!assessment.studentGroupLeave,
  };
>>>>>>> 8007f528

  // It used to be the case that assessment access rules could be associated with a
  // particular user role, e.g., Student, TA, or Instructor. Now, all access rules
  // apply only to students. So, we filter out (and ignore) any access rule with a
  // non-empty role that is not Student.
  const allowAccess = assessment.allowAccess || [];
  assessmentParams.allowAccess = allowAccess
    .filter((accessRule) => !_(accessRule).has('role') || accessRule.role === 'Student')
    .map((accessRule, index) => {
      return {
        number: index + 1,
        mode: _(accessRule).has('mode') ? accessRule.mode : null,
        uids: _(accessRule).has('uids') ? accessRule.uids : null,
        start_date: _(accessRule).has('startDate') ? accessRule.startDate : null,
        end_date: _(accessRule).has('endDate') ? accessRule.endDate : null,
        credit: _(accessRule).has('credit') ? accessRule.credit : null,
        time_limit_min: _(accessRule).has('timeLimitMin') ? accessRule.timeLimitMin : null,
        password: _(accessRule).has('password') ? accessRule.password : null,
        seb_config: _(accessRule).has('SEBConfig') ? accessRule.SEBConfig : null,
        exam_uuid: _(accessRule).has('examUuid') ? accessRule.examUuid : null,
        show_closed_assessment: !!_.get(accessRule, 'showClosedAssessment', true),
        show_closed_assessment_score: !!_.get(accessRule, 'showClosedAssessmentScore', true),
        active: !!_.get(accessRule, 'active', true),
      };
    });

  const zones = assessment.zones || [];
  assessmentParams.zones = zones.map((zone, index) => {
    return {
      number: index + 1,
      title: zone.title,
      number_choose: zone.numberChoose,
      max_points: zone.maxPoints,
      best_questions: zone.bestQuestions,
    };
  });

  let alternativeGroupNumber = 0;
  let assessmentQuestionNumber = 0;
  assessmentParams.alternativeGroups = zones.map((zone) => {
    let zoneGradeRateMinutes = _.has(zone, 'gradeRateMinutes')
      ? zone.gradeRateMinutes
      : assessment.gradeRateMinutes || 0;
    return zone.questions.map((question) => {
      /** @type {{ qid: string, maxPoints: number | number[], points: number | number[], forceMaxPoints: boolean, triesPerVariant: number, gradeRateMinutes: number }[]} */
      let alternatives;
      let questionGradeRateMinutes = _.has(question, 'gradeRateMinutes')
        ? question.gradeRateMinutes
        : zoneGradeRateMinutes;
      if (_(question).has('alternatives')) {
        alternatives = _.map(question.alternatives, function (alternative) {
          return {
            qid: alternative.id,
            maxPoints: alternative.maxPoints || question.maxPoints,
            points: alternative.points || question.points,
            forceMaxPoints: _.has(alternative, 'forceMaxPoints')
              ? alternative.forceMaxPoints
              : _.has(question, 'forceMaxPoints')
              ? question.forceMaxPoints
              : false,
            triesPerVariant: _.has(alternative, 'triesPerVariant')
              ? alternative.triesPerVariant
              : _.has(question, 'triesPerVariant')
              ? question.triesPerVariant
              : 1,
            gradeRateMinutes: _.has(alternative, 'gradeRateMinutes')
              ? alternative.gradeRateMinutes
              : questionGradeRateMinutes,
          };
        });
      } else if (_(question).has('id')) {
        alternatives = [
          {
            qid: question.id,
            maxPoints: question.maxPoints,
            points: question.points,
            forceMaxPoints: question.forceMaxPoints || false,
            triesPerVariant: question.triesPerVariant || 1,
            gradeRateMinutes: questionGradeRateMinutes,
          },
        ];
      }

      const normalizedAlternatives = alternatives.map((alternative) => {
        if (assessment.type === 'Exam') {
          const pointsList = Array.isArray(alternative.points)
            ? alternative.points
            : [alternative.points];
          const maxPoints = Math.max(...pointsList);
          return {
            ...alternative,
            // Exlude 'points' prop
            points: undefined,
            maxPoints,
            pointsList,
            initPoints: undefined,
          };
        }
        if (assessment.type === 'Homework') {
          const maxPoints = alternative.maxPoints || alternative.points;
          const initPoints = alternative.points;
          return {
            ...alternative,
            maxPoints,
            initPoints,
            pointsList: undefined,
          };
        }
      });

      alternativeGroupNumber++;
      const alternativeGroupParams = {
        number: alternativeGroupNumber,
        number_choose: question.numberChoose,
      };

      alternativeGroupParams.questions = normalizedAlternatives.map(
        (alternative, alternativeIndex) => {
          assessmentQuestionNumber++;
          const questionId = questionIds[alternative.qid];
          return {
            number: assessmentQuestionNumber,
            max_points: alternative.maxPoints,
            points_list: alternative.pointsList,
            init_points: alternative.initPoints,
            force_max_points: alternative.forceMaxPoints,
            tries_per_variant: alternative.triesPerVariant,
            grade_rate_minutes: alternative.gradeRateMinutes,
            question_id: questionId,
            number_in_alternative_group: alternativeIndex + 1,
          };
        }
      );

      return alternativeGroupParams;
    });
  });

  // Needed when deleting unused alternative groups
  assessmentParams.lastAlternativeGroupNumber = alternativeGroupNumber;

  return assessmentParams;
}

/**
 * @param {any} courseId
 * @param {any} courseInstanceId
 * @param {{ [aid: string]: import('../infofile').InfoFile<import('../course-db').Assessment> }} assessments
 * @param {{ [qid: string]: any }} questionIds
 */
module.exports.sync = async function (courseId, courseInstanceId, assessments, questionIds) {
  if (config.checkAccessRulesExamUuid) {
    // UUID-based exam access rules are validated here instead of course-db.js
    // because we need to hit the DB to check for them; we can't validate based
    // solely on the data we're reading off disk.
    // To be efficient, we'll collect all UUIDs from all assessments and check for
    // their existence in a single sproc call. We'll store a reverse mapping from UUID
    // to exams to be able to efficiently add warning information for missing UUIDs.
    /** @type {Set<string>} */
    const examUuids = new Set();
    /** @type {Map<string, string[]>} */
    const uuidAssessmentMap = new Map();
    Object.entries(assessments).forEach(([tid, assessment]) => {
      if (!assessment.data) return;
      (assessment.data.allowAccess || []).forEach((allowAccess) => {
        const { examUuid } = allowAccess;
        if (examUuid) {
          examUuids.add(examUuid);
          let tids = uuidAssessmentMap.get(examUuid);
          if (!tids) {
            tids = [];
            uuidAssessmentMap.set(examUuid, tids);
          }
          tids.push(tid);
        }
      });
    });

    const uuidsParams = { exam_uuids: JSON.stringify([...examUuids]) };
    const uuidsRes = await sqldb.queryAsync(sql.check_access_rules_exam_uuid, uuidsParams);
    uuidsRes.rows.forEach(({ uuid, uuid_exists }) => {
      if (!uuid_exists) {
        uuidAssessmentMap.get(uuid).forEach((tid) => {
          infofile.addWarning(
            assessments[tid],
            `examUuid "${uuid}" not found. Ensure you copied the correct UUID from the scheduler.`
          );
        });
      }
    });
  }
  const assessmentParams = Object.entries(assessments).map(([tid, assessment]) => {
    return JSON.stringify([
      tid,
      assessment.uuid,
      infofile.stringifyErrors(assessment),
      infofile.stringifyWarnings(assessment),
      getParamsForAssessment(assessment, questionIds),
    ]);
  });

  const params = [assessmentParams, courseId, courseInstanceId];
  perf.start('sproc:sync_assessments');
  const result = await sqldb.callOneRowAsync('sync_assessments', params);
  perf.end('sproc:sync_assessments');

  /** @type {[string, any][]} */
  const nameToIdMap = result.rows[0].name_to_id_map; // eslint-disable-line no-unused-vars
  // we don't use this here, but see questions.js for the format of this return value
};<|MERGE_RESOLUTION|>--- conflicted
+++ resolved
@@ -50,56 +50,6 @@
   const allowRealTimeGrading = !!_.get(assessment, 'allowRealTimeGrading', true);
   const requireHonorCode = !!_.get(assessment, 'requireHonorCode', true);
 
-<<<<<<< HEAD
-    const assessmentParams = {
-        type: assessment.type,
-        number: assessment.number,
-        title: assessment.title,
-        multiple_instance: assessment.multipleInstance ? true : false,
-        shuffle_questions: assessment.shuffleQuestions ? true : false,
-        allow_issue_reporting: allowIssueReporting,
-        allow_real_time_grading: allowRealTimeGrading,
-        require_honor_code: requireHonorCode,
-        auto_close: !!_.get(assessment, 'autoClose', true),
-        max_points: assessment.maxPoints,
-        max_bonus_points: assessment.maxBonusPoints,
-        set_name: assessment.set,
-        assessment_unit_name: assessment.unit,
-        text: assessment.text,
-        constant_question_value: !!_.get(assessment, 'constantQuestionValue', false),
-        group_work: !!assessment.groupWork,
-        group_max_size: assessment.groupMaxSize || null,
-        group_min_size: assessment.groupMinSize || null,
-        student_group_create: !!assessment.studentGroupCreate,
-        student_group_join: !!assessment.studentGroupJoin,
-        student_group_leave: !!assessment.studentGroupLeave,
-    };
-
-    // It used to be the case that assessment access rules could be associated with a
-    // particular user role, e.g., Student, TA, or Instructor. Now, all access rules
-    // apply only to students. So, we filter out (and ignore) any access rule with a
-    // non-empty role that is not Student.
-    const allowAccess = assessment.allowAccess || [];
-    assessmentParams.allowAccess = allowAccess
-        .filter(accessRule => ((!_(accessRule).has('role')) || (accessRule.role == 'Student')))
-        .map((accessRule, index) => {
-            return {
-                number: index + 1,
-                mode: _(accessRule).has('mode') ? accessRule.mode : null,
-                uids: _(accessRule).has('uids') ? accessRule.uids : null,
-                start_date: _(accessRule).has('startDate') ? accessRule.startDate : null,
-                end_date: _(accessRule).has('endDate') ? accessRule.endDate : null,
-                credit: _(accessRule).has('credit') ? accessRule.credit : null,
-                time_limit_min: _(accessRule).has('timeLimitMin') ? accessRule.timeLimitMin : null,
-                password: _(accessRule).has('password') ? accessRule.password : null,
-                seb_config: _(accessRule).has('SEBConfig') ? accessRule.SEBConfig : null,
-                exam_uuid: _(accessRule).has('examUuid') ? accessRule.examUuid : null,
-                show_closed_assessment: !!_.get(accessRule, 'showClosedAssessment', true),
-                show_closed_assessment_score: !!_.get(accessRule, 'showClosedAssessmentScore', true),
-                active: !!_.get(accessRule, 'active', true),
-            };
-        });
-=======
   const assessmentParams = {
     type: assessment.type,
     number: assessment.number,
@@ -113,6 +63,7 @@
     max_points: assessment.maxPoints,
     max_bonus_points: assessment.maxBonusPoints,
     set_name: assessment.set,
+    assessment_unit_name: assessment.unit,
     text: assessment.text,
     constant_question_value: !!_.get(assessment, 'constantQuestionValue', false),
     group_work: !!assessment.groupWork,
@@ -122,7 +73,6 @@
     student_group_join: !!assessment.studentGroupJoin,
     student_group_leave: !!assessment.studentGroupLeave,
   };
->>>>>>> 8007f528
 
   // It used to be the case that assessment access rules could be associated with a
   // particular user role, e.g., Student, TA, or Instructor. Now, all access rules
