--- conflicted
+++ resolved
@@ -107,11 +107,8 @@
       number_choose: zone.numberChoose,
       max_points: zone.maxPoints,
       best_questions: zone.bestQuestions,
-<<<<<<< HEAD
       question_params: zone.questionParams || {},
-=======
       advance_score_perc: zone.advanceScorePerc,
->>>>>>> 4728f4cc
     };
   });
 
@@ -122,11 +119,7 @@
       ? zone.gradeRateMinutes
       : assessment.gradeRateMinutes || 0;
     return zone.questions.map((question) => {
-<<<<<<< HEAD
-      /** @type {{ qid: string, maxPoints: number | number[], points: number | number[], forceMaxPoints: boolean, triesPerVariant: number, gradeRateMinutes: number, questionParams: Object }[]} */
-=======
-      /** @type {{ qid: string, maxPoints: number | number[], points: number | number[], forceMaxPoints: boolean, triesPerVariant: number, gradeRateMinutes: number, advanceScorePerc: number }[]} */
->>>>>>> 4728f4cc
+      /** @type {{ qid: string, maxPoints: number | number[], points: number | number[], forceMaxPoints: boolean, triesPerVariant: number, gradeRateMinutes: number, advanceScorePerc: number, questionParams: Object  }[]} */
       let alternatives;
       let questionGradeRateMinutes = _.has(question, 'gradeRateMinutes')
         ? question.gradeRateMinutes
@@ -200,11 +193,8 @@
       const alternativeGroupParams = {
         number: alternativeGroupNumber,
         number_choose: question.numberChoose,
-<<<<<<< HEAD
         question_params: question.questionParams || {},
-=======
         advance_score_perc: question.advanceScorePerc,
->>>>>>> 4728f4cc
       };
 
       alternativeGroupParams.questions = normalizedAlternatives.map(
@@ -221,9 +211,7 @@
             grade_rate_minutes: alternative.gradeRateMinutes,
             question_id: questionId,
             number_in_alternative_group: alternativeIndex + 1,
-<<<<<<< HEAD
             question_params: alternative.questionParams || {},
-=======
             advance_score_perc: alternative.advanceScorePerc,
             effective_advance_score_perc:
               alternative.advanceScorePerc ??
@@ -232,7 +220,6 @@
               zone.advanceScorePerc ??
               assessment.advanceScorePerc ??
               0,
->>>>>>> 4728f4cc
           };
         }
       );
