// @ts-check
const _ = require('lodash');
const sqldb = require('@prairielearn/prairielib/sql-db');
const sqlLoader = require('@prairielearn/prairielib/sql-loader');

const config = require('../../lib/config');
const perf = require('../performance')('assessments');
const infofile = require('../infofile');

const sql = sqlLoader.loadSqlEquiv(__filename);

/**
 * SYNCING PROCESS:
 *
 * 1. Assign order_by number to every assessment
 * 2. Check that no UUIDs are duplicated within this course instance
 * 3. Check that no UUIDS are duplicated in any other course instance
 * 4. For each assessment...
 *   a) Insert an assessment; associate the ID of the new assessment with the assessment object
 *   b) For each access rule from the assessment...
 *     i) Ensure that a PS exam exists if needed (if an `examUuid` exists)
 *     ii) Insert the access rule with a new number
 *   c) Delete excess assessment access rules
 *   d) For each zone from the assessment...
 *     i) Insert the zone with a new number; associate the ID of the new zone with the zone object
 *   e) Delete any excess zones from the current assessment using the zone number
 *   f) For each zone from the assessment...
 *     i) Generate a list of alternatives for the zone (either one or many questions, depending on if `id` or `alternatives` is used)
 *     ii) Insert a new alternative group
 *     iii) For each alternative in the group...
 *       1. Insert an assessment question
 *   g) Delete excess alternative groups
 *   h) Soft-delete unused assessments (that were deleted since the last sync)
 *   i) Soft-delete unused assessment questions (from deleted assessments)
 *   j) Soft-delete unused assessment questions (from deleted assessments)
 *   k) Delete unused assessment access rules (from deleted assessments)
 *   l) Delete unused zones (from deletes assessments)
 */

 /**
  * 
  * @param {import('../infofile').InfoFile<import('../course-db').Assessment>} assessmentInfoFile
  * @param {{ [qid: string]: any }} questionIds
  */
function getParamsForAssessment(assessmentInfoFile, questionIds) {
    if (infofile.hasErrors(assessmentInfoFile)) return null;
    const assessment = assessmentInfoFile.data;

    const allowIssueReporting = !!_.get(assessment, 'allowIssueReporting', true);
    const allowRealTimeGrading = !!_.get(assessment, 'allowRealTimeGrading', true);
    const requireHonorCode = !!_.get(assessment, 'requireHonorCode', true);

    const assessmentParams = {
        type: assessment.type,
        number: assessment.number,
        title: assessment.title,
        multiple_instance: assessment.multipleInstance ? true : false,
        shuffle_questions: assessment.shuffleQuestions ? true : false,
        allow_issue_reporting: allowIssueReporting,
        allow_real_time_grading: allowRealTimeGrading,
        require_honor_code: requireHonorCode,
        auto_close: !!_.get(assessment, 'autoClose', true),
        max_points: assessment.maxPoints,
        set_name: assessment.set,
        text: assessment.text,
        constant_question_value: !!_.get(assessment, 'constantQuestionValue', false),
        group_work: !!assessment.groupWork,
    };

<<<<<<< HEAD
        const assessmentParams = {
            tid: tid,
            uuid: assessment.uuid,
            type: assessment.type,
            number: assessment.number,
            order_by: assessment.order_by,
            title: assessment.title,
            config: assessment.options,
            multiple_instance: assessment.multipleInstance ? true : false,
            shuffle_questions: assessment.shuffleQuestions ? true : false,
            allow_issue_reporting: allowIssueReporting,
            allow_real_time_grading: allowRealTimeGrading,
            require_honor_code: requireHonorCode,
            auto_close: !!_.get(assessment, 'autoClose', true),
            max_points: assessment.maxPoints,
            set_name: assessment.set,
            text: assessment.text,
            constant_question_value: !!_.get(assessment, 'constantQuestionValue', false),
            group_work: assessment.groupWork || false,
            min_advance_perc: assessment.minAdvancePerc,
=======
    const allowAccess = assessment.allowAccess || [];
    assessmentParams.allowAccess = allowAccess.map((accessRule, index) => {
        return {
            number: index + 1,
            mode: _(accessRule).has('mode') ? accessRule.mode : null,
            role: _(accessRule).has('role') ? accessRule.role : null,
            uids: _(accessRule).has('uids') ? accessRule.uids : null,
            start_date: _(accessRule).has('startDate') ? accessRule.startDate : null,
            end_date: _(accessRule).has('endDate') ? accessRule.endDate : null,
            credit: _(accessRule).has('credit') ? accessRule.credit : null,
            time_limit_min: _(accessRule).has('timeLimitMin') ? accessRule.timeLimitMin : null,
            password: _(accessRule).has('password') ? accessRule.password : null,
            seb_config: _(accessRule).has('SEBConfig') ? accessRule.SEBConfig : null,
            exam_uuid: _(accessRule).has('examUuid') ? accessRule.examUuid : null,
            show_closed_assessment: !!_.get(accessRule, 'showClosedAssessment', true),
>>>>>>> e0cf0371
        };
    });

<<<<<<< HEAD
        const allowAccess = assessment.allowAccess || [];
        assessmentParams.allowAccess = allowAccess.map((accessRule, index) => {
            return {
                number: index + 1,
                mode: _(accessRule).has('mode') ? accessRule.mode : null,
                role: _(accessRule).has('role') ? accessRule.role : null,
                uids: _(accessRule).has('uids') ? accessRule.uids : null,
                start_date: _(accessRule).has('startDate') ? accessRule.startDate : null,
                end_date: _(accessRule).has('endDate') ? accessRule.endDate : null,
                credit: _(accessRule).has('credit') ? accessRule.credit : null,
                time_limit_min: _(accessRule).has('timeLimitMin') ? accessRule.timeLimitMin : null,
                password: _(accessRule).has('password') ? accessRule.password : null,
                seb_config: _(accessRule).has('SEBConfig') ? accessRule.SEBConfig : null,
                exam_uuid: _(accessRule).has('examUuid') ? accessRule.examUuid : null,
                show_closed_assessment: !!_(accessRule).get('showClosedAssessment', true),
            };
        });

        const zones = assessment.zones || [];
        assessmentParams.zones = zones.map((zone, index) => {
            return {
                number: index + 1,
                title: zone.title,
                number_choose: zone.numberChoose,
                max_points: zone.maxPoints,
                best_questions: zone.bestQuestions,
                min_advance_perc: zone.minAdvancePerc,
            };
        });
=======
    const zones = assessment.zones || [];
    assessmentParams.zones = zones.map((zone, index) => {
        return {
            number: index + 1,
            title: zone.title,
            number_choose: zone.numberChoose,
            max_points: zone.maxPoints,
            best_questions: zone.bestQuestions,
        };
    });
>>>>>>> e0cf0371

    let alternativeGroupNumber = 0;
    let assessmentQuestionNumber = 0;
    assessmentParams.alternativeGroups = zones.map((zone) => {
        return zone.questions.map((question) => {
            /** @type {{ qid: string, maxPoints: number | number[], points: number | number[], forceMaxPoints: boolean, triesPerVariant: number }[]} */
            let alternatives;
            if (_(question).has('alternatives')) {
                alternatives = _.map(question.alternatives, function(alternative) {
                    return {
                        qid: alternative.id,
                        maxPoints: alternative.maxPoints || question.maxPoints,
                        points: alternative.points || question.points,
                        forceMaxPoints: _.has(alternative, 'forceMaxPoints') ? alternative.forceMaxPoints
                            : (_.has(question, 'forceMaxPoints') ? question.forceMaxPoints : false),
                        triesPerVariant: _.has(alternative, 'triesPerVariant') ? alternative.triesPerVariant : (_.has(question, 'triesPerVariant') ? question.triesPerVariant : 1),
                    };
                });
            } else if (_(question).has('id')) {
                alternatives = [{
                    qid: question.id,
                    maxPoints: question.maxPoints,
                    points: question.points,
                    forceMaxPoints: question.forceMaxPoints || false,
                    triesPerVariant: question.triesPerVariant || 1,
                }];
            }
<<<<<<< HEAD
            usedQIDs.add(qid);
        }

        let alternativeGroupNumber = 0;
        let assessmentQuestionNumber = 0;
        assessmentParams.alternativeGroups = zones.map((zone) => {
            return zone.questions.map((question) => {
                if (!allowRealTimeGrading && Array.isArray(question.points)) {
                    throw new Error(`Assessment "${assessment.tid}" cannot specify an array of points for a question if real-time grading is disabled`);
                }
                let alternatives;
                // Alternative group (multiple questions)
                if (_(question).has('alternatives')) {
                    if (_(question).has('id')) throw error.make(400, 'Cannot have both "id" and "alternatives" in one question', {question});
                    question.alternatives.forEach(a => checkAndRecordQID(a.id));
                    alternatives = _.map(question.alternatives, function(alternative) {
                        if (!allowRealTimeGrading && Array.isArray(alternative.points)) {
                            throw new Error(`Assessment "${assessment.tid}" cannot specify an array of points for an alternative if real-time grading is disabled`);
                        }
                        return {
                            qid: alternative.id,
                            maxPoints: alternative.maxPoints || question.maxPoints,
                            points: alternative.points || question.points,
                            forceMaxPoints: _.has(alternative, 'forceMaxPoints') ? alternative.forceMaxPoints
                                : (_.has(question, 'forceMaxPoints') ? question.forceMaxPoints : false),
                            triesPerVariant: _.has(alternative, 'triesPerVariant') ? alternative.triesPerVariant : (_.has(question, 'triesPerVariant') ? question.triesPerVariant : 1),
                            minAdvancePerc: alternative.minAdvancePerc,
                        };
                    });
                }
                // Not an alternative group (single question)
                else if (_(question).has('id')) {
                    checkAndRecordQID(question.id);
                    alternatives = [
                        {
                            qid: question.id,
                            maxPoints: question.maxPoints,
                            points: question.points,
                            forceMaxPoints: _.has(question, 'forceMaxPoints') ? question.forceMaxPoints : false,
                            triesPerVariant: _.has(question, 'triesPerVariant') ? question.triesPerVariant : 1,
                            minAdvancePerc: question.minAdvancePerc,
                        },
                    ];
                } else {
                    throw error.make(400, 'Must specify either "id" or "alternatives" in question', {question});
                }
=======
>>>>>>> e0cf0371

            const normalizedAlternatives = alternatives.map(alternative => {
                if (assessment.type === 'Exam') {
                    const pointsList = Array.isArray(alternative.points) ? alternative.points : [alternative.points];
                    const maxPoints = Math.max(...pointsList);
                    return {
                        ...alternative,
                        // Exlude 'points' prop
                        points: undefined,
                        maxPoints,
                        pointsList,
                        initPoints: undefined,
                    };

                }
<<<<<<< HEAD

                alternativeGroupNumber++;
                const alternativeGroupParams = {
                    number: alternativeGroupNumber,
                    number_choose: question.numberChoose,
                    min_advance_perc: question.minAdvancePerc,
                };

                alternativeGroupParams.questions = alternatives.map((alternative, alternativeIndex) => {
                    assessmentQuestionNumber++;
                    // Loop up the ID of this question based on its QID
                    const question = questionDB[alternative.qid];
                    if (!question) {
                        throw new Error(`Invalid QID in assessment ${assessment.tid}: ${alternative.qid}`);
                    }
                    const questionId = question.id;
                    return {
                        number: assessmentQuestionNumber,
                        max_points: alternative.maxPoints,
                        points_list: alternative.pointsList,
                        init_points: alternative.initPoints,
                        force_max_points: alternative.forceMaxPoints,
                        tries_per_variant: alternative.triesPerVariant,
                        question_id: questionId,
                        number_in_alternative_group: alternativeIndex + 1,
                        min_advance_perc: alternative.minAdvancePerc,
=======
                if (assessment.type === 'Homework') {
                    const maxPoints = alternative.maxPoints || alternative.points;
                    const initPoints = alternative.points;
                    return {
                        ...alternative,
                        maxPoints,
                        initPoints,
                        pointsList: undefined,
>>>>>>> e0cf0371
                    };
                }
            });

            alternativeGroupNumber++;
            const alternativeGroupParams = {
                number: alternativeGroupNumber,
                number_choose: question.numberChoose,
            };

            alternativeGroupParams.questions = normalizedAlternatives.map((alternative, alternativeIndex) => {
                assessmentQuestionNumber++;
                const questionId = questionIds[alternative.qid];
                return {
                    number: assessmentQuestionNumber,
                    max_points: alternative.maxPoints,
                    points_list: alternative.pointsList,
                    init_points: alternative.initPoints,
                    force_max_points: alternative.forceMaxPoints,
                    tries_per_variant: alternative.triesPerVariant,
                    question_id: questionId,
                    number_in_alternative_group: alternativeIndex + 1,
                };

            });

            return alternativeGroupParams;
        });
    });

    // Needed when deleting unused alternative groups
    assessmentParams.lastAlternativeGroupNumber = alternativeGroupNumber;

    return assessmentParams;
}

/**
 * @param {any} courseId
 * @param {any} courseInstanceId
 * @param {{ [aid: string]: import('../infofile').InfoFile<import('../course-db').Assessment> }} assessments
 * @param {{ [qid: string]: any }} questionIds
 */
module.exports.sync = async function(courseId, courseInstanceId, assessments, questionIds) {
    if (config.checkAccessRulesExamUuid) {
        // UUID-based exam access rules are validated here instead of course-db.js
        // because we need to hit the DB to check for them; we can't validate based
        // solely on the data we're reading off disk.
        // Instead of checking for `infofile.hasErrors`, we check if data is null
        // so that we can still add errors for invalid access UUIDs even if something
        // else produced an error
        // To be efficient, we'll collect all UUIDs from all assessments and check for
        // their existence in a single sproc call. We'll store a reverse mapping from UUID
        // to exams to be able to efficiently add error information for missing UUIDs.
        /** @type {Set<string>} */
        const examUuids = new Set();
        /** @type {Map<string, string[]>} */
        const uuidAssessmentMap = new Map();
        Object.entries(assessments).forEach(([tid, assessment]) => {
            if (!assessment.data) return;
            (assessment.data.allowAccess || []).forEach(allowAccess => {
                const { examUuid } = allowAccess;
                if (examUuid) {
                    examUuids.add(examUuid);
                    let tids = uuidAssessmentMap.get(examUuid);
                    if (!tids) {
                        tids = [];
                        uuidAssessmentMap.set(examUuid, tids);
                    }
                    tids.push(tid);
                }
            });
        });

        const uuidsParams = { exam_uuids: JSON.stringify([...examUuids]) };
        const uuidsRes = await sqldb.queryAsync(sql.check_access_rules_exam_uuid, uuidsParams);
        uuidsRes.rows.forEach(({ uuid, uuid_exists }) => {
            if (!uuid_exists) {
                uuidAssessmentMap.get(uuid).forEach(tid => {
                    infofile.addError(assessments[tid], `examUuid "${uuid}" not found. Ensure you copied the correct UUID from the scheduler.`);
                });
            }
        });
    }
    const assessmentParams = Object.entries(assessments).map(([tid, assessment]) => {
        return JSON.stringify([
            tid,
            assessment.uuid,
            infofile.stringifyErrors(assessment),
            infofile.stringifyWarnings(assessment),
            getParamsForAssessment(assessment, questionIds),
        ]);
    });

    const params = [
        assessmentParams,
        courseId,
        courseInstanceId,
    ];
    perf.start('sproc:sync_assessments');
    const result = await sqldb.callOneRowAsync('sync_assessments', params);
    perf.end('sproc:sync_assessments');

    /** @type {[string, any][]} */
    const nameToIdMap = result.rows[0].name_to_id_map; // eslint-disable-line no-unused-vars
    // we don't use this here, but see questions.js for the format of this return value
};<|MERGE_RESOLUTION|>--- conflicted
+++ resolved
@@ -38,7 +38,7 @@
  */
 
  /**
-  * 
+  *
   * @param {import('../infofile').InfoFile<import('../course-db').Assessment>} assessmentInfoFile
   * @param {{ [qid: string]: any }} questionIds
   */
@@ -65,30 +65,9 @@
         text: assessment.text,
         constant_question_value: !!_.get(assessment, 'constantQuestionValue', false),
         group_work: !!assessment.groupWork,
+        min_advance_perc: assessment.minAdvancePerc,
     };
 
-<<<<<<< HEAD
-        const assessmentParams = {
-            tid: tid,
-            uuid: assessment.uuid,
-            type: assessment.type,
-            number: assessment.number,
-            order_by: assessment.order_by,
-            title: assessment.title,
-            config: assessment.options,
-            multiple_instance: assessment.multipleInstance ? true : false,
-            shuffle_questions: assessment.shuffleQuestions ? true : false,
-            allow_issue_reporting: allowIssueReporting,
-            allow_real_time_grading: allowRealTimeGrading,
-            require_honor_code: requireHonorCode,
-            auto_close: !!_.get(assessment, 'autoClose', true),
-            max_points: assessment.maxPoints,
-            set_name: assessment.set,
-            text: assessment.text,
-            constant_question_value: !!_.get(assessment, 'constantQuestionValue', false),
-            group_work: assessment.groupWork || false,
-            min_advance_perc: assessment.minAdvancePerc,
-=======
     const allowAccess = assessment.allowAccess || [];
     assessmentParams.allowAccess = allowAccess.map((accessRule, index) => {
         return {
@@ -104,41 +83,9 @@
             seb_config: _(accessRule).has('SEBConfig') ? accessRule.SEBConfig : null,
             exam_uuid: _(accessRule).has('examUuid') ? accessRule.examUuid : null,
             show_closed_assessment: !!_.get(accessRule, 'showClosedAssessment', true),
->>>>>>> e0cf0371
         };
     });
 
-<<<<<<< HEAD
-        const allowAccess = assessment.allowAccess || [];
-        assessmentParams.allowAccess = allowAccess.map((accessRule, index) => {
-            return {
-                number: index + 1,
-                mode: _(accessRule).has('mode') ? accessRule.mode : null,
-                role: _(accessRule).has('role') ? accessRule.role : null,
-                uids: _(accessRule).has('uids') ? accessRule.uids : null,
-                start_date: _(accessRule).has('startDate') ? accessRule.startDate : null,
-                end_date: _(accessRule).has('endDate') ? accessRule.endDate : null,
-                credit: _(accessRule).has('credit') ? accessRule.credit : null,
-                time_limit_min: _(accessRule).has('timeLimitMin') ? accessRule.timeLimitMin : null,
-                password: _(accessRule).has('password') ? accessRule.password : null,
-                seb_config: _(accessRule).has('SEBConfig') ? accessRule.SEBConfig : null,
-                exam_uuid: _(accessRule).has('examUuid') ? accessRule.examUuid : null,
-                show_closed_assessment: !!_(accessRule).get('showClosedAssessment', true),
-            };
-        });
-
-        const zones = assessment.zones || [];
-        assessmentParams.zones = zones.map((zone, index) => {
-            return {
-                number: index + 1,
-                title: zone.title,
-                number_choose: zone.numberChoose,
-                max_points: zone.maxPoints,
-                best_questions: zone.bestQuestions,
-                min_advance_perc: zone.minAdvancePerc,
-            };
-        });
-=======
     const zones = assessment.zones || [];
     assessmentParams.zones = zones.map((zone, index) => {
         return {
@@ -147,9 +94,9 @@
             number_choose: zone.numberChoose,
             max_points: zone.maxPoints,
             best_questions: zone.bestQuestions,
+            min_advance_perc: zone.minAdvancePerc,
         };
     });
->>>>>>> e0cf0371
 
     let alternativeGroupNumber = 0;
     let assessmentQuestionNumber = 0;
@@ -166,6 +113,7 @@
                         forceMaxPoints: _.has(alternative, 'forceMaxPoints') ? alternative.forceMaxPoints
                             : (_.has(question, 'forceMaxPoints') ? question.forceMaxPoints : false),
                         triesPerVariant: _.has(alternative, 'triesPerVariant') ? alternative.triesPerVariant : (_.has(question, 'triesPerVariant') ? question.triesPerVariant : 1),
+                        minAdvancePerc: alternative.minAdvancePerc,
                     };
                 });
             } else if (_(question).has('id')) {
@@ -175,57 +123,9 @@
                     points: question.points,
                     forceMaxPoints: question.forceMaxPoints || false,
                     triesPerVariant: question.triesPerVariant || 1,
+                    minAdvancePerc: question.minAdvancePerc,
                 }];
             }
-<<<<<<< HEAD
-            usedQIDs.add(qid);
-        }
-
-        let alternativeGroupNumber = 0;
-        let assessmentQuestionNumber = 0;
-        assessmentParams.alternativeGroups = zones.map((zone) => {
-            return zone.questions.map((question) => {
-                if (!allowRealTimeGrading && Array.isArray(question.points)) {
-                    throw new Error(`Assessment "${assessment.tid}" cannot specify an array of points for a question if real-time grading is disabled`);
-                }
-                let alternatives;
-                // Alternative group (multiple questions)
-                if (_(question).has('alternatives')) {
-                    if (_(question).has('id')) throw error.make(400, 'Cannot have both "id" and "alternatives" in one question', {question});
-                    question.alternatives.forEach(a => checkAndRecordQID(a.id));
-                    alternatives = _.map(question.alternatives, function(alternative) {
-                        if (!allowRealTimeGrading && Array.isArray(alternative.points)) {
-                            throw new Error(`Assessment "${assessment.tid}" cannot specify an array of points for an alternative if real-time grading is disabled`);
-                        }
-                        return {
-                            qid: alternative.id,
-                            maxPoints: alternative.maxPoints || question.maxPoints,
-                            points: alternative.points || question.points,
-                            forceMaxPoints: _.has(alternative, 'forceMaxPoints') ? alternative.forceMaxPoints
-                                : (_.has(question, 'forceMaxPoints') ? question.forceMaxPoints : false),
-                            triesPerVariant: _.has(alternative, 'triesPerVariant') ? alternative.triesPerVariant : (_.has(question, 'triesPerVariant') ? question.triesPerVariant : 1),
-                            minAdvancePerc: alternative.minAdvancePerc,
-                        };
-                    });
-                }
-                // Not an alternative group (single question)
-                else if (_(question).has('id')) {
-                    checkAndRecordQID(question.id);
-                    alternatives = [
-                        {
-                            qid: question.id,
-                            maxPoints: question.maxPoints,
-                            points: question.points,
-                            forceMaxPoints: _.has(question, 'forceMaxPoints') ? question.forceMaxPoints : false,
-                            triesPerVariant: _.has(question, 'triesPerVariant') ? question.triesPerVariant : 1,
-                            minAdvancePerc: question.minAdvancePerc,
-                        },
-                    ];
-                } else {
-                    throw error.make(400, 'Must specify either "id" or "alternatives" in question', {question});
-                }
-=======
->>>>>>> e0cf0371
 
             const normalizedAlternatives = alternatives.map(alternative => {
                 if (assessment.type === 'Exam') {
@@ -241,34 +141,6 @@
                     };
 
                 }
-<<<<<<< HEAD
-
-                alternativeGroupNumber++;
-                const alternativeGroupParams = {
-                    number: alternativeGroupNumber,
-                    number_choose: question.numberChoose,
-                    min_advance_perc: question.minAdvancePerc,
-                };
-
-                alternativeGroupParams.questions = alternatives.map((alternative, alternativeIndex) => {
-                    assessmentQuestionNumber++;
-                    // Loop up the ID of this question based on its QID
-                    const question = questionDB[alternative.qid];
-                    if (!question) {
-                        throw new Error(`Invalid QID in assessment ${assessment.tid}: ${alternative.qid}`);
-                    }
-                    const questionId = question.id;
-                    return {
-                        number: assessmentQuestionNumber,
-                        max_points: alternative.maxPoints,
-                        points_list: alternative.pointsList,
-                        init_points: alternative.initPoints,
-                        force_max_points: alternative.forceMaxPoints,
-                        tries_per_variant: alternative.triesPerVariant,
-                        question_id: questionId,
-                        number_in_alternative_group: alternativeIndex + 1,
-                        min_advance_perc: alternative.minAdvancePerc,
-=======
                 if (assessment.type === 'Homework') {
                     const maxPoints = alternative.maxPoints || alternative.points;
                     const initPoints = alternative.points;
@@ -277,7 +149,6 @@
                         maxPoints,
                         initPoints,
                         pointsList: undefined,
->>>>>>> e0cf0371
                     };
                 }
             });
