// @ts-check
const _ = require('lodash');
const sqldb = require('@prairielearn/prairielib/sql-db');
const sqlLoader = require('@prairielearn/prairielib/sql-loader');

const config = require('../../lib/config');
const perf = require('../performance')('assessments');
const infofile = require('../infofile');

const sql = sqlLoader.loadSqlEquiv(__filename);

/**
 * SYNCING PROCESS:
 * 
 * 1. Assign order_by number to every assessment
 * 2. Check that no UUIDs are duplicated within this course instance
 * 3. Check that no UUIDS are duplicated in any other course instance
 * 4. For each assessment...
 *   a) Insert an assessment; associate the ID of the new assessment with the assessment object
 *   b) For each access rule from the assessment...
 *     i) Ensure that a PS exam exists if needed (if an `examUuid` exists)
 *     ii) Insert the access rule with a new number
 *   c) Delete excess assessment access rules
 *   d) For each zone from the assessment...
 *     i) Insert the zone with a new number; associate the ID of the new zone with the zone object
 *   e) Delete any excess zones from the current assessment using the zone number
 *   f) For each zone from the assessment...
 *     i) Generate a list of alternatives for the zone (either one or many questions, depending on if `id` or `alternatives` is used)
 *     ii) Insert a new alternative group
 *     iii) For each alternative in the group...
 *       1. Insert an assessment question
 *   g) Delete excess alternative groups
 *   h) Soft-delete unused assessments (that were deleted since the last sync)
 *   i) Soft-delete unused assessment questions (from deleted assessments)
 *   j) Soft-delete unused assessment questions (from deleted assessments)
 *   k) Delete unused assessment access rules (from deleted assessments)
 *   l) Delete unused zones (from deletes assessments)
 */

<<<<<<< HEAD
 /**
  * 
  * @param {import('../infofile').InfoFile<import('../course-db').Assessment>} assessmentInfoFile
  * @param {{ [qid: string]: any }} questionIds
  */
function getParamsForAssessment(assessmentInfoFile, questionIds) {
    if (infofile.hasErrors(assessmentInfoFile)) return null;
    const assessment = assessmentInfoFile.data;

    // issue reporting defaults to true, then to the courseInstance setting, then to the assessment setting
    let allowIssueReporting = true;
    if (_.has(assessment, 'allowIssueReporting')) allowIssueReporting = !!assessment.allowIssueReporting;
    const assessmentParams = {
        type: assessment.type,
        number: assessment.number,
        title: assessment.title,
        multiple_instance: assessment.multipleInstance ? true : false,
        shuffle_questions: assessment.shuffleQuestions ? true : false,
        allow_issue_reporting: allowIssueReporting,
        auto_close: _.has(assessment, 'autoClose') ? assessment.autoClose : true,
        max_points: assessment.maxPoints,
        set_name: assessment.set,
        text: assessment.text,
        constant_question_value: _.has(assessment, 'constantQuestionValue') ? assessment.constantQuestionValue : false,
    };

    const allowAccess = assessment.allowAccess || [];
    assessmentParams.allowAccess = allowAccess.map((accessRule, index) => {
        return {
            number: index + 1,
            mode: _(accessRule).has('mode') ? accessRule.mode : null,
            role: _(accessRule).has('role') ? accessRule.role : null,
            uids: _(accessRule).has('uids') ? accessRule.uids : null,
            start_date: _(accessRule).has('startDate') ? accessRule.startDate : null,
            end_date: _(accessRule).has('endDate') ? accessRule.endDate : null,
            credit: _(accessRule).has('credit') ? accessRule.credit : null,
            time_limit_min: _(accessRule).has('timeLimitMin') ? accessRule.timeLimitMin : null,
            password: _(accessRule).has('password') ? accessRule.password : null,
            seb_config: _(accessRule).has('SEBConfig') ? accessRule.SEBConfig : null,
            exam_uuid: _(accessRule).has('examUuid') ? accessRule.examUuid : null,
=======
/**
 * Builds the giant blob of JSON that will be shipped to the assessments syncing sproc.
 */
function buildSyncData(courseInfo, courseInstance, questionDB) {
    const assessments = Object.entries(courseInstance.assessmentDB).map(([tid, assessment]) => {
        const allowIssueReporting = !!_.get(assessment, 'allowIssueReporting', true);
        const allowRealTimeGrading = !!_.get(assessment, 'allowRealTimeGrading', true);
        const requireHonorCode = !!_.get(assessment, 'requireHonorCode', true);

        // Because of how Homework-type assessments work, we don't allow
        // real-time grading to be disabled for them.
        if (!allowRealTimeGrading && assessment.type === 'Homework') {
            throw new Error(`Assessment "${assessment.tid}" cannot disable real-time grading; that is only possible for Exam-type assessments.`);
        }

        const assessmentParams = {
            tid: tid,
            uuid: assessment.uuid,
            type: assessment.type,
            number: assessment.number,
            order_by: assessment.order_by,
            title: assessment.title,
            config: assessment.options,
            multiple_instance: assessment.multipleInstance ? true : false,
            shuffle_questions: assessment.shuffleQuestions ? true : false,
            allow_issue_reporting: allowIssueReporting,
            allow_real_time_grading: allowRealTimeGrading,
            require_honor_code: requireHonorCode,
            auto_close: !!_.get(assessment, 'autoClose', true),
            max_points: assessment.maxPoints,
            set_name: assessment.set,
            text: assessment.text,
            constant_question_value: !!_.get(assessment, 'constantQuestionValue', false),
>>>>>>> 1b249374
        };
    });

<<<<<<< HEAD
    const zones = assessment.zones || [];
    assessmentParams.zones = zones.map((zone, index) => {
        return {
            number: index + 1,
            title: zone.title,
            number_choose: zone.numberChoose,
            max_points: zone.maxPoints,
            best_questions: zone.bestQuestions,
        };
    });

    let alternativeGroupNumber = 0;
    let assessmentQuestionNumber = 0;
    assessmentParams.alternativeGroups = zones.map((zone) => {
        return zone.questions.map((question) => {
            /** @type {{ qid: string, maxPoints: number | number[], points: number | number[], forceMaxPoints: boolean, triesPerVariant: number }[]} */
            let alternatives;
            if (_(question).has('alternatives')) {
                alternatives = _.map(question.alternatives, function(alternative) {
                    return {
                        qid: alternative.id,
                        maxPoints: alternative.maxPoints || question.maxPoints,
                        points: alternative.points || question.points,
                        forceMaxPoints: _.has(alternative, 'forceMaxPoints') ? alternative.forceMaxPoints
                            : (_.has(question, 'forceMaxPoints') ? question.forceMaxPoints : false),
                        triesPerVariant: _.has(alternative, 'triesPerVariant') ? alternative.triesPerVariant : (_.has(question, 'triesPerVariant') ? question.triesPerVariant : 1),
                    };
                });
            } else if (_(question).has('id')) {
                alternatives = [{
                    qid: question.id,
                    maxPoints: question.maxPoints,
                    points: question.points,
                    forceMaxPoints: question.forceMaxPoints || false,
                    triesPerVariant: question.triesPerVariant || 1,
                }];
            }
=======
        const allowAccess = assessment.allowAccess || [];
        assessmentParams.allowAccess = allowAccess.map((accessRule, index) => {
            return {
                number: index + 1,
                mode: _(accessRule).has('mode') ? accessRule.mode : null,
                role: _(accessRule).has('role') ? accessRule.role : null,
                uids: _(accessRule).has('uids') ? accessRule.uids : null,
                start_date: _(accessRule).has('startDate') ? accessRule.startDate : null,
                end_date: _(accessRule).has('endDate') ? accessRule.endDate : null,
                credit: _(accessRule).has('credit') ? accessRule.credit : null,
                time_limit_min: _(accessRule).has('timeLimitMin') ? accessRule.timeLimitMin : null,
                password: _(accessRule).has('password') ? accessRule.password : null,
                seb_config: _(accessRule).has('SEBConfig') ? accessRule.SEBConfig : null,
                exam_uuid: _(accessRule).has('examUuid') ? accessRule.examUuid : null,
                show_closed_assessment: !!_(accessRule).get('showClosedAssessment', true),
            };
        });
>>>>>>> 1b249374

            const normalizedAlternatives = alternatives.map(alternative => {
                if (assessment.type === 'Exam') {
                    const pointsList = Array.isArray(alternative.points) ? alternative.points : [alternative.points];
                    const maxPoints = Math.max(...pointsList);
                    return {
                        ...alternative,
                        // Exlude 'points' prop
                        points: undefined,
                        maxPoints,
                        pointsList,
                        initPoints: undefined,
                    };

<<<<<<< HEAD
=======
        // Track which QIDs we've seen so we can detect duplicates
        const usedQIDs = new Set();
        function checkAndRecordQID(qid) {
            if (usedQIDs.has(qid)) {
                throw new Error(`Assessment "${assessment.tid}" uses question "${qid}" more than once.`);
            }
            usedQIDs.add(qid);
        }

        let alternativeGroupNumber = 0;
        let assessmentQuestionNumber = 0;
        assessmentParams.alternativeGroups = zones.map((zone) => {
            return zone.questions.map((question) => {
                if (!allowRealTimeGrading && Array.isArray(question.points)) {
                    throw new Error(`Assessment "${assessment.tid}" cannot specify an array of points for a question if real-time grading is disabled`);
                }
                let alternatives;
                if (_(question).has('alternatives')) {
                    if (_(question).has('id')) throw error.make(400, 'Cannot have both "id" and "alternatives" in one question', {question});
                    question.alternatives.forEach(a => checkAndRecordQID(a.id));
                    alternatives = _.map(question.alternatives, function(alternative) {
                        if (!allowRealTimeGrading && Array.isArray(alternative.points)) {
                            throw new Error(`Assessment "${assessment.tid}" cannot specify an array of points for an alternative if real-time grading is disabled`);
                        }
                        return {
                            qid: alternative.id,
                            maxPoints: alternative.maxPoints || question.maxPoints,
                            points: alternative.points || question.points,
                            forceMaxPoints: _.has(alternative, 'forceMaxPoints') ? alternative.forceMaxPoints
                                : (_.has(question, 'forceMaxPoints') ? question.forceMaxPoints : false),
                            triesPerVariant: _.has(alternative, 'triesPerVariant') ? alternative.triesPerVariant : (_.has(question, 'triesPerVariant') ? question.triesPerVariant : 1),
                        };
                    });
                } else if (_(question).has('id')) {
                    checkAndRecordQID(question.id);
                    alternatives = [
                        {
                            qid: question.id,
                            maxPoints: question.maxPoints,
                            points: question.points,
                            forceMaxPoints: _.has(question, 'forceMaxPoints') ? question.forceMaxPoints : false,
                            triesPerVariant: _.has(question, 'triesPerVariant') ? question.triesPerVariant : 1,
                        },
                    ];
                } else {
                    throw error.make(400, 'Must specify either "id" or "alternatives" in question', {question});
>>>>>>> 1b249374
                }
                if (assessment.type === 'Homework') {
                    const maxPoints = alternative.maxPoints || alternative.points;
                    const initPoints = alternative.points;
                    return {
                        ...alternative,
                        maxPoints,
                        initPoints,
                        pointsList: undefined,
                    };
                }
            });

<<<<<<< HEAD
            alternativeGroupNumber++;
            const alternativeGroupParams = {
                number: alternativeGroupNumber,
                number_choose: question.numberChoose,
            };
=======
                alternativeGroupNumber++;
                const alternativeGroupParams = {
                    number: alternativeGroupNumber,
                    number_choose: question.numberChoose,
                };

                alternativeGroupParams.questions = alternatives.map((alternative, alternativeIndex) => {
                    assessmentQuestionNumber++;
                    // Loop up the ID of this question based on its QID
                    const question = questionDB[alternative.qid];
                    if (!question) {
                        throw new Error(`Invalid QID in assessment ${assessment.tid}: ${alternative.qid}`);
                    }
                    const questionId = question.id;
                    return {
                        number: assessmentQuestionNumber,
                        max_points: alternative.maxPoints,
                        points_list: alternative.pointsList,
                        init_points: alternative.initPoints,
                        force_max_points: alternative.forceMaxPoints,
                        tries_per_variant: alternative.triesPerVariant,
                        question_id: questionId,
                        number_in_alternative_group: alternativeIndex + 1,
                    };
>>>>>>> 1b249374

            alternativeGroupParams.questions = normalizedAlternatives.map((alternative, alternativeIndex) => {
                assessmentQuestionNumber++;
                const questionId = questionIds[alternative.qid];
                return {
                    number: assessmentQuestionNumber,
                    max_points: alternative.maxPoints,
                    points_list: alternative.pointsList,
                    init_points: alternative.initPoints,
                    force_max_points: alternative.forceMaxPoints,
                    tries_per_variant: alternative.triesPerVariant,
                    question_id: questionId,
                    number_in_alternative_group: alternativeIndex + 1,
                };

            });

            return alternativeGroupParams;
        });
    });

<<<<<<< HEAD
    // Needed when deleting unused alternative groups
    assessmentParams.lastAlternativeGroupNumber = alternativeGroupNumber;

    return assessmentParams;
}

/**
 * @param {any} courseId
 * @param {any} courseInstanceId
 * @param {{ [aid: string]: import('../infofile').InfoFile<import('../course-db').Assessment> }} assessments
 * @param {{ [qid: string]: any }} questionIds
 */
module.exports.sync = async function(courseId, courseInstanceId, assessments, questionIds) {
    if (config.checkAccessRulesExamUuid) {
        // UUID-based exam access rules are validated here instead of course-db.js
        // because we need to hit the DB to check for them; we can't validate based
        // solely on the data we're reading off disk.
        // Instead of checking for `infofile.hasErrors`, we check if data is null
        // so that we can still add errors for invalid access UUIDs even if something
        // else produced an error
        // To be efficient, we'll collect all UUIDs from all assessments and check for
        // their existence in a single sproc call. We'll store a reverse mapping from UUID
        // to exams to be able to efficiently add error information for missing UUIDs.
        /** @type {Set<string>} */
        const examUuids = new Set();
        /** @type {Map<string, string[]>} */
        const uuidAssessmentMap = new Map();
        Object.entries(assessments).forEach(([tid, assessment]) => {
            if (!assessment.data) return;
            (assessment.data.allowAccess || []).forEach(allowAccess => {
                const { examUuid } = allowAccess;
                if (examUuid) {
                    examUuids.add(examUuid);
                    let tids = uuidAssessmentMap.get(examUuid);
                    if (!tids) {
                        tids = [];
                        uuidAssessmentMap.set(examUuid, tids);
                    }
                    tids.push(tid);
=======
    return {
        assessments,
        course_instance_id: courseInstance.courseInstanceId,
        course_id: courseInfo.courseId,
        check_access_rules_exam_uuid: config.checkAccessRulesExamUuid,
    };
}

module.exports.sync = function(courseInfo, courseInstance, questionDB, callback) {
    callbackify(async () => {
        const { assessmentDB } = courseInstance;
        // Assign an ordering to all assessments
        const assessmentList = Object.values(assessmentDB);
        assessmentList.sort((a, b) => naturalSort(String(a.number), String(b.number)));
        assessmentList.forEach((assessment, index) => assessment.order_by = index);

        // Check for duplicate UUIDs within the course instance's assessments
        _(assessmentDB)
            .groupBy('uuid')
            .each(function(assessments, uuid) {
                if (assessments.length > 1) {
                    const directories = assessments.map(a => a.directory).join(', ');
                    throw new Error(`UUID ${uuid} is used in multiple assessments: ${directories}`);
>>>>>>> 1b249374
                }
            });
        });

        const uuidsParams = { exam_uuids: JSON.stringify([...examUuids]) };
        const uuidsRes = await sqldb.queryAsync(sql.check_access_rules_exam_uuid, uuidsParams);
        uuidsRes.rows.forEach(({ uuid, uuid_exists }) => {
            if (!uuid_exists) {
                uuidAssessmentMap.get(uuid).forEach(tid => {
                    infofile.addError(assessments[tid], `examUuid "${uuid}" not found. Ensure you copied the correct UUID from the scheduler.`);
                });
            }
        });
    }
    const assessmentParams = Object.entries(assessments).map(([tid, assessment]) => {
        return JSON.stringify([
            tid,
            assessment.uuid,
            infofile.stringifyErrors(assessment),
            infofile.stringifyWarnings(assessment),
            getParamsForAssessment(assessment, questionIds),
        ]);
    });

<<<<<<< HEAD
    const params = [
        assessmentParams,
        courseId,
        courseInstanceId,
    ];
    perf.start('sproc:sync_assessments');
    await sqldb.callAsync('sync_assessments', params);
    perf.end('sproc:sync_assessments');
=======
        const syncData = buildSyncData(courseInfo, courseInstance, questionDB);
        const syncParams = [
            JSON.stringify(syncData.assessments),
            syncData.course_id,
            syncData.course_instance_id,
            syncData.check_access_rules_exam_uuid,
        ];
        perf.start(`syncAssessments${courseInstance.courseInstanceId}Sproc`);
        await sqldb.callOneRowAsync('sync_assessments', syncParams);
        perf.end(`syncAssessments${courseInstance.courseInstanceId}Sproc`);
    })(callback);
>>>>>>> 1b249374
};<|MERGE_RESOLUTION|>--- conflicted
+++ resolved
@@ -37,7 +37,6 @@
  *   l) Delete unused zones (from deletes assessments)
  */
 
-<<<<<<< HEAD
  /**
   * 
   * @param {import('../infofile').InfoFile<import('../course-db').Assessment>} assessmentInfoFile
@@ -47,9 +46,10 @@
     if (infofile.hasErrors(assessmentInfoFile)) return null;
     const assessment = assessmentInfoFile.data;
 
-    // issue reporting defaults to true, then to the courseInstance setting, then to the assessment setting
-    let allowIssueReporting = true;
-    if (_.has(assessment, 'allowIssueReporting')) allowIssueReporting = !!assessment.allowIssueReporting;
+    const allowIssueReporting = !!_.get(assessment, 'allowIssueReporting', true);
+    const allowRealTimeGrading = !!_.get(assessment, 'allowRealTimeGrading', true);
+    const requireHonorCode = !!_.get(assessment, 'requireHonorCode', true);
+
     const assessmentParams = {
         type: assessment.type,
         number: assessment.number,
@@ -57,11 +57,13 @@
         multiple_instance: assessment.multipleInstance ? true : false,
         shuffle_questions: assessment.shuffleQuestions ? true : false,
         allow_issue_reporting: allowIssueReporting,
-        auto_close: _.has(assessment, 'autoClose') ? assessment.autoClose : true,
+        allow_real_time_grading: allowRealTimeGrading,
+        require_honor_code: requireHonorCode,
+        auto_close: !!_.get(assessment, 'autoClose', true),
         max_points: assessment.maxPoints,
         set_name: assessment.set,
         text: assessment.text,
-        constant_question_value: _.has(assessment, 'constantQuestionValue') ? assessment.constantQuestionValue : false,
+        constant_question_value: !!_.get(assessment, 'constantQuestionValue', false),
     };
 
     const allowAccess = assessment.allowAccess || [];
@@ -78,45 +80,10 @@
             password: _(accessRule).has('password') ? accessRule.password : null,
             seb_config: _(accessRule).has('SEBConfig') ? accessRule.SEBConfig : null,
             exam_uuid: _(accessRule).has('examUuid') ? accessRule.examUuid : null,
-=======
-/**
- * Builds the giant blob of JSON that will be shipped to the assessments syncing sproc.
- */
-function buildSyncData(courseInfo, courseInstance, questionDB) {
-    const assessments = Object.entries(courseInstance.assessmentDB).map(([tid, assessment]) => {
-        const allowIssueReporting = !!_.get(assessment, 'allowIssueReporting', true);
-        const allowRealTimeGrading = !!_.get(assessment, 'allowRealTimeGrading', true);
-        const requireHonorCode = !!_.get(assessment, 'requireHonorCode', true);
-
-        // Because of how Homework-type assessments work, we don't allow
-        // real-time grading to be disabled for them.
-        if (!allowRealTimeGrading && assessment.type === 'Homework') {
-            throw new Error(`Assessment "${assessment.tid}" cannot disable real-time grading; that is only possible for Exam-type assessments.`);
-        }
-
-        const assessmentParams = {
-            tid: tid,
-            uuid: assessment.uuid,
-            type: assessment.type,
-            number: assessment.number,
-            order_by: assessment.order_by,
-            title: assessment.title,
-            config: assessment.options,
-            multiple_instance: assessment.multipleInstance ? true : false,
-            shuffle_questions: assessment.shuffleQuestions ? true : false,
-            allow_issue_reporting: allowIssueReporting,
-            allow_real_time_grading: allowRealTimeGrading,
-            require_honor_code: requireHonorCode,
-            auto_close: !!_.get(assessment, 'autoClose', true),
-            max_points: assessment.maxPoints,
-            set_name: assessment.set,
-            text: assessment.text,
-            constant_question_value: !!_.get(assessment, 'constantQuestionValue', false),
->>>>>>> 1b249374
+            show_closed_assessment: !!_.get(accessRule, 'showClosedAssessment', true),
         };
     });
 
-<<<<<<< HEAD
     const zones = assessment.zones || [];
     assessmentParams.zones = zones.map((zone, index) => {
         return {
@@ -154,25 +121,6 @@
                     triesPerVariant: question.triesPerVariant || 1,
                 }];
             }
-=======
-        const allowAccess = assessment.allowAccess || [];
-        assessmentParams.allowAccess = allowAccess.map((accessRule, index) => {
-            return {
-                number: index + 1,
-                mode: _(accessRule).has('mode') ? accessRule.mode : null,
-                role: _(accessRule).has('role') ? accessRule.role : null,
-                uids: _(accessRule).has('uids') ? accessRule.uids : null,
-                start_date: _(accessRule).has('startDate') ? accessRule.startDate : null,
-                end_date: _(accessRule).has('endDate') ? accessRule.endDate : null,
-                credit: _(accessRule).has('credit') ? accessRule.credit : null,
-                time_limit_min: _(accessRule).has('timeLimitMin') ? accessRule.timeLimitMin : null,
-                password: _(accessRule).has('password') ? accessRule.password : null,
-                seb_config: _(accessRule).has('SEBConfig') ? accessRule.SEBConfig : null,
-                exam_uuid: _(accessRule).has('examUuid') ? accessRule.examUuid : null,
-                show_closed_assessment: !!_(accessRule).get('showClosedAssessment', true),
-            };
-        });
->>>>>>> 1b249374
 
             const normalizedAlternatives = alternatives.map(alternative => {
                 if (assessment.type === 'Exam') {
@@ -187,55 +135,6 @@
                         initPoints: undefined,
                     };
 
-<<<<<<< HEAD
-=======
-        // Track which QIDs we've seen so we can detect duplicates
-        const usedQIDs = new Set();
-        function checkAndRecordQID(qid) {
-            if (usedQIDs.has(qid)) {
-                throw new Error(`Assessment "${assessment.tid}" uses question "${qid}" more than once.`);
-            }
-            usedQIDs.add(qid);
-        }
-
-        let alternativeGroupNumber = 0;
-        let assessmentQuestionNumber = 0;
-        assessmentParams.alternativeGroups = zones.map((zone) => {
-            return zone.questions.map((question) => {
-                if (!allowRealTimeGrading && Array.isArray(question.points)) {
-                    throw new Error(`Assessment "${assessment.tid}" cannot specify an array of points for a question if real-time grading is disabled`);
-                }
-                let alternatives;
-                if (_(question).has('alternatives')) {
-                    if (_(question).has('id')) throw error.make(400, 'Cannot have both "id" and "alternatives" in one question', {question});
-                    question.alternatives.forEach(a => checkAndRecordQID(a.id));
-                    alternatives = _.map(question.alternatives, function(alternative) {
-                        if (!allowRealTimeGrading && Array.isArray(alternative.points)) {
-                            throw new Error(`Assessment "${assessment.tid}" cannot specify an array of points for an alternative if real-time grading is disabled`);
-                        }
-                        return {
-                            qid: alternative.id,
-                            maxPoints: alternative.maxPoints || question.maxPoints,
-                            points: alternative.points || question.points,
-                            forceMaxPoints: _.has(alternative, 'forceMaxPoints') ? alternative.forceMaxPoints
-                                : (_.has(question, 'forceMaxPoints') ? question.forceMaxPoints : false),
-                            triesPerVariant: _.has(alternative, 'triesPerVariant') ? alternative.triesPerVariant : (_.has(question, 'triesPerVariant') ? question.triesPerVariant : 1),
-                        };
-                    });
-                } else if (_(question).has('id')) {
-                    checkAndRecordQID(question.id);
-                    alternatives = [
-                        {
-                            qid: question.id,
-                            maxPoints: question.maxPoints,
-                            points: question.points,
-                            forceMaxPoints: _.has(question, 'forceMaxPoints') ? question.forceMaxPoints : false,
-                            triesPerVariant: _.has(question, 'triesPerVariant') ? question.triesPerVariant : 1,
-                        },
-                    ];
-                } else {
-                    throw error.make(400, 'Must specify either "id" or "alternatives" in question', {question});
->>>>>>> 1b249374
                 }
                 if (assessment.type === 'Homework') {
                     const maxPoints = alternative.maxPoints || alternative.points;
@@ -249,38 +148,11 @@
                 }
             });
 
-<<<<<<< HEAD
             alternativeGroupNumber++;
             const alternativeGroupParams = {
                 number: alternativeGroupNumber,
                 number_choose: question.numberChoose,
             };
-=======
-                alternativeGroupNumber++;
-                const alternativeGroupParams = {
-                    number: alternativeGroupNumber,
-                    number_choose: question.numberChoose,
-                };
-
-                alternativeGroupParams.questions = alternatives.map((alternative, alternativeIndex) => {
-                    assessmentQuestionNumber++;
-                    // Loop up the ID of this question based on its QID
-                    const question = questionDB[alternative.qid];
-                    if (!question) {
-                        throw new Error(`Invalid QID in assessment ${assessment.tid}: ${alternative.qid}`);
-                    }
-                    const questionId = question.id;
-                    return {
-                        number: assessmentQuestionNumber,
-                        max_points: alternative.maxPoints,
-                        points_list: alternative.pointsList,
-                        init_points: alternative.initPoints,
-                        force_max_points: alternative.forceMaxPoints,
-                        tries_per_variant: alternative.triesPerVariant,
-                        question_id: questionId,
-                        number_in_alternative_group: alternativeIndex + 1,
-                    };
->>>>>>> 1b249374
 
             alternativeGroupParams.questions = normalizedAlternatives.map((alternative, alternativeIndex) => {
                 assessmentQuestionNumber++;
@@ -302,7 +174,6 @@
         });
     });
 
-<<<<<<< HEAD
     // Needed when deleting unused alternative groups
     assessmentParams.lastAlternativeGroupNumber = alternativeGroupNumber;
 
@@ -342,31 +213,6 @@
                         uuidAssessmentMap.set(examUuid, tids);
                     }
                     tids.push(tid);
-=======
-    return {
-        assessments,
-        course_instance_id: courseInstance.courseInstanceId,
-        course_id: courseInfo.courseId,
-        check_access_rules_exam_uuid: config.checkAccessRulesExamUuid,
-    };
-}
-
-module.exports.sync = function(courseInfo, courseInstance, questionDB, callback) {
-    callbackify(async () => {
-        const { assessmentDB } = courseInstance;
-        // Assign an ordering to all assessments
-        const assessmentList = Object.values(assessmentDB);
-        assessmentList.sort((a, b) => naturalSort(String(a.number), String(b.number)));
-        assessmentList.forEach((assessment, index) => assessment.order_by = index);
-
-        // Check for duplicate UUIDs within the course instance's assessments
-        _(assessmentDB)
-            .groupBy('uuid')
-            .each(function(assessments, uuid) {
-                if (assessments.length > 1) {
-                    const directories = assessments.map(a => a.directory).join(', ');
-                    throw new Error(`UUID ${uuid} is used in multiple assessments: ${directories}`);
->>>>>>> 1b249374
                 }
             });
         });
@@ -391,7 +237,6 @@
         ]);
     });
 
-<<<<<<< HEAD
     const params = [
         assessmentParams,
         courseId,
@@ -400,17 +245,4 @@
     perf.start('sproc:sync_assessments');
     await sqldb.callAsync('sync_assessments', params);
     perf.end('sproc:sync_assessments');
-=======
-        const syncData = buildSyncData(courseInfo, courseInstance, questionDB);
-        const syncParams = [
-            JSON.stringify(syncData.assessments),
-            syncData.course_id,
-            syncData.course_instance_id,
-            syncData.check_access_rules_exam_uuid,
-        ];
-        perf.start(`syncAssessments${courseInstance.courseInstanceId}Sproc`);
-        await sqldb.callOneRowAsync('sync_assessments', syncParams);
-        perf.end(`syncAssessments${courseInstance.courseInstanceId}Sproc`);
-    })(callback);
->>>>>>> 1b249374
 };