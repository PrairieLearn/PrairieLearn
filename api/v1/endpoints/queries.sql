--- conflicted
+++ resolved
@@ -194,11 +194,7 @@
         JOIN assessments AS a ON (a.id = aq.assessment_id)
         JOIN course_instances AS ci ON (ci.id = a.course_instance_id)
     WHERE
-<<<<<<< HEAD
-        ai.id = $assessment_instance_id
-=======
         ai.id = $unsafe_assessment_instance_id
->>>>>>> a9b1af0f
         AND ci.id = $course_instance_id
 )
 SELECT
