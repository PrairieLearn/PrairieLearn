#!/usr/bin/env python

import os, time, requests, argparse, datetime

def main():
    parser = argparse.ArgumentParser(description='Download all PrairieLearn course data as JSON via the API')
    parser.add_argument('-t', '--token', required=True, help='the API token from PrairieLearn')
    parser.add_argument('-i', '--course-instance-id', required=True, help='the course instance ID to download')
    parser.add_argument('-o', '--output-dir', required=True, help='the output directory to store JSON into (will be created if necessary)')
    parser.add_argument('-s', '--server', help='the server API address', default='https://prairielearn.engr.illinois.edu/pl/api/v1')
    args = parser.parse_args()

    print(f'ensure that {args.output_dir} directory exists...')
    os.makedirs(args.output_dir, exist_ok=True)
    print(f'successfully ensured directory existence')

    logfilename = os.path.join(args.output_dir, 'download_log.txt')
    print(f'opening log file {logfilename} ...')
    with open(logfilename, 'wt') as logfile:
        print(f'successfully opened log file')
        download_course_instance(args, logfile)

def download_course_instance(args, logfile):

    log(logfile, f'starting download at {local_iso_time()} ...')
    start_time = time.time()
    course_instance_path = f'/course_instances/{args.course_instance_id}'
    gradebook = get_and_save_json(f'{course_instance_path}/gradebook', 'gradebook', args, logfile)
    assessments = get_and_save_json(f'{course_instance_path}/assessments', 'assessments', args, logfile)

    for assessment in assessments:

        assessment_dir = f'assessment_{assessment["assessment_id"]}/' 
        os.makedirs(os.path.join(args.output_dir, assessment_dir), exist_ok=True)

        assessment_instances = get_and_save_json(
                f'{course_instance_path}/assessments/{assessment["assessment_id"]}/assessment_instances', 
                os.path.join(assessment_dir, f'assessment_{assessment["assessment_id"]}_instances'), 
                args, logfile)

        assessment_access_rules = get_and_save_json(
                f'{course_instance_path}/assessments/{assessment["assessment_id"]}/assessment_access_rules', 
                os.path.join(assessment_dir, f'assessment_{assessment["assessment_id"]}_access_rules'), 
                args, logfile)



        for assessment_instance in assessment_instances:

            assessment_instance_dir = os.path.join(assessment_dir, f'assessment_{assessment_instance["assessment_instance_id"]}_instance')
            os.makedirs(os.path.join(args.output_dir, assessment_instance_dir), exist_ok=True)

            instance_questions = get_and_save_json(
                    f'{course_instance_path}/assessment_instances/{assessment_instance["assessment_instance_id"]}/instance_questions', 
                    os.path.join(assessment_instance_dir ,f'assessment_instance_{assessment_instance["assessment_instance_id"]}_instance_questions'), 
                    args, logfile)

            submissions = get_and_save_json(
                    f'{course_instance_path}/assessment_instances/{assessment_instance["assessment_instance_id"]}/submissions', 
                    os.path.join(assessment_instance_dir, f'assessment_instance_{assessment_instance["assessment_instance_id"]}_submissions'), 
                    args, logfile)

            submission_log = get_and_save_json(
                    f'{course_instance_path}/assessment_instances/{assessment_instance["assessment_instance_id"]}/log', 
                    os.path.join(assessment_instance_dir, f'assessment_instance_{assessment_instance["assessment_instance_id"]}_log'), 
                    args, logfile)

    end_time = time.time()
    log(logfile, f'successfully completed downloaded at {local_iso_time()}')
    log(logfile, f'total time elapsed: {end_time - start_time} seconds')

def get_and_save_json(endpoint, filename, args, logfile):

    url = args.server + endpoint
    headers = {'Private-Token': args.token}
    log(logfile, f'downloading {url} ...')
    start_time = time.time()
    r = requests.get(url, headers=headers)
<<<<<<< HEAD

    if r.status_code != 200:
        raise Exception(f'Invalid status returned for {url}: {r.status_code}')

=======
    retry_502_max = 30
    retry_502_i = 0
    while True:
        r = requests.get(url, headers=headers)
        if r.status_code == 200:
            break
        elif r.status_code == 502:
            retry_502_i += 1
            if retry_502_i >= retry_502_max:
                raise Exception(f'Maximum number of retries reached on 502 Bad Gateway Error for {url})
            else:
                log(logfile, f'Bad Gateway Error encountered for {url}, retrying in 10 seconds')
                time.sleep(10)
                continue
        else:
            raise Exception(f'Invalid status returned for {url}: {r.status_code}')
>>>>>>> 4fb8e0c5
    end_time = time.time()
    log(logfile, f'successfully downloaded {r.headers["content-length"]} bytes in {end_time - start_time} seconds')

    full_filename = os.path.join(args.output_dir, filename + '.json')
    log(logfile, f'saving data to {full_filename} ...')

    with open(full_filename, 'wt') as out_f:
        out_f.write(r.text)

    log(logfile, f'successfully wrote data')

    log(logfile, f'parsing data as JSON...')
    data = r.json()
    log(logfile, f'successfully parsed JSON')

    return data


def log(logfile, message):
    logfile.write(message + '\n')
    logfile.flush()
    print(message)

def local_iso_time():
    utc_dt = datetime.datetime.now(datetime.timezone.utc)
    dt = utc_dt.astimezone()
    return dt.isoformat()

if __name__ == '__main__':
    main()<|MERGE_RESOLUTION|>--- conflicted
+++ resolved
@@ -30,39 +30,33 @@
 
     for assessment in assessments:
 
-        assessment_dir = f'assessment_{assessment["assessment_id"]}/' 
-        os.makedirs(os.path.join(args.output_dir, assessment_dir), exist_ok=True)
-
         assessment_instances = get_and_save_json(
                 f'{course_instance_path}/assessments/{assessment["assessment_id"]}/assessment_instances', 
-                os.path.join(assessment_dir, f'assessment_{assessment["assessment_id"]}_instances'), 
+                f'assessment_{assessment["assessment_id"]}_instances', 
                 args, logfile)
 
         assessment_access_rules = get_and_save_json(
                 f'{course_instance_path}/assessments/{assessment["assessment_id"]}/assessment_access_rules', 
-                os.path.join(assessment_dir, f'assessment_{assessment["assessment_id"]}_access_rules'), 
+                f'assessment_{assessment["assessment_id"]}_access_rules', 
                 args, logfile)
 
 
 
         for assessment_instance in assessment_instances:
 
-            assessment_instance_dir = os.path.join(assessment_dir, f'assessment_{assessment_instance["assessment_instance_id"]}_instance')
-            os.makedirs(os.path.join(args.output_dir, assessment_instance_dir), exist_ok=True)
-
             instance_questions = get_and_save_json(
                     f'{course_instance_path}/assessment_instances/{assessment_instance["assessment_instance_id"]}/instance_questions', 
-                    os.path.join(assessment_instance_dir ,f'assessment_instance_{assessment_instance["assessment_instance_id"]}_instance_questions'), 
+                    f'assessment_instance_{assessment_instance["assessment_instance_id"]}_instance_questions', 
                     args, logfile)
 
             submissions = get_and_save_json(
                     f'{course_instance_path}/assessment_instances/{assessment_instance["assessment_instance_id"]}/submissions', 
-                    os.path.join(assessment_instance_dir, f'assessment_instance_{assessment_instance["assessment_instance_id"]}_submissions'), 
+                    f'assessment_instance_{assessment_instance["assessment_instance_id"]}_submissions', 
                     args, logfile)
 
             submission_log = get_and_save_json(
                     f'{course_instance_path}/assessment_instances/{assessment_instance["assessment_instance_id"]}/log', 
-                    os.path.join(assessment_instance_dir, f'assessment_instance_{assessment_instance["assessment_instance_id"]}_log'), 
+                    f'assessment_instance_{assessment_instance["assessment_instance_id"]}_log', 
                     args, logfile)
 
     end_time = time.time()
@@ -76,12 +70,6 @@
     log(logfile, f'downloading {url} ...')
     start_time = time.time()
     r = requests.get(url, headers=headers)
-<<<<<<< HEAD
-
-    if r.status_code != 200:
-        raise Exception(f'Invalid status returned for {url}: {r.status_code}')
-
-=======
     retry_502_max = 30
     retry_502_i = 0
     while True:
@@ -91,14 +79,13 @@
         elif r.status_code == 502:
             retry_502_i += 1
             if retry_502_i >= retry_502_max:
-                raise Exception(f'Maximum number of retries reached on 502 Bad Gateway Error for {url})
+                raise Exception(f'Maximum number of retries reached on 502 Bad Gateway Error for {url}')
             else:
                 log(logfile, f'Bad Gateway Error encountered for {url}, retrying in 10 seconds')
                 time.sleep(10)
                 continue
         else:
             raise Exception(f'Invalid status returned for {url}: {r.status_code}')
->>>>>>> 4fb8e0c5
     end_time = time.time()
     log(logfile, f'successfully downloaded {r.headers["content-length"]} bytes in {end_time - start_time} seconds')
 
