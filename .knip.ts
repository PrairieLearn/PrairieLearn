import { readFile } from 'fs/promises';

import { globby } from 'globby';
import type { KnipConfig } from 'knip';

const usedExampleDependencies = [
  ...(await globby('{exampleCourse,testCourse}/**/info.json')),
  ...(await globby('apps/prairielearn/elements/**/info.json')),
];

const questionAndElementConfigFiles = await Promise.all(
  usedExampleDependencies.map(async (path) => {
    const content = await readFile(path, 'utf-8');
    return JSON.parse(content);
  }),
);

const questionAndElementDependencies = questionAndElementConfigFiles.flatMap((infoJson) => [
  ...(infoJson.dependencies?.nodeModulesStyles ?? []),
  ...(infoJson.dependencies?.nodeModulesScripts ?? []),
  ...Object.values(infoJson.dynamicDependencies?.nodeModulesScripts ?? {}),
]);

const sourceFiles = await globby('apps/prairielearn/**/*.{ts,tsx}');
const assetPathRegex = /nodeModulesAssetPath\([\n ]*'(.*)',?[\n ]*\)/g;

const sourceFileDependencies = await Promise.all(
  sourceFiles.map(async (path) => {
    const content = await readFile(path, 'utf-8');
    const matches = [...content.matchAll(assetPathRegex)].map((match) => match[1]);
    return matches;
  }),
);

const packageDependencies = new Set<string>(
  [...questionAndElementDependencies, ...sourceFileDependencies].flat().map((dep) => {
    const parts = dep.split('/');
    if (parts[0].startsWith('@')) {
      return parts.slice(0, 2).join('/');
    }
    return parts[0];
  }),
);

const config: KnipConfig = {
  workspaces: {
    '.': {
      entry: [],
      project: [],
      // https://knip.dev/guides/configuring-project-files#ignore-issues-in-specific-files
      ignore: ['vitest.config.ts', 'eslint.config.mjs'],
    },
    'apps/prairielearn': {
      // https://knip.dev/guides/handling-issues#dynamic-import-specifiers
      entry: [
        'src/server.ts',
        'assets/scripts/**/*.{ts,tsx}',
        'src/{batched-migrations,migrations}/*.{ts,mts}',
        'src/admin_queries/*.ts',
        'src/executor.ts',
        'src/question-servers/calculation-worker.ts',
      ],
      ignore: [
        'src/lib/no-deprecated-sql.d.ts',
        'src/ee/pages/instructorAiGenerateDraftEditor/RichTextEditor/extensions/react-rendered-component-sample.tsx',
<<<<<<< HEAD

=======
>>>>>>> d8546bb2
        'src/lib/client/safe-db-types.ts',
      ],
      project: ['**/*.{ts,cts,mts,tsx}'],
    },
    'apps/workspace-host': {
      entry: ['src/interface.ts'],
      project: ['**/*.{ts,cts,mts,tsx}'],
    },
    'apps/grader-host': {
      project: ['**/*.{ts,cts,mts,tsx}'],
    },
    'packages/preact-cjs-compat': {
      entry: ['src/jsx-runtime.js'],
      project: ['**/*.{ts,cts,mts,tsx}'],
    },
    'packages/preact-cjs': {
      entry: ['src/*.js'],
      project: ['**/*.{ts,cts,mts,tsx}'],
    },
    'packages/migrations': {
      entry: ['src/{batched-migrations,migrations}/fixtures/*.ts'],
      project: ['**/*.{ts,cts,mts,tsx}'],
    },
    'packages/session': {
      entry: ['src/test-utils.ts'],
      project: ['**/*.{ts,cts,mts,tsx}'],
    },
    'packages/tsconfig': {
      entry: [],
      project: [],
    },
    'packages/markdown': {
      entry: ['src/benchmark.ts'],
      project: ['**/*.{ts,cts,mts,tsx}'],
    },
  },
  ignoreDependencies: [
    ...[...packageDependencies].filter(
      (dep) =>
        // False positives, as we rely on these packages for our own code as well.
        ![
          'd3',
          'marked',
          'clipboard',
          'async',
          'tom-select',
          'qrcode-svg',
          'socket.io-client',
          'lodash',
          'ace-builds',
          'bootstrap-table',
          'bootstrap',
          'jquery',
          'highlight.js',
        ].includes(dep),
    ),
    'backbone',
    'mersenne',
    'numeric',
    'popper.js',
    // Used as CLI tools
    'htmlhint',
    'markdownlint-cli',
    'pyright',
    's3rver',
  ],
  exclude: ['binaries', 'dependencies'],
};

export default config;<|MERGE_RESOLUTION|>--- conflicted
+++ resolved
@@ -63,10 +63,6 @@
       ignore: [
         'src/lib/no-deprecated-sql.d.ts',
         'src/ee/pages/instructorAiGenerateDraftEditor/RichTextEditor/extensions/react-rendered-component-sample.tsx',
-<<<<<<< HEAD
-
-=======
->>>>>>> d8546bb2
         'src/lib/client/safe-db-types.ts',
       ],
       project: ['**/*.{ts,cts,mts,tsx}'],
