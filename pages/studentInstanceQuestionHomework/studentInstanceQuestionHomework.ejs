--- conflicted
+++ resolved
@@ -3,11 +3,7 @@
   <head>
     <%- include('../partials/head'); %>
     <%- include('../partials/mathjax'); %>
-<<<<<<< HEAD
-    <script src="/node_modules/socket.io-client/dist/socket.io.slim.js"></script>
-=======
     <script src="/node_modules/socket.io-client/dist/socket.io.js"></script>
->>>>>>> 76f580ce
     <script>
       document.urlPrefix = '<%= urlPrefix %>';
     </script>
