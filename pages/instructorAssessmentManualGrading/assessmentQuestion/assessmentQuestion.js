--- conflicted
+++ resolved
@@ -32,15 +32,7 @@
       assessment_question_id: res.locals.assessment_question.id,
     };
 
-<<<<<<< HEAD
-    const result = await sqlDb.queryAsync(sql.select_instance_questions_manual_grading, params);
-=======
     const result = await sqldb.queryAsync(sql.select_instance_questions_manual_grading, params);
-    result.rows.forEach((row) => {
-      // bootstrap-table does not like nulls as filter targets, set to 0 instead
-      Object.assign(row, { assigned_grader: row.assigned_grader || 0 });
-    });
->>>>>>> 1accc9dd
     res.send({ instance_questions: result.rows });
   })
 );
