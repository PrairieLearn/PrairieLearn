<!DOCTYPE html>
<html lang="en">
  <head>
    <%- include('../partials/head'); %>
    <link href="<%= node_modules_asset_path('tablesorter/dist/css/theme.bootstrap.min.css') %>" rel="stylesheet" />
    <script src="<%= node_modules_asset_path('tablesorter/dist/js/jquery.tablesorter.min.js') %>"></script>
    <script src="<%= node_modules_asset_path('tablesorter/dist/js/jquery.tablesorter.widgets.min.js') %>"></script>
  </head>
  <body>
    <%- include('../partials/navbar'); %>
    <div id="content" class="container-fluid">
      <%- include('../partials/assessmentSyncErrorsAndWarnings'); %>

      <!-- ###################################################################### -->
      <!-- ###################################################################### -->

      <div class="card mb-4">
        <div class="card-header bg-primary text-white">
          <%= assessment_set.name %> <%= assessment.number %>: Manual Grading Queue
        </div>

        <div class="table-responsive">
          <table id="instanceQuestionGradingTable" class="table table-sm table-hover">
            <thead>
              <tr>
                <th></th>
                <th>QID</th>
                <th>Points</th>
                <th>Number of Submissions</th>
                <th></th>
              </tr>
            </thead>
            <tbody>
              <% questions.forEach(function(question, i) { %>
              <tr>
                <td>
                  <a href="<%= urlPrefix %>/assessment/<%= assessment.id %>/assessment_question/<%= question.id %>/manual_grading">
                    <% if (question.alternative_group_size == 1) { %>
                    <%= question.alternative_group_number %>.
                    <% } else { %>
                    <%= question.alternative_group_number %>.<%= question.number_in_alternative_group %>.
                    <% } %>
                    <%= question.title %>
                  </a>
                </td>
                <td><%= question.qid %></td>
                <td>
<<<<<<< HEAD
                  <a class="btn btn-xs btn-secondary" href="<%= urlPrefix %>/instance_question/<%= instance_question.id %>/next_ungraded"><i class="fa fa-arrow-right" aria-hidden="true"></i></a>
                </td>
              </tr>
              <% }); %>
            </tbody>
          </table>
        </div>

        <div class="card-footer">
          <small>
            <p class="mb-0">
              This list may include answers that students saved but did not request to be graded.
            </p>
          </small>
        </div>
      </div>

      <!-- ###################################################################### -->
      <!-- ###################################################################### -->

      <div class="card mb-4">
        <div class="card-header bg-primary text-white">
          <%= assessment_set.name %> <%= assessment.number %>: Graded Questions
        </div>

        <div class="table-responsive">
          <table id="instanceQuestionGradingTable" class="table table-sm table-hover">
            <thead>
              <tr>
                <th>Student question</th>
                <th class="text-center">
                  Awarded points
                </th>
                <th class="text-center" colspan="2">
                  Percentage score
                </th>
              </tr>
            </thead>
            <tbody>
              <% instance_questions_graded.forEach(function(instance_question, i_instance_question) { %>
              <tr>
                <td>
                  S-<%= instance_question.question_number %>. <%= instance_question.question_title %>
                  (<a href="<%= plainUrlPrefix %>/course_instance/<%= course_instance.id %>/instance_question/<%= instance_question.id %>/">student view</a>)
=======
                  <% if (assessment.type == "Exam") { %><%= question.points_list %><% } %>
                  <% if (assessment.type == "Homework") { %><%= question.init_points %>/<%= question.max_points %><% } %>
>>>>>>> 4e9833b2
                </td>
                <td class="text-center">
                  <%= question.num_submissions %>
                </td>
                <td>
                  <% if (question.num_ungraded_submissions > 0) { %>
                  <a class="btn btn-primary" href="<%= urlPrefix %>/assessment/<%= assessment.id %>/assessment_question/<%= question.id %>/next_ungraded">
                    Grade <%= question.num_ungraded_submissions %> submission<% if (question.num_ungraded_submissions > 1) { %>s<% } %>
                  </a>
                  <% } %>
                </td>
              </tr>
              <% }); %>
            </tbody>
          </table>
        </div>
      </div>

    </div>
  </body>
</html><|MERGE_RESOLUTION|>--- conflicted
+++ resolved
@@ -45,55 +45,8 @@
                 </td>
                 <td><%= question.qid %></td>
                 <td>
-<<<<<<< HEAD
-                  <a class="btn btn-xs btn-secondary" href="<%= urlPrefix %>/instance_question/<%= instance_question.id %>/next_ungraded"><i class="fa fa-arrow-right" aria-hidden="true"></i></a>
-                </td>
-              </tr>
-              <% }); %>
-            </tbody>
-          </table>
-        </div>
-
-        <div class="card-footer">
-          <small>
-            <p class="mb-0">
-              This list may include answers that students saved but did not request to be graded.
-            </p>
-          </small>
-        </div>
-      </div>
-
-      <!-- ###################################################################### -->
-      <!-- ###################################################################### -->
-
-      <div class="card mb-4">
-        <div class="card-header bg-primary text-white">
-          <%= assessment_set.name %> <%= assessment.number %>: Graded Questions
-        </div>
-
-        <div class="table-responsive">
-          <table id="instanceQuestionGradingTable" class="table table-sm table-hover">
-            <thead>
-              <tr>
-                <th>Student question</th>
-                <th class="text-center">
-                  Awarded points
-                </th>
-                <th class="text-center" colspan="2">
-                  Percentage score
-                </th>
-              </tr>
-            </thead>
-            <tbody>
-              <% instance_questions_graded.forEach(function(instance_question, i_instance_question) { %>
-              <tr>
-                <td>
-                  S-<%= instance_question.question_number %>. <%= instance_question.question_title %>
-                  (<a href="<%= plainUrlPrefix %>/course_instance/<%= course_instance.id %>/instance_question/<%= instance_question.id %>/">student view</a>)
-=======
                   <% if (assessment.type == "Exam") { %><%= question.points_list %><% } %>
                   <% if (assessment.type == "Homework") { %><%= question.init_points %>/<%= question.max_points %><% } %>
->>>>>>> 4e9833b2
                 </td>
                 <td class="text-center">
                   <%= question.num_submissions %>
