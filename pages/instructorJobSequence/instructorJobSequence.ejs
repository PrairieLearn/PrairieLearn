<!DOCTYPE html>
<html>
  <head>
<<<<<<< HEAD
    <%- include('../partials/head'); %>
    <script src="/node_modules/socket.io-client/dist/socket.io.js"></script>
=======
    <%- include('../partials/head', {pageTitle: `${job_sequence.description} #${job_sequence.number}`}); %>
    <script src="/javascripts/socket.io.js"></script>
>>>>>>> cad01896
  </head>
  <body>
    <%- include('../partials/navbar', {navPage: ''}); %>
    <div id="content" class="container-fluid">
      <%- include('../partials/jobSequenceResults', {job_sequence_enable_live_update: true}) %>
    </div>
  </body>
</html><|MERGE_RESOLUTION|>--- conflicted
+++ resolved
@@ -1,13 +1,8 @@
 <!DOCTYPE html>
 <html>
   <head>
-<<<<<<< HEAD
-    <%- include('../partials/head'); %>
+    <%- include('../partials/head', {pageTitle: `${job_sequence.description} #${job_sequence.number}`}); %>
     <script src="/node_modules/socket.io-client/dist/socket.io.js"></script>
-=======
-    <%- include('../partials/head', {pageTitle: `${job_sequence.description} #${job_sequence.number}`}); %>
-    <script src="/javascripts/socket.io.js"></script>
->>>>>>> cad01896
   </head>
   <body>
     <%- include('../partials/navbar', {navPage: ''}); %>
