--- conflicted
+++ resolved
@@ -1,8 +1,5 @@
-<<<<<<< HEAD
-=======
 // @ts-check
 const ERR = require('async-stacktrace');
->>>>>>> 2f6ae71d
 const assert = require('assert');
 const Sentry = require('@prairielearn/sentry');
 const express = require('express');
@@ -15,7 +12,6 @@
 
 const { OAuth2Client } = require('google-auth-library');
 
-<<<<<<< HEAD
 router.get(
   '/',
   asyncHandler(async (req, res, _next) => {
@@ -26,28 +22,14 @@
     }
     // FIXME: should check req.query.state to avoid CSRF
     let oauth2Client, identity;
-    oauth2Client = new OAuth2(
-=======
-router.get('/', function (req, res, next) {
-  if (!config.hasOauth) return next(new Error('Google login is not enabled'));
-  const code = req.query.code;
-  if (code == null) {
-    return next(new Error('No "code" query parameter for authCallbackOAuth2'));
-  } else if (typeof code !== 'string') {
-    return next(new Error(`Invalid "code" query parameter for authCallbackOAuth2: ${code}`));
-  }
-  // FIXME: should check req.query.state to avoid CSRF
-  let oauth2Client, identity;
-  try {
     oauth2Client = new OAuth2Client(
->>>>>>> 2f6ae71d
       config.googleClientId,
       config.googleClientSecret,
       config.googleRedirectUrl
     );
 
     logger.verbose('Got Google auth with code: ' + code);
-    const tokens = oauth2Client.getToken(code).catch((err) => {
+    const token_response = await oauth2Client.getToken(code).catch((err) => {
       if (err?.response) {
         // This is probably a detailed error from the Google API client. We'll
         // pick off the useful bits and attach them to the Sentry scope so that
@@ -62,8 +44,13 @@
       throw err;
     });
 
+    oauth2Client.setCredentials(token_response);
+    const tokenInfo = await oauth2Client.getTokenInfo(
+      oauth2Client.credentials.access_token
+    );
+    console.log(tokenInfo);
     logger.verbose('Got Google auth tokens: ' + JSON.stringify(tokens));
-    oauth2Client.credentials = tokens;
+    // SHOULD RE REMOVED oauth2Client.credentials = tokens;
     // tokens.id_token is a JWT (JSON Web Token)
     // http://openid.net/specs/draft-jones-json-web-token-07.html
     // A JWT has the form HEADER.PAYLOAD.SIGNATURE
