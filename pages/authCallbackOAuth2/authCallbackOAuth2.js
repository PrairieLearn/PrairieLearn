// @ts-check
const assert = require('assert');
const Sentry = require('@prairielearn/sentry');
const express = require('express');
const router = express.Router();
const asyncHandler = require('express-async-handler');

<<<<<<< HEAD
const { logger } = require('@prairielearn/logger');
=======
const authnLib = require('../../lib/authn');
const logger = require('../../lib/logger');
>>>>>>> d477eb38
const config = require('../../lib/config');

const { OAuth2Client } = require('google-auth-library');

router.get(
  '/',
  asyncHandler(async (req, res, _next) => {
    if (!config.hasOauth) throw new Error('Google login is not enabled');

    const code = req.query.code;
    if (code == null) {
      throw new Error('No "code" query parameter for authCallbackOAuth2');
    } else if (typeof code !== 'string') {
      throw new Error(`Invalid 'code' query parameter for authCallbackOAuth2: ${code}`);
    }
    // FIXME: should check req.query.state to avoid CSRF
    let oauth2Client, identity;
    oauth2Client = new OAuth2Client(
      config.googleClientId,
      config.googleClientSecret,
      config.googleRedirectUrl
    );

    logger.verbose('Got Google auth with code: ' + code);
    const getTokenRes = await oauth2Client.getToken(code).catch((err) => {
      if (err?.response) {
        // This is probably a detailed error from the Google API client. We'll
        // pick off the useful bits and attach them to the Sentry scope so that
        // they'll be included with the error event.
        Sentry.configureScope((scope) => {
          scope.setContext('OAuth', {
            code: err.code,
            data: err.response.data,
          });
        });
      }
      throw err;
    });

    logger.verbose('Got Google auth tokens: ' + JSON.stringify(getTokenRes.tokens));
    // tokens.id_token is a JWT (JSON Web Token)
    // http://openid.net/specs/draft-jones-json-web-token-07.html
    // A JWT has the form HEADER.PAYLOAD.SIGNATURE
    // We get the PAYLOAD, un-base64, parse to JSON:
    const parts = getTokenRes.tokens.id_token.split('.');
    identity = JSON.parse(Buffer.from(parts[1], 'base64').toString('utf-8'));
    logger.verbose('Got Google auth identity: ' + JSON.stringify(identity));
    assert(identity.email);

    let authnParams = {
      uid: identity.email,
      name: identity.name || identity.email,
      uin: identity.sub,
      provider: 'Google',
    };
    await authnLib.loadUser(req, res, authnParams, {
      pl_authn_cookie: true,
      redirect: true,
    });
  })
);

module.exports = router;<|MERGE_RESOLUTION|>--- conflicted
+++ resolved
@@ -2,18 +2,14 @@
 const assert = require('assert');
 const Sentry = require('@prairielearn/sentry');
 const express = require('express');
-const router = express.Router();
 const asyncHandler = require('express-async-handler');
+const { OAuth2Client } = require('google-auth-library');
+const { logger } = require('@prairielearn/logger');
 
-<<<<<<< HEAD
-const { logger } = require('@prairielearn/logger');
-=======
 const authnLib = require('../../lib/authn');
-const logger = require('../../lib/logger');
->>>>>>> d477eb38
 const config = require('../../lib/config');
 
-const { OAuth2Client } = require('google-auth-library');
+const router = express.Router();
 
 router.get(
   '/',
