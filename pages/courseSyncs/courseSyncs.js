--- conflicted
+++ resolved
@@ -108,12 +108,9 @@
 router.post('/', function (req, res, next) {
   if (!res.locals.authz_data.has_course_permission_edit) {
     return next(error.make(403, 'Access denied (must be course editor)'));
-<<<<<<< HEAD
+  }
+
   if (req.body.__action === 'pull') {
-=======
-  }
-  if (req.body.__action == 'pull') {
->>>>>>> 91465f45
     syncHelpers.pullAndUpdate(res.locals, function (err, job_sequence_id) {
       if (ERR(err, next)) return;
       res.redirect(res.locals.urlPrefix + '/jobSequence/' + job_sequence_id);
