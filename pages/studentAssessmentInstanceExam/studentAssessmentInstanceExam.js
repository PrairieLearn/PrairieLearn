--- conflicted
+++ resolved
@@ -84,7 +84,6 @@
             res.locals.assessment_text_templated = assessment_text_templated;
 
             res.locals.showTimeLimitExpiredModal = (req.query.timeLimitExpired == 'true');
-<<<<<<< HEAD
             res.locals.savedAnswers = 0;
             res.locals.suspendedSavedAnswers = 0;
             res.locals.instance_questions.forEach((question) => {
@@ -98,23 +97,6 @@
             });
             
             res.render(__filename.replace(/\.js$/, '.ejs'), res.locals);
-=======
-            res.locals.savedAnswers = _.reduce(res.locals.instance_questions, (sum, question) => {
-                if (question.status == 'saved') return sum+1;
-                return sum;
-            }, 0);
-            if (res.locals.assessment.group_work) {
-                sqldb.query(sql.get_group_info, params, function(err, result) {
-                    if (ERR(err, next)) return;
-                    res.locals.groupinfo = result.rows;
-                    if (res.locals.groupinfo[0] == undefined) return next(error.make(403, 'Not a group member', res.locals));
-                    res.locals.joincode = res.locals.groupinfo[0].name + '-' + res.locals.groupinfo[0].join_code;
-                    res.render(__filename.replace(/\.js$/, '.ejs'), res.locals);
-                });
-            } else {
-                res.render(__filename.replace(/\.js$/, '.ejs'), res.locals);
-            }
->>>>>>> 4759f953
         });
     });
 });
