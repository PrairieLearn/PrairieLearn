--- conflicted
+++ resolved
@@ -251,21 +251,10 @@
           <% } else { %>
             <ul class="my-1">
               <li>Submit your answer to each question with the <strong>Save</strong> button on the question page.</li>
-<<<<<<< HEAD
-              <% if (authz_result.mode == 'SEB' || authz_result.password != null) { %>
-                <li>
-                  After you have answered all the questions completely, click here:
-                  <button class="btn btn-danger" data-toggle="modal" data-target="#confirmFinishModal" <% if (!authz_result.authorized_edit) { %> disabled<% } %>>Finish assessment</button>
-                </li>
-              <% } else { %>
-                <li>When you are done, please logout and close your browser; there is no need to do anything else. Your saved answers will be automatically graded when your final score is computed.</li>
-              <% } %>
-=======
               <li>
                 After you have answered all the questions completely, click here:
-                <button class="btn btn-danger" data-toggle="modal" data-target="#confirmFinishModal">Finish assessment</button>
+                <button class="btn btn-danger" data-toggle="modal" data-target="#confirmFinishModal" <% if (!authz_result.authorized_edit) { %> disabled<% } %>>Finish assessment</button>
               </li>
->>>>>>> 89d26546
             </ul>
           <% } %>
           <% if (!authz_result.authorized_edit) { %>
