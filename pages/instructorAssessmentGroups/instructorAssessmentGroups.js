const ERR = require('async-stacktrace');
const express = require('express');
const router = express.Router();
const path = require('path');
const debug = require('debug')('prairielearn:' + path.basename(__filename, '.js'));

const sanitizeName = require('../../lib/sanitize-name');
const error = require('../../prairielib/lib/error');
const groupUpdate = require('../../lib/group-update');
const sqldb = require('../../prairielib/lib/sql-db');
const sqlLoader = require('../../prairielib/lib/sql-loader');

const sql = sqlLoader.loadSqlEquiv(__filename);

/*
This function run all needed SQL queries to load the page at the same time that res passed in will be saved.
e.g res.locals.errormsg from POST functions can be displayed on the frontend.
*/
function obtainInfo(req, res, next) {
  //downloads
  const prefix = sanitizeName.assessmentFilenamePrefix(
    res.locals.assessment,
    res.locals.assessment_set,
    res.locals.course_instance,
    res.locals.course
  );
  res.locals.groupsCsvFilename = prefix + 'groups.csv';

  //config and group info
  const params = { assessment_id: res.locals.assessment.id };
  sqldb.query(sql.config_info, params, function (err, result) {
    if (ERR(err, next)) return;
    res.locals.isGroup = true;
    if (result.rowCount === 0) {
      res.locals.isGroup = false;
      res.render(__filename.replace(/\.js$/, '.ejs'), res.locals);
      return;
    }
    res.locals.config_info = result.rows[0];
    res.locals.config_info.defaultMin = res.locals.config_info.minimum || 2;
    res.locals.config_info.defaultMax = res.locals.config_info.maximum || 5;

    const params = {
      assessment_id: res.locals.assessment.id,
      course_instance_id: res.locals.config_info.course_instance_id,
      group_config_id: res.locals.config_info.id,
    };
    sqldb.query(sql.assessment_list, params, function (err, result) {
      if (ERR(err, next)) return;
      res.locals.assessment_list_rows = result.rows;
      sqldb.query(sql.select_group_users, params, function (err, result) {
        if (ERR(err, next)) return;
        res.locals.groups = result.rows;
        sqldb.query(sql.select_not_in_group, params, function (err, result) {
          if (ERR(err, next)) return;
          res.locals.notAssigned = result.rows;
          debug('render page');
          res.render(__filename.replace(/\.js$/, '.ejs'), res.locals);
        });
      });
    });
  });
}
router.get('/', function (req, res, next) {
  debug('GET /');
  if (!res.locals.authz_data.has_course_instance_permission_view) {
    return next(error.make(403, 'Access denied (must be a student data viewer)'));
  }
  obtainInfo(req, res, next);
});

router.post('/', function (req, res, next) {
  if (!res.locals.authz_data.has_course_instance_permission_view) {
    return next(error.make(403, 'Access denied (must be a student data editor)'));
<<<<<<< HEAD
  if (req.body.__action === 'upload_assessment_groups') {
=======
  }
  if (req.body.__action == 'upload_assessment_groups') {
>>>>>>> 91465f45
    groupUpdate.uploadInstanceGroups(
      res.locals.assessment.id,
      req.file,
      res.locals.user.user_id,
      res.locals.authn_user.user_id,
      function (err, job_sequence_id) {
        if (ERR(err, next)) return;
        res.redirect(res.locals.urlPrefix + '/jobSequence/' + job_sequence_id);
      }
    );
  } else if (req.body.__action === 'auto_assessment_groups') {
    groupUpdate.autoGroups(
      res.locals.assessment.id,
      res.locals.user.user_id,
      res.locals.authn_user.user_id,
      req.body.max_group_size,
      req.body.min_group_size,
      req.body.optradio,
      function (err, job_sequence_id) {
        if (ERR(err, next)) return;
        res.redirect(res.locals.urlPrefix + '/jobSequence/' + job_sequence_id);
      }
    );
  } else if (req.body.__action === 'copy_assessment_groups') {
    const params = [
      res.locals.assessment.id,
      req.body.copy_assessment_id,
      res.locals.authn_user.user_id,
    ];
    sqldb.call('assessment_groups_copy', params, function (err, _result) {
      if (ERR(err, next)) return;
      res.redirect(req.originalUrl);
    });
  } else if (req.body.__action === 'delete_all') {
    const params = [res.locals.assessment.id, res.locals.authn_user.user_id];
    sqldb.call('assessment_groups_delete_all', params, function (err, _result) {
      if (ERR(err, next)) return;
      res.redirect(req.originalUrl);
    });
  } else if (req.body.__action === 'add_group') {
    const assessment_id = res.locals.assessment.id;
    const group_name = req.body.group_name;
    if (!group_name || String(group_name).length < 1) {
      res.locals.errormsg = 'Please enter a group name when adding a group';
      obtainInfo(req, res, next);
      return;
    }
    const uids = req.body.uids;
    const uidlist = uids.split(/[ ,]+/);
    res.locals.errormsg = '';
    let updateList = new Array();
    uidlist.forEach((uid) => {
      updateList.push([group_name, uid]);
    });
    const params = [assessment_id, updateList, res.locals.authn_user.user_id];
    sqldb.call('assessment_groups_update', params, (err, result) => {
      if (err) {
        res.locals.errormsg =
          'ERROR when adding group ' + group_name + ' - Internal ' + String(err);
      } else {
        const notExist = result.rows[0].not_exist_user;
        if (notExist) {
          res.locals.errormsg +=
            'ERROR when adding group ' +
            group_name +
            ' - [' +
            notExist.toString() +
            ']. Please check if the group name is unique and whether their uids are correct.';
        }
        const inGroup = result.rows[0].already_in_group;
        if (inGroup) {
          res.locals.errormsg +=
            'ERROR when adding group ' +
            group_name +
            ' - [' +
            inGroup.toString() +
            '] are already in another group.';
        }
      }
      obtainInfo(req, res, next);
    });
  } else if (req.body.__action === 'add_member') {
    const assessment_id = res.locals.assessment.id;
    const group_id = req.body.group_id;
    const uids = req.body.add_member_uids;
    const uidlist = uids.split(/[ ,]+/);
    let failedUids = '';
    res.locals.errormsg = '';
    //start processing
    (async () => {
      for (const uid of uidlist) {
        let params = [assessment_id, group_id, uid, res.locals.authn_user.user_id];
        try {
          await sqldb.callAsync('assessment_groups_add_member', params);
        } catch (err) {
          failedUids += '[' + uid + '] ';
        }
      }
      if (failedUids.length > 0) {
        res.locals.errormsg += 'Failed to add ' + failedUids + '. Please check if the uid exist.\n';
      }
      obtainInfo(req, res, next);
    })();
  } else if (req.body.__action === 'delete_member') {
    const assessment_id = res.locals.assessment.id;
    const group_id = req.body.group_id;
    const uids = req.body.delete_member_uids;
    const uidlist = uids.split(/[ ,]+/);
    let failedUids = '';
    res.locals.errormsg = '';
    //start processing
    (async () => {
      for (const uid of uidlist) {
        let params = [assessment_id, group_id, uid, res.locals.authn_user.user_id];
        try {
          await sqldb.callAsync('assessment_groups_delete_member', params);
        } catch (err) {
          failedUids += '[' + uid + '] ';
        }
      }
      if (failedUids.length > 0) {
        res.locals.errormsg +=
          'Failed to remove ' + failedUids + '. Please check if the uid exist.\n';
      }
      obtainInfo(req, res, next);
    })();
  } else if (req.body.__action === 'delete_group') {
    const params = [res.locals.assessment.id, req.body.group_id, res.locals.authn_user.user_id];
    sqldb.call('assessment_groups_delete_group', params, function (err, _result) {
      if (ERR(err, next)) return;
      res.redirect(req.originalUrl);
    });
  } else {
    return next(
      error.make(400, 'unknown __action', {
        locals: res.locals,
        body: req.body,
      })
    );
  }
});

module.exports = router;<|MERGE_RESOLUTION|>--- conflicted
+++ resolved
@@ -72,12 +72,8 @@
 router.post('/', function (req, res, next) {
   if (!res.locals.authz_data.has_course_instance_permission_view) {
     return next(error.make(403, 'Access denied (must be a student data editor)'));
-<<<<<<< HEAD
+  }
   if (req.body.__action === 'upload_assessment_groups') {
-=======
-  }
-  if (req.body.__action == 'upload_assessment_groups') {
->>>>>>> 91465f45
     groupUpdate.uploadInstanceGroups(
       res.locals.assessment.id,
       req.file,
