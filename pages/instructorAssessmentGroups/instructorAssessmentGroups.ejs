<!DOCTYPE html>
<html lang="en">

<head>
  <%- include('../partials/head'); %>
  <link href="<%= node_modules_asset_path('tablesorter/dist/css/theme.bootstrap.min.css') %>" rel="stylesheet" />
  <script src="<%= node_modules_asset_path('tablesorter/dist/js/jquery.tablesorter.min.js') %>"></script>
  <script src="<%= node_modules_asset_path('tablesorter/dist/js/jquery.tablesorter.widgets.min.js') %>"></script>
</head>

<body>
  <script>
    $(function () {
      $('[data-toggle="popover"]').popover({ sanitize: false })
    });

    // make the file inputs display the file name
    $(document).on('change', '.custom-file-input', function () {
      let fileName = $(this).val().replace(/\\/g, '/').replace(/.*\//, '');
      $(this).parent('.custom-file').find('.custom-file-label').text(fileName);
    });
  </script>
  <%- include('../partials/navbar'); %>
  <div id="content" class="container-fluid">
    <%- include('../partials/assessmentSyncErrorsAndWarnings'); %>

    <% if (typeof errormsg !== 'undefined' && errormsg.length > 0) { %>
      <div class="alert alert-danger" role="alert">
        <%= errormsg %>
      </div>
    <% } %>

    <% if (!isGroup) { %>
    <div class="card mb-4">
      <div class="card-header bg-primary text-white d-flex align-items-center">
        <%= assessment_set.name %> <%= assessment.number %>: Groups
      </div>
      <div class="card-body">
        This is not a group assessment. To enable this functionality, please set <code>"groupWork": true</code> in <code>infoAssessment.json</code>.
      </div>
    </div>

    <% } else { %>
    <div id="content" class="container-fluid">
      <div class="modal fade" id="uploadAssessmentGroupsModal" tabindex="-1" role="dialog"
        aria-labelledby="uploadAssessmentGroupsModalLabel">
        <div class="modal-dialog" role="document">
          <div class="modal-content">
            <div class="modal-header">
              <h1 class="h4 modal-title" id="uploadAssessmentGroupsModalLabel">Upload new group assignments</h1>
            </div>
            <div class="modal-body">
              <p>
                Upload a CSV file in the format of:
              </p>
            </div>
            <div class="modal-body">
              <code class="mb-0 text-dark">
                        groupName,UID<br>
                        groupA,one@example.com<br>
                        groupA,two@example.com<br>
                        groupB,three@example.com<br>
                        groupB,four@example.com</code>
              <!-- Closing code tag not on its own line to improve copy/paste formatting -->
            </div>
            <div class="modal-body">
              <p>
                The <code>groupname</code> column should be a unique identifier for each group. To change the grouping, link
                uids to the groupname.
              </p>
              <form name="upload-assessment-group-form" method="POST" enctype="multipart/form-data">
                <div class="form-group">
                  <div class="custom-file">
                    <input type="file" accept=".csv" name="file" class="custom-file-input" id="uploadAssessmentGroupsFileInput">
                    <label class="custom-file-label" for="uploadAssessmentGroupsFileInput">Choose CSV file</label>
                  </div>
                </div>
                <div class="d-flex justify-content-end">
                  <div class="form-group mb-0">
                    <input type="hidden" name="__action" value="upload_assessment_groups">
                    <input type="hidden" name="__csrf_token" value="<%= __csrf_token %>">
                    <button type="button" class="btn btn-secondary" data-dismiss="modal">Cancel</button>
                    <button type="submit" class="btn btn-primary">Upload</button>
                  </div>
                </div>
              </form>
            </div>
          </div>
        </div>
      </div>
      <div id="content" class="container-fluid">
        <div class="modal fade" id="autoAssessmentGroupsModal" tabindex="-1" role="dialog"
          aria-labelledby="autoAssessmentGroupsModalLabel">
          <div class="modal-dialog" role="document">
            <div class="modal-content">
              <div class="modal-header">
                <h1 class="h4 modal-title" id="autoAssessmentGroupsModalLabel">Auto new group setting</h1>
              </div>
              <div class="modal-body">
                <form name="auto-assessment-group-form" method="POST" enctype="multipart/form-data">
                  <div class="form-group">
                    <label for="formMin">Min number of members in a group</label>
                    <input type="text" value=<%= config_info.defaultMin %> class="form-control" id="formMin" name="min_group_size">
                  </div>
                  <div class="form-group">
                    <label for="formMax">Max number of members in a group</label>
                    <input type="text" value=<%= config_info.defaultMax %> class="form-control" id="formMax" name="max_group_size">
                  </div>
                  <div class="radio">
                    <label><input type="radio" name="optradio" value=1 checked> Grouping entire class (Please delete all
                      groups before executing)</label>
                  </div>
                  <div class="radio">
                    <label><input type="radio" name="optradio" value=2 disabled> [WIP] Grouping not-assigned students (fill
                      existing groups first)</label>
                  </div>
                  <div class="radio">
                    <label><input type="radio" name="optradio" value=3 disabled> [WIP] Grouping not-assigned students (will
                      not
                      change existing groups; create new groups only)</label>
                  </div>
                  <div class="d-flex justify-content-end">
                    <div class="form-group mb-0">
                      <input type="hidden" name="__action" value="auto_assessment_groups">
                      <input type="hidden" name="__csrf_token" value="<%= __csrf_token %>">
                      <button type="button" class="btn btn-secondary" data-dismiss="modal">Cancel</button>
                      <button type="submit" class="btn btn-primary">Group</button>
                    </div>
                  </div>
                </form>
              </div>
            </div>
          </div>
        </div>
        <div class="modal fade" id="copyAssessmentGroupsModal" tabindex="-1" role="dialog"
          aria-labelledby="copyAssessmentGroupsModalLabel">
          <div class="modal-dialog" role="document">
            <div class="modal-content">
              <div class="modal-header">
                <h1 class="h4 modal-title" id="copyAssessmentGroupsModalLabel">Copy group setting</h1>
              </div>
              <div class="modal-body">
                <form name="copy-assessment-group-form" method="POST" enctype="multipart/form-data">
                  <div class="input-group mb-3">
                    <select class="custom-select" name="copy_assessment_id">
                      <option selected>Choose Assessment...</option>
                      <% assessment_list_rows.forEach(function(row, iRow) {%>
                      <option value=<%= row.id %>><%= row.tid %>: <%= row.title %></option>
                      <% }); %>
                    </select>
                  </div>
                  <div class="d-flex justify-content-end">
                    <div class="form-group mb-0">
                      <input type="hidden" name="__action" value="copy_assessment_groups">
                      <input type="hidden" name="__csrf_token" value="<%= __csrf_token %>">
                      <button type="button" class="btn btn-secondary" data-dismiss="modal">Cancel</button>
                      <button type="submit" class="btn btn-primary">Copy</button>
                    </div>
                  </div>
              </div>
              </form>
            </div>
          </div>
        </div>
        <div class="modal fade" id="addGroupModal" tabindex="-1" role="dialog" aria-labelledby="addGroupModalLabel">
          <div class="modal-dialog" role="document">
            <div class="modal-content">
              <div class="modal-header">
                <h1 class="h4 modal-title" id="addGroupModalLabel">Add a group</h1>
              </div>
              <form name="add-group-form" method="POST">
                <div class="modal-body">
                  <div class="form-group">
                    <label for="formName">Group Name</label>
                    <input type="text" class="form-control" id="formName" name="group_name">  
                  </div>
                <br>
                  <div class="form-group">
                    <label for="formUids">UIDs</label>
                    <input type="text" class="form-control" id="formUids" name="uids"
                      placeholder="one@example.com, two@example.com, three@example.com">
                    <small id="uidHelp" class="form-text text-muted">Seperate with ","
                      <br>Please make sure they are not in any other groups</small>
                  </div>
                </div>
                <div class="modal-footer">
                  <input type="hidden" name="__action" value="add_group">
                  <input type="hidden" name="__csrf_token" value="<%= __csrf_token %>">
                  <button type="button" class="btn btn-secondary" data-dismiss="modal">Cancel</button>
                  <button type="submit" class="btn btn-primary">Add</button>
                </div>
              </form>
            </div>
          </div>
        </div>
<<<<<<< HEAD
        <div class="modal fade" id="configModal" tabindex="-1" role="dialog" aria-labelledby="configModalLabel">
          <div class="modal-dialog" role="document">
            <div class="modal-content">
              <div class="modal-header">
                <h1 class="h4 modal-title" id="configModalLabel">Group Config</h1>
              </div>
              <form name="config-group-form" method="POST">
                <div class="modal-body">
                  <div class="form-min">
                    <label for="formmin">Minimum group size</label>
                    <input type="number" value=<%= config_info.defaultMin %> class="form-control" id="formmin" name="minsize">
                  </div>
                  <br>
                  <div class="form-max">
                    <label for="formman">Maximum group size</label>
                    <input type="number" value=<%= config_info.defaultMax %> class="form-control" id="formmax" name="maxsize">
                  </div>
                  <br>
                  <label for="formman">Student Permissions</label> <br>
                  <div class="form-check form-check-inline">
                    <input class="form-check-input" type="checkbox" name="joincheck" <%= config_info.student_authz_join ? "checked" : "" %>>
                    <label class="form-check-label" for="inlineCheckbox1">Join Groups</label>
                  </div>
                  <div class="form-check form-check-inline">
                    <input class="form-check-input" type="checkbox" name="createcheck" <%= config_info.student_authz_create ? "checked" : "" %>>
                    <label class="form-check-label" for="inlineCheckbox2">Create Groups</label>
                  </div>
                  <div class="form-check form-check-inline">
                    <input class="form-check-input" type="checkbox" name="leavecheck" <%= config_info.student_authz_leave ? "checked" : "" %>>
                    <label class="form-check-label" for="inlineCheckbox3">Leave Groups</label>
                  </div>                   
                </div>
                <div class="modal-footer">
                  <input type="hidden" name="__action" value="config_group">
                  <input type="hidden" name="__csrf_token" value="<%= __csrf_token %>">
                  <button type="button" class="btn btn-secondary" data-dismiss="modal">Cancel</button>
                  <button type="submit" class="btn btn-primary">Change</button>
                </div>
              </form>
            </div>
          </div>
        </div>
=======
>>>>>>> 59622d6a
        <div class="modal fade" id="deleteAllGroupsModal" tabindex="-1" role="dialog"
          aria-labelledby="deleteAllGroupsModalLabel">
          <div class="modal-dialog" role="document">
            <div class="modal-content">
              <div class="modal-header">
                <h1 class="h4 modal-title" id="deleteAllGroupsModalLabel">Delete all existing groups</h1>
              </div>
              <div class="modal-body">
                Are you sure you want to delete all existing groups
                for <strong><%= assessment_set.name %>
                  <%= assessment.number %></strong>? This cannot be
                undone.
              </div>
              <div class="modal-footer">
                <form name="delete-all-form" method="POST">
                  <input type="hidden" name="__action" value="delete_all">
                  <input type="hidden" name="__csrf_token" value="<%= __csrf_token %>">
                  <button type="button" class="btn btn-secondary" data-dismiss="modal">Cancel</button>
                  <button type="submit" class="btn btn-danger">Delete all</button>
                </form>
              </div>
            </div>
          </div>
        </div>
      </div>
    </div>
    <div class="card mb-4">
      <div class="card-header bg-primary text-white d-flex align-items-center">
        <%= assessment_set.name %> <%= assessment.number %>: Groups
        <div class="ml-auto">
          <button type="button" class="btn btn-sm btn-light" tabindex="0" data-toggle="modal"
            data-target="#addGroupModal">
            <i class="fa fa-plus" aria-hidden="true"></i> Add a group
          </button>
          <button type="button" class="btn btn-sm btn-danger" tabindex="0" data-toggle="modal"
            data-target="#deleteAllGroupsModal">
            <i class="fa fa-times" aria-hidden="true"></i> Delete all groups
          </button>
        </div>
      </div>
      <div class="container-fluid">
        <div class="row">
          <div class="col-sm bg-light py-4 border" align="center">
            <button type="button" class="btn btn-primary text-nowrap" data-toggle="modal"
              data-target="#uploadAssessmentGroupsModal">
              <i class="fas fa-upload" aria-hidden="true"></i> Upload
            </button>
            <div class="mt-2">
              Upload a CSV file with group assignments.
            </div>
          </div>
          <div class="col-sm bg-light py-4 border" align="center">
            <button type="button" class="btn btn-primary text-nowrap" data-toggle="modal"
              data-target="#autoAssessmentGroupsModal">
              <i class="fas fa-robot" aria-hidden="true"></i> Auto
            </button>
            <div class="mt-2">
              Automatically assign students to groups.
            </div>
          </div>
          <div class="col-sm bg-light py-4 border" align="center">
            <button type="button" class="btn btn-primary text-nowrap" data-toggle="modal"
              data-target="#copyAssessmentGroupsModal">
              <i class="fas fa-copy" aria-hidden="true"></i> Copy
            </button>
            <div class="mt-2">
              Copy the group assignments from another assessment.
            </div>
          </div>
        </div>
      </div>
      <div class="table-responsive">
        <table id="usersTable" class="table table-sm table-hover tablesorter">
          <thead>
            <tr>
              <th>Name</th>
              <th>Size</th>
              <th class="text-center">Group Members (UIDs)</th>
              <th class="sorter-false"></th>
            </tr>
          </thead>
          <tbody>
            <% groups.forEach(function(row, iRow) { %>
            <tr>
              <td><%= row.name %></td>
              <td class="text-center"><%= row.size %></td>
              <td class="text-center" style ="word-break:break-all;"><small><%= row.uid_list %></small></td>
              <td class="text-center">
                <div class="dropdown">
                  <button type="button" 
                          class="btn btn-xs dropdown-toggle" 
                          data-toggle="dropdown" 
                          aria-haspopup="true"
                          aria-expanded="false">
                    Action <span class="caret"></span>
                  </button>
                  <div id="row<%= iRow %>PopoverAdd" 
                        tabindex="0" 
                        data-toggle="popover" 
                        data-trigger="manual"
                        data-container="body" 
                        data-html="true" 
                        data-placement="auto" 
                        title="Add Members"
                        data-content="<%= include('formAddMembers.ejs', {row: row, iRow: iRow }); %>">
                  </div>
                  <div id="row<%= iRow %>Popoverdeletemember" 
                        tabindex="0" 
                        data-toggle="popover" 
                        data-trigger="manual"
                        data-container="body" 
                        data-html="true" 
                        data-placement="auto" 
                        title="Remove Members"
                        data-content="<%= include('formRemoveMembers.ejs', {row: row, iRow: iRow }); %>">
                  </div>
                  <div id="row<%= iRow %>Popoverdeletegroup" 
                        tabindex="0" 
                        data-toggle="popover" 
                        data-trigger="manual"
                        data-container="body" 
                        data-html="true" 
                        data-placement="auto" 
                        title="Confirm delete this group"
                        data-content="<%= include('formDeleteGroup.ejs', {row: row, iRow: iRow }); %>">
                  </div>

                  <!-- Capture all clicks to dropdown items to prevent scrolling to the top of the page -->
                  <div class="dropdown-menu" onclick="window.event.preventDefault();">

                    <!-- ################################################## -->

                    <% if (authz_data.has_instructor_edit) { %>
                    <a class="dropdown-item" onclick="$('#row<%= iRow %>PopoverAdd').popover('show')" href="#">
                      <i class="fa fa-user-plus" aria-hidden="true"></i> Add members
                    </a>

                    <!-- ################################################## -->

                    <a class="dropdown-item" onclick="$('#row<%= iRow %>Popoverdeletemember').popover('show')" href="#">
                      <i class="fa fa-user-minus" aria-hidden="true"></i> Remove members
                    </a>

                    <!-- ################################################## -->

                    <a class="dropdown-item" onclick="$('#row<%= iRow %>Popoverdeletegroup').popover('show')" href="#">
                      <i class="fa fa-times" aria-hidden="true"></i> Delete this group
                    </a>
                    <% } %>

                    <!-- ################################################## -->

                  </div>
                </div>
              </td>
            </tr>
            <% }); %>
          </tbody>
        </table>
        <div class="card-footer">
          <p>
            Download <a href="<%= urlPrefix %>/assessment/<%= assessment.id %>/downloads/<%= groupsCsvFilename %>"><%= groupsCsvFilename %></a>
          </p>
          <small>
            <% if (notAssigned.length == 0) { %>
            <strong>
              All students have been assigned groups.
            </strong>
            <% } else { %>
            <strong>
              <%= notAssigned.length %>
              student<% if (notAssigned.length > 1) { %>s<% } %>
              not yet assigned:
            </strong>
            <ul class="mb-0">
              <% notAssigned.forEach(function(row, iRow) {%>
              <li><%= row.uid %></li>
              <% }); %>
            </ul>
            <% } %>
          </small>
        </div>
        <% } %>
      </div>
      <script>
        $(function () {
          $("#usersTable").tablesorter({
            theme: "bootstrap",
            widthFixed: true,
            headerTemplate: '{content} {icon}',
            widgets: ["uitheme"],
            headers: {
              3: { sorter: false },
            },
          });
        });
      </script>
    </div>

  </div>
</body>

</html><|MERGE_RESOLUTION|>--- conflicted
+++ resolved
@@ -193,51 +193,6 @@
             </div>
           </div>
         </div>
-<<<<<<< HEAD
-        <div class="modal fade" id="configModal" tabindex="-1" role="dialog" aria-labelledby="configModalLabel">
-          <div class="modal-dialog" role="document">
-            <div class="modal-content">
-              <div class="modal-header">
-                <h1 class="h4 modal-title" id="configModalLabel">Group Config</h1>
-              </div>
-              <form name="config-group-form" method="POST">
-                <div class="modal-body">
-                  <div class="form-min">
-                    <label for="formmin">Minimum group size</label>
-                    <input type="number" value=<%= config_info.defaultMin %> class="form-control" id="formmin" name="minsize">
-                  </div>
-                  <br>
-                  <div class="form-max">
-                    <label for="formman">Maximum group size</label>
-                    <input type="number" value=<%= config_info.defaultMax %> class="form-control" id="formmax" name="maxsize">
-                  </div>
-                  <br>
-                  <label for="formman">Student Permissions</label> <br>
-                  <div class="form-check form-check-inline">
-                    <input class="form-check-input" type="checkbox" name="joincheck" <%= config_info.student_authz_join ? "checked" : "" %>>
-                    <label class="form-check-label" for="inlineCheckbox1">Join Groups</label>
-                  </div>
-                  <div class="form-check form-check-inline">
-                    <input class="form-check-input" type="checkbox" name="createcheck" <%= config_info.student_authz_create ? "checked" : "" %>>
-                    <label class="form-check-label" for="inlineCheckbox2">Create Groups</label>
-                  </div>
-                  <div class="form-check form-check-inline">
-                    <input class="form-check-input" type="checkbox" name="leavecheck" <%= config_info.student_authz_leave ? "checked" : "" %>>
-                    <label class="form-check-label" for="inlineCheckbox3">Leave Groups</label>
-                  </div>                   
-                </div>
-                <div class="modal-footer">
-                  <input type="hidden" name="__action" value="config_group">
-                  <input type="hidden" name="__csrf_token" value="<%= __csrf_token %>">
-                  <button type="button" class="btn btn-secondary" data-dismiss="modal">Cancel</button>
-                  <button type="submit" class="btn btn-primary">Change</button>
-                </div>
-              </form>
-            </div>
-          </div>
-        </div>
-=======
->>>>>>> 59622d6a
         <div class="modal fade" id="deleteAllGroupsModal" tabindex="-1" role="dialog"
           aria-labelledby="deleteAllGroupsModalLabel">
           <div class="modal-dialog" role="document">
