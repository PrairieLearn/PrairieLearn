<!DOCTYPE html>
<html lang="en">

<head>
  <%- include('../partials/head'); %>
  <link href="<%= node_modules_asset_path('tablesorter/dist/css/theme.bootstrap.min.css') %>" rel="stylesheet" />
  <script src="<%= node_modules_asset_path('tablesorter/dist/js/jquery.tablesorter.min.js') %>"></script>
  <script src="<%= node_modules_asset_path('tablesorter/dist/js/jquery.tablesorter.widgets.min.js') %>"></script>
</head>

<body>
  <script>
    $(function () {
      $('[data-toggle="popover"]').popover({ sanitize: false })
    });

    // make the file inputs display the file name
    $(document).on('change', '.custom-file-input', function () {
      let fileName = $(this).val().replace(/\\/g, '/').replace(/.*\//, '');
      $(this).parent('.custom-file').find('.custom-file-label').text(fileName);
    });
  </script>
  <%- include('../partials/navbar'); %>
  <div id="content" class="container-fluid">
    <%- include('../partials/assessmentSyncErrorsAndWarnings'); %>

    <% if (typeof errormsg !== 'undefined' && errormsg.length > 0) { %>
      <div class="alert alert-danger" role="alert">
        <%= errormsg %>
      </div>
    <% } %>

    <% if (!isGroup) { %>
    <div class="card mb-4">
      <div class="card-header bg-primary text-white d-flex align-items-center">
        <%= assessment_set.name %> <%= assessment.number %>: Groups
      </div>
      <div class="card-body">
        This is not a group assessment. To enable this functionality, please set <code>"groupWork": true</code> in <code>infoAssessment.json</code>.
      </div>
    </div>

    <% } else if (authz_data.has_course_instance_permission_edit) { %>
    <div id="content" class="container-fluid">
      <div class="modal fade" id="uploadAssessmentGroupsModal" tabindex="-1" role="dialog"
        aria-labelledby="uploadAssessmentGroupsModalLabel">
        <div class="modal-dialog" role="document">
          <div class="modal-content">
            <div class="modal-header">
              <h1 class="h4 modal-title" id="uploadAssessmentGroupsModalLabel">Upload new group assignments</h1>
            </div>
            <div class="modal-body">
              <p>
                Upload a CSV file in the format of:
              </p>
            </div>
            <div class="modal-body">
              <code class="mb-0 text-dark">
                        groupName,UID<br>
                        groupA,one@example.com<br>
                        groupA,two@example.com<br>
                        groupB,three@example.com<br>
                        groupB,four@example.com</code>
              <%# Closing code tag not on its own line to improve copy/paste formatting %>
            </div>
            <div class="modal-body">
              <p>
                The <code>groupname</code> column should be a unique identifier for each group. To change the grouping, link
                uids to the groupname.
              </p>
              <form name="upload-assessment-group-form" method="POST" enctype="multipart/form-data">
                <div class="form-group">
                  <div class="custom-file">
                    <input type="file" accept=".csv" name="file" class="custom-file-input" id="uploadAssessmentGroupsFileInput">
                    <label class="custom-file-label" for="uploadAssessmentGroupsFileInput">Choose CSV file</label>
                  </div>
                </div>
                <div class="d-flex justify-content-end">
                  <div class="form-group mb-0">
                    <input type="hidden" name="__action" value="upload_assessment_groups">
                    <input type="hidden" name="__csrf_token" value="<%= __csrf_token %>">
                    <button type="button" class="btn btn-secondary" data-dismiss="modal">Cancel</button>
                    <button type="submit" class="btn btn-primary">Upload</button>
                  </div>
                </div>
              </form>
            </div>
          </div>
        </div>
      </div>
      <div id="content" class="container-fluid">
        <div class="modal fade" id="autoAssessmentGroupsModal" tabindex="-1" role="dialog"
          aria-labelledby="autoAssessmentGroupsModalLabel">
          <div class="modal-dialog" role="document">
            <div class="modal-content">
              <div class="modal-header">
                <h1 class="h4 modal-title" id="autoAssessmentGroupsModalLabel">Auto new group setting</h1>
              </div>
              <div class="modal-body">
                <form name="auto-assessment-group-form" method="POST" enctype="multipart/form-data">
                  <div class="form-group">
                    <label for="formMin">Min number of members in a group</label>
                    <input type="text" value=<%= config_info.defaultMin %> class="form-control" id="formMin" name="min_group_size">
                  </div>
                  <div class="form-group">
                    <label for="formMax">Max number of members in a group</label>
                    <input type="text" value=<%= config_info.defaultMax %> class="form-control" id="formMax" name="max_group_size">
                  </div>
                  <div class="radio">
                    <label><input type="radio" name="optradio" value=1 checked> Grouping entire class (Please delete all
                      groups before executing)</label>
                  </div>
                  <div class="radio">
                    <label><input type="radio" name="optradio" value=2 disabled> [WIP] Grouping not-assigned students (fill
                      existing groups first)</label>
                  </div>
                  <div class="radio">
                    <label><input type="radio" name="optradio" value=3 disabled> [WIP] Grouping not-assigned students (will
                      not
                      change existing groups; create new groups only)</label>
                  </div>
                  <div class="d-flex justify-content-end">
                    <div class="form-group mb-0">
                      <input type="hidden" name="__action" value="auto_assessment_groups">
                      <input type="hidden" name="__csrf_token" value="<%= __csrf_token %>">
                      <button type="button" class="btn btn-secondary" data-dismiss="modal">Cancel</button>
                      <button type="submit" class="btn btn-primary">Group</button>
                    </div>
                  </div>
                </form>
              </div>
            </div>
          </div>
        </div>
        <div class="modal fade" id="copyAssessmentGroupsModal" tabindex="-1" role="dialog"
          aria-labelledby="copyAssessmentGroupsModalLabel">
          <div class="modal-dialog" role="document">
            <div class="modal-content">
              <div class="modal-header">
                <h1 class="h4 modal-title" id="copyAssessmentGroupsModalLabel">Copy group setting</h1>
              </div>
              <div class="modal-body">
                <form name="copy-assessment-group-form" method="POST" enctype="multipart/form-data">
                  <div class="input-group mb-3">
                    <select class="custom-select" name="copy_assessment_id">
                      <option selected>Choose Assessment...</option>
                      <% assessment_list_rows.forEach(function(row, iRow) {%>
                      <option value=<%= row.id %>><%= row.tid %>: <%= row.title %></option>
                      <% }); %>
                    </select>
                  </div>
                  <div class="d-flex justify-content-end">
                    <div class="form-group mb-0">
                      <input type="hidden" name="__action" value="copy_assessment_groups">
                      <input type="hidden" name="__csrf_token" value="<%= __csrf_token %>">
                      <button type="button" class="btn btn-secondary" data-dismiss="modal">Cancel</button>
                      <button type="submit" class="btn btn-primary">Copy</button>
                    </div>
                  </div>
              </div>
              </form>
            </div>
          </div>
        </div>
        <div class="modal fade" id="addGroupModal" tabindex="-1" role="dialog" aria-labelledby="addGroupModalLabel">
          <div class="modal-dialog" role="document">
            <div class="modal-content">
              <div class="modal-header">
                <h1 class="h4 modal-title" id="addGroupModalLabel">Add a group</h1>
              </div>
              <form name="add-group-form" method="POST">
                <div class="modal-body">
                  <div class="form-group">
                    <label for="formName">Group Name</label>
<<<<<<< HEAD
                    <input type="text" class="form-control" id="formName" name="groupname">
=======
                    <input type="text" class="form-control" id="formName" name="group_name">  
>>>>>>> 50c8c401
                  </div>
                <br>
                  <div class="form-group">
                    <label for="formUids">UIDs</label>
                    <input type="text" class="form-control" id="formUids" name="uids"
                      placeholder="one@example.com, two@example.com, three@example.com">
                    <small id="uidHelp" class="form-text text-muted">Seperate with ","
                      <br>Please make sure they are not in any other groups</small>
                  </div>
                </div>
                <div class="modal-footer">
                  <input type="hidden" name="__action" value="add_group">
                  <input type="hidden" name="__csrf_token" value="<%= __csrf_token %>">
                  <button type="button" class="btn btn-secondary" data-dismiss="modal">Cancel</button>
                  <button type="submit" class="btn btn-primary">Add</button>
                </div>
              </form>
            </div>
          </div>
        </div>
<<<<<<< HEAD
        <div class="modal fade" id="configModal" tabindex="-1" role="dialog" aria-labelledby="configModalLabel">
          <div class="modal-dialog" role="document">
            <div class="modal-content">
              <div class="modal-header">
                <h1 class="h4 modal-title" id="configModalLabel">Group Config</h1>
              </div>
              <form name="config-group-form" method="POST">
                <div class="modal-body">
                  <div class="form-min">
                    <label for="formmin">Minimum group size</label>
                    <input type="number" value=<%= config_info.defaultMin %> class="form-control" id="formmin" name="minsize">
                  </div>
                  <br>
                  <div class="form-max">
                    <label for="formman">Maximum group size</label>
                    <input type="number" value=<%= config_info.defaultMax %> class="form-control" id="formmax" name="maxsize">
                  </div>
                  <br>
                  <label for="formman">Student Permissions</label> <br>
                  <div class="form-check form-check-inline">
                    <input class="form-check-input" type="checkbox" name="joincheck" <%= config_info.student_authz_join ? "checked" : "" %>>
                    <label class="form-check-label" for="inlineCheckbox1">Join Groups</label>
                  </div>
                  <div class="form-check form-check-inline">
                    <input class="form-check-input" type="checkbox" name="createcheck" <%= config_info.student_authz_create ? "checked" : "" %>>
                    <label class="form-check-label" for="inlineCheckbox2">Create Groups</label>
                  </div>
                  <div class="form-check form-check-inline">
                    <input class="form-check-input" type="checkbox" name="leavecheck" <%= config_info.student_authz_leave ? "checked" : "" %>>
                    <label class="form-check-label" for="inlineCheckbox3">Leave Groups</label>
                  </div>
                </div>
                <div class="modal-footer">
                  <input type="hidden" name="__action" value="configGroup">
                  <input type="hidden" name="__csrf_token" value="<%= __csrf_token %>">
                  <button type="button" class="btn btn-secondary" data-dismiss="modal">Cancel</button>
                  <button type="submit" class="btn btn-primary">Change</button>
                </div>
              </form>
            </div>
          </div>
        </div>
=======
>>>>>>> 50c8c401
        <div class="modal fade" id="deleteAllGroupsModal" tabindex="-1" role="dialog"
          aria-labelledby="deleteAllGroupsModalLabel">
          <div class="modal-dialog" role="document">
            <div class="modal-content">
              <div class="modal-header">
                <h1 class="h4 modal-title" id="deleteAllGroupsModalLabel">Delete all existing groups</h1>
              </div>
              <div class="modal-body">
                Are you sure you want to delete all existing groups
                for <strong><%= assessment_set.name %>
                  <%= assessment.number %></strong>? This cannot be
                undone.
              </div>
              <div class="modal-footer">
                <form name="delete-all-form" method="POST">
                  <input type="hidden" name="__action" value="delete_all">
                  <input type="hidden" name="__csrf_token" value="<%= __csrf_token %>">
                  <button type="button" class="btn btn-secondary" data-dismiss="modal">Cancel</button>
                  <button type="submit" class="btn btn-danger">Delete all</button>
                </form>
              </div>
            </div>
          </div>
        </div>
      </div>
    </div>
    <% } %>
    <div class="card mb-4">
      <div class="card-header bg-primary text-white d-flex align-items-center">
        <%= assessment_set.name %> <%= assessment.number %>: Groups
        <% if (authz_data.has_course_instance_permission_edit) { %>
        <div class="ml-auto">
          <button type="button" class="btn btn-sm btn-light" tabindex="0" data-toggle="modal"
            data-target="#addGroupModal">
            <i class="fa fa-plus" aria-hidden="true"></i> Add a group
          </button>
          <button type="button" class="btn btn-sm btn-danger" tabindex="0" data-toggle="modal"
            data-target="#deleteAllGroupsModal">
            <i class="fa fa-times" aria-hidden="true"></i> Delete all groups
          </button>
        </div>
        <% } %>
      </div>
      <% if (authz_data.has_course_instance_permission_edit) { %>
      <div class="container-fluid">
        <div class="row">
          <div class="col-sm bg-light py-4 border" align="center">
            <button type="button" class="btn btn-primary text-nowrap" data-toggle="modal"
              data-target="#uploadAssessmentGroupsModal">
              <i class="fas fa-upload" aria-hidden="true"></i> Upload
            </button>
            <div class="mt-2">
              Upload a CSV file with group assignments.
            </div>
          </div>
          <div class="col-sm bg-light py-4 border" align="center">
            <button type="button" class="btn btn-primary text-nowrap" data-toggle="modal"
              data-target="#autoAssessmentGroupsModal">
              <i class="fas fa-robot" aria-hidden="true"></i> Auto
            </button>
            <div class="mt-2">
              Automatically assign students to groups.
            </div>
          </div>
          <div class="col-sm bg-light py-4 border" align="center">
            <button type="button" class="btn btn-primary text-nowrap" data-toggle="modal"
              data-target="#copyAssessmentGroupsModal">
              <i class="fas fa-copy" aria-hidden="true"></i> Copy
            </button>
            <div class="mt-2">
              Copy the group assignments from another assessment.
            </div>
          </div>
        </div>
      </div>
      <% } %>
      <div class="table-responsive">
        <table id="usersTable" class="table table-sm table-hover tablesorter">
          <thead>
            <tr>
              <th>Name</th>
              <th>Size</th>
              <th class="text-center">Group Members (UIDs)</th>
              <% if (authz_data.has_course_instance_permission_edit) { %>
              <th class="sorter-false"></th>
              <% } %>
            </tr>
          </thead>
          <tbody>
            <% groups.forEach(function(row, iRow) { %>
            <tr>
              <td><%= row.name %></td>
              <td class="text-center"><%= row.size %></td>
              <td class="text-center" style ="word-break:break-all;"><small><%= row.uid_list %></small></td>
              <% if (authz_data.has_course_instance_permission_edit) { %>
              <td class="text-center">
                <div class="dropdown">
                  <button type="button"
                          class="btn btn-xs dropdown-toggle"
                          data-toggle="dropdown"
                          aria-haspopup="true"
                          aria-expanded="false">
                    Action <span class="caret"></span>
                  </button>
                  <div id="row<%= iRow %>PopoverAdd"
                        tabindex="0"
                        data-toggle="popover"
                        data-trigger="manual"
                        data-container="body"
                        data-html="true"
                        data-placement="auto"
                        title="Add Members"
                        data-content="<%= include('formAddMembers.ejs', {row: row, iRow: iRow }); %>">
                  </div>
                  <div id="row<%= iRow %>Popoverdeletemember"
                        tabindex="0"
                        data-toggle="popover"
                        data-trigger="manual"
                        data-container="body"
                        data-html="true"
                        data-placement="auto"
                        title="Remove Members"
                        data-content="<%= include('formRemoveMembers.ejs', {row: row, iRow: iRow }); %>">
                  </div>
                  <div id="row<%= iRow %>Popoverdeletegroup"
                        tabindex="0"
                        data-toggle="popover"
                        data-trigger="manual"
                        data-container="body"
                        data-html="true"
                        data-placement="auto"
                        title="Confirm delete this group"
                        data-content="<%= include('formDeleteGroup.ejs', {row: row, iRow: iRow }); %>">
                  </div>

                  <%# Capture all clicks to dropdown items to prevent scrolling to the top of the page %>
                  <div class="dropdown-menu" onclick="window.event.preventDefault();">

<<<<<<< HEAD
                    <!-- ################################################## -->

=======
                    <% if (authz_data.has_instructor_edit) { %>
>>>>>>> 50c8c401
                    <a class="dropdown-item" onclick="$('#row<%= iRow %>PopoverAdd').popover('show')" href="#">
                      <i class="fa fa-user-plus" aria-hidden="true"></i> Add members
                    </a>

                    <a class="dropdown-item" onclick="$('#row<%= iRow %>Popoverdeletemember').popover('show')" href="#">
                      <i class="fa fa-user-minus" aria-hidden="true"></i> Remove members
                    </a>

                    <a class="dropdown-item" onclick="$('#row<%= iRow %>Popoverdeletegroup').popover('show')" href="#">
                      <i class="fa fa-times" aria-hidden="true"></i> Delete this group
                    </a>

                  </div>
                </div>
              </td>
              <% } %>
            </tr>
            <% }); %>
          </tbody>
        </table>
        <div class="card-footer">
          <p>
            Download <a href="<%= urlPrefix %>/assessment/<%= assessment.id %>/downloads/<%= groupsCsvFilename %>"><%= groupsCsvFilename %></a>
          </p>
          <small>
            <% if (notAssigned.length == 0) { %>
            <strong>
              All students have been assigned groups.
            </strong>
            <% } else { %>
            <strong>
              <%= notAssigned.length %>
              student<% if (notAssigned.length > 1) { %>s<% } %>
              not yet assigned:
            </strong>
            <ul class="mb-0">
              <% notAssigned.forEach(function(row, iRow) {%>
              <li><%= row.uid %></li>
              <% }); %>
            </ul>
            <% } %>
          </small>
        </div>
      </div>
      <script>
        $(function () {
          $("#usersTable").tablesorter({
            theme: "bootstrap",
            widthFixed: true,
            headerTemplate: '{content} {icon}',
            widgets: ["uitheme"],
            headers: {
              3: { sorter: false },
            },
          });
        });
      </script>
    </div>

  </div>
</body>

</html><|MERGE_RESOLUTION|>--- conflicted
+++ resolved
@@ -172,11 +172,7 @@
                 <div class="modal-body">
                   <div class="form-group">
                     <label for="formName">Group Name</label>
-<<<<<<< HEAD
-                    <input type="text" class="form-control" id="formName" name="groupname">
-=======
                     <input type="text" class="form-control" id="formName" name="group_name">  
->>>>>>> 50c8c401
                   </div>
                 <br>
                   <div class="form-group">
@@ -197,51 +193,6 @@
             </div>
           </div>
         </div>
-<<<<<<< HEAD
-        <div class="modal fade" id="configModal" tabindex="-1" role="dialog" aria-labelledby="configModalLabel">
-          <div class="modal-dialog" role="document">
-            <div class="modal-content">
-              <div class="modal-header">
-                <h1 class="h4 modal-title" id="configModalLabel">Group Config</h1>
-              </div>
-              <form name="config-group-form" method="POST">
-                <div class="modal-body">
-                  <div class="form-min">
-                    <label for="formmin">Minimum group size</label>
-                    <input type="number" value=<%= config_info.defaultMin %> class="form-control" id="formmin" name="minsize">
-                  </div>
-                  <br>
-                  <div class="form-max">
-                    <label for="formman">Maximum group size</label>
-                    <input type="number" value=<%= config_info.defaultMax %> class="form-control" id="formmax" name="maxsize">
-                  </div>
-                  <br>
-                  <label for="formman">Student Permissions</label> <br>
-                  <div class="form-check form-check-inline">
-                    <input class="form-check-input" type="checkbox" name="joincheck" <%= config_info.student_authz_join ? "checked" : "" %>>
-                    <label class="form-check-label" for="inlineCheckbox1">Join Groups</label>
-                  </div>
-                  <div class="form-check form-check-inline">
-                    <input class="form-check-input" type="checkbox" name="createcheck" <%= config_info.student_authz_create ? "checked" : "" %>>
-                    <label class="form-check-label" for="inlineCheckbox2">Create Groups</label>
-                  </div>
-                  <div class="form-check form-check-inline">
-                    <input class="form-check-input" type="checkbox" name="leavecheck" <%= config_info.student_authz_leave ? "checked" : "" %>>
-                    <label class="form-check-label" for="inlineCheckbox3">Leave Groups</label>
-                  </div>
-                </div>
-                <div class="modal-footer">
-                  <input type="hidden" name="__action" value="configGroup">
-                  <input type="hidden" name="__csrf_token" value="<%= __csrf_token %>">
-                  <button type="button" class="btn btn-secondary" data-dismiss="modal">Cancel</button>
-                  <button type="submit" class="btn btn-primary">Change</button>
-                </div>
-              </form>
-            </div>
-          </div>
-        </div>
-=======
->>>>>>> 50c8c401
         <div class="modal fade" id="deleteAllGroupsModal" tabindex="-1" role="dialog"
           aria-labelledby="deleteAllGroupsModalLabel">
           <div class="modal-dialog" role="document">
@@ -380,12 +331,7 @@
                   <%# Capture all clicks to dropdown items to prevent scrolling to the top of the page %>
                   <div class="dropdown-menu" onclick="window.event.preventDefault();">
 
-<<<<<<< HEAD
-                    <!-- ################################################## -->
-
-=======
                     <% if (authz_data.has_instructor_edit) { %>
->>>>>>> 50c8c401
                     <a class="dropdown-item" onclick="$('#row<%= iRow %>PopoverAdd').popover('show')" href="#">
                       <i class="fa fa-user-plus" aria-hidden="true"></i> Add members
                     </a>
@@ -397,6 +343,7 @@
                     <a class="dropdown-item" onclick="$('#row<%= iRow %>Popoverdeletegroup').popover('show')" href="#">
                       <i class="fa fa-times" aria-hidden="true"></i> Delete this group
                     </a>
+                    <% } %>
 
                   </div>
                 </div>
