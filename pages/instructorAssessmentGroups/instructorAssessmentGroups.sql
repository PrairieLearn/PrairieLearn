--BLOCK config_info
SELECT
    id, course_instance_id, name, minimum, maximum, student_authz_join, student_authz_create, student_authz_leave
FROM
    group_configs
WHERE
    assessment_id = $assessment_id AND deleted_at IS NULL;

-- BLOCK assessment_list
SELECT
    id, tid, title
FROM
    assessments
WHERE
    group_work
    AND id != $assessment_id
    AND course_instance_id = $course_instance_id
ORDER BY tid;

-- BLOCK select_group_users
SELECT
    gr.id AS gid,
    gr.name AS name,
    COUNT(u.uid) AS size,
    array_agg(u.uid) AS uid_list
FROM
    groups AS gr
    LEFT JOIN group_users AS gu ON gu.group_id = gr.id
    LEFT JOIN users AS u ON u.user_id = gu.user_id
WHERE
    gr.deleted_at IS NULL
    AND gr.group_config_id = $group_config_id
GROUP BY
    gr.id
ORDER BY
    gr.id;

-- BLOCK select_not_in_group
SELECT
    u.uid
FROM
    groups AS gr
    JOIN group_users AS gu ON gu.group_id = gr.id AND gr.group_config_id = $group_config_id AND gr.deleted_at IS NULL
    RIGHT JOIN enrollments AS e ON e.user_id = gu.user_id
    JOIN users AS u ON u.user_id = e.user_id
WHERE
    gr.id IS NULL
<<<<<<< HEAD
    AND NOT users_is_instructor_in_course(e.user_id, e.course_instance_id)
=======
    AND e.course_instance_id = $course_instance_id
    AND e.role = 'Student'
>>>>>>> 10100a9c
ORDER BY u.uid;

--BLOCK config_group
UPDATE
    group_configs
SET
    minimum = $minsize,
    maximum = $maxsize,
    student_authz_join = $joincheck,
    student_authz_create = $createcheck,
    student_authz_leave = $leavecheck
WHERE
    assessment_id = $assessment_id AND deleted_at IS NULL;<|MERGE_RESOLUTION|>--- conflicted
+++ resolved
@@ -45,12 +45,7 @@
     JOIN users AS u ON u.user_id = e.user_id
 WHERE
     gr.id IS NULL
-<<<<<<< HEAD
     AND NOT users_is_instructor_in_course(e.user_id, e.course_instance_id)
-=======
-    AND e.course_instance_id = $course_instance_id
-    AND e.role = 'Student'
->>>>>>> 10100a9c
 ORDER BY u.uid;
 
 --BLOCK config_group
