--- conflicted
+++ resolved
@@ -14,15 +14,11 @@
 
 router.get('/', function(req, res, next) {
     debug('GET /');
-<<<<<<< HEAD
     if (!res.locals.authz_data.has_course_instance_permission_view) return next(new Error('Access denied (must be a student data viewer)'));
-    const params = {assessment_id: res.locals.assessment.id};
-=======
     const params = {
-        assessment_id: res.locals.assessment.id, 
+        assessment_id: res.locals.assessment.id,
         group_work: res.locals.assessment.group_work,
     };
->>>>>>> 1f2d0a15
     sqldb.query(sql.select_assessment_instances, params, function(err, result) {
         if (ERR(err, next)) return;
         res.locals.user_scores = result.rows;
