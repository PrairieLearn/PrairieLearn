<!DOCTYPE html>
<html>
  <head>
    <%- include('../partials/head'); %>
    <link href="/stylesheets/theme.bootstrap.css" rel="stylesheet" />
    <script src="/javascripts/jquery.tablesorter.min.js"></script>
    <script src="/javascripts/jquery.tablesorter.widgets.js"></script>
  </head>
  <body>
    <script>
      $(function () {
          $('[data-toggle="popover"]').popover({sanitize: false})
      });
    </script>
    <%- include('../partials/navbar'); %>
    <div id="content" class="container-fluid">
      <%- include('../partials/assessmentSyncErrorsAndWarnings'); %>

      <% if (authz_data.has_course_instance_permission_edit) { %>
      <div class="modal fade" id="deleteAssessmentInstanceModal" tabindex="-1" role="dialog" aria-labelledby="deleteAssessmentInstance">
        <div class="modal-dialog" role="document">
          <div class="modal-content">
            <div class="modal-header">
              <h4 class="modal-title" id="deleteAssessmentInstanceModalLabel">Delete assessment instance</h4>
            </div>
            <div class="modal-body">
              Are you sure you want to delete assessment instance
              <span class="modal-number"></span> of
              <strong><%= assessment_set.name %>
              <%= assessment.number %></strong> for
              <strong><span class="modal-name"></span></strong>
              (<span class="modal-uid"></span>) started at
              <strong><span class="modal-date"></span></strong> with a
              score of
              <strong><span class="modal-score-perc"></span>%</strong>?
            </div>
            <div class="modal-footer">
              <form name="delete-form" method="POST">
                <input type="hidden" name="__action" value="delete">
                <input type="hidden" name="__csrf_token" value="<%= __csrf_token %>">
                <input type="hidden" name="assessment_instance_id" class="modal-assessment-instance-id" value="">
                <button type="button" class="btn btn-secondary" data-dismiss="modal">Cancel</button>
                <button type="submit" class="btn btn-danger">Delete</button>
              </form>
            </div>
          </div>
        </div>
      </div>

      <script>
        $('#deleteAssessmentInstanceModal').on('show.bs.modal', function (event) {
            var button = $(event.relatedTarget); // Button that triggered the modal
            var uid = button.data('uid'); // Extract info from data-* attributes
            var name = button.data('name');
            var number = button.data('number');
            var date_formatted = button.data('date-formatted');
            var score_perc = button.data('score-perc');
            var assessment_instance_id = button.data('assessment-instance-id');
            var modal = $(this);
            modal.find('.modal-uid').text(uid);
            modal.find('.modal-name').text(name);
            modal.find('.modal-number').text(number);
            modal.find('.modal-date').text(date_formatted);
            modal.find('.modal-score-perc').text(score_perc);
            modal.find('.modal-assessment-instance-id').val(assessment_instance_id);
        });
      </script>

      <div class="modal fade" id="deleteAllAssessmentInstancesModal" tabindex="-1" role="dialog" aria-labelledby="deleteAllAssessmentInstances">
        <div class="modal-dialog" role="document">
          <div class="modal-content">
            <div class="modal-header">
              <h4 class="modal-title" id="deleteAllAssessmentInstancesModalLabel">Delete all assessment instances</h4>
            </div>
            <div class="modal-body">
              Are you sure you want to delete all assessment instances
              for <strong><%= assessment_set.name %>
              <%= assessment.number %></strong>? This cannot be
              undone.
            </div>
            <div class="modal-footer">
              <form name="delete-all-form" method="POST">
                <input type="hidden" name="__action" value="delete_all">
                <input type="hidden" name="__csrf_token" value="<%= __csrf_token %>">
                <button type="button" class="btn btn-secondary" data-dismiss="modal">Cancel</button>
                <button type="submit" class="btn btn-danger">Delete all</button>
              </form>
            </div>
          </div>
        </div>
      </div>
      <% } %>

      <div class="card mb-4">
        <div class="card-header bg-primary text-white d-flex align-items-center">
          <%= assessment_set.name %> <%= assessment.number %>: Assessment instances
          <% if (authz_data.has_course_instance_permission_edit) { %>
          <div class="ml-auto">
            <button type="button" class="btn btn-sm btn-light" tabindex="0"
               data-toggle="modal" data-target="#deleteAllAssessmentInstancesModal">
              <i class="fa fa-times" aria-hidden="true"></i> Delete all assessment instances
            </button>
          </div>
          <% } %>
        </div>

        <div class="table-responsive">
          <table id="usersTable" class="table table-sm table-hover tablesorter">
            <thead>
              <tr>
                <% if (assessment.group_work) { %>
                  <th>Name</th>
                  <th>Group Members</th>
                <% } else { %>
                  <th>UID</th>
                  <th>Name</th>
                  <th class="text-center">Role</th>
                <% } %>
                <th class="text-center">Instance</th>
                <th class="text-center">Score</th>
                <th class="text-center">Date started</th>
                <th class="text-center">Duration</th>
                <th class="text-center">Remaining</th>
                <% if (authz_data.has_course_instance_permission_edit) { %><th class="text-center"></th><% } %>
                <th class="text-center"></th>
              </tr>
            </thead>
            <tbody>
              <% user_scores.forEach(function(row, iRow) { %>
                <!-- Not showing already deleted group -->
                <% if (assessment.group_work && !row.group_name) { %>
                  <% return; %>
                <% } %>
              <tr>
                <% if (assessment.group_work) { %>
                  <td><%= row.group_name %></td>
                  <td class="text-center" style ="word-break:break-all;"><small><%= row.uid_list %></small></td>
                <% } else { %>
                <td><%= row.uid %></td>
                <td><%= row.name %></td>
                <td class="text-center"><%= row.role %></td>
                <% } %>
                <td class="text-center"><%= row.number %></td>
                <td class="text-center align-middle"><%- include('../partials/scorebar', {score: row.score_perc}); %></td>
                <td class="text-center"><%= row.date_formatted %></td>
                <td class="text-center" data-text="<%= row.duration_secs %>"><%= row.duration %></td>
                <td class="text-center"><%= row.time_remaining %></td>
                <% if (authz_data.has_course_instance_permission_edit) { %>
                <td class="text-center">
                  <div class="dropdown">
                    <button type="button" class="btn btn-xs dropdown-toggle" data-toggle="dropdown" aria-haspopup="true" aria-expanded="false">
                      Action <span class="caret"></span>
                    </button>
                    <div id="row<%= iRow %>PopoverOpen"
                         tabindex="0" data-toggle="popover" data-trigger="manual" data-container="body"
                         data-html="true" data-placement="auto" title="Confirm open"
                         data-content="
                                       <p><small>
                                           This will disable auto-closing. The assessment will need to be manually closed.
                                       </small></p>
                                       <form name=&quot;open-form&quot; method=&quot;POST&quot;>
                                         <input type=&quot;hidden&quot; name=&quot;__action&quot; value=&quot;open&quot;>
                                         <input type=&quot;hidden&quot; name=&quot;__csrf_token&quot; value=&quot;<%= __csrf_token %>&quot;>
                                         <input type=&quot;hidden&quot; name=&quot;assessment_instance_id&quot; value=&quot;<%= row.assessment_instance_id %>&quot;>
                                         <button type=&quot;button&quot; class=&quot;btn btn-secondary&quot; onclick=&quot;$('#row<%= iRow %>PopoverOpen').popover('hide')&quot;>
                                           Cancel
                                         </button>
                                         <button type=&quot;submit&quot; class=&quot;btn btn-success&quot;>Open assessment</button>
                                       </form>
                                       ">
                    </div>
                    <div id="row<%= iRow %>PopoverClose"
                         tabindex="0" data-toggle="popover" data-trigger="manual" data-container="body"
                         data-html="true" data-placement="auto" title="Confirm close"
                         data-content="
                                       <form name=&quot;close-form&quot; method=&quot;POST&quot;>
                                         <input type=&quot;hidden&quot; name=&quot;__action&quot; value=&quot;close&quot;>
                                         <input type=&quot;hidden&quot; name=&quot;__csrf_token&quot; value=&quot;<%= __csrf_token %>&quot;>
                                         <input type=&quot;hidden&quot; name=&quot;assessment_instance_id&quot; value=&quot;<%= row.assessment_instance_id %>&quot;>
                                         <button type=&quot;button&quot; class=&quot;btn btn-secondary&quot; onclick=&quot;$('#row<%= iRow %>PopoverClose').popover('hide')&quot;>
                                           Cancel
                                         </button>
                                         <button type=&quot;submit&quot; class=&quot;btn btn-danger&quot;>Grade and close</button>
                                       </form>
                                       ">
                    </div>
                    <div id="row<%= iRow %>PopoverRegrade"
                         tabindex="0" data-toggle="popover" data-trigger="manual" data-container="body"
                         data-html="true" data-placement="auto" title="Confirm regrade"
                         data-content="
                                       <form name=&quot;regrade-form&quot; method=&quot;POST&quot;>
                                         <input type=&quot;hidden&quot; name=&quot;__action&quot; value=&quot;regrade&quot;>
                                         <input type=&quot;hidden&quot; name=&quot;__csrf_token&quot; value=&quot;<%= __csrf_token %>&quot;>
                                         <input type=&quot;hidden&quot; name=&quot;assessment_instance_id&quot; value=&quot;<%= row.assessment_instance_id %>&quot;>
                                         <button type=&quot;button&quot; class=&quot;btn btn-secondary&quot; onclick=&quot;$('#row<%= iRow %>PopoverRegrade').popover('hide')&quot;>
                                           Cancel
                                         </button>
                                         <button type=&quot;submit&quot; class=&quot;btn btn-primary&quot;>Regrade</button>
                                       </form>
                                       ">
                    </div>

                    <!-- Capture all clicks to dropdown items to prevent scrolling to the top of the page -->
                    <div class="dropdown-menu" onclick="window.event.preventDefault();">

                      <!-- ################################################## -->

                      <a class="dropdown-item"
                         href="#"
                         data-toggle="modal" data-target="#deleteAssessmentInstanceModal"
                         data-uid="<%= row.uid %>" data-name="<%= row.name %>"
                         data-number="<%= row.number %>"
                         data-date-formatted="<%= row.date_formatted %>"
                         data-score-perc="<%= Math.floor(row.score_perc) %>"
                         data-assessment-instance-id="<%= row.assessment_instance_id %>"
                         >
                        <i class="fa fa-times" aria-hidden="true"></i> Delete
                      </a>

                      <!-- ################################################## -->

                      <a class="dropdown-item" onclick="$('#row<%= iRow %>PopoverRegrade').popover('show')" href="#">
                        <i class="fa fa-sync" aria-hidden="true"></i> Regrade
                      </a>

                      <!-- ################################################## -->

                      <a class="dropdown-item <% if (row.open) { %>disabled<% } %>" <% if (!row.open) { %>onclick="$('#row<%= iRow %>PopoverOpen').popover('show')"<% } %> href="#">
                        <i class="far fa-circle" aria-hidden="true"></i> Re-open
                      </a>

                      <!-- ################################################## -->

                      <a class="dropdown-item <% if (!row.open) { %>disabled<% } %>" <% if (row.open) { %>onclick="$('#row<%= iRow %>PopoverClose').popover('show')"<% } %> href="#">
                        <i class="fa fa-ban" aria-hidden="true"></i> Close
                      </a>
                      
                      <!-- ################################################## -->

                    </div>
                  </div>
                </td>
                <% } %>
                <td class="text-center"><a href="<%= urlPrefix %>/assessment_instance/<%= row.assessment_instance_id %>" class="btn btn-xs btn-info">Details</a></td>
              </tr>
              <% }); %>
            </tbody>
          </table>

          <div class="card-footer">
            <small>
              Any user with the role of <strong>None</strong> is either a former student who chose to unenroll or a former staff member whose access to course content or student data was removed.
            </small>
          </div>
        </div>
        <script>
          $(function(){
              $("#usersTable").tablesorter({
                  theme: "bootstrap",
                  widthFixed: true,
                  headerTemplate: '{content} {icon}',
                  widgets: ["uitheme"],
                  headers: {
<<<<<<< HEAD
                      8: {sorter: false},
                      9: {sorter: false},
=======
                    <% if (assessment.group_work) { %>
                      7: {sorter: false},
                      8: {sorter: false},
                    <% } else { %>
                      8: {sorter: false},
                      9: {sorter: false},
                    <% } %>
>>>>>>> 1f2d0a15
                  },
              });
          });
        </script>
      </div>

    </div>
  </body>
</html><|MERGE_RESOLUTION|>--- conflicted
+++ resolved
@@ -234,7 +234,7 @@
                       <a class="dropdown-item <% if (!row.open) { %>disabled<% } %>" <% if (row.open) { %>onclick="$('#row<%= iRow %>PopoverClose').popover('show')"<% } %> href="#">
                         <i class="fa fa-ban" aria-hidden="true"></i> Close
                       </a>
-                      
+
                       <!-- ################################################## -->
 
                     </div>
@@ -261,10 +261,6 @@
                   headerTemplate: '{content} {icon}',
                   widgets: ["uitheme"],
                   headers: {
-<<<<<<< HEAD
-                      8: {sorter: false},
-                      9: {sorter: false},
-=======
                     <% if (assessment.group_work) { %>
                       7: {sorter: false},
                       8: {sorter: false},
@@ -272,7 +268,6 @@
                       8: {sorter: false},
                       9: {sorter: false},
                     <% } %>
->>>>>>> 1f2d0a15
                   },
               });
           });
