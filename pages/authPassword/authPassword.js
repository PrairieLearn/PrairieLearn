var express = require('express');
var router = express.Router();

const { generateSignedToken } = require('@prairielearn/signed-token');
const { config } = require('../../lib/config');

router.get('/', function (req, res) {
  res.locals.passwordInvalid = 'pl_assessmentpw' in req.cookies;
  res.render(__filename.replace(/\.js$/, '.ejs'), res.locals);
});

router.post('/', function (req, res) {
  var redirectUrl = req.cookies.pl_pw_origUrl ?? '/';
  var maxAge = 1000 * 60 * 60 * 12; // 12 hours

<<<<<<< HEAD
  var pwCookie = csrf.generateToken({ password: req.body.password, maxAge }, config.secretKey);
  res.cookie('pl_assessmentpw', pwCookie, { maxAge, httpOnly: true, secure: true });
  res.clearCookie('pl_pw_origUrl');
  return res.redirect(redirectUrl);
=======
    var pwCookie = generateSignedToken({ password: req.body.password, maxAge }, config.secretKey);
    res.cookie('pl_assessmentpw', pwCookie, { maxAge, httpOnly: true, secure: true });
    res.clearCookie('pl_pw_origUrl');
    return res.redirect(pl_pw_origUrl);
  }
>>>>>>> 721c79a3
});
module.exports = router;<|MERGE_RESOLUTION|>--- conflicted
+++ resolved
@@ -13,17 +13,9 @@
   var redirectUrl = req.cookies.pl_pw_origUrl ?? '/';
   var maxAge = 1000 * 60 * 60 * 12; // 12 hours
 
-<<<<<<< HEAD
-  var pwCookie = csrf.generateToken({ password: req.body.password, maxAge }, config.secretKey);
+  var pwCookie = generateSignedToken({ password: req.body.password, maxAge }, config.secretKey);
   res.cookie('pl_assessmentpw', pwCookie, { maxAge, httpOnly: true, secure: true });
   res.clearCookie('pl_pw_origUrl');
   return res.redirect(redirectUrl);
-=======
-    var pwCookie = generateSignedToken({ password: req.body.password, maxAge }, config.secretKey);
-    res.cookie('pl_assessmentpw', pwCookie, { maxAge, httpOnly: true, secure: true });
-    res.clearCookie('pl_pw_origUrl');
-    return res.redirect(pl_pw_origUrl);
-  }
->>>>>>> 721c79a3
 });
 module.exports = router;