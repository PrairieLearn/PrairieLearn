<!DOCTYPE html>
<html lang="en">
  <head>
    <%- include('../partials/head'); %>
    <link href="/stylesheets/issues.css" rel="stylesheet" />
  </head>
  <body>
    <%- include('../partials/navbar'); %>
    <div id="content" class="container-fluid">
      <%- include('../partials/courseSyncErrorsAndWarnings'); %>
      <% if (authz_data.has_course_permission_edit) { %>
      <div class="modal fade" id="closeAllIssuesModal" tabindex="-1" role="dialog" aria-labelledby="closeAllIssuesModalLabel">
        <div class="modal-dialog" role="document">
          <div class="modal-content">
            <div class="modal-header">
              <h4 class="modal-title" id="closeAllIssuesModalLabel">Close all issues</h4>
            </div>
            <div class="modal-body">
              Are you sure you want to close all issues? This cannot
              be undone.
            </div>
            <div class="modal-footer">
              <form name="close-all-form" method="POST">
                <input type="hidden" name="__action" value="close_all">
                <input type="hidden" name="__csrf_token" value="<%= __csrf_token %>">
                <button type="button" class="btn btn-secondary" data-dismiss="modal">Cancel</button>
                <button type="submit" class="btn btn-danger">Close all</button>
              </form>
            </div>
          </div>
        </div>
      </div>
      <% } %>

      <div class="modal fade" id="filterHelpModal" tabindex="-1" role="dialog" aria-labelledby="filterHelpModalLabel">
        <div class="modal-dialog modal-lg" role="document">
          <div class="modal-content">
            <div class="modal-header">
              <h4 class="modal-title" id="filterHelpModalLabel">Filter help</h4>
              <button type="button" class="close" data-dismiss="modal" aria-label="Close">
                <span aria-hidden="true">&times;</span>
              </button>
            </div>
            <div class="modal-body">
              <p>Issues can be filtered and searched in a variety of ways. Filtering
                is done with the following set of qualifiers.</p>
              <table class="table table-bordered">
                <thead>
                  <th>Qualifier</th>
                  <th>Explanation</th>
                </thead>
                <tbody>
                  <tr>
                    <td><code>is:open</code></td>
                    <td>Shows all issues that are open</td>
                  </tr>
                  <tr>
                    <td><code>is:closed</code></td>
                    <td>Shows all issues that are closed</td>
                  </tr>
                  <tr>
                    <td><code>is:manually-reported</code></td>
                    <td>Shows all issues that were manually reported by a student</td>
                  </tr>
                  <tr>
                    <td><code>is:automatically-reported</code></td>
                    <td>Shows all issues that were automatically reported by PrairieLearn</td>
                  </tr>
                  <tr>
                    <td><code>qid:<em>QID</em></code></td>
                    <td>
                      Shows all issues with a question ID like <code>QID</code>.
                      <br>
                      <strong>Example:</strong> <code>qid:graph</code> shows all issues associated with questions such as <code>graphConnectivity</code> and <code>speedTimeGraph</code>.</td>
                  </tr>
                  <tr>
                    <td><code>user:<em>USER</em></code></td>
                    <td>
                      Shows all issues that were reported by a user ID like <code>USER</code>.
                      <br>
                      <strong>Example:</strong> <code>user:nwalter2@illinois.edu</code> shows all issues that were reported by <code>nwalter2@illinois.edu</code>.</td>
                  </tr>
                </tbody>
              </table>
              <h4>Full-text search</h4>
              <p>You can also search the issue message by simply entering text. For example, <code>no picture</code> would return any issues that contain text like "no picture".</p>

              <h4>Qualifier negation</h4>
              <p>Any qualifier can be negagted with the a hyphen (<code>-</code>). For example, <code>-is:manually-reported</code> would return all issues that were <strong>not</strong> manually reported.</p>

              <h4>Combining qualifiers</h4>
              <p>These can be combined to form complex searches. An example:</p>
              <code><pre>is:open qid:vector answer is wrong</pre></code>
              <p>This would return any open issues with a QID like <code>vector</code> whose message contains text like "answer is wrong".</p>
            </div>
            <div class="modal-footer">
              <button type="button" class="btn btn-primary" data-dismiss="modal">Close</button>
            </div>
          </div>
        </div>
      </div>

      <% if (authz_data.has_course_permission_edit) {
          // NOTE: this is currently disabled (see pages/partials/issueActionButtons.ejs)
      %>
      <%- include('../partials/issueResponseModal'); %>
      <% } %>

      <div class="card mb-4">
        <div class="card-header bg-primary text-white">
          <div class="d-flex flex-row align-items-center mb-2">
            <div class="d-flex flex-column">
              Issues
              <small>
                <a href="<%= commonQueries.allOpenQuery %>" class="mr-3 text-white">
                  <i class="fa fa-exclamation-circle"></i> <%= openCount %> open
                </a>
                <a href="<%= commonQueries.allClosedQuery %>" class="text-white">
                  <i class="fa fa-check-circle"></i> <%= closedCount %> closed
                </a>
              </small>
            </div>
            <% if (authz_data.has_course_permission_edit) { %>
            <button class="btn btn-sm btn-danger ml-auto" data-toggle="modal" data-target="#closeAllIssuesModal">
              <i class="fa fa-times" aria-hidden="true"></i> Close all issues
            </button>
            <% } %>
          </div>
          <form name="query-form" method="GET">
            <div class="input-group">
              <div class="input-group-prepend">
                <button class="btn btn-med-light dropdown-toggle" type="button" data-toggle="dropdown" aria-haspopup="true" aria-expanded="false">Filters</button>
                <div class="dropdown-menu">
                  <a class="dropdown-item" href="<%= commonQueries.allOpenQuery %>">Open issues</a>
                  <a class="dropdown-item" href="<%= commonQueries.allClosedQuery %>">Closed issues</a>
                  <a class="dropdown-item" href="<%= commonQueries.allManuallyReportedQuery %>">Manually-reported issues</a>
                  <a class="dropdown-item" href="<%= commonQueries.allAutomaticallyReportedQuery %>">Automatically-reported issues</a>
                </div>
              </div>
              <input type="text" class="form-control" name="q" value="<%= filterQuery %>">
              <div class="input-group-append">
                <a class="btn btn-med-light" href="<%= urlPrefix %>/course_admin/issues?q=" title="Clear filters">
                  <i class="fa fa-times" aria-hidden="true"></i>
                </a>
                <button class="btn btn-med-light" type="button" title="Show filter help" data-toggle="modal" data-target="#filterHelpModal">
                  <i class="fa fa-question-circle" aria-hidden="true"></i>
                </button>
              </div>
            </div>
          </form>
        </div>

        <%
        var getFormattedMessage = function(row) {
          if (row.student_message == null || row.student_message.length == 0) {
            return '—';
          }

          var msg = row.student_message;
          if (row.manually_reported) {
            msg = '"' + msg + '"';
          }
          return msg;
        };
        %>

        <% if (rows.length == 0) { %>
          <div class="card-body">
            <div class="text-center text-muted">No matching issues found</div>
          </div>
        <% } else { %>
        <div class="list-group list-group-flush">
          <% rows.forEach(row => { %>
          <div class="list-group-item issue-list-item d-flex flex-row align-items-center">
            <div style="min-width: 0;">
              <% if (row.open) { %>
              <i class="fa fa-exclamation-circle text-danger issue-status-icon"></i>
              <% } else { %>
              <i class="fa fa-check-circle text-success issue-status-icon"></i>
              <% } %>
              <a class="d-block" href="<%= urlPrefix %>/question/<%= row.question_id %>/?variant_id=<%= row.variant_id %>">
                <%= row.question_qid %>
              </a>
              <p class="mb-0">
                <%= getFormattedMessage(row) %>
              </p>
<<<<<<< HEAD
              <small class="text-muted mr-2">
                #<%= row.issue_id %> reported <span title="<%= row.formatted_date %>"><%= row.relative_date %></span>
                <% if (row.show_user) { %>
                  <% if (row.manually_reported) { %>by<% } else { %>for<% } %>
                  <%= row.user_name || '-' %> (<a href="mailto:<%= row.user_uid || '-' %>?subject=Reported%20PrairieLearn%20Issue&body=Hello%20<%= row.user_name %>,%0ARegarding%20the%20issue%20of:%0A%0A%22<%= row.student_message || '-' %>%22%0A%0AWe've..."><%= row.user_uid || '-' %></a>)
                <% } %>
              </small>
=======
              <% if (row.manually_reported) {
                 var body = encodeURIComponent("Hello " + row.user_name + ",\n\nRegarding the issue of:\n\n\"" + (row.student_message || '-') +"\"\n\nWe've..."); %>
              <small class="text-muted mr-2">#<%= row.issue_id %> reported <span title="<%= row.formatted_date %>"><%= row.relative_date %></span> by <%= row.user_name || '-' %> (<a href="mailto:<%= row.user_uid || '-' %>?subject=Reported%20PrairieLearn%20Issue&body=<%= body %>"><%= row.user_uid || '-' %></a>)</small>
              <% } else { %>
              <small class="text-muted mr-2">#<%= row.issue_id %> reported <span title="<%= row.formatted_date %>"><%= row.relative_date %></span> for <%= row.user_name || '-' %> (<a href="mailto:<%= row.user_uid || '-' %>?subject=Reported%20PrairieLearn%20Issue&body=<%= body %>"><%= row.user_uid || '-' %></a>)</small>
              <% } %>
>>>>>>> 89d26546
              <% if (row.manually_reported) { %>
              <span class="badge badge-info">Manually reported</span>
              <% } else { %>
              <span class="badge badge-warning">Automatically reported</span>
              <% } %>
              <% if (row.assessment) { %>
              <%- include('../partials/assessment', {assessment: row.assessment}) %>
              <% } %>
              <% if (row.course_instance_short_name) { %>
              <span class="badge badge-dark"><%= row.course_instance_short_name || '—' %></span>
              <% } %>
            </div>
            <% if (authz_data.has_course_permission_edit) { %>
            <div class="ml-auto pl-4">
              <%- include('../partials/issueActionButtons', {issue: row}) %>
            </div>
            <% } %>
          </div>
          <% }); %>
        </div>
        <% } %>

        <% if (shouldPaginate) { %>
        <div class="card-body">
          <%- include('../partials/pager', {params: 'q=' + encodedFilterQuery}) %>
        </div>
        <% } %>

      </div>
    </div>
  </body>
</html><|MERGE_RESOLUTION|>--- conflicted
+++ resolved
@@ -184,22 +184,15 @@
               <p class="mb-0">
                 <%= getFormattedMessage(row) %>
               </p>
-<<<<<<< HEAD
               <small class="text-muted mr-2">
                 #<%= row.issue_id %> reported <span title="<%= row.formatted_date %>"><%= row.relative_date %></span>
                 <% if (row.show_user) { %>
                   <% if (row.manually_reported) { %>by<% } else { %>for<% } %>
-                  <%= row.user_name || '-' %> (<a href="mailto:<%= row.user_uid || '-' %>?subject=Reported%20PrairieLearn%20Issue&body=Hello%20<%= row.user_name %>,%0ARegarding%20the%20issue%20of:%0A%0A%22<%= row.student_message || '-' %>%22%0A%0AWe've..."><%= row.user_uid || '-' %></a>)
+                  <% let body = encodeURIComponent("Hello " + row.user_name + ",\n\nRegarding the issue of:\n\n\"" + (row.student_message || '-') +"\"\n\nWe've..."); %>
+                  <%= row.user_name || '-' %> (<a href="mailto:<%= row.user_uid || '-' %>?subject=Reported%20PrairieLearn%20Issue&body=<%= body %>"><%= row.user_uid || '-' %></a>)
                 <% } %>
               </small>
-=======
-              <% if (row.manually_reported) {
-                 var body = encodeURIComponent("Hello " + row.user_name + ",\n\nRegarding the issue of:\n\n\"" + (row.student_message || '-') +"\"\n\nWe've..."); %>
-              <small class="text-muted mr-2">#<%= row.issue_id %> reported <span title="<%= row.formatted_date %>"><%= row.relative_date %></span> by <%= row.user_name || '-' %> (<a href="mailto:<%= row.user_uid || '-' %>?subject=Reported%20PrairieLearn%20Issue&body=<%= body %>"><%= row.user_uid || '-' %></a>)</small>
-              <% } else { %>
-              <small class="text-muted mr-2">#<%= row.issue_id %> reported <span title="<%= row.formatted_date %>"><%= row.relative_date %></span> for <%= row.user_name || '-' %> (<a href="mailto:<%= row.user_uid || '-' %>?subject=Reported%20PrairieLearn%20Issue&body=<%= body %>"><%= row.user_uid || '-' %></a>)</small>
-              <% } %>
->>>>>>> 89d26546
+              <% } %>
               <% if (row.manually_reported) { %>
               <span class="badge badge-info">Manually reported</span>
               <% } else { %>
