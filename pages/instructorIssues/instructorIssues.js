--- conflicted
+++ resolved
@@ -121,18 +121,14 @@
         sqldb.query(sql.select_issues, params, function(err, result) {
             if (ERR(err, next)) return;
 
-<<<<<<< HEAD
             // Set of IDs of course instances to which the effective user has access
             const linkable_course_instance_ids = res.locals.authz_data.course_instances.reduce((acc, ci) => {acc.add(ci.id); return acc;}, new Set());
 
-=======
             res.locals.issueCount = result.rowCount ? result.rows[0].issue_count : 0;
 
             _.assign(res.locals, paginate.pages(req.query.page, res.locals.issueCount, PAGE_SIZE));
             res.locals.shouldPaginate = res.locals.issueCount > PAGE_SIZE;
 
-            // Add human-readable relative dates to each row
->>>>>>> 50c8c401
             result.rows.forEach((row) => {
                 // Add human-readable relative dates to each row
                 row.relative_date = moment(row.formatted_date).from(row.now_date);
