const ERR = require('async-stacktrace');
const _ = require('lodash');
const moment = require('moment');
const express = require('express');
const router = express.Router();
const SearchString = require('search-string');

const error = require('../../prairielib/lib/error');
const paginate = require('../../lib/paginate');
const sqldb = require('../../prairielib/lib/sql-db');
const sqlLoader = require('../../prairielib/lib/sql-loader');
const { idsEqual } = require('../../lib/id');

const sql = sqlLoader.loadSqlEquiv(__filename);

const PAGE_SIZE = 100;

const commonQueries = {
  allOpenQuery: 'is:open',
  allClosedQuery: 'is:closed',
  allManuallyReportedQuery: 'is:manually-reported',
  allAutomaticallyReportedQuery: 'is:automatically-reported',
};

const formattedCommonQueries = {};

Object.keys(commonQueries).forEach((key) => {
  formattedCommonQueries[key] = `?q=${encodeURIComponent(commonQueries[key])}`;
});

function formatForLikeClause(str) {
  return `%${str}%`;
}

function parseRawQuery(str) {
  const parsedQuery = SearchString.parse(str);
  const filters = {
    filter_is_open: null,
    filter_is_closed: null,
    filter_manually_reported: null,
    filter_automatically_reported: null,
    filter_qids: null,
    filter_not_qids: null,
    filter_query_text: null,
    filter_users: null,
    filter_not_users: null,
  };

  const queryText = parsedQuery.getAllText();
  if (queryText) {
    filters.filter_query_text = queryText;
  }

  for (const option of parsedQuery.getConditionArray()) {
    switch (option.keyword) {
      case 'is': // boolean option
        switch (option.value) {
          case 'open':
            filters.filter_is_open = !option.negated;
            break;
          case 'closed':
            filters.filter_is_closed = !option.negated;
            break;
          case 'manually-reported':
            filters.filter_manually_reported = !option.negated;
            break;
          case 'automatically-reported':
            filters.filter_automatically_reported = !option.negated;
            break;
        }
        break;
      case 'qid':
        if (!option.negated) {
          filters.filter_qids = filters.filter_qids || [];
          filters.filter_qids.push(formatForLikeClause(option.value));
        } else {
          filters.filter_not_qids = filters.filter_not_qids || [];
          filters.filter_not_qids.push(formatForLikeClause(option.value));
        }
        break;
      case 'user':
        if (!option.negated) {
          filters.filter_users = filters.filter_users || [];
          filters.filter_users.push(formatForLikeClause(option.value));
        } else {
          filters.filter_not_users = filters.filter_not_users || [];
          filters.filter_not_users.push(formatForLikeClause(option.value));
        }
        break;
    }
  }

  return filters;
}

router.get('/', function (req, res, next) {
  if (!('q' in req.query)) {
    req.query.q = 'is:open';
  }
  const filters = parseRawQuery(req.query.q);

  var params = {
    course_id: res.locals.course.id,
  };
  _.assign(params, filters);

  sqldb.query(sql.issues_count, params, function (err, result) {
    if (ERR(err, next)) return;
<<<<<<< HEAD
    if (result.rowCount !== 2)
=======
    if (result.rowCount != 2) {
>>>>>>> 91465f45
      return next(new Error('unable to obtain issue count, rowCount = ' + result.rowCount));
    }
    res.locals.closedCount = result.rows[0].count;
    res.locals.openCount = result.rows[1].count;

    var params = {
      course_id: res.locals.course.id,
      offset: 0,
      limit: PAGE_SIZE,
    };
    if (_.isInteger(Number(req.query.page))) {
      params.offset = (Number(req.query.page) - 1) * PAGE_SIZE;
    }
    _.assign(params, filters);

    sqldb.query(sql.select_issues, params, function (err, result) {
      if (ERR(err, next)) return;

      // Set of IDs of course instances to which the effective user has access
      const linkable_course_instance_ids = res.locals.authz_data.course_instances.reduce(
        (acc, ci) => {
          acc.add(ci.id);
          return acc;
        },
        new Set()
      );

      res.locals.issueCount = result.rowCount ? result.rows[0].issue_count : 0;

      _.assign(res.locals, paginate.pages(req.query.page, res.locals.issueCount, PAGE_SIZE));
      res.locals.shouldPaginate = res.locals.issueCount > PAGE_SIZE;

      result.rows.forEach((row) => {
        // Add human-readable relative dates to each row
        row.relative_date = moment(row.formatted_date).from(row.now_date);

        if (row.assessment) {
          if (!row.course_instance_id) {
            return next(
              new Error(
                `Issue id ${row.issue_id} is associated with an assessment but not a course instance`
              )
            );
          }

          // Each issue is associated with a question variant. If an issue is also
          // associated with a course instance, then this question variant is from
          // some assessment in that course instance. We can provide a link to this
          // assessment, but we only want to do so if the effective user has access
          // to the corresponding course instance.
          //
          // Add a flag to each row saying if the effective user has this access.
          row.assessment.hide_link = !linkable_course_instance_ids.has(
            parseInt(row.course_instance_id)
          );

          // If necessary, construct the URL prefix to the appropriate course instance
          // (either if we are accessing the issue through the course page route, or if
          // we are accessing the issue through a different course instance page route).
          if (
            !res.locals.course_instance ||
            !idsEqual(res.locals.course_instance.id, row.course_instance_id)
          ) {
            row.assessment.urlPrefix = `${res.locals.plainUrlPrefix}/course_instance/${row.course_instance_id}/instructor`;
          }
        }

        // There are three situations in which the issue need not be anonymized:
        //
        //  1) The issue is not associated with a course instance. The only way
        //     for a user to generate an issue that is not associated with a course
        //     instance is if they are an instructor, so there are no student data
        //     to be protected in this case.
        //
        //  2) We are accessing this page through a course instance, the issue is
        //     associated with the same course instance, and the user has student
        //     data view access.
        //
        // Otherwise, all issues must be anonymized.
        row.show_user =
          !row.course_instance_id ||
          (res.locals.course_instance &&
            idsEqual(res.locals.course_instance.id, row.course_instance_id) &&
            res.locals.authz_data.has_course_instance_permission_view);
      });

      res.locals.rows = result.rows;

      res.locals.filterQuery = req.query.q;
      res.locals.encodedFilterQuery = encodeURIComponent(req.query.q);
      res.locals.filters = filters;

      res.locals.commonQueries = {};
      _.assign(res.locals.commonQueries, formattedCommonQueries);

      res.render(__filename.replace(/\.js$/, '.ejs'), res.locals);
    });
  });
});

router.post('/', function (req, res, next) {
  if (!res.locals.authz_data.has_course_permission_edit) {
    return next(error.make(403, 'Access denied (must be a course editor)'));
<<<<<<< HEAD
  if (req.body.__action === 'open') {
=======
  }
  if (req.body.__action == 'open') {
>>>>>>> 91465f45
    let params = [
      req.body.issue_id,
      true, // open status
      res.locals.course.id,
      res.locals.authn_user.user_id,
    ];
    sqldb.call('issues_update_open', params, function (err, _result) {
      if (ERR(err, next)) return;
      res.redirect(req.originalUrl);
    });
  } else if (req.body.__action === 'close') {
    let params = [
      req.body.issue_id,
      false, // open status
      res.locals.course.id,
      res.locals.authn_user.user_id,
    ];
    sqldb.call('issues_update_open', params, function (err, _result) {
      if (ERR(err, next)) return;
      res.redirect(req.originalUrl);
    });
  } else if (req.body.__action === 'close_all') {
    let params = [
      false, // open status
      res.locals.course.id,
      res.locals.authn_user.user_id,
    ];
    sqldb.call('issues_update_open_all', params, function (err, _result) {
      if (ERR(err, next)) return;
      res.redirect(req.originalUrl);
    });
  } else {
    return next(
      error.make(400, 'unknown __action', {
        locals: res.locals,
        body: req.body,
      })
    );
  }
});

module.exports = router;<|MERGE_RESOLUTION|>--- conflicted
+++ resolved
@@ -106,11 +106,7 @@
 
   sqldb.query(sql.issues_count, params, function (err, result) {
     if (ERR(err, next)) return;
-<<<<<<< HEAD
-    if (result.rowCount !== 2)
-=======
-    if (result.rowCount != 2) {
->>>>>>> 91465f45
+    if (result.rowCount !== 2) {
       return next(new Error('unable to obtain issue count, rowCount = ' + result.rowCount));
     }
     res.locals.closedCount = result.rows[0].count;
@@ -214,12 +210,9 @@
 router.post('/', function (req, res, next) {
   if (!res.locals.authz_data.has_course_permission_edit) {
     return next(error.make(403, 'Access denied (must be a course editor)'));
-<<<<<<< HEAD
+  }
+
   if (req.body.__action === 'open') {
-=======
-  }
-  if (req.body.__action == 'open') {
->>>>>>> 91465f45
     let params = [
       req.body.issue_id,
       true, // open status
