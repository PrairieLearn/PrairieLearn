--- conflicted
+++ resolved
@@ -12,173 +12,16 @@
 const hljs = require('highlight.js');
 const FileType = require('file-type');
 const { isBinaryFile } = require('isbinaryfile');
-<<<<<<< HEAD
-const { encodePath, decodePath } = require('../../lib/uri-util');
-const { parentContainsChild } = require('../../lib/file-paths');
-const editorUtil = require('../../lib/editorUtil');
-const { default: AnsiUp } = require('ansi_up');
-const { getCourseOwners } = require('../../lib/course');
-=======
 const { encodePath } = require('../../lib/uri-util');
 const editorUtil = require('../../lib/editorUtil');
 const { default: AnsiUp } = require('ansi_up');
 const { getCourseOwners } = require('../../lib/course');
 const { contains, getPaths } = require('../../lib/instructorFiles');
->>>>>>> ad952ce9
 
 function isHidden(item) {
   return item[0] === '.';
 }
 
-<<<<<<< HEAD
-function getPaths(req, res, callback) {
-  let paths = {
-    coursePath: res.locals.course.path,
-    courseId: res.locals.course.id,
-  };
-
-  if (res.locals.navPage === 'course_admin') {
-    paths.rootPath = res.locals.course.path;
-    paths.invalidRootPaths = [
-      path.join(paths.rootPath, 'questions'),
-      path.join(paths.rootPath, 'courseInstances'),
-    ];
-    paths.cannotMove = [path.join(paths.rootPath, 'infoCourse.json')];
-    paths.clientDir = path.join(paths.rootPath, 'clientFilesCourse');
-    paths.serverDir = path.join(paths.rootPath, 'serverFilesCourse');
-    paths.urlPrefix = `${res.locals.urlPrefix}/course_admin`;
-  } else if (res.locals.navPage === 'instance_admin') {
-    paths.rootPath = path.join(
-      res.locals.course.path,
-      'courseInstances',
-      res.locals.course_instance.short_name
-    );
-    paths.invalidRootPaths = [path.join(paths.rootPath, 'assessments')];
-    paths.cannotMove = [path.join(paths.rootPath, 'infoCourseInstance.json')];
-    paths.clientDir = path.join(paths.rootPath, 'clientFilesCourseInstance');
-    paths.serverDir = path.join(paths.rootPath, 'serverFilesCourseInstance');
-    paths.urlPrefix = `${res.locals.urlPrefix}/instance_admin`;
-  } else if (res.locals.navPage === 'assessment') {
-    paths.rootPath = path.join(
-      res.locals.course.path,
-      'courseInstances',
-      res.locals.course_instance.short_name,
-      'assessments',
-      res.locals.assessment.tid
-    );
-    paths.invalidRootPaths = [];
-    paths.cannotMove = [path.join(paths.rootPath, 'infoAssessment.json')];
-    paths.clientDir = path.join(paths.rootPath, 'clientFilesAssessment');
-    paths.serverDir = path.join(paths.rootPath, 'serverFilesAssessment');
-    paths.urlPrefix = `${res.locals.urlPrefix}/assessment/${res.locals.assessment.id}`;
-  } else if (res.locals.navPage === 'question') {
-    paths.rootPath = path.join(res.locals.course.path, 'questions', res.locals.question.qid);
-    paths.invalidRootPaths = [];
-    paths.cannotMove = [path.join(paths.rootPath, 'info.json')];
-    paths.clientDir = path.join(paths.rootPath, 'clientFilesQuestion');
-    paths.serverDir = path.join(paths.rootPath, 'serverFilesQuestion');
-    paths.testsDir = path.join(paths.rootPath, 'tests');
-    paths.urlPrefix = `${res.locals.urlPrefix}/question/${res.locals.question.id}`;
-  } else {
-    return callback(new Error(`Invalid navPage: ${res.locals.navPage}`));
-  }
-
-  if (req.params[0]) {
-    try {
-      paths.workingPath = path.join(res.locals.course.path, decodePath(req.params[0]));
-    } catch (err) {
-      return callback(new Error(`Invalid path: ${req.params[0]}`));
-    }
-  } else {
-    paths.workingPath = paths.rootPath;
-  }
-  paths.workingPathRelativeToCourse = path.relative(res.locals.course.path, paths.workingPath);
-
-  if (paths.workingPath === paths.rootPath) {
-    paths.specialDirs = [];
-    if (paths.clientDir) {
-      paths.specialDirs.push({
-        label: 'Client',
-        path: paths.clientDir,
-        info: `This file will be placed in the subdirectory <code>${path.basename(
-          paths.clientDir
-        )}</code> and will be accessible from the student's webbrowser.`,
-      });
-    }
-    if (paths.serverDir) {
-      paths.specialDirs.push({
-        label: 'Server',
-        path: paths.serverDir,
-        info: `This file will be placed in the subdirectory <code>${path.basename(
-          paths.serverDir
-        )}</code> and will be accessible only from the server. It will not be accessible from the student's webbrowser.`,
-      });
-    }
-    if (paths.testsDir) {
-      paths.specialDirs.push({
-        label: 'Test',
-        path: paths.testsDir,
-        info: `This file will be placed in the subdirectory <code>${path.basename(
-          paths.testsDir
-        )}</code> and will be accessible only from the server. It will not be accessible from the student's webbrowser. This is appropriate for code to support <a href='https://prairielearn.readthedocs.io/en/latest/externalGrading/'>externally graded questions</a>.`,
-      });
-    }
-  }
-
-  if (!parentContainsChild(paths.rootPath, paths.workingPath)) {
-    let err = new Error('Invalid working directory');
-    err.info =
-      `<p>The working directory</p>` +
-      `<div class="container"><pre class="bg-dark text-white rounded p-2">${paths.workingPath}</pre></div>` +
-      `<p>must be inside the root directory</p>` +
-      `<div class="container"><pre class="bg-dark text-white rounded p-2">${paths.rootPath}</pre></div>` +
-      `<p>when looking at <code>${res.locals.navPage}</code> files.</p>`;
-    return callback(err);
-  }
-
-  const found = paths.invalidRootPaths.find((invalidRootPath) =>
-    parentContainsChild(invalidRootPath, paths.workingPath)
-  );
-  if (found) {
-    let err = new Error('Invalid working directory');
-    err.info =
-      `<p>The working directory</p>` +
-      `<div class="container"><pre class="bg-dark text-white rounded p-2">${paths.workingPath}</pre></div>` +
-      `<p>must <em>not</em> be inside the directory</p>` +
-      `<div class="container"><pre class="bg-dark text-white rounded p-2">${found}</pre></div>` +
-      `<p>when looking at <code>${res.locals.navPage}</code> files.</p>`;
-    return callback(err);
-  }
-
-  let curPath = res.locals.course.path;
-  paths.branch = [
-    {
-      name: path.basename(curPath),
-      path: path.relative(res.locals.course.path, curPath),
-      canView: parentContainsChild(paths.rootPath, curPath),
-      encodedPath: encodePath(path.relative(res.locals.course.path, curPath)),
-    },
-  ];
-  path
-    .relative(res.locals.course.path, paths.workingPath)
-    .split(path.sep)
-    .forEach((dir) => {
-      if (dir) {
-        curPath = path.join(curPath, dir);
-        paths.branch.push({
-          name: path.basename(curPath),
-          path: path.relative(res.locals.course.path, curPath),
-          canView: parentContainsChild(paths.rootPath, curPath),
-          encodedPath: encodePath(path.relative(res.locals.course.path, curPath)),
-        });
-      }
-    });
-
-  callback(null, paths);
-}
-
-=======
->>>>>>> ad952ce9
 function browseDirectory(file_browser, callback) {
   async.waterfall(
     [
@@ -230,7 +73,7 @@
                   file_browser.has_course_permission_edit &&
                   !file_browser.example_course,
                 canView: !file_browser.paths.invalidRootPaths.some((invalidRootPath) =>
-                  parentContainsChild(invalidRootPath, filepath)
+                  contains(invalidRootPath, filepath)
                 ),
                 sync_errors: sync_data.errors,
                 sync_errors_ansified: ansiUp.ansi_to_html(sync_data.errors),
@@ -246,7 +89,7 @@
                 path: path.relative(file_browser.paths.coursePath, filepath),
                 encodedPath: encodePath(path.relative(file_browser.paths.coursePath, filepath)),
                 canView: !file_browser.paths.invalidRootPaths.some((invalidRootPath) =>
-                  parentContainsChild(invalidRootPath, filepath)
+                  contains(invalidRootPath, filepath)
                 ),
               };
             } else {
@@ -343,7 +186,7 @@
         canDelete:
           movable && file_browser.has_course_permission_edit && !file_browser.example_course,
         canView: !file_browser.paths.invalidRootPaths.some((invalidRootPath) =>
-          parentContainsChild(invalidRootPath, filepath)
+          contains(invalidRootPath, filepath)
         ),
       };
       callback(null);
