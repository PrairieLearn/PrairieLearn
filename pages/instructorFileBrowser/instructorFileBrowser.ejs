--- conflicted
+++ resolved
@@ -19,76 +19,6 @@
     </script>
     <%- include('../partials/navbar'); %>
     <div id="content" class="container-fluid">
-<<<<<<< HEAD
-      <div class="card mb-4">
-        <div class="card-header bg-primary text-white">
-          <div class="row align-items-center justify-content-between">
-            <div class="col-auto text-monospace d-flex">
-              <% file_browser.paths.branch.forEach((dir, key, arr) => { %>
-                <% if (dir.canView) { %>
-                  <a class="text-white" href="<%= file_browser.paths.urlPrefix %>/file_view/<%= dir.encodedPath %>"><%= dir.name %></a>
-                <% } else { %>
-                  <span><%= dir.name %></span>
-                <% } %>
-                <% if (!(Object.is(arr.length - 1, key) && file_browser.isFile)) { %>
-                <span class="mx-2">/</span>
-                <% } %>
-              <% }); %>
-            </div>
-            <div class="col-auto">
-
-              <% if (file_browser.isFile) { %>
-
-              <!-------------------->
-              <!-- FILE HEAD      -->
-              <!-------------------->
-
-              <a tabindex="0" class="btn btn-sm btn-light <% if (!file_browser.file.canEdit) { %>disabled<% } %>" role="button" href="<%= file_browser.paths.urlPrefix %>/file_edit/<%= file_browser.file.encodedPath %>">
-                <i class="fa fa-edit"></i>
-                <span>Edit</span>
-              </a>
-              <button id="instructorFileUploadForm-<%= file_browser.file.id %>" tabindex="0" class="btn btn-sm btn-light" href="#" data-toggle="popover" data-container="body" data-html="true" data-placement="auto" title="Upload file" data-content="<%= include('instructorFileUploadForm', {file: file_browser.file}) %>" data-trigger="manual" onclick="$(this).popover('show')" <% if (!file_browser.file.canUpload) { %>disabled<% } %>>
-                <i class="fa fa-arrow-up"></i>
-                <span>Upload</span>
-              </button>
-              <a tabindex="0" class="btn btn-sm btn-light <% if (!file_browser.file.canDownload) { %>disabled<% } %>" role="button" href="<%= file_browser.paths.urlPrefix %>/file_download/<%= file_browser.file.encodedPath %>?attachment=<%= file_browser.file.encodedName %>">
-                <i class="fa fa-arrow-down"></i>
-                <span>Download</span>
-              </a>
-              <button id="instructorFileRenameForm-<%= file_browser.file.id %>" tabindex="0" class="btn btn-sm btn-light" href="#" data-toggle="popover" data-container="body" data-html="true" data-placement="auto" title="Rename file" data-content="<%= include('instructorFileRenameForm', {file: file_browser.file}) %>" data-trigger="manual" onclick="$(this).popover('show')" <% if (!file_browser.file.canRename) { %>disabled<% } %>>
-                <i class="fa fa-i-cursor"></i>
-                <span>Rename</span>
-              </button>
-              <button id="instructorFileDeleteForm-<%= file_browser.file.id %>" tabindex="0" class="btn btn-sm btn-light" href="#" data-toggle="popover" data-container="body" data-html="true" data-placement="auto" title="Confirm delete" data-content="<%= include('instructorFileDeleteForm', {file: file_browser.file}) %>" data-trigger="manual" onclick="$(this).popover('show')" <% if (!file_browser.file.canDelete) { %>disabled<% } %>>
-                <i class="far fa-trash-alt"></i>
-                <span>Delete</span>
-              </button>
-
-              <% } else { %>
-
-              <!-------------------->
-              <!-- DIRECTORY HEAD -->
-              <!-------------------->
-
-              <% if ((authz_data.has_course_permission_edit) && (! course.options.isExampleCourse)) { %>
-              <% if (file_browser.paths.specialDirs) { %>
-                <% file_browser.paths.specialDirs.forEach((d) => { %>
-                  <button id="instructorFileUploadForm-New<%= d.label %>" tabindex="0" class="btn btn-sm btn-light" role="button" href="#" data-toggle="popover" data-container="body" data-html="true" data-placement="auto" title="Upload file" data-content="<%= include('instructorFileUploadForm', {file: {id: 'New' + d.label, info: d.info, working_path: d.path}}) %>" data-trigger="manual" onclick="$(this).popover('show')">
-                    <i class="fa fa-plus"></i>
-                    <span>Add new <%= d.label.toLowerCase() %> file</span>
-                  </button>
-                <% }); %>
-              <% } %>
-              <button id="instructorFileUploadForm-New" tabindex="0" class="btn btn-sm btn-light" role="button" href="#" data-toggle="popover" data-container="body" data-html="true" data-placement="auto" title="Upload file" data-content="<%= include('instructorFileUploadForm', {file: {id: 'New', working_path: file_browser.paths.workingPath}}) %>" data-trigger="manual" onclick="$(this).popover('show')">
-                <i class="fa fa-plus"></i>
-                <span>Add new file</span>
-              </button>
-              <% } %>
-
-              <% }%>
-
-            </div>
-=======
       <% if (navPage == 'course_admin') { %>
         <%- include('../partials/courseSyncErrorsAndWarnings'); %>
       <% } else if (navPage == 'instance_admin') { %>
@@ -103,7 +33,6 @@
         <div class="card mb-4">
           <div class="card-header bg-danger text-white">
             Files
->>>>>>> ae347976
           </div>
           <div class="card-body">
             <h2>Insufficient permissions</h2>
@@ -124,7 +53,7 @@
         <div class="card mb-4">
           <div class="card-header bg-primary text-white">
             <div class="row align-items-center justify-content-between">
-              <div class="col-auto">
+              <div class="col-auto text-monospace d-flex">
                 <% file_browser.paths.branch.forEach((dir, key, arr) => { %>
                   <% if (dir.canView) { %>
                     <a class="text-white" href="<%= file_browser.paths.urlPrefix %>/file_view/<%= dir.encodedPath %>"><%= dir.name %></a>
@@ -132,7 +61,7 @@
                     <span><%= dir.name %></span>
                   <% } %>
                   <% if (!(Object.is(arr.length - 1, key) && file_browser.isFile)) { %>
-                  <span class="px-2"> / </span>
+                  <span class="mx-2">/</span>
                   <% } %>
                 <% }); %>
               </div>
