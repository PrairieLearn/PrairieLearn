--- conflicted
+++ resolved
@@ -18,11 +18,7 @@
     // All edits wait for the corresponding job sequence to finish before
     // proceeding, so something bad must have happened to get to this page
     // with a sequence that is still running
-<<<<<<< HEAD
-    if (job_sequence.status === 'Running')
-=======
-    if (job_sequence.status == 'Running') {
->>>>>>> 91465f45
+    if (job_sequence.status === 'Running') {
       return next(new Error('Edit is still in progress (job sequence is still running)'));
     }
 
@@ -54,11 +50,7 @@
       }
     });
 
-<<<<<<< HEAD
-    if (job_errors.length === 0)
-=======
-    if (job_errors.length == 0) {
->>>>>>> 91465f45
+    if (job_errors.length === 0) {
       return next(new Error('Could not find a job that caused the edit failure'));
     }
 
