--- conflicted
+++ resolved
@@ -3,11 +3,7 @@
   <head>
     <%- include('../partials/head', {pageNote: question.qid}); %>
     <%- include('../partials/mathjax'); %>
-<<<<<<< HEAD
-    <script src="/node_modules/socket.io-client/dist/socket.io.slim.js"></script>
-=======
     <script src="/node_modules/socket.io-client/dist/socket.io.js"></script>
->>>>>>> 76f580ce
     <script src="/javascripts/d3.min.js"></script>
     <script src="/javascripts/lodash.min.js"></script>
     <script src="/localscripts/stacked_histogram.js"></script>
