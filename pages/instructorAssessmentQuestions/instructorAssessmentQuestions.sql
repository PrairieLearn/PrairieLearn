--- conflicted
+++ resolved
@@ -56,12 +56,9 @@
     (z.max_points IS NOT NULL) AS zone_has_max_points,
     z.best_questions AS zone_best_questions,
     (z.best_questions IS NOT NULL) AS zone_has_best_questions,
-<<<<<<< HEAD
-    aq.effective_advance_score_perc AS assessment_question_advance_score_perc
-=======
+    aq.effective_advance_score_perc AS assessment_question_advance_score_perc,
     q.sync_errors,
     q.sync_warnings
->>>>>>> 556068b4
 FROM
     assessment_questions AS aq
     JOIN questions AS q ON (q.id = aq.question_id)
