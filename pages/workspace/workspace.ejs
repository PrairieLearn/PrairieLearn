<!DOCTYPE html>
<html lang="en" class="h-100">

<head>
  <%- include('../partials/head'); %>
  <link rel="stylesheet" href="/stylesheets/workspace.css">
  <script src="/node_modules/socket.io-client/dist/socket.io.js"></script>
</head>

<body class="d-flex flex-column h-100">
  <div class="modal fade" id="rebootModal" tabindex="-1" aria-labelledby="rebootModalLabel" aria-hidden="true">
    <div class="modal-dialog">
      <div class="modal-content">
        <div class="modal-header">
          <h1 class="h5 modal-title" id="rebootModalLabel">Reboot the workspace</h1>
          <button type="button" class="close" data-dismiss="modal" aria-label="Close">
            <span aria-hidden="true">&times;</span>
          </button>
<<<<<<< HEAD
        </div>
        <div class="modal-body">
          <p>Are you sure you want to reboot the virtual machine?<p>
          <ul class="fa-ul">
            <li><span class="fa-li"><i class="fas fa-window-restore" aria-hidden="true"></i></span>Your workspace will reboot into this same tab.</li>
            <li><span class="fa-li"><i class="fas fa-save" aria-hidden="true"></i></span>Your files will remain intact through the reboot.</li>
          </ul>
        </div>
=======
        </div><!-- .modal-header -->
        <div class="modal-body">
          <p>Are you sure you want to reboot the virtual machine?<p>
          <ul class="fa-ul">
            <li><span class="fa-li"><i class="fas fa-save" aria-hidden="true"></i></span>Your files will remain intact through the reboot.</li>
            <li><span class="fa-li"><i class="fas fa-window-restore" aria-hidden="true"></i></span>Your workspace will reboot into this same tab.</li>
          </ul>
        </div><!-- .modal-body -->
>>>>>>> e0cf0371
        <div class="modal-footer">
          <button type="button" class="btn btn-secondary" data-dismiss="modal">Cancel</button>
          <a class="btn btn-info" href="/pl/workspace/<%= workspace_id %>/reboot">
            <i class="fas fa-sync text-white" aria-hidden="true"></i>
            Reboot
          </a>
<<<<<<< HEAD
        </div>
      </div>
    </div>
  </div>
=======
        </div><!-- .modal-footer -->
      </div>
    </div>
  </div><!-- #rebootModal -->

  <div class="modal fade" id="resetModal" tabindex="-1" aria-labelledby="resetModalLabel" aria-hidden="true">
    <div class="modal-dialog">
      <div class="modal-content">
        <div class="modal-header">
          <h1 class="h5 modal-title" id="resetModalLabel">Reset the workspace</h1>
          <button type="button" class="close" data-dismiss="modal" aria-label="Close">
            <span aria-hidden="true">&times;</span>
          </button>
        </div><!-- .modal-header -->
        <div class="modal-body">
          <p>Are you sure you want to reset the virtual machine?<p>
          <ul class="fa-ul">
            <li><span class="fa-li"><i class="fas fa-exclamation-triangle text-danger" aria-hidden="true"></i></span><strong class="text-danger">Your file changes will be lost!</strong> The workspace will return to its original state upon reset.</li>
            <li><span class="fa-li"><i class="fas fa-window-restore" aria-hidden="true"></i></span>Your workspace will reset into this same tab.</li>
          </ul>
        </div><!-- .modal-body -->
        <div class="modal-footer">
          <button type="button" class="btn btn-secondary" data-dismiss="modal">Cancel</button>
          <a class="btn btn-danger" href="/pl/workspace/<%= workspace_id %>/reset">
            <i class="fas fa-trash text-white" aria-hidden="true"></i>
            Reset
          </a>
        </div><!-- .modal-footer -->
      </div>
    </div>
  </div><!-- #resetModal -->
>>>>>>> e0cf0371

  <nav class="navbar navbar-expand-md navbar-dark bg-info align-items-center" style="height:55px">
    <a class="navbar-brand" href="<%= homeUrl %>">
      <span class="navbar-brand-label">PL Workspace</span>
      <span class="navbar-brand-hover-label text-light">Go home <i class="fa fa-angle-right"
          aria-hidden="true"></i></span>
    </a>

    <div class="d-flex flex-row ml-auto align-items-center">
      <ul class="navbar-nav flex-row">
        <li class="mr-2">
          <span id="state" class="badge badge-dark badge-workspace text-uppercase"><i class="fas fa-spinner fa-pulse"></i></span><span id="message" class="badge badge-dark badge-workspace badge-append font-weight-normal"></span>
        </li>
      </ul>
      <button class="navbar-toggler" type="button" data-toggle="collapse" data-target="#workspace-nav">
        <span class="navbar-toggler-icon"></span>
      </button>
    </div>

    <div class="collapse navbar-collapse" id="workspace-nav">
      <ul class="navbar-nav ml-auto">
        <li class="nav-item ml-2 my-1">
          <a id="reboot" class="nav-item btn btn-light" data-toggle="modal" data-target="#rebootModal">
            <i class="fas fa-sync text-info" aria-hidden="true"></i>
            Reboot
          </a>
        </li>
        <li class="nav-item ml-2 my-1">
          <a id="reset" class="nav-item btn btn-light" data-toggle="modal" data-target="#resetModal">
            <i class="fas fa-trash text-danger" aria-hidden="true"></i>
            Reset
          </a>
        </li>
        <li class="nav-item ml-2 ml-md-3 my-1">
          <button type="button" class="nav-item btn btn-light" data-container="body" data-toggle="popover" data-placement="left" data-html="true"
              data-content='<ul class="list-group list-group-flush">
                              <li class="list-group-item p-1"><span class="badge badge-secondary mr-1"><i class="fas fa-fw fa-redo"></i> Refresh</span>Reload this tab at any time, or close and re-open it.</li>
                              <li class="list-group-item p-1"><span class="badge badge-secondary mr-1"><i class="fas fa-fw fa-sync"></i> Reboot</span>Reboot the virtual machine. Files will remain intact.</li>
                              <li class="list-group-item p-1"><span class="badge badge-secondary mr-1"><i class="fas fa-fw fa-trash"></i> Reset</span>Reset the virtual machine to its original state. File changes will be lost.</li>
                              <li class="list-group-item p-1"><span class="badge badge-secondary mr-1"><i class="fas fa-fw fa-save"></i> Save</span>Your files are automatically saved.</li>
                              <li class="list-group-item p-1"><span class="badge badge-secondary mr-1"><i class="fas fa-fw fa-check"></i> Grade</span>Submit your files for grading by using the <code>Save &amp; Grade</code> button on the question page.</li>
                            </ul>'>
            <i class="fas fa-question-circle text-secondary" aria-hidden="true"></i>
          </button>
        </li>
      </ul>
    </div>
  </nav>

  <main class="d-flex flex-column flex-grow h-100">
    <div id="loading" class="d-flex flex-grow h-100 justify-content-center align-items-center">
      <i class="d-block fa fa-10x fa-circle-notch fa-spin text-info" aria-hidden="true"></i>
      <span class="sr-only">Loading workspace &hellip;</span>
    </div>
    <iframe id="workspace" class="d-none flex-grow h-100 border-0"></iframe>
  </main>

  <script>
    $(function () {
      $('[data-toggle="popover"]').popover()
    });
  </script>
  <script>
    $(function () {
      const socket = io('/workspace');
      const loadingFrame = document.getElementById('loading');
      const workspaceFrame = document.getElementById('workspace');
      const stateBadge = document.getElementById('state');
      const messageBadge = document.getElementById('message');

      const showLoadingFrame = () => {
        loadingFrame.style.setProperty('display', 'flex', 'important');
        workspaceFrame.style.setProperty('display', 'none', 'important');
      };

      const showWorkspaceFrame = () => {
        loadingFrame.style.setProperty('display', 'none', 'important');
        workspaceFrame.style.setProperty('display', 'flex', 'important');
      };

      function setMessage(message) {
        console.log(`message=${message}`);
        messageBadge.innerHTML = message;
        if (message) {
          stateBadge.classList.add('badge-prepend');
        } else {
          stateBadge.classList.remove('badge-prepend');
        }
      }

      function setState(state) {
        if (state == 'running') {
          showWorkspaceFrame();
          workspaceFrame.src = `${window.location.href}/container/`;
        }
        if (state == 'stopped') {
          workspaceFrame.src = 'about:blank';
        }
        stateBadge.innerHTML = state;
      }

      socket.on('change:state', (msg) => {
        console.log(`change:state, msg = ${JSON.stringify(msg)}`);
        setState(msg.state);
        setMessage(msg.message);
      });

      socket.on('change:message', (msg) => {
        console.log(`change:message, msg = ${JSON.stringify(msg)}`);
        setMessage(msg.message);
      });

      socket.emit('joinWorkspace', {workspace_id: <%= workspace_id %>}, (msg) => {
        console.log(`joinWorkspace, msg = ${JSON.stringify(msg)}`);
        setState(msg.state);
      });
      
      setInterval(() => {
        socket.emit('heartbeat', {workspace_id: <%= workspace_id %>}, (msg) => {
          console.log(`heartbeat, msg = ${JSON.stringify(msg)}`);
        });
      }, 1000 * <%= workspaceHeartbeatIntervalSec %>);
    });
  </script>
</body>

</html><|MERGE_RESOLUTION|>--- conflicted
+++ resolved
@@ -16,16 +16,6 @@
           <button type="button" class="close" data-dismiss="modal" aria-label="Close">
             <span aria-hidden="true">&times;</span>
           </button>
-<<<<<<< HEAD
-        </div>
-        <div class="modal-body">
-          <p>Are you sure you want to reboot the virtual machine?<p>
-          <ul class="fa-ul">
-            <li><span class="fa-li"><i class="fas fa-window-restore" aria-hidden="true"></i></span>Your workspace will reboot into this same tab.</li>
-            <li><span class="fa-li"><i class="fas fa-save" aria-hidden="true"></i></span>Your files will remain intact through the reboot.</li>
-          </ul>
-        </div>
-=======
         </div><!-- .modal-header -->
         <div class="modal-body">
           <p>Are you sure you want to reboot the virtual machine?<p>
@@ -34,19 +24,12 @@
             <li><span class="fa-li"><i class="fas fa-window-restore" aria-hidden="true"></i></span>Your workspace will reboot into this same tab.</li>
           </ul>
         </div><!-- .modal-body -->
->>>>>>> e0cf0371
         <div class="modal-footer">
           <button type="button" class="btn btn-secondary" data-dismiss="modal">Cancel</button>
           <a class="btn btn-info" href="/pl/workspace/<%= workspace_id %>/reboot">
             <i class="fas fa-sync text-white" aria-hidden="true"></i>
             Reboot
           </a>
-<<<<<<< HEAD
-        </div>
-      </div>
-    </div>
-  </div>
-=======
         </div><!-- .modal-footer -->
       </div>
     </div>
@@ -78,7 +61,6 @@
       </div>
     </div>
   </div><!-- #resetModal -->
->>>>>>> e0cf0371
 
   <nav class="navbar navbar-expand-md navbar-dark bg-info align-items-center" style="height:55px">
     <a class="navbar-brand" href="<%= homeUrl %>">
@@ -195,7 +177,7 @@
         console.log(`joinWorkspace, msg = ${JSON.stringify(msg)}`);
         setState(msg.state);
       });
-      
+
       setInterval(() => {
         socket.emit('heartbeat', {workspace_id: <%= workspace_id %>}, (msg) => {
           console.log(`heartbeat, msg = ${JSON.stringify(msg)}`);
