<!DOCTYPE html>
<html lang="en" class="h-100">

<head>
  <%- include('../partials/head'); %>
  <script src="/node_modules/socket.io-client/dist/socket.io.js"></script>
</head>

<body class="d-flex flex-column h-100">

  <nav class="navbar navbar-expand-md navbar-dark bg-info align-items-center" style="height:55px">
    <a class="navbar-brand" href="<%= homeUrl %>">
      <span class="navbar-brand-label">PL Workspace</span>
      <span class="navbar-brand-hover-label text-light">Go home <i class="fa fa-angle-right"
          aria-hidden="true"></i></span>
    </a>

    <div class="d-flex flex-row ml-auto align-items-center">
      <ul class="navbar-nav flex-row">
        <li class="mr-2">
          <span id="state" class="badge badge-dark text-uppercase"></span>
        </li>
      </ul>
      <button class="navbar-toggler" type="button" data-toggle="collapse" data-target="#workspace-nav">
        <span class="navbar-toggler-icon"></span>
      </button>
    </div>

    <div class="collapse navbar-collapse" id="workspace-nav">
      <ul class="navbar-nav ml-auto">
<<<<<<< HEAD
        <!--
        <li class="nav-item ml-2">
          <a id="reload" class="nav-item btn btn-light" href="#">
            <i class="fas fa-redo text-primary" aria-hidden="true"></i>
            Reload
          </a>
        </li>
        -->
        <li class="nav-item ml-2">
          <!-- this looks horrible -->
          You can refresh this tab at any time, or close and re-open it.
        </li>
        <li class="nav-item ml-2">
          <a id="reboot" class="nav-item btn btn-light" href="/pl/workspace/<%= workspace_id %>/reboot">
=======
        <li class="nav-item ml-2 my-1">
          <a id="reboot" class="nav-item btn btn-light" href="/workspace/<%= workspace_id %>/reboot">
>>>>>>> a05d083b
            <i class="fas fa-sync text-info" aria-hidden="true"></i>
            Reboot
          </a>
        </li>
        <li class="nav-item ml-2 my-1">
          <button type="button" class="nav-item btn btn-light" data-container="body" data-toggle="popover" data-placement="left" data-html="true"
              data-content='<ul class="list-group list-group-flush">
                              <li class="list-group-item p-1"><span class="badge badge-secondary mr-1"><i class="fas fa-fw fa-redo"></i> Refresh</span>Reload this tab at any time, or close and re-open it.</li>
                              <li class="list-group-item p-1"><span class="badge badge-secondary mr-1"><i class="fas fa-fw fa-sync"></i> Reboot</span>Reboot the virtual machine.</li>
                              <li class="list-group-item p-1"><span class="badge badge-secondary mr-1"><i class="fas fa-fw fa-save"></i> Save</span>Your files are automatically saved.</li>
                              <li class="list-group-item p-1"><span class="badge badge-secondary mr-1"><i class="fas fa-fw fa-check"></i> Grade</span>Submit your files for grading by using the <code>Save &amp; Grade</code> button on the question page.</li>
                            </ul>'>
            <i class="fas fa-question-circle text-secondary" aria-hidden="true"></i>
            Help
          </button>
        </li>
      </ul>
    </div>
  </nav>

  <main class="d-flex flex-column flex-grow h-100">
    <div id="loading_icon" class="d-flex flex-grow h-100 justify-content-center align-items-center">
      <i class="d-block fa fa-10x fa-circle-notch fa-spin text-info" aria-hidden="true"></i>
      <span class="sr-only">Loading workspace &hellip;</span>
    </div>
    <iframe id="workspace_container" class="d-none flex-grow h-100 border-0"></iframe>
  </main>

  <script>
    $(function () {
      $('[data-toggle="popover"]').popover()
    });
  </script>
  <script>
    $(function () {
      const iframe = document.getElementById('workspace_container');
      var socket = io('/workspace');

      const showLoadingFrame = () => {
        document.getElementById('loading_icon').style.setProperty('display', 'flex', 'important');
        document.getElementById('workspace_container').style.setProperty('display', 'none', 'important');
      };

      const showWorkspaceFrame = () => {
        document.getElementById('loading_icon').style.setProperty('display', 'none', 'important');
        document.getElementById('workspace_container').style.setProperty('display', 'flex', 'important');
      };

      function setState(state) {
        if (state == 'running') {
          showWorkspaceFrame();
          iframe.src = `${window.location.href}/container/`;
        }
<<<<<<< HEAD

        socket.on('change:state', (msg) => {
            console.log(`change:state, msg = ${JSON.stringify(msg)}`);
            setState(msg.state);
        });

        socket.emit('joinWorkspace', {workspace_id: <%= workspace_id %>}, function(msg) {
            console.log(`joinWorkspace, msg = ${JSON.stringify(msg)}`);
            setState(msg.state);
        });
=======
        if (state == 'stopped') {
          iframe.src = 'about:blank';
        }
        document.getElementById('state').innerHTML = state;
      }
      
      socket.on('change:state', (msg) => {
        console.log(`change:state, msg = ${JSON.stringify(msg)}`);
        setState(msg.state);
      });

      socket.emit('joinWorkspace', {workspace_id: <%= workspace_id %>}, function(msg) {
        console.log(`joinWorkspace, msg = ${JSON.stringify(msg)}`);
        setState(msg.state);
      });
>>>>>>> a05d083b
    });
  </script>
</body>

</html><|MERGE_RESOLUTION|>--- conflicted
+++ resolved
@@ -28,25 +28,8 @@
 
     <div class="collapse navbar-collapse" id="workspace-nav">
       <ul class="navbar-nav ml-auto">
-<<<<<<< HEAD
-        <!--
-        <li class="nav-item ml-2">
-          <a id="reload" class="nav-item btn btn-light" href="#">
-            <i class="fas fa-redo text-primary" aria-hidden="true"></i>
-            Reload
-          </a>
-        </li>
-        -->
-        <li class="nav-item ml-2">
-          <!-- this looks horrible -->
-          You can refresh this tab at any time, or close and re-open it.
-        </li>
-        <li class="nav-item ml-2">
+        <li class="nav-item ml-2 my-1">
           <a id="reboot" class="nav-item btn btn-light" href="/pl/workspace/<%= workspace_id %>/reboot">
-=======
-        <li class="nav-item ml-2 my-1">
-          <a id="reboot" class="nav-item btn btn-light" href="/workspace/<%= workspace_id %>/reboot">
->>>>>>> a05d083b
             <i class="fas fa-sync text-info" aria-hidden="true"></i>
             Reboot
           </a>
@@ -100,24 +83,12 @@
           showWorkspaceFrame();
           iframe.src = `${window.location.href}/container/`;
         }
-<<<<<<< HEAD
-
-        socket.on('change:state', (msg) => {
-            console.log(`change:state, msg = ${JSON.stringify(msg)}`);
-            setState(msg.state);
-        });
-
-        socket.emit('joinWorkspace', {workspace_id: <%= workspace_id %>}, function(msg) {
-            console.log(`joinWorkspace, msg = ${JSON.stringify(msg)}`);
-            setState(msg.state);
-        });
-=======
         if (state == 'stopped') {
           iframe.src = 'about:blank';
         }
         document.getElementById('state').innerHTML = state;
       }
-      
+
       socket.on('change:state', (msg) => {
         console.log(`change:state, msg = ${JSON.stringify(msg)}`);
         setState(msg.state);
@@ -127,7 +98,6 @@
         console.log(`joinWorkspace, msg = ${JSON.stringify(msg)}`);
         setState(msg.state);
       });
->>>>>>> a05d083b
     });
   </script>
 </body>
