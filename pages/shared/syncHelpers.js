--- conflicted
+++ resolved
@@ -111,26 +111,16 @@
       });
     }
 
-<<<<<<< HEAD
-    // After either cloning or fetching and resetting from Git, we'll need
-    // to load and store the current commit hash in the database
-    const endGitHash = await courseUtil.updateCourseCommitHash(locals.course);
-=======
     // After either cloning or fetching and resetting from Git, we'll load the
     // current commit hash. Note that we don't commit this to the database until
     // after we've synced the changes to the database and generated chunks. This
     // ensures that if the sync fails, we'll sync from the same starting commit
     // hash next time.
-    const syncStage2 = () => {
-      courseUtil.getCommitHash(locals.course.path, (err, hash) => {
-        ERR(err, (e) => logger.error('Error in updateCourseCommitHash()', e));
-        endGitHash = hash;
-        syncStage3();
-      });
-    };
->>>>>>> 8eb4a32d
-
+    const endGitHash = await courseUtil.getCommitHashAsync(locals.course.path);
+
+    /** @type {import('../../sync/syncFromDisk').SyncResults | null} */
     let syncResult = null;
+
     await runJob(
       {
         course_id: locals.course.id,
@@ -143,79 +133,27 @@
         syncResult = await syncFromDisk.syncDiskToSqlAsync(
           locals.course.path,
           locals.course.id,
-<<<<<<< HEAD
           job
         );
 
         const checkJsonErrors = () => {};
 
         if (config.chunksGenerator) {
-          await chunks.updateChunksForCourse({
+          const chunkChanges = await chunks.updateChunksForCourse({
             coursePath: locals.course.path,
             courseId: locals.course.id,
             courseData: syncResult.courseData,
             oldHash: startGitHash,
             newHash: endGitHash,
           });
+          chunks.logChunkChangesToJob(chunkChanges, job);
         }
+
+        await courseUtil.updateCourseCommitHashAsync(locals.course);
+
         checkJsonErrors();
       }
     );
-=======
-          job,
-          function (err, result) {
-            // `!result` is included to make TypeScript happy. In practice, it will
-            // always be truthy if `err` is falsy. This will be resolved by switching
-            // to async/await in the future.
-            if (err || !result) {
-              job.fail(err);
-              return;
-            }
-
-            const updateCourseCommitHash = () => {
-              courseUtil.getOrUpdateCourseCommitHash(locals.course, (err) => {
-                if (err) {
-                  job.fail(err);
-                } else {
-                  checkJsonErrors();
-                }
-              });
-            };
-
-            const checkJsonErrors = () => {
-              if (result.hadJsonErrors) {
-                job.fail('One or more JSON files contained errors and were unable to be synced');
-              } else {
-                job.succeed();
-              }
-            };
-
-            if (config.chunksGenerator) {
-              util.callbackify(chunks.updateChunksForCourse)(
-                {
-                  coursePath: locals.course.path,
-                  courseId: locals.course.id,
-                  courseData: result.courseData,
-                  oldHash: startGitHash,
-                  newHash: endGitHash,
-                },
-                (err, chunkChanges) => {
-                  if (err) {
-                    job.fail(err);
-                  } else {
-                    chunks.logChunkChangesToJob(chunkChanges, job);
-                    updateCourseCommitHash();
-                  }
-                }
-              );
-            } else {
-              updateCourseCommitHash();
-            }
-          }
-        );
-      });
-    };
->>>>>>> 8eb4a32d
 
     // Before erroring the job from sync errors, reload server.js files.
     await runJob(
@@ -233,7 +171,8 @@
       }
     );
 
-    if (syncResult.hadJsonErrors) {
+    // @ts-expect-error -- Disabling temporarily.
+    if (syncResult?.hadJsonErrors) {
       throw new Error('One or more JSON files contained errors and were unable to be synced');
     }
   });
