--- conflicted
+++ resolved
@@ -3,17 +3,6 @@
 const fileStore = require('../../lib/file-store');
 
 module.exports.processFileUpload = async (req, res) => {
-<<<<<<< HEAD
-    if (!res.locals.assessment_instance.open) throw new Error(`Assessment is not open`);
-    if (!res.locals.authz_result.active) throw new Error(`This assessment is not accepting submissions at this time.`);
-    await fileStore.upload(req.file.originalname, req.file.buffer, 'student_upload', res.locals.assessment_instance.id, null, null, res.locals.user.user_id, res.locals.authn_user.user_id);
-};
-
-module.exports.processTextUpload = async (req, res) => {
-    if (!res.locals.assessment_instance.open) throw new Error(`Assessment is not open`);
-    if (!res.locals.authz_result.active) throw new Error(`This assessment is not accepting submissions at this time.`);
-    await fileStore.upload(req.body.filename, Buffer.from(req.body.contents), 'student_upload', res.locals.assessment_instance.id, null, null, res.locals.user.user_id, res.locals.authn_user.user_id);
-=======
   if (!res.locals.assessment_instance.open) throw new Error(`Assessment is not open`);
   if (!res.locals.authz_result.active) {
     throw new Error(`This assessment is not accepting submissions at this time.`);
@@ -43,7 +32,6 @@
     res.locals.user.user_id,
     res.locals.authn_user.user_id
   );
->>>>>>> 16cb63b8
 };
 
 module.exports.processDeleteFile = async (req, res) => {
