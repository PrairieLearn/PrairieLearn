--- conflicted
+++ resolved
@@ -53,15 +53,11 @@
       <% } %>
       <span id='group-member'><b>Group members: </b></span>
       <% group_info.forEach(function(row) {%>
-<<<<<<< HEAD
       <% if (usingGroupRoles) { %>
         <li><%= row.uid %> - <%= row.role_names ? row.role_names : "None"%></li>
       <% } else { %>
         <li><%= row.uid %></li>
       <% } %>
-=======
-      <li><%= row.user_name %> (<%= row.uid %>)</li>
->>>>>>> f3a2f0bc
       <% }); %>
     </div>
   </div>
