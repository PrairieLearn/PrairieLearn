--- conflicted
+++ resolved
@@ -46,11 +46,7 @@
       <span id='group-member'><b>Group members: </b></span>
       <% group_info.forEach(function(row) {%>
       <% if (usingGroupRoles) { %>
-<<<<<<< HEAD
-        <li><%= row.uid %> - <%= row.role_name ? row.role_name : "None"%></li>
-=======
         <li><%= row.uid %> - <%= row.role_names ? row.role_names : "None"%></li>
->>>>>>> 5a45cf03
       <% } else { %>
         <li><%= row.uid %></li>
       <% } %>
