--- conflicted
+++ resolved
@@ -78,8 +78,7 @@
   $storage_filename,
   $transfer_type
 RETURNING
-<<<<<<< HEAD
-    file_transfers.id;
+  file_transfers.id;
 
 -- BLOCK select_sharing_sets
 SELECT
@@ -98,7 +97,4 @@
 INSERT INTO sharing_set_questions
     (question_id, sharing_set_id)
 VALUES
-    ($question_id, $sharing_set_id); -- TODO do any validation? ensure the sharing_set_id exists and belongs to this course?
-=======
-  file_transfers.id;
->>>>>>> af5375fa
+    ($question_id, $sharing_set_id); -- TODO do any validation? ensure the sharing_set_id exists and belongs to this course?