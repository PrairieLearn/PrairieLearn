--- conflicted
+++ resolved
@@ -21,41 +21,6 @@
 const { encodePath } = require('../../lib/uri-util');
 const { idsEqual } = require('../../lib/id');
 
-<<<<<<< HEAD
-
-router.post('/', function(req, res, next) {
-    if (req.body.__action == 'test_once') {
-        if (!res.locals.authz_data.has_course_permission_view) return next(error.make(403, 'Access denied (must be a course Viewer)'));
-        const count = 1;
-        const showDetails = true;
-        const assessmentGroupWork = res.locals.assessment ? res.locals.assessment.group_work : false;
-        question.startTestQuestion(count, showDetails, res.locals.question, assessmentGroupWork, res.locals.course_instance, res.locals.course, res.locals.authn_user.user_id, (err, job_sequence_id) => {
-            if (ERR(err, next)) return;
-            res.redirect(res.locals.urlPrefix + '/jobSequence/' + job_sequence_id);
-        });
-    } else if (req.body.__action == 'test_100') {
-        if (!res.locals.authz_data.has_course_permission_view) return next(error.make(403, 'Access denied (must be a course Viewer)'));
-        if (!res.locals.question.grading_method_external) {
-            const count = 100;
-            const showDetails = false;
-            const assessmentGroupWork = res.locals.assessment ? res.locals.assessment.group_work : false;
-            question.startTestQuestion(count, showDetails, res.locals.question, assessmentGroupWork, res.locals.course_instance, res.locals.course, res.locals.authn_user.user_id, (err, job_sequence_id) => {
-                if (ERR(err, next)) return;
-                res.redirect(res.locals.urlPrefix + '/jobSequence/' + job_sequence_id);
-            });
-        } else {
-            next(new Error('Not supported for externally-graded questions'));
-        }
-    } else if (req.body.__action == 'change_id') {
-        debug(`Change qid from ${res.locals.question.qid} to ${req.body.id}`);
-        if (!req.body.id) return next(new Error(`Invalid QID (was falsey): ${req.body.id}`));
-        if (!/^[-A-Za-z0-9_/]+$/.test(req.body.id)) return next(new Error(`Invalid QID (was not only letters, numbers, dashes, slashes, and underscores, with no spaces): ${req.body.id}`));
-        let qid_new;
-        try {
-            qid_new = path.normalize(req.body.id);
-        } catch(err) {
-            return next(new Error(`Invalid QID (could not be normalized): ${req.body.id}`));
-=======
 router.post('/', function (req, res, next) {
   if (req.body.__action === 'test_once') {
     if (!res.locals.authz_data.has_course_permission_view) {
@@ -96,7 +61,6 @@
         (err, job_sequence_id) => {
           if (ERR(err, next)) return;
           res.redirect(res.locals.urlPrefix + '/jobSequence/' + job_sequence_id);
->>>>>>> 5eafcebc
         }
       );
     } else {
