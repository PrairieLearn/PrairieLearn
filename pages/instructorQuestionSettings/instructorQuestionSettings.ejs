--- conflicted
+++ resolved
@@ -102,19 +102,11 @@
           We only want to show the card footer if it will have something inside. Since it is easy
           to make a mistake when merging logical conditions, we will simply "or" them all.
         -->
-<<<<<<< HEAD
-        <% if ((authz_data.has_course_permission_edit && ((! course.options.isExampleCourse) || (locals.courses && (courses.length > 1)))) ||
-               ((authz_data.has_course_permission_edit) && (! course.options.isExampleCourse))) { %>
-        <div class="card-footer">
-          <div class="row">
-            <% if (authz_data.has_course_permission_edit && ((! course.options.isExampleCourse) || (locals.courses && (courses.length > 1)))) { %>
-=======
         <% if ((editable_courses && editable_courses.length > 0) ||
                ((authz_data.has_course_permission_edit) && (! course.example_course))) { %>
         <div class="card-footer">
           <div class="row">
             <% if (editable_courses && editable_courses.length > 0) { %>
->>>>>>> d683218b
             <div class="col-auto">
               <button type="button" class="btn btn-sm btn-primary" id="copyQuestionButton" data-toggle="popover" data-container="body" data-html="true" data-placement="auto" title="Copy this question" data-content="<%= include('copyForm', {buttonID: 'copyQuestionButton'}) %>" data-trigger="manual" onclick="$(this).popover('show')">
                   <i class="fa fa-clone"></i>
