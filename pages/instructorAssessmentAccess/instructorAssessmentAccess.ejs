--- conflicted
+++ resolved
@@ -13,19 +13,11 @@
     <div id="content" class="container-fluid">
       <%- include('../partials/assessmentSyncErrorsAndWarnings'); %>
 
-<<<<<<< HEAD
       <details open class="card mb-4">
         <summary class="card-header bg-primary text-white d-flex align-items-center">
           <%= assessment_set.name %> <%= assessment.number %>: Defined Access rules
         </summary>
-        
-=======
-      <div class="card mb-4">
-        <div class="card-header bg-primary text-white d-flex align-items-center">
-          <%= assessment_set.name %> <%= assessment.number %>: Access
-        </div>
 
->>>>>>> ff627b0c
         <div class="table-responsive">
           <table class="table table-sm table-hover">
             <thead>
@@ -64,7 +56,7 @@
                 </td>
                 <td><%= access_rule.start_date %></td>
                 <td><%= access_rule.end_date %></td>
-                <td><%= access_rule.active %></td>
+                <td><%= access_rule.active ? 'Active' : 'Not Active' %></td>
                 <td><%= access_rule.credit %></td>
                 <td><%= access_rule.time_limit %></td>
                 <td><%= access_rule.password %></td>
@@ -88,10 +80,12 @@
             </tbody>
           </table>
         </div>
-<<<<<<< HEAD
+        <div class="card-footer">
+          <small>Instructions on how to change the access rules can be found in the <a href="https://prairielearn.readthedocs.io/en/latest/accessControl/" target="_blank">PrairieLearn documentation</a>. Note that changing time limit rules does not affect assessments in progress; to change the time limit for these exams please visit the <a href="<%= urlPrefix %>/assessment/<%= assessment.id %>/instances">Students tab</a>.</small>
+        </div>
       </details>
       
-      <details class="card mb-4">
+      <details class="card mb-4" open>
         <summary class="card-header bg-primary text-white d-flex align-items-center">
           <%= assessment_set.name %> <%= assessment.number %>: Interpreted Access rules
         </summary>
@@ -100,35 +94,68 @@
           <table class="table table-sm table-hover">
             <thead>
               <tr>
-                <th>Population</th>
-                <th>Mode</th>
-                <th>Start date</th>
-                <th>End date</th>
+                <th colspan="3"></th>
+                <th>Starting the Assessment</th>
+                <th colspan="3">During the Assessment</th>
+                <th>After Assessment is Closed</th>
+              </tr>
+              <tr>
+                <th></th>
+                <th>Mode / Exam</th>
+                <th>When</th>
+                <th></th>
                 <th>Credit</th>
                 <th>Time limit</th>
                 <th>Password</th>
-                <th>CBTF Exam</th>
-                <th>After Assessment is Closed:</th>
+                <th></th>
               </tr>
             </thead>
             <tbody>
               <% explained_sets.forEach(function(set) { %>
-              <tr><td colspan=9><em><%= set.set %></em></td></tr>
+              <tr><th colspan="7"><em><%= set.uids.join(', ') %></em></th></tr>
               <% set.rules.forEach(function(access_rule) { %>
               <tr>
                 <td></td>
-                <td><%= access_rule.mode %></td>
-                <td><%= access_rule.start_date %></td>
-                <td><%= access_rule.end_date %></td>
+                <td>
+                  <% if (access_rule.pt_exam_name) { %>
+                  PrairieTest: <%= access_rule.pt_exam_name %>
+                  <% } else if (access_rule.ps_exam_id) { %>
+                  CBTF: <%- access_rule.exam %>
+                  <% } else if (access_rule.exam_uuid) { %>
+                  Exam UUID: <%= access_rule.exam_uuid %>
+                  <% } else if (access_rule.mode_raw) { %>
+                  <%= access_rule.mode %> mode
+                  <% } else { %>
+                  Any mode
+                  <% } %>
+                </td>
+                <td>
+                  <% if (access_rule.start_date_raw && access_rule.end_date_raw) { %>
+                  Between <%= access_rule.start_date %> and <%= access_rule.end_date %>
+                  <% } else if (access_rule.start_date_raw) { %>
+                  From <%= access_rule.start_date %>
+                  <% } else if (access_rule.end_date_raw) { %>
+                  Until <%= access_rule.end_date %>
+                  <% } else if (access_rule.exam_uuid) { %>
+                  While exam is active
+                  <% } else if (access_rule.exam_uuid) { %>
+                  Any time
+                  <% } %>
+                </td>
+                <% if (access_rule.active) { %>
+                <td>Can start the assessment</td>
                 <td><%= access_rule.credit %></td>
                 <td><%= access_rule.time_limit %></td>
                 <td><%= access_rule.password %></td>
-                <td><%- access_rule.exam %></td>
+                <% } else { %>
+                <td>Cannot start assessment</td>
+                <td colspan="3">Cannot submit new answers</td>
+                <% } %>
                 <td><%= access_rule.show_closed_assessment ?
-                        'User can see the Assessment score and answers' :
+                        'Can see score and answers' :
                         access_rule.show_closed_assessment_score ?
-                        'User can only see the Assessment score, but not the answers' :
-                        'User cannot see the Assessment score or the answers'%></td>
+                        'Can see score, but not answers' :
+                        'Cannot see score or answers'%></td>
               </tr>
               <% }); %>
               <% }); %>
@@ -136,12 +163,6 @@
           </table>
         </div>
       </details>
-=======
-        <div class="card-footer">
-          <small>Instructions on how to change the access rules can be found in the <a href="https://prairielearn.readthedocs.io/en/latest/accessControl/" target="_blank">PrairieLearn documentation</a>. Note that changing time limit rules does not affect assessments in progress; to change the time limit for these exams please visit the <a href="<%= urlPrefix %>/assessment/<%= assessment.id %>/instances">Students tab</a>.</small>
-        </div>
-      </div>
->>>>>>> ff627b0c
 
       <details open class="card mb-4">
         <summary class="card-header bg-primary text-white d-flex align-items-center">
