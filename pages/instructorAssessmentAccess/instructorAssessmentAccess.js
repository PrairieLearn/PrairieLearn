const ERR = require('async-stacktrace');
const express = require('express');
const router = express.Router();
const path = require('path');
const debug = require('debug')('prairielearn:' + path.basename(__filename, '.js'));

const config = require('../../lib/config');
const sqldb = require('../../prairielib/lib/sql-db');
const sqlLoader = require('../../prairielib/lib/sql-loader');

const sql = sqlLoader.loadSqlEquiv(__filename);

<<<<<<< HEAD
let compare_date = function(old_date, new_date, old_is_null, new_is_null, both_are_null) {
    if (old_date === null)
        return new_date === null ? both_are_null : old_is_null;
    else if (new_date === null)
        return new_is_null;
    else
        return old_date - new_date;
};

let compare_role = function(role1, role2) {
    let role_order = ['Student', 'TA', 'Instructor'];
    return Math.max(role_order.indexOf(role1), 0) - Math.max(role_order.indexOf(role2), 0);
};

let apply_rule = function(list, formal_rule) {

    let new_rule = Object.assign({}, formal_rule);
    let valid = true;
    list.forEach(old_rule => {

        if (!valid) return;

        if (old_rule.mode_raw !== null && old_rule.mode_raw !== new_rule.mode_raw) {
            if (new_rule.mode_raw !== null) {
                // New rule is NULL, old rule is not NULL, so split new rule.
                let new_rule_public = Object.assign({}, new_rule);
                new_rule_public.mode_raw = 'Public';
                new_rule_public.mode = 'Public';
                apply_rule(new_rule_public);
                let new_rule_exam = Object.assign({}, new_rule);
                new_rule_exam.mode_raw = 'Exam';
                new_rule_exam.mode = 'Exam';
                apply_rule(new_rule_exam);
                valid = false;
            }
            return;
        }

        // Simplification: if there are multiple rules with different
        // CBTF exam UUIDs, they are not considered a conflict, and may all
        // be valid simultaneously.
        if (old_rule.exam !== new_rule.exam)
            return;
        
        if (compare_date(new_rule.start_date_raw, old_rule.start_date_raw, -1, +1, 0) >= 0 &&
            compare_date(new_rule.end_date_raw, old_rule.end_date_raw, +1, -1, 0) <= 0)
            valid = false;
        else if (compare_date(new_rule.start_date_raw, old_rule.start_date_raw, -1, +1, 0) >= 0 &&
                 compare_date(new_rule.start_date_raw, old_rule.end_date_raw, -1, -1, -1) <= 0) {
            new_rule.start_date_raw = old_rule.end_date_raw;
            new_rule.start_date = old_rule.end_date;
        }
        else if (compare_date(new_rule.end_date_raw, old_rule.start_date_raw, +1, +1, +1) >= 0 &&
                 compare_date(new_rule.end_date_raw, old_rule.end_date_raw, +1, -1, 0) <= 0) {
            new_rule.end_date_raw = old_rule.start_date_raw;
            new_rule.end_date = old_rule.start_date;
        }
        else if (compare_date(new_rule.start_date_raw, old_rule.start_date_raw, -1, +1, 0) < 0 &&
                 compare_date(new_rule.end_date_raw, old_rule.end_date_raw, +1, -1, 0) > 0) {
            let rule_before = Object.assign({}, new_rule);
            rule_before.end_date_raw = old_rule.start_date_raw;
            rule_before.end_date = old_rule.start_date;
            apply_rule(list, rule_before);
            
            new_rule.start_date_raw = old_rule.end_date_raw;
            new_rule.start_date = old_rule.end_date;
        }
    });
    if (valid) {
        list.push(new_rule);
    }
};

router.get('/', function(req, res, next) {
    debug('GET /');
    var course_roles = {};
    var params = {
        course_instance_id: res.locals.course_instance.id,
        assessment_id: res.locals.assessment.id,
        link_exam_id: config.syncExamIdAccessRules,
    };
    sqldb.query(sql.course_roles, params, function(err, result) {
        if (ERR(err, next)) return;
        result.rows.forEach(row => {
            course_roles[row.user_uid] = row.course_role;
        });
    });
    sqldb.query(sql.assessment_settings, params, function(err, result) {
        if (ERR(err, next)) return;
        result.rows.forEach(row => {
            res.locals.assessment_settings = row;
        });
    });
    sqldb.query(sql.assessment_access_rules, params, function(err, result) {
        if (ERR(err, next)) return;
        res.locals.access_rules = result.rows;
        debug('building user-friendly description');
        let ta_rules = [];
        let student_rules = [];
        let user_spec_rules = [];

        // Creates sets of unique user lists
        result.rows.forEach(formal => {
            if (formal.uids_raw) {
                let uids = formal.uids_raw;
                (new Set(uids.map(uid => course_roles[uid] || 'Student'))).forEach(role => {
                    
                    // If the role and uids are both set, and the uids
                    // have lower role, ignore uids (e.g., if role is
                    // TA and uids includes students.
                    if (compare_role(formal.role, role) > 0) return;

                    let role_uids = uids.filter(uid => role == (course_roles[uid] || 'Student'));

                    // Check if any existing user list has an intersection with current list.
                    user_spec_rules.forEach(old => {
                        let inter = old.uids.filter(uid => role_uids.includes(uid));
                        if (inter.length) {
                            user_spec_rules.push({set: role + 's: ' + inter.join(', '),
                                                  role: role,
                                                  uids: inter,
                                                  rules: []});
                            old.uids = old.uids.filter(uid => !inter.includes(uid));
                            old.set = old.role + 's: ' + old.uids.join(', ');
                            role_uids = role_uids.filter(uid => !inter.includes(uid));
                        }
                    });
                    if (role_uids)
                        user_spec_rules.push({set: role + 's: ' + role_uids.join(', '),
                                              role: role,
                                              uids: role_uids,
                                              rules: []});
                });
            }
            if (formal.role == 'TA')
                ta_rules = [];
        });
        // Remove lists without UIDs remaining
        user_spec_rules = user_spec_rules.filter(set => set.uids.length);

        result.rows.forEach(formal => {

            if (formal.uids_raw === null) {

                if (ta_rules)
                    apply_rule(ta_rules, formal);
                if (formal.role != 'TA')
                    apply_rule(student_rules, formal);
            }

            user_spec_rules.forEach(set => {
                if ((formal.uids_raw === null ||
                     set.uids.filter(uid => formal.uids_raw.includes(uid)).length) &&
                    compare_role(formal.role, set.role) <= 0) {
                    apply_rule(set.rules, formal);
                }
            });
        });

        if (student_rules && student_rules.length)
            user_spec_rules.push(
                {set: 'Students in general',
                 rules: student_rules});
        if (ta_rules && ta_rules.length)
            user_spec_rules.push(
                {set: 'TAs in general',
                 rules: ta_rules});
        
        res.locals.explained_sets = user_spec_rules;
        
        debug('render page');
        res.render(__filename.replace(/\.js$/, '.ejs'), res.locals);
    });
=======
router.get('/', function (req, res, next) {
  debug('GET /');
  var params = {
    assessment_id: res.locals.assessment.id,
    link_exam_id: config.syncExamIdAccessRules,
  };
  sqldb.query(sql.assessment_access_rules, params, function (err, result) {
    if (ERR(err, next)) return;
    res.locals.access_rules = result.rows;
    debug('render page');
    res.render(__filename.replace(/\.js$/, '.ejs'), res.locals);
  });
>>>>>>> ff627b0c
});

module.exports = router;<|MERGE_RESOLUTION|>--- conflicted
+++ resolved
@@ -1,6 +1,6 @@
-const ERR = require('async-stacktrace');
 const express = require('express');
 const router = express.Router();
+const asyncHandler = require('express-async-handler');
 const path = require('path');
 const debug = require('debug')('prairielearn:' + path.basename(__filename, '.js'));
 
@@ -10,194 +10,136 @@
 
 const sql = sqlLoader.loadSqlEquiv(__filename);
 
-<<<<<<< HEAD
-let compare_date = function(old_date, new_date, old_is_null, new_is_null, both_are_null) {
-    if (old_date === null)
-        return new_date === null ? both_are_null : old_is_null;
-    else if (new_date === null)
-        return new_is_null;
-    else
-        return old_date - new_date;
+let compare_date = function (old_date, new_date, old_is_null, new_is_null, both_are_null) {
+  if (old_date === null) return new_date === null ? both_are_null : old_is_null;
+  else if (new_date === null) return new_is_null;
+  else return old_date - new_date;
 };
 
-let compare_role = function(role1, role2) {
-    let role_order = ['Student', 'TA', 'Instructor'];
-    return Math.max(role_order.indexOf(role1), 0) - Math.max(role_order.indexOf(role2), 0);
+let apply_rule = function (list, formal_rule) {
+  let new_rule = Object.assign({}, formal_rule);
+  let valid = true;
+  list.forEach((old_rule) => {
+    if (!valid) return;
+
+    if (old_rule.mode_raw !== null && old_rule.mode_raw !== new_rule.mode_raw) {
+      if (new_rule.mode_raw === null) {
+        // New rule is NULL, old rule is not NULL, so split new rule.
+        let new_rule_public = Object.assign({}, new_rule);
+        new_rule_public.mode_raw = 'Public';
+        new_rule_public.mode = 'Public';
+        apply_rule(list, new_rule_public);
+        let new_rule_exam = Object.assign({}, new_rule);
+        new_rule_exam.mode_raw = 'Exam';
+        new_rule_exam.mode = 'Exam';
+        apply_rule(list, new_rule_exam);
+        valid = false;
+      }
+      return;
+    }
+
+    // Simplification: if there are multiple rules with different
+    // CBTF exam UUIDs, they are not considered a conflict, and may all
+    // be valid simultaneously.
+    if (old_rule.exam_uuid !== new_rule.exam_uuid) return;
+
+    if (
+      compare_date(new_rule.start_date_raw, old_rule.start_date_raw, -1, +1, 0) >= 0 &&
+      compare_date(new_rule.end_date_raw, old_rule.end_date_raw, +1, -1, 0) <= 0
+    ) {
+      valid = false;
+    } else if (
+      compare_date(new_rule.start_date_raw, old_rule.start_date_raw, -1, +1, 0) >= 0 &&
+      compare_date(new_rule.start_date_raw, old_rule.end_date_raw, -1, -1, -1) <= 0
+    ) {
+      new_rule.start_date_raw = old_rule.end_date_raw;
+      new_rule.start_date = old_rule.end_date;
+    } else if (
+      compare_date(new_rule.end_date_raw, old_rule.start_date_raw, +1, +1, +1) >= 0 &&
+      compare_date(new_rule.end_date_raw, old_rule.end_date_raw, +1, -1, 0) <= 0
+    ) {
+      new_rule.end_date_raw = old_rule.start_date_raw;
+      new_rule.end_date = old_rule.start_date;
+    } else if (
+      compare_date(new_rule.start_date_raw, old_rule.start_date_raw, -1, +1, 0) < 0 &&
+      compare_date(new_rule.end_date_raw, old_rule.end_date_raw, +1, -1, 0) > 0
+    ) {
+      let rule_before = Object.assign({}, new_rule);
+      rule_before.end_date_raw = old_rule.start_date_raw;
+      rule_before.end_date = old_rule.start_date;
+      apply_rule(list, rule_before);
+
+      new_rule.start_date_raw = old_rule.end_date_raw;
+      new_rule.start_date = old_rule.end_date;
+    }
+  });
+  if (valid) {
+    new_rule.show_dates = new_rule.start_date_raw || new_rule.end_date_raw || !new_rule.exam_uuid;
+    list.push(new_rule);
+  }
 };
 
-let apply_rule = function(list, formal_rule) {
+router.get(
+  '/',
+  asyncHandler(async (req, res, _next) => {
+    debug('GET /');
+    var params = {
+      course_instance_id: res.locals.course_instance.id,
+      assessment_id: res.locals.assessment.id,
+      link_exam_id: config.syncExamIdAccessRules,
+    };
+    res.locals.assessment_settings = (
+      await sqldb.queryOneRowAsync(sql.assessment_settings, params)
+    ).rows[0];
+    res.locals.access_rules = (await sqldb.queryAsync(sql.assessment_access_rules, params)).rows;
 
-    let new_rule = Object.assign({}, formal_rule);
-    let valid = true;
-    list.forEach(old_rule => {
+    debug('building user-friendly description');
+    let student_rules = [];
+    let user_spec_rules = [];
 
-        if (!valid) return;
+    // Creates sets of unique user lists
+    res.locals.access_rules.forEach((formal) => {
+      if (formal.uids_raw) {
+        let uids = formal.uids_raw;
+        // Check if any existing user list has an intersection with current list.
+        user_spec_rules.forEach((old) => {
+          let inter = old.uids.filter((uid) => uids.includes(uid));
+          if (inter.length) {
+            user_spec_rules.push({ uids: inter, rules: [] });
+            old.uids = old.uids.filter((uid) => !inter.includes(uid));
+            uids = uids.filter((uid) => !inter.includes(uid));
+          }
+        });
+        if (uids) user_spec_rules.push({ uids, rules: [] });
+      }
+    });
+    // Remove lists without UIDs remaining
+    user_spec_rules = user_spec_rules.filter((set) => set.uids.length);
 
-        if (old_rule.mode_raw !== null && old_rule.mode_raw !== new_rule.mode_raw) {
-            if (new_rule.mode_raw !== null) {
-                // New rule is NULL, old rule is not NULL, so split new rule.
-                let new_rule_public = Object.assign({}, new_rule);
-                new_rule_public.mode_raw = 'Public';
-                new_rule_public.mode = 'Public';
-                apply_rule(new_rule_public);
-                let new_rule_exam = Object.assign({}, new_rule);
-                new_rule_exam.mode_raw = 'Exam';
-                new_rule_exam.mode = 'Exam';
-                apply_rule(new_rule_exam);
-                valid = false;
-            }
-            return;
+    res.locals.access_rules.forEach((formal) => {
+      if (formal.uids_raw === null) {
+        apply_rule(student_rules, formal);
+      }
+
+      user_spec_rules.forEach((set) => {
+        if (
+          formal.uids_raw === null ||
+          set.uids.filter((uid) => formal.uids_raw.includes(uid)).length
+        ) {
+          apply_rule(set.rules, formal);
         }
+      });
+    });
 
-        // Simplification: if there are multiple rules with different
-        // CBTF exam UUIDs, they are not considered a conflict, and may all
-        // be valid simultaneously.
-        if (old_rule.exam !== new_rule.exam)
-            return;
-        
-        if (compare_date(new_rule.start_date_raw, old_rule.start_date_raw, -1, +1, 0) >= 0 &&
-            compare_date(new_rule.end_date_raw, old_rule.end_date_raw, +1, -1, 0) <= 0)
-            valid = false;
-        else if (compare_date(new_rule.start_date_raw, old_rule.start_date_raw, -1, +1, 0) >= 0 &&
-                 compare_date(new_rule.start_date_raw, old_rule.end_date_raw, -1, -1, -1) <= 0) {
-            new_rule.start_date_raw = old_rule.end_date_raw;
-            new_rule.start_date = old_rule.end_date;
-        }
-        else if (compare_date(new_rule.end_date_raw, old_rule.start_date_raw, +1, +1, +1) >= 0 &&
-                 compare_date(new_rule.end_date_raw, old_rule.end_date_raw, +1, -1, 0) <= 0) {
-            new_rule.end_date_raw = old_rule.start_date_raw;
-            new_rule.end_date = old_rule.start_date;
-        }
-        else if (compare_date(new_rule.start_date_raw, old_rule.start_date_raw, -1, +1, 0) < 0 &&
-                 compare_date(new_rule.end_date_raw, old_rule.end_date_raw, +1, -1, 0) > 0) {
-            let rule_before = Object.assign({}, new_rule);
-            rule_before.end_date_raw = old_rule.start_date_raw;
-            rule_before.end_date = old_rule.start_date;
-            apply_rule(list, rule_before);
-            
-            new_rule.start_date_raw = old_rule.end_date_raw;
-            new_rule.start_date = old_rule.end_date;
-        }
-    });
-    if (valid) {
-        list.push(new_rule);
+    if (student_rules && student_rules.length) {
+      user_spec_rules.push({ uids: ['Students in general'], rules: student_rules });
     }
-};
 
-router.get('/', function(req, res, next) {
-    debug('GET /');
-    var course_roles = {};
-    var params = {
-        course_instance_id: res.locals.course_instance.id,
-        assessment_id: res.locals.assessment.id,
-        link_exam_id: config.syncExamIdAccessRules,
-    };
-    sqldb.query(sql.course_roles, params, function(err, result) {
-        if (ERR(err, next)) return;
-        result.rows.forEach(row => {
-            course_roles[row.user_uid] = row.course_role;
-        });
-    });
-    sqldb.query(sql.assessment_settings, params, function(err, result) {
-        if (ERR(err, next)) return;
-        result.rows.forEach(row => {
-            res.locals.assessment_settings = row;
-        });
-    });
-    sqldb.query(sql.assessment_access_rules, params, function(err, result) {
-        if (ERR(err, next)) return;
-        res.locals.access_rules = result.rows;
-        debug('building user-friendly description');
-        let ta_rules = [];
-        let student_rules = [];
-        let user_spec_rules = [];
+    res.locals.explained_sets = user_spec_rules;
 
-        // Creates sets of unique user lists
-        result.rows.forEach(formal => {
-            if (formal.uids_raw) {
-                let uids = formal.uids_raw;
-                (new Set(uids.map(uid => course_roles[uid] || 'Student'))).forEach(role => {
-                    
-                    // If the role and uids are both set, and the uids
-                    // have lower role, ignore uids (e.g., if role is
-                    // TA and uids includes students.
-                    if (compare_role(formal.role, role) > 0) return;
-
-                    let role_uids = uids.filter(uid => role == (course_roles[uid] || 'Student'));
-
-                    // Check if any existing user list has an intersection with current list.
-                    user_spec_rules.forEach(old => {
-                        let inter = old.uids.filter(uid => role_uids.includes(uid));
-                        if (inter.length) {
-                            user_spec_rules.push({set: role + 's: ' + inter.join(', '),
-                                                  role: role,
-                                                  uids: inter,
-                                                  rules: []});
-                            old.uids = old.uids.filter(uid => !inter.includes(uid));
-                            old.set = old.role + 's: ' + old.uids.join(', ');
-                            role_uids = role_uids.filter(uid => !inter.includes(uid));
-                        }
-                    });
-                    if (role_uids)
-                        user_spec_rules.push({set: role + 's: ' + role_uids.join(', '),
-                                              role: role,
-                                              uids: role_uids,
-                                              rules: []});
-                });
-            }
-            if (formal.role == 'TA')
-                ta_rules = [];
-        });
-        // Remove lists without UIDs remaining
-        user_spec_rules = user_spec_rules.filter(set => set.uids.length);
-
-        result.rows.forEach(formal => {
-
-            if (formal.uids_raw === null) {
-
-                if (ta_rules)
-                    apply_rule(ta_rules, formal);
-                if (formal.role != 'TA')
-                    apply_rule(student_rules, formal);
-            }
-
-            user_spec_rules.forEach(set => {
-                if ((formal.uids_raw === null ||
-                     set.uids.filter(uid => formal.uids_raw.includes(uid)).length) &&
-                    compare_role(formal.role, set.role) <= 0) {
-                    apply_rule(set.rules, formal);
-                }
-            });
-        });
-
-        if (student_rules && student_rules.length)
-            user_spec_rules.push(
-                {set: 'Students in general',
-                 rules: student_rules});
-        if (ta_rules && ta_rules.length)
-            user_spec_rules.push(
-                {set: 'TAs in general',
-                 rules: ta_rules});
-        
-        res.locals.explained_sets = user_spec_rules;
-        
-        debug('render page');
-        res.render(__filename.replace(/\.js$/, '.ejs'), res.locals);
-    });
-=======
-router.get('/', function (req, res, next) {
-  debug('GET /');
-  var params = {
-    assessment_id: res.locals.assessment.id,
-    link_exam_id: config.syncExamIdAccessRules,
-  };
-  sqldb.query(sql.assessment_access_rules, params, function (err, result) {
-    if (ERR(err, next)) return;
-    res.locals.access_rules = result.rows;
     debug('render page');
     res.render(__filename.replace(/\.js$/, '.ejs'), res.locals);
-  });
->>>>>>> ff627b0c
-});
+  })
+);
 
 module.exports = router;