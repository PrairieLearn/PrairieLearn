-- BLOCK select_assessment_instances
SELECT
    (aset.name || ' ' || a.number) AS assessment_label,
    u.user_id, u.uid, u.uin, u.name, users_get_displayed_role(u.user_id, ci.id) AS role,
    substring(u.uid from '^[^@]+') AS username,
    ai.score_perc, ai.points, ai.max_points,
    ai.number,ai.id AS assessment_instance_id,ai.open,
    CASE
        WHEN ai.open AND ai.date_limit IS NOT NULL
            THEN greatest(0, floor(extract(epoch from (ai.date_limit - current_timestamp)) / (60 * 1000)))::text || ' min'
        WHEN ai.open THEN 'Open'
        ELSE 'Closed'
    END AS time_remaining,
    format_date_iso8601(ai.date, ci.display_timezone) AS date_formatted,
    format_interval(ai.duration) AS duration,
    EXTRACT(EPOCH FROM ai.duration) AS duration_secs,
    EXTRACT(EPOCH FROM ai.duration) / 60 AS duration_mins,
    (row_number() OVER (PARTITION BY u.user_id ORDER BY score_perc DESC, ai.number DESC, ai.id DESC)) = 1 AS highest_score,
    (row_number() OVER (PARTITION BY gi.id)) = 1 AS unique_group,
    gi.name AS groupname,
    gi.uid_list
FROM
    assessments AS a
    JOIN course_instances AS ci ON (ci.id = a.course_instance_id)
    JOIN assessment_sets AS aset ON (aset.id = a.assessment_set_id)
    JOIN assessment_instances AS ai ON (ai.assessment_id = a.id)
<<<<<<< HEAD
    JOIN users AS u ON (u.user_id = ai.user_id)
WHERE
    a.id = $assessment_id
ORDER BY
    u.uid, u.uin, u.user_id, ai.number, ai.id;


-- BLOCK select_instance_questions
SELECT
    u.uid,
    u.uin,
    u.name,
    users_get_displayed_role(u.user_id, ci.id) AS role,
    (aset.name || ' ' || a.number) AS assessment_label,
    ai.number AS assessment_instance_number,
    q.qid,
    iq.number AS instance_question_number,
    iq.points,
    iq.score_perc,
    aq.max_points,
    format_date_iso8601(iq.created_at, ci.display_timezone) AS date_formatted,
    iq.highest_submission_score,
    iq.last_submission_score,
    iq.number_attempts,
    extract(epoch FROM iq.duration) AS duration_seconds
FROM
    instance_questions AS iq
    JOIN assessment_questions AS aq ON (aq.id = iq.assessment_question_id)
    JOIN questions AS q ON (q.id = aq.question_id)
    JOIN assessment_instances AS ai ON (ai.id = iq.assessment_instance_id)
    JOIN assessments AS a ON (a.id = ai.assessment_id)
    JOIN assessment_sets AS aset ON (aset.id = a.assessment_set_id)
    JOIN course_instances AS ci ON (ci.id = a.course_instance_id)
    JOIN users AS u ON (u.user_id = ai.user_id)
WHERE
    a.id = $assessment_id
ORDER BY
    u.uid, u.uin, ai.number, q.qid, iq.number, iq.id;
=======
    LEFT JOIN group_info($assessment_id) AS gi ON (gi.id = ai.group_id)
    LEFT JOIN group_users AS gu ON (gu.group_id = gi.id)
    JOIN users AS u ON (u.user_id = ai.user_id OR u.user_id = gu.user_id)
    LEFT JOIN enrollments AS e ON (e.user_id = u.user_id AND e.course_instance_id = a.course_instance_id)
WHERE
    a.id = $assessment_id
ORDER BY
    e.role DESC, u.uid, groupname, u.uin, u.user_id, ai.number, ai.id;


-- BLOCK select_instance_questions
WITH instance_questions AS (
    SELECT
        u.uid,
        u.uin,
        u.name,
        e.role,
        (aset.name || ' ' || a.number) AS assessment_label,
        ai.number AS assessment_instance_number,
        q.qid,
        iq.number AS instance_question_number,
        iq.points,
        iq.score_perc,
        aq.max_points,
        format_date_iso8601(iq.created_at, ci.display_timezone) AS date_formatted,
        iq.highest_submission_score,
        iq.last_submission_score,
        iq.number_attempts,
        extract(epoch FROM iq.duration) AS duration_seconds,
        (row_number() OVER (PARTITION BY gi.id, q.id)) = 1 AS unique_group,
        gi.name AS groupname,
        gi.uid_list
    FROM
        instance_questions AS iq
        JOIN assessment_questions AS aq ON (aq.id = iq.assessment_question_id)
        JOIN questions AS q ON (q.id = aq.question_id)
        JOIN assessment_instances AS ai ON (ai.id = iq.assessment_instance_id)
        JOIN assessments AS a ON (a.id = ai.assessment_id)
        JOIN assessment_sets AS aset ON (aset.id = a.assessment_set_id)
        JOIN course_instances AS ci ON (ci.id = a.course_instance_id)
        LEFT JOIN group_info($assessment_id) AS gi ON (gi.id = ai.group_id)
        LEFT JOIN group_users AS gu ON (gu.group_id = gi.id)
        JOIN users AS u ON (u.user_id = ai.user_id OR u.user_id = gu.user_id)
        LEFT JOIN enrollments AS e ON (e.user_id = u.user_id AND e.course_instance_id = ci.id)
    WHERE
        a.id = $assessment_id
    ORDER BY
        u.uid, u.uin, groupname, ai.number, q.qid, iq.number, iq.id
)
SELECT 
    *
FROM 
    instance_questions 
WHERE 
    ($group_work AND unique_group) OR $group_work = false;
>>>>>>> 1f2d0a15


-- BLOCK submissions_for_manual_grading
WITH final_assessment_instances AS (
    SELECT DISTINCT ON (CASE 
                            WHEN $group_work THEN gr.id
                            ELSE u.user_id
                        END)
        u.user_id,
        gr.id AS group_id,
        ai.id
    FROM
        assessment_instances AS ai
        LEFT JOIN groups AS gr ON (gr.id = ai.group_id)
        LEFT JOIN users AS u ON (u.user_id = ai.user_id)
    WHERE ai.assessment_id = $assessment_id
    ORDER BY (CASE 
                WHEN $group_work THEN gr.id
                ELSE u.user_id
              END), ai.number DESC
)
SELECT DISTINCT ON (ai.id, q.qid)
    u.uid,
    u.uin,
    q.qid,
    iq.score_perc AS old_score_perc,
    s.id AS submission_id,
    v.params,
    v.true_answer,
    (s.submitted_answer - '_files') AS submitted_answer,
    s.partial_scores,
    gi.name AS groupname,
    gi.uid_list
FROM
    submissions AS s
    JOIN variants AS v ON (v.id = s.variant_id)
    JOIN instance_questions AS iq ON (iq.id = v.instance_question_id)
    JOIN final_assessment_instances AS ai ON (ai.id = iq.assessment_instance_id)
    LEFT JOIN group_info($assessment_id) AS gi ON (gi.id = ai.group_id)
    LEFT JOIN group_users AS gu ON (gu.group_id = gi.id)
    JOIN users AS u ON (u.user_id = ai.user_id OR u.user_id = gu.user_id)
    JOIN assessment_questions AS aq ON (aq.id = iq.assessment_question_id)
    JOIN questions AS q ON (q.id = aq.question_id)
ORDER BY ai.id, q.qid, s.date DESC;


-- BLOCK assessment_instance_submissions
WITH all_submissions AS (
    SELECT
        u.uid,
        u.uin,
        u.name,
        users_get_displayed_role(u.user_id, ci.id) AS role,
        (aset.name || ' ' || a.number) AS assessment_label,
        ai.number AS assessment_instance_number,
        q.qid,
        iq.number AS instance_question_number,
        iq.points,
        iq.score_perc,
        aq.max_points,
        v.number AS variant_number,
        v.variant_seed,
        v.params,
        v.true_answer,
        v.options,
        s.date,
        s.id AS submission_id,
        format_date_iso8601(s.date, ci.display_timezone) AS submission_date_formatted,
        s.submitted_answer,
        s.partial_scores,
        s.override_score,
        s.credit,
        s.mode,
        format_date_iso8601(s.grading_requested_at, ci.display_timezone) AS grading_requested_at_formatted,
        format_date_iso8601(s.graded_at, ci.display_timezone) AS graded_at_formatted,
        s.score,
        CASE WHEN s.correct THEN 'TRUE' WHEN NOT s.correct THEN 'FALSE' ELSE NULL END AS correct,
        s.feedback,
        (row_number() OVER (PARTITION BY v.id ORDER BY s.date DESC, s.id DESC)) = 1 AS final_submission_per_variant,
        (row_number() OVER (PARTITION BY v.id ORDER BY s.score DESC NULLS LAST, s.date DESC, s.id DESC)) = 1 AS best_submission_per_variant,
        (row_number() OVER (PARTITION BY gi.id, v.id, s.id)) = 1 AS unique_group,
        gi.name AS groupname,
        gi.uid_list,
        su.uid AS submission_user
    FROM
        assessments AS a
        JOIN assessment_sets AS aset ON (aset.id = a.assessment_set_id)
        JOIN course_instances AS ci ON (ci.id = a.course_instance_id)
        JOIN assessment_instances AS ai ON (ai.assessment_id = a.id)
<<<<<<< HEAD
        JOIN users AS u ON (u.user_id = ai.user_id)
=======
        LEFT JOIN group_info($assessment_id) AS gi ON (gi.id = ai.group_id)
        LEFT JOIN group_users AS gu ON (gu.group_id = gi.id)
        JOIN users AS u ON (u.user_id = ai.user_id OR u.user_id = gu.user_id)
        LEFT JOIN enrollments AS e ON (e.user_id = u.user_id AND e.course_instance_id = ci.id)
>>>>>>> 1f2d0a15
        JOIN instance_questions AS iq ON (iq.assessment_instance_id = ai.id)
        JOIN assessment_questions AS aq ON (aq.id = iq.assessment_question_id)
        JOIN questions AS q ON (q.id = aq.question_id)
        JOIN variants AS v ON (v.instance_question_id = iq.id)
        JOIN submissions AS s ON (s.variant_id = v.id)
        LEFT JOIN users AS su ON (su.user_id = s.auth_user_id)
    WHERE
        a.id = $assessment_id
)
SELECT
    *
FROM
    all_submissions
WHERE
    ($include_all
        OR ($include_final AND final_submission_per_variant)
        OR ($include_best AND best_submission_per_variant))
        AND (($group_work AND unique_group) OR ($group_work = false))
ORDER BY
    uid, groupname, assessment_instance_number, qid, instance_question_number, variant_number, date;


-- BLOCK files_for_manual_grading
WITH
final_assessment_instances AS (
    SELECT DISTINCT ON (CASE 
                            WHEN $group_work THEN gr.id
                            ELSE u.user_id
                        END)
        u.user_id,
        gr.id AS group_id,
        ai.id
    FROM
        assessment_instances AS ai
        LEFT JOIN groups AS gr ON (gr.id = ai.group_id)
        LEFT JOIN users AS u ON (u.user_id = ai.user_id)
    WHERE ai.assessment_id = $assessment_id
    ORDER BY (CASE 
                WHEN $group_work THEN gr.id
                ELSE u.user_id
              END), ai.number DESC
),
submissions_with_files AS (
    SELECT DISTINCT ON (ai.id, q.qid)
        u.uid,
        u.uin,
        q.qid,
        s.id AS submission_id,
        s.submitted_answer,
        v.params,
        gi.name AS groupname
    FROM
        submissions AS s
        JOIN variants AS v ON (v.id = s.variant_id)
        JOIN instance_questions AS iq ON (iq.id = v.instance_question_id)
        JOIN final_assessment_instances AS ai ON (ai.id = iq.assessment_instance_id)
        LEFT JOIN group_info($assessment_id) AS gi ON (gi.id = ai.group_id)
        LEFT JOIN group_users AS gu ON (gu.group_id = gi.id)
        JOIN users AS u ON (u.user_id = ai.user_id OR u.user_id = gu.user_id)
        JOIN assessment_questions AS aq ON (aq.id = iq.assessment_question_id)
        JOIN questions AS q ON (q.id = aq.question_id)
    WHERE
        (v.params ? 'fileName' AND s.submitted_answer ? 'fileData')
        OR (s.submitted_answer ? '_files')
    ORDER BY ai.id, q.qid, s.date DESC
),
all_files AS (
    SELECT
        uid,
        groupname,
        uin,
        qid,
        submission_id,
        (CASE
            WHEN submitted_answer ? 'fileData' THEN params->>'fileName'
            WHEN submitted_answer ? '_files' THEN f.file->>'name'
        END) as filename,
        (CASE
            WHEN submitted_answer ? 'fileData' THEN submitted_answer->>'fileData'
            WHEN submitted_answer ? '_files' THEN f.file->>'contents'
        END) as contents
    FROM
        submissions_with_files AS s
        LEFT JOIN (
            SELECT
                submission_id AS id,
                jsonb_array_elements(submitted_answer->'_files') AS file
            FROM submissions_with_files
            WHERE submitted_answer ? '_files'
        ) f ON (f.id = submission_id)
)
SELECT
    (
        (CASE 
            WHEN $group_work THEN groupname
            ELSE uid || '_' || uin
        END )
        || '_' || qid
        || '_' || submission_id
        || '_' || filename
    ) AS filename,
    base64_safe_decode(contents) AS contents
FROM
    all_files
WHERE
    filename IS NOT NULL
    AND contents IS NOT NULL
ORDER BY
    (CASE 
        WHEN $group_work THEN groupname
        ELSE uid
     END), 
    (CASE 
        WHEN $group_work THEN NULL
        ELSE uin
     END),  
        qid, filename, submission_id
LIMIT
    $limit
OFFSET
    $offset;


-- BLOCK assessment_instance_files
WITH all_submissions_with_files AS (
    SELECT
        s.id AS submission_id,
        u.uid,
        ai.number AS assessment_instance_number,
        q.qid,
        v.number AS variant_number,
        v.params,
        s.date,
        s.submitted_answer,
        row_number() OVER (PARTITION BY v.id ORDER BY s.date) AS submission_number,
        (row_number() OVER (PARTITION BY v.id ORDER BY s.date DESC, s.id DESC)) = 1 AS final_submission_per_variant,
        (row_number() OVER (PARTITION BY v.id ORDER BY s.score DESC NULLS LAST, s.date DESC, s.id DESC)) = 1 AS best_submission_per_variant,
        (row_number() OVER (PARTITION BY gi.id, v.id, s.id)) = 1 AS unique_group,
        gi.name AS groupname
    FROM
        assessments AS a
        JOIN assessment_instances AS ai ON (ai.assessment_id = a.id)
        LEFT JOIN group_info($assessment_id) AS gi ON (gi.id = ai.group_id)
        LEFT JOIN group_users AS gu ON (gu.group_id = gi.id)
        JOIN users AS u ON (u.user_id = ai.user_id OR u.user_id = gu.user_id)
        JOIN instance_questions AS iq ON (iq.assessment_instance_id = ai.id)
        JOIN assessment_questions AS aq ON (aq.id = iq.assessment_question_id)
        JOIN questions AS q ON (q.id = aq.question_id)
        JOIN variants AS v ON (v.instance_question_id = iq.id)
        JOIN submissions AS s ON (s.variant_id = v.id)
    WHERE
        a.id = $assessment_id
        AND (
            (v.params ? 'fileName' AND s.submitted_answer ? 'fileData')
            OR (s.submitted_answer ? '_files')
        )
),
use_submissions_with_files AS (
    SELECT *
    FROM all_submissions_with_files
    WHERE
        ($include_all
        OR ($include_final AND final_submission_per_variant)
        OR ($include_best AND best_submission_per_variant))
        AND (($group_work AND unique_group) OR ($group_work = false))
),
all_files AS (
    SELECT
        uid,
        groupname,
        assessment_instance_number,
        qid,
        variant_number,
        date,
        submission_id,
        submission_number,
        (CASE
            WHEN submitted_answer ? 'fileData' THEN params->>'fileName'
            WHEN submitted_answer ? '_files' THEN f.file->>'name'
        END) as filename,
        (CASE
            WHEN submitted_answer ? 'fileData' THEN submitted_answer->>'fileData'
            WHEN submitted_answer ? '_files' THEN f.file->>'contents'
        END) as contents
    FROM
        use_submissions_with_files AS s
        LEFT JOIN (
            SELECT
                submission_id AS id,
                jsonb_array_elements(submitted_answer->'_files') AS file
            FROM use_submissions_with_files
            WHERE submitted_answer ? '_files'
        ) f ON (f.id = submission_id)
)
SELECT
    (
        (CASE WHEN $group_work THEN groupname 
              ELSE uid
        END)
        || '_' || assessment_instance_number
        || '_' || qid
        || '_' || variant_number
        || '_' || submission_number
        || '_' || submission_id
        || '_' || filename
    ) AS filename,
    base64_safe_decode(contents) AS contents
FROM
    all_files
WHERE
    filename IS NOT NULL
    AND contents IS NOT NULL
ORDER BY
    (CASE WHEN $group_work THEN groupname 
          ELSE uid
    END), assessment_instance_number, qid, variant_number, date
LIMIT
    $limit
OFFSET
    $offset;

-- BLOCK group_configs
SELECT 
    gr.name, u.uid
FROM 
    group_configs AS gc
    JOIN groups AS gr ON gc.id = gr.group_config_id
    JOIN group_users AS gu ON gr.id = gu.group_id
    JOIN users AS u ON gu.user_id = u.user_id
WHERE
    gc.assessment_id = $assessment_id 
    AND gc.deleted_at IS NULL 
    AND gr.deleted_at IS NULL
ORDER BY 
    gr.name, u.uid;<|MERGE_RESOLUTION|>--- conflicted
+++ resolved
@@ -24,54 +24,13 @@
     JOIN course_instances AS ci ON (ci.id = a.course_instance_id)
     JOIN assessment_sets AS aset ON (aset.id = a.assessment_set_id)
     JOIN assessment_instances AS ai ON (ai.assessment_id = a.id)
-<<<<<<< HEAD
-    JOIN users AS u ON (u.user_id = ai.user_id)
-WHERE
-    a.id = $assessment_id
-ORDER BY
-    u.uid, u.uin, u.user_id, ai.number, ai.id;
-
-
--- BLOCK select_instance_questions
-SELECT
-    u.uid,
-    u.uin,
-    u.name,
-    users_get_displayed_role(u.user_id, ci.id) AS role,
-    (aset.name || ' ' || a.number) AS assessment_label,
-    ai.number AS assessment_instance_number,
-    q.qid,
-    iq.number AS instance_question_number,
-    iq.points,
-    iq.score_perc,
-    aq.max_points,
-    format_date_iso8601(iq.created_at, ci.display_timezone) AS date_formatted,
-    iq.highest_submission_score,
-    iq.last_submission_score,
-    iq.number_attempts,
-    extract(epoch FROM iq.duration) AS duration_seconds
-FROM
-    instance_questions AS iq
-    JOIN assessment_questions AS aq ON (aq.id = iq.assessment_question_id)
-    JOIN questions AS q ON (q.id = aq.question_id)
-    JOIN assessment_instances AS ai ON (ai.id = iq.assessment_instance_id)
-    JOIN assessments AS a ON (a.id = ai.assessment_id)
-    JOIN assessment_sets AS aset ON (aset.id = a.assessment_set_id)
-    JOIN course_instances AS ci ON (ci.id = a.course_instance_id)
-    JOIN users AS u ON (u.user_id = ai.user_id)
-WHERE
-    a.id = $assessment_id
-ORDER BY
-    u.uid, u.uin, ai.number, q.qid, iq.number, iq.id;
-=======
     LEFT JOIN group_info($assessment_id) AS gi ON (gi.id = ai.group_id)
     LEFT JOIN group_users AS gu ON (gu.group_id = gi.id)
     JOIN users AS u ON (u.user_id = ai.user_id OR u.user_id = gu.user_id)
-    LEFT JOIN enrollments AS e ON (e.user_id = u.user_id AND e.course_instance_id = a.course_instance_id)
 WHERE
     a.id = $assessment_id
 ORDER BY
-    e.role DESC, u.uid, groupname, u.uin, u.user_id, ai.number, ai.id;
+    u.uid, groupname, u.uin, u.user_id, ai.number, ai.id;
 
 
 -- BLOCK select_instance_questions
@@ -80,7 +39,7 @@
         u.uid,
         u.uin,
         u.name,
-        e.role,
+        users_get_displayed_role(u.user_id, ci.id) AS role,
         (aset.name || ' ' || a.number) AS assessment_label,
         ai.number AS assessment_instance_number,
         q.qid,
@@ -107,24 +66,22 @@
         LEFT JOIN group_info($assessment_id) AS gi ON (gi.id = ai.group_id)
         LEFT JOIN group_users AS gu ON (gu.group_id = gi.id)
         JOIN users AS u ON (u.user_id = ai.user_id OR u.user_id = gu.user_id)
-        LEFT JOIN enrollments AS e ON (e.user_id = u.user_id AND e.course_instance_id = ci.id)
     WHERE
         a.id = $assessment_id
     ORDER BY
         u.uid, u.uin, groupname, ai.number, q.qid, iq.number, iq.id
 )
-SELECT 
+SELECT
     *
-FROM 
-    instance_questions 
-WHERE 
+FROM
+    instance_questions
+WHERE
     ($group_work AND unique_group) OR $group_work = false;
->>>>>>> 1f2d0a15
 
 
 -- BLOCK submissions_for_manual_grading
 WITH final_assessment_instances AS (
-    SELECT DISTINCT ON (CASE 
+    SELECT DISTINCT ON (CASE
                             WHEN $group_work THEN gr.id
                             ELSE u.user_id
                         END)
@@ -136,7 +93,7 @@
         LEFT JOIN groups AS gr ON (gr.id = ai.group_id)
         LEFT JOIN users AS u ON (u.user_id = ai.user_id)
     WHERE ai.assessment_id = $assessment_id
-    ORDER BY (CASE 
+    ORDER BY (CASE
                 WHEN $group_work THEN gr.id
                 ELSE u.user_id
               END), ai.number DESC
@@ -209,14 +166,9 @@
         JOIN assessment_sets AS aset ON (aset.id = a.assessment_set_id)
         JOIN course_instances AS ci ON (ci.id = a.course_instance_id)
         JOIN assessment_instances AS ai ON (ai.assessment_id = a.id)
-<<<<<<< HEAD
-        JOIN users AS u ON (u.user_id = ai.user_id)
-=======
         LEFT JOIN group_info($assessment_id) AS gi ON (gi.id = ai.group_id)
         LEFT JOIN group_users AS gu ON (gu.group_id = gi.id)
         JOIN users AS u ON (u.user_id = ai.user_id OR u.user_id = gu.user_id)
-        LEFT JOIN enrollments AS e ON (e.user_id = u.user_id AND e.course_instance_id = ci.id)
->>>>>>> 1f2d0a15
         JOIN instance_questions AS iq ON (iq.assessment_instance_id = ai.id)
         JOIN assessment_questions AS aq ON (aq.id = iq.assessment_question_id)
         JOIN questions AS q ON (q.id = aq.question_id)
@@ -242,7 +194,7 @@
 -- BLOCK files_for_manual_grading
 WITH
 final_assessment_instances AS (
-    SELECT DISTINCT ON (CASE 
+    SELECT DISTINCT ON (CASE
                             WHEN $group_work THEN gr.id
                             ELSE u.user_id
                         END)
@@ -254,7 +206,7 @@
         LEFT JOIN groups AS gr ON (gr.id = ai.group_id)
         LEFT JOIN users AS u ON (u.user_id = ai.user_id)
     WHERE ai.assessment_id = $assessment_id
-    ORDER BY (CASE 
+    ORDER BY (CASE
                 WHEN $group_work THEN gr.id
                 ELSE u.user_id
               END), ai.number DESC
@@ -310,7 +262,7 @@
 )
 SELECT
     (
-        (CASE 
+        (CASE
             WHEN $group_work THEN groupname
             ELSE uid || '_' || uin
         END )
@@ -325,14 +277,14 @@
     filename IS NOT NULL
     AND contents IS NOT NULL
 ORDER BY
-    (CASE 
+    (CASE
         WHEN $group_work THEN groupname
         ELSE uid
-     END), 
-    (CASE 
+     END),
+    (CASE
         WHEN $group_work THEN NULL
         ELSE uin
-     END),  
+     END),
         qid, filename, submission_id
 LIMIT
     $limit
@@ -413,7 +365,7 @@
 )
 SELECT
     (
-        (CASE WHEN $group_work THEN groupname 
+        (CASE WHEN $group_work THEN groupname
               ELSE uid
         END)
         || '_' || assessment_instance_number
@@ -430,7 +382,7 @@
     filename IS NOT NULL
     AND contents IS NOT NULL
 ORDER BY
-    (CASE WHEN $group_work THEN groupname 
+    (CASE WHEN $group_work THEN groupname
           ELSE uid
     END), assessment_instance_number, qid, variant_number, date
 LIMIT
@@ -439,16 +391,16 @@
     $offset;
 
 -- BLOCK group_configs
-SELECT 
+SELECT
     gr.name, u.uid
-FROM 
+FROM
     group_configs AS gc
     JOIN groups AS gr ON gc.id = gr.group_config_id
     JOIN group_users AS gu ON gr.id = gu.group_id
     JOIN users AS u ON gu.user_id = u.user_id
 WHERE
-    gc.assessment_id = $assessment_id 
-    AND gc.deleted_at IS NULL 
+    gc.assessment_id = $assessment_id
+    AND gc.deleted_at IS NULL
     AND gr.deleted_at IS NULL
-ORDER BY 
+ORDER BY
     gr.name, u.uid;