--- conflicted
+++ resolved
@@ -39,74 +39,10 @@
               Failed to create the group. It is already taken. Please try another one.
             </div>
           <% } %>
-<<<<<<< HEAD
-          <div class="container-fluid">
-            <div class="row">
-                <% if (permissions.student_authz_create) { %>
-                <div class="col-sm bg-light py-4 px-4 border">
-                  <form id="create-form" name="create-form" method="POST">
-                    <input type="text" class="form-control" name="groupName" placeholder="Group Name">
-                    <small id="groupNameHelp" class="form-text text-muted">*Alpha and numeric characters only</small>
-                    <div class="mt-4 d-flex justify-content-center">
-                      <div class="form-group mb-0">
-                        <input type="hidden" name="__action" value="create_group">
-                        <input type="hidden" name="__csrf_token" value="<%= __csrf_token %>">
-                        <button type="submit" class="btn btn-primary">Create a New Group</button>
-                      </div>
-                    </div>
-                  </form>
-                </div>
-                <% } %>
-                <% if (permissions.student_authz_join) { %>
-                <div class="col-sm bg-light py-4 px-4 border">
-                  <form id="joingroup-form" name="joingroup-form" method="POST">
-                    <input type="text" class="form-control" name="join_code" placeholder="Join Code">
-                    <div class="mt-4 d-flex justify-content-center">
-                      <div class="form-group mb-0">
-                        <input type="hidden" name="__action" value="join_group">
-                        <input type="hidden" name="__csrf_token" value="<%= __csrf_token %>">
-                        <button type="submit" class="btn btn-primary">Join Group via Join Code</button>
-                      </div>
-                    </div>
-                  </form>
-                </div>
-                <% } %>
-            </div>
-          </div>
-          <% } %>
-          <% } else {%>
-            <div class="container-fluid">
-              <div class="row">
-                <% if (permissions.student_authz_join) { %>
-                  <div class="col-sm bg-light py-4 px-4 border">
-                    <p>This is a group homework. Use your join code to invite others to join the group.</p>
-                    <span class="badge badge-secondary">Group Name</span> 
-                    <span id="group-name"><%= group_info[0].name %></span><br>
-                    <span class="badge badge-secondary">join Code</span> 
-                    <span id='join-code'><%= join_code %></span><br>
-                  </div>
-                  <% } %>
-                  <div class="col-sm bg-light py-4 px-4 border">
-                    <% if (permissions.student_authz_leave) { %>
-                    <form id="confirm-form" name="confirm-form" method="POST" class="d-flex justify-content-end">
-                      <input type="hidden" name="__action" value="leave_group">
-                      <input type="hidden" name="__csrf_token" value="<%= __csrf_token %>">
-                      <button id="leave-group" type="submit" class="btn btn-danger">Leave the Group</button>
-                    </form>
-                    <% } %>
-                    <span class="badge badge-secondary">Group Members</span> 
-                    <% group_info.forEach(function(row) {%>
-                      <li><%= row.uid %></li>
-                    <% }); %>
-                  </div>
-              </div>
-            </div>
-=======
           <%- include('../shared/groupWorkInitial.ejs', {permissions: permissions}); %>
           <% } %>
           <% } else {%>
             <%- include('../shared/groupWorkInfoContainer.ejs', {permissions: permissions, groupinfo: groupinfo}); %>
->>>>>>> 180124d9
             <% if (start) { %>
             <form id="confirm-form" name="confirm-form" method="POST" class="mt-4 d-flex justify-content-center">
               <input type="hidden" name="__action" value="new_instance">
