-- BLOCK find_single_assessment_instance
SELECT
    ai.*
FROM
    assessment_instances AS ai
    LEFT JOIN groups AS g ON (g.id = ai.group_id AND g.deleted_at IS NULL)
    LEFT JOIN group_users AS gu ON (gu.group_id = g.id)
WHERE
    ai.assessment_id = $assessment_id
    AND ai.number = 1
    AND ((gu.user_id = $user_id) OR (ai.user_id = $user_id));

-- BLOCK get_config_info
SELECT
    gc.*
FROM
    group_configs gc
WHERE
    gc.assessment_id = $assessment_id AND gc.deleted_at IS NULL;

<<<<<<< HEAD
=======
-- BLOCK check_group_size
SELECT
    COUNT(gu) AS cur_size, AVG(gc.maximum) AS maximum
FROM
    groups gr
    JOIN group_configs gc ON gr.group_config_id = gc.id
    LEFT JOIN group_users gu ON gu.group_id = gr.id
WHERE
    gr.name = $group_name
    AND gr.join_code = $join_code
    AND gc.assessment_id = $assessment_id
    AND gr.deleted_at IS NULL
    AND gc.deleted_at IS NULL
GROUP BY
    gr.id;

-- BLOCK join_group
WITH log AS (
    INSERT INTO
        group_users (user_id, group_id)
    VALUES
        ($user_id, (SELECT id
                    FROM groups
                    WHERE name = $group_name AND join_code = $join_code AND deleted_at IS NULL))
    RETURNING group_id
)
INSERT INTO group_logs
    (authn_user_id, user_id, group_id, action)
SELECT $authn_user_id, $user_id, group_id, 'join'
FROM log;


>>>>>>> e21912df
-- BLOCK create_group
WITH
create_group AS (
    INSERT INTO groups
        (name, group_config_id, course_instance_id)
    (
        SELECT 
            $group_name, gc.id, gc.course_instance_id
        FROM 
            group_configs AS gc
        WHERE
            gc.assessment_id = $assessment_id
            AND gc.deleted_at IS NULL
    )
    RETURNING id
<<<<<<< HEAD
)
INSERT INTO group_logs
    (authn_user_id, user_id, group_id, action)
SELECT $authn_user_id, $user_id, id, 'create'
FROM log;

-- BLOCK join_just_created_group
WITH log AS (
=======
),
create_log AS (
    INSERT INTO group_logs
        (authn_user_id, user_id, group_id, action)
    SELECT $authn_user_id, $user_id, cg.id, 'create' FROM create_group AS cg
),
join_group AS (
>>>>>>> e21912df
    INSERT INTO group_users
        (user_id, group_id)
    SELECT $user_id, cg.id FROM create_group AS cg
)
INSERT INTO group_logs
    (authn_user_id, user_id, group_id, action)
<<<<<<< HEAD
SELECT $authn_user_id, $user_id, group_id, 'join'
FROM log;
=======
SELECT $authn_user_id, $user_id, cg.id, 'create' FROM create_group AS cg;
>>>>>>> e21912df

-- BLOCK get_group_info
SELECT
    gu.group_id, g.name, g.join_code, u.uid, gc.minimum, gc.maximum
FROM
    assessments AS a
    JOIN group_configs AS gc ON gc.assessment_id = a.id
    JOIN groups AS g ON g.group_config_id = gc.id
    JOIN group_users AS gu ON gu.group_id = g.id
    JOIN group_users AS gu2 ON gu2.group_id = gu.group_id
    JOIN users AS u ON u.user_id = gu2.user_id
WHERE
    a.id = $assessment_id
    AND gu.user_id = $user_id
    AND g.deleted_at IS NULL
    AND gc.deleted_at IS NULL;

-- BLOCK leave_group
WITH log AS (
    DELETE FROM
        group_users
    WHERE
        user_id = $user_id
        AND group_id IN (SELECT g.id
                        FROM assessments AS a
                        JOIN group_configs AS gc ON gc.assessment_id = a.id
                        JOIN groups AS g ON g.group_config_id = gc.id
                        WHERE a.id = $assessment_id
                        AND g.deleted_at IS NULL
                        AND gc.deleted_at IS NULL)
    RETURNING group_id
)
INSERT INTO group_logs
    (authn_user_id, user_id, group_id, action)
SELECT $authn_user_id, $user_id, group_id, 'leave'
FROM log;<|MERGE_RESOLUTION|>--- conflicted
+++ resolved
@@ -18,41 +18,6 @@
 WHERE
     gc.assessment_id = $assessment_id AND gc.deleted_at IS NULL;
 
-<<<<<<< HEAD
-=======
--- BLOCK check_group_size
-SELECT
-    COUNT(gu) AS cur_size, AVG(gc.maximum) AS maximum
-FROM
-    groups gr
-    JOIN group_configs gc ON gr.group_config_id = gc.id
-    LEFT JOIN group_users gu ON gu.group_id = gr.id
-WHERE
-    gr.name = $group_name
-    AND gr.join_code = $join_code
-    AND gc.assessment_id = $assessment_id
-    AND gr.deleted_at IS NULL
-    AND gc.deleted_at IS NULL
-GROUP BY
-    gr.id;
-
--- BLOCK join_group
-WITH log AS (
-    INSERT INTO
-        group_users (user_id, group_id)
-    VALUES
-        ($user_id, (SELECT id
-                    FROM groups
-                    WHERE name = $group_name AND join_code = $join_code AND deleted_at IS NULL))
-    RETURNING group_id
-)
-INSERT INTO group_logs
-    (authn_user_id, user_id, group_id, action)
-SELECT $authn_user_id, $user_id, group_id, 'join'
-FROM log;
-
-
->>>>>>> e21912df
 -- BLOCK create_group
 WITH
 create_group AS (
@@ -68,16 +33,6 @@
             AND gc.deleted_at IS NULL
     )
     RETURNING id
-<<<<<<< HEAD
-)
-INSERT INTO group_logs
-    (authn_user_id, user_id, group_id, action)
-SELECT $authn_user_id, $user_id, id, 'create'
-FROM log;
-
--- BLOCK join_just_created_group
-WITH log AS (
-=======
 ),
 create_log AS (
     INSERT INTO group_logs
@@ -85,19 +40,13 @@
     SELECT $authn_user_id, $user_id, cg.id, 'create' FROM create_group AS cg
 ),
 join_group AS (
->>>>>>> e21912df
     INSERT INTO group_users
         (user_id, group_id)
     SELECT $user_id, cg.id FROM create_group AS cg
 )
 INSERT INTO group_logs
     (authn_user_id, user_id, group_id, action)
-<<<<<<< HEAD
-SELECT $authn_user_id, $user_id, group_id, 'join'
-FROM log;
-=======
-SELECT $authn_user_id, $user_id, cg.id, 'create' FROM create_group AS cg;
->>>>>>> e21912df
+SELECT $authn_user_id, $user_id, cg.id, 'join' FROM create_group AS cg;
 
 -- BLOCK get_group_info
 SELECT
