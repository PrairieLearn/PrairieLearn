--- conflicted
+++ resolved
@@ -30,26 +30,10 @@
         if (ERR(err, next)) return;
         if (result.rowCount == 0) {
             debug('no assessment instance');
-<<<<<<< HEAD
-
-            // No, you do not need to verify authz_result.authorized_edit (indeed, this flag exists
-            // only for an assessment instance, not an assessment).
-            //
-            // The assessment that is created here will be owned by the effective user. The only
-            // reason to worry, therefore, is if the effective user has a different UID than the
-            // authn user. This is only allowed, however, if the authn user has permission to edit
-            // student data in the course instance (which has already been checked), exactly the
-            // permission required to create an assessment for the effective user.
-
-            const time_limit_min = null;
-            assessment.makeAssessmentInstance(res.locals.assessment.id, res.locals.user.user_id, res.locals.authn_user.user_id, res.locals.authz_data.mode, time_limit_min, res.locals.authz_data.date, (err, assessment_instance_id) => {
-                if (ERR(err, next)) return;
-                debug('redirecting');
-                res.redirect(res.locals.urlPrefix + '/assessment_instance/' + assessment_instance_id);
-            });
-=======
             //if it is a group_work with no instance, jump to a confirm page.
             if (res.locals.assessment.group_work) {
+                // FIXME: what permissions are required here?
+
                 sqldb.query(sql.get_config_info, params, function(err, result) {
                     if (ERR(err, next)) return;
                     res.locals.permissions = result.rows[0];
@@ -71,6 +55,15 @@
                     });
                 });
             } else {
+                // No, you do not need to verify authz_result.authorized_edit (indeed, this flag exists
+                // only for an assessment instance, not an assessment).
+                //
+                // The assessment that is created here will be owned by the effective user. The only
+                // reason to worry, therefore, is if the effective user has a different UID than the
+                // authn user. This is only allowed, however, if the authn user has permission to edit
+                // student data in the course instance (which has already been checked), exactly the
+                // permission required to create an assessment for the effective user.
+
                 const time_limit_min = null;
                 assessment.makeAssessmentInstance(res.locals.assessment.id, res.locals.user.user_id, res.locals.assessment.group_work, res.locals.authn_user.user_id, res.locals.authz_data.mode, time_limit_min, res.locals.authz_data.date, (err, assessment_instance_id) => {
                     if (ERR(err, next)) return;
@@ -78,7 +71,6 @@
                     res.redirect(res.locals.urlPrefix + '/assessment_instance/' + assessment_instance_id);
                 });
             }
->>>>>>> 1f2d0a15
         } else {
             debug('redirecting');
             res.redirect(res.locals.urlPrefix + '/assessment_instance/' + result.rows[0].id);
@@ -136,7 +128,7 @@
                 if (joinError) {
                     sqldb.query(sql.get_config_info, params, function(err, result) {
                         if (ERR(err, next)) return;
-                        res.locals.permissions = result.rows[0];            
+                        res.locals.permissions = result.rows[0];
                         res.locals.groupsize = 0;
                         //display the error on frontend
                         res.locals.usedjoincode = req.body.joincode;
@@ -151,7 +143,7 @@
             };
             sqldb.query(sql.get_config_info, params, function(err, result) {
                 if (ERR(err, next)) return;
-                res.locals.permissions = result.rows[0];            
+                res.locals.permissions = result.rows[0];
                 res.locals.groupsize = 0;
                 //display the error on frontend
                 res.locals.usedjoincode = req.body.joincode;
