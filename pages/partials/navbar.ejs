<% if (devMode && locals.__csrf_token) { %>
  <!--
    Unit tests often need access to the CSRF token even when the page contains
    no form - for example, to confirm that a POST with a prohibited action is
    denied. For convenience, we include the CSRF token here, on all pages. We
    do this only in devMode and only for the purpose of testing. DO NOT RELY
    ON OR USE THIS CSRF TOKEN FOR ANYTHING OTHER THAN UNIT TESTS!
  -->
  <span id="test_csrf_token" hidden><%= __csrf_token %></span>
<% } %>

<% if (config.announcementHtml) { %>
  <div class="alert alert-<%= config.announcementColor ?? 'primary' %> mb-0 rounded-0 text-center">
    <%- config.announcementHtml %>
  </div>
<% } %>

<div class="mb-4">
<nav class="navbar navbar-dark bg-dark navbar-expand-md">
  <a class="navbar-brand" href="<%= homeUrl %>">
    <span class="navbar-brand-label">PrairieLearn</span>
    <span class="navbar-brand-hover-label text-secondary">Go home <i class="fa fa-angle-right" aria-hidden="true"></i></span>
  </a>
  <button class="navbar-toggler" type="button" data-toggle="collapse" data-target=".navbar-collapse" aria-expanded="false" aria-label="Toggle navigation">
    <span class="navbar-toggler-icon"></span>
  </button>
  <div id="course-nav" class="collapse navbar-collapse">
    <ul class="nav navbar-nav mr-auto" id="main-nav">
      <% if (typeof navbarType == 'undefined' || navbarType == 'plain') { %>
        <%- include('navbarPlain'); %>
      <% } else if (navbarType == 'student') { %>
        <%- include('navbarStudent'); %>
      <% } else if (navbarType == 'instructor') { %>
        <%- include('navbarInstructor'); %>
      <% } else if (navbarType == 'institution') { %>
        <%- include('navbarInstitution'); %>
      <% } else { %>
        <% throw new Error('Unknown navbarType: ' + navbarType); %>
      <% } %>
    </ul>

    <%# User and logout %>
    <%
    let displayedName;
    if (locals.authz_data) {
      if (locals.authz_data.user.name) {
        displayedName = authz_data.user.name;
      } else {
        displayedName = authz_data.user.uid;
      }

      if (authz_data.mode != 'Public') {
        displayedName += ' (' + authz_data.mode + ')';
      }
    } else if (locals.authn_user) {
      if (authn_user.name) {
        displayedName = authn_user.name;
      } else {
        displayedName = authn_user.uid;
      }
    } else {
      displayedName = '(no user)';
    }
    %>

    <ul class="nav navbar-nav" id="username-nav">
      <% if (devMode) { %>
          <li class="mb-2 mb-md-0 mr-2 "><a id="navbar-load-from-disk" class="btn btn-success" href="<%= urlPrefix %>/loadFromDisk">Load from disk</a></li>
      <% } %>


      <li class="nav-item dropdown mb-2 mb-md-0 mr-2 <% if (navPage == "effective") { %>active<% } %>">
        <a class="nav-link dropdown-toggle" href="#" id="navbarDropdown" role="button" data-toggle="dropdown" aria-haspopup="true" aria-expanded="false">
          <%= displayedName %>

          <% if (navbarType == 'student' && locals.course_instance && (authz_data.authn_has_course_permission_preview || authz_data.authn_has_course_instance_permission_view)) { %>
            <span class="badge badge-warning">student</span>
          <% } else if (locals.authz_data && authz_data.overrides) { %>
            <span class="badge badge-warning">modified</span>
          <% } else if (navbarType == 'instructor') { %>
            <span class="badge badge-success">staff</span>
          <% } %>

          <% if (typeof news_item_notification_count != 'undefined' && news_item_notification_count > 0) { %>
            <span class="badge badge-pill badge-primary news-item-count"><%= news_item_notification_count %></span>
          <% } %>
        </a>
        <div class="dropdown-menu dropdown-menu-right" aria-labelledby="navbarDropdown">

          <% if (locals.authn_is_administrator) { %>

            <a class="dropdown-item" id="navbar-administrator-toggle">
              <% if (locals.access_as_administrator) { %>Turn off administrator access<% } else { %>Turn on administrator access<% } %>
            </a>

            <div class="dropdown-divider"></div>

          <% } %>

          <% if (typeof viewType !== 'undefined' && locals.course_instance && (authz_data.authn_has_course_permission_preview || authz_data.authn_has_course_instance_permission_view)) {
            // Only show "View type" menu(s) if the following two things are true:
            // - The authn user was given access to a course instance (so, both viewType and authz_data also exist).
            // - In particular, the authn user has instructor access to this course instance.
            //
            // Note that the effective user may still have been denied access. In this
            // case, urlPrefix may not be consistent with the page that the effective user
            // was trying to access (instead, it will be consistent with a "plain" page).
            // So, to be safe, we use plainUrlPrefix and construct all full URLs by hand.

            var instructorLink = '#';
            var studentLink = '#';
            if (viewType == 'instructor') {
              if (locals.assessment && assessment.id) {
                studentLink = `${plainUrlPrefix}/course_instance/${course_instance.id}/assessment/${assessment.id}`;
              } else {
                studentLink = `${plainUrlPrefix}/course_instance/${course_instance.id}/assessments`;
              }
            } else {
              if (locals.question && question.id) {
                instructorLink = `${urlPrefix}/instructor/question/${question.id}`;
              } else if (locals.assessment_instance && assessment_instance.assessment_id) {
                instructorLink = `${urlPrefix}/instructor/assessment/${assessment_instance.assessment_id}`;
              } else {
                instructorLink = `${urlPrefix}/instructor/instance_admin`;
              }
            }

            var headingAuthnViewTypeMenu = 'View type';
            if (authz_data.authn_user.uid != authz_data.user.uid) {
              headingAuthnViewTypeMenu = 'View as';
              if (authz_data.authn_user.name) {
                headingAuthnViewTypeMenu += ` ${authz_data.authn_user.name} (${authz_data.authn_user.uid})`;
              } else {
                headingAuthnViewTypeMenu += ` ${authz_data.authn_user.uid}`;
              }
            }

            var authnViewTypeMenuChecked = '';
            if (authz_data.authn_user.uid == authz_data.user.uid) {
              if (viewType == 'instructor') {
                if (authz_data.has_course_permission_preview || authz_data.has_course_instance_permission_view) {
                  authnViewTypeMenuChecked = 'instructor'
                }
              } else {
                if (authz_data.has_course_permission_preview || authz_data.has_course_instance_permission_view) {
                  authnViewTypeMenuChecked = 'student-no-rules'
                } else {
                  authnViewTypeMenuChecked = 'student'
                }
              }
            }
          %>

            <% if (locals.authz_data?.overrides && authnViewTypeMenuChecked == 'instructor') { %>
              <a class="dropdown-item" href="<%= instructorLink %>" id="navbar-reset-view">
                Reset to default staff view <span class="badge badge-success">staff</span>
              </a>

              <div class="dropdown-divider"></div>
            <% } %>
<<<<<<< HEAD
            <a class="dropdown-item news-item-link" href="<%= urlPrefix %>/news_items"
              <% if (typeof news_item_notification_count !== 'undefined' && news_item_notification_count > 0) { %>
                title="News (<%= news_item_notification_count %> unread)"
                aria-label="News (<%= news_item_notification_count %> unread)"
              <% } else { %>
                title="News"
                aria-label="News"
              <% } %>  
            >
              News
              <% if (typeof news_item_notification_count != 'undefined' && news_item_notification_count > 0) { %>
                <span class="badge badge-pill badge-primary news-item-link-count"><%= news_item_notification_count %></span>
=======


            <h6 class="dropdown-header"><%= headingAuthnViewTypeMenu %></h6>

            <a class="dropdown-item" href="<%= instructorLink %>" id="navbar-user-view-authn-instructor">
              <div class="d-flex flex-row justify-content-left">
                <div class="col-1 px-0"><% if (authnViewTypeMenuChecked == 'instructor') { %>&check;<% } %></div>
                <div class="col pl-0">
                  <% if (locals.authz_data?.overrides && authnViewTypeMenuChecked == 'instructor') { %>Modified staff<% } else { %>Staff<% } %>
                  view <span class="badge badge-success">staff</span>
                </div>
              </div>
            </a>

            <a class="dropdown-item" href="<%= studentLink %>" id="navbar-user-view-authn-student">
              <div class="d-flex flex-row justify-content-left">
                <div class="col-1 px-0"><% if (authnViewTypeMenuChecked == 'student') { %>&check;<% } %></div>
                <div class="col pl-0">Student view <span class="badge badge-warning">student</span></div>
              </div>
            </a>

            <a class="dropdown-item" href="<%= studentLink %>" id="navbar-user-view-authn-student-no-rules">
              <div class="d-flex flex-row justify-content-left">
                <div class="col-1 px-0"><% if (authnViewTypeMenuChecked == 'student-no-rules') { %>&check;<% } %></div>
                <div class="col pl-0">Student view without access restrictions <span class="badge badge-warning">student</span></div>
              </div>
            </a>

            <% if (authz_data.authn_user.uid != authz_data.user.uid) {

              var headingViewTypeMenu = 'View as';
              if (authz_data.user.name) {
                headingViewTypeMenu += ` ${authz_data.user.name} (${authz_data.user.uid})`;
              } else {
                headingViewTypeMenu += ` ${authz_data.user.uid}`;
              }

              var viewTypeMenuChecked = '';
              if (viewType == 'instructor') {
                if (authz_data.has_course_permission_preview || authz_data.has_course_instance_permission_view) {
                  viewTypeMenuChecked = 'instructor'
                }
              } else {
                if (authz_data.has_course_permission_preview || authz_data.has_course_instance_permission_view) {
                  viewTypeMenuChecked = 'student-no-rules'
                } else {
                  viewTypeMenuChecked = 'student'
                }
              }
            %>

              <div class="dropdown-divider"></div>
              <h6 class="dropdown-header"><%= headingViewTypeMenu %></h6>

              <% if (authz_data.user_with_requested_uid_has_instructor_access_to_course_instance) { %>
                <a class="dropdown-item" href="<%= instructorLink %>" id="navbar-user-view-instructor">
                  <div class="d-flex flex-row justify-content-left">
                    <div class="col-1 px-0"><% if (viewTypeMenuChecked == 'instructor') { %>&check;<% } %></div>
                    <div class="col pl-0">Staff view</div>
                  </div>
                </a>
>>>>>>> 9d075a9c
              <% } %>

              <a class="dropdown-item" href="<%= studentLink %>" id="navbar-user-view-student">
                <div class="d-flex flex-row justify-content-left">
                  <div class="col-1 px-0"><% if (viewTypeMenuChecked == 'student') { %>&check;<% } %></div>
                  <div class="col pl-0">Student view</div>
                </div>
              </a>

              <a class="dropdown-item" href="<%= studentLink %>" id="navbar-user-view-student-no-rules">
                <div class="d-flex flex-row justify-content-left">
                  <div class="col-1 px-0"><% if (viewTypeMenuChecked == 'student-no-rules') { %>&check;<% } %></div>
                  <div class="col pl-0">Student view without access restrictions</div>
                </div>
              </a>

            <% } %>

            <div class="dropdown-divider"></div>

          <% } %>

          <% if (locals.authz_data && (authz_data.authn_has_course_permission_preview || authz_data.authn_has_course_instance_permission_view)) {

            let effectiveUserUrl = `${urlPrefix}/effectiveUser`;
            if (navbarType != 'student' && navbarType != 'instructor') {
              // The only way for auhz_data to exist, for authn_has_course_permission_preview to be true,
              // and for navbarType to be neither student nor instructor, is if we are in a course or course
              // instance and if the effective user does not have access.
              //
              // In this case, we still want a link to the "Change effective user" page, but we need to
              // construct this link from scratch, because urlPrefix corresponds neither to the student
              // page route nor the instructor page route (it gets set after successful authorization).
              //
              // It is ok to use the instructor route only to the effectiveUser page - this will redirect
              // to the student route if necessary.
              if (locals.course_instance) {
                effectiveUserUrl = `${plainUrlPrefix}/course_instance/${course_instance.id}/instructor/effectiveUser`;
              } else {
                effectiveUserUrl = `${plainUrlPrefix}/course/${course.id}/effectiveUser`;
              }
            }
          %>
            <h6 class="dropdown-header">Effective user</h6>

            <div class="dropdown-item-text d-flex flex-row justify-content-left ml-4 align-items-center">
              <div class="px-0"><input type="email" class="form-control form-control-sm" id="navbar-user-effective-uid-input" placeholder="netid@illinois.edu" style="min-width:15em"></div>
              <div class="pl-2"><button type="button" class="btn btn-primary btn-sm text-nowrap" id="navbar-user-effective-uid-button" disabled>Change UID</button></div>
            </div>

            <% if (authz_data.overrides) { %>
              <div class="list-group small dropdown-item-text pl-5" style="white-space: nowrap">
                <% authz_data.overrides.forEach(function(override) { %>
                  <%- include('navbarUserDropdownOverrideItem', {override: override}); %>
                <% }); %>
              </div>
            <% } %>

            <a class="dropdown-item" href="<%= effectiveUserUrl %>">
              <div class="d-flex flex-row justify-content-left">
                <div class="col-1 px-0"></div>
                <div class="pl-0">Customize&hellip;</div>
              </div>
            </a>

            <div class="dropdown-divider"></div>

          <% } %>

          <% if (locals.authz_data && authz_data.mode == 'Exam') { %>
            <div class="dropdown-item-text">
              Exam mode means you have a checked-in reservation to CBTF. Your interactions with PrairieLearn are limited to your checked-in exam for the duration of your reservation.
            </div>
            <div class="dropdown-divider"></div>
          <% } %>

          <% if (typeof authz_data === 'undefined' ||
                (typeof authz_data !== 'undefined' && authz_data.mode != 'Exam')) {%>
            <a class="dropdown-item" href="<%= plainUrlPrefix %>/request_course"> Course Requests </a>
          <% } %>
          <a class="dropdown-item" href="<%= plainUrlPrefix %>/settings">Settings</a>
          <a class="dropdown-item news-item-link" href="<%= urlPrefix %>/news_items">
            News
            <% if (typeof news_item_notification_count != 'undefined' && news_item_notification_count > 0) { %>
              <span class="badge badge-pill badge-primary news-item-link-count"><%= news_item_notification_count %></span>
            <% } %>
          </a>

          <a class="dropdown-item" href="<%= plainUrlPrefix %>/logout">Log out</a>

        </div>
      </li>
    </ul>
  </div>

  <script>

    <% if (devMode) { %>
      $('#navbar-load-from-disk').click(function() {
        Cookies.remove('pl_requested_uid', { path: '/' });
        Cookies.remove('pl_requested_course_role', { path: '/' });
        Cookies.remove('pl_requested_course_instance_role', { path: '/' });
        Cookies.remove('pl_requested_mode', { path: '/' });
        Cookies.remove('pl_requested_date', { path: '/' });
        Cookies.set('pl_requested_data_changed', { path: '/' });
      });
    <% } %>


    <% if (locals.authn_is_administrator) { %>

      $(function() {
        const expires = 30; // in units of days
        $('#navbar-administrator-toggle').click(function() {
          <% if (locals.access_as_administrator) { %>
            Cookies.set('pl_access_as_administrator', 'inactive', { path: '/', expires: expires });
            Cookies.set('pl_requested_data_changed', { path: '/' });
          <% } else { %>
            Cookies.set('pl_access_as_administrator', 'active', { path: '/', expires: expires });
            Cookies.set('pl_requested_data_changed', { path: '/' });
          <% } %>
          location.reload();
        });
      });

    <% } %>

    <% if (typeof viewType !== 'undefined' && locals.course_instance && (authz_data.authn_has_course_permission_preview || authz_data.authn_has_course_instance_permission_view)) { %>

      $(function() {
        const expires = 30; // in units of days

        $('#navbar-reset-view').click(function() {
          Cookies.remove('pl_requested_uid', { path: '/' });
          Cookies.remove('pl_requested_course_role', { path: '/' });
          Cookies.remove('pl_requested_course_instance_role', { path: '/' });
          Cookies.remove('pl_requested_mode', { path: '/' });
          Cookies.remove('pl_requested_date', { path: '/' });
          Cookies.set('pl_requested_data_changed', { path: '/' });

          <% if (viewType == 'instructor') { %>
            location.reload();
          <% } %>
        });

        $('#navbar-user-view-authn-instructor').click(function() {
          Cookies.remove('pl_requested_uid', { path: '/' });
          Cookies.remove('pl_requested_course_role', { path: '/' });
          Cookies.remove('pl_requested_course_instance_role', { path: '/' });
          Cookies.set('pl_requested_data_changed', { path: '/' });

          <% if (viewType == 'instructor') { %>
            location.reload();
          <% } %>
        });

        $('#navbar-user-view-authn-student-no-rules').click(function() {
          Cookies.remove('pl_requested_uid', { path: '/' });
          Cookies.remove('pl_requested_course_role', { path: '/' });
          Cookies.remove('pl_requested_course_instance_role', { path: '/' });
          Cookies.set('pl_requested_data_changed', { path: '/' });

          <% if (viewType == 'student') { %>
            location.reload();
          <% } %>
        });

        $('#navbar-user-view-authn-student').click(function() {
          Cookies.remove('pl_requested_uid', { path: '/' });
          Cookies.set('pl_requested_course_role', 'None', { path: '/', expires: expires });
          Cookies.set('pl_requested_course_instance_role', 'None', { path: '/', expires: expires });
          Cookies.set('pl_requested_data_changed', { path: '/' });

          <% if (viewType == 'student') { %>
            location.reload();
          <% } %>
        });

        <% if (authz_data.authn_user.uid != authz_data.user.uid) { %>

          <% if (authz_data.user_with_requested_uid_has_instructor_access_to_course_instance) { %>

            $('#navbar-user-view-instructor').click(function() {
              Cookies.remove('pl_requested_course_role', { path: '/' });
              Cookies.remove('pl_requested_course_instance_role', { path: '/' });
              Cookies.set('pl_requested_data_changed', { path: '/' });

              <% if (viewType == 'instructor') { %>
                location.reload();
              <% } %>
            });

            $('#navbar-user-view-student-no-rules').click(function() {
              Cookies.remove('pl_requested_course_role', { path: '/' });
              Cookies.remove('pl_requested_course_instance_role', { path: '/' });
              Cookies.set('pl_requested_data_changed', { path: '/' });

              <% if (viewType == 'student') { %>
                location.reload();
              <% } %>
            });

            $('#navbar-user-view-student').click(function() {
              Cookies.set('pl_requested_course_role', 'None', { path: '/', expires: expires });
              Cookies.set('pl_requested_course_instance_role', 'None', { path: '/', expires: expires });
              Cookies.set('pl_requested_data_changed', { path: '/' });

              <% if (viewType == 'student') { %>
                location.reload();
              <% } %>
            });

          <% } else { %>

            $('#navbar-user-view-student-no-rules').click(function() {
              Cookies.set('pl_requested_course_role', '<%= authz_data.authn_course_role %>', { path: '/', expires: expires });
              Cookies.set('pl_requested_course_instance_role', '<%= authz_data.authn_course_instance_role %>', { path: '/', expires: expires });
              Cookies.set('pl_requested_data_changed', { path: '/' });

              <% if (viewType == 'student') { %>
                location.reload();
              <% } %>
            });

            $('#navbar-user-view-student').click(function() {
              Cookies.remove('pl_requested_course_role', { path: '/' });
              Cookies.remove('pl_requested_course_instance_role', { path: '/' });
              Cookies.set('pl_requested_data_changed', { path: '/' });

              <% if (viewType == 'student') { %>
                location.reload();
              <% } %>
            });

          <% } %>

        <% } %>

      });

    <% } %>

    <% if (locals.authz_data && (authz_data.authn_has_course_permission_preview || authz_data.authn_has_course_instance_permission_view)) { %>
      $(function() {
        const expires = 30; // in units of days
        $('#navbar-user-effective-uid-input').keyup(function(e) {
          const btn = $('#navbar-user-effective-uid-button');
          if ($(this).val().trim() != '') {
            btn.removeAttr('disabled');
          } else {
            btn.attr('disabled', true);
          }
        });

        $('#navbar-user-effective-uid-input').keypress(function(e) {
          if (e.which == 13) {
            const uid = $('#navbar-user-effective-uid-input').val().trim();
            if (uid != '') {
              Cookies.set('pl_requested_uid', uid, { path: '/', expires: expires });
              Cookies.set('pl_requested_data_changed', { path: '/' });
              location.reload();
            }
          }
        });

        $('#navbar-user-effective-uid-button').click(function() {
          const uid = $('#navbar-user-effective-uid-input').val().trim();
          if (uid != '') {
            Cookies.set('pl_requested_uid', uid, { path: '/', expires: expires });
            Cookies.set('pl_requested_data_changed', { path: '/' });
            location.reload();
          }
        });
      });
    <% } %>

  </script>

</nav>
<% // Mapping navPage to navtab sets
const navPagesTabs = {
    instance_admin: 'navTabs/instructorInstanceAdmin',
    course_admin: 'navTabs/instructorCourseAdmin',
    assessment: 'navTabs/instructorAssessment',
    question: 'navTabs/instructorQuestion',
    admin: 'navTabs/administrator',
    institution_admin: 'navTabs/institutionAdmin',
};
// If navPage matches any of the keys in navPagesTabs, include the page given by its value
if (typeof navPage != 'undefined' && navPagesTabs.hasOwnProperty(navPage)) { %>
    <!-- Instructor navigation tabs -->
    <ul class="nav nav-tabs pl-nav-tabs-bar pt-2 px-3 bg-light">
        <%- include(navPagesTabs[navPage]); %>
    </ul>
<% } %>
</div><|MERGE_RESOLUTION|>--- conflicted
+++ resolved
@@ -158,20 +158,6 @@
 
               <div class="dropdown-divider"></div>
             <% } %>
-<<<<<<< HEAD
-            <a class="dropdown-item news-item-link" href="<%= urlPrefix %>/news_items"
-              <% if (typeof news_item_notification_count !== 'undefined' && news_item_notification_count > 0) { %>
-                title="News (<%= news_item_notification_count %> unread)"
-                aria-label="News (<%= news_item_notification_count %> unread)"
-              <% } else { %>
-                title="News"
-                aria-label="News"
-              <% } %>  
-            >
-              News
-              <% if (typeof news_item_notification_count != 'undefined' && news_item_notification_count > 0) { %>
-                <span class="badge badge-pill badge-primary news-item-link-count"><%= news_item_notification_count %></span>
-=======
 
 
             <h6 class="dropdown-header"><%= headingAuthnViewTypeMenu %></h6>
@@ -233,7 +219,6 @@
                     <div class="col pl-0">Staff view</div>
                   </div>
                 </a>
->>>>>>> 9d075a9c
               <% } %>
 
               <a class="dropdown-item" href="<%= studentLink %>" id="navbar-user-view-student">
@@ -315,7 +300,15 @@
             <a class="dropdown-item" href="<%= plainUrlPrefix %>/request_course"> Course Requests </a>
           <% } %>
           <a class="dropdown-item" href="<%= plainUrlPrefix %>/settings">Settings</a>
-          <a class="dropdown-item news-item-link" href="<%= urlPrefix %>/news_items">
+          <a class="dropdown-item news-item-link" href="<%= urlPrefix %>/news_items"
+            <% if (typeof news_item_notification_count !== 'undefined' && news_item_notification_count > 0) { %>
+              title="News (<%= news_item_notification_count %> unread)"
+              aria-label="News (<%= news_item_notification_count %> unread)"
+            <% } else { %>
+              title="News"
+              aria-label="News"
+            <% } %>  
+          >
             News
             <% if (typeof news_item_notification_count != 'undefined' && news_item_notification_count > 0) { %>
               <span class="badge badge-pill badge-primary news-item-link-count"><%= news_item_notification_count %></span>
