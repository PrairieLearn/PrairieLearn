<% if (devMode && locals.__csrf_token) { %>
  <!--
    Unit tests often need access to the CSRF token even when the page contains
    no form - for example, to confirm that a POST with a prohibited action is
    denied. For convenience, we include the CSRF token here, on all pages. We
    do this only in devMode and only for the purpose of testing. DO NOT RELY
    ON OR USE THIS CSRF TOKEN FOR ANYTHING OTHER THAN UNIT TESTS!
  -->
  <span id="test_csrf_token" hidden><%= __csrf_token %></span>
<% } %>

<% if (config.announcementHtml) { %>
  <div class="alert alert-<%= config.announcementColor ?? 'primary' %> mb-0 rounded-0 text-center">
    <%- config.announcementHtml %>
  </div>
<% } %>

<div class="mb-4">
<nav class="navbar navbar-dark bg-dark navbar-expand-md">
  <a class="navbar-brand" href="<%= homeUrl %>">
    <span class="navbar-brand-label">PrairieLearn</span>
    <span class="navbar-brand-hover-label text-secondary">Go home <i class="fa fa-angle-right" aria-hidden="true"></i></span>
  </a>
  <button class="navbar-toggler" type="button" data-toggle="collapse" data-target=".navbar-collapse" aria-expanded="false" aria-label="Toggle navigation">
    <span class="navbar-toggler-icon"></span>
  </button>
  <div id="course-nav" class="collapse navbar-collapse">
    <ul class="nav navbar-nav mr-auto" id="main-nav">
      <% if (typeof navbarType == 'undefined' || navbarType == 'plain') { %>
        <%- include('navbarPlain'); %>
      <% } else if (navbarType == 'student') { %>
        <%- include('navbarStudent'); %>
      <% } else if (navbarType == 'instructor') { %>
        <%- include('navbarInstructor'); %>
      <% } else if (navbarType == 'institution') { %>
        <%- include('navbarInstitution'); %>
      <% } else { %>
        <% throw new Error('Unknown navbarType: ' + navbarType); %>
      <% } %>
    </ul>

    <%# User and logout %> 
    <%
    let displayedName;
    if (locals.authz_data) {
      if (locals.authz_data.user.name) {
        displayedName = authz_data.user.name;
      } else {
        displayedName = authz_data.user.uid;
      }

      if (authz_data.mode != 'Public') {
        displayedName += ' (' + authz_data.mode + ')';
      }
    } else if (locals.authn_user) {
      if (authn_user.name) {
        displayedName = authn_user.name;
      } else {
        displayedName = authn_user.uid;
      }
    } else {
      displayedName = '(no user)';
    }
    %>

    <ul class="nav navbar-nav" id="username-nav">
      <% if (devMode) { %>
          <li class="mb-2 mb-md-0 mr-2 "><a id="navbar-load-from-disk" class="btn btn-success" href="<%= urlPrefix %>/loadFromDisk">Load from disk</a></li>
      <% } %>


      <li class="nav-item dropdown mb-2 mb-md-0 mr-2 <% if (navPage == "effective") { %>active<% } %>">
        <a class="nav-link dropdown-toggle" href="#" id="navbarDropdown" role="button" data-toggle="dropdown" aria-haspopup="true" aria-expanded="false">
          <%= displayedName %>

          <% if (navbarType == 'student' && locals.course_instance && (authz_data.authn_has_course_permission_preview || authz_data.authn_has_course_instance_permission_view)) { %>
            <span class="badge badge-warning">student</span>
          <% } else if (locals.authz_data && authz_data.overrides) { %>
            <span class="badge badge-warning">modified</span>
          <% } else if (navbarType == 'instructor') { %>
            <span class="badge badge-success">staff</span>
          <% } %>

          <% if (typeof news_item_notification_count != 'undefined' && news_item_notification_count > 0) { %>
            <span class="badge badge-pill badge-primary news-item-count"><%= news_item_notification_count %></span>
          <% } %>
        </a>
        <div class="dropdown-menu dropdown-menu-right" aria-labelledby="navbarDropdown">

          <% if (locals.authn_is_administrator) { %>

            <a class="dropdown-item" id="navbar-administrator-toggle">
              <% if (locals.access_as_administrator) { %>Turn off administrator access<% } else { %>Turn on administrator access<% } %>
            </a>

            <div class="dropdown-divider"></div>

          <% } %>

          <% if (typeof viewType !== 'undefined' && locals.course_instance && (authz_data.authn_has_course_permission_preview || authz_data.authn_has_course_instance_permission_view)) {
            // Only show "View type" menu(s) if the following two things are true:
            // - The authn user was given access to a course instance (so, both viewType and authz_data also exist).
            // - In particular, the authn user has instructor access to this course instance.
            //
            // Note that the effective user may still have been denied access. In this
            // case, urlPrefix may not be consistent with the page that the effective user
            // was trying to access (instead, it will be consistent with a "plain" page).
            // So, to be safe, we use plainUrlPrefix and construct all full URLs by hand.

            var instructorLink = '#';
            var studentLink = '#';
            if (viewType == 'instructor') {
              if (locals.assessment && assessment.id) {
                studentLink = `${plainUrlPrefix}/course_instance/${course_instance.id}/assessment/${assessment.id}`;
              } else {
                studentLink = `${plainUrlPrefix}/course_instance/${course_instance.id}/assessments`;
              }
            } else {
              if (locals.question && question.id) {
                instructorLink = `${urlPrefix}/instructor/question/${question.id}`;
              } else if (locals.assessment_instance && assessment_instance.assessment_id) {
                instructorLink = `${urlPrefix}/instructor/assessment/${assessment_instance.assessment_id}`;
              } else {
                instructorLink = `${urlPrefix}/instructor/instance_admin`;
              }
            }

            var headingAuthnViewTypeMenu = 'View type';
            if (authz_data.authn_user.uid != authz_data.user.uid) {
              headingAuthnViewTypeMenu = 'View as';
              if (authz_data.authn_user.name) {
                headingAuthnViewTypeMenu += ` ${authz_data.authn_user.name} (${authz_data.authn_user.uid})`;
              } else {
                headingAuthnViewTypeMenu += ` ${authz_data.authn_user.uid}`;
              }
            }

            var authnViewTypeMenuChecked = '';
            if (authz_data.authn_user.uid == authz_data.user.uid) {
              if (viewType == 'instructor') {
                if (authz_data.has_course_permission_preview || authz_data.has_course_instance_permission_view) {
                  authnViewTypeMenuChecked = 'instructor'
                }
              } else {
                if (authz_data.has_course_permission_preview || authz_data.has_course_instance_permission_view) {
                  authnViewTypeMenuChecked = 'student-no-rules'
                } else {
                  authnViewTypeMenuChecked = 'student'
                }
              }
            }
          %>

            <% if (locals.authz_data?.overrides && authnViewTypeMenuChecked == 'instructor') { %>
              <a class="dropdown-item" href="<%= instructorLink %>" id="navbar-reset-view">
                Reset to default staff view <span class="badge badge-success">staff</span>
              </a>

              <div class="dropdown-divider"></div>
            <% } %>


            <h6 class="dropdown-header"><%= headingAuthnViewTypeMenu %></h6>

            <a class="dropdown-item" href="<%= instructorLink %>" id="navbar-user-view-authn-instructor">
              <div class="d-flex flex-row justify-content-left">
                <div class="col-1 px-0"><% if (authnViewTypeMenuChecked == 'instructor') { %>&check;<% } %></div>
                <div class="col pl-0">
                  <% if (locals.authz_data?.overrides && authnViewTypeMenuChecked == 'instructor') { %>Modified staff<% } else { %>Staff<% } %>
                  view <span class="badge badge-success">staff</span>
                </div>
              </div>
            </a>

            <a class="dropdown-item" href="<%= studentLink %>" id="navbar-user-view-authn-student">
              <div class="d-flex flex-row justify-content-left">
                <div class="col-1 px-0"><% if (authnViewTypeMenuChecked == 'student') { %>&check;<% } %></div>
                <div class="col pl-0">Student view <span class="badge badge-warning">student</span></div>
              </div>
            </a>

            <a class="dropdown-item" href="<%= studentLink %>" id="navbar-user-view-authn-student-no-rules">
              <div class="d-flex flex-row justify-content-left">
                <div class="col-1 px-0"><% if (authnViewTypeMenuChecked == 'student-no-rules') { %>&check;<% } %></div>
                <div class="col pl-0">Student view without access restrictions <span class="badge badge-warning">student</span></div>
              </div>
            </a>

            <% if (authz_data.authn_user.uid != authz_data.user.uid) {

              var headingViewTypeMenu = 'View as';
              if (authz_data.user.name) {
                headingViewTypeMenu += ` ${authz_data.user.name} (${authz_data.user.uid})`;
              } else {
                headingViewTypeMenu += ` ${authz_data.user.uid}`;
              }

              var viewTypeMenuChecked = '';
              if (viewType == 'instructor') {
                if (authz_data.has_course_permission_preview || authz_data.has_course_instance_permission_view) {
                  viewTypeMenuChecked = 'instructor'
                }
              } else {
                if (authz_data.has_course_permission_preview || authz_data.has_course_instance_permission_view) {
                  viewTypeMenuChecked = 'student-no-rules'
                } else {
                  viewTypeMenuChecked = 'student'
                }
              }
            %>

              <div class="dropdown-divider"></div>
              <h6 class="dropdown-header"><%= headingViewTypeMenu %></h6>

              <% if (authz_data.user_with_requested_uid_has_instructor_access_to_course_instance) { %>
                <a class="dropdown-item" href="<%= instructorLink %>" id="navbar-user-view-instructor">
                  <div class="d-flex flex-row justify-content-left">
                    <div class="col-1 px-0"><% if (viewTypeMenuChecked == 'instructor') { %>&check;<% } %></div>
                    <div class="col pl-0">Staff view</div>
                  </div>
                </a>
              <% } %>

              <a class="dropdown-item" href="<%= studentLink %>" id="navbar-user-view-student">
                <div class="d-flex flex-row justify-content-left">
                  <div class="col-1 px-0"><% if (viewTypeMenuChecked == 'student') { %>&check;<% } %></div>
                  <div class="col pl-0">Student view</div>
                </div>
              </a>

              <a class="dropdown-item" href="<%= studentLink %>" id="navbar-user-view-student-no-rules">
                <div class="d-flex flex-row justify-content-left">
                  <div class="col-1 px-0"><% if (viewTypeMenuChecked == 'student-no-rules') { %>&check;<% } %></div>
                  <div class="col pl-0">Student view without access restrictions</div>
                </div>
              </a>

            <% } %>

            <div class="dropdown-divider"></div>

          <% } %>

          <% if (locals.authz_data && (authz_data.authn_has_course_permission_preview || authz_data.authn_has_course_instance_permission_view)) {

            let effectiveUserUrl = `${urlPrefix}/effectiveUser`;
            if (navbarType != 'student' && navbarType != 'instructor') {
              // The only way for auhz_data to exist, for authn_has_course_permission_preview to be true,
              // and for navbarType to be neither student nor instructor, is if we are in a course or course
              // instance and if the effective user does not have access.
              //
              // In this case, we still want a link to the "Change effective user" page, but we need to
              // construct this link from scratch, because urlPrefix corresponds neither to the student
              // page route nor the instructor page route (it gets set after successful authorization).
              //
              // It is ok to use the instructor route only to the effectiveUser page - this will redirect
              // to the student route if necessary.
              if (locals.course_instance) {
                effectiveUserUrl = `${plainUrlPrefix}/course_instance/${course_instance.id}/instructor/effectiveUser`;
              } else {
                effectiveUserUrl = `${plainUrlPrefix}/course/${course.id}/effectiveUser`;
              }
            }
          %>
            <h6 class="dropdown-header">Effective user</h6>

            <div class="dropdown-item-text d-flex flex-row justify-content-left ml-4 align-items-center">
              <div class="px-0"><input type="email" class="form-control form-control-sm" id="navbar-user-effective-uid-input" placeholder="netid@illinois.edu" style="min-width:15em"></div>
              <div class="pl-2"><button type="button" class="btn btn-primary btn-sm text-nowrap" id="navbar-user-effective-uid-button" disabled>Change UID</button></div>
            </div>

            <% if (authz_data.overrides) { %>
              <div class="list-group small dropdown-item-text pl-5" style="white-space: nowrap">
                <% authz_data.overrides.forEach(function(override) { %>
                  <%- include('navbarUserDropdownOverrideItem', {override: override}); %>
                <% }); %>
              </div>
            <% } %>

            <a class="dropdown-item" href="<%= effectiveUserUrl %>">
              <div class="d-flex flex-row justify-content-left">
                <div class="col-1 px-0"></div>
                <div class="pl-0">Customize&hellip;</div>
              </div>
            </a>

            <div class="dropdown-divider"></div>

          <% } %>

          <% if (locals.authz_data && authz_data.mode == 'Exam') { %>
            <div class="dropdown-item-text">
              Exam mode means you have a checked-in reservation to CBTF. Your interactions with PrairieLearn are limited to your checked-in exam for the duration of your reservation.
            </div>
            <div class="dropdown-divider"></div>
          <% } %>

          <% if (typeof authz_data === 'undefined' ||
                (typeof authz_data !== 'undefined' && authz_data.mode != 'Exam')) {%>
            <a class="dropdown-item" href="<%= plainUrlPrefix %>/request_course"> Course Requests </a>
          <% } %>
          <a class="dropdown-item" href="<%= plainUrlPrefix %>/settings">Settings</a>
          <a class="dropdown-item news-item-link" href="<%= urlPrefix %>/news_items">
            News
            <% if (typeof news_item_notification_count != 'undefined' && news_item_notification_count > 0) { %>
              <span class="badge badge-pill badge-primary news-item-link-count"><%= news_item_notification_count %></span>
            <% } %>
          </a>

          <%- include('logout'); %>

        </div>
      </li>
    </ul>
  </div>

  <script>

    <% if (devMode) { %>
      $('#navbar-load-from-disk').click(function() {
        Cookies.remove('pl_requested_uid', { path: '/' });
        Cookies.remove('pl_requested_course_role', { path: '/' });
        Cookies.remove('pl_requested_course_instance_role', { path: '/' });
        Cookies.remove('pl_requested_mode', { path: '/' });
        Cookies.remove('pl_requested_date', { path: '/' });
        Cookies.set('pl_requested_data_changed', { path: '/' });
      });
    <% } %>


    <% if (locals.authn_is_administrator) { %>

      $(function() {
        const expires = 30; // in units of days
        $('#navbar-administrator-toggle').click(function() {
          <% if (locals.access_as_administrator) { %>
            Cookies.set('pl_access_as_administrator', 'inactive', { path: '/', expires: expires });
            Cookies.set('pl_requested_data_changed', { path: '/' });
          <% } else { %>
            Cookies.set('pl_access_as_administrator', 'active', { path: '/', expires: expires });
            Cookies.set('pl_requested_data_changed', { path: '/' });
          <% } %>
          location.reload();
        });
      });

    <% } %>

    <% if (typeof viewType !== 'undefined' && locals.course_instance && (authz_data.authn_has_course_permission_preview || authz_data.authn_has_course_instance_permission_view)) { %>

      $(function() {
        const expires = 30; // in units of days

        $('#navbar-reset-view').click(function() {
          Cookies.remove('pl_requested_uid', { path: '/' });
          Cookies.remove('pl_requested_course_role', { path: '/' });
          Cookies.remove('pl_requested_course_instance_role', { path: '/' });
          Cookies.remove('pl_requested_mode', { path: '/' });
          Cookies.remove('pl_requested_date', { path: '/' });
          Cookies.set('pl_requested_data_changed', { path: '/' });

          <% if (viewType == 'instructor') { %>
            location.reload();
          <% } %>
        });

        $('#navbar-user-view-authn-instructor').click(function() {
          Cookies.remove('pl_requested_uid', { path: '/' });
          Cookies.remove('pl_requested_course_role', { path: '/' });
          Cookies.remove('pl_requested_course_instance_role', { path: '/' });
          Cookies.set('pl_requested_data_changed', { path: '/' });

          <% if (viewType == 'instructor') { %>
            location.reload();
          <% } %>
        });

        $('#navbar-user-view-authn-student-no-rules').click(function() {
          Cookies.remove('pl_requested_uid', { path: '/' });
          Cookies.remove('pl_requested_course_role', { path: '/' });
          Cookies.remove('pl_requested_course_instance_role', { path: '/' });
          Cookies.set('pl_requested_data_changed', { path: '/' });

          <% if (viewType == 'student') { %>
            location.reload();
          <% } %>
        });

        $('#navbar-user-view-authn-student').click(function() {
          Cookies.remove('pl_requested_uid', { path: '/' });
          Cookies.set('pl_requested_course_role', 'None', { path: '/', expires: expires });
          Cookies.set('pl_requested_course_instance_role', 'None', { path: '/', expires: expires });
          Cookies.set('pl_requested_data_changed', { path: '/' });

          <% if (viewType == 'student') { %>
            location.reload();
          <% } %>
        });

        <% if (authz_data.authn_user.uid != authz_data.user.uid) { %>

          <% if (authz_data.user_with_requested_uid_has_instructor_access_to_course_instance) { %>

            $('#navbar-user-view-instructor').click(function() {
              Cookies.remove('pl_requested_course_role', { path: '/' });
              Cookies.remove('pl_requested_course_instance_role', { path: '/' });
              Cookies.set('pl_requested_data_changed', { path: '/' });

              <% if (viewType == 'instructor') { %>
                location.reload();
              <% } %>
            });

            $('#navbar-user-view-student-no-rules').click(function() {
              Cookies.remove('pl_requested_course_role', { path: '/' });
              Cookies.remove('pl_requested_course_instance_role', { path: '/' });
              Cookies.set('pl_requested_data_changed', { path: '/' });

              <% if (viewType == 'student') { %>
                location.reload();
              <% } %>
            });

            $('#navbar-user-view-student').click(function() {
              Cookies.set('pl_requested_course_role', 'None', { path: '/', expires: expires });
              Cookies.set('pl_requested_course_instance_role', 'None', { path: '/', expires: expires });
              Cookies.set('pl_requested_data_changed', { path: '/' });

              <% if (viewType == 'student') { %>
                location.reload();
              <% } %>
            });

          <% } else { %>

            $('#navbar-user-view-student-no-rules').click(function() {
              Cookies.set('pl_requested_course_role', '<%= authz_data.authn_course_role %>', { path: '/', expires: expires });
              Cookies.set('pl_requested_course_instance_role', '<%= authz_data.authn_course_instance_role %>', { path: '/', expires: expires });
              Cookies.set('pl_requested_data_changed', { path: '/' });

              <% if (viewType == 'student') { %>
                location.reload();
              <% } %>
            });

            $('#navbar-user-view-student').click(function() {
              Cookies.remove('pl_requested_course_role', { path: '/' });
              Cookies.remove('pl_requested_course_instance_role', { path: '/' });
              Cookies.set('pl_requested_data_changed', { path: '/' });

              <% if (viewType == 'student') { %>
                location.reload();
              <% } %>
            });

          <% } %>

        <% } %>

      });

    <% } %>

    <% if (locals.authz_data && (authz_data.authn_has_course_permission_preview || authz_data.authn_has_course_instance_permission_view)) { %>
      $(function() {
        const expires = 30; // in units of days
        $('#navbar-user-effective-uid-input').keyup(function(e) {
          const btn = $('#navbar-user-effective-uid-button');
          if ($(this).val().trim() != '') {
            btn.removeAttr('disabled');
          } else {
            btn.attr('disabled', true);
          }
        });

        $('#navbar-user-effective-uid-input').keypress(function(e) {
          if (e.which == 13) {
            const uid = $('#navbar-user-effective-uid-input').val().trim();
            if (uid != '') {
              Cookies.set('pl_requested_uid', uid, { path: '/', expires: expires });
              Cookies.set('pl_requested_data_changed', { path: '/' });
              location.reload();
            }
          }
        });

        $('#navbar-user-effective-uid-button').click(function() {
          const uid = $('#navbar-user-effective-uid-input').val().trim();
          if (uid != '') {
            Cookies.set('pl_requested_uid', uid, { path: '/', expires: expires });
            Cookies.set('pl_requested_data_changed', { path: '/' });
            location.reload();
          }
        });
      });
    <% } %>

  </script>

</nav>
<% // Mapping navPage to navtab sets
const navPagesTabs = {
    instance_admin: 'navTabs/instructorInstanceAdmin',
    course_admin: 'navTabs/instructorCourseAdmin',
    assessment: 'navTabs/instructorAssessment',
    question: 'navTabs/instructorQuestion',
<<<<<<< HEAD
    admin: 'navTabs/administrator'
=======
    institution_admin: 'navTabs/institutionAdmin',
>>>>>>> 080fc898
};
// If navPage matches any of the keys in navPagesTabs, include the page given by its value
if (typeof navPage != 'undefined' && navPagesTabs.hasOwnProperty(navPage)) { %>
    <!-- Instructor navigation tabs -->
    <ul class="nav nav-tabs pl-nav-tabs-bar pt-2 px-3 bg-light">
        <%- include(navPagesTabs[navPage]); %>
    </ul>
<% } %>
</div><|MERGE_RESOLUTION|>--- conflicted
+++ resolved
@@ -504,11 +504,8 @@
     course_admin: 'navTabs/instructorCourseAdmin',
     assessment: 'navTabs/instructorAssessment',
     question: 'navTabs/instructorQuestion',
-<<<<<<< HEAD
-    admin: 'navTabs/administrator'
-=======
+    admin: 'navTabs/administrator',
     institution_admin: 'navTabs/institutionAdmin',
->>>>>>> 080fc898
 };
 // If navPage matches any of the keys in navPagesTabs, include the page given by its value
 if (typeof navPage != 'undefined' && navPagesTabs.hasOwnProperty(navPage)) { %>
