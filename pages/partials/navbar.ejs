--- conflicted
+++ resolved
@@ -77,10 +77,6 @@
                 <span class="badge badge-pill badge-primary news-item-link-count"><%= news_item_notification_count %></span>
               <% } %>
             </a>
-<<<<<<< HEAD
-            <hr>
-            <a class="dropdown-item" href="<%= plainUrlPrefix %>/request_course"> Request Course </a>
-=======
             <% if (typeof authz_data !== 'undefined' && authz_data.mode == 'Exam') { %>
         <div class="dropdown-divider"></div>
         <button class="dropdown-item disabled" type="button">
@@ -89,7 +85,6 @@
 Your interactions with PrairieLearn<br>
 are limited to your checked-in exam<br>
 for the duration of your reservation.</button>
->>>>>>> fe9c7b6b
         </div>
             <% } %>
     </li>
