--- conflicted
+++ resolved
@@ -2,7 +2,6 @@
     <!-------------------------------------------------------------------------------->
     <!-- Course Admin ---------------------------------------------------------------->
 
-<<<<<<< HEAD
     <li class="nav-item btn-group <% if (navPage == "course_admin" && !(typeof navSubPage !== 'undefined' && (navSubPage == "issues" || navSubPage == "questions" || navSubPage == "syncs"))) { %>active<% } %>">
         <a class="nav-link" href="<%= urlPrefix %>/course_admin" role="button">
             <%= course.short_name %>
@@ -18,19 +17,6 @@
                     <a class="dropdown-item <% if (course.id == c.id) { %>active<% } %>" href="<%= plainUrlPrefix %>/course/<%= c.id %>/course_admin<% if (navPage == "course_admin" && typeof navSubPage !== 'undefined' && navSubPage != "file_edit") { %>/<%= navSubPage %><% } %>"><%= c.short_name %></a>
                 <% }); %>
             <% }%>
-=======
-    <li class="nav-item btn-group">
-        <a class="nav-link <% if (navPage == "course_admin" && !(typeof navSubPage !== 'undefined' && (navSubPage == "issues" || navSubPage == "questions" || navSubPage == "syncs"))) { %>active<% } %> <% if (! authz_data.has_course_permission_view) { %> disabled <% } %>" href="<%= urlPrefix %>/course_admin" role="button">
-            <%= course.short_name %>
-        </a>
-        <% if (locals.viewable_courses && viewable_courses.length > 0) { %>
-        <a class="nav-link dropdown-toggle dropdown-toggle-split" href="#" id="navbarDropdownMenuCourseAdminLink" role="button" data-toggle="dropdown" aria-haspopup="true" aria-expanded="false">
-        </a>
-        <div class="dropdown-menu" aria-labelledby="navbarDropdownMenuCourseAdminLink" id="navbarDropdownMenuCourseAdmin">
-            <% viewable_courses.forEach(function(c) { %>
-                <a class="dropdown-item <% if (course.id == c.id) { %>active<% } %>" href="<%= plainUrlPrefix %>/course/<%= c.id %>/course_admin<% if (navPage == "course_admin" && typeof navSubPage !== 'undefined' && navSubPage != "file_edit") { %>/<%= navSubPage %><% } %>"><%= c.short_name %></a>
-            <% }); %>
->>>>>>> d683218b
         </div>
         <% } %>
     </li>
@@ -92,16 +78,9 @@
             </li>
         <% } %>
     <% } else { %>
-<<<<<<< HEAD
         <% if ((authz_data.has_course_permission_preview || authz_data.has_course_instance_permission_view) && authz_data.course_instances && authz_data.course_instances.length > 0) { %>
-            <span class="navbar-text mx-2">
-                <i class="fas fa-circle"></i>
-            </span>
+            <span class="navbar-text mx-2 no-select">/</span>
 
-=======
-        <% if (locals.course_instances && course_instances.length > 0) { %>
-            <span class="navbar-text mx-2 no-select">/</span>
->>>>>>> d683218b
             <li class="nav-item dropdown">
                 <a class="nav-link dropdown-toggle" href="#" id="navbarDropdownMenuInstanceChoose" role="button" data-toggle="dropdown" aria-haspopup="true" aria-expanded="false">
                     Choose course instance...
