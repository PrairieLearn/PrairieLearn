<<<<<<< HEAD
<% if (assessment.hide_link) { %>
<span class="badge color-<%= assessment.color %> color-hover">
=======
<a href="<%= urlPrefix %>/assessment/<%= assessment.assessment_id %>" class="badge color-<%= assessment.color %> color-hover" onclick="event.stopPropagation();">
>>>>>>> 296e3555
  <%= assessment.label %>
</span>
<% } else { %>
<a href="<%= assessment.urlPrefix || urlPrefix %>/assessment/<%= assessment.assessment_id %>" class="badge color-<%= assessment.color %> color-hover">
  <%= assessment.label %>
</a>
<% } %><|MERGE_RESOLUTION|>--- conflicted
+++ resolved
@@ -1,13 +1,9 @@
-<<<<<<< HEAD
 <% if (assessment.hide_link) { %>
 <span class="badge color-<%= assessment.color %> color-hover">
-=======
-<a href="<%= urlPrefix %>/assessment/<%= assessment.assessment_id %>" class="badge color-<%= assessment.color %> color-hover" onclick="event.stopPropagation();">
->>>>>>> 296e3555
   <%= assessment.label %>
 </span>
 <% } else { %>
-<a href="<%= assessment.urlPrefix || urlPrefix %>/assessment/<%= assessment.assessment_id %>" class="badge color-<%= assessment.color %> color-hover">
+<a href="<%= assessment.urlPrefix || urlPrefix %>/assessment/<%= assessment.assessment_id %>" class="badge color-<%= assessment.color %> color-hover" onclick="event.stopPropagation();">
   <%= assessment.label %>
 </a>
 <% } %>