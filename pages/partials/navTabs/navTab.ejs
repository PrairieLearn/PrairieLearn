--- conflicted
+++ resolved
@@ -1,7 +1,3 @@
 <li class="nav-item">
-<<<<<<< HEAD
-    <a class="nav-link <% if (navSubPage == activeSubPage) { %>active text-dark<% } else { %>text-secondary<% } %>" href="<%= urlPrefix %><%= urlSuffix %>"><i class="mr-1 <%= iconClasses %>"></i> <%= tabLabel %></a>
-=======
-    <a class="nav-link <% if (navSubPage == activeSubPage || (Array.isArray(activeSubPage) && activeSubPage.includes(navSubPage))) { %>active text-dark<% } else { %>text-secondary<% } %>" href="<%= urlPrefix %><%= urlSuffix %>"><i class="<%= iconClasses %>"></i> <%= tabLabel %></a>
->>>>>>> 080fc898
+    <a class="nav-link <% if (navSubPage == activeSubPage || (Array.isArray(activeSubPage) && activeSubPage.includes(navSubPage))) { %>active text-dark<% } else { %>text-secondary<% } %>" href="<%= urlPrefix %><%= urlSuffix %>"><i class="mr-1 <%= iconClasses %>"></i> <%= tabLabel %></a>
 </li>