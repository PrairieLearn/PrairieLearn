var ERR = require('async-stacktrace');
var _ = require('lodash');
var async = require('async');
var path = require('path');
var csvStringify = require('csv').stringify;
var express = require('express');
var router = express.Router();

var error = require('../../lib/error');
var logger = require('../../lib/logger');
var serverJobs = require('../../lib/server-jobs');
var csvMaker = require('../../lib/csv-maker');
var dataFiles = require('../../lib/data-files');
var assessments = require('../../assessments');
var sqldb = require('../../lib/sqldb');
var sqlLoader = require('../../lib/sql-loader');

var sql = sqlLoader.loadSqlEquiv(__filename);

var sanitizeName = function(name) {
    return name.replace(/[^a-zA-Z0-9]/g, '_');
};

var filenames = function(locals) {
    var prefix = sanitizeName(locals.course.short_name)
        + '_'
        + sanitizeName(locals.course_instance.short_name)
        + '_'
        + sanitizeName(locals.assessment_set.abbreviation)
        + sanitizeName(locals.assessment.number)
        + '_';
    return {
        scoreStatsCsvFilename:        prefix + 'score_stats.csv',
        durationStatsCsvFilename:     prefix + 'duration_stats.csv',
        instancesCsvFilename:         prefix + 'instances.csv',
        scoresCsvFilename:            prefix + 'scores.csv',
        scoresByUsernameCsvFilename:  prefix + 'scores_by_username.csv',
        allInstanceScoresCsvFilename: prefix + 'all_instance_scores.csv',
        finalSubmissionsCsvFilename:  prefix + 'final_submissions.csv',
        allSubmissionsCsvFilename:    prefix + 'all_submissions.csv',
        finalFilesZipFilename:        prefix + 'final_files.zip',
        allFilesZipFilename:          prefix + 'all_files.zip',
        questionStatsCsvFilename:     prefix + 'question_stats.csv',
        statsByDateCsvFilename:       prefix + 'scores_by_date.csv',
    };
};

router.get('/', function(req, res, next) {
    async.series([
        function(callback) {
            _.assign(res.locals, filenames(res.locals));
            callback(null);
        },
        function(callback) {
            var params = {assessment_id: res.locals.assessment.id};
            sqldb.query(sql.questions, params, function(err, result) {
                if (ERR(err, callback)) return;
                res.locals.questions = result.rows;
                callback(null);
            });
        },
        function(callback) {
            var params = {assessment_id: res.locals.assessment.id};
            sqldb.query(sql.assessment_access_rules, params, function(err, result) {
                if (ERR(err, callback)) return;
                res.locals.access_rules = result.rows;
                callback(null);
            });
        },
        function(callback) {
            var params = {assessment_id: res.locals.assessment.id};
            sqldb.query(sql.question_stats, params, function(err, result) {
                if (ERR(err, callback)) return;
                res.locals.question_stats = result.rows;
                callback(null);
            });
        },
        function(callback) {
            var params = {assessment_id: res.locals.assessment.id};
            sqldb.queryOneRow(sql.assessment_stats, params, function(err, result) {
                if (ERR(err, callback)) return;
                res.locals.assessment_stat = result.rows[0];
                callback(null);
           });
        },
        function(callback) {
            var params = {assessment_id: res.locals.assessment.id};
            sqldb.query(sql.assessment_score_histogram_by_date, params, function(err, result) {
                if (ERR(err, next)) return;
                res.locals.assessment_score_histogram_by_date = result.rows;
                callback(null);
            });
        }, 
        function(callback) {
            // FIXME: change to assessment_instance_duration_stats and show all instances
            var params = {assessment_id: res.locals.assessment.id};
            sqldb.queryOneRow(sql.assessment_duration_stats, params, function(err, result) {
                if (ERR(err, callback)) return;
                res.locals.duration_stat = result.rows[0];
                callback(null);
            });
        },
        function(callback) {
            var params = {
                assessment_id: res.locals.assessment.id,
            };
            sqldb.query(sql.select_regrading_job_sequences, params, function(err, result) {
                if (ERR(err, callback)) return;
                res.locals.regrading_job_sequences = result.rows;
                callback(null);
            });
        },
        function(callback) {
            var params = {assessment_id: res.locals.assessment.id};
            sqldb.query(sql.assessment_instance_data, params, function(err, result) {
                if (ERR(err, callback)) return;
                res.locals.user_scores = result.rows;
                callback(null);
            });
        },
    ], function(err) {
        if (ERR(err, next)) return;
        res.render(__filename.replace(/\.js$/, '.ejs'), res.locals);
    });
});

router.get('/:filename', function(req, res, next) {
    _.assign(res.locals, filenames(res.locals));

    if (req.params.filename == res.locals.scoreStatsCsvFilename) {
        var params = {assessment_id: res.locals.assessment.id};
        sqldb.queryOneRow(sql.assessment_stats, params, function(err, result) {
            if (ERR(err, next)) return;
            var assessmentStat = result.rows[0];
            var csvHeaders = ['Course', 'Instance', 'Set', 'Number', 'Assessment', 'Title', 'TID', 'NStudents', 'Mean',
                              'Std', 'Min', 'Max', 'Median', 'NZero', 'NHundred', 'NZeroPerc', 'NHundredPerc'];
            var csvData = [
                res.locals.course.short_name,
                res.locals.course_instance.short_name,
                res.locals.assessment_set.name,
                res.locals.assessment.number,
                res.locals.assessment_set.abbreviation + res.locals.assessment.number,
                res.locals.assessment.title,
                res.locals.assessment.tid,
                assessmentStat.number,
                assessmentStat.mean,
                assessmentStat.std,
                assessmentStat.min,
                assessmentStat.max,
                assessmentStat.median,
                assessmentStat.n_zero,
                assessmentStat.n_hundred,
                assessmentStat.n_zero_perc,
                assessmentStat.n_hundred_perc,
            ];
            _(assessmentStat.score_hist).each(function(count, i) {
                csvHeaders.push("Hist " + (i + 1));
                csvData.push(count);
            });
            csvData = [csvHeaders, csvData];
            csvStringify(csvData, function(err, csv) {
                if (ERR(err, next)) return;
                res.attachment(req.params.filename);
                res.send(csv);
            });
        });
    } else if (req.params.filename == res.locals.durationStatsCsvFilename) {
        var params = {assessment_id: res.locals.assessment.id};
        sqldb.queryOneRow(sql.assessment_duration_stats, params, function(err, result) {
            if (ERR(err, next)) return;
            var durationStat = result.rows[0];
            var csvHeaders = ['Course', 'Instance', 'Set', 'Number', 'Assessment', 'Title', 'TID',
                              'Median duration (min)', 'Min duration (min)', 'Max duration (min)', 'Mean duration (min)'];
            var csvData = [
                res.locals.course.short_name,
                res.locals.course_instance.short_name,
                res.locals.assessment_set.name,
                res.locals.assessment.number,
                res.locals.assessment_set.abbreviation + res.locals.assessment.number,
                res.locals.assessment.title,
                res.locals.assessment.tid,
                durationStat.median_mins,
                durationStat.min_mins,
                durationStat.max_mins,
                durationStat.mean_mins,
            ];
            _(durationStat.threshold_seconds).each(function(count, i) {
                csvHeaders.push("Hist boundary " + (i + 1) + " (s)");
                csvData.push(count);
            });
            _(durationStat.hist).each(function(count, i) {
                csvHeaders.push("Hist" + (i + 1));
                csvData.push(count);
            });
            csvData = [csvHeaders, csvData];
            csvStringify(csvData, function(err, csv) {
                if (ERR(err, next)) return;
                res.attachment(req.params.filename);
                res.send(csv);
            });
        });
    } else if (req.params.filename == res.locals.instancesCsvFilename) {
        var params = {assessment_id: res.locals.assessment.id};
        sqldb.query(sql.assessment_instance_data, params, function(err, result) {
            if (ERR(err, next)) return;
            var columns = [
                ['UID', 'uid'],
                ['Name', 'name'],
                ['Role', 'role'],
                ['Assessment', 'assessment_label'],
                ['Instance', 'number'],
                ['Score (%)', 'score_perc'],
                ['Duration (min)', 'duration_mins'],
            ];
            csvMaker.rowsToCsv(result.rows, columns, function(err, csv) {
                if (ERR(err, next)) return;
                res.attachment(req.params.filename);
                res.send(csv);
            });
        });
    } else if (req.params.filename == res.locals.scoresCsvFilename) {
        var params = {assessment_id: res.locals.assessment.id};
        sqldb.query(sql.assessment_instance_scores, params, function(err, result) {
            if (ERR(err, next)) return;
            var assessmentName = res.locals.assessment_set.name + ' ' + res.locals.assessment.number;
            var columns = [
                ['UID', 'uid'],
                [assessmentName, 'score_perc'],
            ];
            csvMaker.rowsToCsv(result.rows, columns, function(err, csv) {
                if (ERR(err, next)) return;
                res.attachment(req.params.filename);
                res.send(csv);
            });
        });
    } else if (req.params.filename == res.locals.scoresByUsernameCsvFilename) {
        var params = {assessment_id: res.locals.assessment.id};
        sqldb.query(sql.assessment_instance_scores_by_username, params, function(err, result) {
            if (ERR(err, next)) return;
            var assessmentName = res.locals.assessment_set.name + ' ' + res.locals.assessment.number;
            var columns = [
                ['Username', 'username'],
                [assessmentName, 'score_perc'],
            ];
            csvMaker.rowsToCsv(result.rows, columns, function(err, csv) {
                if (ERR(err, next)) return;
                res.attachment(req.params.filename);
                res.send(csv);
            });
        });
    } else if (req.params.filename == res.locals.allInstanceScoresCsvFilename) {
        var params = {assessment_id: res.locals.assessment.id};
        sqldb.query(sql.assessment_instance_scores_all, params, function(err, result) {
            if (ERR(err, next)) return;
            var assessmentName = res.locals.assessment_set.name + ' ' + res.locals.assessment.number;
            var columns = [
                ['UID', 'uid'],
                ['Instance', 'number'],
                [assessmentName, 'score_perc'],
            ];
            csvMaker.rowsToCsv(result.rows, columns, function(err, csv) {
                if (ERR(err, next)) return;
                res.attachment(req.params.filename);
                res.send(csv);
            });
        });
    } else if (req.params.filename == res.locals.allSubmissionsCsvFilename
               || req.params.filename == res.locals.finalSubmissionsCsvFilename) {
        var include_all = (req.params.filename == res.locals.allSubmissionsCsvFilename);
        var params = {
            assessment_id: res.locals.assessment.id,
            include_all: include_all,
        };
        sqldb.query(sql.assessment_instance_submissions, params, function(err, result) {
            if (ERR(err, next)) return;
            var columns = [
                ['UID', 'uid'],
                ['Name', 'name'],
                ['Role', 'role'],
                ['Assessment', 'assessment_label'],
                ['Assessment instance', 'assessment_instance_number'],
                ['Question', 'qid'],
                ['Question instance', 'instance_question_number'],
                ['Variant', 'variant_number'],
                ['Seed', 'variant_seed'],
                ['Params', 'params'],
                ['True answer', 'true_answer'],
                ['Options', 'options'],
                ['Submission date', 'submission_date_formatted'],
                ['Submitted answer', 'submitted_answer'],
                ['Override score', 'override_score'],
                ['Credit', 'credit'],
                ['Mode', 'mode'],
                ['Grading requested date', 'grading_requested_at_formatted'],
                ['Grading date', 'graded_at_formatted'],
                ['Score', 'score'],
                ['Correct', 'correct'],
                ['Feedback', 'feedback'],
            ];
            if (!include_all) {
                columns = columns.concat([
                    ['Question points', 'points'],
                    ['Max points', 'max_points'],
                    ['Question % score', 'score_perc'],
                ]);
            }
            csvMaker.rowsToCsv(result.rows, columns, function(err, csv) {
                if (ERR(err, next)) return;
                res.attachment(req.params.filename);
                res.send(csv);
            });
        });
    } else if (req.params.filename == res.locals.allFilesZipFilename
               || req.params.filename == res.locals.finalFilesZipFilename) {
        var include_all = (req.params.filename == res.locals.allFilesZipFilename);
        var params = {
            assessment_id: res.locals.assessment.id,
            include_all: include_all,
        };
        sqldb.query(sql.assessment_instance_files, params, function(err, result) {
            if (ERR(err, next)) return;
            var dirname = (res.locals.assessment_set.name + res.locals.assessment.number).replace(' ', '');
            dataFiles.filesToZipBuffer(result.rows, dirname, function(err, zipBuffer) {
                if (ERR(err, next)) return;
                res.attachment(req.params.filename);
                res.send(zipBuffer);
            });
        });
    } else if (req.params.filename == res.locals.questionStatsCsvFilename) {
        var params = {assessment_id: res.locals.assessment.id};
        sqldb.query(sql.question_stats, params, function(err, result) {
            if (ERR(err, next)) return;
            var questionStatsList = result.rows;
            var csvData = [];
            var csvHeaders = ['Question number', 'Question title', 'Mean score', 'Discrimination', 'Attempts'];
            for (var i = 0; i < 5; i++) {
                csvHeaders.push("Hist " + (i + 1));
            }

            csvData.push(csvHeaders);

            _(questionStatsList).each(function(questionStats) {
                questionStatsData = [];
                questionStatsData.push(questionStats.number);
                questionStatsData.push(questionStats.title);
                questionStatsData.push(questionStats.mean_score_per_question);
                questionStatsData.push(questionStats.discrimination);
                questionStatsData.push(questionStats.average_number_attempts);

                _(questionStats.quintile_scores).each(function(perc) {
                    questionStatsData.push(perc);
                });

                csvData.push(questionStatsData);
            });

            csvStringify(csvData, function(err, csv) {
                if (ERR(err, next)) return;
                res.attachment(req.params.filename);
                res.send(csv);
            });
        });
    } else if (req.params.filename == res.locals.statsByDateCsvFilename) {
        var params = {assessment_id: res.locals.assessment.id};
        sqldb.query(sql.assessment_score_histogram_by_date, params, function(err, result) {
            if (ERR(err, next)) return;
            var scoresByDay = result.rows;

            var csvHeaders = ["Date"];
            _(scoresByDay).each(function(day) {
                csvHeaders.push(day.date_formatted);
            });

            var numDays = scoresByDay.length;
            var numGroups = scoresByDay[0].histogram.length;

            var csvData = [];
            for (var group = 0; group < numGroups; group++) {
                var groupData = [(group * 10) + "% to " + ((group + 1) * 10) + "%"];
                for (var day = 0; day < numDays; day++) {
                    groupData.push(scoresByDay[day].histogram[group]);
                }
                csvData.push(groupData);
            }
            csvData.splice(0, 0, csvHeaders);
            csvStringify(csvData, function(err, csv) {
                if (ERR(err, next)) return;
                res.attachment(req.params.filename);
                res.send(csv);
            });
        });
    } else {
        next(new Error("Unknown filename: " + req.params.filename));
    }
});
<<<<<<< HEAD
=======

var regradeAssessmentInstance = function(assessment_instance_id, locals, callback) {
    var params = {assessment_instance_id};
    sqldb.query(sql.select_regrade_assessment_instance_info, params, function(err, result) {
        if (ERR(err, callback)) return;
        var assessment_instance_label = result.rows[0].assessment_instance_label;
        var user_uid = result.rows[0].user_uid;
        var assessment_id = result.rows[0].assessment_id;

        var options = {
            course_id: locals.course.id,
            course_instance_id: locals.course_instance.id,
            assessment_id: assessment_id,
            user_id: locals.user.user_id,
            authn_user_id: locals.authz_data.authn_user.user_id,
            type: 'regrade_assessment_instance',
            description: 'Regrade ' + assessment_instance_label + ' for ' + user_uid,
        };
        serverJobs.createJobSequence(options, function(err, job_sequence_id) {
            if (ERR(err, callback)) return;
            callback(null, job_sequence_id);

            // We've now triggered the callback to our caller, but we
            // continue executing below to launch the jobs themselves.

            var jobOptions = {
                course_id: locals.course.id,
                course_instance_id: locals.course_instance.id,
                assessment_id: assessment_id,
                user_id: locals.user.user_id,
                authn_user_id: locals.authz_data.authn_user.user_id,
                type: 'regrade_assessment_instance',
                description: 'Regrade ' + assessment_instance_label + ' for ' + user_uid,
                job_sequence_id: job_sequence_id,
                last_in_sequence: true,
            };
            serverJobs.createJob(jobOptions, function(err, job) {
                job.verbose('Regrading ' + assessment_instance_label + ' for ' + user_uid);
                var params = [
                    assessment_instance_id,
                    locals.authn_user.user_id,
                ];
                sqldb.call('assessment_instances_regrade', params, function(err, result) {
                    if (ERR(err, function() {})) {
                        job.fail(err);
                    } else {
                        if (result.rowCount != 1) {
                            job.fail(new Error('Incorrect rowCount: ' + result.rowCount));
                        }
                        job.verbose('Regrading complete');
                        var regrade = result.rows[0];
                        if (regrade.updated) {
                            job.verbose('Questions updated: ' + regrade.updated_question_names.join(', '));
                            job.verbose('New score: ' + Math.floor(regrade.new_score_perc) + '% (was ' + Math.floor(regrade.old_score_perc) + '%)');
                        } else {
                            job.verbose('No changes made');
                        }
                        job.succeed();
                    }
                });
            });
        });
    });
}

var regradeAllAssessmentInstances = function(assessment_id, locals, callback) {
    var params = {assessment_id};
    sqldb.queryOneRow(sql.select_regrade_assessment_info, params, function(err, result) {
        if (ERR(err, callback)) return;
        var assessment_label = result.rows[0].assessment_label;

        var options = {
            course_id: locals.course.id,
            course_instance_id: locals.course_instance.id,
            assessment_id: assessment_id,
            user_id: locals.user.user_id,
            authn_user_id: locals.authz_data.authn_user.user_id,
            type: 'regrade_assessment',
            description: 'Regrade ' + assessment_label,
        };
        serverJobs.createJobSequence(options, function(err, job_sequence_id) {
            if (ERR(err, callback)) return;
            callback(null, job_sequence_id);

            // We've now triggered the callback to our caller, but we
            // continue executing below to launch the jobs themselves.

            var jobOptions = {
                course_id: locals.course.id,
                course_instance_id: locals.course_instance.id,
                assessment_id: assessment_id,
                user_id: locals.user.user_id,
                authn_user_id: locals.authz_data.authn_user.user_id,
                type: 'regrade_assessment',
                description: 'Regrade ' + assessment_label,
                job_sequence_id: job_sequence_id,
                last_in_sequence: true,
            };
            serverJobs.createJob(jobOptions, function(err, job) {
                job.verbose('Regrading all assessment instances for ' + assessment_label);

                var params = {assessment_id};
                sqldb.query(sql.select_regrade_assessment_instances, params, function(err, result) {
                    if (ERR(err, function() {})) return job.fail(err);

                    var updated_count = 0;
                    var error_count = 0;

                    // acculumate output lines in the "output" variable and actually
                    // output put them every 100 lines, to avoid spamming the updates
                    var output = null;
                    var output_count = 0;
                    async.eachSeries(result.rows, function(row, callback) {
                        var params = [
                            row.assessment_instance_id,
                            locals.authn_user.user_id,
                        ];
                        sqldb.callOneRow('assessment_instances_regrade', params, function(err, result) {
                            var msg;
                            if (ERR(err, function() {})) {
                                error_count++;
                                msg = 'ERROR updating ' + assessment_instance_label + ' for ' + user_uid;
                            } else {
                                var regrade = result.rows[0];
                                msg = 'Regraded ' + row.assessment_instance_label + ' for ' + row.user_uid + ': ';
                                if (regrade.updated) {
                                    updated_count++;
                                    msg += 'New score: ' + Math.floor(regrade.new_score_perc)
                                        + '% (was ' + Math.floor(regrade.old_score_perc) + '%), '
                                        + 'Questions updated: ' + regrade.updated_question_names.join(', ');
                                } else {
                                    msg += 'No changes made';
                                }
                            }
                            if (output == null) {
                                output = msg;
                            } else {
                                output += '\n' + msg;
                            }
                            output_count++;
                            if (output_count >= 100) {
                                job.verbose(output);
                                output = null;
                                output_count = 0;
                            }
                            callback(null);
                        });
                    }, function(err) {
                        if (output_count > 0) {
                            job.verbose(output);
                        }
                        if (ERR(err, function() {})) return job.fail(err);
                        job.verbose('Regrading complete');
                        job.verbose('Number of assessment instances updated: ' + updated_count);
                        if (error_count > 0) {
                            job.verbose('Number of errors: ' + error_count);
                            job.fail(new Error('Errors occurred while regrading, see output for details'));
                        } else {
                            job.succeed();
                        }
                    });
                });
            });
        });
    });
}

>>>>>>> ad9035e0
router.post('/', function(req, res, next) {
    if (!res.locals.authz_data.has_instructor_edit) return next();
    if (req.body.postAction == 'open') {
        var params = {
            assessment_id: res.locals.assessment.id,
            assessment_instance_id: req.body.assessment_instance_id,
            authn_user_id: res.locals.authz_data.authn_user.user_id,
        };
        sqldb.queryOneRow(sql.open, params, function(err, result) {
            if (ERR(err, next)) return;
            res.redirect(req.originalUrl);
        });
    } else if (req.body.postAction == 'close') {
        var params = {
            assessment_id: res.locals.assessment.id,
            assessment_instance_id: req.body.assessment_instance_id,
            authz_data: res.locals.authz_data,
        };
        sqldb.queryOneRow(sql.select_finish_data, params, function(err, result) {
            if (ERR(err, next)) return;
            var assessment_type = result.rows[0].assessment_type;
            var credit = result.rows[0].credit;
            var finish = true;
            assessments.gradeAssessmentInstance(assessment_type, req.body.assessment_instance_id, res.locals.authn_user.user_id, credit, finish, function(err) {
                if (ERR(err, next)) return;
                res.redirect(req.originalUrl);
            });
        });
    } else if (req.body.postAction == 'delete') {
        var params = [
            req.body.assessment_instance_id,
            res.locals.authn_user.user_id,
        ];
        sqldb.call('assessment_instances_delete', params, function(err, result) {
            if (ERR(err, next)) return;
            res.redirect(req.originalUrl);
        });
    } else if (req.body.postAction == 'delete_all') {
        var params = [
            req.body.assessment_id,
            res.locals.authn_user.user_id,
        ];
        sqldb.call('assessment_instances_delete_all', params, function(err, result) {
            if (ERR(err, next)) return;
            res.redirect(req.originalUrl);
        });
    } else if (req.body.postAction == 'regrade') {
        regradeAssessmentInstance(req.body.assessment_instance_id, res.locals, function(err, job_sequence_id) {
            if (ERR(err, next)) return;
            res.redirect(res.locals.urlPrefix + '/jobSequence/' + job_sequence_id);
        });
    } else if (req.body.postAction == 'regrade_all') {
        regradeAllAssessmentInstances(req.body.assessment_id, res.locals, function(err, job_sequence_id) {
            if (ERR(err, next)) return;
            res.redirect(res.locals.urlPrefix + '/jobSequence/' + job_sequence_id);
        });
    } else {
        return next(error.make(400, 'unknown postAction', {locals: res.locals, body: req.body}));
    }
});
module.exports = router;<|MERGE_RESOLUTION|>--- conflicted
+++ resolved
@@ -393,8 +393,6 @@
         next(new Error("Unknown filename: " + req.params.filename));
     }
 });
-<<<<<<< HEAD
-=======
 
 var regradeAssessmentInstance = function(assessment_instance_id, locals, callback) {
     var params = {assessment_instance_id};
@@ -562,7 +560,6 @@
     });
 }
 
->>>>>>> ad9035e0
 router.post('/', function(req, res, next) {
     if (!res.locals.authz_data.has_instructor_edit) return next();
     if (req.body.postAction == 'open') {
