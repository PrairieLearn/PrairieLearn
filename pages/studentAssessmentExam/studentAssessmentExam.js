var ERR = require('async-stacktrace');
var express = require('express');
var router = express.Router();

var error = require('../../prairielib/lib/error');
var assessment = require('../../lib/assessment');
var sqldb = require('../../prairielib/lib/sql-db');
var sqlLoader = require('../../prairielib/lib/sql-loader');

var sql = sqlLoader.loadSqlEquiv(__filename);

router.get('/', function(req, res, next) {
    if (res.locals.assessment.type !== 'Exam') return next();
    if (res.locals.assessment.multiple_instance) {
        res.render(__filename.replace(/\.js$/, '.ejs'), res.locals);
    } else {
        var params = {
            assessment_id: res.locals.assessment.id,
            user_id: res.locals.user.user_id,
        };
        sqldb.query(sql.select_single_assessment_instance, params, function(err, result) {
            if (ERR(err, next)) return;
            if (result.rowCount == 0) {
                res.render(__filename.replace(/\.js$/, '.ejs'), res.locals);
            } else {
                res.redirect(res.locals.urlPrefix + '/assessment_instance/' + result.rows[0].id);
            }
        });
    }
});

router.post('/', function(req, res, next) {
    if (res.locals.assessment.type !== 'Exam') return next();
<<<<<<< HEAD

    // No, you do not need to verify authz_result.authorized_edit (indeed, this flag exists
    // only for an assessment instance, not an assessment).
    //
    // The assessment that is created here will be owned by the effective user. The only
    // reason to worry, therefore, is if the effective user has a different UID than the
    // authn user. This is only allowed, however, if the authn user has permission to edit
    // student data in the course instance (which has already been checked), exactly the
    // permission required to create an assessment for the effective user.

    if (req.body.__action == 'newInstance') {
=======
    if (!res.locals.authz_result.authorized_edit) return next(error.make(403, 'Not authorized', res.locals));
    if (req.body.__action == 'new_instance') {
>>>>>>> 50c8c401
        assessment.makeAssessmentInstance(res.locals.assessment.id, res.locals.user.user_id, res.locals.assessment.group_work, res.locals.authn_user.user_id, res.locals.authz_data.mode, res.locals.authz_result.time_limit_min, res.locals.req_date, (err, assessment_instance_id) => {
            if (ERR(err, next)) return;
            res.redirect(res.locals.urlPrefix + '/assessment_instance/' + assessment_instance_id);
        });
    } else {
        return next(error.make(400, 'unknown __action', {locals: res.locals, body: req.body}));
    }
});

module.exports = router;<|MERGE_RESOLUTION|>--- conflicted
+++ resolved
@@ -31,7 +31,6 @@
 
 router.post('/', function(req, res, next) {
     if (res.locals.assessment.type !== 'Exam') return next();
-<<<<<<< HEAD
 
     // No, you do not need to verify authz_result.authorized_edit (indeed, this flag exists
     // only for an assessment instance, not an assessment).
@@ -42,11 +41,7 @@
     // student data in the course instance (which has already been checked), exactly the
     // permission required to create an assessment for the effective user.
 
-    if (req.body.__action == 'newInstance') {
-=======
-    if (!res.locals.authz_result.authorized_edit) return next(error.make(403, 'Not authorized', res.locals));
     if (req.body.__action == 'new_instance') {
->>>>>>> 50c8c401
         assessment.makeAssessmentInstance(res.locals.assessment.id, res.locals.user.user_id, res.locals.assessment.group_work, res.locals.authn_user.user_id, res.locals.authz_data.mode, res.locals.authz_result.time_limit_min, res.locals.req_date, (err, assessment_instance_id) => {
             if (ERR(err, next)) return;
             res.redirect(res.locals.urlPrefix + '/assessment_instance/' + assessment_instance_id);
