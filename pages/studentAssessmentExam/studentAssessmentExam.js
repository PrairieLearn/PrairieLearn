--- conflicted
+++ resolved
@@ -18,7 +18,13 @@
     user_id: res.locals.user.user_id,
   };
   if (res.locals.assessment.multiple_instance) {
-<<<<<<< HEAD
+    // The user has landed on this page to create a new assessment instance.
+    //
+    // Before allowing the user to create a new assessment instance, we need
+    // to check if the current access rules require a password. If they do,
+    // we'll ensure that the password has already been entered before allowing
+    // students to create and start a new assessment instance.
+    if (!checkPasswordOrRedirect(req, res)) return;
     if (res.locals.assessment.group_work) {
       groupAssessmentHelper.getGroupInfo(res, function (err) {
         if (ERR(err, next)) return;
@@ -26,23 +32,16 @@
       });
     } else {
       res.render(__filename.replace(/\.js$/, '.ejs'), res.locals);
-    }
-=======
-    // The user has landed on this page to create a new assessment instance.
-    //
-    // Before allowing the user to create a new assessment instance, we need
-    // to check if the current access rules require a password. If they do,
-    // we'll ensure that the password has already been entered before allowing
-    // students to create and start a new assessment instance.
-    if (!checkPasswordOrRedirect(req, res)) return;
-
-    res.render(__filename.replace(/\.js$/, '.ejs'), res.locals);
->>>>>>> 0eabfdc5
+    }    
   } else {
     sqldb.query(sql.select_single_assessment_instance, params, function (err, result) {
       if (ERR(err, next)) return;
       if (result.rowCount === 0) {
-<<<<<<< HEAD
+        // Before allowing the user to create a new assessment instance, we need
+        // to check if the current access rules require a password. If they do,
+        // we'll ensure that the password has already been entered before allowing
+        // students to create and start a new assessment instance.
+        if (!checkPasswordOrRedirect(req, res)) return;
         if (res.locals.assessment.group_work) {
           groupAssessmentHelper.getGroupInfo(res, function (err) {
             if (ERR(err, next)) return;
@@ -51,15 +50,6 @@
         } else {
           res.render(__filename.replace(/\.js$/, '.ejs'), res.locals);
         }
-=======
-        // Before allowing the user to create a new assessment instance, we need
-        // to check if the current access rules require a password. If they do,
-        // we'll ensure that the password has already been entered before allowing
-        // students to create and start a new assessment instance.
-        if (!checkPasswordOrRedirect(req, res)) return;
-
-        res.render(__filename.replace(/\.js$/, '.ejs'), res.locals);
->>>>>>> 0eabfdc5
       } else {
         res.redirect(res.locals.urlPrefix + '/assessment_instance/' + result.rows[0].id);
       }
