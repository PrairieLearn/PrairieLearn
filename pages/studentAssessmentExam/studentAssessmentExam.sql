-- BLOCK select_single_assessment_instance
SELECT
    ai.*
FROM
<<<<<<< HEAD
    assessment_instances AS ai,
    (SELECT *
     FROM group_users AS gi
     JOIN groups AS gr ON gi.group_id = gr.id
     WHERE $user_id = gi.user_id AND gr.deleted_at IS NULL) AS gid
WHERE
    ai.assessment_id = $assessment_id
    AND ai.number = 1
    AND ((ai.group_id = gid.group_id) OR (ai.user_id = $user_id));

-- BLOCK get_config_info
SELECT 
    gc.student_authz_join, gc.student_authz_create, gc.student_authz_leave, gc.maximum, gc.minimum
FROM 
    group_configs gc
WHERE 
    gc.assessment_id = $assessment_id AND gc.deleted_at IS NULL;

-- BLOCK get_group_info
SELECT 
    gu.group_id, gr.name, gr.join_code, us.uid, gc.minimum, gc.maximum
FROM 
    assessments ass
    JOIN group_configs gc ON gc.assessment_id = ass.id
    JOIN groups gr ON gr.group_config_id = gc.id
    JOIN group_users gu ON gu.group_id = gr.id
    JOIN group_users gu2 ON gu2.group_id = gu.group_id
    JOIN users us ON us.user_id = gu2.user_id
WHERE 
    ass.id = $assessment_id 
    AND gu.user_id = $user_id 
    AND gr.deleted_at IS NULL 
    AND gc.deleted_at IS NULL;

-- BLOCK leave_group
WITH log AS (
    DELETE FROM 
        group_users
    WHERE 
        user_id = $user_id 
        AND group_id IN (SELECT gr.id
                        FROM assessments ass
                        JOIN group_configs gc ON gc.assessment_id = ass.id
                        JOIN groups gr ON gr.group_config_id = gc.id
                        WHERE ass.id = $assessment_id
                        AND gr.deleted_at IS NULL
                        AND gc.deleted_at IS NULL)
    RETURNING group_id
) 
INSERT INTO group_logs 
    (authn_user_id, user_id, group_id, action)
SELECT $user_id, $user_id, group_id, 'leave'
FROM log;

-- BLOCK check_group_size
SELECT 
    COUNT(gu) AS cur_size, AVG(gc.maximum) AS maximum
FROM 
    groups gr
    JOIN group_configs gc ON gr.group_config_id = gc.id
    LEFT JOIN group_users gu ON gu.group_id = gr.id
WHERE 
    gr.name = $group_name
    AND gr.join_code = $join_code 
    AND gc.assessment_id = $assessment_id 
    AND gr.deleted_at IS NULL 
    AND gc.deleted_at IS NULL
GROUP BY
    gr.id;

-- BLOCK join_group
WITH log AS (
    INSERT INTO 
        group_users (user_id, group_id)
    VALUES 
        ($user_id, (SELECT id
                    FROM groups
                    WHERE name = $group_name AND join_code = $join_code AND deleted_at IS NULL))
    RETURNING group_id
)
INSERT INTO group_logs 
    (authn_user_id, user_id, group_id, action)
SELECT $user_id, $user_id, group_id, 'join'
FROM log;


-- BLOCK create_group
WITH log AS (
    INSERT INTO groups 
        (name, group_config_id, course_instance_id)
    VALUES 
        (
            $group_name, 
            (SELECT id FROM group_configs WHERE assessment_id = $assessment_id AND deleted_at IS NULL),
            (SELECT course_instance_id FROM group_configs WHERE assessment_id = $assessment_id AND deleted_at IS NULL)
        )
    RETURNING id
)
INSERT INTO group_logs 
    (authn_user_id, user_id, group_id, action)
SELECT $user_id, $user_id, id, 'create'
FROM log;

-- BLOCK join_justcreated_group
WITH log AS (
    INSERT INTO group_users 
        (group_id, user_id)
    VALUES 
        (
            (SELECT id FROM groups WHERE name = $group_name AND deleted_at IS NULL),
            $user_id
        )
    RETURNING group_id
)
INSERT INTO group_logs 
    (authn_user_id, user_id, group_id, action)
SELECT $user_id, $user_id, group_id, 'join'
FROM log;
=======
    assessment_instances AS ai
    LEFT JOIN groups AS g ON (g.id = ai.group_id AND g.deleted_at IS NULL)
    LEFT JOIN group_users AS gu ON (gu.group_id = g.id)
WHERE
    ai.assessment_id = $assessment_id
    AND ai.number = 1
    AND ((gu.user_id = $user_id) OR (ai.user_id = $user_id));
>>>>>>> 2843028d
<|MERGE_RESOLUTION|>--- conflicted
+++ resolved
@@ -2,16 +2,13 @@
 SELECT
     ai.*
 FROM
-<<<<<<< HEAD
-    assessment_instances AS ai,
-    (SELECT *
-     FROM group_users AS gi
-     JOIN groups AS gr ON gi.group_id = gr.id
-     WHERE $user_id = gi.user_id AND gr.deleted_at IS NULL) AS gid
+    assessment_instances AS ai
+    LEFT JOIN groups AS g ON (g.id = ai.group_id AND g.deleted_at IS NULL)
+    LEFT JOIN group_users AS gu ON (gu.group_id = g.id)
 WHERE
     ai.assessment_id = $assessment_id
     AND ai.number = 1
-    AND ((ai.group_id = gid.group_id) OR (ai.user_id = $user_id));
+    AND ((gu.user_id = $user_id) OR (ai.user_id = $user_id));
 
 -- BLOCK get_config_info
 SELECT 
@@ -120,13 +117,4 @@
 INSERT INTO group_logs 
     (authn_user_id, user_id, group_id, action)
 SELECT $user_id, $user_id, group_id, 'join'
-FROM log;
-=======
-    assessment_instances AS ai
-    LEFT JOIN groups AS g ON (g.id = ai.group_id AND g.deleted_at IS NULL)
-    LEFT JOIN group_users AS gu ON (gu.group_id = g.id)
-WHERE
-    ai.assessment_id = $assessment_id
-    AND ai.number = 1
-    AND ((gu.user_id = $user_id) OR (ai.user_id = $user_id));
->>>>>>> 2843028d
+FROM log;