<!DOCTYPE html>
<html>
  <head>
    <%- include('../partials/head'); %>
  </head>
  <body>
    <%- include('../partials/navbar', {navPage: ''}); %>
    <div id="content" class="container">
      <div class="card mb-4">
        
        <div class="card-header bg-primary text-white">
          <%= assessment_set.abbreviation %><%= assessment.number %>: <%= assessment.title %>
        </div>

        <div class="card-body">
          <% if (authz_result.mode == 'Exam' || authz_result.mode == 'SEB' || authz_result.password != null ) { %>
          <p class="lead text-center">
            Please wait until instructed to start by a proctor
          </p>
          <% } %>

          <p class="lead text-center">
            This is <strong><%= assessment_set.name %> <%= assessment.number %>: <%= assessment.title %></strong> for <strong><%= course.short_name %></strong>
          </p>

          <% if (authz_result.time_limit_min != undefined) { %>
          <p class="lead text-center">
            The time limit for this assessment is
            <strong>
              <%= authz_result.time_limit_min %>
              <%= (authz_result.time_limit_min == 1) ? 'minute' : 'minutes' %>
            </strong>
          </p>
          <% } %>

          <% if (locals.assessment.require_honor_code) { %>
          <div class="card card-secondary mb-4 test-class-honor-code">
            <ul class="list-group list-group-flush">
              <li class="list-group-item py-2">I certify that I am <%= user.name %> and I am allowed to take this assessment.</li>
              <li class="list-group-item py-2">I pledge on my honor that I will not give or receive any unauthorized assistance on this assessment and that all work will be my own.</li>
            </ul>

            <div class="card-footer text-center border-top-0 py-2">
              <span class="form-check d-inline">
                <input type="checkbox" class="form-check-input" id="certify-pledge">
                <label class="form-check-label font-weight-bold" for="certify-pledge">I certify and pledge the above.</label>
              </span>
            </div>
          </div>
          <% } %>

          <form id="confirm-form" name="confirm-form" method="POST" class="d-flex justify-content-center">
            <input type="hidden" name="__action" value="newInstance">
            <input type="hidden" name="__csrf_token" value="<%= __csrf_token %>">
<<<<<<< HEAD
            <div class="d-flex justify-content-center">
              <button id="start-assessment" type="submit" class="btn btn-primary">
                <% if (assessment.multiple_instance) { %>
                  New instance 
                <% } else { %>
                  Start Assessment
                <% } %>
              </button>
            </div>
=======
            <button id="start-assessment" type="submit" class="btn btn-primary"<% if (locals.assessment.require_honor_code) { %> disabled<% } %>>Start assessment</button>
>>>>>>> 42766723
          </form>

          <script>
            const certify = $('#certify-pledge')[0];
            const start = $('#start-assessment')[0];
            const form = $('#confirm-form')[0];

            certify.onchange = () => {
              start.disabled = !certify.checked;
            };

<<<<<<< HEAD
        <% if (assessment.multiple_instance && rows.length > 0) { %>
          <table class="table table-sm table-hover">
            <thead>
              <tr>
                <th style="width: 1%">Instances</th>
                <th></th>
                <th class="text-center">Available credit</th>
                <th class="text-center">Score</th>
              </tr>
            </thead>
            <tbody>
              <% rows.forEach(function(row) { %>
              <tr>
                <td class="align-middle" style="width: 1%">
                  <a href="<%= urlPrefix %><%= row.link %>"
                    class="badge color-<%= row.assessment_set_color %> color-hover">
                    <%= row.label %>
                  </a>
                </td>
                <td class="align-middle">
                  <a href="<%= urlPrefix %><%= row.link %>"><%= row.title %></a>
                </td>
                <td class="text-center align-middle">
                  <% if (row.assessment_instance_open !== false) { %>
                      <%= row.credit_date_string %>
                  <% } else { %>
                      Assessment closed.
                  <% } %>
                  <%- include('../partials/studentAccessRulesPopover', {
                      accessRules: row.access_rules,
                      assessmentSetName: row.assessment_set_name,
                      assessmentNumber: row.assessment_number,
                      }) %>
                </td>
                <td class="text-center align-middle">
                  <% if (row.assessment_instance_id) { %>
                      <%- include('../partials/scorebar', {score: row.assessment_instance_score_perc}) %>
                  <% } else { %>
                      Not started
                  <% } %>
                </td>
              </tr>
              <% }); %>
            </tbody>
          </table>
        <% } %>

=======
            form.onsubmit = () => {
                start.disabled = true;
                start.html = '<i class="fa fa-sync fa-spin fa-fw"></i> Generating assessment…';
            };
          </script>
        </div> <!-- card-body -->
>>>>>>> 42766723
      </div>
    </div>
  </body>
</html><|MERGE_RESOLUTION|>--- conflicted
+++ resolved
@@ -7,7 +7,7 @@
     <%- include('../partials/navbar', {navPage: ''}); %>
     <div id="content" class="container">
       <div class="card mb-4">
-        
+
         <div class="card-header bg-primary text-white">
           <%= assessment_set.abbreviation %><%= assessment.number %>: <%= assessment.title %>
         </div>
@@ -52,19 +52,15 @@
           <form id="confirm-form" name="confirm-form" method="POST" class="d-flex justify-content-center">
             <input type="hidden" name="__action" value="newInstance">
             <input type="hidden" name="__csrf_token" value="<%= __csrf_token %>">
-<<<<<<< HEAD
             <div class="d-flex justify-content-center">
-              <button id="start-assessment" type="submit" class="btn btn-primary">
+              <button id="start-assessment" type="submit" class="btn btn-primary" <% if (locals.assessment.require_honor_code) { %> disabled<% } %>>
                 <% if (assessment.multiple_instance) { %>
-                  New instance 
+                  New instance
                 <% } else { %>
                   Start Assessment
                 <% } %>
               </button>
             </div>
-=======
-            <button id="start-assessment" type="submit" class="btn btn-primary"<% if (locals.assessment.require_honor_code) { %> disabled<% } %>>Start assessment</button>
->>>>>>> 42766723
           </form>
 
           <script>
@@ -76,7 +72,6 @@
               start.disabled = !certify.checked;
             };
 
-<<<<<<< HEAD
         <% if (assessment.multiple_instance && rows.length > 0) { %>
           <table class="table table-sm table-hover">
             <thead>
@@ -124,14 +119,12 @@
           </table>
         <% } %>
 
-=======
             form.onsubmit = () => {
                 start.disabled = true;
                 start.html = '<i class="fa fa-sync fa-spin fa-fw"></i> Generating assessment…';
             };
           </script>
         </div> <!-- card-body -->
->>>>>>> 42766723
       </div>
     </div>
   </body>
