<!DOCTYPE html>
<<<<<<< HEAD
<html lang="en">
  <head>
    <%- include('../partials/head'); %>
  </head>
  <body>
    <%- include('../partials/navbar', {navPage: ''}); %>
    <div id="content" class="container">
      <div class="card mb-4">
        <div class="card-header bg-primary text-white">
          <%= assessment_set.abbreviation %><%= assessment.number %>: <%= assessment.title %>
        </div>

        <div class="card-body">
          <% if (authz_result.mode == 'Exam' || authz_result.mode == 'SEB' || authz_result.password != null ) { %>
          <p class="lead text-center">
            Please wait until instructed to start by a proctor
          </p>
          <% } %>
=======
<html>
>>>>>>> 4759f953

<head>
  <%- include('../partials/head'); %>
</head>

<body>
  <%- include('../partials/navbar', {navPage: ''}); %>
  <div id="content" class="container">
    <div class="card mb-4">
      <div class="card-header bg-primary text-white">
        <%= assessment_set.abbreviation %><%= assessment.number %>: <%= assessment.title %>
      </div>

      <div class="card-body">
        <% if (authz_result.mode == 'Exam' || authz_result.mode == 'SEB' || authz_result.password != null ) { %>
        <p class="lead text-center">
          Please wait until instructed to start by a proctor
        </p>
        <% } %>

        <p class="lead text-center">
          This is <strong><%= assessment_set.name %> <%= assessment.number %>: <%= assessment.title %></strong> for
          <strong><%= course.short_name %></strong>
        </p>
        <% if (authz_result.time_limit_min != undefined) { %>
        <p class="lead text-center">
          The time limit for this assessment is
          <strong>
            <%= authz_result.time_limit_min %>
            <%= (authz_result.time_limit_min == 1) ? 'minute' : 'minutes' %>
          </strong>
        </p>
        <% } %>
        <% if (assessment.group_work) { %>
        <% if (groupsize == 0) { %>
        <% if (!permissions.student_authz_join && !permissions.student_authz_create) { %>
        <p class="text-center">
          This is a group assessment. Please wait for the instructor to assign groups.
        </p>
        <% } else { %>
        <p class="text-center">
          This is a group assessment.
        </p>
        <% if (typeof usedjoincode !== 'undefined') { %>
        <div class="alert alert-danger" role="alert">
          Failed to join the group with joincode <span class="badge badge-secondary"><%= usedjoincode %></span>. It is
          already full or does not exist. Please try to join another one.
        </div>
        <% } %>
        <% if (typeof invalidGroupName !== 'undefined') { %>
        <div class="alert alert-danger" role="alert">
          The group name is invalid. Alpha and numeric characters only. ([0-9] [a-z] [A-Z])
        </div>
        <% } %>
        <% if (typeof uniqueGroupName !== 'undefined') { %>
        <div class="alert alert-danger" role="alert">
          Failed to create the group. It is already taken. Please try another one.
        </div>
        <% } %>
        <div class="container-fluid">
          <div class="row">
            <% if (permissions.student_authz_create) { %>
            <div class="col-sm bg-light py-4 px-4 border">
              <form id="create-form" name="create-form" method="POST">
                <input type="text" class="form-control" name="groupName" placeholder="Group Name">
                <small id="groupNameHelp" class="form-text text-muted">*Alpha and numeric characters only</small>
                <div class="mt-4 d-flex justify-content-center">
                  <div class="form-group mb-0">
                    <input type="hidden" name="__action" value="createGroup">
                    <input type="hidden" name="__csrf_token" value="<%= __csrf_token %>">
                    <button type="submit" class="btn btn-primary">Create a New Group</button>
                  </div>
                </div>
              </form>
            </div>
            <% } %>
            <% if (permissions.student_authz_join) { %>
            <div class="col-sm bg-light py-4 px-4 border">
              <form id="joingroup-form" name="joingroup-form" method="POST">
                <input type="text" class="form-control" name="joincode" placeholder="Join Code">
                <div class="mt-4 d-flex justify-content-center">
                  <div class="form-group mb-0">
                    <input type="hidden" name="__action" value="joinGroup">
                    <input type="hidden" name="__csrf_token" value="<%= __csrf_token %>">
                    <button type="submit" class="btn btn-primary">Join Group via Join Code</button>
                  </div>
                </div>
              </form>
            </div>
            <% } %>
          </div>
        </div>
        <% } %>
        <% } else {%>
        <div class="container-fluid">
          <div class="row">
            <% if (permissions.student_authz_join) { %>
            <div class="col-sm bg-light py-4 px-4 border">
              <p>This is a group assessment. Use your join code to invite others to join the group.</p>
              <span class="badge badge-secondary">Group Name</span>
              <span id="group-name"><%= groupinfo[0].name %></span><br>
              <span class="badge badge-secondary">join Code</span>
              <span id='join-code'><%= joincode %></span><br>
            </div>
            <% } %>
            <div class="col-sm bg-light py-4 px-4 border">
              <% if (permissions.student_authz_leave) { %>
              <form id="confirm-form" name="confirm-form" method="POST" class="d-flex justify-content-end">
                <input type="hidden" name="__action" value="leaveGroup">
                <input type="hidden" name="__csrf_token" value="<%= __csrf_token %>">
                <button id="leave-group" type="submit" class="btn btn-danger">Leave the Group</button>
              </form>
              <% } %>
              <span class="badge badge-secondary">Group Members</span>
              <% groupinfo.forEach(function(row) {%>
              <li><%= row.uid %></li>
              <% }); %>
            </div>
          </div>
        </div>
        <% } %>
        <% } %>
        <% if (!assessment.group_work || (groupsize != 0 && start)) { %>
        <% if (locals.assessment.require_honor_code) { %>
        <div class="card card-secondary mb-4 test-class-honor-code">
          <ul class="list-group list-group-flush">
            <li class="list-group-item py-2">I certify that I am <%= user.name %> and I am allowed to take this
              assessment.</li>
            <li class="list-group-item py-2">I pledge on my honor that I will not give or receive any unauthorized
              assistance on this assessment and that all work will be my own.</li>
          </ul>

          <div class="card-footer text-center border-top-0 py-2">
            <span class="form-check d-inline">
              <input type="checkbox" class="form-check-input" id="certify-pledge">
              <label class="form-check-label font-weight-bold" for="certify-pledge">I certify and pledge the
                above.</label>
            </span>
          </div>
        </div>
        <% } %>

        <form id="confirm-form" name="confirm-form" method="POST" class="d-flex justify-content-center">
          <input type="hidden" name="__action" value="newInstance">
          <input type="hidden" name="__csrf_token" value="<%= __csrf_token %>">
          <button id="start-assessment" type="submit" class="btn btn-primary"
            <% if (locals.assessment.require_honor_code) { %> disabled<% } %>>Start assessment</button>
        </form>

        <script>
          const certify = $('#certify-pledge')[0];
          const start = $('#start-assessment')[0];
          const form = $('#confirm-form')[0];

          certify.onchange = () => {
            start.disabled = !certify.checked;
          };

          form.onsubmit = () => {
            start.disabled = true;
            start.html = '<i class="fa fa-sync fa-spin fa-fw"></i> Generating assessment…';
          };
        </script>
        <% } else if (groupsize != 0) { %>
        <form id="confirm-form" name="confirm-form" method="POST" class="mt-4 d-flex justify-content-center">
          <button id="start-assessment" type="submit" class="btn btn-primary" disabled>Start assessment</button>
        </form>
        <p class="text-center">
          * Minimum group size is <%= minsize %>. You need at least <%= needsize %> more group member(s) to start.
        </p>
        <% } %>
      </div> <!-- card-body -->
    </div>
  </div>
  </div>
</body>

</html><|MERGE_RESOLUTION|>--- conflicted
+++ resolved
@@ -1,5 +1,4 @@
 <!DOCTYPE html>
-<<<<<<< HEAD
 <html lang="en">
   <head>
     <%- include('../partials/head'); %>
@@ -18,10 +17,6 @@
             Please wait until instructed to start by a proctor
           </p>
           <% } %>
-=======
-<html>
->>>>>>> 4759f953
-
 <head>
   <%- include('../partials/head'); %>
 </head>
