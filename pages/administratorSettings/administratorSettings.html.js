const { html } = require('@prairielearn/html');
const { renderEjs } = require('@prairielearn/html-ejs');

function AdministratorSettings({ resLocals }) {
  return html`
    <!DOCTYPE html>
    <html lang="en">
      <head>
        ${renderEjs(__filename, "<%- include('../partials/head'); %>", resLocals)}
      </head>
      <body>
        <script>
          $(function () {
            $('[data-toggle="popover"]').popover({ sanitize: false });
          });
        </script>
        ${renderEjs(__filename, "<%- include('../partials/navbar'); %>", {
          ...resLocals,
          navPage: 'admin',
          navSubPage: 'settings',
        })}
<<<<<<< HEAD
        <main id="content" class="container-fluid">
          <!-- Config -->
          <div class="card mb-4">
            <div class="card-header bg-primary text-white">Server configuration</div>
            <div class="table-responsive">
              <table class="table table-sm table-hover table-striped">
                <thead>
                  <tr>
                    <th>Key</th>
                    <th>Value</th>
                  </tr>
                </thead>
                <tbody>
                  ${resLocals.configs.map(
                    (config) => html`
                      <tr>
                        <td>${config.key}</td>
                        <td>${config.value}</td>
                      </tr>
                    `
                  )}
                </tbody>
              </table>
            </div>

            <div class="card-footer">
              <small>
                Edit values in the <strong><tt>config</tt></strong> table.
              </small>
            </div>
          </div>

=======
        <div id="content" class="container-fluid">
>>>>>>> 0d5b7828
          <!-- Chunk generation -->
          <div class="card mb-4">
            <div class="card-header bg-primary text-white d-flex align-items-center">
              Chunk generation
            </div>
            <div class="card-body">
              <form name="generate_chunks_form" method="POST">
                <input type="hidden" name="__action" value="generate_chunks" />
                <input type="hidden" name="__csrf_token" value="${resLocals.__csrf_token}" />
                <div class="form-group">
                  <label for="generateChunksCourseIds">Course IDs:</label>
                  <input
                    type="text"
                    class="form-control"
                    id="generateChunksCourseIds"
                    name="course_ids"
                    placeholder="1,2,3"
                  />
                </div>
                <button type="submit" class="btn btn-primary">Generate</button>
              </form>
            </div>
          </div>

          <!-- Actions -->
          <div class="card mb-4">
            <div class="card-header bg-primary text-white">Actions</div>
            <div class="card-body">
              <form name="invalidate-question-cache-form" method="POST">
                <input type="hidden" name="__action" value="invalidate_question_cache" />
                <input type="hidden" name="__csrf_token" value="${resLocals.__csrf_token}" />
                <button id="invalidate-render-cache" type="button" class="btn btn-danger">
                  Invalidate question render cache
                </button>
                <div
                  id="confirm-invalidate-cache-container"
                  class="confirm-invalidate-cache"
                  style="display: none;"
                >
                  <button id="confirm-invalidate-render-cache" type="submit" class="btn btn-danger">
                    Confirm invalidate cache
                  </button>
                  <button
                    id="cancel-invalidate-render-cache"
                    type="button"
                    class="btn btn-secondary"
                  >
                    Cancel
                  </button>
                </div>
              </form>
              <script type="text/javascript">
                $(function () {
                  var invalidateButton = $('#invalidate-render-cache');
                  var confirmInvalidateContainer = $('#confirm-invalidate-cache-container');
                  var cancelInvalidateButton = $('#cancel-invalidate-render-cache');
                  invalidateButton.click(function () {
                    confirmInvalidateContainer.show();
                    invalidateButton.hide();
                  });
                  cancelInvalidateButton.click(function () {
                    invalidateButton.show();
                    confirmInvalidateContainer.hide();
                  });
                });
              </script>
            </div>
          </div>
        </main>
      </body>
    </html>
  `.toString();
}

module.exports.AdministratorSettings = AdministratorSettings;<|MERGE_RESOLUTION|>--- conflicted
+++ resolved
@@ -19,42 +19,7 @@
           navPage: 'admin',
           navSubPage: 'settings',
         })}
-<<<<<<< HEAD
         <main id="content" class="container-fluid">
-          <!-- Config -->
-          <div class="card mb-4">
-            <div class="card-header bg-primary text-white">Server configuration</div>
-            <div class="table-responsive">
-              <table class="table table-sm table-hover table-striped">
-                <thead>
-                  <tr>
-                    <th>Key</th>
-                    <th>Value</th>
-                  </tr>
-                </thead>
-                <tbody>
-                  ${resLocals.configs.map(
-                    (config) => html`
-                      <tr>
-                        <td>${config.key}</td>
-                        <td>${config.value}</td>
-                      </tr>
-                    `
-                  )}
-                </tbody>
-              </table>
-            </div>
-
-            <div class="card-footer">
-              <small>
-                Edit values in the <strong><tt>config</tt></strong> table.
-              </small>
-            </div>
-          </div>
-
-=======
-        <div id="content" class="container-fluid">
->>>>>>> 0d5b7828
           <!-- Chunk generation -->
           <div class="card mb-4">
             <div class="card-header bg-primary text-white d-flex align-items-center">
