--- conflicted
+++ resolved
@@ -7,13 +7,9 @@
     <link href="<%= node_modules_asset_path('bootstrap-table/dist/bootstrap-table.min.css') %>" rel="stylesheet" />
     <link href="<%= node_modules_asset_path('bootstrap-table/dist/extensions/sticky-header/bootstrap-table-sticky-header.min.css') %>" rel="stylesheet" />
   </head>
-<<<<<<< HEAD
-  <% if (authz_data.has_course_instance_permission_edit) { %>
-=======
   <script id="grade-data">
     let gradeData = <%- JSON.stringify(user_scores_data) %>;
   </script>
->>>>>>> 50c8c401
   <script>
     $(function() {
         $('#gradebook-table').bootstrapTable({
@@ -91,7 +87,7 @@
             var container = $('<div>');
             var link = $('<a/>').attr('href', `<%= urlPrefix %>/assessment_instance/${assessment_instance_id}`)
                 .text(Math.floor(score) + '%').appendTo(container);
-            if (<%= authz_data.has_instructor_edit %>) {
+            if (<%= authz_data.has_course_instance_permission_edit %>) {
                 var button = $('<button/>').attr('type', 'button').addClass('btn btn-xs btn-secondary edit-score ml-1')
                     .attr('tabindex', 0).attr('data-ai-id', assessment_instance_id).attr('data-score', score)
                     .attr('data-other-users', JSON.stringify(other_users))
@@ -106,9 +102,6 @@
         return roles.indexOf(roleA) - roles.indexOf(roleB);
     }
   </script>
-<<<<<<< HEAD
-  <% } %>
-=======
   <style>
     .sticky-column {
       position: sticky;
@@ -121,7 +114,6 @@
         background-color: #efefef;
     }
   </style>
->>>>>>> 50c8c401
   <body>
     <%- include('../partials/navbar'); %>
     <div id="content" class="container-fluid">
@@ -146,38 +138,6 @@
                data-sticky-header="true">
             <thead>
               <tr>
-<<<<<<< HEAD
-                <th>UID</th>
-                <th>UIN</th>
-                <th>Name</th>
-                <th>Role</th>
-                <% course_assessments.forEach(function(assessment) { %>
-                <th><%- include('../partials/assessment', {assessment: assessment}); %></th>
-                <% }); %>
-              </tr>
-            </thead>
-            <tbody>
-              <% user_scores.forEach(function(row, iRow) { %>
-              <tr>
-                <td><%= row.uid %></td>
-                <td><%= row.uin %></td>
-                <td><%= row.user_name %></td>
-                <td><%= row.role %></td>
-                <% row.scores.forEach(function(score, iScore) { %>
-                <td>
-                  <% if (score.score_perc == null) { %>
-                  —
-                  <% } else { %>
-                  <a href="<%= urlPrefix %>/assessment_instance/<%= score.assessment_instance_id %>">
-                    <%= Math.floor(score.score_perc) %>%
-                  </a>
-                  <% if (authz_data.has_course_instance_permission_edit) { %>
-                  <button type="button" class="btn btn-xs btn-secondary edit-score"
-                     tabindex="0"
-                     data-ai-id="<%= score.assessment_instance_id%>"
-                     data-score="<%= score.score_perc %>">
-                    <i class="fa fa-edit" aria-hidden="true"></i>
-=======
                 <th data-field="uid"
                     data-sortable="true"
                     data-class="sticky-column text-nowrap"
@@ -197,7 +157,6 @@
                   Role
                   <button class="btn btn-xs" type="button" title="Show roles help" data-toggle="modal" data-target="#role-help">
                     <i class="bi-question-circle-fill" aria-hidden="true"></i>
->>>>>>> 50c8c401
                   </button>
                 </th>
                 <% course_assessments.forEach(function(assessment, iAssessment) { %>
@@ -211,13 +170,6 @@
             </thead>
         </table>
 
-<<<<<<< HEAD
-        <div class="card-footer">
-          <p>Download <a href="<%= urlPrefix %>/<%= navPage %>/gradebook/<%= csvFilename %>"><%= csvFilename %></a></p>
-          <small>
-            Any user with the role of <strong>None</strong> is either a former student who chose to unenroll or a former staff member whose access to course content or student data was removed.
-          </small>
-=======
         <div class="spinning-wheel card-body spinner-border"><span class="sr-only">Loading...</span></div>
         
         <div class="modal fade" id="role-help" tabindex="-1" role="dialog">
@@ -242,7 +194,6 @@
               </div>
             </div>
           </div>
->>>>>>> 50c8c401
         </div>
 
       </div>
