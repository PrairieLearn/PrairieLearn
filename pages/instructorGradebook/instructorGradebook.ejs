--- conflicted
+++ resolved
@@ -91,25 +91,13 @@
         if (score == null) {
             return "—";
         } else {
-<<<<<<< HEAD
-            var container = $('<div>');
-            var link = $('<a/>').attr('href', `<%= urlPrefix %>/assessment_instance/${assessment_instance_id}`)
-                .text(Math.floor(score) + '%').appendTo(container);
+            var text = `<a href="<%= urlPrefix %>/assessment_instance/${assessment_instance_id}">${Math.floor(score)}%</a>`;
             if (<%= authz_data.has_course_instance_permission_edit %>) {
-                var button = $('<button/>').attr('type', 'button').addClass('btn btn-xs btn-secondary edit-score ml-1')
-                    .attr('tabindex', 0).attr('data-ai-id', assessment_instance_id).attr('data-score', score)
-                    .attr('data-other-users', JSON.stringify(other_users))
-                    .append($('<i class="bi-pencil-square" aria-hidden="true"></i>'))
-                    .appendTo(container);
-=======
-            var text = `<a href="<%= urlPrefix %>/assessment_instance/${assessment_instance_id}">${Math.floor(score)}%</a>`;
-            if (<%= authz_data.has_instructor_edit %>) {
                 text += `<button type="button" class="btn btn-xs btn-secondary edit-score ml-1" tabindex="0"
                                  data-ai-id="${assessment_instance_id}" data-score="${score}"
                                  data-other-users="${other_users}">
                            <i class="bi-pencil-square" aria-hidden="true"></i>
                          </button>`;
->>>>>>> 5d6357f9
             }
             return text;
         }
