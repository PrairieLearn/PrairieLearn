--- conflicted
+++ resolved
@@ -26,18 +26,8 @@
         a.deleted_at IS NULL 
         AND a.course_instance_id = $course_instance_id
 ),
-<<<<<<< HEAD
-course_scores AS (
-    SELECT DISTINCT ON (ai.user_id, ai.group_id, a.id)
-        ai.user_id, 
-        a.id AS assessment_id, 
-        ai.score_perc, 
-        ai.id AS assessment_instance_id, 
-        ai.group_id
-=======
 course_assessment_instances AS (
     SELECT ai.id, COALESCE(ai.user_id, gu.user_id) AS user_id
->>>>>>> e81745aa
     FROM
         assessment_instances AS ai
         JOIN assessments AS a ON (a.id = ai.assessment_id)
@@ -78,15 +68,7 @@
     FROM
         course_users AS u
         CROSS JOIN course_assessments AS a
-<<<<<<< HEAD
-        LEFT JOIN group_users AS gu ON (u.user_id = gu.user_id)
-        LEFT JOIN groups AS gr ON (gr.id = gu.group_id)
-        LEFT JOIN course_scores AS s ON (((s.user_id = u.user_id) OR (s.group_id = gu.group_id)) AND s.assessment_id = a.id)
-     WHERE 
-         gr.deleted_at IS NULL
-=======
         LEFT JOIN course_scores AS s ON (s.user_id = u.user_id AND s.assessment_id = a.id)
->>>>>>> e81745aa
 )
 SELECT user_id,uid,uin,user_name,role,
     ARRAY_AGG(
