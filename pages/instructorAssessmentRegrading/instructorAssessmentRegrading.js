--- conflicted
+++ resolved
@@ -30,12 +30,9 @@
 router.post('/', function (req, res, next) {
   if (!res.locals.authz_data.has_course_instance_permission_edit) {
     return next(error.make(403, 'Access denied (must be a student data editor)'));
-<<<<<<< HEAD
+  }
+
   if (req.body.__action === 'regrade_all') {
-=======
-  }
-  if (req.body.__action == 'regrade_all') {
->>>>>>> 91465f45
     regrading.regradeAllAssessmentInstances(
       res.locals.assessment.id,
       res.locals.user.user_id,
