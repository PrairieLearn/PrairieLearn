<<<<<<< HEAD
// @ts-check
const { Router } = require('express');
const asyncHandler = require('express-async-handler');

const sqldb = require('../../prairielib/lib/sql-db');
const sqlLoader = require('../../prairielib/lib/sql-loader');
const { isEnterprise } = require('../../lib/license');

const sql = sqlLoader.loadSqlEquiv(__filename);
const router = Router();

router.get(
  '/',
  asyncHandler(async (req, res, _next) => {
    res.locals.samlProviders = null;

    if (isEnterprise()) {
      const samlProvidersRes = await sqldb.queryAsync(sql.select_institution_saml_providers, {});
      res.locals.samlProviders = samlProvidersRes.rows;
    }

    // We could set res.locals.config.hasOauth = false (or
    // hasAzure) to not display those options inside the CBTF, but
    // this will also need to depend on which institution we have
    // detected (e.g., UIUC doesn't want Azure during exams, but
    // ZJUI does want it).
    res.render(__filename.replace(/\.js$/, '.ejs'), res.locals);
  })
);
=======
var express = require('express');
var router = express.Router();

router.get('/', function (req, res, _next) {
  res.locals.service = req.query.service ?? null;
  // We could set res.locals.config.hasOauth = false (or
  // hasAzure) to not display those options inside the CBTF, but
  // this will also need to depend on which institution we have
  // detected (e.g., UIUC doesn't want Azure during exams, but
  // ZJUI does want it).
  res.render(__filename.replace(/\.js$/, '.ejs'), res.locals);
});
>>>>>>> 7a5ab555

module.exports = router;<|MERGE_RESOLUTION|>--- conflicted
+++ resolved
@@ -1,4 +1,3 @@
-<<<<<<< HEAD
 // @ts-check
 const { Router } = require('express');
 const asyncHandler = require('express-async-handler');
@@ -13,6 +12,7 @@
 router.get(
   '/',
   asyncHandler(async (req, res, _next) => {
+    res.locals.service = req.query.service ?? null;
     res.locals.samlProviders = null;
 
     if (isEnterprise()) {
@@ -28,19 +28,5 @@
     res.render(__filename.replace(/\.js$/, '.ejs'), res.locals);
   })
 );
-=======
-var express = require('express');
-var router = express.Router();
-
-router.get('/', function (req, res, _next) {
-  res.locals.service = req.query.service ?? null;
-  // We could set res.locals.config.hasOauth = false (or
-  // hasAzure) to not display those options inside the CBTF, but
-  // this will also need to depend on which institution we have
-  // detected (e.g., UIUC doesn't want Azure during exams, but
-  // ZJUI does want it).
-  res.render(__filename.replace(/\.js$/, '.ejs'), res.locals);
-});
->>>>>>> 7a5ab555
 
 module.exports = router;