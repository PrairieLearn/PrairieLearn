const util = require('util');
const ERR = require('async-stacktrace');
const express = require('express');
const router = express.Router();
const path = require('path');
const debug = require('debug')('prairielearn:' + path.basename(__filename, '.js'));

const assessment = require('../../lib/assessment');
const studentAssessmentInstance = require('../shared/studentAssessmentInstance');
const error = require('../../prairielib/lib/error');
const sqldb = require('../../prairielib/lib/sql-db');
const sqlLoader = require('../../prairielib/lib/sql-loader');

const sql = sqlLoader.loadSqlEquiv(__filename);

const ensureUpToDate = (locals, callback) => {
  debug('ensureUpToDate()');
  assessment.update(locals.assessment_instance.id, locals.authn_user.user_id, (err, updated) => {
    if (ERR(err, callback)) return;

    debug('updated:', updated);
    if (!updated) return callback(null);

    // we updated the assessment_instance, so reload it

    debug('selecting assessment instance');
    const params = { assessment_instance_id: locals.assessment_instance.id };
    sqldb.queryOneRow(sql.select_assessment_instance, params, (err, result) => {
      if (ERR(err, callback)) return;
      locals.assessment_instance = result.rows[0];
      debug('selected assessment_instance.id:', locals.assessment_instance.id);
      callback(null);
    });
  });
};

router.get('/', function (req, res, next) {
  debug('GET');
  if (res.locals.assessment.type !== 'Homework') return next();
  debug('is Homework');

  ensureUpToDate(res.locals, (err) => {
    if (ERR(err, next)) return;

    debug('selecting questions');
    var params = {
      assessment_instance_id: res.locals.assessment_instance.id,
      user_id: res.locals.user.user_id,
    };
    sqldb.query(sql.get_questions, params, function (err, result) {
      if (ERR(err, next)) return;
      res.locals.questions = result.rows;
      debug('number of questions:', res.locals.questions.length);

      debug('rendering assessment text');
      assessment.renderText(
        res.locals.assessment,
        res.locals.urlPrefix,
        function (err, assessment_text_templated) {
          if (ERR(err, next)) return;
          res.locals.assessment_text_templated = assessment_text_templated;
          debug('rendering EJS');
          if (res.locals.assessment.group_work) {
            sqldb.query(sql.get_group_info, params, function (err, result) {
              if (ERR(err, next)) return;
              res.locals.group_info = result.rows;
<<<<<<< HEAD
              if (result.rowCount === 0)
=======
              if (res.locals.group_info[0] == undefined) {
>>>>>>> 91465f45
                return next(error.make(403, 'Not a group member', res.locals));
              }
              res.locals.join_code =
                res.locals.group_info[0].name + '-' + res.locals.group_info[0].join_code;
              res.render(__filename.replace(/\.js$/, '.ejs'), res.locals);
            });
          } else {
            res.render(__filename.replace(/\.js$/, '.ejs'), res.locals);
          }
        }
      );
    });
  });
});

router.post('/', function (req, res, next) {
  if (res.locals.assessment.type !== 'Homework') return next();
  if (!res.locals.authz_result.authorized_edit) {
    return next(error.make(403, 'Not authorized', res.locals));
  }

  if (req.body.__action === 'attach_file') {
    util.callbackify(studentAssessmentInstance.processFileUpload)(req, res, function (err) {
      if (ERR(err, next)) return;
      res.redirect(req.originalUrl);
    });
  } else if (req.body.__action === 'attach_text') {
    util.callbackify(studentAssessmentInstance.processTextUpload)(req, res, function (err) {
      if (ERR(err, next)) return;
      res.redirect(req.originalUrl);
    });
  } else if (req.body.__action === 'delete_file') {
    util.callbackify(studentAssessmentInstance.processDeleteFile)(req, res, function (err) {
      if (ERR(err, next)) return;
      res.redirect(req.originalUrl);
    });
  } else if (req.body.__action === 'leave_group') {
    if (!res.locals.authz_result.active) return next(error.make(400, 'Unauthorized request.'));
    const params = {
      assessment_instance_id: res.locals.assessment_instance.id,
      user_id: res.locals.user.user_id,
      authn_user_id: res.locals.authn_user.user_id,
    };
    sqldb.query(sql.leave_group, params, function (err, _result) {
      if (ERR(err, next)) return;
      res.redirect(
        '/pl/course_instance/' +
          res.locals.course_instance.id +
          '/assessment/' +
          res.locals.assessment.id
      );
    });
  } else {
    next(
      error.make(400, 'unknown __action', {
        locals: res.locals,
        body: req.body,
      })
    );
  }
});

module.exports = router;<|MERGE_RESOLUTION|>--- conflicted
+++ resolved
@@ -64,11 +64,7 @@
             sqldb.query(sql.get_group_info, params, function (err, result) {
               if (ERR(err, next)) return;
               res.locals.group_info = result.rows;
-<<<<<<< HEAD
-              if (result.rowCount === 0)
-=======
-              if (res.locals.group_info[0] == undefined) {
->>>>>>> 91465f45
+              if (result.rowCount === 0) {
                 return next(error.make(403, 'Not a group member', res.locals));
               }
               res.locals.join_code =
