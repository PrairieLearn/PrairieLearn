--- conflicted
+++ resolved
@@ -8,74 +8,49 @@
 
 -- BLOCK get_questions
 WITH
-variant_max_submission_scores AS (
+  variant_max_submission_scores AS (
     SELECT
-        v.id AS variant_id,
-        max(s.score) AS max_submission_score
+      v.id AS variant_id,
+      max(s.score) AS max_submission_score
     FROM
-        instance_questions AS iq
-        JOIN variants AS v ON (v.instance_question_id = iq.id)
-        JOIN submissions AS s ON (s.variant_id = v.id)
-        JOIN assessment_questions AS aq ON (aq.id = iq.assessment_question_id)
+      instance_questions AS iq
+      JOIN variants AS v ON (v.instance_question_id = iq.id)
+      JOIN submissions AS s ON (s.variant_id = v.id)
+      JOIN assessment_questions AS aq ON (aq.id = iq.assessment_question_id)
     WHERE
-        iq.assessment_instance_id = $assessment_instance_id
-        AND aq.deleted_at IS NULL
-        AND s.score IS NOT NULL
-    GROUP BY 
-        v.id
-),
-instance_question_variants AS (
+      iq.assessment_instance_id = $assessment_instance_id
+      AND aq.deleted_at IS NULL
+      AND s.score IS NOT NULL
+    GROUP BY
+      v.id
+  ),
+  instance_question_variants AS (
     SELECT
-        iq.id AS instance_question_id,
-        jsonb_agg(jsonb_build_object(
-            'variant_id', v.id,
-            'max_submission_score', COALESCE(vmss.max_submission_score, 0)
-        ) ORDER BY v.date) AS variants
+      iq.id AS instance_question_id,
+      jsonb_agg(
+        jsonb_build_object(
+          'variant_id',
+          v.id,
+          'max_submission_score',
+          COALESCE(vmss.max_submission_score, 0)
+        )
+        ORDER BY
+          v.date
+      ) AS variants
     FROM
-        instance_questions AS iq
-        JOIN assessment_questions AS aq ON (aq.id = iq.assessment_question_id)
-        JOIN variants AS v ON (v.instance_question_id = iq.id)
-        LEFT JOIN variant_max_submission_scores AS vmss ON (vmss.variant_id = v.id)
+      instance_questions AS iq
+      JOIN assessment_questions AS aq ON (aq.id = iq.assessment_question_id)
+      JOIN variants AS v ON (v.instance_question_id = iq.id)
+      LEFT JOIN variant_max_submission_scores AS vmss ON (vmss.variant_id = v.id)
     WHERE
-        iq.assessment_instance_id = $assessment_instance_id
-        AND aq.deleted_at IS NULL
-        AND NOT v.open
-        AND NOT v.broken
+      iq.assessment_instance_id = $assessment_instance_id
+      AND aq.deleted_at IS NULL
+      AND NOT v.open
+      AND NOT v.broken
     GROUP BY
-        iq.id
-)
+      iq.id
+  )
 SELECT
-<<<<<<< HEAD
-    iq.*,
-    ((lag(z.id) OVER w) IS DISTINCT FROM z.id) AS start_new_zone,
-    z.id AS zone_id,
-    z.title AS zone_title,
-    q.title AS question_title,
-    aq.max_points,
-    aq.max_manual_points,
-    aq.max_auto_points,
-    qo.row_order,
-    qo.question_number,
-    aq.init_points,
-    z.max_points AS zone_max_points,
-    (z.max_points IS NOT NULL) AS zone_has_max_points,
-    z.best_questions AS zone_best_questions,
-    (z.best_questions IS NOT NULL) AS zone_has_best_questions,
-    (SELECT count(*) FROM files AS f WHERE f.instance_question_id = iq.id AND f.deleted_at IS NULL) AS file_count,
-    qo.sequence_locked AS sequence_locked,
-    (lag(aq.effective_advance_score_perc) OVER w) AS prev_advance_score_perc,
-    (lag(qo.question_number) OVER w) AS prev_title,
-    (lag(qo.sequence_locked) OVER w) AS prev_sequence_locked,
-    COALESCE(iqv.variants, '[]'::jsonb) AS previous_variants
-FROM
-    instance_questions AS iq
-    JOIN assessment_questions AS aq ON (aq.id = iq.assessment_question_id)
-    JOIN alternative_groups AS ag ON (ag.id = aq.alternative_group_id)
-    JOIN zones AS z ON (z.id = ag.zone_id)
-    JOIN questions AS q ON (q.id = aq.question_id)
-    JOIN question_order($assessment_instance_id) AS qo ON (iq.id = qo.instance_question_id)
-    LEFT JOIN instance_question_variants AS iqv ON (iqv.instance_question_id = iq.id)
-=======
   iq.*,
   ((lag(z.id) OVER w) IS DISTINCT FROM z.id) AS start_new_zone,
   z.id AS zone_id,
@@ -103,7 +78,8 @@
   qo.sequence_locked AS sequence_locked,
   (lag(aq.effective_advance_score_perc) OVER w) AS prev_advance_score_perc,
   (lag(qo.question_number) OVER w) AS prev_title,
-  (lag(qo.sequence_locked) OVER w) AS prev_sequence_locked
+  (lag(qo.sequence_locked) OVER w) AS prev_sequence_locked,
+  COALESCE(iqv.variants, '[]'::jsonb) AS previous_variants
 FROM
   instance_questions AS iq
   JOIN assessment_questions AS aq ON (aq.id = iq.assessment_question_id)
@@ -111,7 +87,7 @@
   JOIN zones AS z ON (z.id = ag.zone_id)
   JOIN questions AS q ON (q.id = aq.question_id)
   JOIN question_order ($assessment_instance_id) AS qo ON (iq.id = qo.instance_question_id)
->>>>>>> 8a8172a2
+  LEFT JOIN instance_question_variants AS iqv ON (iqv.instance_question_id = iq.id)
 WHERE
   iq.assessment_instance_id = $assessment_instance_id
   AND aq.deleted_at IS NULL
