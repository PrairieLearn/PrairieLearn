--- conflicted
+++ resolved
@@ -38,47 +38,4 @@
     AND aq.deleted_at IS NULL
 WINDOW
     w AS (ORDER BY qo.row_order)
-<<<<<<< HEAD
-ORDER BY qo.row_order;
-=======
-ORDER BY qo.row_order;
-
--- BLOCK get_group_info
-SELECT 
-    gu.group_id, g.name, g.join_code, u.uid, gc.student_authz_join, gc.student_authz_create, gc.student_authz_leave
-FROM
-    assessment_instances ai
-    JOIN group_configs AS gc ON ai.assessment_id = gc.assessment_id
-    JOIN groups AS g ON g.group_config_id = gc.id
-    JOIN group_users AS gu ON gu.group_id = g.id
-    JOIN group_users AS gu2 ON gu2.group_id = gu.group_id
-    JOIN users AS u ON u.user_id = gu2.user_id
-WHERE 
-    ai.id = $assessment_instance_id 
-    AND gu.user_id = $user_id 
-    AND g.deleted_at IS NULL 
-    AND gc.deleted_at IS NULL;
-
--- BLOCK leave_group
-WITH log AS (
-    DELETE FROM
-        group_users
-    WHERE 
-        user_id = $user_id 
-        AND group_id IN (SELECT 
-                            g.id
-                        FROM 
-                            assessment_instances ai
-                            JOIN group_configs AS gc ON gc.assessment_id = ai.assessment_id
-                            JOIN groups AS g ON g.group_config_id = gc.id
-                        WHERE 
-                            ai.id = $assessment_instance_id
-                            AND g.deleted_at IS NULL
-                            AND gc.deleted_at IS NULL)
-    RETURNING group_id
-)
-INSERT INTO group_logs
-    (authn_user_id, user_id, group_id, action)
-SELECT $authn_user_id, $user_id, group_id, 'leave'
-FROM log;
->>>>>>> 0eabfdc5
+ORDER BY qo.row_order;