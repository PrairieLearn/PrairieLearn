--- conflicted
+++ resolved
@@ -21,13 +21,9 @@
 const sha256 = require('crypto-js/sha256');
 const b64Util = require('../../lib/base64-util');
 const fileStore = require('../../lib/file-store');
-<<<<<<< HEAD
-
-=======
-const { callbackify } = require('util');
 const isBinaryFile = require('isbinaryfile').isBinaryFile;
 const { decodePath } = require('../../lib/uri-util');
->>>>>>> 1b249374
+
 const sql = sqlLoader.loadSqlEquiv(__filename);
 
 router.get('/*', (req, res, next) => {
