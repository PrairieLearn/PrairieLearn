--- conflicted
+++ resolved
@@ -193,26 +193,17 @@
         });
       }
 
-<<<<<<< HEAD
-        getPaths(req, res, (err, paths) => {
-            if (ERR(err, next)) return;
-            debug('Render');
-            res.locals.fileEdit = fileEdit;
-            res.locals.fileEdit.paths = paths;
-            res.render(__filename.replace(/\.js$/, '.ejs'), res.locals);
-        });
-    });
-});
-=======
       if (!fileEdit.alertChoice) {
         fileEdit.editContents = fileEdit.diskContents;
         fileEdit.origHash = fileEdit.diskHash;
       }
->>>>>>> ae347976
-
-      debug('Render');
-      res.locals.fileEdit = fileEdit;
-      res.render(__filename.replace(/\.js$/, '.ejs'), res.locals);
+
+      getPaths(req, res, (err, paths) => {
+        if (ERR(err, next)) return;
+        res.locals.fileEdit = fileEdit;
+        res.locals.fileEdit.paths = paths;
+        res.render(__filename.replace(/\.js$/, '.ejs'), res.locals);
+      });
     }
   );
 });
