var ERR = require('async-stacktrace');
var _ = require('lodash');
var express = require('express');
var router = express.Router();

<<<<<<< HEAD
var error = require('@prairielearn/prairielib/error');
var sqldb = require('@prairielearn/prairielib/sql-db');
var sqlLoader = require('@prairielearn/prairielib/sql-loader');
var config = require('../../lib/config');

var sql = sqlLoader.loadSqlEquiv(__filename);

router.get('/', function(req, res, next) {
    if (!res.locals.authz_data.authn_has_instructor_view) return next();
    var params = {
        authn_user_id: res.locals.authn_user.user_id,
        course_instance_id: res.locals.course_instance.id,
        authn_role: res.locals.authz_data.authn_role,
    };
    sqldb.queryOneRow(sql.select, params, function(err, result) {
        if (ERR(err, next)) return;
        _.assign(res.locals, result.rows[0]);

        res.locals.ipaddress = req.ip;
        // Trim out IPv6 wrapper on IPv4 addresses
        if (res.locals.ipaddress.substr(0, 7) == '::ffff:') {
              res.locals.ipaddress = res.locals.ipaddress.substr(7);
        }

        res.render(__filename.replace(/\.js$/, '.ejs'), res.locals);
    });
});

router.post('/', function(req, res, next) {
    if (!res.locals.authz_data.authn_has_instructor_view) return next();
    if (req.body.__action == 'reset') {
        res.clearCookie('pl_requested_uid');
        res.clearCookie('pl_requested_role');
        res.clearCookie('pl_requested_mode');
        res.redirect(req.originalUrl);
    } else if (req.body.__action == 'changeUid') {
        if (config.devMode) {
            // In devmode, if necessary, add the user and enroll to test access rules
            var params = [
                req.body.pl_requested_uid, //uid
                null, //name
                null, //uin,
                'dev',
            ];
            sqldb.call('users_select_or_insert', params, function(err, result) {
                if (ERR(err, next)) return;
                var params = {
                    user_id: result.rows[0].user_id,
                    course_instance_id: res.locals.course_instance.id,
                };
                sqldb.queryZeroOrOneRow(sql.enroll, params, function(err) {
                    if (ERR(err, next)) return;
                    res.cookie('pl_requested_uid', req.body.pl_requested_uid, {maxAge: 60 * 60 * 1000});
                    res.redirect(req.originalUrl);
                });
            });
        } else {
            res.cookie('pl_requested_uid', req.body.pl_requested_uid, {maxAge: 60 * 60 * 1000});
            res.redirect(req.originalUrl);
        }
    } else if (req.body.__action == 'changeRole') {
        res.cookie('pl_requested_role', req.body.pl_requested_role, {maxAge: 60 * 60 * 1000});
        res.redirect(req.originalUrl);
    } else if (req.body.__action == 'changeMode') {
        res.cookie('pl_requested_mode', req.body.pl_requested_mode, {maxAge: 60 * 60 * 1000});
        res.redirect(req.originalUrl);
    } else {
        return next(error.make(400, 'unknown action: ' + res.locals.__action, {__action: req.body.__action, body: req.body}));
=======
const path = require('path');
const debug = require('debug')('prairielearn:' + path.basename(__filename, '.js'));

var error = require('../../prairielib/lib/error');
var sqldb = require('../../prairielib/lib/sql-db');
var sqlLoader = require('../../prairielib/lib/sql-loader');

var sql = sqlLoader.loadSqlEquiv(__filename);

const moment = require('moment');

router.get('/', function (req, res, next) {
  if (
    !(
      res.locals.authz_data.authn_has_course_permission_preview ||
      res.locals.authz_data.authn_has_course_instance_permission_view
    )
  ) {
    return next(error.make(403, 'Access denied (must be course previewer or student data viewer)'));
  }

  debug(`GET: res.locals.req_date = ${res.locals.req_date}`);

  var params = {
    authn_user_id: res.locals.authn_user.user_id,
    course_id: res.locals.course.id,
    authn_course_role: res.locals.authz_data.authn_course_role,
    authn_course_instance_role: res.locals.authz_data.authn_course_instance_role
      ? res.locals.authz_data.authn_course_instance_role
      : 'None',
  };

  sqldb.queryOneRow(sql.select, params, function (err, result) {
    if (ERR(err, next)) return;
    _.assign(res.locals, result.rows[0]);

    res.locals.ipaddress = req.ip;
    // Trim out IPv6 wrapper on IPv4 addresses
    if (res.locals.ipaddress.substr(0, 7) === '::ffff:') {
      res.locals.ipaddress = res.locals.ipaddress.substr(7);
    }
    res.locals.req_date_for_display = moment(res.locals.req_date).toISOString(true);

    res.render(__filename.replace(/\.js$/, '.ejs'), res.locals);
  });
});

router.post('/', function (req, res, next) {
  if (
    !(
      res.locals.authz_data.authn_has_course_permission_preview ||
      res.locals.authz_data.authn_has_course_instance_permission_view
    )
  ) {
    return next(error.make(403, 'Access denied (must be course previewer or student data viewer)'));
  }

  if (req.body.__action === 'reset') {
    res.clearCookie('pl_requested_uid');
    res.clearCookie('pl_requested_course_role');
    res.clearCookie('pl_requested_course_instance_role');
    res.clearCookie('pl_requested_mode');
    res.clearCookie('pl_requested_date');
    res.cookie('pl_requested_data_changed');
    res.redirect(req.originalUrl);
  } else if (req.body.__action === 'changeUid') {
    res.cookie('pl_requested_uid', req.body.pl_requested_uid, {
      maxAge: 60 * 60 * 1000,
    });
    res.cookie('pl_requested_data_changed');
    res.redirect(req.originalUrl);
  } else if (req.body.__action === 'changeCourseRole') {
    res.cookie('pl_requested_course_role', req.body.pl_requested_course_role, {
      maxAge: 60 * 60 * 1000,
    });
    res.cookie('pl_requested_data_changed');
    res.redirect(req.originalUrl);
  } else if (req.body.__action === 'changeCourseInstanceRole') {
    res.cookie('pl_requested_course_instance_role', req.body.pl_requested_course_instance_role, {
      maxAge: 60 * 60 * 1000,
    });
    res.cookie('pl_requested_data_changed');
    res.redirect(req.originalUrl);
  } else if (req.body.__action === 'changeMode') {
    res.cookie('pl_requested_mode', req.body.pl_requested_mode, {
      maxAge: 60 * 60 * 1000,
    });
    res.cookie('pl_requested_data_changed');
    res.redirect(req.originalUrl);
  } else if (req.body.__action === 'changeDate') {
    debug(`POST: req.body.pl_requested_date = ${req.body.pl_requested_date}`);
    let date = moment(req.body.pl_requested_date, moment.ISO_8601);
    if (!date.isValid()) {
      return next(error.make(400, `invalid requested date: ${req.body.pl_requested_date}`));
>>>>>>> a6fb9818
    }
    res.cookie('pl_requested_date', date.toISOString(), {
      maxAge: 60 * 60 * 1000,
    });
    res.cookie('pl_requested_data_changed');
    res.redirect(req.originalUrl);
  } else {
    return next(
      error.make(400, 'unknown action: ' + res.locals.__action, {
        __action: req.body.__action,
        body: req.body,
      })
    );
  }
});

module.exports = router;<|MERGE_RESOLUTION|>--- conflicted
+++ resolved
@@ -3,76 +3,6 @@
 var express = require('express');
 var router = express.Router();
 
-<<<<<<< HEAD
-var error = require('@prairielearn/prairielib/error');
-var sqldb = require('@prairielearn/prairielib/sql-db');
-var sqlLoader = require('@prairielearn/prairielib/sql-loader');
-var config = require('../../lib/config');
-
-var sql = sqlLoader.loadSqlEquiv(__filename);
-
-router.get('/', function(req, res, next) {
-    if (!res.locals.authz_data.authn_has_instructor_view) return next();
-    var params = {
-        authn_user_id: res.locals.authn_user.user_id,
-        course_instance_id: res.locals.course_instance.id,
-        authn_role: res.locals.authz_data.authn_role,
-    };
-    sqldb.queryOneRow(sql.select, params, function(err, result) {
-        if (ERR(err, next)) return;
-        _.assign(res.locals, result.rows[0]);
-
-        res.locals.ipaddress = req.ip;
-        // Trim out IPv6 wrapper on IPv4 addresses
-        if (res.locals.ipaddress.substr(0, 7) == '::ffff:') {
-              res.locals.ipaddress = res.locals.ipaddress.substr(7);
-        }
-
-        res.render(__filename.replace(/\.js$/, '.ejs'), res.locals);
-    });
-});
-
-router.post('/', function(req, res, next) {
-    if (!res.locals.authz_data.authn_has_instructor_view) return next();
-    if (req.body.__action == 'reset') {
-        res.clearCookie('pl_requested_uid');
-        res.clearCookie('pl_requested_role');
-        res.clearCookie('pl_requested_mode');
-        res.redirect(req.originalUrl);
-    } else if (req.body.__action == 'changeUid') {
-        if (config.devMode) {
-            // In devmode, if necessary, add the user and enroll to test access rules
-            var params = [
-                req.body.pl_requested_uid, //uid
-                null, //name
-                null, //uin,
-                'dev',
-            ];
-            sqldb.call('users_select_or_insert', params, function(err, result) {
-                if (ERR(err, next)) return;
-                var params = {
-                    user_id: result.rows[0].user_id,
-                    course_instance_id: res.locals.course_instance.id,
-                };
-                sqldb.queryZeroOrOneRow(sql.enroll, params, function(err) {
-                    if (ERR(err, next)) return;
-                    res.cookie('pl_requested_uid', req.body.pl_requested_uid, {maxAge: 60 * 60 * 1000});
-                    res.redirect(req.originalUrl);
-                });
-            });
-        } else {
-            res.cookie('pl_requested_uid', req.body.pl_requested_uid, {maxAge: 60 * 60 * 1000});
-            res.redirect(req.originalUrl);
-        }
-    } else if (req.body.__action == 'changeRole') {
-        res.cookie('pl_requested_role', req.body.pl_requested_role, {maxAge: 60 * 60 * 1000});
-        res.redirect(req.originalUrl);
-    } else if (req.body.__action == 'changeMode') {
-        res.cookie('pl_requested_mode', req.body.pl_requested_mode, {maxAge: 60 * 60 * 1000});
-        res.redirect(req.originalUrl);
-    } else {
-        return next(error.make(400, 'unknown action: ' + res.locals.__action, {__action: req.body.__action, body: req.body}));
-=======
 const path = require('path');
 const debug = require('debug')('prairielearn:' + path.basename(__filename, '.js'));
 
@@ -167,7 +97,6 @@
     let date = moment(req.body.pl_requested_date, moment.ISO_8601);
     if (!date.isValid()) {
       return next(error.make(400, `invalid requested date: ${req.body.pl_requested_date}`));
->>>>>>> a6fb9818
     }
     res.cookie('pl_requested_date', date.toISOString(), {
       maxAge: 60 * 60 * 1000,
