<!DOCTYPE html>
<html lang="en">
  <head>
    <%- include('../partials/head', {pageTitle: 'Change Effective User'}); %>
  </head>
  <body>
    <%- include('../partials/navbar', {navPage: 'effective'}); %>
    <div id="content" class="container-fluid">

      <div class="card mb-4">
        <div class="card-header bg-primary text-white">
          Authenticated user
        </div>

        <div class="card-body">
          <p><strong>Authenticated UID:</strong> <%= authz_data.authn_user.uid %></p>
          <p><strong>Authenticated name:</strong> <%= authz_data.authn_user.name %></p>
          <p><strong>Authenticated course role:</strong> <%= authz_data.authn_course_role %></p>
          <% if (locals.course_instance) { %>
          <p><strong>Authenticated course instance role:</strong> <%= authz_data.authn_course_instance_role %></p>
          <% } %>
          <p><strong>Authenticated mode:</strong> <%= authz_data.authn_mode %></p>
          <p><strong>Authenticated date:</strong> <%= req_date_for_display %></p>

          <p><form id="resetForm" method="POST">
            <input type="hidden" name="__action" value="reset">
            <button type="submit" class="btn btn-info">Reset to these values</button>
            <input type="hidden" name="__csrf_token" value="<%= __csrf_token %>">
        </form></p>

          <p><strong>Connecting from IP:</strong> <%= ipaddress %></p>
        </div>

        <div class="card-footer">
          <small>
            The <em>authenticated</em> values above are the ones that you logged in with. The <em>effective</em> values below allow you to view PrairieLearn as if you had a different <em>course role</em> or as if you were a specific other person with a different <em>UID</em>. This can be used to test out how PrairieLearn will look from different points of view. The “Reset to these values” button above will reset all effective values below to your authenticated values. Effective values are also reset when you choose a course instance or when you switch to a different course.
          </small>
        </div>
      </div>

      <div class="card mb-4">
        <div class="card-header bg-primary text-white">
          Effective user
        </div>

        <div class="card-body">
          <p><strong>Effective UID:</strong> <%= user.uid %></p>
          <p><strong>Effective name:</strong> <%= user.name %></p>

          <div class="alert alert-secondary mb-0">
            <form id="changeUidForm" class="form-inline" method="POST">
              <div class="form-group">
                <label class="mr-2" for="changeEffectiveUid">Change effective UID to:</label>
                <input list="userList" type="text" class="form-control mr-2"
                       style="width: 20em;" name="pl_requested_uid"
                       id="changeEffectiveUid" placeholder="username@domain.org">
                <datalist id="userList">
                  <% if (available_uids) { %>
                  <% available_uids.forEach(function(available_uid) { %>
                  <option value="<%= available_uid %>"><%= available_uid %></option>
                  <% }); %>
                  <% } %>
                </datalist>
              </div>
              <input type="hidden" name="__action" value="changeUid">
              <input type="hidden" name="__csrf_token" value="<%= __csrf_token %>">
              <button type="submit" class="btn btn-primary">Change UID</button>
            </form>
          </div>
        </div>

        <div class="card-footer">
          <small>
            Changing your effective user identity to another person allows you to see PrairieLearn exactly as they would see it. You cannot emulate an effective user with a higher access level than your own.
          </small>
        </div>
      </div>

      <!-- #################################################################################### -->

      <div class="card mb-4">
        <div class="card-header bg-primary text-white">
          Effective course role
        </div>

        <div class="card-body">
          <p><strong>Effective course role:</strong> <%= authz_data.course_role %></p>

          <div class="alert alert-secondary mb-0">
            <form class="form-inline" id="changeCourseRoleForm" method="POST">
              <div class="form-group">
                <label class="mr-2" for="changeEffectiveCourseRole">Change effective course role to:</label>
                <select class="form-control mr-2" id="changeEffectiveCourseRole" name="pl_requested_course_role">
                  <% available_course_roles.reverse().forEach(function(available_course_role) { %>
                  <% if (available_course_role == authz_data.course_role) { %>
                  <option value="<%= available_course_role %>" selected><%= available_course_role %> (current)</option>
                  <% } else { %>
                  <option value="<%= available_course_role %>"><%= available_course_role %></option>
                  <% } %>
                  <% }); %>
                </select>
              </div>
              <input type="hidden" name="__action" value="changeCourseRole">
              <input type="hidden" name="__csrf_token" value="<%= __csrf_token %>">
              <button type="submit" class="btn btn-primary">Change course role</button>
            </form>
          </div>
        </div>

        <div class="card-footer">
          <small>
            Your <em>course role</em> determines the permissions that you have to view and edit course content in PrairieLearn. It is specific to this course, so you can be an Editor in one course but a Previewer in a different course.
          </small>
        </div>
      </div>

<<<<<<< HEAD
      <!-- #################################################################################### -->

      <% if (locals.course_instance) { %>
=======
>>>>>>> 50c8c401
      <div class="card mb-4">
        <div class="card-header bg-primary text-white">
          Effective course instance role
        </div>

        <div class="card-body">
          <p><strong>Effective course instance role:</strong> <%= authz_data.course_instance_role %></p>

          <div class="alert alert-secondary mb-0">
            <form class="form-inline" id="changeCourseInstanceRoleForm" method="POST">
              <div class="form-group">
                <label class="mr-2" for="changeEffectiveCourseInstanceRole">Change effective course instance role to:</label>
                <select class="form-control mr-2" id="changeEffectiveCourseInstanceRole" name="pl_requested_course_instance_role">
                  <% available_course_instance_roles.reverse().forEach(function(available_course_instance_role) { %>
                  <% if (available_course_instance_role == authz_data.course_instance_role) { %>
                  <option value="<%= available_course_instance_role %>" selected><%= available_course_instance_role %> (current)</option>
                  <% } else { %>
                  <option value="<%= available_course_instance_role %>"><%= available_course_instance_role %></option>
                  <% } %>
                  <% }); %>
                </select>
              </div>
              <input type="hidden" name="__action" value="changeCourseInstanceRole">
              <input type="hidden" name="__csrf_token" value="<%= __csrf_token %>">
              <button type="submit" class="btn btn-primary">Change course instance role</button>
            </form>
          </div>
        </div>

        <div class="card-footer">
          <small>
            Your <em>course instance role</em> determines the permissions that you have to view and edit student data in PrairieLearn. It is specific to this course instance, so you can be a Student Data Editor in one course instance but a Student Data Viewer in a different course instance.
          </small>
        </div>
      </div>
      <% } %>

      <div class="card mb-4">
        <div class="card-header bg-primary text-white">
          Effective mode
        </div>

        <div class="card-body">
          <p><strong>Effective mode:</strong> <%= authz_data.mode %></p>

          <div class="alert alert-secondary mb-0">
            <form class="form-inline" id="changeModeForm" method="POST">
              <div class="form-group">
                <label class="mr-2" for="changeMode">Change effective mode to:</label>
                <select class="form-control mr-2" id="changeMode" name="pl_requested_mode">
                  <% if (authz_data.mode == 'Public') { %>
                  <option value="Public" selected>Public (current)</option>
                  <% } else { %>
                  <option value="Public">Public</option>
                  <% } %>

                  <% if (authz_data.mode == 'Exam') { %>
                  <option value="Exam" selected>Exam (current)</option>
                  <% } else { %>
                  <option value="Exam">Exam</option>
                  <% } %>

                  <% if (authz_data.mode == 'SEB') { %>
                  <option value='SEB' selected>SEB (current)</option>
                  <% } else { %>
                  <option value='SEB'>SEB</option>
                  <% } %>
                </select>
              </div>
              <input type="hidden" name="__action" value="changeMode">
              <input type="hidden" name="__csrf_token" value="<%= __csrf_token %>">
              <button type="submit" class="btn btn-primary">Change mode</button>
            </form>
          </div>
        </div>

        <div class="card-footer">
          <small>
            The <em>mode</em> of the server determines which assessments are available. The <em>Public</em> mode is used when PrairieLearn is accessed from the general internet (on campus, at home, etc). The <em>Exam</em> mode is used when the user is physically sitting at a computer in the CBTF (Computer-Based Testing Facility). The options above allow you to test out the different modes to see which assessments will be seen in either Public or Exam mode.
          </small>
        </div>
      </div>

      <!-- #################################################################################### -->

      <div class="card mb-4">
        <div class="card-header bg-primary text-white">
          Effective date
        </div>

        <div class="card-body">
          <p><strong>Effective date:</strong> <%= locals.req_date_for_display %></p>

          <div class="alert alert-secondary mb-0">
            <form class="form-inline" id="changeDateForm" method="POST">
              <div class="form-group">
                <label class="mr-2" for="changeDate">Change effective date to:</label>
                <input type="text" class="form-control mr-2" style="width:30em;" id="changeDate" name="pl_requested_date" value="<%= locals.req_date_for_display %>">
              </div>
              <input type="hidden" name="__action" value="changeDate">
              <input type="hidden" name="__csrf_token" value="<%= __csrf_token %>">
              <button type="submit" class="btn btn-primary">Change date</button>
            </form>
          </div>
        </div>

        <div class="card-footer">
          <small>
            The <em>date</em> of the server determines which assessments are available. Changing the effective date to something other than the current date allows you to check if homework and exam assessments will be available to students when you mean them to be. The date has the format <code>YYYY-MM-DDTHH:MM:SS.SSS</code>, with a suffix that gives the offset from UTC (i.e., the time zone) in the format <code>&plusmn;HH:MM</code>.
          </small>
        </div>
      </div>

    </div>
  </body>
</html><|MERGE_RESOLUTION|>--- conflicted
+++ resolved
@@ -114,12 +114,9 @@
         </div>
       </div>
 
-<<<<<<< HEAD
       <!-- #################################################################################### -->
 
       <% if (locals.course_instance) { %>
-=======
->>>>>>> 50c8c401
       <div class="card mb-4">
         <div class="card-header bg-primary text-white">
           Effective course instance role
