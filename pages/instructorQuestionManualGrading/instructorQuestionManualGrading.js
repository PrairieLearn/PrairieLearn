const ERR = require('async-stacktrace');
const express = require('express');
const router = express.Router();
const path = require('path');
const async = require('async');
const debug = require('debug')('prairielearn:' + path.basename(__filename, '.js'));
<<<<<<< HEAD
const question = require('../../lib/question');
const logPageView = require('../../middlewares/logPageView')(path.basename(__filename, '.js'));
const { error, sqlDb, sqlLoader} = require('@prairielearn/prairielib');
const fs = require('fs-extra');
=======
const { error, sqlDb} = require('@prairielearn/prairielib');
>>>>>>> a9b7041e

router.get('/', (req, res, next) => {
    const params = [res.locals.instance_question.id];
<<<<<<< HEAD
    console.log(res.locals);
    async.series([
        // First, grab the most recent variant associated with this instance question for this assessment
        (callback) => 
            sqlDb.callZeroOrOneRow('variants_select_question_and_last_submission', params, (err, result) => {
                if (ERR(err, next)) return;
                if (result.rowCount == 0) return new NoSubmissionError();
                res.locals['submission'] = result.rows[0];
                res.locals.variant_id = result.rows[0].variant.id;
                callback(null);
            }),
        // Grab the question data so we can render the question body
        (callback) => {
            res.locals.overlayGradingInterface = true;
            question.getAndRenderVariant(res.locals.variant_id, null, res.locals, function (
              err,
            ) {
              if (ERR(err, callback)) return;
              debug(`found question data`);
              console.log('found question');

              callback(null);
            });
        },
        // Log the page view
        (callback) => {
            logPageView(req, res, (err) => {
                if (ERR(err, next)) return;
                callback(null);
            });
        },
    ], (err) => {
        if (ERR(err, next)) return;
=======
    sqlDb.callZeroOrOneRow('instance_question_select_manual_grading_objects', params, (err, result) => {
        if (ERR(err, next)) return;

        // FYI, Maja:
        // Use case 1: Student never loaded question (variant and submission is null)
        // Use case 2: Student loaded question but did not submit anything (submission is null)
        // Use case 3: Student has answered question (question, variant, submission are NOT null)
        // Other cases to figure out later: grading in progress, question is broken...

        res.locals['question'] = result.rows[0].question;
        res.locals['variant'] = result.rows[0].variant;
        res.locals['submission'] = result.rows[0].submission;
>>>>>>> a9b7041e
        res.render(__filename.replace(/\.js$/, '.ejs'), res.locals);
    });

    debug('GET /');
});

// TODO:
router.post('/', function(req, res, next) {
    if (req.body.__action == 'add_manual_grade') {
        const note = req.body.submission_note;
        const score = req.body.submission_score;
        const params = [res.locals.instance_question.id];

        sqlDb.callZeroOrOneRow('instance_question_select_manual_grading_objects', params, (err, result) => {
            if (ERR(err, next)) return;

            const {question, variant, submission} = result.rows[0];
            if (!question || !variant || !submission) return next(error.make('500', 'Manual grading dependencies missing'));

            Object.assign(res.locals, {question, variant, submission});

            const params = [
                submission.id,
                res.locals.authn_user.user_id,
                submission.gradable,
                submission.broken,
                submission.format_errors,
                submission.partial_scores,
                score, // overwrite submission score
                submission.v2_score,
                {feedback:note}, // overwrite feedback
                submission.submitted_answer,
                submission.params,
                submission.true_answer,
            ];

            sqlDb.callOneRow('grading_jobs_insert', params, (err, result) => {
                if (ERR(err, next)) return;

                /* If the submission was marked invalid during grading the grading job will
                   be marked ungradable and we should bail here to prevent LTI updates. */
                res.locals['grading_job'] = result.rows[0];
                if (!res.locals['grading_job'].gradable) return next(error.make('Invalid submission error'));

                res.locals['submission_updated'] = true;
                debug('_gradeVariantWithClient()', 'inserted', 'grading_job.id:', res.locals['grading_job'].id);
                res.render(__filename.replace(/\.js$/, '.ejs'), res.locals);
            });

        });
    } else if (req.body.__action == 'update_manual_grade') {
        //
    } else {
        return next(error.make(400, 'unknown __action', {locals: res.locals, body: req.body}));
    }
});
module.exports = router;<|MERGE_RESOLUTION|>--- conflicted
+++ resolved
@@ -3,34 +3,27 @@
 const router = express.Router();
 const path = require('path');
 const async = require('async');
-const debug = require('debug')('prairielearn:' + path.basename(__filename, '.js'));
-<<<<<<< HEAD
 const question = require('../../lib/question');
 const logPageView = require('../../middlewares/logPageView')(path.basename(__filename, '.js'));
-const { error, sqlDb, sqlLoader} = require('@prairielearn/prairielib');
-const fs = require('fs-extra');
-=======
+const debug = require('debug')('prairielearn:' + path.basename(__filename, '.js'));
 const { error, sqlDb} = require('@prairielearn/prairielib');
->>>>>>> a9b7041e
 
 router.get('/', (req, res, next) => {
-    const params = [res.locals.instance_question.id];
-<<<<<<< HEAD
-    console.log(res.locals);
     async.series([
-        // First, grab the most recent variant associated with this instance question for this assessment
-        (callback) => 
-            sqlDb.callZeroOrOneRow('variants_select_question_and_last_submission', params, (err, result) => {
+        (callback) => {
+            const params = [res.locals.instance_question.id];
+            sqlDb.callZeroOrOneRow('instance_question_select_manual_grading_objects', params, (err, result) => {
                 if (ERR(err, next)) return;
-                if (result.rowCount == 0) return new NoSubmissionError();
-                res.locals['submission'] = result.rows[0];
-                res.locals.variant_id = result.rows[0].variant.id;
+                res.locals['question'] = result.rows[0].question;
+                res.locals['variant'] = result.rows[0].variant;
+                res.locals['submission'] = result.rows[0].submission;
                 callback(null);
-            }),
-        // Grab the question data so we can render the question body
-        (callback) => {
+            });
+        },
+       (callback) => {
+            console.log(res.locals);
             res.locals.overlayGradingInterface = true;
-            question.getAndRenderVariant(res.locals.variant_id, null, res.locals, function (
+            question.getAndRenderVariant(res.locals.variant.id, null, res.locals, function (
               err,
             ) {
               if (ERR(err, callback)) return;
@@ -40,29 +33,8 @@
               callback(null);
             });
         },
-        // Log the page view
-        (callback) => {
-            logPageView(req, res, (err) => {
-                if (ERR(err, next)) return;
-                callback(null);
-            });
-        },
     ], (err) => {
         if (ERR(err, next)) return;
-=======
-    sqlDb.callZeroOrOneRow('instance_question_select_manual_grading_objects', params, (err, result) => {
-        if (ERR(err, next)) return;
-
-        // FYI, Maja:
-        // Use case 1: Student never loaded question (variant and submission is null)
-        // Use case 2: Student loaded question but did not submit anything (submission is null)
-        // Use case 3: Student has answered question (question, variant, submission are NOT null)
-        // Other cases to figure out later: grading in progress, question is broken...
-
-        res.locals['question'] = result.rows[0].question;
-        res.locals['variant'] = result.rows[0].variant;
-        res.locals['submission'] = result.rows[0].submission;
->>>>>>> a9b7041e
         res.render(__filename.replace(/\.js$/, '.ejs'), res.locals);
     });
 
