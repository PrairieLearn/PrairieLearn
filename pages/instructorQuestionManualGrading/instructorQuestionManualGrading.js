--- conflicted
+++ resolved
@@ -21,69 +21,31 @@
 // TODO:
 // eslint-disable-next-line no-unused-vars
 router.get('/', (req, res, next) => {
-<<<<<<< HEAD
-    const params = {instance_question_id: res.locals.instance_question_id};
+    const params = [res.locals.instance_question.id];
     console.log(res.locals);
     async.series([
         // First, grab the most recent variant associated with this instance question for this assessment
         (callback) => 
-            sqlDb.query(sql.instance_question_select_last_variant_with_submission, params, (err, result) => {
+            sqlDb.callZeroOrOneRow('variants_select_question_and_last_submission', params, (err, result) => {
                 if (ERR(err, next)) return;
-                if (result.rowCount == 0) {
-                    // perhaps student loaded view to create variant, but did not submit anything
-                    res.locals['no_submission_found'] = true;
-                    return;
-                }
-                debug(`found variant: ${result.rows[0].id}`);
-                console.log('found variant');
-                // Set the variant ID to the most recent submission
-                params.variant_id = result.rows[0].id;
-                res.locals.variant_id = result.rows[0].id;
+                if (result.rowCount == 0) return new NoSubmissionError();
+                res.locals['submission'] = result.rows[0];
+                res.locals.variant_id = result.rows[0].variant.id;
                 callback(null);
             }),
-        // Select the higher level question data given the instance question
-        (callback) => 
-            sqlDb.queryOneRow(sql.instance_question_select_question, params, (err, result) => { 
-                if (ERR(err, next)) return;
-                if (result.rowCount == 0) throw new Error('Question not found');
+        // Grab the question data so we can render the question body
+        (callback) => {
+            res.locals.overlayGradingInterface = true;
+            question.getAndRenderVariant(res.locals.variant_id, null, res.locals, function (
+              err,
+            ) {
+              if (ERR(err, callback)) return;
+              debug(`found question data`);
+              console.log('found question');
 
-                debug(`found question`);
-                console.log('found question');
-
-                res.locals.question = result.rows[0];
-                callback(null);
-            }),
-        // Check for the variant to be graded
-        (callback) => {
-            const variantParams = [
-                params.variant_id,
-                null,
-                true, // select graded submissions
-            ];
-            sqlDb.callZeroOrOneRow('variants_select_submission_for_grading', variantParams, (err, result) => {
-                if (ERR(err, next)) return;
-                if (result.rowCount == 0) return new NoSubmissionError();
-
-                debug(`found submission`);
-                console.log('found submission');
-
-                res.locals['submission'] = result.rows[0];
-                callback(null);
+              callback(null);
             });
         },
-        // Grab the question data so we can render the question body
-        // (callback) => {
-        //     res.locals.overlayGradingInterface = true;
-        //     question.getAndRenderVariant(params.variant_id, null, res.locals, function (
-        //       err,
-        //     ) {
-        //       if (ERR(err, callback)) return;
-        //       debug(`found question data`);
-        //       console.log('found question');
-
-        //       callback(null);
-        //     });
-        // },
         // Log the page view
         (callback) => {
             logPageView(req, res, (err) => {
@@ -95,48 +57,6 @@
         if (ERR(err, next)) return;
         res.render(__filename.replace(/\.js$/, '.ejs'), res.locals);
     });
-=======
-    console.log(res.locals);
-    const params = [res.locals.instance_question.id];
-    sqlDb.callZeroOrOneRow('variants_select_question_and_last_submission', params, (err, result) => {
-        if (ERR(err, next)) return;
-        if (result.rowCount == 0) return new NoSubmissionError();
-        const submission = result.rows[0];
-        res.locals['submission'] = submission;
-        res.render(__filename.replace(/\.js$/, '.ejs'), res.locals);
-    });
-    // sqlDb.query(sql.instance_question_select_last_variant_with_submission, params, (err, result) => {
-    //     if (ERR(err, next)) return;
-    //     if (result.rowCount == 0) {
-    //         // perhaps student loaded view to create variant, but did not submit anything
-    //         res.locals['no_submission_found'] = true;
-    //         return;
-    //     }
-
-    //     const variant_id = result.rows[0].id;
-
-    //     sqlDb.queryOneRow(sql.instance_question_select_question, params, (err, result) => {
-    //         if (ERR(err, next)) return;
-    //         if (result.rowCount == 0) throw new Error('Question not found');
-
-    //         res.locals.question = result.rows[0];
-
-    //         const params = [
-    //             variant_id,
-    //             null,
-    //             true, // select graded submissions
-    //         ];
-
-    //         sqlDb.callZeroOrOneRow('variants_select_question_and_last_submission', params, (err, result) => {
-    //             if (ERR(err, next)) return;
-    //             if (result.rowCount == 0) return new NoSubmissionError();
-    //             const submission = result.rows[0];
-    //             res.locals['submission'] = submission;
-    //             res.render(__filename.replace(/\.js$/, '.ejs'), res.locals);
-    //         });
-    //     });
-    // });
->>>>>>> 1257e8d1
 
     debug('GET /');
 });
