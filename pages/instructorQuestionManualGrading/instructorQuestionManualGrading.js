const ERR = require('async-stacktrace');
const express = require('express');
const router = express.Router();
const path = require('path');
const async = require('async');
const config = require('../../lib/config');
const question = require('../../lib/question');
const debug = require('debug')('prairielearn:' + path.basename(__filename, '.js'));
const error = require('../../prairielib/lib/error');
const sqlLoader = require('../../prairielib/lib/sql-loader');
const sqlDb = require('../../prairielib/lib/sql-db');
<<<<<<< HEAD
const sql = sqlLoader.loadSqlEquiv(__filename);
=======
const ltiOutcomes = require('../../lib/ltiOutcomes');
const logger = require('../../lib/logger');
>>>>>>> 020e3097

// Other cases to figure out later: question is broken...
router.get('/', (req, res, next) => {
<<<<<<< HEAD
    async.series([
        (callback) => {
            const params = [
                res.locals.instance_question.id,
                res.locals.authn_user.user_id,
                res.locals.conflicting_grading_job_id,
                `${config.manualGradingExpirySec} seconds`,
            ];
            sqlDb.callZeroOrOneRow('instance_questions_select_manual_grading_objects', params, (err, result) => {
                if (ERR(err, next)) return;

                // Instance question doesn't exist (redirect to config page)
                if (result.rowCount == 0) {
                    return callback(error.make(404, 'Instance question not found.', {locals: res.locals, body: req.body}));
                }
=======
  async.series(
    [
      // Should we move this block into question.js? getAndRenderVariantForGrading
      (callback) => {
        const params = [res.locals.instance_question.id];
        sqlDb.callZeroOrOneRow(
          'instance_question_select_manual_grading_objects',
          params,
          (err, result) => {
            if (ERR(err, next)) return;
            // Instance question doesn't exist (redirect to config page)
            if (result.rowCount === 0) {
              return callback(
                error.make(404, 'Instance question not found.', {
                  locals: res.locals,
                  body: req.body,
                })
              );
            }
>>>>>>> 020e3097

            /**
             * Student never loaded question (variant and submission is null)
             * Student loaded question but did not submit anything (submission is null)
             */
            if (!result.rows[0].variant || !result.rows[0].submission) {
              return callback(
                error.make(404, 'No gradable submissions found.', {
                  locals: res.locals,
                  body: req.body,
                })
              );
            }

<<<<<<< HEAD
                res.locals.instance_question = result.rows[0].instance_question;
                res.locals.question = result.rows[0].question;
                res.locals.variant = result.rows[0].variant;
                res.locals.submission = result.rows[0].submission;
                res.locals.grading_user = result.rows[0].grading_user;

                if (result.rows[0].conflict_grading_job) {
                    // During a normal POST 'add_manual_grade' action, a grading job is produced and a submission score/feedback is updated.
                    // IFF a grading conflict occurs, the 'add_manual_grade' produces a grading job without updating the submission score/feedback.
                    // Hence, conflictDataSource has `submission` and `gradingJob` types. Relevant in 'resolve_manual_grading_conflict' action
                    res.locals.conflict_diff = {
                        grading_job_id: result.rows[0].conflict_grading_job.id,
                        existing: {
                            conflictDataSource: 'submission',
                            feedback: result.rows[0].submission.feedback,
                            score: result.rows[0].submission.score,
                            graded_by: `${result.rows[0].grading_user.name} (${result.rows[0].grading_user.uid})`,
                        },
                        incoming: result.rows[0].conflict_grading_job,
                    };
                }

                callback(null);
            });
        },
       (callback) => {
            res.locals.overlayGradingInterface = true;
            question.getAndRenderVariant(res.locals.variant.id, null, res.locals, (err) => {
              if (ERR(err, next)) return;
              callback(null);
=======
            logger.info('QuestionManualGrading: Found Question To Grade in DB.', {
              instance_question_id: res.locals.instance_question.id,
              result_row: result.rows[0],
>>>>>>> 020e3097
            });
            res.locals.question = result.rows[0].question;
            res.locals.variant = result.rows[0].variant;
            res.locals.submission = result.rows[0].submission;
            res.locals.max_points = result.rows[0].max_points;
            res.locals.score_perc = res.locals.submission.score * 100;
            callback(null);
          }
        );
      },
      (callback) => {
        res.locals.overlayGradingInterface = true;
        logger.info('QuestionManualGrading: About to render question for grading.', {
          instance_question_id: res.locals.instance_question.id,
          question: res.locals.question,
          variant: res.locals.variant,
          submission: res.locals.submission,
        });
        question.getAndRenderVariant(res.locals.variant.id, null, res.locals, function (err) {
          if (ERR(err, next)) return;
          logger.info('QuestionManualGrading: Question Rendered.', {
            instance_question_id: res.locals.instance_question.id,
            question: res.locals.question,
            variant: res.locals.variant,
            submission: res.locals.submission,
          });
          callback(null);
        });
      },
    ],
    (err) => {
      if (ERR(err, next)) return;
      res.render(__filename.replace(/\.js$/, '.ejs'), res.locals);
    }
  );

  debug('GET /');
});

<<<<<<< HEAD
router.post('/', function(req, res, next) {
    const note = req.body.submissionNote;
    const score = req.body.submissionScore;
    const modifiedAt = req.body.instanceQuestionModifiedAt;
    const assessmentId = req.body.assessmentId;
    const assessmentQuestionId = req.body.assessmentQuestionId;
    const gradingJobId = req.body.gradingJobId;

    const params = [
        res.locals.instance_question.id,
        res.locals.authn_user.user_id,
        score / 100,
        modifiedAt,
        {manual: note},
        gradingJobId,
    ];

    if (req.body.__action == 'add_manual_grade') {
        if (typeof note !== 'string') { return ERR(new Error('submissionNote must be valid string', next)); }
        if (score % 5 !== 0) { return ERR(new Error('submissionScore percentage must be divisible by 5', next)); }

        sqlDb.callZeroOrOneRow('instance_questions_manually_grade_submission', params, (err, result) => {
            if (ERR(err, next)) return;
            if (result.rows[0].grading_job.manual_grading_conflict) {
                return res.redirect(`${res.locals.urlPrefix}/instance_question/${res.locals.instance_question.id}/manual_grading?conflicting_grading_job=${result.rows[0].grading_job.id}`);
            }
            res.redirect(`${res.locals.urlPrefix}/assessment/${assessmentId}/assessment_question/${assessmentQuestionId}/next_ungraded`);
        });
    } else if (req.body.__action == 'abort_manual_grading') {
        res.redirect(`${res.locals.urlPrefix}/assessment/${res.locals.assessment.id}/manual_grading`);
    } else if (req.body.__action == 'resolve_manual_grading_conflict') {
        // MUST NOT grade submission 'conflictDataSource', as already current grade reflected in student and instructor views
        if (req.body.conflictDataSource === 'submission') {
            sqlDb.queryOneRow(sql.remove_grading_job_conflict, {id: gradingJobId}, (err) => {
                if (ERR(err, next)) return;
                res.redirect(`${res.locals.urlPrefix}/assessment/${assessmentId}/assessment_question/${assessmentQuestionId}/next_ungraded`);
            });
        } else {
            sqlDb.callZeroOrOneRow('instance_questions_manually_grade_submission', params, (err, result) => {
                if (ERR(err, next)) return;
                if (result.rows[0].grading_job.manual_grading_conflict) {
                    return res.redirect(`${res.locals.urlPrefix}/instance_question/${res.locals.instance_question.id}/manual_grading?conflicting_grading_job=${result.rows[0].grading_job.id}`);
                }
                res.redirect(`${res.locals.urlPrefix}/assessment/${assessmentId}/assessment_question/${assessmentQuestionId}/next_ungraded`);
            });
        }
    } else {
        return next(error.make(400, 'unknown __action', {locals: res.locals, body: req.body}));
    }
=======
router.post('/', function (req, res, next) {
  if (req.body.__action === 'add_manual_grade') {
    const note = req.body.submission_note;
    const score_perc = req.body.submission_score_percent;
    const params = [res.locals.instance_question.id];

    sqlDb.callZeroOrOneRow(
      'instance_question_select_manual_grading_objects',
      params,
      (err, result) => {
        if (ERR(err, next)) return;

        const { question, variant, submission } = result.rows[0];
        if (!question || !variant || !submission) {
          return next(error.make('500', 'Manual grading dependencies missing'));
        }

        Object.assign(res.locals, { question, variant, submission });

        const params = [
          req.body.assessment_id,
          null, // assessment_instance_id,
          submission.id, // submission_id
          null, // instance_question_id,
          null, // uid
          null, // assessment_instance_number
          null, // qid
          score_perc,
          null, // points
          { manual: note }, // feedback
          null, // partial_scores
          res.locals.authn_user.user_id,
        ];

        /**
         *  TODO: calling 'instance_questions_update_score' may not be the perfect thing to do
         * here, because it won't respect the 'credit' property of the assessment_instance.
         * However, allowing the 'credit' calculation in a manually graded problem is also problematic,
         * because it means that the behavior of the instructor editing the score on the manual grading
         * page would be different than the behavior of the instructor editing the score on any of the other
         * pages where they can edit score. Fundamentally, we need to rethink how to treat questions
         * that are manually graded within PrairieLearn and how to handle those score calculations.
         */
        sqlDb.call('instance_questions_update_score', params, (err, _result) => {
          if (ERR(err, next)) return;
          ltiOutcomes.updateScore(req.body.assessment_instance_id, null, (err) => {
            if (ERR(err, next)) return;
            res.redirect(
              `${res.locals.urlPrefix}/assessment/${req.body.assessment_id}/assessment_question/${req.body.assessment_question_id}/next_ungraded?instance_question=${res.locals.instance_question.id}`
            );
          });
        });
      }
    );
  } else {
    return next(
      error.make(400, 'unknown __action', {
        locals: res.locals,
        body: req.body,
      })
    );
  }
>>>>>>> 020e3097
});
module.exports = router;<|MERGE_RESOLUTION|>--- conflicted
+++ resolved
@@ -9,44 +9,27 @@
 const error = require('../../prairielib/lib/error');
 const sqlLoader = require('../../prairielib/lib/sql-loader');
 const sqlDb = require('../../prairielib/lib/sql-db');
-<<<<<<< HEAD
 const sql = sqlLoader.loadSqlEquiv(__filename);
-=======
-const ltiOutcomes = require('../../lib/ltiOutcomes');
-const logger = require('../../lib/logger');
->>>>>>> 020e3097
 
 // Other cases to figure out later: question is broken...
 router.get('/', (req, res, next) => {
-<<<<<<< HEAD
-    async.series([
-        (callback) => {
-            const params = [
-                res.locals.instance_question.id,
-                res.locals.authn_user.user_id,
-                res.locals.conflicting_grading_job_id,
-                `${config.manualGradingExpirySec} seconds`,
-            ];
-            sqlDb.callZeroOrOneRow('instance_questions_select_manual_grading_objects', params, (err, result) => {
-                if (ERR(err, next)) return;
-
-                // Instance question doesn't exist (redirect to config page)
-                if (result.rowCount == 0) {
-                    return callback(error.make(404, 'Instance question not found.', {locals: res.locals, body: req.body}));
-                }
-=======
   async.series(
     [
-      // Should we move this block into question.js? getAndRenderVariantForGrading
       (callback) => {
-        const params = [res.locals.instance_question.id];
+        const params = [
+          res.locals.instance_question.id,
+          res.locals.authn_user.user_id,
+          res.locals.conflicting_grading_job_id,
+          `${config.manualGradingExpirySec} seconds`,
+        ];
         sqlDb.callZeroOrOneRow(
-          'instance_question_select_manual_grading_objects',
+          'instance_questions_select_manual_grading_objects',
           params,
           (err, result) => {
             if (ERR(err, next)) return;
+
             // Instance question doesn't exist (redirect to config page)
-            if (result.rowCount === 0) {
+            if (result.rowCount == 0) {
               return callback(
                 error.make(404, 'Instance question not found.', {
                   locals: res.locals,
@@ -54,7 +37,6 @@
                 })
               );
             }
->>>>>>> 020e3097
 
             /**
              * Student never loaded question (variant and submission is null)
@@ -69,68 +51,36 @@
               );
             }
 
-<<<<<<< HEAD
-                res.locals.instance_question = result.rows[0].instance_question;
-                res.locals.question = result.rows[0].question;
-                res.locals.variant = result.rows[0].variant;
-                res.locals.submission = result.rows[0].submission;
-                res.locals.grading_user = result.rows[0].grading_user;
-
-                if (result.rows[0].conflict_grading_job) {
-                    // During a normal POST 'add_manual_grade' action, a grading job is produced and a submission score/feedback is updated.
-                    // IFF a grading conflict occurs, the 'add_manual_grade' produces a grading job without updating the submission score/feedback.
-                    // Hence, conflictDataSource has `submission` and `gradingJob` types. Relevant in 'resolve_manual_grading_conflict' action
-                    res.locals.conflict_diff = {
-                        grading_job_id: result.rows[0].conflict_grading_job.id,
-                        existing: {
-                            conflictDataSource: 'submission',
-                            feedback: result.rows[0].submission.feedback,
-                            score: result.rows[0].submission.score,
-                            graded_by: `${result.rows[0].grading_user.name} (${result.rows[0].grading_user.uid})`,
-                        },
-                        incoming: result.rows[0].conflict_grading_job,
-                    };
-                }
-
-                callback(null);
-            });
-        },
-       (callback) => {
-            res.locals.overlayGradingInterface = true;
-            question.getAndRenderVariant(res.locals.variant.id, null, res.locals, (err) => {
-              if (ERR(err, next)) return;
-              callback(null);
-=======
-            logger.info('QuestionManualGrading: Found Question To Grade in DB.', {
-              instance_question_id: res.locals.instance_question.id,
-              result_row: result.rows[0],
->>>>>>> 020e3097
-            });
+            res.locals.instance_question = result.rows[0].instance_question;
             res.locals.question = result.rows[0].question;
             res.locals.variant = result.rows[0].variant;
             res.locals.submission = result.rows[0].submission;
-            res.locals.max_points = result.rows[0].max_points;
-            res.locals.score_perc = res.locals.submission.score * 100;
+            res.locals.grading_user = result.rows[0].grading_user;
+
+            if (result.rows[0].conflict_grading_job) {
+              // During a normal POST 'add_manual_grade' action, a grading job is produced and a submission score/feedback is updated.
+              // IFF a grading conflict occurs, the 'add_manual_grade' produces a grading job without updating the submission score/feedback.
+              // Hence, conflictDataSource has `submission` and `gradingJob` types. Relevant in 'resolve_manual_grading_conflict' action
+              res.locals.conflict_diff = {
+                grading_job_id: result.rows[0].conflict_grading_job.id,
+                existing: {
+                  conflictDataSource: 'submission',
+                  feedback: result.rows[0].submission.feedback,
+                  score: result.rows[0].submission.score,
+                  graded_by: `${result.rows[0].grading_user.name} (${result.rows[0].grading_user.uid})`,
+                },
+                incoming: result.rows[0].conflict_grading_job,
+              };
+            }
+
             callback(null);
           }
         );
       },
       (callback) => {
         res.locals.overlayGradingInterface = true;
-        logger.info('QuestionManualGrading: About to render question for grading.', {
-          instance_question_id: res.locals.instance_question.id,
-          question: res.locals.question,
-          variant: res.locals.variant,
-          submission: res.locals.submission,
-        });
-        question.getAndRenderVariant(res.locals.variant.id, null, res.locals, function (err) {
+        question.getAndRenderVariant(res.locals.variant.id, null, res.locals, (err) => {
           if (ERR(err, next)) return;
-          logger.info('QuestionManualGrading: Question Rendered.', {
-            instance_question_id: res.locals.instance_question.id,
-            question: res.locals.question,
-            variant: res.locals.variant,
-            submission: res.locals.submission,
-          });
           callback(null);
         });
       },
@@ -144,119 +94,76 @@
   debug('GET /');
 });
 
-<<<<<<< HEAD
-router.post('/', function(req, res, next) {
-    const note = req.body.submissionNote;
-    const score = req.body.submissionScore;
-    const modifiedAt = req.body.instanceQuestionModifiedAt;
-    const assessmentId = req.body.assessmentId;
-    const assessmentQuestionId = req.body.assessmentQuestionId;
-    const gradingJobId = req.body.gradingJobId;
+router.post('/', function (req, res, next) {
+  const note = req.body.submissionNote;
+  const score = req.body.submissionScore;
+  const modifiedAt = req.body.instanceQuestionModifiedAt;
+  const assessmentId = req.body.assessmentId;
+  const assessmentQuestionId = req.body.assessmentQuestionId;
+  const gradingJobId = req.body.gradingJobId;
 
-    const params = [
-        res.locals.instance_question.id,
-        res.locals.authn_user.user_id,
-        score / 100,
-        modifiedAt,
-        {manual: note},
-        gradingJobId,
-    ];
+  const params = [
+    res.locals.instance_question.id,
+    res.locals.authn_user.user_id,
+    score / 100,
+    modifiedAt,
+    { manual: note },
+    gradingJobId,
+  ];
 
-    if (req.body.__action == 'add_manual_grade') {
-        if (typeof note !== 'string') { return ERR(new Error('submissionNote must be valid string', next)); }
-        if (score % 5 !== 0) { return ERR(new Error('submissionScore percentage must be divisible by 5', next)); }
-
-        sqlDb.callZeroOrOneRow('instance_questions_manually_grade_submission', params, (err, result) => {
-            if (ERR(err, next)) return;
-            if (result.rows[0].grading_job.manual_grading_conflict) {
-                return res.redirect(`${res.locals.urlPrefix}/instance_question/${res.locals.instance_question.id}/manual_grading?conflicting_grading_job=${result.rows[0].grading_job.id}`);
-            }
-            res.redirect(`${res.locals.urlPrefix}/assessment/${assessmentId}/assessment_question/${assessmentQuestionId}/next_ungraded`);
-        });
-    } else if (req.body.__action == 'abort_manual_grading') {
-        res.redirect(`${res.locals.urlPrefix}/assessment/${res.locals.assessment.id}/manual_grading`);
-    } else if (req.body.__action == 'resolve_manual_grading_conflict') {
-        // MUST NOT grade submission 'conflictDataSource', as already current grade reflected in student and instructor views
-        if (req.body.conflictDataSource === 'submission') {
-            sqlDb.queryOneRow(sql.remove_grading_job_conflict, {id: gradingJobId}, (err) => {
-                if (ERR(err, next)) return;
-                res.redirect(`${res.locals.urlPrefix}/assessment/${assessmentId}/assessment_question/${assessmentQuestionId}/next_ungraded`);
-            });
-        } else {
-            sqlDb.callZeroOrOneRow('instance_questions_manually_grade_submission', params, (err, result) => {
-                if (ERR(err, next)) return;
-                if (result.rows[0].grading_job.manual_grading_conflict) {
-                    return res.redirect(`${res.locals.urlPrefix}/instance_question/${res.locals.instance_question.id}/manual_grading?conflicting_grading_job=${result.rows[0].grading_job.id}`);
-                }
-                res.redirect(`${res.locals.urlPrefix}/assessment/${assessmentId}/assessment_question/${assessmentQuestionId}/next_ungraded`);
-            });
-        }
-    } else {
-        return next(error.make(400, 'unknown __action', {locals: res.locals, body: req.body}));
+  if (req.body.__action == 'add_manual_grade') {
+    if (typeof note !== 'string') {
+      return ERR(new Error('submissionNote must be valid string', next));
     }
-=======
-router.post('/', function (req, res, next) {
-  if (req.body.__action === 'add_manual_grade') {
-    const note = req.body.submission_note;
-    const score_perc = req.body.submission_score_percent;
-    const params = [res.locals.instance_question.id];
+    if (score % 5 !== 0) {
+      return ERR(new Error('submissionScore percentage must be divisible by 5', next));
+    }
 
     sqlDb.callZeroOrOneRow(
-      'instance_question_select_manual_grading_objects',
+      'instance_questions_manually_grade_submission',
       params,
       (err, result) => {
         if (ERR(err, next)) return;
-
-        const { question, variant, submission } = result.rows[0];
-        if (!question || !variant || !submission) {
-          return next(error.make('500', 'Manual grading dependencies missing'));
+        if (result.rows[0].grading_job.manual_grading_conflict) {
+          return res.redirect(
+            `${res.locals.urlPrefix}/instance_question/${res.locals.instance_question.id}/manual_grading?conflicting_grading_job=${result.rows[0].grading_job.id}`
+          );
         }
-
-        Object.assign(res.locals, { question, variant, submission });
-
-        const params = [
-          req.body.assessment_id,
-          null, // assessment_instance_id,
-          submission.id, // submission_id
-          null, // instance_question_id,
-          null, // uid
-          null, // assessment_instance_number
-          null, // qid
-          score_perc,
-          null, // points
-          { manual: note }, // feedback
-          null, // partial_scores
-          res.locals.authn_user.user_id,
-        ];
-
-        /**
-         *  TODO: calling 'instance_questions_update_score' may not be the perfect thing to do
-         * here, because it won't respect the 'credit' property of the assessment_instance.
-         * However, allowing the 'credit' calculation in a manually graded problem is also problematic,
-         * because it means that the behavior of the instructor editing the score on the manual grading
-         * page would be different than the behavior of the instructor editing the score on any of the other
-         * pages where they can edit score. Fundamentally, we need to rethink how to treat questions
-         * that are manually graded within PrairieLearn and how to handle those score calculations.
-         */
-        sqlDb.call('instance_questions_update_score', params, (err, _result) => {
-          if (ERR(err, next)) return;
-          ltiOutcomes.updateScore(req.body.assessment_instance_id, null, (err) => {
-            if (ERR(err, next)) return;
-            res.redirect(
-              `${res.locals.urlPrefix}/assessment/${req.body.assessment_id}/assessment_question/${req.body.assessment_question_id}/next_ungraded?instance_question=${res.locals.instance_question.id}`
-            );
-          });
-        });
+        res.redirect(
+          `${res.locals.urlPrefix}/assessment/${assessmentId}/assessment_question/${assessmentQuestionId}/next_ungraded`
+        );
       }
     );
+  } else if (req.body.__action == 'abort_manual_grading') {
+    res.redirect(`${res.locals.urlPrefix}/assessment/${res.locals.assessment.id}/manual_grading`);
+  } else if (req.body.__action == 'resolve_manual_grading_conflict') {
+    // MUST NOT grade submission 'conflictDataSource', as already current grade reflected in student and instructor views
+    if (req.body.conflictDataSource === 'submission') {
+      sqlDb.queryOneRow(sql.remove_grading_job_conflict, { id: gradingJobId }, (err) => {
+        if (ERR(err, next)) return;
+        res.redirect(
+          `${res.locals.urlPrefix}/assessment/${assessmentId}/assessment_question/${assessmentQuestionId}/next_ungraded`
+        );
+      });
+    } else {
+      sqlDb.callZeroOrOneRow(
+        'instance_questions_manually_grade_submission',
+        params,
+        (err, result) => {
+          if (ERR(err, next)) return;
+          if (result.rows[0].grading_job.manual_grading_conflict) {
+            return res.redirect(
+              `${res.locals.urlPrefix}/instance_question/${res.locals.instance_question.id}/manual_grading?conflicting_grading_job=${result.rows[0].grading_job.id}`
+            );
+          }
+          res.redirect(
+            `${res.locals.urlPrefix}/assessment/${assessmentId}/assessment_question/${assessmentQuestionId}/next_ungraded`
+          );
+        }
+      );
+    }
   } else {
-    return next(
-      error.make(400, 'unknown __action', {
-        locals: res.locals,
-        body: req.body,
-      })
-    );
+    return next(error.make(400, 'unknown __action', { locals: res.locals, body: req.body }));
   }
->>>>>>> 020e3097
 });
 module.exports = router;