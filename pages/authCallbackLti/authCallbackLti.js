--- conflicted
+++ resolved
@@ -168,11 +168,7 @@
             const params = [tokenData.user_id, ltiresult.course_instance_id];
             sqldb.call('users_is_instructor_in_course_instance', params, function (err, result) {
               if (ERR(err, next)) return;
-<<<<<<< HEAD
-              if (result.rowCount === 0)
-=======
-              if (result.rowCount == 0) {
->>>>>>> 91465f45
+              if (result.rowCount === 0) {
                 return next(
                   error.make(403, 'Access denied (could not determine if user is instructor)')
                 );
