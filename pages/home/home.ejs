--- conflicted
+++ resolved
@@ -119,150 +119,83 @@
 
         <%- include('../partials/advertisement'); %>
 
-<<<<<<< HEAD
-          <% if (locals.instructor_courses && instructor_courses.length > 0) { %>
-            <div class="card mb-4">
-              <div class="card-header bg-primary text-white">Courses with instructor access</div>
-
-              <table class="table table-sm table-hover table-striped">
-                <tbody>
-                  <% instructor_courses.forEach(function(course) { %>
-                    <tr>
-                      <td class="w-50 align-middle">
-                        <% if (course.do_link) { %>
-                          <a href="<%= plainUrlPrefix %>/course/<%= course.id %>"><%= course.label %></a>
-                        <% } else { %>
-                          <%= course.label %>
-                        <% } %>
-                      </td>
-                      <td>
-                        <% course.course_instances.forEach(function(course_instance) { %>
-                          <a class="btn btn-outline-primary btn-sm my-1" href="<%= plainUrlPrefix %>/course_instance/<%= course_instance.id %>/instructor">
-                            <%= course_instance.label %>
-                          </a>
-                        <% }); %>
-                      </td>
-                    </tr>
-                  <% }); %>
-                </tbody>
-              </table>
-            </div>
-          <% } %>
-
+        <% if (locals.instructor_courses && instructor_courses.length > 0) { %>
           <div class="card mb-4">
-            <div class="card-header bg-primary text-white d-flex align-items-center">
-              <% if (locals.instructor_courses && instructor_courses.length > 0) { %>
-                Courses with student access
-              <% } else { %>
-                Courses
-              <% } %>
-              <% if (authn_provider_name !== 'LTI') { %>
-                <a href="<%= plainUrlPrefix %>/enroll" class="btn btn-light btn-sm ml-auto">
-                  <i class="fa fa-edit" aria-hidden="true"></i>
-                  <span class="d-none d-sm-inline">Add or remove courses</span>
-                </a>
-              <% } %>
-            </div>
-
-            <% if (locals.student_courses && student_courses.length == 0) { %>
-
-              <% if (devMode) { %>
-                <div class="card-body">
-                  No courses loaded. Click <strong>“Load from disk”</strong>
-                  above and then click <strong>“Home”</strong> to come back to
-                  this page.
-                </div>
-              <% } else { %> <!-- devMode -->
-                <div class="card-body">
-                  No courses found. Use the “Add or remove courses” button to add one.
-                </div>
-              <% } %> <!-- devMode -->
-
-            <% } else { %> <!-- student_courses.length -->
-
-              <table class="table table-sm table-hover table-striped">
-                <tbody>
-                  <% student_courses.forEach(function(course_instance) { %>
-                    <tr>
-                      <td>
-                        <a href="<%= plainUrlPrefix %>/course_instance/<%= course_instance.id %>">
+            <div class="card-header bg-primary text-white">Courses with instructor access</div>
+
+            <table class="table table-sm table-hover table-striped">
+              <tbody>
+                <% instructor_courses.forEach(function(course) { %>
+                  <tr>
+                    <td class="w-50 align-middle">
+                      <% if (course.do_link) { %>
+                        <a href="<%= plainUrlPrefix %>/course/<%= course.id %>"><%= course.label %></a>
+                      <% } else { %>
+                        <%= course.label %>
+                      <% } %>
+                    </td>
+                    <td>
+                      <% course.course_instances.forEach(function(course_instance) { %>
+                        <a class="btn btn-outline-primary btn-sm my-1" href="<%= plainUrlPrefix %>/course_instance/<%= course_instance.id %>/instructor">
                           <%= course_instance.label %>
                         </a>
-                      </td>
-                    </tr>
-                  <% }); %>
-                </tbody>
-              </table>
-
-            <% } %> <!-- student_courses.length -->
-          </div><!-- card -->
-        </div><!-- container -->
-      </div><!-- bg-flourish -->
-=======
-        <% if (courses && courses.length > 0) { %>
-        <div class="card mb-4">
-          <div class="card-header bg-primary text-white">Courses</div>
-          <table class="table table-sm table-hover table-striped">
-            <tbody>
-              <% courses.forEach(function(course) { %>
-              <tr>
-                <td>
-                  <a href="<%= plainUrlPrefix %>/course/<%= course.id %>">
-                    <%= course.label %>
-                  </a>
-                </td>
-              </tr>
-              <% }); %>
-            </tbody>
-          </table>
-        </div><!-- card -->
-        <% } %> <!-- courses.length -->
+                      <% }); %>
+                    </td>
+                  </tr>
+                <% }); %>
+              </tbody>
+            </table>
+          </div>
+        <% } %>
 
         <div class="card mb-4">
           <div class="card-header bg-primary text-white d-flex align-items-center">
-            <% if (courses && courses.length > 0) { %>
-            Course instances
+            <% if (locals.instructor_courses && instructor_courses.length > 0) { %>
+              Courses with student access
             <% } else { %>
-            Courses
+              Courses
             <% } %>
             <% if (authn_provider_name !== 'LTI') { %>
-            <a href="<%= plainUrlPrefix %>/enroll" class="btn btn-light btn-sm ml-auto">
-              <i class="fa fa-edit" aria-hidden="true"></i>
-              <span class="d-none d-sm-inline">Add or remove courses</span>
-            </a>
+              <a href="<%= plainUrlPrefix %>/enroll" class="btn btn-light btn-sm ml-auto">
+                <i class="fa fa-edit" aria-hidden="true"></i>
+                <span class="d-none d-sm-inline">Add or remove courses</span>
+              </a>
             <% } %>
-          </div><!-- card-header -->
-
-          <% if (course_instances && course_instances.length == 0) { %>
-          <% if (devMode) { %>
-          <div class="card-body">
-            No courses loaded. Click <strong>“Load from disk”</strong>
-            above and then click <strong>“Home”</strong> to come back to
-            this page.
           </div>
-          <% } else { %> <!-- devMode -->
-          <div class="card-body">
-            No courses found. Use the “Add or remove courses” button to add one.
-          </div>
-          <% } %> <!-- devMode -->
-          <% } else { %> <!-- course_instances.length -->
-          <table class="table table-sm table-hover table-striped">
-            <tbody>
-              <% course_instances.forEach(function(course_instance) { %>
-              <tr>
-                <td>
-                  <a href="<%= plainUrlPrefix %>/course_instance/<%= course_instance.id %>">
-                    <%= course_instance.label %>
-                  </a>
-                </td>
-              </tr>
-              <% }); %>
-            </tbody>
-          </table>
-          <% } %> <!-- course_instances.length -->
+
+          <% if (locals.student_courses && student_courses.length == 0) { %>
+
+            <% if (devMode) { %>
+              <div class="card-body">
+                No courses loaded. Click <strong>“Load from disk”</strong>
+                above and then click <strong>“Home”</strong> to come back to
+                this page.
+              </div>
+            <% } else { %> <!-- devMode -->
+              <div class="card-body">
+                No courses found. Use the “Add or remove courses” button to add one.
+              </div>
+            <% } %> <!-- devMode -->
+
+          <% } else { %> <!-- student_courses.length -->
+
+            <table class="table table-sm table-hover table-striped">
+              <tbody>
+                <% student_courses.forEach(function(course_instance) { %>
+                  <tr>
+                    <td>
+                      <a href="<%= plainUrlPrefix %>/course_instance/<%= course_instance.id %>">
+                        <%= course_instance.label %>
+                      </a>
+                    </td>
+                  </tr>
+                <% }); %>
+              </tbody>
+            </table>
+
+          <% } %> <!-- student_courses.length -->
         </div><!-- card -->
       </div><!-- container -->
->>>>>>> 7f8f6db8
       <% } else { %> <!-- isAuthenticated -->
       <div class="position-relative bg-students text-white text-center pt-5">
         <div class="container">
