--- conflicted
+++ resolved
@@ -71,11 +71,7 @@
                           Are you an instructor?
                           <% } %>
                         </p>
-<<<<<<< HEAD
-                        <a href="<%= plainUrlPrefix %>/request_course" class="btn btn-<% if (isAuthenticated) { %>xs my-0 align-text-bottom<% } else { %>sm mb-1<% } %> btn-outline-primary justify-content-center">
-=======
-                        <a href="https://prairielearn.readthedocs.io/en/latest/requestCourse" class="btn btn-<%= isAuthenticated ? 'xs my-0 align-text-bottom' : 'sm mb-1' %> btn-outline-primary justify-content-center">
->>>>>>> fed9309f
+                        <a href="<%= plainUrlPrefix %>/request_course" class="btn btn-<%= isAuthenticated ? 'xs my-0 align-text-bottom' : 'sm mb-1' %> btn-outline-primary justify-content-center">
                           Request course
                         </a>
                         <a href="https://prairielearn.readthedocs.io/en/latest" class="btn btn-<%= isAuthenticated ? 'xs my-0 align-text-bottom' : 'sm mb-1' %> btn-outline-primary justify-content-center">
