--- conflicted
+++ resolved
@@ -71,11 +71,7 @@
                           Are you an instructor?
                           <% } %>
                         </p>
-<<<<<<< HEAD
-                        <a href="<%= plainUrlPrefix %>/request_course" class="btn btn-sm btn-outline-info mb-1">
-=======
-                        <a href="https://prairielearn.readthedocs.io/en/latest/requestCourse" class="btn btn-<% if (isAuthenticated) { %>xs my-0 align-text-bottom<% } else { %>sm mb-1<% } %> btn-outline-primary justify-content-center">
->>>>>>> 10100a9c
+                        <a href="<%= plainUrlPrefix %>/request_course" class="btn btn-<% if (isAuthenticated) { %>xs my-0 align-text-bottom<% } else { %>sm mb-1<% } %> btn-outline-primary justify-content-center">
                           Request course
                         </a>
                         <a href="https://prairielearn.readthedocs.io/en/latest" class="btn btn-<% if (isAuthenticated) { %>xs my-0 align-text-bottom<% } else { %>sm mb-1<% } %> btn-outline-primary justify-content-center">
