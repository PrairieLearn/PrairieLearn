--- conflicted
+++ resolved
@@ -28,41 +28,26 @@
     return next(err);
   }
 
-<<<<<<< HEAD
-    // If the route includes a `cachebuster` param, we'll set the `immutable`
-    // and `maxAge` options on the `Cache-Control` header. This router is
-    // mounted twice - one with the cachebuster in the URL, and once without it
-    // for backwards compatibility. See `server.js` for more details.
-    //
-    // As with `/assets/`, we assume that element files are likely to change
-    // when running in dev mode, so we skip caching entirely in that case.
-    const isCached = !!req.params.cachebuster && !config.devMode;
-    const sendFileOptions = {
-        immutable: isCached,
-        maxAge: isCached ? '31536000s' : 0,
-    };
+  // If the route includes a `cachebuster` param, we'll set the `immutable`
+  // and `maxAge` options on the `Cache-Control` header. This router is
+  // mounted twice - one with the cachebuster in the URL, and once without it
+  // for backwards compatibility. See `server.js` for more details.
+  //
+  // As with `/assets/`, we assume that element files are likely to change
+  // when running in dev mode, so we skip caching entirely in that case.
+  const isCached = !!req.params.cachebuster && !config.devMode;
+  const sendFileOptions = {
+    immutable: isCached,
+    maxAge: isCached ? '31536000s' : 0,
+  };
 
-    if (isCached) {
-        // `middlewares/cors.js` disables caching for all routes by default.
-        // We need to remove this header so that `res.sendFile` can set it
-        // correctly.
-        res.removeHeader('Cache-Control');
-    }
+  if (isCached) {
+    // `middlewares/cors.js` disables caching for all routes by default.
+    // We need to remove this header so that `res.sendFile` can set it
+    // correctly.
+    res.removeHeader('Cache-Control');
+  }
 
-    let elementFilesDir;
-    if (res.locals.course) {
-        // Files should be served from the course directory
-        const coursePath = chunks.getRuntimeDirectoryForCourse(res.locals.course);
-        chunks.ensureChunksForCourse(res.locals.course.id, {'type': 'elements'}, (err) => {
-            if (ERR(err, next)) return;
-            elementFilesDir = path.join(coursePath, 'elements');
-            res.sendFile(filename, { root: elementFilesDir, ...sendFileOptions });
-        });
-    } else {
-        elementFilesDir = path.join(__dirname, '..', '..', 'elements');
-        res.sendFile(filename, { root: elementFilesDir, ...sendFileOptions });
-    }
-=======
   let elementFilesDir;
   if (res.locals.course) {
     // Files should be served from the course directory
@@ -70,13 +55,12 @@
     chunks.ensureChunksForCourse(res.locals.course.id, { type: 'elements' }, (err) => {
       if (ERR(err, next)) return;
       elementFilesDir = path.join(coursePath, 'elements');
-      res.sendFile(filename, { root: elementFilesDir });
+      res.sendFile(filename, { root: elementFilesDir, ...sendFileOptions });
     });
   } else {
     elementFilesDir = path.join(__dirname, '..', '..', 'elements');
-    res.sendFile(filename, { root: elementFilesDir });
+    res.sendFile(filename, { root: elementFilesDir, ...sendFileOptions });
   }
->>>>>>> 2f3b3599
 });
 
 module.exports = router;