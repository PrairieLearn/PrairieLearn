const ERR = require('async-stacktrace');
const path = require('path');
const fs = require('fs');
const express = require('express');
const router = express.Router();

const sqldb = require('../../prairielib/lib/sql-db');
const sqlLoader = require('../../prairielib/lib/sql-loader');

const sql = sqlLoader.loadSqlEquiv(__filename);

router.get('/:news_item_id', function (req, res, next) {
  const params = {
    news_item_id: req.params.news_item_id,
    user_id: res.locals.authn_user.user_id,
    course_instance_id: res.locals.course_instance ? res.locals.course_instance.id : null,
    course_id: res.locals.course ? res.locals.course.id : null,
  };
  sqldb.queryZeroOrOneRow(sql.select_news_item_for_read, params, function (err, result) {
    if (ERR(err, next)) return;
<<<<<<< HEAD
    if (result.rowCount === 0)
=======
    if (result.rowCount == 0) {
>>>>>>> 91465f45
      return next(new Error(`invalid news_item_id: ${req.params.news_item_id}`));
    }

    res.locals.news_item = result.rows[0];

    const indexFilename = path.join(
      __dirname,
      '..',
      '..',
      'news_items',
      res.locals.news_item.directory,
      'index.html'
    );
    fs.readFile(indexFilename, (err, news_item_html) => {
      if (ERR(err, next)) return;

      res.locals.news_item_html = news_item_html;

      res.render(__filename.replace(/\.js$/, '.ejs'), res.locals);
    });
  });
});

router.get('/:news_item_id/*', function (req, res, next) {
  const filename = req.params[0];
  const params = {
    news_item_id: req.params.news_item_id,
  };
  sqldb.queryZeroOrOneRow(sql.select_news_item, params, function (err, result) {
    if (ERR(err, next)) return;
<<<<<<< HEAD
    if (result.rowCount === 0)
=======
    if (result.rowCount == 0) {
>>>>>>> 91465f45
      return next(new Error(`invalid news_item_id: ${req.params.news_item_id}`));
    }

    res.locals.news_item = result.rows[0];
    const news_item_dir = path.join(
      __dirname,
      '..',
      '..',
      'news_items',
      res.locals.news_item.directory
    );

    res.sendFile(filename, { root: news_item_dir });
  });
});

module.exports = router;<|MERGE_RESOLUTION|>--- conflicted
+++ resolved
@@ -18,11 +18,7 @@
   };
   sqldb.queryZeroOrOneRow(sql.select_news_item_for_read, params, function (err, result) {
     if (ERR(err, next)) return;
-<<<<<<< HEAD
-    if (result.rowCount === 0)
-=======
-    if (result.rowCount == 0) {
->>>>>>> 91465f45
+    if (result.rowCount === 0) {
       return next(new Error(`invalid news_item_id: ${req.params.news_item_id}`));
     }
 
@@ -53,11 +49,7 @@
   };
   sqldb.queryZeroOrOneRow(sql.select_news_item, params, function (err, result) {
     if (ERR(err, next)) return;
-<<<<<<< HEAD
-    if (result.rowCount === 0)
-=======
-    if (result.rowCount == 0) {
->>>>>>> 91465f45
+    if (result.rowCount === 0) {
       return next(new Error(`invalid news_item_id: ${req.params.news_item_id}`));
     }
 
