--- conflicted
+++ resolved
@@ -54,19 +54,15 @@
                     <%= row.label %></a>
                 </td>
                 <td class="align-middle">
-<<<<<<< HEAD
                   <% if (row.sync_errors) { %>
                     <i class="fa fa-times text-danger mr-1" aria-hidden="true"></i>
                   <% } else if (row.sync_warnings) { %>
                     <i class="fa fa-exclamation-triangle text-warning mr-1" aria-hidden="true"></i>
                   <% } %>
-                  <a href="<%= urlPrefix %>/assessment/<%= row.id %>/"><%= row.title %></a>
-=======
                   <a href="<%= urlPrefix %>/assessment/<%= row.id %>/"><%= row.title %> 
                   <% if (row.group_work) { %>
                     <i class="fas fa-users"></i>
                   <% } %></a>
->>>>>>> a8ba66c2
                   <%- include('../partials/issueBadge', {count: row.open_issue_count}); %>
                 </td>
                 <td class="align-middle"><%= row.tid %></td>
