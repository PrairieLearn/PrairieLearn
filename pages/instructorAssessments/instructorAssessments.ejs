--- conflicted
+++ resolved
@@ -7,14 +7,9 @@
     <script src="/localscripts/histmini.js"></script>
   </head>
   <body>
-<<<<<<< HEAD
-    <%- include('../partials/navbar', {navPage: 'assessments'}); %>
-    <div id="content" class="container">
-      <%- include('../partials/courseInstanceSyncErrorsAndWarnings'); %>
-=======
     <%- include('../partials/navbar'); %>
     <div id="content" class="container-fluid">
->>>>>>> 1b249374
+      <%- include('../partials/courseInstanceSyncErrorsAndWarnings'); %>
       <div class="card mb-4">
         <div class="card-header bg-primary">
             <div class="row align-items-center justify-content-between">
