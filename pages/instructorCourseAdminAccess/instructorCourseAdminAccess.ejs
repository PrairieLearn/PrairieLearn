--- conflicted
+++ resolved
@@ -13,13 +13,8 @@
             });
         </script>
         <%- include('../partials/navbar'); %>
-<<<<<<< HEAD
-        <div id="content" class="container">
+        <div id="content" class="container-fluid">
             <%- include('../partials/courseSyncErrorsAndWarnings'); %>
-            <%- include('../partials/navtabs'); %>
-=======
-        <div id="content" class="container-fluid">
->>>>>>> 1b249374
             <div class="card mb-4">
                 <div class="card-header bg-primary text-white d-flex align-items-center">
                     Course access roles
