--- conflicted
+++ resolved
@@ -1,6 +1,5 @@
 <!DOCTYPE html>
 <html>
-<<<<<<< HEAD
   <head>
     <%- include('../partials/head'); %>
     <script src="/javascripts/lodash.min.js"></script>
@@ -20,6 +19,7 @@
     </script>
     <%- include('../partials/navbar'); %>
     <div id="content" class="container-fluid">
+      <%- include('../partials/courseSyncErrorsAndWarnings'); %>
       <div class="card mb-4">
         <div class="card-header bg-primary">
           <div class="row align-items-center justify-content-between">
@@ -47,76 +47,6 @@
                 <i class="fa fa-user-plus" aria-hidden="true"></i>
                 <span class="d-none d-sm-inline">Add user</span>
               </button>
-=======
-    <head>
-        <%- include('../partials/head'); %>
-        <script src="/javascripts/lodash.min.js"></script>
-        <script src="/javascripts/d3.min.js"></script>
-        <script src="/localscripts/histmini.js"></script>
-    </head>
-    <body>
-        <script>
-            $(function () {
-                $('[data-toggle="popover"]').popover({sanitize: false})
-            });
-        </script>
-        <%- include('../partials/navbar'); %>
-        <div id="content" class="container-fluid">
-            <%- include('../partials/courseSyncErrorsAndWarnings'); %>
-            <div class="card mb-4">
-                <div class="card-header bg-primary text-white d-flex align-items-center">
-                    Course access roles
-                    <button type="button" class="btn btn-light btn-sm ml-auto" id="coursePermissionsInsertButton" tabindex="0" data-toggle="popover" data-container="body" data-html="true" data-placement="auto" title="Add user" data-content="<%= include('coursePermissionsInsertForm', {id: 'coursePermissionsInsertButton'}) %>" data-trigger="manual" onclick="$(this).popover('show')">
-                        <i class="fa fa-user-plus" aria-hidden="true"></i>
-                        <span class="d-none d-sm-inline">Add user</span>
-                    </button>
-                </div>
-                <div class="table-responsive">
-                    <table class="table table-sm table-hover table-striped">
-                        <thead>
-                            <tr>
-                            <th>UID</th>
-                            <th>Name</th>
-                            <th>Course access role</th>
-                        </thead>
-                        <tbody>
-                            <% course_users.forEach(function(course_user, i) { %>
-                                <tr>
-                                    <td class="align-middle"><%= course_user.uid %></td>
-                                    <td class="align-middle"><%= course_user.name %></td>
-                                    <td class="align-middle">
-                                        <%= course_user.course_role %>
-
-                                        <button type="button" class="btn btn-xs btn-secondary" id="coursePermissionsUpdateRoleButton<%= i %>" tabindex="0" data-toggle="popover" data-container="body" data-html="true" data-placement="auto" title="Change course role" data-content="<%= include('coursePermissionsUpdateRoleForm', {id: 'coursePermissionsUpdateRoleButton' + i, uid: course_user.uid, user_id: course_user.user_id, course_role: course_user.course_role}) %>" data-trigger="manual" onclick="$(this).popover('show')">
-                                            <i class="fa fa-edit" aria-hidden="true"></i> Change
-                                        </button>
-
-                                        <button type="button" class="btn btn-xs btn-secondary"  id="coursePermissionsDeleteButton<%= i %>" tabindex="0" data-toggle="popover" data-container="body" data-html="true" data-placement="auto" title="Remove user access" data-content="<%= include('coursePermissionsDeleteForm', {id: 'coursePermissionsDeleteButton' + i,
-                                        uid: course_user.uid, user_id: course_user.user_id}) %>" data-trigger="manual" onclick="$(this).popover('show')">
-                                            <i class="fa fa-times" aria-hidden="true"></i> Remove
-                                        </button>
-                                    </td>
-                                </tr>
-                            <% }); %>
-                        </tbody>
-                    </table>
-                </div>
-
-                <div class="card-footer">
-                    <small>
-                        The <strong>Viewer</strong> role can see all questions in
-                        the course. The <strong>Editor</strong> role can
-                        additionally sync the course configuration from the git
-                        repository. The <strong>Owner</strong> role can
-                        additionally add and remove other access roles. Users must
-                        already have logged in to PrairieLearn before they can be
-                        given course access. These roles do not give access to
-                        course instances for each semester. To do that, add users
-                        to the <tt>infoCourseInstance.json</tt> file for the
-                        course instance.
-                    </small>
-                </div>
->>>>>>> 1f2d0a15
             </div>
           </div>
         </div>
