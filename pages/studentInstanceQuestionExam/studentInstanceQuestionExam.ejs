<!DOCTYPE html>
<html>
  <head>
    <%- include('../partials/head'); %>
    <%- include('../partials/mathjax'); %>
<<<<<<< HEAD
    <script src="/node_modules/socket.io-client/dist/socket.io.slim.js"></script>
=======
    <script src="/javascripts/socket.io.js"></script>
>>>>>>> fe9c7b6b
    <script>
      document.urlPrefix = '<%= urlPrefix %>';
    </script>
    <% if (question.type != 'Freeform') { %>
    <script src="/javascripts/lodash.min.js"></script>
    <script src="/javascripts/require.js"></script>
    <script src="/localscripts/question.js"></script>
    <script src="/localscripts/question<%= effectiveQuestionType %>.js"></script>
    <% } %>
    <%- extraHeadersHtml %>
  </head>
  <body>
    <script>
      // make the file inputs display the file name
      $(document).on('change', '.custom-file-input', function () {
          let fileName = $(this).val().replace(/\\/g, '/').replace(/.*\//, '');
          $(this).parent('.custom-file').find('.custom-file-label').text(fileName);
      });
    </script>

    <%- include('../partials/navbar', {navPage: ''}); %>
    <div id="content" class="container">
      <div class="row">
        <div class="col-lg-9 col-sm-12">
          <%- include('../partials/question', {question_context: 'student_exam'}); %>
        </div>

        <div class="col-lg-3 col-sm-12">

          <div class="card mb-4">
            <div class="card-header bg-secondary"><a class="text-white" href="<%= urlPrefix %>/assessment_instance/<%= assessment_instance.id %>/"><%= assessment_set.name %> <%= assessment.number %></a></div>

            <div class="card-body">
              <div class="d-flex justify-content-center">
                <a class="btn btn-info" href="<%= urlPrefix %>/assessment_instance/<%= assessment_instance.id %>/">Assessment overview</a>
              </div>

              <% if (assessment_instance.open && assessment_instance_remaining_ms != null) { %>
              <div class="mt-3">
                <div id="countdownProgress"></div>
                <p class="mb-0">
                  Time remaining: <span id="countdownDisplay"></span>
                </p>
                <%- include('../partials/countdown', {
                    serverTimeLimitMS: assessment_instance_time_limit_ms,
                    serverRemainingMS: assessment_instance_remaining_ms,
                    progressSelector: '#countdownProgress',
                    displaySelector: '#countdownDisplay',
                    }) %>
              </div>
              <% } %>
            </div>
          </div>

          <%- include('../partials/questionScorePanel') %>

          <p class="text-center">
            <% if (instance_question_info.prev_instance_question_id) { %>
            <a class="btn btn-primary" href="<%= urlPrefix %>/instance_question/<%= instance_question_info.prev_instance_question_id %>/">Previous question</a>
            <% } else { %>
            <a class="btn btn-primary disabled" tabindex="-1">Previous question</a>
            <% } %>
          </p>
          <p class="text-center mb-4">
            <% if (instance_question_info.next_instance_question_id) { %>
            <a class="btn btn-primary" href="<%= urlPrefix %>/instance_question/<%= instance_question_info.next_instance_question_id %>/">Next question</a>
            <% } else { %>
            <a class="btn btn-primary disabled" tabindex="-1">Next question</a>
            <% } %>
          </p>

          <%- include('../partials/attachFilePanel') %>

          <% if (video) { %>
          <div class="modal" id="youtubemodal">
            <div class="modal-dialog" style="width: 620px">
              <div class="modal-content">
                <div class="modal-body no-overflow">
                  <iframe id="player" width="560" height="315" data-url="https://www.youtube.com/embed/{{video}}?rel=0&wmode=Opaque&enablejsapi=1&autoplay=1" frameborder="0"></iframe>
                  <button type="button" class="close" data-dismiss="modal" id="youtubeclose">x</button>
                </div>
              </div>
            </div>
          </div>
          <p class="text-center">
            <a class="btn btn-warning" href="#youtubemodal" data-toggle="modal">Help video</a>
          </p>
          <% } %>
          <%- include('../partials/instructorInfoPanel') %>
        </div>
      </div>
    </div>
    <!-- Needs to be located below element scripts -->
    <script src="/localscripts/questionPageScripts.js"></script>
  </body>
</html><|MERGE_RESOLUTION|>--- conflicted
+++ resolved
@@ -3,11 +3,7 @@
   <head>
     <%- include('../partials/head'); %>
     <%- include('../partials/mathjax'); %>
-<<<<<<< HEAD
-    <script src="/node_modules/socket.io-client/dist/socket.io.slim.js"></script>
-=======
     <script src="/javascripts/socket.io.js"></script>
->>>>>>> fe9c7b6b
     <script>
       document.urlPrefix = '<%= urlPrefix %>';
     </script>
