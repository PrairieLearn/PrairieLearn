<!DOCTYPE html>
<html>
  <head>
    <%- include('../partials/head'); %>
    <%- include('../partials/mathjax'); %>
<<<<<<< HEAD

    <script src="/node_modules/socket.io-client/dist/socket.io.js"></script>
=======
    <script src="/javascripts/socket.io.js"></script>
>>>>>>> cad01896
    <script>
      document.urlPrefix = '<%= urlPrefix %>';
    </script>
    <% if (question.type != 'Freeform') { %>
    <script src="/javascripts/lodash.min.js"></script>
    <script src="/javascripts/require.js"></script>
    <script src="/localscripts/question.js"></script>
    <script src="/localscripts/question<%= effectiveQuestionType %>.js"></script>
    <% } %>
    <%- extraHeadersHtml %>
  </head>
  <body>
    <script>
      // make the file inputs display the file name
      $(document).on('change', '.custom-file-input', function () {
          let fileName = $(this).val().replace(/\\/g, '/').replace(/.*\//, '');
          $(this).parent('.custom-file').find('.custom-file-label').text(fileName);
      });
    </script>

    <%- include('../partials/navbar', {navPage: ''}); %>
    <div id="content" class="container">
      <div class="row">
        <div class="col-lg-9 col-sm-12">
          <%- include('../partials/question', {question_context: 'student_exam'}); %>
        </div>

        <div class="col-lg-3 col-sm-12">

          <div class="card mb-4">
            <div class="card-header bg-secondary"><a class="text-white" href="<%= urlPrefix %>/assessment_instance/<%= assessment_instance.id %>/"><%= assessment_set.name %> <%= assessment.number %></a></div>

            <div class="card-body">
              <div class="d-flex justify-content-center">
                <a class="btn btn-info" href="<%= urlPrefix %>/assessment_instance/<%= assessment_instance.id %>/">Assessment overview</a>
              </div>

              <% if (assessment_instance.open && assessment_instance_remaining_ms != null) { %>
              <div class="mt-3">
                <div id="countdownProgress"></div>
                <p class="mb-0">
                  Time remaining: <span id="countdownDisplay"></span>
                </p>
                <%- include('../partials/countdown', {
                    serverTimeLimitMS: assessment_instance_time_limit_ms,
                    serverRemainingMS: assessment_instance_remaining_ms,
                    progressSelector: '#countdownProgress',
                    displaySelector: '#countdownDisplay',
                    }) %>
              </div>
              <% } %>
            </div>
          </div>

          <%- include('../partials/questionScorePanel') %>

          <p class="text-center">
            <% if (instance_question_info.prev_instance_question_id) { %>
            <a class="btn btn-primary" href="<%= urlPrefix %>/instance_question/<%= instance_question_info.prev_instance_question_id %>/">Previous question</a>
            <% } else { %>
            <a class="btn btn-primary disabled" tabindex="-1">Previous question</a>
            <% } %>
          </p>
          <p class="text-center mb-4">
            <% if (instance_question_info.next_instance_question_id) { %>
            <a class="btn btn-primary" href="<%= urlPrefix %>/instance_question/<%= instance_question_info.next_instance_question_id %>/">Next question</a>
            <% } else { %>
            <a class="btn btn-primary disabled" tabindex="-1">Next question</a>
            <% } %>
          </p>

          <%- include('../partials/attachFilePanel') %>

          <% if (video) { %>
          <div class="modal" id="youtubemodal">
            <div class="modal-dialog" style="width: 620px">
              <div class="modal-content">
                <div class="modal-body no-overflow">
                  <iframe id="player" width="560" height="315" data-url="https://www.youtube.com/embed/{{video}}?rel=0&wmode=Opaque&enablejsapi=1&autoplay=1" frameborder="0"></iframe>
                  <button type="button" class="close" data-dismiss="modal" id="youtubeclose">x</button>
                </div>
              </div>
            </div>
          </div>
          <p class="text-center">
            <a class="btn btn-warning" href="#youtubemodal" data-toggle="modal">Help video</a>
          </p>
          <% } %>
          <%- include('../partials/instructorInfoPanel') %>
        </div>
      </div>
    </div>
    <!-- Needs to be located below element scripts -->
    <script src="/localscripts/questionPageScripts.js"></script>
  </body>
</html><|MERGE_RESOLUTION|>--- conflicted
+++ resolved
@@ -3,12 +3,7 @@
   <head>
     <%- include('../partials/head'); %>
     <%- include('../partials/mathjax'); %>
-<<<<<<< HEAD
-
     <script src="/node_modules/socket.io-client/dist/socket.io.js"></script>
-=======
-    <script src="/javascripts/socket.io.js"></script>
->>>>>>> cad01896
     <script>
       document.urlPrefix = '<%= urlPrefix %>';
     </script>
