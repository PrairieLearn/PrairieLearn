--- conflicted
+++ resolved
@@ -17,10 +17,7 @@
     "lib/**/*",
     "tools/**/*",
     "ee/**/*",
-<<<<<<< HEAD
+    "api/**/*",
     "question-servers/**/*",
-=======
-    "api/**/*",
->>>>>>> 08068dd5
   ],
 }