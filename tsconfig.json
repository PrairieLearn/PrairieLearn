{
  "compilerOptions": {
    "allowJs": true,
    "esModuleInterop": true,
    "noEmit": true,
    // Allow spreading Maps/Sets into arrays
    "downlevelIteration": true,
    "allowSyntheticDefaultImports": true,
    "skipLibCheck": true,
  },
  // We don't actually use any TypeScript; we just use it to validate our
  // standard JavaScript with JSDoc comments.
  // Adding new code? Consider opting in to type checking!
  "include": [
    "tests/**/*",
    "sync/**/*",
    "lib/**/*",
<<<<<<< HEAD
    "question-servers/**/*"
  ]
=======
    "tools/**/*",
    "ee/**/*",
  ],
>>>>>>> dd98afcb
}<|MERGE_RESOLUTION|>--- conflicted
+++ resolved
@@ -15,12 +15,8 @@
     "tests/**/*",
     "sync/**/*",
     "lib/**/*",
-<<<<<<< HEAD
-    "question-servers/**/*"
-  ]
-=======
     "tools/**/*",
     "ee/**/*",
+    "question-servers/**/*",
   ],
->>>>>>> dd98afcb
 }