{
  "extends": "@prairielearn/tsconfig/tsconfig.app.json",
  "compilerOptions": {
    "noEmit": true,
    "esModuleInterop": true,
  },
<<<<<<< HEAD
  "files": [],
  "include": [],
  "references": [
    { "path": "./tsconfig.root.json" },
    { "path": "./assets/scripts" }
=======
  // We don't actually use any TypeScript; we just use it to validate our
  // standard JavaScript with JSDoc comments.
  // Adding new code? Consider opting in to type checking!
  "include": [
    "tests/**/*",
    "sync/**/*",
    "lib/**/*",
    "tools/**/*",
    "ee/**/*",
    "api/**/*",
    "question-servers/**/*",
>>>>>>> 55f3fd30
  ],
}<|MERGE_RESOLUTION|>--- conflicted
+++ resolved
@@ -4,13 +4,6 @@
     "noEmit": true,
     "esModuleInterop": true,
   },
-<<<<<<< HEAD
-  "files": [],
-  "include": [],
-  "references": [
-    { "path": "./tsconfig.root.json" },
-    { "path": "./assets/scripts" }
-=======
   // We don't actually use any TypeScript; we just use it to validate our
   // standard JavaScript with JSDoc comments.
   // Adding new code? Consider opting in to type checking!
@@ -22,6 +15,5 @@
     "ee/**/*",
     "api/**/*",
     "question-servers/**/*",
->>>>>>> 55f3fd30
   ],
 }