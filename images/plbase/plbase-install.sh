--- conflicted
+++ resolved
@@ -42,20 +42,12 @@
 echo "installing node via nvm"
 git clone https://github.com/creationix/nvm.git /nvm
 cd /nvm
-<<<<<<< HEAD
 git checkout "$(git describe --abbrev=0 --tags --match "v[0-9]*" "$(git rev-list --tags --max-count=1)")"
-=======
-git checkout $(git describe --abbrev=0 --tags --match "v[0-9]*" $(git rev-list --tags --max-count=1))
->>>>>>> b1f3b2d9
 source /nvm/nvm.sh
 export NVM_SYMLINK_CURRENT=true
 nvm install 20
 npm install yarn@latest -g
-<<<<<<< HEAD
 for f in /nvm/current/bin/* ; do ln -s $f "/usr/local/bin/$(basename $f)" ; done
-=======
-for f in /nvm/current/bin/*; do ln -s $f /usr/local/bin/$(basename $f); done
->>>>>>> b1f3b2d9
 
 echo "setting up postgres..."
 mkdir /var/postgres && chown postgres:postgres /var/postgres
