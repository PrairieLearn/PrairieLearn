--- conflicted
+++ resolved
@@ -1,13 +1,8 @@
 FROM amazonlinux:2023
 ARG CACHEBUST=2025-04-04-17-34-59
 
-<<<<<<< HEAD
 ENV PATH="/.venv/bin:$PATH"
 
-# plbase-install.sh: script to install all needed packages and dependencies
-# python-requirements.txt: list of python packages to be installed by pip
-=======
->>>>>>> cbe7b7e3
 COPY plbase-install.sh python-requirements.txt /
 
 RUN /bin/bash /plbase-install.sh
