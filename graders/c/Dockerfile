FROM ubuntu:24.04
ARG CACHEBUST=2025-04-15-14-15-50

LABEL maintainer="jonatan@yorku.ca"

ARG DEBIAN_FRONTEND=noninteractive

<<<<<<< HEAD
RUN apt-get update \
    && apt-get install -y --no-install-recommends python3.12 gcc g++ gdb make python3-pip valgrind check pkg-config clang \
    && apt-get clean \
    && rm -rf /var/lib/apt/lists/* \
    && ln -sf /usr/bin/python3.12 /usr/bin/python3

COPY requirements.txt /requirements.txt
RUN pip3 install --no-cache-dir --break-system-packages -r /requirements.txt

=======
>>>>>>> de4e3887
ENV LANG=en_US.UTF-8
ENV LC_LANG=en_US.UTF-8
ENV PYTHONIOENCODING=UTF-8
ENV PYTHONPATH=/cgrader/:/grade/serverFilesCourse
ENV C_INCLUDE_PATH=/cgrader

RUN apt-get update \
    && apt-get install -y --no-install-recommends python3.12 gcc g++ gdb make python3-pip valgrind check pkg-config clang \
    && apt-get clean \
    && rm -rf /var/lib/apt/lists/* \
    && ln -sf /usr/bin/python3.12 /usr/bin/python3 \
    && groupadd sbuser && useradd -g sbuser sbuser

COPY requirements.txt /requirements.txt
RUN pip3 install --no-cache-dir --break-system-packages -r /requirements.txt

COPY cgrader /cgrader

RUN chmod 700 /cgrader/entrypoint.sh
<<<<<<< HEAD
ENTRYPOINT ["/cgrader/entrypoint.sh"]
=======

ENTRYPOINT [ "/cgrader/entrypoint.sh" ]
>>>>>>> de4e3887
<|MERGE_RESOLUTION|>--- conflicted
+++ resolved
@@ -5,18 +5,6 @@
 
 ARG DEBIAN_FRONTEND=noninteractive
 
-<<<<<<< HEAD
-RUN apt-get update \
-    && apt-get install -y --no-install-recommends python3.12 gcc g++ gdb make python3-pip valgrind check pkg-config clang \
-    && apt-get clean \
-    && rm -rf /var/lib/apt/lists/* \
-    && ln -sf /usr/bin/python3.12 /usr/bin/python3
-
-COPY requirements.txt /requirements.txt
-RUN pip3 install --no-cache-dir --break-system-packages -r /requirements.txt
-
-=======
->>>>>>> de4e3887
 ENV LANG=en_US.UTF-8
 ENV LC_LANG=en_US.UTF-8
 ENV PYTHONIOENCODING=UTF-8
@@ -24,11 +12,11 @@
 ENV C_INCLUDE_PATH=/cgrader
 
 RUN apt-get update \
-    && apt-get install -y --no-install-recommends python3.12 gcc g++ gdb make python3-pip valgrind check pkg-config clang \
-    && apt-get clean \
-    && rm -rf /var/lib/apt/lists/* \
-    && ln -sf /usr/bin/python3.12 /usr/bin/python3 \
-    && groupadd sbuser && useradd -g sbuser sbuser
+  && apt-get install -y --no-install-recommends python3.12 gcc g++ gdb make python3-pip valgrind check pkg-config clang \
+  && apt-get clean \
+  && rm -rf /var/lib/apt/lists/* \
+  && ln -sf /usr/bin/python3.12 /usr/bin/python3 \
+  && groupadd sbuser && useradd -g sbuser sbuser
 
 COPY requirements.txt /requirements.txt
 RUN pip3 install --no-cache-dir --break-system-packages -r /requirements.txt
@@ -36,9 +24,5 @@
 COPY cgrader /cgrader
 
 RUN chmod 700 /cgrader/entrypoint.sh
-<<<<<<< HEAD
-ENTRYPOINT ["/cgrader/entrypoint.sh"]
-=======
 
-ENTRYPOINT [ "/cgrader/entrypoint.sh" ]
->>>>>>> de4e3887
+ENTRYPOINT [ "/cgrader/entrypoint.sh" ]