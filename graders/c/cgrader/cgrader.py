#! /usr/bin/python3

import json
import os
import pathlib
import re
import shlex
import subprocess
import tempfile
from collections.abc import Iterable
from typing import Any, Literal, TypedDict, TypeGuard

import lxml.etree as et

CODEBASE = "/grade/student"
DATAFILE = "/grade/data/data.json"
SB_USER = "sbuser"

# List of symbols that are not allowed to be used in student code
INVALID_SYMBOLS = frozenset(
    (
        "__asan_default_options",
        "__asan_on_error",
        "__asan_malloc_hook",
        "__asan_free_hook",
        "__asan_unpoison_memory_region",
        "__asan_set_error_exit_code",
        "__asan_set_death_callback",
        "__asan_set_error_report_callback",
        "__msan_default_options",
        "__msan_malloc_hook",
        "__msan_free_hook",
        "__msan_unpoison",
        "__msan_unpoison_string",
        "__msan_set_exit_code",
        "__lsan_is_turned_off",
        "__lsan_default_suppressions",
        "__lsan_do_leak_check",
        "__lsan_disable",
        "__lsan_enable",
        "__lsan_ignore_object",
        "__lsan_register_root_region",
        "__lsan_unregister_root_region",
        "__sanitizer_set_death_callback",
        "__sanitizer_set_report_path",
        "__sanitizer_sandbox_on_notify",
    )
)
INVALID_PRIMITIVES = frozenset(("no_sanitize", "disable_sanitizer_instrumentation"))

ASAN_FLAGS = ("-fsanitize=address", "-static-libasan", "-g", "-O0")


OutputMatchingOption = Literal["all", "partial", "any"]


TIMEOUT_MESSAGE = """

TIMEOUT! Typically this means the program took too long,
requested more inputs than provided, or an infinite loop was found.
If your program is reading data using scanf inside a loop, this
could also mean that scanf does not support the input provided
(e.g., reading an int if the input is a double).
"""


class UngradableError(Exception):
    def __init__(self, *args, **kwargs) -> None:
        super().__init__(*args, **kwargs)


# This is a deprecated alias for UngradableError, kept for backwards compatibility in existing question code.
# It should no longer be used in any new code.
UngradableException = UngradableError


def is_str_list(val: list[float | str | int]) -> TypeGuard[list[str]]:
    """Determines whether all objects in the list are strings"""
    return all(isinstance(x, str) for x in val)


# TODO: in version 3.11 we can use `Required` to mark properties as such.
class TestResult(TypedDict, total=False):
    name: str
    description: str
    points: float
    max_points: float
    output: str
    message: str
    images: list[dict[str, str] | str]


class CGrader:
    def __init__(self, compiler: str = "gcc") -> None:
        with open(DATAFILE) as file:
            self.data = json.load(file)
        self.compiler = compiler

<<<<<<< HEAD
    def run_command(
        self,
        command: str | list[str],
        input: Any | None = None,
        sandboxed: bool = True,  # noqa: FBT001
        timeout: float | None = None,
        env: subprocess._ENV | None = None,
    ) -> str:
=======
    def run_command(self, command, input=None, sandboxed=True, timeout=None, env=None):  # noqa: A002
>>>>>>> a9e1662d
        if isinstance(command, str):
            command = shlex.split(command)
        if sandboxed:
            command = [
                "su",
                SB_USER,
                "-s",
                "/bin/bash",
                "-c",
                shlex.join(["PATH=" + self.path, *command]),
            ]

        try:
            proc = subprocess.Popen(
                command,
                env=env,
                stdin=subprocess.PIPE,
                stdout=subprocess.PIPE,
                stderr=subprocess.STDOUT,
            )
        except Exception:
            return ""
        out = ""
        tostr = ""
<<<<<<< HEAD
        if isinstance(input, bytearray):
            input = bytes(input)
        if input is not None and not isinstance(input, bytes):
            input = str(input).encode("utf-8")
=======
        if input is not None and not isinstance(input, bytes | bytearray):
            input = str(input).encode("utf-8")  # noqa: A001
>>>>>>> a9e1662d
        try:
            proc.communicate(input=input, timeout=timeout)[0]
        except subprocess.TimeoutExpired:
            tostr = TIMEOUT_MESSAGE
        finally:
            proc.kill()
            try:
                out = proc.communicate(timeout=timeout)[0].decode(
                    "utf-8", "backslashreplace"
                )
            except subprocess.TimeoutExpired:
                tostr = TIMEOUT_MESSAGE

        return out + tostr

    def compile_file(
        self,
        c_file: Iterable[str] | str,
        exec_file: str | None = None,
        add_c_file: str | Iterable[str] | None = None,
        compiler: str | None = None,
        flags: str | list[str] | None = None,
        pkg_config_flags: str | Iterable[str] | None = None,
        add_warning_result_msg: bool = True,  # noqa: FBT001
        ungradable_if_failed: bool = True,  # noqa: FBT001
        return_objects: bool = False,  # noqa: FBT001
        enable_asan: bool = False,  # noqa: FBT001
        reject_symbols: Iterable[str] | None = None,
        objcopy_args: Iterable[str] | None = None,
    ) -> tuple[str, list[str]] | str:
        cflags = flags
        if cflags and isinstance(cflags, str):
            cflags = shlex.split(cflags)
        elif not cflags:
            cflags = []
        if enable_asan:
            cflags.extend(ASAN_FLAGS)

        if not add_c_file:
            add_c_file = []
        elif isinstance(add_c_file, str):
            add_c_file = [add_c_file]

        if not compiler:
            compiler = self.compiler

        if pkg_config_flags:
            if isinstance(pkg_config_flags, str):
                pkg_config_flags = shlex.split(pkg_config_flags)
            out_flags = self.run_command(["pkg-config", "--cflags", *pkg_config_flags])
            if out_flags:
                cflags.extend(shlex.split(out_flags))

        out = ""
        std_obj_files: list[str] = []
        objs: list[str] = []
        for std_c_file in [c_file] if isinstance(c_file, str) else c_file:
            obj_file = pathlib.Path(std_c_file).with_suffix(".o").absolute().as_posix()
            std_obj_files.append(obj_file)
            out += self.run_command(
                [compiler, "-save-temps", "-c", std_c_file, "-o", obj_file, *cflags],
                sandboxed=False,
            )
            # Identify references to functions intended to disable sanitizers from object file
            if os.path.isfile(obj_file):
                # These primitives are checked in the .i file (the
                # preprocessed C file), which will have any #define
                # and #include primitives already expanded and
                # comments removed
                found_primitives = None
                preprocessed_file = pathlib.Path(std_c_file).with_suffix(".i")
                if not os.path.isfile(preprocessed_file):
                    preprocessed_file = pathlib.Path(std_c_file).with_suffix(".ii")
                if not os.path.isfile(preprocessed_file):
                    preprocessed_file = pathlib.Path(std_c_file).with_suffix(".mi")
                if os.path.isfile(preprocessed_file):
                    with open(preprocessed_file) as f:
                        preprocessed_text = f.read()
                        found_primitives = {
                            s for s in INVALID_PRIMITIVES if s in preprocessed_text
                        }
                if found_primitives:
                    out += (
                        "\n\033[31mThe following unauthorized primitives were found in the submitted code:\n\t"
                        + ", ".join(found_primitives)
                        + "\033[0m"
                    )
                    os.unlink(obj_file)
                # nm -j will list any references to global symbols in
                # the object file, either from function definitions or
                # function calls.
                symbols = self.run_command(
                    ["nm", "-j", obj_file], sandboxed=False
                ).splitlines()
                found_symbols = (INVALID_SYMBOLS | set(reject_symbols or {})) & set(
                    symbols
                )
                if found_symbols:
                    out += (
                        "\n\033[31mThe following unauthorized function(s) and/or variable(s) were found in the submitted code:\n\t"
                        + ", ".join(found_symbols)
                        + "\033[0m"
                    )
                    os.unlink(obj_file)
                if objcopy_args:
                    self.run_command(
                        ["objcopy", obj_file, *objcopy_args], sandboxed=False
                    )

        if all(os.path.isfile(obj) for obj in std_obj_files):
            # Add new C files that maybe overwrite some existing functions.
            for added_c_file in add_c_file:
                obj_file = (
                    pathlib.Path(added_c_file).with_suffix(".o").absolute().as_posix()
                )
                out += self.run_command(
                    [compiler, "-c", added_c_file, "-o", obj_file, *cflags],
                    sandboxed=False,
                )
                objs.append(obj_file)

        if ungradable_if_failed and not all(
            os.path.isfile(f) for f in objs + std_obj_files
        ):
            self.result["message"] += (
                f"Compilation errors, please fix and try again.\n\n{out}\n"
            )
            raise UngradableError("Compilation errors")
        if out and add_warning_result_msg:
            self.result["message"] += f"Compilation warnings:\n\n{out}\n"
        if exec_file:
            out += self.link_object_files(
                std_obj_files,
                objs,
                exec_file,
                compiler=compiler,
                flags=flags,
                pkg_config_flags=pkg_config_flags,
                add_warning_result_msg=add_warning_result_msg,
                ungradable_if_failed=ungradable_if_failed,
                enable_asan=enable_asan,
            )
        return (out, std_obj_files + objs) if return_objects else out

    def link_object_files(
        self,
        student_obj_files: str | Iterable[str] | None,
        add_obj_files: str | Iterable[str] | None,
        exec_file: str,
        compiler: str | None = None,
        flags: str | list[str] | None = None,
        pkg_config_flags: str | Iterable[str] | None = None,
        add_warning_result_msg: bool = True,  # noqa: FBT001
        ungradable_if_failed: bool = True,  # noqa: FBT001
        enable_asan: bool = False,  # noqa: FBT001
    ) -> str:
        if flags and isinstance(flags, str):
            flags = shlex.split(flags)
        elif not flags:
            flags = []
        if enable_asan:
            flags.extend(ASAN_FLAGS)

        if not student_obj_files:
            student_obj_files = []
        elif isinstance(student_obj_files, str):
            student_obj_files = [student_obj_files]

        if not add_obj_files:
            add_obj_files = []
        elif isinstance(add_obj_files, str):
            add_obj_files = [add_obj_files]
        if add_obj_files:
            flags.append("-Wl,--allow-multiple-definition")

        if not compiler:
            compiler = self.compiler

        if pkg_config_flags:
            if isinstance(pkg_config_flags, str):
                pkg_config_flags = shlex.split(pkg_config_flags)
            out_flags = self.run_command(["pkg-config", "--libs", *pkg_config_flags])
            if out_flags:
                flags.extend(shlex.split(out_flags))

        # The student C files must be the last so its functions can be overwritten
        out = self.run_command(
            [
                compiler,
                *add_obj_files,
                *student_obj_files,
                "-o",
                exec_file,
                "-lm",
                *flags,
            ],
            sandboxed=False,
        )

        if os.path.isfile(exec_file):
            self.change_mode(exec_file, "755")
        elif ungradable_if_failed:
            self.result["message"] += (
                f"Linker errors, please fix and try again.\n\n{out}\n"
            )
            raise UngradableError("Linker errors")
        if out and add_warning_result_msg:
            self.result["message"] += f"Linker warnings:\n\n{out}\n"
        return out

    def test_compile_file(
        self,
        c_file: str | Iterable[str],
        exec_file: str | None = None,
        main_file: str | None = None,
        add_c_file: str | list[str] | None = None,
        compiler: str | None = None,
        points: float = 1,
        field: str | None = None,
        flags: str | list[str] | None = None,
        pkg_config_flags: str | Iterable[str] | None = None,
        name: str = "Compilation",
        add_warning_result_msg: bool = True,  # noqa: FBT001
        ungradable_if_failed: bool = True,  # noqa: FBT001
        enable_asan: bool = False,  # noqa: FBT001
        reject_symbols: Iterable[str] | None = None,
        objcopy_args: Iterable[str] | None = None,
    ) -> TestResult:
        if not add_c_file:
            add_c_file = []
        elif isinstance(add_c_file, str):
            add_c_file = [add_c_file]
        # Kept for compatibility reasons, but could be set as an added file
        if main_file:
            add_c_file.append(main_file)

        out, objects = self.compile_file(
            c_file,
            exec_file,
            add_c_file=add_c_file,
            compiler=compiler,
            flags=flags,
            pkg_config_flags=pkg_config_flags,
            add_warning_result_msg=add_warning_result_msg,
            ungradable_if_failed=ungradable_if_failed,
            return_objects=True,
            enable_asan=enable_asan,
            reject_symbols=reject_symbols,
            objcopy_args=objcopy_args,
        )
        success = (
            os.path.isfile(exec_file)
            if exec_file
            else all(os.path.isfile(f) for f in objects)
        )
        return self.add_test_result(
            name,
            output=out,
            points=points if success else 0,
            max_points=points,
            field=field,
        )

    def change_mode(
        self,
        file: str,
        mode: str = "744",
        change_parent: bool = True,  # noqa: FBT001
    ) -> None:
        file = os.path.abspath(file)
        self.run_command(["chmod", mode, file], sandboxed=False)
        parent = os.path.dirname(file)
        # Ensure that all users can resolve the path name
        if change_parent and parent and not os.path.samefile(file, parent):
            self.change_mode(parent, "a+x")

    def test_send_in_check_out(self, *args, **kwargs) -> TestResult:
        """Old deprecated function name,
        retained for compatibility reasons."""
        return self.test_run(*args, **kwargs)

    def test_run(
        self,
<<<<<<< HEAD
        command: str | Iterable[str],
        input: str | None = None,
        exp_output: str | Iterable[str] | None = None,
=======
        command,
        input=None,  # noqa: A002
        exp_output=None,
>>>>>>> a9e1662d
        must_match_all_outputs: OutputMatchingOption | bool = "any",
        reject_output: str | Iterable[str] | None = None,
        field: str | None = None,
        ignore_case: bool = True,  # noqa: FBT001
        timeout: float = 1,
        size_limit: int = 10240,
        ignore_consec_spaces: bool = True,  # noqa: FBT001
        args: str | float | Iterable[str | float | int] | None = None,
        name: str | None = None,
        msg: str | None = None,
        max_points: float = 1,
        highlight_matches: bool = False,  # noqa: FBT001
    ) -> TestResult:
        if args is not None:
            if isinstance(args, str | float | int):
                args = [args]
            args = list(map(str, args))
            assert is_str_list(args)

        if name is None and input is not None:
            name = 'Test with input "{}"'.format(" ".join(input.splitlines()))
        elif name is None and args is not None:
            name = 'Test with arguments "{}"'.format(" ".join(args))
        elif name is None and not isinstance(command, str):
            name = f"Test command: {next(iter(command))}"
        elif name is None:
            name = f"Test command: {command}"

        if exp_output is None:
            exp_output = []
            must_match_all_outputs = True
        elif isinstance(exp_output, str):
            exp_output = [exp_output]

        if reject_output is None:
            reject_output = []
        elif isinstance(reject_output, str):
            reject_output = [reject_output]

        if must_match_all_outputs is True:
            must_match_all_outputs = "all"
        elif must_match_all_outputs is False:
            must_match_all_outputs = "any"

        def compile_re(t: str | re.Pattern | Any) -> tuple[str, re.Pattern]:
            if isinstance(t, re.Pattern):
                return (t.pattern, t)
            # If t is not a string, convert it to its string representation
            t = str(t)
            return (
                t.strip(),
                re.compile(
                    (
                        "\\s+".join(map(re.escape, re.split("\\s+", t)))
                        if ignore_consec_spaces
                        else re.escape(t)
                    ),
                    re.IGNORECASE if ignore_case else 0,
                ),
            )

        exp_output_with_regex = [compile_re(t) for t in exp_output]
        reject_output_with_regex = [compile_re(t) for t in reject_output]
        command = shlex.split(command) if isinstance(command, str) else list(command)

        out = self.run_command(
            command if args is None else command + args,
            input,
            sandboxed=True,
            timeout=timeout,
        )

        outcmp = out
        if highlight_matches and out:
            for _, r in exp_output_with_regex:
                out = r.sub(r"\033[32m\g<0>\033[0m", out)
            for _, r in reject_output_with_regex:
                out = r.sub(r"\033[31m\g<0>\033[0m", out)
        if not out:
            out = "(NO OUTPUT)"
        elif not out.endswith("\n"):
            out += "\n(NO ENDING LINE BREAK)"

        if msg is None and exp_output_with_regex:
            quantifier = ""
            if len(exp_output_with_regex) > 1:
                quantifier = " one of" if must_match_all_outputs == "any" else " all of"
            join_str = (
                "\n\n" if any("\n" in t for t, _ in exp_output_with_regex) else "\n\t"
            )
            msg = f"Expected{quantifier}:{join_str}" + join_str.join(
                (
                    f"\033[32m{t}\033[0m"
                    if highlight_matches and r.search(outcmp) is not None
                    else t
                )
                for t, r in exp_output_with_regex
            )
            if reject_output_with_regex:
                join_str = (
                    "\n\n"
                    if any("\n" in t for t, _ in reject_output_with_regex)
                    else "\n\t"
                )
                msg += f"\nBut not:{join_str}" + join_str.join(
                    (
                        f"\033[31m{t}\033[0m"
                        if highlight_matches and r.search(outcmp) is not None
                        else t
                    )
                    for t, r in reject_output_with_regex
                )
        elif msg is None:
            msg = ""

        points = max_points
        if timeout and "TIMEOUT" in outcmp:
            points = 0
        elif size_limit and len(outcmp) > size_limit:
            out = out[0:size_limit] + "\nTRUNCATED: Output too long."
            points = 0
        elif any(r.search(outcmp) is not None for _, r in reject_output_with_regex):
            points = 0
        elif must_match_all_outputs == "partial":
            points = (
                max_points
                * sum(
                    1 if r.search(outcmp) is not None else 0
                    for _, r in exp_output_with_regex
                )
                / len(exp_output_with_regex)
            )
        elif not (all if must_match_all_outputs == "all" else any)(
            r.search(outcmp) is not None for _, r in exp_output_with_regex
        ):
            points = 0

        return self.add_test_result(
            name,
            points=points,
            msg=msg,
            output=out,
            max_points=max_points,
            field=field,
        )

    def add_manual_grading(
        self,
        points: float = 1,
        name: str | None = None,
        description: str | None = None,
    ) -> TestResult:
        """Old deprecated function, retained for compatibility reasons."""
        if not name:
            name = "Manual Grading - to be reviewed by a human grader"
        if not description:
            description = "This code will be manually reviewed by a human grader. The points associated to this component will be added based on evaluation of code style, programming practices and other manully checked criteria."
        return self.add_test_result(name, description, points=0, max_points=points)

    def add_test_result(
        self,
        name: str,
        description: str = "",
        points: bool | float = True,
        msg: str | None = "",
        output: str = "",
        max_points: float = 1,
        field: str | None = None,
        images: str | dict[str, str] | list[str | dict[str, str]] | None = None,
    ) -> TestResult:
        if isinstance(points, bool):
            points = max_points if points else 0.0

        test: TestResult = {
            "name": name,
            "description": description,
            "points": points,
            "max_points": max_points,
            "output": output,
            "message": msg if msg else "",
        }
        if images and isinstance(images, str | dict):
            test["images"] = [images]
        elif images:
            test["images"] = list(images)

        self.result["tests"].append(test)
        self.result["points"] += points
        self.result["max_points"] += max_points

        if field is not None:
            if "partial_scores" not in self.result:
                self.result["partial_scores"] = {}
            if field not in self.result["partial_scores"]:
                self.result["partial_scores"][field] = {
                    "points": points,
                    "max_points": max_points,
                }
            else:
                self.result["partial_scores"][field]["points"] += points
                self.result["partial_scores"][field]["max_points"] += max_points
        return test

    def run_check_suite(
        self,
        exec_file: str,
        args: str | Iterable[str] | None = None,
        use_suite_title: bool = False,  # noqa: FBT001
        use_case_name: bool = True,  # noqa: FBT001
        use_unit_test_id: bool = True,  # noqa: FBT001
        use_iteration: bool = False,  # noqa: FBT001
        sandboxed: bool = False,  # noqa: FBT001
        use_malloc_debug: bool = False,  # noqa: FBT001
        env: dict[str, str] | None = None,
    ) -> None:
        if not args:
            args = []
        if isinstance(args, str):
            args = [args]

        if not env:
            env = {}
        env["TEMP"] = "/tmp"

        log_file_dir = tempfile.mkdtemp()
        log_file = os.path.join(log_file_dir, "tests.xml")
        env["CK_XML_LOG_FILE_NAME"] = log_file

        if sandboxed:
            self.change_mode(log_file_dir, "777", change_parent=False)
        else:
            env["SANDBOX_UID"] = self.run_command("id -u")
            env["SANDBOX_GID"] = self.run_command("id -g")

        if use_malloc_debug:
            env["LD_PRELOAD"] = "/lib/x86_64-linux-gnu/libc_malloc_debug.so"

        out = self.run_command([exec_file, *args], env=env, sandboxed=sandboxed)

        print(out)  # Printing so it shows in the grading job log

        # Copy log file to results directory so it becomes available to the instructor after execution
        out = self.run_command(["mkdir", "-p", "/grade/results"], sandboxed=False)
        out = self.run_command(
            ["cp", log_file, "/grade/results/check_log.xml", "--backup=numbered"],
            sandboxed=False,
        )
        print(out)

        separator_1 = ": " if use_suite_title and use_case_name else ""
        separator_2 = (
            " - " if use_unit_test_id and (use_suite_title or use_case_name) else ""
        )
        try:
            with open(log_file, errors="backslashreplace") as log:
                tree = et.parse(log, parser=et.XMLParser())
            for suite in tree.getroot().findall("{*}suite"):
                suite_title = suite.findtext("{*}title") if use_suite_title else ""
                for test in suite.findall("{*}test"):
                    result = test.get("result")
                    test_id = test.findtext("{*}id") if use_unit_test_id else ""
                    iteration = (
                        f" (run {test.findtext('{*}iteration')})"
                        if use_iteration
                        else ""
                    )
                    case_name = test.findtext("{*}description") if use_case_name else ""
                    self.add_test_result(
                        f"{suite_title}{separator_1}{case_name}{separator_2}{test_id}{iteration}",
                        points=result == "success",
                        output=test.findtext("{*}message") or "",
                    )
        except FileNotFoundError as exc:
            self.result["message"] += (
                "Test suite log file not found. Consult the instructor.\n"
            )
            raise UngradableError("Test suite log file not found.") from exc
        except et.ParseError as exc:
            self.result["message"] += f"Error parsing test suite log.\n\n{exc}\n"
            raise UngradableError("Error parsing test suite log.") from exc

    def save_results(self) -> None:
        if self.result["max_points"] > 0:
            self.result["score"] = self.result["points"] / self.result["max_points"]
        if "partial_scores" in self.result:
            for ps in self.result["partial_scores"].values():
                ps["score"] = ps["points"] / ps["max_points"]

        if not os.path.exists("/grade/results"):
            os.makedirs("/grade/results")
        with open("/grade/results/results.json", "w") as resfile:
            json.dump(self.result, resfile)

    def start(self) -> None:
        self.result = {
            "score": 0.0,
            "points": 0,
            "max_points": 0,
            "output": "",
            "message": "",
            "gradable": True,
            "tests": [],
        }

        os.chdir(CODEBASE)

        self.path = "/cgrader:" + os.environ["PATH"]

        self.run_command("chmod -R 700 /grade", sandboxed=False)

        # Create a fake "pause" command so students with 'system("PAUSE")' don't get an error
        with open("/cgrader/PAUSE", "w") as f:
            f.write("#! /bin/sh\n")
        self.change_mode("/cgrader/PAUSE", "755")
        self.run_command(
            ["ln", "-s", "/cgrader/PAUSE", "/cgrader/pause"], sandboxed=False
        )
        self.run_command(
            ["ln", "-s", "/cgrader/PAUSE", "/cgrader/Pause"], sandboxed=False
        )

        try:
            self.tests()
        except UngradableError:
            self.result["gradable"] = False
        finally:
            self.save_results()

    def tests(self) -> None:
        pass


class CPPGrader(CGrader):
    def __init__(self, compiler: str = "g++") -> None:
        super().__init__(compiler)


if __name__ == "__main__":
    CGrader().start()<|MERGE_RESOLUTION|>--- conflicted
+++ resolved
@@ -96,18 +96,14 @@
             self.data = json.load(file)
         self.compiler = compiler
 
-<<<<<<< HEAD
     def run_command(
         self,
         command: str | list[str],
-        input: Any | None = None,
+        input: Any | None = None,  # noqa: A002
         sandboxed: bool = True,  # noqa: FBT001
         timeout: float | None = None,
         env: subprocess._ENV | None = None,
     ) -> str:
-=======
-    def run_command(self, command, input=None, sandboxed=True, timeout=None, env=None):  # noqa: A002
->>>>>>> a9e1662d
         if isinstance(command, str):
             command = shlex.split(command)
         if sandboxed:
@@ -132,15 +128,10 @@
             return ""
         out = ""
         tostr = ""
-<<<<<<< HEAD
         if isinstance(input, bytearray):
-            input = bytes(input)
+            input = bytes(input)  # noqa: A001
         if input is not None and not isinstance(input, bytes):
-            input = str(input).encode("utf-8")
-=======
-        if input is not None and not isinstance(input, bytes | bytearray):
             input = str(input).encode("utf-8")  # noqa: A001
->>>>>>> a9e1662d
         try:
             proc.communicate(input=input, timeout=timeout)[0]
         except subprocess.TimeoutExpired:
@@ -424,15 +415,9 @@
 
     def test_run(
         self,
-<<<<<<< HEAD
         command: str | Iterable[str],
-        input: str | None = None,
+        input: str | None = None,  # noqa: A002
         exp_output: str | Iterable[str] | None = None,
-=======
-        command,
-        input=None,  # noqa: A002
-        exp_output=None,
->>>>>>> a9e1662d
         must_match_all_outputs: OutputMatchingOption | bool = "any",
         reject_output: str | Iterable[str] | None = None,
         field: str | None = None,
