#! /usr/bin/python3

import json
import os
import pathlib
import re
import shlex
import subprocess
import tempfile
from collections.abc import Iterable
from typing import Any, Literal, TypedDict, TypeGuard

import lxml.etree as et

CODEBASE = "/grade/student"
DATAFILE = "/grade/data/data.json"
SB_USER = "sbuser"

# List of symbols that are not allowed to be used in student code
INVALID_SYMBOLS = frozenset(
    (
        "__asan_default_options",
        "__asan_on_error",
        "__asan_malloc_hook",
        "__asan_free_hook",
        "__asan_unpoison_memory_region",
        "__asan_set_error_exit_code",
        "__asan_set_death_callback",
        "__asan_set_error_report_callback",
        "__msan_default_options",
        "__msan_malloc_hook",
        "__msan_free_hook",
        "__msan_unpoison",
        "__msan_unpoison_string",
        "__msan_set_exit_code",
        "__lsan_is_turned_off",
        "__lsan_default_suppressions",
        "__lsan_do_leak_check",
        "__lsan_disable",
        "__lsan_enable",
        "__lsan_ignore_object",
        "__lsan_register_root_region",
        "__lsan_unregister_root_region",
        "__sanitizer_set_death_callback",
        "__sanitizer_set_report_path",
        "__sanitizer_sandbox_on_notify",
    )
)
INVALID_PRIMITIVES = frozenset(("no_sanitize", "disable_sanitizer_instrumentation"))

ASAN_FLAGS = ("-fsanitize=address", "-static-libasan", "-g", "-O0")


OutputMatchingOption = Literal["all", "partial", "any"]


TIMEOUT_MESSAGE = """

TIMEOUT! Typically this means the program took too long,
requested more inputs than provided, or an infinite loop was found.
If your program is reading data using scanf inside a loop, this
could also mean that scanf does not support the input provided
(e.g., reading an int if the input is a double).
"""


class UngradableError(Exception):
<<<<<<< HEAD
    def __init__(self) -> None:
        pass
=======
    def __init__(self, *args, **kwargs):
        super().__init__(*args, **kwargs)
>>>>>>> 99c241e8


# This is a deprecated alias for UngradableError, kept for backwards compatibility in existing question code.
# It should no longer be used in any new code.
UngradableException = UngradableError


def is_str_list(val: list[float | str | int]) -> TypeGuard[list[str]]:
    """Determines whether all objects in the list are strings"""
    return all(isinstance(x, str) for x in val)


# TODO: in version 3.11 we can use `Required` to mark properties as such.
class TestResult(TypedDict, total=False):
    name: str
    description: str
    points: float
    max_points: float
    output: str
    message: str
    images: list[dict[str, str] | str]


class CGrader:
    def __init__(self, compiler: str = "gcc") -> None:
        with open(DATAFILE) as file:
            self.data = json.load(file)
        self.compiler = compiler

    def run_command(
        self,
        command: str | list[str],
        input: Any | None = None,
        sandboxed: bool = True,
        timeout: float | None = None,
        env: subprocess._ENV | None = None,
    ) -> str:
        if isinstance(command, str):
            command = shlex.split(command)
        if sandboxed:
            command = [
                "su",
                SB_USER,
                "-s",
                "/bin/bash",
                "-c",
                shlex.join(["PATH=" + self.path, *command]),
            ]

        try:
            proc = subprocess.Popen(
                command,
                env=env,
                stdin=subprocess.PIPE,
                stdout=subprocess.PIPE,
                stderr=subprocess.STDOUT,
            )
        except Exception:
            return ""
        out = ""
        tostr = ""
        if isinstance(input, bytearray):
            input = bytes(input)
        if input is not None and not isinstance(input, bytes):
            input = str(input).encode("utf-8")
        try:
            proc.communicate(input=input, timeout=timeout)[0]
        except subprocess.TimeoutExpired:
            tostr = TIMEOUT_MESSAGE
        finally:
            proc.kill()
            try:
                out = proc.communicate(timeout=timeout)[0].decode(
                    "utf-8", "backslashreplace"
                )
            except subprocess.TimeoutExpired:
                tostr = TIMEOUT_MESSAGE

        return out + tostr

    def compile_file(
        self,
        c_file: Iterable[str] | str,
        exec_file: str | None = None,
        add_c_file: str | Iterable[str] | None = None,
        compiler: str | None = None,
        flags: str | list[str] | None = None,
        pkg_config_flags: str | Iterable[str] | None = None,
        add_warning_result_msg: bool = True,
        ungradable_if_failed: bool = True,
        return_objects: bool = False,
        enable_asan: bool = False,
        reject_symbols: Iterable[str] | None = None,
        objcopy_args: Iterable[str] | None = None,
    ) -> tuple[str, list[str]] | str:
        cflags = flags
        if cflags and isinstance(cflags, str):
            cflags = shlex.split(cflags)
        elif not cflags:
            cflags = []
        if enable_asan:
            cflags.extend(ASAN_FLAGS)

        if not add_c_file:
            add_c_file = []
        elif isinstance(add_c_file, str):
            add_c_file = [add_c_file]

        if not compiler:
            compiler = self.compiler

        if pkg_config_flags:
            if isinstance(pkg_config_flags, str):
                pkg_config_flags = shlex.split(pkg_config_flags)
            out_flags = self.run_command(["pkg-config", "--cflags", *pkg_config_flags])
            if out_flags:
                cflags.extend(shlex.split(out_flags))

        out = ""
        std_obj_files: list[str] = []
        objs: list[str] = []
        for std_c_file in [c_file] if isinstance(c_file, str) else c_file:
            obj_file = pathlib.Path(std_c_file).with_suffix(".o").absolute().as_posix()
            std_obj_files.append(obj_file)
            out += self.run_command(
                [compiler, "-save-temps", "-c", std_c_file, "-o", obj_file, *cflags],
                sandboxed=False,
            )
            # Identify references to functions intended to disable sanitizers from object file
            if os.path.isfile(obj_file):
                # These primitives are checked in the .i file (the
                # preprocessed C file), which will have any #define
                # and #include primitives already expanded and
                # comments removed
                found_primitives = None
                preprocessed_file = pathlib.Path(std_c_file).with_suffix(".i")
                if not os.path.isfile(preprocessed_file):
                    preprocessed_file = pathlib.Path(std_c_file).with_suffix(".ii")
                if not os.path.isfile(preprocessed_file):
                    preprocessed_file = pathlib.Path(std_c_file).with_suffix(".mi")
                if os.path.isfile(preprocessed_file):
                    with open(preprocessed_file) as f:
                        preprocessed_text = f.read()
                        found_primitives = {
                            s for s in INVALID_PRIMITIVES if s in preprocessed_text
                        }
                if found_primitives:
                    out += (
                        "\n\033[31mThe following unauthorized primitives were found in the submitted code:\n\t"
                        + ", ".join(found_primitives)
                        + "\033[0m"
                    )
                    os.unlink(obj_file)
                # nm -j will list any references to global symbols in
                # the object file, either from function definitions or
                # function calls.
                symbols = self.run_command(
                    ["nm", "-j", obj_file], sandboxed=False
                ).splitlines()
                found_symbols = (INVALID_SYMBOLS | set(reject_symbols or {})) & set(
                    symbols
                )
                if found_symbols:
                    out += (
                        "\n\033[31mThe following unauthorized function(s) and/or variable(s) were found in the submitted code:\n\t"
                        + ", ".join(found_symbols)
                        + "\033[0m"
                    )
                    os.unlink(obj_file)
                if objcopy_args:
                    self.run_command(
                        ["objcopy", obj_file, *objcopy_args], sandboxed=False
                    )

        if all(os.path.isfile(obj) for obj in std_obj_files):
            # Add new C files that maybe overwrite some existing functions.
            for added_c_file in add_c_file:
                obj_file = (
                    pathlib.Path(added_c_file).with_suffix(".o").absolute().as_posix()
                )
                out += self.run_command(
                    [compiler, "-c", added_c_file, "-o", obj_file, *cflags],
                    sandboxed=False,
                )
                objs.append(obj_file)

        if ungradable_if_failed and not all(
            os.path.isfile(f) for f in objs + std_obj_files
        ):
            self.result["message"] += (
                f"Compilation errors, please fix and try again.\n\n{out}\n"
            )
            raise UngradableError("Compilation errors")
        if out and add_warning_result_msg:
            self.result["message"] += f"Compilation warnings:\n\n{out}\n"
        if exec_file:
            out += self.link_object_files(
                std_obj_files,
                objs,
                exec_file,
                compiler=compiler,
                flags=flags,
                pkg_config_flags=pkg_config_flags,
                add_warning_result_msg=add_warning_result_msg,
                ungradable_if_failed=ungradable_if_failed,
                enable_asan=enable_asan,
            )
        return (out, std_obj_files + objs) if return_objects else out

    def link_object_files(
        self,
        student_obj_files: str | Iterable[str] | None,
        add_obj_files: str | Iterable[str] | None,
        exec_file: str,
        compiler: str | None = None,
        flags: str | list[str] | None = None,
        pkg_config_flags: str | Iterable[str] | None = None,
        add_warning_result_msg: bool = True,
        ungradable_if_failed: bool = True,
        enable_asan: bool = False,
    ) -> str:
        if flags and isinstance(flags, str):
            flags = shlex.split(flags)
        elif not flags:
            flags = []
        if enable_asan:
            flags.extend(ASAN_FLAGS)

        if not student_obj_files:
            student_obj_files = []
        elif isinstance(student_obj_files, str):
            student_obj_files = [student_obj_files]

        if not add_obj_files:
            add_obj_files = []
        elif isinstance(add_obj_files, str):
            add_obj_files = [add_obj_files]
        if add_obj_files:
            flags.append("-Wl,--allow-multiple-definition")

        if not compiler:
            compiler = self.compiler

        if pkg_config_flags:
            if isinstance(pkg_config_flags, str):
                pkg_config_flags = shlex.split(pkg_config_flags)
            out_flags = self.run_command(["pkg-config", "--libs", *pkg_config_flags])
            if out_flags:
                flags.extend(shlex.split(out_flags))

        # The student C files must be the last so its functions can be overwritten
        out = self.run_command(
            [
                compiler,
                *add_obj_files,
                *student_obj_files,
                "-o",
                exec_file,
                "-lm",
                *flags,
            ],
            sandboxed=False,
        )

        if os.path.isfile(exec_file):
            self.change_mode(exec_file, "755")
        elif ungradable_if_failed:
            self.result["message"] += (
                f"Linker errors, please fix and try again.\n\n{out}\n"
            )
            raise UngradableError("Linker errors")
        if out and add_warning_result_msg:
            self.result["message"] += f"Linker warnings:\n\n{out}\n"
        return out

    def test_compile_file(
        self,
        c_file: str | Iterable[str],
        exec_file: str | None = None,
        main_file: str | None = None,
        add_c_file: str | list[str] | None = None,
        compiler: str | None = None,
        points: float = 1,
        field: str | None = None,
        flags: str | list[str] | None = None,
        pkg_config_flags: str | Iterable[str] | None = None,
        name: str = "Compilation",
        add_warning_result_msg: bool = True,
        ungradable_if_failed: bool = True,
        enable_asan: bool = False,
        reject_symbols: Iterable[str] | None = None,
        objcopy_args: Iterable[str] | None = None,
    ) -> TestResult:
        if not add_c_file:
            add_c_file = []
        elif isinstance(add_c_file, str):
            add_c_file = [add_c_file]
        # Kept for compatibility reasons, but could be set as an added file
        if main_file:
            add_c_file.append(main_file)

        out, objects = self.compile_file(
            c_file,
            exec_file,
            add_c_file=add_c_file,
            compiler=compiler,
            flags=flags,
            pkg_config_flags=pkg_config_flags,
            add_warning_result_msg=add_warning_result_msg,
            ungradable_if_failed=ungradable_if_failed,
            return_objects=True,
            enable_asan=enable_asan,
            reject_symbols=reject_symbols,
            objcopy_args=objcopy_args,
        )
        success = (
            os.path.isfile(exec_file)
            if exec_file
            else all(os.path.isfile(f) for f in objects)
        )
        return self.add_test_result(
            name,
            output=out,
            points=points if success else 0,
            max_points=points,
            field=field,
        )

    def change_mode(
        self, file: str, mode: str = "744", change_parent: bool = True
    ) -> None:
        file = os.path.abspath(file)
        self.run_command(["chmod", mode, file], sandboxed=False)
        parent = os.path.dirname(file)
        # Ensure that all users can resolve the path name
        if change_parent and parent and not os.path.samefile(file, parent):
            self.change_mode(parent, "a+x")

    def test_send_in_check_out(self, *args, **kwargs) -> TestResult:
        """Old deprecated function name,
        retained for compatibility reasons."""
        return self.test_run(*args, **kwargs)

    def test_run(
        self,
        command: str | Iterable[str],
        input: str | None = None,
        exp_output: str | Iterable[str] | None = None,
        must_match_all_outputs: OutputMatchingOption | bool = "any",
        reject_output: str | Iterable[str] | None = None,
        field: str | None = None,
        ignore_case: bool = True,
        timeout: float = 1,
        size_limit: int = 10240,
        ignore_consec_spaces: bool = True,
        args: str | float | Iterable[str | float | int] | None = None,
        name: str | None = None,
        msg: str | None = None,
        max_points: float = 1,
        highlight_matches: bool = False,
    ) -> TestResult:
        if args is not None:
            if isinstance(args, str | float | int):
                args = [args]
            args = list(map(str, args))
            assert is_str_list(args)

        if name is None and input is not None:
            name = 'Test with input "{}"'.format(" ".join(input.splitlines()))
        elif name is None and args is not None:
            name = 'Test with arguments "{}"'.format(" ".join(args))
        elif name is None and not isinstance(command, str):
            name = f"Test command: {next(iter(command))}"
        elif name is None:
            name = f"Test command: {command}"

        if exp_output is None:
            exp_output = []
            must_match_all_outputs = True
        elif isinstance(exp_output, str):
            exp_output = [exp_output]

        if reject_output is None:
            reject_output = []
        elif isinstance(reject_output, str):
            reject_output = [reject_output]

        if must_match_all_outputs is True:
            must_match_all_outputs = "all"
        elif must_match_all_outputs is False:
            must_match_all_outputs = "any"

        def compile_re(t: str | re.Pattern | Any) -> tuple[str, re.Pattern]:
            if isinstance(t, re.Pattern):
                return (t.pattern, t)
            # If t is not a string, convert it to its string representation
            t = str(t)
            return (
                t.strip(),
                re.compile(
                    (
                        "\\s+".join(map(re.escape, re.split("\\s+", t)))
                        if ignore_consec_spaces
                        else re.escape(t)
                    ),
                    re.IGNORECASE if ignore_case else 0,
                ),
            )

        exp_output_with_regex = [compile_re(t) for t in exp_output]
        reject_output_with_regex = [compile_re(t) for t in reject_output]
        command = shlex.split(command) if isinstance(command, str) else list(command)

        out = self.run_command(
            command if args is None else command + args,
            input,
            sandboxed=True,
            timeout=timeout,
        )

        outcmp = out
        if highlight_matches and out:
            for _, r in exp_output_with_regex:
                out = r.sub(r"\033[32m\g<0>\033[0m", out)
            for _, r in reject_output_with_regex:
                out = r.sub(r"\033[31m\g<0>\033[0m", out)
        if not out:
            out = "(NO OUTPUT)"
        elif not out.endswith("\n"):
            out += "\n(NO ENDING LINE BREAK)"

        if msg is None and exp_output_with_regex:
            quantifier = ""
            if len(exp_output_with_regex) > 1:
                quantifier = " one of" if must_match_all_outputs == "any" else " all of"
            join_str = (
                "\n\n" if any("\n" in t for t, _ in exp_output_with_regex) else "\n\t"
            )
            msg = f"Expected{quantifier}:{join_str}" + join_str.join(
                (
                    f"\033[32m{t}\033[0m"
                    if highlight_matches and r.search(outcmp) is not None
                    else t
                )
                for t, r in exp_output_with_regex
            )
            if reject_output_with_regex:
                join_str = (
                    "\n\n"
                    if any("\n" in t for t, _ in reject_output_with_regex)
                    else "\n\t"
                )
                msg += f"\nBut not:{join_str}" + join_str.join(
                    (
                        f"\033[31m{t}\033[0m"
                        if highlight_matches and r.search(outcmp) is not None
                        else t
                    )
                    for t, r in reject_output_with_regex
                )
        elif msg is None:
            msg = ""

        points = max_points
        if timeout and "TIMEOUT" in outcmp:
            points = 0
        elif size_limit and len(outcmp) > size_limit:
            out = out[0:size_limit] + "\nTRUNCATED: Output too long."
            points = 0
        elif any(r.search(outcmp) is not None for _, r in reject_output_with_regex):
            points = 0
        elif must_match_all_outputs == "partial":
            points = (
                max_points
                * sum(
                    1 if r.search(outcmp) is not None else 0
                    for _, r in exp_output_with_regex
                )
                / len(exp_output_with_regex)
            )
        elif not (all if must_match_all_outputs == "all" else any)(
            r.search(outcmp) is not None for _, r in exp_output_with_regex
        ):
            points = 0

        return self.add_test_result(
            name,
            points=points,
            msg=msg,
            output=out,
            max_points=max_points,
            field=field,
        )

    def add_manual_grading(
        self,
        points: float = 1,
        name: str | None = None,
        description: str | None = None,
    ) -> TestResult:
        """Old deprecated function, retained for compatibility reasons."""
        if not name:
            name = "Manual Grading - to be reviewed by a human grader"
        if not description:
            description = "This code will be manually reviewed by a human grader. The points associated to this component will be added based on evaluation of code style, programming practices and other manully checked criteria."
        return self.add_test_result(name, description, points=0, max_points=points)

    def add_test_result(
        self,
        name: str,
        description: str = "",
        points: bool | float = True,
        msg: str | None = "",
        output: str = "",
        max_points: float = 1,
        field: str | None = None,
        images: str | dict[str, str] | list[str | dict[str, str]] | None = None,
    ) -> TestResult:
        if isinstance(points, bool):
            points = max_points if points else 0.0

        test: TestResult = {
            "name": name,
            "description": description,
            "points": points,
            "max_points": max_points,
            "output": output,
            "message": msg if msg else "",
        }
        if images and isinstance(images, str | dict):
            test["images"] = [images]
        elif images:
            test["images"] = list(images)

        self.result["tests"].append(test)
        self.result["points"] += points
        self.result["max_points"] += max_points

        if field is not None:
            if "partial_scores" not in self.result:
                self.result["partial_scores"] = {}
            if field not in self.result["partial_scores"]:
                self.result["partial_scores"][field] = {
                    "points": points,
                    "max_points": max_points,
                }
            else:
                self.result["partial_scores"][field]["points"] += points
                self.result["partial_scores"][field]["max_points"] += max_points
        return test

    def run_check_suite(
        self,
        exec_file: str,
        args: str | Iterable[str] | None = None,
        use_suite_title: bool = False,
        use_case_name: bool = True,
        use_unit_test_id: bool = True,
        use_iteration: bool = False,
        sandboxed: bool = False,
        use_malloc_debug: bool = False,
        env: dict[str, str] | None = None,
    ) -> None:
        if not args:
            args = []
        if isinstance(args, str):
            args = [args]

        if not env:
            env = {}
        env["TEMP"] = "/tmp"

        log_file_dir = tempfile.mkdtemp()
        log_file = os.path.join(log_file_dir, "tests.xml")
        env["CK_XML_LOG_FILE_NAME"] = log_file

        if sandboxed:
            self.change_mode(log_file_dir, "777", change_parent=False)
        else:
            env["SANDBOX_UID"] = self.run_command("id -u")
            env["SANDBOX_GID"] = self.run_command("id -g")

        if use_malloc_debug:
            env["LD_PRELOAD"] = "/lib/x86_64-linux-gnu/libc_malloc_debug.so"

        out = self.run_command([exec_file, *args], env=env, sandboxed=sandboxed)

        print(out)  # Printing so it shows in the grading job log

        # Copy log file to results directory so it becomes available to the instructor after execution
        out = self.run_command(["mkdir", "-p", "/grade/results"], sandboxed=False)
        out = self.run_command(
            ["cp", log_file, "/grade/results/check_log.xml", "--backup=numbered"],
            sandboxed=False,
        )
        print(out)

        separator_1 = ": " if use_suite_title and use_case_name else ""
        separator_2 = (
            " - " if use_unit_test_id and (use_suite_title or use_case_name) else ""
        )
        try:
            with open(log_file, errors="backslashreplace") as log:
                tree = et.parse(log, parser=et.XMLParser())
            for suite in tree.getroot().findall("{*}suite"):
                suite_title = suite.findtext("{*}title") if use_suite_title else ""
                for test in suite.findall("{*}test"):
                    result = test.get("result")
                    test_id = test.findtext("{*}id") if use_unit_test_id else ""
                    iteration = (
                        f" (run {test.findtext('{*}iteration')})"
                        if use_iteration
                        else ""
                    )
                    case_name = test.findtext("{*}description") if use_case_name else ""
                    self.add_test_result(
                        f"{suite_title}{separator_1}{case_name}{separator_2}{test_id}{iteration}",
                        points=result == "success",
                        output=test.findtext("{*}message") or "",
                    )
        except FileNotFoundError as exc:
            self.result["message"] += (
                "Test suite log file not found. Consult the instructor.\n"
            )
            raise UngradableError("Test suite log file not found.") from exc
        except et.ParseError as exc:
            self.result["message"] += f"Error parsing test suite log.\n\n{exc}\n"
            raise UngradableError("Error parsing test suite log.") from exc

    def save_results(self) -> None:
        if self.result["max_points"] > 0:
            self.result["score"] = self.result["points"] / self.result["max_points"]
        if "partial_scores" in self.result:
            for ps in self.result["partial_scores"].values():
                ps["score"] = ps["points"] / ps["max_points"]

        if not os.path.exists("/grade/results"):
            os.makedirs("/grade/results")
        with open("/grade/results/results.json", "w") as resfile:
            json.dump(self.result, resfile)

    def start(self) -> None:
        self.result = {
            "score": 0.0,
            "points": 0,
            "max_points": 0,
            "output": "",
            "message": "",
            "gradable": True,
            "tests": [],
        }

        os.chdir(CODEBASE)

        self.path = "/cgrader:" + os.environ["PATH"]

        self.run_command("chmod -R 700 /grade", sandboxed=False)

        # Create a fake "pause" command so students with 'system("PAUSE")' don't get an error
        with open("/cgrader/PAUSE", "w") as f:
            f.write("#! /bin/sh\n")
        self.change_mode("/cgrader/PAUSE", "755")
        self.run_command(
            ["ln", "-s", "/cgrader/PAUSE", "/cgrader/pause"], sandboxed=False
        )
        self.run_command(
            ["ln", "-s", "/cgrader/PAUSE", "/cgrader/Pause"], sandboxed=False
        )

        try:
            self.tests()
        except UngradableError:
            self.result["gradable"] = False
        finally:
            self.save_results()

    def tests(self) -> None:
        pass


class CPPGrader(CGrader):
    def __init__(self, compiler: str = "g++") -> None:
        super().__init__(compiler)


if __name__ == "__main__":
    CGrader().start()<|MERGE_RESOLUTION|>--- conflicted
+++ resolved
@@ -65,13 +65,8 @@
 
 
 class UngradableError(Exception):
-<<<<<<< HEAD
-    def __init__(self) -> None:
-        pass
-=======
-    def __init__(self, *args, **kwargs):
+    def __init__(self, *args, **kwargs) -> None:
         super().__init__(*args, **kwargs)
->>>>>>> 99c241e8
 
 
 # This is a deprecated alias for UngradableError, kept for backwards compatibility in existing question code.
