--- conflicted
+++ resolved
@@ -214,10 +214,6 @@
             import matplotlib.pyplot as plt
 
             mpl.use("Agg")
-<<<<<<< HEAD
-
-=======
->>>>>>> 1e63a2af
             plot_value = plt
 
     # Re-seed before running tests
