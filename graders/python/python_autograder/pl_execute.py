--- conflicted
+++ resolved
@@ -71,15 +71,11 @@
     except:
         str_leading = ''
     with open(fname_student, 'r', encoding='utf-8') as f:
-<<<<<<< HEAD
-        str_student = f.read()
-=======
         filename, extension = splitext(fname_student)
         if extension == '.ipynb':
             str_student = str_leading + extract_cell_content(f, ipynb_key)
         else:
             str_student = f.read()
->>>>>>> e0cf0371
     with open(join(filenames_dir, 'test.py'), encoding='utf-8') as f:
         str_test = f.read()
 
