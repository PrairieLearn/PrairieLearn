--- conflicted
+++ resolved
@@ -15,11 +15,7 @@
 class UserCodeFailedError(Exception):
     def __init__(self, err, *args):
         self.err = err
-<<<<<<< HEAD
-        super(UserCodeFailedError, self).__init__(err, *args)
-=======
         super().__init__(err, *args)
->>>>>>> 35d9e77a
 
 
 def set_random_seed(seed=None):
