--- conflicted
+++ resolved
@@ -108,11 +108,7 @@
         raise GradingComplete()
 
     @staticmethod
-<<<<<<< HEAD
-    def not_allowed(*args, **kwargs) -> NoReturn:
-=======
-    def not_allowed(*_args, **_kwargs):
->>>>>>> 0cdd27fa
+    def not_allowed(*_args, **_kwargs) -> NoReturn:
         """
         Used to hook into disallowed functions, raises an exception if
         the student tries to call it.
@@ -383,8 +379,8 @@
     def check_scalar(
         cls,
         name: str,
-        ref: complex | float | int | np.number,
-        data: complex | float | int | np.number | None | Any,
+        ref: complex | np.number,
+        data: complex | np.number | None | Any,
         accuracy_critical=False,
         rtol=1e-5,
         atol=1e-8,
