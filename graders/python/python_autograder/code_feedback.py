--- conflicted
+++ resolved
@@ -488,11 +488,7 @@
         return True
 
     @classmethod
-<<<<<<< HEAD
-    def call_user(cls, f: Callable, stop_on_exception=False, *args, **kwargs) -> Any:
-=======
-    def call_user(cls, f: Callable, *args: Any, **kwargs: Any) -> Any:
->>>>>>> e4205307
+    def call_user(cls, f: Callable, stop_on_exception: bool = False, *args, **kwargs) -> Any:
         """
         Attempts to call a student defined function, with any arbitrary arguments.
         If the student code raises an exception, this will be caught and user feedback will be given.
