import json
import os
import traceback
from collections import defaultdict
from os.path import join
from unittest import TestLoader

from pl_result import PLTestResult

"""
The main python entrypoint for the autograder framework.
Loads and executes test cases.
"""

OUTPUT_FILE = "output-fname.txt"


def add_files(results):
    base_dir = os.environ.get("MERGE_DIR")

    for test in results:
        test["files"] = test.get("files", [])
        image_fname = join(base_dir, "image_" + test["name"] + ".png")
        if os.path.exists(image_fname):
            with open(image_fname) as content_file:
                imgsrc = content_file.read()
            if "images" not in test:
                test["images"] = []
            test["images"].append(imgsrc)
            os.remove(image_fname)
        feedback_fname = join(base_dir, "feedback_" + test["filename"] + ".txt")
        if os.path.exists(feedback_fname):
            with open(feedback_fname, encoding="utf-8") as content_file:
                text_feedback = content_file.read()
            test["message"] = text_feedback
            os.remove(feedback_fname)


if __name__ == "__main__":
    try:
        filenames_dir = os.environ.get("FILENAMES_DIR")
        base_dir = os.environ.get("MERGE_DIR")

        # Read the output filename from a file, and then delete it
        # We could do this via command-line arg but there's a chance of
        # a student picking it up by calling `ps` for example.
        with open(join(filenames_dir, OUTPUT_FILE)) as output_f:
            output_fname = output_f.read()
        os.remove(join(filenames_dir, OUTPUT_FILE))

        from filenames.test import Test as TestCase

        # Update the working directory so tests may access local files
        prev_wd = os.getcwd()
        os.chdir(base_dir)

        # Run the tests with our custom setup
        loader = TestLoader()
        all_results = []
        format_errors = []
        gradable = True
        has_test_cases = False
<<<<<<< HEAD
        for i in range(TestCase.total_iters):
=======
        for _ in range(TestCase.total_iters):
>>>>>>> 35d9e77a
            suite = loader.loadTestsFromTestCase(TestCase)
            has_test_cases = suite.countTestCases() > 0
            result = PLTestResult()
            suite.run(result)
            all_results.append(result.getResults())
            if not result.getGradable():
                gradable = False
                format_errors = result.format_errors
                break

        # Change back to previous directory
        os.chdir(prev_wd)

        if len(all_results) > 1:
            # Combine results into big dict and then back to list of dicts
            results_dict = defaultdict(lambda: {"max_points": 0, "points": 0})
            for res_list in all_results:
                for res in res_list:
                    this_result = results_dict[res["name"]]
                    this_result["points"] += res["points"]
                    this_result["max_points"] += res["max_points"]
                    this_result["filename"] = res["filename"]
                    this_result["name"] = res["name"]
            results = []
            for key in results_dict:
                results.append(results_dict[key])
        else:
            results = all_results[0]

        # Compile total number of points
        max_points = TestCase.get_total_points()
        earned_points = sum([test["points"] for test in results])
        score = (
            0 if float(max_points) == 0 else float(earned_points) / float(max_points)
        )

        # load output files to results
        add_files(results)

        text_output = ""
        if os.path.exists(join(base_dir, "output.txt")):
            with open(join(base_dir, "output.txt"), encoding="utf-8") as content_file:
                text_output = content_file.read()
            os.remove(join(base_dir, "output.txt"))

        # Assemble final grading results
        grading_result = {}
        grading_result["tests"] = results
        grading_result["score"] = score
        grading_result["succeeded"] = True
        grading_result["gradable"] = gradable
        grading_result["max_points"] = max_points
        if text_output:
            grading_result["output"] = text_output
        if len(format_errors) > 0:
            grading_result["format_errors"] = format_errors

        # Instructors may have named their tests incorrectly or somehow misconfigured things.
        # Help point them in the right direction.
        if not has_test_cases:
            grading_result["message"] = "No tests were found."

        # Save images
        grading_result["images"] = []
        all_img_num = 0
        for img_iter in range(TestCase.total_iters):
            img_num = 0
            while True:
                # Save each image as image_{test iteration}_{image number}
                img_in = join(base_dir, f"image_{img_iter}_{img_num}.png")
                if os.path.exists(img_in):
                    with open(img_in) as content_file:
                        grading_result["images"].append(content_file.read())
                    os.remove(img_in)
                    img_num += 1
                    all_img_num += 1
                else:
                    break

        with open(output_fname, mode="w", encoding="utf-8") as out:
            json.dump(grading_result, out)
    except:  # noqa: E722
        # Last-ditch effort to capture meaningful error information
        grading_result = {}
        grading_result["score"] = 0.0
        grading_result["succeeded"] = False
        grading_result["output"] = traceback.format_exc()

        with open(output_fname, mode="w") as out:
            json.dump(grading_result, out)<|MERGE_RESOLUTION|>--- conflicted
+++ resolved
@@ -60,11 +60,7 @@
         format_errors = []
         gradable = True
         has_test_cases = False
-<<<<<<< HEAD
-        for i in range(TestCase.total_iters):
-=======
         for _ in range(TestCase.total_iters):
->>>>>>> 35d9e77a
             suite = loader.loadTestsFromTestCase(TestCase)
             has_test_cases = suite.countTestCases() > 0
             result = PLTestResult()
