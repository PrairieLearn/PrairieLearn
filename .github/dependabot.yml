version: 2
updates:
  - package-ecosystem: docker
    directories:
      - '/'
      - '/graders/*'
      - '/images/*'
      - '/workspaces/*'
    schedule:
      interval: monthly
    rebase-strategy: disabled

  - package-ecosystem: github-actions
    directory: '/'
    schedule:
      interval: monthly
    rebase-strategy: disabled

  - package-ecosystem: npm
    directories:
      - '/'
      - '/workspaces/desktop/server'
      - '/workspaces/xtermjs/src'
    schedule:
      interval: monthly
    rebase-strategy: disabled
    ignore:
      # Recent versions of `bootstrap-table` broke behavior we rely on:
      # https://github.com/wenzhixin/bootstrap-table/issues/6745
      - dependency-name: 'bootstrap-table'
      # We're putting off this upgrade for now:
      # https://github.com/PrairieLearn/PrairieLearn/pull/6835
      - dependency-name: 'fabric'
      # Recent versions of `threejs` don't include the pre-bundled file we rely on.
      - dependency-name: 'three'
      # novnc 1.5.0+ no longer publishes ESM files:
      # https://github.com/novnc/noVNC/issues/1792
      - dependency-name: '@novnc/novnc'
      # ua-parser-js 2.x changes its license to a less permissive license:
      # https://github.com/faisalman/ua-parser-js/issues/680
      - dependency-name: 'ua-parser-js'
        versions: ['>=2']
      # These upgrades are blocked on Sentry:
      # https://github.com/getsentry/sentry-javascript/issues/15737
      # https://github.com/getsentry/sentry-javascript/issues/15213
      - dependency-name: '@opentelemetry/*'

    groups:
      # Many OpenTelemetry packages are still pre-v1, so updates frequently won't
      # be considered patch/minor updates. We always want to bump these all
      # together, so we'll include a special group for them. Dependabot evaluates
      # groups in the order that they're listed, so this will take precedence over
      # the catch-all patch/minor group below.
      #
      # These upgrades are currently ignored, see the note above.
      opentelemetry:
        patterns:
          - '@opentelemetry/*'
      all-patch-minor:
        update-types:
          - 'patch'
          - 'minor'

  - package-ecosystem: pip
    directories:
      - '/'
      - '/docs'
      - '/graders/c'
      - '/graders/python'
<<<<<<< HEAD
      - '/images/plbase'
      - '/workspaces/jupyterlab-base'
=======
>>>>>>> 5cefa73d
      - '/workspaces/jupyterlab-python'
      - '/workspaces/vscode-python'
    schedule:
      interval: monthly
    rebase-strategy: disabled
    ignore:
      # We're not ready to jump to the latest version of `numpy` yet.
      - dependency-name: 'numpy'
        versions: ['>=2']
      # The most recent versions no longer support Python 3.10.
      - dependency-name: 'sphinx'
        versions: ['>=8.2.0']
    groups:
      all-patch-minor:
        update-types:
          - 'patch'
          - 'minor'<|MERGE_RESOLUTION|>--- conflicted
+++ resolved
@@ -67,11 +67,7 @@
       - '/docs'
       - '/graders/c'
       - '/graders/python'
-<<<<<<< HEAD
-      - '/images/plbase'
       - '/workspaces/jupyterlab-base'
-=======
->>>>>>> 5cefa73d
       - '/workspaces/jupyterlab-python'
       - '/workspaces/vscode-python'
     schedule:
