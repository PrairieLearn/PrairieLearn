--- conflicted
+++ resolved
@@ -81,13 +81,9 @@
           --tmpfs=/var/postgres \
           --env HOST_JOBS_DIR=/tmp/prairielearn \
           --name=test_container \
-<<<<<<< HEAD
-          prairielearn/prairielearn /bin/bash
-      # We don't install playwright into the Docker image since it's a large
-      # dependency and we don't need it for the smoke tests.
-=======
           prairielearn/prairielearn:${{ env.COMMIT_SHA }} /bin/bash
->>>>>>> 57b2762f
+        # We don't install playwright into the Docker image since it's a large
+        # dependency and we don't need it for the smoke tests.
       - name: Run the JavaScript tests
         run: docker exec --env GITHUB_ACTIONS=true test_container sh -c "make -s -C /PrairieLearn test-prairielearn-docker-smoke-tests"
         # The JS tests hang relatively often when someone makes a mistake in a PR,
