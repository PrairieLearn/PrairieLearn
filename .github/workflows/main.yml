--- conflicted
+++ resolved
@@ -11,58 +11,12 @@
     runs-on: ubuntu-latest
 
     steps:
-<<<<<<< HEAD
-      - uses: actions/checkout@v2
-        with:
-          # Checkout the PR HEAD commit instead of merge commit
-          ref: ${{ github.event.pull_request.head.sha }}
-          # We need the whole history so we can diff against `master` in `build-plbase-if-needed.sh`
-          fetch-depth: 0
-      - name: Build the plbase docker image if needed
-        run: sh ./tools/build-plbase-if-needed.sh
-      - name: Build the testing docker image
-        run: docker build -t prairielearn/prairielearn .
-      - name: Start the container
-        run: docker run -td --name=test_container prairielearn/prairielearn /bin/bash
-      - name: Run the JavaScript linter
-        run: docker exec test_container /PrairieLearn/docker/lint_js.sh
-      - name: Run the Python linter
-        run: docker exec test_container /PrairieLearn/docker/lint_python.sh
-      - name: Run typechecker
-        run: docker exec test_container /PrairieLearn/docker/typecheck.sh
-      - name: Run the PrairieLib tests
-        run: docker exec test_container /PrairieLearn/docker/test_prairielib.sh
-      - name: Run the grader_host tests
-        run: docker exec test_container /PrairieLearn/docker/test_grader_host.sh
-      - name: Run the JavaScript tests
-        run: docker exec test_container /PrairieLearn/docker/test_js.sh
-      - name: Run the Python tests
-        run: docker exec test_container /PrairieLearn/docker/test_python.sh
-      - name: Copy code-coverage data out of container
-        run: docker cp test_container:/PrairieLearn/coverage coverage
-      - name: Send code-coverage data to Coveralls
-        uses: coverallsapp/github-action@master
-        with:
-          github-token: ${{ secrets.github_token }}
-        continue-on-error: true
-      - name: Install dependencies on host
-        run: npm ci
-      - name: Build executor image
-        run: ./tools/executor/build.js
-      - name: Login to DockerHub
-        uses: docker/login-action@v1 
-        with:
-          username: ${{ secrets.DOCKERHUB_USERNAME }}
-          password: ${{ secrets.DOCKERHUB_TOKEN }}
-      - name: Push executor image to registries
-        run: ./tools/executor/release.js
-        env:
-          AWS_ACCESS_KEY_ID: ${{ secrets.AWS_ACCESS_KEY_ID }}
-          AWS_SECRET_ACCESS_KEY: ${{ secrets.AWS_SECRET_ACCESS_KEY }}
-=======
-    - uses: actions/checkout@v1
-    - name: Merge with master
-      run: git -c user.name=dev -c user.email=dev@example.com merge origin/master
+    - uses: actions/checkout@v2
+      with:
+        # Checkout the PR HEAD commit instead of merge commit
+        ref: ${{ github.event.pull_request.head.sha }}
+        # We need the whole history so we can diff against `master` in `build-plbase-if-needed.sh`
+        fetch-depth: 0
     - name: Build the plbase docker image if needed
       run: sh ./tools/build-image-if-needed.sh images/plbase prairielearn/plbase
     - name: Build the grader-c docker image if needed
@@ -97,13 +51,22 @@
       run: docker exec test_container /PrairieLearn/docker/test_python.sh
     - name: Copy code-coverage data out of container
       run: docker cp test_container:/PrairieLearn/coverage coverage
-    - name: Directory listing for debug
-      run: ls -lR
-    - name: Head of lcov.info for debug
-      run: head -1000 coverage/lcov.info
     - name: Send code-coverage data to Coveralls
       uses: coverallsapp/github-action@master
       with:
         github-token: ${{ secrets.github_token }}
       continue-on-error: true
->>>>>>> a0b8f0c6
+    - name: Install dependencies on host
+      run: npm ci
+    - name: Build executor image
+      run: ./tools/executor/build.js
+    - name: Login to DockerHub
+      uses: docker/login-action@v1 
+      with:
+        username: ${{ secrets.DOCKERHUB_USERNAME }}
+        password: ${{ secrets.DOCKERHUB_TOKEN }}
+    - name: Push executor image to registries
+      run: ./tools/executor/release.js
+      env:
+        AWS_ACCESS_KEY_ID: ${{ secrets.AWS_ACCESS_KEY_ID }}
+        AWS_SECRET_ACCESS_KEY: ${{ secrets.AWS_SECRET_ACCESS_KEY }}