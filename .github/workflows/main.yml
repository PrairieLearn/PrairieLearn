--- conflicted
+++ resolved
@@ -325,13 +325,8 @@
         run: make lint-shell
       - name: Run the Markdown linter
         run: make lint-markdown
-<<<<<<< HEAD
-      - name: Run the GitHub Actions linter
-        run: make lint-actions
       - name: Run the SQL linter
         run: make lint-sql
-=======
->>>>>>> d960bd86
       - name: Check for warnings in documentation
         run: make build-docs
       # Ran after the docs build, so we can lint the generated HTML.
