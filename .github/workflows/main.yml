--- conflicted
+++ resolved
@@ -374,13 +374,10 @@
         timeout-minutes: 5
       - name: Run the Dockerfile linter
         run: make lint-docker
-<<<<<<< HEAD
       - name: Run the Shellcheck linter
         run: make lint-shell
-=======
       - name: Check for markdown linting errors
         run: make lint-markdown
->>>>>>> 1c02b6a2
       - name: Run the GitHub Actions linter
         run: make lint-actions
       - name: Check for warnings in documentation
