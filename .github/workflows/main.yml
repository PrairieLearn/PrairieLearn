name: CI

on:
  push:
    branches:
      - master
  pull_request:

jobs:
  build:
    runs-on: ubuntu-latest

    steps:
    - uses: actions/checkout@v2.3.4
      with:
        # We need the whole history so we can diff against `master` to determine
        # what images need to be built.
        fetch-depth: 0

    - run: git rev-parse HEAD
    - run: git rev-parse HEAD~1
    - run: git rev-parse HEAD~2
    - run: git rev-parse HEAD^1
    - run: git rev-parse HEAD^2
    - run: git log -n 10
    - name: Set up QEMU
      uses: docker/setup-qemu-action@v1 # https://github.com/marketplace/actions/docker-setup-qemu
    - name: Set up Docker Buildx
      uses: docker/setup-buildx-action@v1 # https://github.com/marketplace/actions/docker-setup-buildx
    - name: Build the plbase docker image if needed
      run: sh ./tools/build-image-if-needed.sh images/plbase prairielearn/plbase
    - name: Build the grader-c docker image if needed
      run: sh ./tools/build-image-if-needed.sh graders/c prairielearn/grader-c
    - name: Build the grader-java docker image if needed
      run: sh ./tools/build-image-if-needed.sh graders/java prairielearn/grader-java
    - name: Build the grader-python docker image if needed
      run: sh ./tools/build-image-if-needed.sh graders/python prairielearn/grader-python
    - name: Build the grader-r docker image if needed
      run: sh ./tools/build-image-if-needed.sh graders/r prairielearn/grader-r
    - name: Build the workspace-desktop docker image if needed
      run: sh ./tools/build-image-if-needed.sh workspaces/desktop prairielearn/workspace-desktop
    - name: Build the workspace-jupyterlab docker image if needed
      run: sh ./tools/build-image-if-needed.sh workspaces/jupyterlab prairielearn/workspace-jupyterlab
    - name: Build the workspace-rstudio docker image if needed
      run: sh ./tools/build-image-if-needed.sh workspaces/rstudio prairielearn/workspace-rstudio
    - name: Build the workspace-xtermjs docker image if needed
      run: sh ./tools/build-image-if-needed.sh workspaces/xtermjs prairielearn/workspace-xtermjs
<<<<<<< HEAD
    - name: Build the prairielearn docker image
      # IMPORTANT: this image must be named `prairielearn/prairielearn` for the
      # `prairielearn/executor` image to build correctly.
      run: docker build -t prairielearn/prairielearn .
    - name: Start the container
      run: docker run -td --name=test_container prairielearn/prairielearn /bin/bash
=======
    - name: Build the testing docker image
      run: docker build -t pltest .
    - name: Create a temporary directory for host files
      run: mkdir -p /tmp/prairielearn
    - name: Start the container
      # We have tests for external grading code, which relies on the Docker
      # socket being available, as well as a specific volume mount and
      # environment variable. See the docs for more details:
      # https://prairielearn.readthedocs.io/en/latest/externalGrading/#running-locally-for-development
      run: docker run -td -v /var/run/docker.sock:/var/run/docker.sock -v /tmp/prairielearn:/jobs -e HOST_JOBS_DIR=/tmp/prairielearn --name=test_container pltest /bin/bash
>>>>>>> e4aacec5
    - name: Run the JavaScript linter
      run: docker exec test_container /PrairieLearn/docker/lint_js.sh
    - name: Run the HTML linter
      run: docker exec test_container /PrairieLearn/docker/lint_html.sh
    - name: Run the Python linter
      run: docker exec test_container /PrairieLearn/docker/lint_python.sh
    - name: Run the JavaScript typechecker
      run: docker exec test_container /PrairieLearn/docker/typecheck_js.sh
    - name: Run the Python typechecker
      run: docker exec test_container /PrairieLearn/docker/typecheck_python.sh
    - name: Run the JavaScript tests
      run: docker exec test_container /PrairieLearn/docker/test_js.sh
<<<<<<< HEAD
=======
      # The JS tests hang relatively often when someone makes a mistake in a PR,
      # and the GitHub Actions default timeout is 6 hours, so the CI run keeps
      # spinning until it eventually times out. This shorter timeout helps
      # ensure that the tests fail more quickly so that people can fix them.
>>>>>>> e4aacec5
      timeout-minutes: 30
    - name: Run the Python tests
      run: docker exec test_container /PrairieLearn/docker/test_python.sh
      timeout-minutes: 5
    - name: Copy code-coverage data out of container
      run: docker cp test_container:/PrairieLearn/coverage coverage
    - name: Send code-coverage data to Coveralls
      uses: coverallsapp/github-action@master
      with:
        github-token: ${{ secrets.github_token }}
      continue-on-error: true
    - name: Install dependencies on host
      run: yarn install --frozen-lockfile
    - name: Build executor image
      run: ./tools/executor/build.js
    - name: Login to DockerHub
      uses: docker/login-action@v1 
      with:
        username: ${{ secrets.DOCKERHUB_USERNAME }}
        password: ${{ secrets.DOCKERHUB_TOKEN }}
    - name: Push executor image to registries
      run: ./tools/executor/release.js
      env:
        AWS_ACCESS_KEY_ID: ${{ secrets.AWS_ACCESS_KEY_ID }}
        AWS_SECRET_ACCESS_KEY: ${{ secrets.AWS_SECRET_ACCESS_KEY }}<|MERGE_RESOLUTION|>--- conflicted
+++ resolved
@@ -45,16 +45,10 @@
       run: sh ./tools/build-image-if-needed.sh workspaces/rstudio prairielearn/workspace-rstudio
     - name: Build the workspace-xtermjs docker image if needed
       run: sh ./tools/build-image-if-needed.sh workspaces/xtermjs prairielearn/workspace-xtermjs
-<<<<<<< HEAD
     - name: Build the prairielearn docker image
       # IMPORTANT: this image must be named `prairielearn/prairielearn` for the
       # `prairielearn/executor` image to build correctly.
       run: docker build -t prairielearn/prairielearn .
-    - name: Start the container
-      run: docker run -td --name=test_container prairielearn/prairielearn /bin/bash
-=======
-    - name: Build the testing docker image
-      run: docker build -t pltest .
     - name: Create a temporary directory for host files
       run: mkdir -p /tmp/prairielearn
     - name: Start the container
@@ -62,8 +56,7 @@
       # socket being available, as well as a specific volume mount and
       # environment variable. See the docs for more details:
       # https://prairielearn.readthedocs.io/en/latest/externalGrading/#running-locally-for-development
-      run: docker run -td -v /var/run/docker.sock:/var/run/docker.sock -v /tmp/prairielearn:/jobs -e HOST_JOBS_DIR=/tmp/prairielearn --name=test_container pltest /bin/bash
->>>>>>> e4aacec5
+      run: docker run -td -v /var/run/docker.sock:/var/run/docker.sock -v /tmp/prairielearn:/jobs -e HOST_JOBS_DIR=/tmp/prairielearn --name=test_container prairielearn/prairielearn /bin/bash
     - name: Run the JavaScript linter
       run: docker exec test_container /PrairieLearn/docker/lint_js.sh
     - name: Run the HTML linter
@@ -76,13 +69,10 @@
       run: docker exec test_container /PrairieLearn/docker/typecheck_python.sh
     - name: Run the JavaScript tests
       run: docker exec test_container /PrairieLearn/docker/test_js.sh
-<<<<<<< HEAD
-=======
       # The JS tests hang relatively often when someone makes a mistake in a PR,
       # and the GitHub Actions default timeout is 6 hours, so the CI run keeps
       # spinning until it eventually times out. This shorter timeout helps
       # ensure that the tests fail more quickly so that people can fix them.
->>>>>>> e4aacec5
       timeout-minutes: 30
     - name: Run the Python tests
       run: docker exec test_container /PrairieLearn/docker/test_python.sh
