--- conflicted
+++ resolved
@@ -11,16 +11,11 @@
     runs-on: ubuntu-latest
 
     steps:
-<<<<<<< HEAD
-    - uses: actions/checkout@v2
+    - uses: actions/checkout@v2.3.4
       with:
         # Checkout the PR HEAD commit instead of merge commit
         ref: ${{ github.event.pull_request.head.sha }}
         # We need the whole history so we can diff against `master` in `build-plbase-if-needed.sh`
-=======
-    - uses: actions/checkout@v2.3.4
-      with:
->>>>>>> bd4e3aac
         fetch-depth: 0
     - name: Build the plbase docker image if needed
       run: sh ./tools/build-image-if-needed.sh images/plbase prairielearn/plbase
