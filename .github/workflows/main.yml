--- conflicted
+++ resolved
@@ -373,13 +373,10 @@
         timeout-minutes: 5
       - name: Run the Dockerfile linter
         run: make lint-docker
-<<<<<<< HEAD
       - name: Check for markdown linting errors
         run: make lint-markdown
-=======
       - name: Run the GitHub Actions linter
         run: make lint-actions
->>>>>>> 88aea233
       - name: Check for warnings in documentation
         run: make build-docs
       - name: Check dependency structure
