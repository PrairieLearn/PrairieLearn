--- conflicted
+++ resolved
@@ -148,18 +148,12 @@
       - name: Set up Python
         uses: actions/setup-python@v5
         with:
-<<<<<<< HEAD
           python-version: '3.12'
-          cache: pip
-          cache-dependency-path: images/plbase/python-requirements.txt
-=======
-          python-version: '3.10'
       - name: Install uv
         uses: astral-sh/setup-uv@v5
         with:
           enable-cache: true
           cache-dependency-glob: 'images/plbase/python-requirements.txt'
->>>>>>> 991aba9f
       - name: Install Python dependencies
         env:
           UV_SYSTEM_PYTHON: 1
