name: CI

on:
  push:
    branches:
      - master
  pull_request:
  merge_group:

concurrency:
  # Ensure that we only run one concurrent job for Pull Requests. This ensures
  # that someone can't kill our throughput by pushing a bunch of commits to a
  # single branch in rapid succession.
  #
  # However, for master builds, we allow maximum concurrency. This is achieved
  # because `github.head_ref` isn't defined there, and `github.run_id` is
  # globally unique in this repo.
  group: ${{ github.workflow }}-${{ github.head_ref || github.run_id }}
  cancel-in-progress: true

env:
  COMMIT_SHA: ${{ github.event.pull_request.head.sha || github.sha }}

jobs:
  build-workspace-images:
    runs-on: ubuntu-latest

    env:
      # Secrets aren't accessible for PRs coming from forks, and we also can't
      # check secrets in an `if` conditional, so we check for the presence of
      # the secret here and use this value in conditionals below.
      CAN_PUSH_IMAGE: ${{ secrets.DOCKERHUB_USERNAME != '' }}

    steps:
      - uses: actions/checkout@v4
        with:
          # We need the whole history so we can diff against `master` to determine
          # what images need to be built.
          fetch-depth: 0

      - name: Set up QEMU
        uses: docker/setup-qemu-action@v3 # https://github.com/marketplace/actions/docker-setup-qemu
      - name: Set up Docker Buildx
        uses: docker/setup-buildx-action@v3 # https://github.com/marketplace/actions/docker-setup-buildx
      - name: Login to DockerHub
        if: ${{ env.CAN_PUSH_IMAGE == 'true' }}
        uses: docker/login-action@v3 # https://github.com/marketplace/actions/docker-login
        with:
          username: ${{ secrets.DOCKERHUB_USERNAME }}
          password: ${{ secrets.DOCKERHUB_TOKEN }}

      ######################################################################################################
      # prairielearn/workspace-desktop
      - name: Check whether workspaces/desktop was modified
        run: tools/check_path_modified.sh workspaces/desktop workspaces_desktop_modified
      - name: Build and push prairielearn/workspace-desktop
        if: ${{ env.workspaces_desktop_modified }}
        uses: docker/build-push-action@v5 # https://github.com/marketplace/actions/build-and-push-docker-images
        with:
          context: workspaces/desktop
          platforms: linux/amd64,linux/arm64
          push: ${{ env.CAN_PUSH_IMAGE == 'true' }}
          no-cache: true
          tags: prairielearn/workspace-desktop:${{ env.COMMIT_SHA }}

<<<<<<< HEAD
      - name: Build the workspace-desktop docker image if needed
        run: ./tools/build-image-if-needed.sh workspaces/desktop prairielearn/workspace-desktop:latest
      - name: Build the workspace-jupyterlab docker image if needed
        run: ./tools/build-image-if-needed.sh workspaces/jupyterlab prairielearn/workspace-jupyterlab:latest
      - name: Build the workspace-jupyterlab-python docker image if needed
        run: ./tools/build-image-if-needed.sh workspaces/jupyterlab-python prairielearn/workspace-jupyterlab-python:latest
      - name: Build the workspace-rstudio docker image if needed
        run: ./tools/build-image-if-needed.sh workspaces/rstudio prairielearn/workspace-rstudio:latest
      - name: Build the workspace-xtermjs docker image if needed
        run: ./tools/build-image-if-needed.sh workspaces/xtermjs prairielearn/workspace-xtermjs:latest
      - name: Build the workspace-vscode-python docker image if needed
        run: ./tools/build-image-if-needed.sh workspaces/vscode-python prairielearn/vscode-python:latest
=======
      ######################################################################################################
      # prairielearn/workspace-jupyterlab
      - name: Check whether workspaces/jupyterlab was modified
        run: tools/check_path_modified.sh workspaces/jupyterlab workspaces_jupyterlab_modified
      - name: Build and push prairielearn/workspace-jupyterlab
        if: ${{ env.workspaces_jupyterlab_modified }}
        uses: docker/build-push-action@v5 # https://github.com/marketplace/actions/build-and-push-docker-images
        with:
          context: workspaces/jupyterlab
          platforms: linux/amd64,linux/arm64
          push: ${{ env.CAN_PUSH_IMAGE == 'true' }}
          no-cache: true
          tags: prairielearn/workspace-jupyterlab:${{ env.COMMIT_SHA }}

      ######################################################################################################
      # prairielearn/workspace-jupyterlab-python
      - name: Check whether workspaces/jupyterlab-python was modified
        run: tools/check_path_modified.sh workspaces/jupyterlab-python workspaces_jupyterlab_python_modified
      - name: Build and push prairielearn/workspace-jupyterlab-python
        if: ${{ env.workspaces_jupyterlab_python_modified }}
        uses: docker/build-push-action@v5 # https://github.com/marketplace/actions/build-and-push-docker-images
        with:
          context: workspaces/jupyterlab-python
          platforms: linux/amd64,linux/arm64
          push: ${{ env.CAN_PUSH_IMAGE == 'true' }}
          no-cache: true
          tags: prairielearn/workspace-jupyterlab-python:${{ env.COMMIT_SHA }}

      ######################################################################################################
      # prairielearn/workspace-rstudio
      - name: Check whether workspaces/rstudio was modified
        run: tools/check_path_modified.sh workspaces/rstudio workspaces_rstudio_modified
      - name: Build and push prairielearn/workspace-rstudio
        if: ${{ env.workspaces_rstudio_modified }}
        uses: docker/build-push-action@v5 # https://github.com/marketplace/actions/build-and-push-docker-images
        with:
          context: workspaces/rstudio
          platforms: linux/amd64,linux/arm64
          push: ${{ env.CAN_PUSH_IMAGE == 'true' }}
          no-cache: true
          tags: prairielearn/workspace-rstudio:${{ env.COMMIT_SHA }}

      ######################################################################################################
      # prairielearn/workspace-xtermjs
      - name: Check whether workspaces/xtermjs was modified
        run: tools/check_path_modified.sh workspaces/xtermjs workspaces_xtermjs_modified
      - name: Build and push prairielearn/workspace-xtermjs
        if: ${{ env.workspaces_xtermjs_modified }}
        uses: docker/build-push-action@v5 # https://github.com/marketplace/actions/build-and-push-docker-images
        with:
          context: workspaces/xtermjs
          platforms: linux/amd64,linux/arm64
          push: ${{ env.CAN_PUSH_IMAGE == 'true' }}
          no-cache: true
          tags: prairielearn/workspace-xtermjs:${{ env.COMMIT_SHA }}
>>>>>>> 479268ed

  build-grader-images:
    runs-on: ubuntu-latest

    env:
      # Secrets aren't accessible for PRs coming from forks, and we also can't
      # check secrets in an `if` conditional, so we check for the presence of
      # the secret here and use this value in conditionals below.
      CAN_PUSH_IMAGE: ${{ secrets.DOCKERHUB_USERNAME != '' }}

    steps:
      - uses: actions/checkout@v4
        with:
          # We need the whole history so we can diff against `master` to determine
          # what images need to be built.
          fetch-depth: 0

      - name: Set up QEMU
        uses: docker/setup-qemu-action@v3 # https://github.com/marketplace/actions/docker-setup-qemu
      - name: Set up Docker Buildx
        uses: docker/setup-buildx-action@v3 # https://github.com/marketplace/actions/docker-setup-buildx
      - name: Login to DockerHub
        if: ${{ env.CAN_PUSH_IMAGE == 'true' }}
        uses: docker/login-action@v3 # https://github.com/marketplace/actions/docker-login
        with:
          username: ${{ secrets.DOCKERHUB_USERNAME }}
          password: ${{ secrets.DOCKERHUB_TOKEN }}

      ######################################################################################################
      # grader-c
      - name: Check whether graders/c was modified
        run: tools/check_path_modified.sh graders/c graders_c_modified
      - name: Build and push prairielearn/grader-c
        if: ${{ env.graders_c_modified }}
        uses: docker/build-push-action@v5 # https://github.com/marketplace/actions/build-and-push-docker-images
        with:
          context: graders/c
          platforms: linux/amd64,linux/arm64
          push: ${{ env.CAN_PUSH_IMAGE == 'true' }}
          no-cache: true
          tags: prairielearn/grader-c:${{ env.COMMIT_SHA }}

      ######################################################################################################
      # grader-java
      - name: Check whether graders/java was modified
        run: tools/check_path_modified.sh graders/java graders_java_modified
      - name: Build and push prairielearn/grader-java
        if: ${{ env.graders_java_modified }}
        uses: docker/build-push-action@v5 # https://github.com/marketplace/actions/build-and-push-docker-images
        with:
          context: graders/java
          platforms: linux/amd64,linux/arm64
          push: ${{ env.CAN_PUSH_IMAGE == 'true' }}
          no-cache: true
          tags: prairielearn/grader-java:${{ env.COMMIT_SHA }}

      ######################################################################################################
      # grader-python
      - name: Check whether graders/python was modified
        run: tools/check_path_modified.sh graders/python graders_python_modified
      - name: Build and push prairielearn/grader-python
        if: ${{ env.graders_python_modified }}
        uses: docker/build-push-action@v5 # https://github.com/marketplace/actions/build-and-push-docker-images
        with:
          context: graders/python
          platforms: linux/amd64,linux/arm64
          push: ${{ env.CAN_PUSH_IMAGE == 'true' }}
          no-cache: true
          tags: prairielearn/grader-python:${{ env.COMMIT_SHA }}

      ######################################################################################################
      # grader-r
      - name: Check whether graders/r was modified
        run: tools/check_path_modified.sh graders/r graders_r_modified
      - name: Build and push prairielearn/grader-r
        if: ${{ env.graders_r_modified }}
        uses: docker/build-push-action@v5 # https://github.com/marketplace/actions/build-and-push-docker-images
        with:
          context: graders/r
          platforms: linux/amd64,linux/arm64
          push: ${{ env.CAN_PUSH_IMAGE == 'true' }}
          no-cache: true
          tags: prairielearn/grader-r:${{ env.COMMIT_SHA }}

  build-core-images:
    runs-on: ubuntu-latest

    env:
      # Secrets aren't accessible for PRs coming from forks, and we also can't
      # check secrets in an `if` conditional, so we check for the presence of
      # the secret here and use this value in conditionals below.
      CAN_PUSH_IMAGE: ${{ secrets.DOCKERHUB_USERNAME != '' }}

    steps:
      - uses: actions/checkout@v4
        with:
          # We need the whole history so we can diff against `master` to determine
          # what images need to be built.
          fetch-depth: 0

      - name: Login to DockerHub
        if: ${{ env.CAN_PUSH_IMAGE == 'true'}}
        uses: docker/login-action@v3
        with:
          username: ${{ secrets.DOCKERHUB_USERNAME }}
          password: ${{ secrets.DOCKERHUB_TOKEN }}

      - name: Check whether images/plbase was modified
        run: tools/check_path_modified.sh images/plbase images_plbase_modified
      - name: Build and push prairielearn/plbase
        if: ${{ env.images_plbase_modified }}
        uses: docker/build-push-action@v5 # https://github.com/marketplace/actions/build-and-push-docker-images
        with:
          context: images/plbase
          platforms: linux/amd64
          push: ${{ env.CAN_PUSH_IMAGE == 'true' }}
          no-cache: true
          tags: prairielearn/plbase:${{ env.COMMIT_SHA }}

      # This ensures that the `prairielearn/prairielearn` image is built with the
      # correct version of `prairielearn/plbase`. We'll only tag this as `latest`
      # if we actually built it; if it wasn't built, we don't tag it, so Docker will
      # correctly fall back to pulling the `latest` version from the registry.
      - name: Tag plbase image as latest
        if: ${{ env.images_plbase_modified }}
        run: docker tag prairielearn/plbase:${{ env.COMMIT_SHA }} prairielearn/plbase:latest

      - name: Build the prairielearn docker image
        run: docker build -t prairielearn/prairielearn:${{ env.COMMIT_SHA }} .

      # This ensures that the `prairielearn/executor` image is built with the
      # correct version of `prairielearn/prairielearn`.
      - name: Tag prairielearn image as latest
        run: docker tag prairielearn/prairielearn:${{ env.COMMIT_SHA }} prairielearn/prairielearn:latest

      - name: Build executor image
        run: docker build ./images/executor --tag prairielearn/executor:${{ env.COMMIT_SHA }}
      - name: Tag executor image as latest
        run: docker tag prairielearn/executor:${{ env.COMMIT_SHA }} prairielearn/executor:latest

      - name: Push prairielearn image to Docker registry
        if: ${{ env.CAN_PUSH_IMAGE == 'true' }}
        run: docker push prairielearn/prairielearn:${{ env.COMMIT_SHA }}
      - name: Push executor image to Docker registry
        if: ${{ env.CAN_PUSH_IMAGE == 'true' }}
        run: docker push prairielearn/executor:${{ env.COMMIT_SHA }}
      # Only push the `:latest` image if we're on the `master` branch.
      - name: Push latest executor image to Docker registry
        if: ${{ env.CAN_PUSH_IMAGE == 'true' && github.ref == 'refs/heads/master' }}
        run: docker push prairielearn/executor:latest

      # We run the following steps in this job instead of separately to avoid the
      # overhead of pulling the image another time.

      - name: Create a temporary directory for host files
        run: mkdir -p /tmp/prairielearn
      - name: Start the container
        # We have tests for external grading code, which relies on the Docker
        # socket being available, as well as a specific volume mount and
        # environment variable. See the docs for more details:
        # https://prairielearn.readthedocs.io/en/latest/externalGrading/#running-locally-for-development
        #
        # We put the Postgres data on a tmpfs volume, which should be much faster.
        run: docker run -td -v /var/run/docker.sock:/var/run/docker.sock -v /tmp/prairielearn:/jobs --tmpfs=/var/postgres -e HOST_JOBS_DIR=/tmp/prairielearn --name=test_container prairielearn/prairielearn /bin/bash
      - name: Run the JavaScript tests
        run: docker exec test_container /PrairieLearn/docker/test_js.sh
        # The JS tests hang relatively often when someone makes a mistake in a PR,
        # and the GitHub Actions default timeout is 6 hours, so the CI run keeps
        # spinning until it eventually times out. This shorter timeout helps
        # ensure that the tests fail more quickly so that people can fix them.
        timeout-minutes: 30

  native-checks:
    runs-on: ubuntu-latest

    steps:
      - uses: actions/checkout@v4

      - name: Install OS packages
        run: sudo apt-get install -y graphviz graphviz-dev

      - name: Set up Python
        uses: actions/setup-python@v5
        with:
          python-version: '3.10'
          cache: pip
          cache-dependency-path: images/plbase/python-requirements.txt
      - name: Install Python dependencies
        run: pip install -r images/plbase/python-requirements.txt

      - name: Set up Node
        uses: actions/setup-node@v4
        with:
          node-version: '20'
          cache: 'yarn'
      - name: Install Node dependencies
        run: yarn install --immutable

      - name: Set up Turborepo cache
        uses: actions/cache@v4
        with:
          path: ./node_modules/.cache/turbo
          key: ${{ runner.os }}-turbo-${{ github.sha }}
          restore-keys: |
            ${{ runner.os }}-turbo-

      - name: Build all code
        run: make build
      - name: Run the JavaScript linter
        run: make lint-js
      - name: Run the HTML linter
        run: make lint-html
      - name: Run the links linter
        run: make lint-links
      - name: Run the Python typechecker
        run: make typecheck-python
      - name: Run the Python linter
        run: make lint-python
      - name: Run the Python tests
        run: make test-python
        timeout-minutes: 5
      - name: Check dependency structure
        run: make check-dependencies

      # The rest of our code is typechecked in the `build` Makefile target, which
      # is run above.
      - name: Run the TypeScript typechecker for tools
        run: make typecheck-tools

      # This step runs at the end, since it is common for it to fail in
      # dependabot PRs, but we still want all other tests above to run
      # in those cases.
      - name: Check for duplicate Node dependencies
        run: yarn dedupe --check

  report-image-sizes:
    runs-on: ubuntu-latest
    needs:
      - build-workspace-images
      - build-grader-images
      - build-core-images
    if: ${{ always() }}

    steps:
      - uses: actions/checkout@v4

      - name: Set up Node
        uses: actions/setup-node@v4
        with:
          node-version: '20'

      - name: Install Node dependencies
        run: yarn workspaces focus @prairielearn/actions-report-image-sizes

      - name: Build
        run: yarn build
        working-directory: packages/actions-report-image-sizes

      - name: Report image sizes
        uses: ./packages/actions-report-image-sizes
        with:
          title: All images
          sha: ${{ env.COMMIT_SHA }}
          token: ${{ secrets.GITHUB_TOKEN }}
          images: |
            prairielearn/workspace-desktop
            prairielearn/workspace-jupyterlab
            prairielearn/workspace-jupyterlab-python
            prairielearn/workspace-rstudio
            prairielearn/workspace-xtermjs
            prairielearn/grader-c
            prairielearn/grader-java
            prairielearn/grader-python
            prairielearn/grader-r
            prairielearn/plbase
            prairielearn/prairielearn
            prairielearn/executor<|MERGE_RESOLUTION|>--- conflicted
+++ resolved
@@ -63,20 +63,6 @@
           no-cache: true
           tags: prairielearn/workspace-desktop:${{ env.COMMIT_SHA }}
 
-<<<<<<< HEAD
-      - name: Build the workspace-desktop docker image if needed
-        run: ./tools/build-image-if-needed.sh workspaces/desktop prairielearn/workspace-desktop:latest
-      - name: Build the workspace-jupyterlab docker image if needed
-        run: ./tools/build-image-if-needed.sh workspaces/jupyterlab prairielearn/workspace-jupyterlab:latest
-      - name: Build the workspace-jupyterlab-python docker image if needed
-        run: ./tools/build-image-if-needed.sh workspaces/jupyterlab-python prairielearn/workspace-jupyterlab-python:latest
-      - name: Build the workspace-rstudio docker image if needed
-        run: ./tools/build-image-if-needed.sh workspaces/rstudio prairielearn/workspace-rstudio:latest
-      - name: Build the workspace-xtermjs docker image if needed
-        run: ./tools/build-image-if-needed.sh workspaces/xtermjs prairielearn/workspace-xtermjs:latest
-      - name: Build the workspace-vscode-python docker image if needed
-        run: ./tools/build-image-if-needed.sh workspaces/vscode-python prairielearn/vscode-python:latest
-=======
       ######################################################################################################
       # prairielearn/workspace-jupyterlab
       - name: Check whether workspaces/jupyterlab was modified
@@ -132,7 +118,20 @@
           push: ${{ env.CAN_PUSH_IMAGE == 'true' }}
           no-cache: true
           tags: prairielearn/workspace-xtermjs:${{ env.COMMIT_SHA }}
->>>>>>> 479268ed
+
+      ######################################################################################################
+      # prairielearn/workspace-vscode-python
+      - name: Check whether workspaces/vscode-python was modified
+        run: tools/check_path_modified.sh workspaces/vscode-python workspaces_vscode_python_modified
+      - name: Build and push prairielearn/workspace-vscode-python
+        if: ${{ env.workspaces_vscode_python_modified }}
+        uses: docker/build-push-action@v5 # https://github.com/marketplace/actions/build-and-push-docker-images
+        with:
+          context: workspaces/vscode-python
+          platforms: linux/amd64,linux/arm64
+          push: ${{ env.CAN_PUSH_IMAGE == 'true' }}
+          no-cache: true
+          tags: prairielearn/prairielearn/workspace-vscode-python:${{ env.COMMIT_SHA }}
 
   build-grader-images:
     runs-on: ubuntu-latest
