name: CI

on:
  push:
    branches:
      - master
  pull_request:

concurrency:
<<<<<<< HEAD
  # Ensure that we only run one concurrent job for Pull Requests.
=======
  # Ensure that we only run one concurrent job for Pull Requests. This ensures
  # that someone can't kill our throughput by pushing a bunch of commits to a
  # single branch in rapid succession.
  #
  # However, for master builds, we allow maximum concurrency. This is achieved
  # because `github.head_ref` isn't defined there, and `github.run_id` is
  # globally unique in this repo.
>>>>>>> c02b219a
  group: ${{ github.workflow }}-${{ github.head_ref || github.run_id }}
  cancel-in-progress: true

jobs:
  build:
    runs-on: ubuntu-latest

    env:
      DOCKERHUB_USERNAME_SECRET: ${{ secrets.DOCKERHUB_USERNAME }}

    steps:
    - uses: actions/checkout@v3
      with:
        # We need the whole history so we can diff against `master` to determine
        # what images need to be built.
        fetch-depth: 0

    - name: Set up QEMU
      uses: docker/setup-qemu-action@v2 # https://github.com/marketplace/actions/docker-setup-qemu
    - name: Set up Docker Buildx
      uses: docker/setup-buildx-action@v2 # https://github.com/marketplace/actions/docker-setup-buildx
    - name: Build the plbase docker image if needed
      run: sh ./tools/build-image-if-needed.sh images/plbase prairielearn/plbase:latest
    - name: Build the grader-c docker image if needed
      run: sh ./tools/build-image-if-needed.sh graders/c prairielearn/grader-c:latest
    - name: Build the grader-java docker image if needed
      run: sh ./tools/build-image-if-needed.sh graders/java prairielearn/grader-java:latest
    - name: Build the grader-python docker image if needed
      run: sh ./tools/build-image-if-needed.sh graders/python prairielearn/grader-python:latest
    - name: Build the grader-r docker image if needed
      run: sh ./tools/build-image-if-needed.sh graders/r prairielearn/grader-r:latest
    - name: Build the workspace-desktop docker image if needed
      run: sh ./tools/build-image-if-needed.sh workspaces/desktop prairielearn/workspace-desktop:latest
    - name: Build the workspace-jupyterlab docker image if needed
      run: sh ./tools/build-image-if-needed.sh workspaces/jupyterlab prairielearn/workspace-jupyterlab:latest
    - name: Build the workspace-rstudio docker image if needed
      run: sh ./tools/build-image-if-needed.sh workspaces/rstudio prairielearn/workspace-rstudio:latest
    - name: Build the workspace-xtermjs docker image if needed
      run: sh ./tools/build-image-if-needed.sh workspaces/xtermjs prairielearn/workspace-xtermjs:latest
    - name: Build the prairielearn docker image
      # IMPORTANT: this image must be named `prairielearn/prairielearn` for the
      # `prairielearn/executor` image to build correctly.
      run: docker build -t prairielearn/prairielearn:latest .
    - name: Create a temporary directory for host files
      run: mkdir -p /tmp/prairielearn
    - name: Start the container
      # We have tests for external grading code, which relies on the Docker
      # socket being available, as well as a specific volume mount and
      # environment variable. See the docs for more details:
      # https://prairielearn.readthedocs.io/en/latest/externalGrading/#running-locally-for-development
      run: docker run -td -v /var/run/docker.sock:/var/run/docker.sock -v /tmp/prairielearn:/jobs -e HOST_JOBS_DIR=/tmp/prairielearn --name=test_container prairielearn/prairielearn /bin/bash
    - name: Run the JavaScript linter
      run: docker exec test_container /PrairieLearn/docker/lint_js.sh
    - name: Run the HTML linter
      run: docker exec test_container /PrairieLearn/docker/lint_html.sh
    - name: Run the Python linter
      run: docker exec test_container /PrairieLearn/docker/lint_python.sh
    - name: Run the JavaScript typechecker
      run: docker exec test_container /PrairieLearn/docker/typecheck_js.sh
    - name: Run the Python typechecker
      run: docker exec test_container /PrairieLearn/docker/typecheck_python.sh
    - name: Run the JavaScript tests
      run: docker exec test_container /PrairieLearn/docker/test_js.sh
      # The JS tests hang relatively often when someone makes a mistake in a PR,
      # and the GitHub Actions default timeout is 6 hours, so the CI run keeps
      # spinning until it eventually times out. This shorter timeout helps
      # ensure that the tests fail more quickly so that people can fix them.
      timeout-minutes: 30
    - name: Run the Python tests
      run: docker exec test_container /PrairieLearn/docker/test_python.sh
      timeout-minutes: 5
    - name: Install dependencies on host
      run: yarn install --frozen-lockfile
    - name: Build executor image
      run: ./tools/executor/build.js

    # The following steps won't run correctly for forks since the Dockerhub
    # credentials secrets will be missing. We only run them if the secrets are
    # provided. Note that we can't use `secrets.*` directly in an `if` conditional
    # here, so we copy them to an environment variable at the start of the job
    # and then check that here.
    - name: Login to DockerHub
      uses: docker/login-action@v1 
      if: ${{ env.DOCKERHUB_USERNAME_SECRET != '' }}
      with:
        username: ${{ secrets.DOCKERHUB_USERNAME }}
        password: ${{ secrets.DOCKERHUB_TOKEN }}
    - name: Push executor image to Docker registry 
      if: ${{ env.DOCKERHUB_USERNAME_SECRET != '' }}
      run: ./tools/executor/release.js<|MERGE_RESOLUTION|>--- conflicted
+++ resolved
@@ -7,9 +7,6 @@
   pull_request:
 
 concurrency:
-<<<<<<< HEAD
-  # Ensure that we only run one concurrent job for Pull Requests.
-=======
   # Ensure that we only run one concurrent job for Pull Requests. This ensures
   # that someone can't kill our throughput by pushing a bunch of commits to a
   # single branch in rapid succession.
@@ -17,7 +14,6 @@
   # However, for master builds, we allow maximum concurrency. This is achieved
   # because `github.head_ref` isn't defined there, and `github.run_id` is
   # globally unique in this repo.
->>>>>>> c02b219a
   group: ${{ github.workflow }}-${{ github.head_ref || github.run_id }}
   cancel-in-progress: true
 
