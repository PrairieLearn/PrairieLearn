var path = require('path');
var _ = require('underscore');
var fs = require('fs');
var async = require('async');
var moment = require("moment-timezone");
var child_process = require("child_process");
var jsonLoad = require('./json-load');
var config = require('./config');
var logger = require('./logger');
var requireFrontend = require("./require-frontend");
var PrairieRole = requireFrontend("PrairieRole");

module.exports = {
    courseInfo: {},
    questionDB: {},
    testDB: {},
};

module.exports.getCourseOriginURL = function(callback) {
    if (!config.gitCourseBranch) return callback(null, null);
    var cmd = 'git';
    var options = ['remote', 'show', '-n', 'origin'];
    var env = {
        'timeout': 5000, // milliseconds
        'cwd': config.courseDir,
    };
    child_process.execFile(cmd, options, env, function(err, stdout, stderr) {
        if (err) return callback(err);
        var originURL = null;
        _(stdout.split('\n')).each(function(line) {
            match = /^ *Fetch URL: (.*)$/.exec(line);
            if (!match) return;
            originURL = match[1];
        });
        if (!originURL) {
            return callback(Error('Invalid or missing "Fetch URL" from "git show"'),
                            {cmd: cmd, options: options, env: env, stdout: stdout});
        }
        callback(null, originURL);
    });
};

module.exports.loadCourseInfo = function(courseInfo, courseDir, callback) {
    var that = this;
    var courseInfoFilename = path.join(courseDir, "courseInfo.json");
    jsonLoad.readInfoJSON(courseInfoFilename, "schemas/courseInfo.json", undefined, undefined, function(err, info) {
        if (err) return callback(err);
        courseInfo.path = courseDir;
        courseInfo.name = info.name;
        courseInfo.title = info.title;
        courseInfo.gitCourseBranch = config.gitCourseBranch;
        courseInfo.timezone = config.timezone;
        courseInfo.currentCourseInstance = info.currentCourseInstance;
        courseInfo.questionsDir = path.join(courseDir, "questions");
        courseInfo.courseInstancesDir = path.join(courseDir, "courseInstances");
        courseInfo.testsDir = path.join(courseInfo.courseInstancesDir, info.currentCourseInstance, "tests");
        courseInfo.testSets = info.testSets;
        courseInfo.topics = info.topics;
        courseInfo.tags = info.tags;
        that.getCourseOriginURL(function(err, originURL) {
            courseInfo.remoteFetchURL = originURL;
            return callback(null);
        });
    });
};

module.exports.loadCourseInstanceInfo = function(courseInfo, courseDir, courseInstance, callback) {
    var that = this;
    var courseInfoFilename = path.join(courseDir, "courseInstances", courseInstance, "courseInstanceInfo.json");
    jsonLoad.readInfoJSON(courseInfoFilename, "schemas/courseInstanceInfo.json", undefined, undefined, function(err, info) {
        if (err) return callback(err);
        courseInfo.courseInstanceShortName = info.shortName;
        courseInfo.courseInstanceLongName = info.longName;
        if (info.userRoles) {
            _(info.userRoles).forEach(function(value, key) {
                if (!PrairieRole.isRoleValid(value)) {
                    logger.warn("Invalid role '" + value + "' in courseInfo.json; ignoring.");
                    return;
                }
                // Don't allow adding or removing superusers
                if (config.roles[key] === 'Superuser' || value === 'Superuser') {
                    return;
                }
                config.roles[key] = value;
            });
        }
        courseInfo.userRoles = info.userRoles;
        return callback(null);
    });
};

var isValidDate = function(dateString) {
    return moment(dateString, "YYYY-MM-DDTHH:mm:ss", true).isValid();
}

module.exports.checkInfoValid = function(idName, info, infoFile, courseInfo) {
    var that = this;
    var retVal = true; // true means valid

    // availDate is deprecated
    if (idName == "tid" && info.options && info.options.availDate) {
<<<<<<< HEAD
        logger.warn(infoFile + ': "options.availDate" is deprecated and will be removed in a future version. Instead, please use "allowAccess".');
    }

    // add semesters to tests without one
    if (idName == "tid" && !_(info).has("semester")) {
        if (that.courseInfo.name == "TAM 212") {
            if (/^sp16_/.test(info.tid)) {
                info.semester = "Sp16";
            } else if (/^fa15_/.test(info.tid)) {
                info.semester = "Fa15";
            } else if (/^sp15_/.test(info.tid)) {
                info.semester = "Sp15";
            } else {
                info.semester = "Sp15";
            }
        } else {
            info.semester = config.semester;
        }
        //logger.warn(infoFile + ': "semester" is missing, setting to "' + info.semester + '".');
=======
        logger.error(infoFile + ': "options.availDate" is deprecated. Instead, please use "allowAccess".');
        retVal = false;
>>>>>>> 86a596ac
    }

    // look for exams without credit assigned and warn about it
    if (idName == "tid" && (info.type == "Exam" || info.type == "RetryExam")) {
        if (_(info).has('allowAccess') && !_(info.allowAccess).any(function(a) {return _(a).has('credit');})) {
            logger.warn(infoFile + ': No credit assigned in any allowAccess rules.')
        }
    }

    // due date is deprecated
    if (idName == "tid" && _(info).has('options') && _(info.options).has('dueDate')) {
        logger.error(infoFile + ': "options.dueDate" is deprecated.');
        retVal = false;
    }

    // check dates in allowAccess
    if (idName == "tid" && _(info).has('allowAccess')) {
        _(info.allowAccess).each(function(r) {
            if (r.startDate && !isValidDate(r.startDate)) {
                logger.error(infoFile + ': invalid "startDate": "' + r.startDate + '" (must be formatted as "YYYY-MM-DDTHH:mm:ss")');
                revVal = false;
            }
            if (r.endDate && !isValidDate(r.endDate)) {
                logger.error(infoFile + ': invalid "endDate": "' + r.endDate + '" (must be formatted as "YYYY-MM-DDTHH:mm:ss")');
                revVal = false;
            }
        });
    }

    var validTestSets = _(courseInfo.testSets).pluck('name');
    var validTopics = _(courseInfo.topics).pluck('name');
    var validTags = _(courseInfo.tags).pluck('name');
    
    // check tests all have a valid testSet
    if (idName == "tid") {
        if (!_(validTestSets).contains(info.set)) {
            logger.error(infoFile + ': invalid "set": "' + info.set + '" (must be a "name" of the "testSets" listed in courseInfo.json)');
            retVal = false;
        }
    }

    // check all questions have valid topics and tags
    if (idName == "qid") {
        if (!_(validTopics).contains(info.topic)) {
            logger.error(infoFile + ': invalid "topic": "' + info.topic + '" (must be a "name" of the "topics" listed in courseInfo.json)');
            retVal = false;
        }
        if (_(info).has('secondaryTopics')) {
            _(info.secondaryTopics).each(function(topic) {
                if (!_(validTopics).contains(topic)) {
                    logger.error(infoFile + ': invalid "secondaryTopics": "' + topic + '" (must be a "name" of the "topics" listed in courseInfo.json)');
                    retVal = false;
                }
            });
        }
        if (_(info).has('tags')) {
            _(info.tags).each(function(tag) {
                if (!_(validTags).contains(tag)) {
                    logger.error(infoFile + ': invalid "tags": "' + tag + '" (must be a "name" of the "tags" listed in courseInfo.json)');
                    retVal = false;
                }
            });
        }
    }
    
    return retVal;
};

module.exports.loadInfoDB = function(db, idName, parentDir, infoFilename, defaultInfo, schemaFilename, optionSchemaPrefix, optionSchemaSuffix, courseInfo, loadCallback) {
    var that = this;
    fs.readdir(parentDir, function(err, files) {
        if (err) {
            logger.error("unable to read info directory: " + parentDir, err);
            loadCallback(true);
            return;
        }

        async.filter(files, function(dirName, cb) {
            // Filter out files from parentDir as it is possible they slip in without the user putting them there (like .DS_Store).
            var filePath = path.join(parentDir, dirName);
            fs.lstat(filePath, function(err, fileStats){
                cb(fileStats.isDirectory());
            });
        }, function(folders) {
            async.each(folders, function(dir, callback) {
                var infoFile = path.join(parentDir, dir, infoFilename);
                jsonLoad.readInfoJSON(infoFile, schemaFilename, optionSchemaPrefix, optionSchemaSuffix, function(err, info) {
                    if (err) {
                        logger.error("Error reading file: " + infoFile, err);
                        callback(null);
                        return;
                    }
                    info[idName] = dir;
                    if (!that.checkInfoValid(idName, info, infoFile, courseInfo)) {
                        callback(null);
                        return;
                    }
                    if (info.disabled) {
                        callback(null);
                        return;
                    }
                    info = _.defaults(info, defaultInfo);
                    db[dir] = info;
                    return callback(null);
                });
            }, function(err) {
                if (err) {
                    logger.error("Error reading data", err);
                    loadCallback(err);
                    return;
                }
                logger.info("successfully loaded info from " + parentDir + ", number of items = " + _.size(db));
                loadCallback();
            });
        });
    });
};

module.exports.load = function(callback) {
    var that = this;
    async.series([
        function(callback) {
            that.loadCourseInfo(that.courseInfo, config.courseDir, callback);
        },
        function(callback) {
            that.loadCourseInstanceInfo(that.courseInfo, config.courseDir, that.courseInfo.currentCourseInstance, callback);
        },
        function(callback) {
            _(that.questionDB).mapObject(function(val, key) {delete that.questionDB[key];});
            var defaultQuestionInfo = {
                "type": "Calculation",
                "clientFiles": ["client.js", "question.html", "answer.html"],
            };
            that.loadInfoDB(that.questionDB, "qid", config.questionsDir, "info.json", defaultQuestionInfo,
                            "schemas/questionInfo.json", "schemas/questionOptions", ".json", that.courseInfo, callback);
        },
        function(callback) {
            _(that.testDB).mapObject(function(val, key) {delete that.testDB[key];});
            var defaultTestInfo = {
            };
            that.loadInfoDB(that.testDB, "tid", that.courseInfo.testsDir, "info.json", defaultTestInfo,
                            "schemas/testInfo.json", "schemas/testOptions", ".json", that.courseInfo, callback);
        },
    ], callback);
};

module.exports.loadFullCourse = function(courseDir, callback) {
    var that = this;
    var course = {
        courseInfo: {},
        questionDB: {},
        courseInstanceDB: {},
    };
    var defaultQuestionInfo = {
        "type": "Calculation",
        "clientFiles": ["client.js", "question.html", "answer.html"],
    };
    var defaultCourseInstanceInfo = {};
    var defaultTestInfo = {};
    async.series([
        that.loadCourseInfo.bind(that, course.courseInfo, courseDir),
        function(callback) {
            that.loadInfoDB(course.questionDB, "qid", course.courseInfo.questionsDir, "info.json",
                            defaultQuestionInfo, "schemas/questionInfo.json", "schemas/questionOptions", ".json",
                            course.courseInfo, callback);
        },
        function(callback) {
            that.loadInfoDB(course.courseInstanceDB, "ciid", course.courseInfo.courseInstancesDir, "courseInstanceInfo.json",
                            defaultCourseInstanceInfo, "schemas/courseInstanceInfo.json", null, null,
                            course.courseInfo, callback);
        },
    ], function(err) {
        if (err) return callback(err);
        async.forEachOf(course.courseInstanceDB, function(courseInstance, courseInstanceDir, callback) {
            var testsDir = path.join(course.courseInfo.courseInstancesDir, courseInstanceDir, "tests");
            courseInstance.testDB = {};
            that.loadInfoDB(courseInstance.testDB, "tid", testsDir, "info.json", defaultTestInfo,
                            "schemas/testInfo.json", "schemas/testOptions", ".json", course.courseInfo, callback);
        }, function(err) {
            if (err) return callback(err);
            callback(null, course);
        });
    });
};<|MERGE_RESOLUTION|>--- conflicted
+++ resolved
@@ -99,30 +99,7 @@
 
     // availDate is deprecated
     if (idName == "tid" && info.options && info.options.availDate) {
-<<<<<<< HEAD
         logger.warn(infoFile + ': "options.availDate" is deprecated and will be removed in a future version. Instead, please use "allowAccess".');
-    }
-
-    // add semesters to tests without one
-    if (idName == "tid" && !_(info).has("semester")) {
-        if (that.courseInfo.name == "TAM 212") {
-            if (/^sp16_/.test(info.tid)) {
-                info.semester = "Sp16";
-            } else if (/^fa15_/.test(info.tid)) {
-                info.semester = "Fa15";
-            } else if (/^sp15_/.test(info.tid)) {
-                info.semester = "Sp15";
-            } else {
-                info.semester = "Sp15";
-            }
-        } else {
-            info.semester = config.semester;
-        }
-        //logger.warn(infoFile + ': "semester" is missing, setting to "' + info.semester + '".');
-=======
-        logger.error(infoFile + ': "options.availDate" is deprecated. Instead, please use "allowAccess".');
-        retVal = false;
->>>>>>> 86a596ac
     }
 
     // look for exams without credit assigned and warn about it
