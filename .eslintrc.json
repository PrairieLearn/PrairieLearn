{
<<<<<<< HEAD
    "parserOptions": {
        "ecmaVersion": 2020
    },
=======
>>>>>>> c627404d
    "env": {
        "node": true,
        "es2021": true
    },
    "extends": "eslint:recommended",
    "rules": {
        "comma-dangle": ["error", "always-multiline"],
        "handle-callback-err": "error",
        "no-tabs": "error",
        "no-unused-vars": ["error", {"args": "after-used", "argsIgnorePattern": "^_"}],
        "quotes": ["error", "single", {"avoidEscape": true, "allowTemplateLiterals": true}],
        "semi": ["error", "always"]
    }
}<|MERGE_RESOLUTION|>--- conflicted
+++ resolved
@@ -1,10 +1,7 @@
 {
-<<<<<<< HEAD
     "parserOptions": {
         "ecmaVersion": 2020
     },
-=======
->>>>>>> c627404d
     "env": {
         "node": true,
         "es2021": true
