<<<<<<< HEAD
# lol
import os
import sys

sys.path.insert(
    0, os.path.abspath(os.path.join(os.path.dirname(__file__), "../../lib"))
)
=======
import math
from typing import Callable

import lxml.html
import prairielearn as pl
import pytest
>>>>>>> 76a325a8

import lxml.html  # noqa: E402
import prairielearn as pl  # noqa: E402
import pytest

<<<<<<< HEAD

@pytest.mark.parametrize(
    "inner_html_string",
    [
        "test",
        "test&gt;test",
        "some loose text <pl>other <b>bold</b> text</pl>"
        "some <p> other <b>words</b> are </p> here",
        '<p>Some flavor text.</p> <pl-thing some-attribute="4">answers</pl-thing>',
    ],
)
def test_inner_html(inner_html_string: str) -> None:
    e = lxml.html.fragment_fromstring(f"<div>{inner_html_string}</div>")
    assert pl.inner_html(e) == inner_html_string
=======
def test_inner_html() -> None:
    e = lxml.html.fragment_fromstring("<div>test</div>")
    assert pl.inner_html(e) == "test"

    e = lxml.html.fragment_fromstring("<div>test&gt;test</div>")
    assert pl.inner_html(e) == "test&gt;test"


@pytest.mark.parametrize(
    "weight_set_function, score_1, score_2, score_3, expected_score",
    [
        # Check set weighted score data
        (pl.set_weighted_score_data, 0.0, 0.0, 0.0, 0.0),
        (pl.set_weighted_score_data, 0.0, 0.5, 0.0, 2.0 / 7.0),
        (pl.set_weighted_score_data, 0.0, 0.75, 1.0, 4.0 / 7.0),
        (pl.set_weighted_score_data, 0.5, 0.75, 1.0, 5.0 / 7.0),
        (pl.set_weighted_score_data, 1.0, 1.0, 1.0, 1.0),
        # Check all or nothing weighted score data
        (pl.set_all_or_nothing_score_data, 0.0, 0.0, 0.0, 0.0),
        (pl.set_all_or_nothing_score_data, 0.5, 0.0, 1, 0.0),
        (pl.set_all_or_nothing_score_data, 0.5, 0.75, 1.0, 0.0),
        (pl.set_all_or_nothing_score_data, 1.0, 1.0, 1.0, 1.0),
    ],
)
def test_set_score_data(
    question_data: pl.QuestionData,
    weight_set_function: Callable[[pl.QuestionData], None],
    score_1: float,
    score_2: float,
    score_3: float,
    expected_score: float,
) -> None:

    question_data["partial_scores"] = {
        "p1": {"score": score_1, "weight": 2},
        "p2": {"score": score_2, "weight": 4},
        "p3": {"score": score_3},  # No weight tests default behavior
    }

    # Assert equality
    weight_set_function(question_data)
    assert math.isclose(question_data["score"], expected_score)
>>>>>>> 76a325a8
<|MERGE_RESOLUTION|>--- conflicted
+++ resolved
@@ -1,25 +1,11 @@
-<<<<<<< HEAD
-# lol
-import os
-import sys
 
-sys.path.insert(
-    0, os.path.abspath(os.path.join(os.path.dirname(__file__), "../../lib"))
-)
-=======
 import math
 from typing import Callable
 
 import lxml.html
 import prairielearn as pl
 import pytest
->>>>>>> 76a325a8
 
-import lxml.html  # noqa: E402
-import prairielearn as pl  # noqa: E402
-import pytest
-
-<<<<<<< HEAD
 
 @pytest.mark.parametrize(
     "inner_html_string",
@@ -34,13 +20,6 @@
 def test_inner_html(inner_html_string: str) -> None:
     e = lxml.html.fragment_fromstring(f"<div>{inner_html_string}</div>")
     assert pl.inner_html(e) == inner_html_string
-=======
-def test_inner_html() -> None:
-    e = lxml.html.fragment_fromstring("<div>test</div>")
-    assert pl.inner_html(e) == "test"
-
-    e = lxml.html.fragment_fromstring("<div>test&gt;test</div>")
-    assert pl.inner_html(e) == "test&gt;test"
 
 
 @pytest.mark.parametrize(
@@ -77,4 +56,3 @@
     # Assert equality
     weight_set_function(question_data)
     assert math.isclose(question_data["score"], expected_score)
->>>>>>> 76a325a8
