import json
import math
<<<<<<< HEAD
from typing import Any, Callable, Dict, Optional, Tuple
=======
from enum import Enum
from typing import Callable, cast
>>>>>>> a30d8947

import lxml.html
import pandas as pd
import prairielearn as pl
import pytest
from pytest_lazyfixture import lazy_fixture


@pytest.mark.parametrize(
    "df",
    lazy_fixture(["city_dataframe", "breast_cancer_dataframe", "r_types_dataframe"]),
)
def test_encoding_pandas(df: pd.DataFrame) -> None:
    """Test that new json encoding works"""

    # Test encoding as json doesn't throw exceptions
    json_df = pl.to_json(df, df_encoding_version=2)
    json_str = json.dumps(json_df)

    assert type(json_str) == str

    # Deserialize and check equality
    loaded_str = json.loads(json_str)
    deserialized_df = cast(pd.DataFrame, pl.from_json(loaded_str))

    # Column types get erased, need to account for this in testing
    reference_df = df.copy()
    reference_df.columns = reference_df.columns.astype("string").astype("object")

    pd.testing.assert_frame_equal(deserialized_df, reference_df)


@pytest.mark.parametrize(
    "df",
    lazy_fixture(["city_dataframe", "breast_cancer_dataframe", "r_types_dataframe"]),
)
def test_encoding_legacy(df: pd.DataFrame) -> None:
    """Add compatibility test for legacy encoding"""
    reserialized_dataframe = cast(pd.DataFrame, pl.from_json(pl.to_json(df)))
    pd.testing.assert_frame_equal(df, reserialized_dataframe)


def test_inner_html() -> None:
    e = lxml.html.fragment_fromstring("<div>test</div>")
    assert pl.inner_html(e) == "test"

    e = lxml.html.fragment_fromstring("<div>test&gt;test</div>")
    assert pl.inner_html(e) == "test&gt;test"


@pytest.mark.parametrize(
    "weight_set_function, score_1, score_2, score_3, expected_score",
    [
        # Check set weighted score data
        (pl.set_weighted_score_data, 0.0, 0.0, 0.0, 0.0),
        (pl.set_weighted_score_data, 0.0, 0.5, 0.0, 2.0 / 7.0),
        (pl.set_weighted_score_data, 0.0, 0.75, 1.0, 4.0 / 7.0),
        (pl.set_weighted_score_data, 0.5, 0.75, 1.0, 5.0 / 7.0),
        (pl.set_weighted_score_data, 1.0, 1.0, 1.0, 1.0),
        # Check all or nothing weighted score data
        (pl.set_all_or_nothing_score_data, 0.0, 0.0, 0.0, 0.0),
        (pl.set_all_or_nothing_score_data, 0.5, 0.0, 1, 0.0),
        (pl.set_all_or_nothing_score_data, 0.5, 0.75, 1.0, 0.0),
        (pl.set_all_or_nothing_score_data, 1.0, 1.0, 1.0, 1.0),
    ],
)
def test_set_score_data(
    question_data: pl.QuestionData,
    weight_set_function: Callable[[pl.QuestionData], None],
    score_1: float,
    score_2: float,
    score_3: float,
    expected_score: float,
) -> None:

    question_data["partial_scores"] = {
        "p1": {"score": score_1, "weight": 2},
        "p2": {"score": score_2, "weight": 4},
        "p3": {"score": score_3},  # No weight tests default behavior
    }

    # Assert equality
    weight_set_function(question_data)
    assert math.isclose(question_data["score"], expected_score)


<<<<<<< HEAD
@pytest.mark.parametrize(
    "question_name, student_answer, weight, expected_grade",
    [
        ("base", "a", 1, True),
        ("base", "a, b", 1, False),
        ("base", "", 2, False),
        ("home", "b", 2, True),
        ("base", "c", 3, True),
        ("base", "<>", 3, True),
        ("base", "><", 3, False),
    ],
)
def test_grade_answer_parametrized_correct(
    question_data: pl.QuestionData,
    question_name: str,
    student_answer: str,
    weight: int,
    expected_grade: bool,
) -> None:

    question_data["submitted_answers"] = {question_name: student_answer}

    good_feedback = "you did good"
    bad_feedback = "thats terrible"

    def grading_function(submitted_answer: str) -> Tuple[bool, Optional[str]]:
        if submitted_answer in {"a", "b", "c", "d", "<>"}:
            return True, good_feedback
        return False, bad_feedback

    pl.grade_answer_parameterized(
        question_data, question_name, grading_function, weight
    )

    expected_score = 1.0 if expected_grade else 0.0
    assert question_data["partial_scores"][question_name]["score"] == expected_score
    assert type(question_data["partial_scores"][question_name]["score"]) == float

    assert "weight" in question_data["partial_scores"][question_name]
    assert question_data["partial_scores"][question_name].get("weight") == weight

    expected_feedback = good_feedback if expected_grade else bad_feedback

    assert (
        question_data["partial_scores"][question_name].get("feedback")
        == expected_feedback
    )


def test_grade_answer_parametrized_bad_grade_function(
    question_data: pl.QuestionData,
) -> None:
    question_name = "name"

    question_data["submitted_answers"] = {question_name: "True"}

    def grading_function(ans: str) -> Any:
        return "True", f"The answer {ans} is right"

    with pytest.raises(AssertionError):
        pl.grade_answer_parameterized(question_data, question_name, grading_function)


def test_grade_answer_parametrized_key_error_blank(
    question_data: pl.QuestionData,
) -> None:
    question_name = "name"

    question_data["submitted_answers"] = {question_name: "True"}

    def grading_function(_: str) -> Tuple[bool, Optional[str]]:
        decoy_dict: Dict[str, str] = dict()
        decoy_dict["junk"]  # This is to throw a key error
        return (True, None)

    with pytest.raises(KeyError):
        pl.grade_answer_parameterized(question_data, question_name, grading_function)

    # Empty out submitted answers
    question_data["submitted_answers"] = dict()
    question_data["format_errors"] = dict()
    pl.grade_answer_parameterized(question_data, question_name, grading_function)

    assert question_data["format_errors"][question_name] == "No answer was submitted"
=======
class TestEnum(Enum):
    DEFAULT = 0
    TEST_CHOICE_1 = 1
    TEST_CHOICE_2 = 2
    TEST_CHOICE_3 = 3


@pytest.mark.parametrize(
    "html_str, expected_result",
    [
        ("<pl-thing></pl-thing>", TestEnum.DEFAULT),
        ('<pl-thing test-choice="default"></pl-thing>', TestEnum.DEFAULT),
        ('<pl-thing test-choice="test-choice-1"></pl-thing>', TestEnum.TEST_CHOICE_1),
        ('<pl-thing test-choice="test-choice-2"></pl-thing>', TestEnum.TEST_CHOICE_2),
        ('<pl-thing test-choice="test-choice-3"></pl-thing>', TestEnum.TEST_CHOICE_3),
    ],
)
def test_get_enum_attrib(html_str: str, expected_result: TestEnum) -> None:
    element = lxml.html.fragment_fromstring(html_str)
    result = pl.get_enum_attrib(element, "test-choice", TestEnum, TestEnum.DEFAULT)

    assert result is expected_result


@pytest.mark.parametrize(
    "html_str",
    [
        "<pl-thing></pl-thing>",
        '<pl-thing test-choice="DEFAULT"></pl-thing>',
        '<pl-thing test-choice="Default"></pl-thing>',
        '<pl-thing test-choice="test_choice_1"></pl-thing>',
    ],
)
def test_get_enum_attrib_exceptions(html_str: str) -> None:
    element = lxml.html.fragment_fromstring(html_str)

    with pytest.raises(Exception):
        pl.get_enum_attrib(element, "test-choice", TestEnum)
>>>>>>> a30d8947
<|MERGE_RESOLUTION|>--- conflicted
+++ resolved
@@ -1,11 +1,7 @@
 import json
 import math
-<<<<<<< HEAD
-from typing import Any, Callable, Dict, Optional, Tuple
-=======
 from enum import Enum
-from typing import Callable, cast
->>>>>>> a30d8947
+from typing import Any, Callable, cast, Dict, Optional, Tuple
 
 import lxml.html
 import pandas as pd
@@ -92,7 +88,6 @@
     assert math.isclose(question_data["score"], expected_score)
 
 
-<<<<<<< HEAD
 @pytest.mark.parametrize(
     "question_name, student_answer, weight, expected_grade",
     [
@@ -177,7 +172,8 @@
     pl.grade_answer_parameterized(question_data, question_name, grading_function)
 
     assert question_data["format_errors"][question_name] == "No answer was submitted"
-=======
+
+    
 class TestEnum(Enum):
     DEFAULT = 0
     TEST_CHOICE_1 = 1
@@ -216,4 +212,3 @@
 
     with pytest.raises(Exception):
         pl.get_enum_attrib(element, "test-choice", TestEnum)
->>>>>>> a30d8947
