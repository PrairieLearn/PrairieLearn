--- conflicted
+++ resolved
@@ -1,11 +1,7 @@
 import json
 import math
 from enum import Enum
-<<<<<<< HEAD
 from typing import Any, Callable, Dict, Optional, Tuple, cast
-=======
-from typing import Any, Callable, cast
->>>>>>> 223f4168
 
 import lxml.html
 import numpy as np
@@ -94,94 +90,6 @@
 
 
 @pytest.mark.parametrize(
-<<<<<<< HEAD
-    "question_name, student_answer, weight, expected_grade",
-    [
-        ("base", "a", 1, True),
-        ("base", "a, b", 1, False),
-        ("base", "", 2, False),
-        ("home", "b", 2, True),
-        ("base", "c", 3, True),
-        ("base", "<>", 3, True),
-        ("base", "><", 3, False),
-    ],
-)
-def test_grade_answer_parametrized_correct(
-    question_data: pl.QuestionData,
-    question_name: str,
-    student_answer: str,
-    weight: int,
-    expected_grade: bool,
-) -> None:
-
-    question_data["submitted_answers"] = {question_name: student_answer}
-
-    good_feedback = "you did good"
-    bad_feedback = "that's terrible"
-
-    def grading_function(submitted_answer: str) -> Tuple[bool, Optional[str]]:
-        if submitted_answer in {"a", "b", "c", "d", "<>"}:
-            return True, good_feedback
-        return False, bad_feedback
-
-    pl.grade_answer_parameterized(
-        question_data, question_name, grading_function, weight
-    )
-
-    expected_score = 1.0 if expected_grade else 0.0
-    assert question_data["partial_scores"][question_name]["score"] == expected_score
-    assert type(question_data["partial_scores"][question_name]["score"]) == float
-
-    assert "weight" in question_data["partial_scores"][question_name]
-    assert question_data["partial_scores"][question_name].get("weight") == weight
-
-    expected_feedback = good_feedback if expected_grade else bad_feedback
-
-    assert (
-        question_data["partial_scores"][question_name].get("feedback")
-        == expected_feedback
-    )
-
-
-def test_grade_answer_parametrized_bad_grade_function(
-    question_data: pl.QuestionData,
-) -> None:
-    question_name = "name"
-
-    question_data["submitted_answers"] = {question_name: "True"}
-
-    def grading_function(ans: str) -> Any:
-        return "True", f"The answer {ans} is right"
-
-    with pytest.raises(AssertionError):
-        pl.grade_answer_parameterized(question_data, question_name, grading_function)
-
-
-def test_grade_answer_parametrized_key_error_blank(
-    question_data: pl.QuestionData,
-) -> None:
-    question_name = "name"
-
-    question_data["submitted_answers"] = {question_name: "True"}
-
-    def grading_function(_: str) -> Tuple[bool, Optional[str]]:
-        decoy_dict: Dict[str, str] = dict()
-        decoy_dict["junk"]  # This is to throw a key error
-        return (True, None)
-
-    with pytest.raises(KeyError):
-        pl.grade_answer_parameterized(question_data, question_name, grading_function)
-
-    # Empty out submitted answers
-    question_data["submitted_answers"] = dict()
-    question_data["format_errors"] = dict()
-    pl.grade_answer_parameterized(question_data, question_name, grading_function)
-
-    assert question_data["format_errors"][question_name] == "No answer was submitted"
-
-
-class TestEnum(Enum):
-=======
     "numpy_object",
     [
         np.int64(5),
@@ -229,7 +137,6 @@
 
 
 class DummyEnum(Enum):
->>>>>>> 223f4168
     DEFAULT = 0
     DUMMY_CHOICE_1 = 1
     DUMMY_CHOICE_2 = 2
@@ -275,4 +182,90 @@
     element = lxml.html.fragment_fromstring(html_str)
 
     with pytest.raises(Exception):
-        pl.get_enum_attrib(element, "test-choice", DummyEnum)+        pl.get_enum_attrib(element, "test-choice", DummyEnum)
+
+
+@pytest.mark.parametrize(
+    "question_name, student_answer, weight, expected_grade",
+    [
+        ("base", "a", 1, True),
+        ("base", "a, b", 1, False),
+        ("base", "", 2, False),
+        ("home", "b", 2, True),
+        ("base", "c", 3, True),
+        ("base", "<>", 3, True),
+        ("base", "><", 3, False),
+    ],
+)
+def test_grade_answer_parametrized_correct(
+    question_data: pl.QuestionData,
+    question_name: str,
+    student_answer: str,
+    weight: int,
+    expected_grade: bool,
+) -> None:
+
+    question_data["submitted_answers"] = {question_name: student_answer}
+
+    good_feedback = "you did good"
+    bad_feedback = "that's terrible"
+
+    def grading_function(submitted_answer: str) -> Tuple[bool, Optional[str]]:
+        if submitted_answer in {"a", "b", "c", "d", "<>"}:
+            return True, good_feedback
+        return False, bad_feedback
+
+    pl.grade_answer_parameterized(
+        question_data, question_name, grading_function, weight
+    )
+
+    expected_score = 1.0 if expected_grade else 0.0
+    assert question_data["partial_scores"][question_name]["score"] == expected_score
+    assert type(question_data["partial_scores"][question_name]["score"]) == float
+
+    assert "weight" in question_data["partial_scores"][question_name]
+    assert question_data["partial_scores"][question_name].get("weight") == weight
+
+    expected_feedback = good_feedback if expected_grade else bad_feedback
+
+    assert (
+        question_data["partial_scores"][question_name].get("feedback")
+        == expected_feedback
+    )
+
+
+def test_grade_answer_parametrized_bad_grade_function(
+    question_data: pl.QuestionData,
+) -> None:
+    question_name = "name"
+
+    question_data["submitted_answers"] = {question_name: "True"}
+
+    def grading_function(ans: str) -> Any:
+        return "True", f"The answer {ans} is right"
+
+    with pytest.raises(AssertionError):
+        pl.grade_answer_parameterized(question_data, question_name, grading_function)
+
+
+def test_grade_answer_parametrized_key_error_blank(
+    question_data: pl.QuestionData,
+) -> None:
+    question_name = "name"
+
+    question_data["submitted_answers"] = {question_name: "True"}
+
+    def grading_function(_: str) -> Tuple[bool, Optional[str]]:
+        decoy_dict: Dict[str, str] = dict()
+        decoy_dict["junk"]  # This is to throw a key error
+        return (True, None)
+
+    with pytest.raises(KeyError):
+        pl.grade_answer_parameterized(question_data, question_name, grading_function)
+
+    # Empty out submitted answers
+    question_data["submitted_answers"] = dict()
+    question_data["format_errors"] = dict()
+    pl.grade_answer_parameterized(question_data, question_name, grading_function)
+
+    assert question_data["format_errors"][question_name] == "No answer was submitted"