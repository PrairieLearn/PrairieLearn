--- conflicted
+++ resolved
@@ -9,7 +9,6 @@
 import unicodedata
 import uuid
 from enum import Enum
-<<<<<<< HEAD
 from typing import (
     Any,
     Callable,
@@ -22,9 +21,6 @@
     TypeVar,
     Union,
 )
-=======
-from typing import Any, Dict, Literal, Optional, Type, TypedDict, TypeVar
->>>>>>> a30d8947
 
 import colors
 import lxml.html
@@ -73,7 +69,6 @@
     test_type: Literal["correct", "incorrect", "invalid"]
 
 
-<<<<<<< HEAD
 class DisplayType(Enum):
     INLINE = "inline"
     BLOCK = "block"
@@ -134,9 +129,7 @@
 
     return ("incorrect", True)
 
-
-=======
->>>>>>> a30d8947
+  
 EnumT = TypeVar("EnumT", bound=Enum)
 
 
@@ -166,14 +159,11 @@
     if is_default:
         return enum_val
 
-<<<<<<< HEAD
-=======
     if enum_val != enum_val.lower():
         raise ValueError(
             f'Value "{enum_val}" assigned to "{name}" cannot have uppercase characters.'
         )
 
->>>>>>> a30d8947
     upper_enum_str = enum_val.upper()
     accepted_names = {member.name.replace("_", "-") for member in enum_type}
 
