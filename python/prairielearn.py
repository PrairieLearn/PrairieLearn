import collections
import html
import importlib
import importlib.util
import json
import math
import os
import re
import unicodedata
import uuid
from enum import Enum
from typing import (
    Any,
    Callable,
    Dict,
    Literal,
    Optional,
    Tuple,
    Type,
    TypedDict,
    TypeVar,
    Union,
)

import colors
import lxml.html
import networkx as nx
import numpy as np
import pandas
import sympy
import to_precision
from python_helper_sympy import convert_string_to_sympy, json_to_sympy, sympy_to_json
from typing_extensions import NotRequired, assert_never


class PartialScore(TypedDict):
    "A class with type signatures for the partial scores dict"
    score: Optional[float]
    weight: NotRequired[int]
    feedback: NotRequired[str]


# TODO: This type definition should not yet be seen as authoritative, it may
# need to be modified as we expand type checking to cover more of the element code.
# The fields below containing 'Any' in the types are ones which are used
# in different ways by different question elements. Ideally we would have
# QuestionData be a generic type so that question elements could declare types
# for their answer data, feedback data, etc., but TypedDicts with Generics are
# not yet supported: https://bugs.python.org/issue44863
class QuestionData(TypedDict):
    "A class with type signatures for the data dictionary"

    params: Dict[str, Any]
    correct_answers: Dict[str, Any]
    submitted_answers: Dict[str, Any]
    format_errors: Dict[str, Any]
    partial_scores: Dict[str, PartialScore]
    score: float
    feedback: Dict[str, Any]
    variant_seed: str
    options: Dict[str, Any]
    raw_submitted_answers: Dict[str, Any]
    editable: bool
    panel: Literal["question", "submission", "answer"]
    extensions: Dict[str, Any]
    num_valid_submissions: int


class ElementTestData(QuestionData):
    test_type: Literal["correct", "incorrect", "invalid"]


def grade_answer_parameterized(
    data: QuestionData,
    question_name: str,
    grade_function: Callable[[Any], Tuple[Union[bool, float], Optional[str]]],
    weight: int = 1,
) -> None:
    """
    Grade question question_name. grade_function should take in a single parameter
    (which will be the submitted answer) and return a 2-tuple:
        - The first element of the 2-tuple should either be:
            - a boolean indicating whether the question should be marked correct
            - a partial score between 0 and 1, inclusive
        - The second element of the 2-tuple should either be:
            - a string containing feedback
            - None, if there is no feedback (usually this should only occur if the answer is correct)
    """

    # Create the data dictionary at first
    data["partial_scores"][question_name] = {"score": 0.0, "weight": weight}

    if question_name not in data["submitted_answers"]:
        data["format_errors"][question_name] = "No answer was submitted"
        return

    submitted_answer = data["submitted_answers"][question_name]

    # Run passed-in grading function
    result, feedback_content = grade_function(submitted_answer)

    # Try converting partial score
    if isinstance(result, bool):
        partial_score = 1.0 if result else 0.0
    elif isinstance(result, (float, int)):
        assert 0.0 <= result <= 1.0
        partial_score = result
    else:
        assert_never(result)

    # Set corresponding partial score and feedback
    data["partial_scores"][question_name]["score"] = partial_score

    if feedback_content:
        data["partial_scores"][question_name]["feedback"] = feedback_content


def determine_score_params(
    score: float,
) -> Tuple[Literal["correct", "partial", "incorrect"], Union[bool, float]]:
    """
    Determine appropriate key and value for display on the frontend given the
    score for a particular question. For elements following PrairieLearn
    conventions, the return value can be used as a key/value pair in the
    dictionary passed to an element's Mustache template to display a score badge.
    """

    if score >= 1:
        return ("correct", True)
    elif score > 0:
        return ("partial", math.floor(score * 100))

    return ("incorrect", True)


EnumT = TypeVar("EnumT", bound=Enum)


def get_enum_attrib(
    element: lxml.html.HtmlElement,
    name: str,
    enum_type: Type[EnumT],
    default: Optional[EnumT] = None,
) -> EnumT:
    """
    Returns the named attribute for the element parsed as an enum,
    or the (optional) default value. If the default value is not provided
    and the attribute is missing then an exception is thrown. An exception
    is also thrown if the value for the enum provided is invalid.
    Also, alters the enum names to comply with PL naming convention automatically
    (replacing underscores with dashes and uppercasing). If default value is
    provided, must be a member of the given enum.
    """

    enum_val, is_default = (
        _get_attrib(element, name)
        if default is None
        else _get_attrib(element, name, default)
    )

    # Default doesn't need to be converted, already a value of the enum
    if is_default:
        return enum_val

    if enum_val != enum_val.lower():
        raise ValueError(
            f'Value "{enum_val}" assigned to "{name}" cannot have uppercase characters.'
        )

    upper_enum_str = enum_val.upper()
    accepted_names = {member.name.replace("_", "-") for member in enum_type}

    if upper_enum_str not in accepted_names:
        raise ValueError(f"{enum_val} is not a valid type")

    return enum_type[upper_enum_str.replace("-", "_")]


def set_weighted_score_data(data: QuestionData, weight_default: int = 1) -> None:
    """
    Sets overall question score to be weighted average of all partial scores. Uses
    weight_default to fill in a default weight for a score if one is missing.
    """

    weight_total = 0
    score_total = 0.0
    for part in data["partial_scores"].values():
        score = part["score"]
        weight = part.get("weight", weight_default)

        if score is None:
            raise ValueError("Can't set weighted score data if score is None.")

        score_total += score * weight
        weight_total += weight

    data["score"] = score_total / weight_total


def set_all_or_nothing_score_data(data: QuestionData) -> None:
    """Gives points to main question score if all partial scores are correct."""

    data["score"] = 1.0 if all_partial_scores_correct(data) else 0.0


def all_partial_scores_correct(data: QuestionData) -> bool:
    """Return true if all questions are correct in partial scores and it's nonempty."""
    partial_scores = data["partial_scores"]

    if len(partial_scores) == 0:
        return False

    return all(
        part["score"] is not None and math.isclose(part["score"], 1.0)
        for part in partial_scores.values()
    )


def to_json(v, *, df_encoding_version=1, np_encoding_version=1):
    """to_json(v)

    If v has a standard type that cannot be json serialized, it is replaced with
    a {'_type':..., '_value':...} pair that can be json serialized:

        If np_encoding_version is set to 2, will serialize numpy scalars as follows:

        numpy scalar -> '_type': 'np_scalar'

        If df_encoding_version is set to 2, will serialize pandas DataFrames as follows:

        pandas.DataFrame -> '_type': 'dataframe_v2'

        Otherwise, the following mappings are used:

        any complex scalar (including numpy) -> '_type': 'complex'
        non-complex ndarray (assumes each element can be json serialized) -> '_type': 'ndarray'
        complex ndarray -> '_type': 'complex_ndarray'
        sympy.Expr (i.e., any scalar sympy expression) -> '_type': 'sympy'
        sympy.Matrix -> '_type': 'sympy_matrix'
        pandas.DataFrame -> '_type': 'dataframe'

    Note that the 'dataframe_v2' encoding allows for missing and date time values whereas
    the 'dataframe' (default) does not. However, the 'dataframe' encoding allows for complex
    numbers while 'dataframe_v2' does not.

    If v is an ndarray, this function preserves its dtype (by adding '_dtype' as
    a third field in the dictionary).

    This function does not try to preserve information like the assumptions on
    variables in a sympy expression.

    If v can be json serialized or does not have a standard type, then it is
    returned without change.
    """
    if np_encoding_version not in {1, 2}:
        raise ValueError(f"Invaild np_encoding {np_encoding_version}, must be 1 or 2.")

    if np_encoding_version == 2 and isinstance(v, np.number):
        return {
            "_type": "np_scalar",
            "_concrete_type": type(v).__name__,
            "_value": str(v),
        }

    if np.isscalar(v) and np.iscomplexobj(v):
        return {"_type": "complex", "_value": {"real": v.real, "imag": v.imag}}
    elif isinstance(v, np.ndarray):
        if np.isrealobj(v):
            return {"_type": "ndarray", "_value": v.tolist(), "_dtype": str(v.dtype)}
        elif np.iscomplexobj(v):
            return {
                "_type": "complex_ndarray",
                "_value": {"real": v.real.tolist(), "imag": v.imag.tolist()},
                "_dtype": str(v.dtype),
            }
    elif isinstance(v, sympy.Expr):
        return sympy_to_json(v)
    elif isinstance(v, sympy.Matrix) or isinstance(v, sympy.ImmutableMatrix):
        s = [str(a) for a in v.free_symbols]
        num_rows, num_cols = v.shape
        M = []
        for i in range(0, num_rows):
            row = []
            for j in range(0, num_cols):
                row.append(str(v[i, j]))
            M.append(row)
        return {
            "_type": "sympy_matrix",
            "_value": M,
            "_variables": s,
            "_shape": [num_rows, num_cols],
        }
    elif isinstance(v, pandas.DataFrame):
<<<<<<< HEAD
        return {
            "_type": "dataframe",
            "_value": {
                "index": list(v.index),
                "columns": list(v.columns),
                "data": v.values.tolist(),
            },
        }
    elif isinstance(v, (nx.Graph, nx.DiGraph, nx.MultiGraph, nx.MultiDiGraph)):
        return {"_type": "networkx_graph", "_value": nx.adjacency_data(v)}
=======
        if df_encoding_version == 1:
            return {
                "_type": "dataframe",
                "_value": {
                    "index": list(v.index),
                    "columns": list(v.columns),
                    "data": v.values.tolist(),
                },
            }

        elif df_encoding_version == 2:
            # The next lines of code are required to address the JSON table-orient
            # generating numeric keys instead of strings for an index sequence with
            # only numeric values (c.f. pandas-dev/pandas#46392)
            df_modified_names = v.copy()

            if df_modified_names.columns.dtype in (np.float64, np.int64):
                df_modified_names.columns = df_modified_names.columns.astype("string")

            # For version 2 storing a data frame, we use the table orientation alongside of
            # enforcing a date format to allow for passing datetime and missing (`pd.NA`/`np.nan`) values
            # Details: https://pandas.pydata.org/docs/reference/api/pandas.read_json.html
            # Convert to JSON string with escape characters
            encoded_json_str_df = df_modified_names.to_json(
                orient="table", date_format="iso"
            )
            # Export to native JSON structure
            pure_json_df = json.loads(encoded_json_str_df)

            return {"_type": "dataframe_v2", "_value": pure_json_df}

        else:
            raise ValueError(
                f"Invalid df_encoding_version: {df_encoding_version}. Must be 1 or 2"
            )
>>>>>>> 4387bf59
    else:
        return v


def from_json(v):
    """from_json(v)

    If v has the format {'_type':..., '_value':...} as would have been created
    using to_json(...), then it is replaced:

        '_type': 'complex' -> complex
        '_type': 'np_scalar' -> numpy scalar defined by '_concrete_type'
        '_type': 'ndarray' -> non-complex ndarray
        '_type': 'complex_ndarray' -> complex ndarray
        '_type': 'sympy' -> sympy.Expr
        '_type': 'sympy_matrix' -> sympy.Matrix
        '_type': 'dataframe' -> pandas.DataFrame
        '_type': 'dataframe_v2' -> pandas.DataFrame

    If v encodes an ndarray and has the field '_dtype', this function recovers
    its dtype.

    This function does not try to recover information like the assumptions on
    variables in a sympy expression.

    If v does not have the format {'_type':..., '_value':...}, then it is
    returned without change.
    """
    if isinstance(v, dict):
        if "_type" in v:
            if v["_type"] == "complex":
                if (
                    ("_value" in v)
                    and ("real" in v["_value"])
                    and ("imag" in v["_value"])
                ):
                    return complex(v["_value"]["real"], v["_value"]["imag"])
                else:
                    raise Exception(
                        "variable of type complex should have value with real and imaginary pair"
                    )
            elif v["_type"] == "np_scalar":
                if "_concrete_type" in v and "_value" in v:
                    return getattr(np, v["_concrete_type"])(v["_value"])
                else:
                    raise Exception(
                        f"variable of type {v['_type']} needs both concrete type and value information"
                    )
            elif v["_type"] == "ndarray":
                if "_value" in v:
                    if "_dtype" in v:
                        return np.array(v["_value"]).astype(v["_dtype"])
                    else:
                        return np.array(v["_value"])
                else:
                    raise Exception("variable of type ndarray should have value")
            elif v["_type"] == "complex_ndarray":
                if (
                    ("_value" in v)
                    and ("real" in v["_value"])
                    and ("imag" in v["_value"])
                ):
                    if "_dtype" in v:
                        return (
                            np.array(v["_value"]["real"])
                            + np.array(v["_value"]["imag"]) * 1j
                        ).astype(v["_dtype"])
                    else:
                        return (
                            np.array(v["_value"]["real"])
                            + np.array(v["_value"]["imag"]) * 1j
                        )
                else:
                    raise Exception(
                        "variable of type complex_ndarray should have value with real and imaginary pair"
                    )
            elif v["_type"] == "sympy":
                return json_to_sympy(v)
            elif v["_type"] == "sympy_matrix":
                if ("_value" in v) and ("_variables" in v) and ("_shape" in v):
                    value = v["_value"]
                    variables = v["_variables"]
                    shape = v["_shape"]
                    M = sympy.Matrix.zeros(shape[0], shape[1])
                    for i in range(0, shape[0]):
                        for j in range(0, shape[1]):
                            M[i, j] = convert_string_to_sympy(value[i][j], variables)
                    return M
                else:
                    raise Exception(
                        "variable of type sympy_matrix should have value, variables, and shape"
                    )
            elif v["_type"] == "dataframe":
                if (
                    ("_value" in v)
                    and ("index" in v["_value"])
                    and ("columns" in v["_value"])
                    and ("data" in v["_value"])
                ):
                    val = v["_value"]
                    return pandas.DataFrame(
                        index=val["index"], columns=val["columns"], data=val["data"]
                    )
                else:
                    raise Exception(
                        "variable of type dataframe should have value with index, columns, and data"
                    )
<<<<<<< HEAD
            elif v["_type"] == "networkx_graph":
                return nx.adjacency_graph(v["_value"])
=======
            elif v["_type"] == "dataframe_v2":
                # Convert native JSON back to a string representation so that
                # pandas read_json() can process it.
                value_str = json.dumps(v["_value"])
                return pandas.read_json(value_str, orient="table")
>>>>>>> 4387bf59
            else:
                raise Exception("variable has unknown type {:s}".format(v["_type"]))
    return v


def inner_html(element):
    inner = element.text
    if inner is None:
        inner = ""
    inner = html.escape(str(inner))
    for child in element:
        inner += lxml.html.tostring(child, method="html").decode("utf-8")
    return inner


def compat_get(object, attrib, default):
    if attrib in object:
        return object[attrib]
    old_attrib = attrib.replace("-", "_")
    return old_attrib in object


def compat_array(arr):
    new_arr = []
    for i in arr:
        new_arr.append(i)
        new_arr.append(i.replace("-", "_"))
    return new_arr


def check_attribs(element, required_attribs, optional_attribs):
    for name in required_attribs:
        if not has_attrib(element, name):
            raise Exception('Required attribute "%s" missing' % name)
    extra_attribs = list(
        set(element.attrib)
        - set(compat_array(required_attribs))
        - set(compat_array(optional_attribs))
    )
    for name in extra_attribs:
        raise Exception('Unknown attribute "%s"' % name)


def _get_attrib(element, name, *args):
    """(value, is_default) = _get_attrib(element, name, default)

    Internal function, do not all. Use one of the typed variants
    instead (e.g., get_string_attrib()).

    Returns the named attribute for the element, or the default value
    if the attribute is missing.  The default value is optional. If no
    default value is provided and the attribute is missing then an
    exception is thrown. The second return value indicates whether the
    default value was returned.
    """
    # It seems like we could use keyword arguments with a default
    # value to handle the "default" argument, but we want to be able
    # to distinguish between default=None and no default being passed,
    # which means we need to explicitly handle the optional argument
    if len(args) > 1:
        raise Exception("Only one additional argument is allowed")

    if name in element.attrib:
        return (element.attrib[name], False)

    # We need to check for the legacy _ version
    old_name = name.replace("-", "_")
    if old_name in element.attrib:
        return (element.attrib[old_name], False)

    # Provide a default if we can
    if len(args) == 1:
        return (args[0], True)

    raise Exception('Attribute "%s" missing and no default is available' % name)


def has_attrib(element, name):
    """value = has_attrib(element, name)

    Returns true if the element has an attribute of that name,
    false otherwise.
    """
    old_name = name.replace("-", "_")
    return name in element.attrib or old_name in element.attrib


def get_string_attrib(element, name, *args):
    """value = get_string_attrib(element, name, default)

    Returns the named attribute for the element, or the (optional)
    default value. If the default value is not provided and the
    attribute is missing then an exception is thrown.
    """
    (str_val, is_default) = _get_attrib(element, name, *args)
    return str_val


def get_boolean_attrib(element, name, *args):
    """value = get_boolean_attrib(element, name, default)

    Returns the named attribute for the element, or the (optional)
    default value. If the default value is not provided and the
    attribute is missing then an exception is thrown. If the attribute
    is not a valid boolean then an exception is thrown.
    """
    (val, is_default) = _get_attrib(element, name, *args)
    if is_default:
        return val

    true_values = ["true", "t", "1", "True", "T", "TRUE", "yes", "y", "Yes", "Y", "YES"]
    false_values = [
        "false",
        "f",
        "0",
        "False",
        "F",
        "FALSE",
        "no",
        "n",
        "No",
        "N",
        "NO",
    ]

    if val in true_values:
        return True
    elif val in false_values:
        return False
    else:
        raise Exception('Attribute "%s" must be a boolean value: %s' % (name, val))


def get_integer_attrib(element, name, *args):
    """value = get_integer_attrib(element, name, default)

    Returns the named attribute for the element, or the (optional)
    default value. If the default value is not provided and the
    attribute is missing then an exception is thrown. If the attribute
    is not a valid integer then an exception is thrown.
    """
    (val, is_default) = _get_attrib(element, name, *args)
    if is_default:
        return val
    try:
        int_val = int(val)
    except ValueError:
        int_val = None
    if int_val is None:
        # can't raise this exception directly in the above except
        # handler because it gives an overly complex displayed error
        raise Exception('Attribute "%s" must be an integer: %s' % (name, val))
    return int_val


def get_float_attrib(element, name, *args):
    """value = get_float_attrib(element, name, default)

    Returns the named attribute for the element, or the (optional)
    default value. If the default value is not provided and the
    attribute is missing then an exception is thrown. If the attribute
    is not a valid floating-point number then an exception is thrown.
    """
    (val, is_default) = _get_attrib(element, name, *args)
    if is_default:
        return val
    try:
        float_val = float(val)
    except ValueError:
        float_val = None
    if float_val is None:
        # can't raise this exception directly in the above except
        # handler because it gives an overly complex displayed error
        raise Exception('Attribute "%s" must be a number: %s' % (name, val))
    return float_val


def get_color_attrib(element, name, *args):
    """value = get_color_attrib(element, name, default)

    Returns a 3-digit or 6-digit hex RGB string in CSS format (e.g., '#123'
    or '#1a2b3c'), or the (optional) default value. If the default value is
    not provided and the attribute is missing then an exception is thrown. If
    the attribute is not a valid RGB string then it will be checked against various
    named colours.  If the attribute is still not valid an exception is thrown.
    """
    (val, is_default) = _get_attrib(element, name, *args)
    if is_default:
        named_color = colors.get_css_color(val)
        if named_color is not None:
            return named_color
        else:
            return val

    match = re.search(r"^#(?:[0-9a-fA-F]{1,2}){3}$", val)
    if match:
        return val
    else:
        named_color = colors.get_css_color(val)
        if named_color is not None:
            return named_color
        else:
            raise Exception(
                'Attribute "{:s}" must be a CSS-style RGB string: {:s}'.format(
                    name, val
                )
            )


def numpy_to_matlab(A, ndigits=2, wtype="f"):
    """numpy_to_matlab(A, ndigits=2, wtype='f')

    This function assumes that A is one of these things:

        - a number (float or complex)
        - a 2D ndarray (float or complex)

    It returns A as a MATLAB-formatted string in which each number has "ndigits"
    digits after the decimal and is formatted as "wtype" (e.g., 'f', 'g', etc.).
    """
    if np.isscalar(A):
        A_str = "{:.{indigits}{iwtype}}".format(A, indigits=ndigits, iwtype=wtype)
        return A_str
    elif A.ndim == 1:
        s = A.shape
        m = s[0]
        A_str = "["
        for i in range(0, m):
            A_str += "{:.{indigits}{iwtype}}".format(
                A[i], indigits=ndigits, iwtype=wtype
            )
            if i < m - 1:
                A_str += ", "
        A_str += "]"
        return A_str
    else:
        s = A.shape
        m = s[0]
        n = s[1]
        A_str = "["
        for i in range(0, m):
            for j in range(0, n):
                A_str += "{:.{indigits}{iwtype}}".format(
                    A[i, j], indigits=ndigits, iwtype=wtype
                )
                if j == n - 1:
                    if i == m - 1:
                        A_str += "]"
                    else:
                        A_str += "; "
                else:
                    A_str += " "
        return A_str


def string_from_numpy(A, language="python", presentation_type="f", digits=2):
    """string_from_numpy(A)

    This function assumes that A is one of these things:

        - a number (float or complex)
        - a 1D ndarray (float or complex)
        - a 2D ndarray (float or complex)

    It returns A as a string.

    If language is 'python' and A is a 2D ndarray, the string looks like this:

        [[ ..., ... ], [ ..., ... ]]

    If A is a 1D ndarray, the string looks like this:

        [ ..., ..., ... ]

    If language is 'matlab' and A is a 2D ndarray, the string looks like this:

        [ ... ... ; ... ... ]

    If A is a 1D ndarray, the string looks like this:

        [ ..., ..., ... ]

    If language is 'mathematica' and A is a 2D ndarray, the string looks like this:

        {{ ..., ... },{ ..., ... }}

    If A is a 1D ndarray, the string looks like this:

        { ..., ..., ... }

    If language is 'r' and A is a 2D ndarray, the string looks like this:

        matrix(c(., ., .), nrow=NUM_ROWS, ncol=NUM_COLS, byrow = TRUE)

    If A is a 1D ndarray, the string looks like this:

        c(., ., .)

    If language is 'sympy' and A is a 2D ndarray, the string looks like this:
        Matrix([[ ..., ... ], [ ..., ... ]])

    If A is a 1D ndarray, the string looks like this:
        Matrix([ ..., ..., ... ])

    In either case, if A is not a 1D or 2D ndarray, the string is a single number,
    not wrapped in brackets.

    If presentation_type is 'sigfig', each number is formatted using the
    to_precision module to "digits" significant figures.

    Otherwise, each number is formatted as '{:.{digits}{presentation_type}}'.
    """

    # if A is a scalar
    if np.isscalar(A):
        if presentation_type == "sigfig":
            return string_from_number_sigfig(A, digits=digits)
        else:
            return "{:.{digits}{presentation_type}}".format(
                A, digits=digits, presentation_type=presentation_type
            )

    # if A is a 1D or 2D ndarray
    if language == "python":
        if presentation_type == "sigfig":
            formatter = {
                "float_kind": lambda x: to_precision.to_precision(x, digits),
                "complex_kind": lambda x: _string_from_complex_sigfig(x, digits),
            }
        else:
            formatter = {
                "float_kind": lambda x: "{:.{digits}{presentation_type}}".format(
                    x, digits=digits, presentation_type=presentation_type
                ),
                "complex_kind": lambda x: "{:.{digits}{presentation_type}}".format(
                    x, digits=digits, presentation_type=presentation_type
                ),
            }
        return np.array2string(A, formatter=formatter, separator=", ").replace("\n", "")
    elif language == "matlab":
        if presentation_type == "sigfig":
            return numpy_to_matlab_sf(A, ndigits=digits)
        else:
            return numpy_to_matlab(A, ndigits=digits, wtype=presentation_type)
    elif language == "mathematica":
        if presentation_type == "sigfig":
            formatter = {
                "float_kind": lambda x: to_precision.to_precision(x, digits),
                "complex_kind": lambda x: _string_from_complex_sigfig(x, digits),
            }
        else:
            formatter = {
                "float_kind": lambda x: "{:.{digits}{presentation_type}}".format(
                    x, digits=digits, presentation_type=presentation_type
                ),
                "complex_kind": lambda x: "{:.{digits}{presentation_type}}".format(
                    x, digits=digits, presentation_type=presentation_type
                ),
            }
        result = np.array2string(A, formatter=formatter, separator=", ").replace(
            "\n", ""
        )
        result = result.replace("[", "{")
        result = result.replace("]", "}")
        return result
    elif language == "r":
        if presentation_type == "sigfig":
            formatter = {
                "float_kind": lambda x: to_precision.to_precision(x, digits),
                "complex_kind": lambda x: _string_from_complex_sigfig(x, digits),
            }
        else:
            formatter = {
                "float_kind": lambda x: "{:.{digits}{presentation_type}}".format(
                    x, digits=digits, presentation_type=presentation_type
                ),
                "complex_kind": lambda x: "{:.{digits}{presentation_type}}".format(
                    x, digits=digits, presentation_type=presentation_type
                ),
            }
        result = np.array2string(A, formatter=formatter, separator=", ").replace(
            "\n", ""
        )
        # Given as: [[1, 2, 3], [4, 5, 6]]
        result = result.replace("[", "")
        result = result.replace("]", "")
        # Cast to a vector: c(1, 2, 3, 4, 5, 6)
        result = f"c({result})"
        if A.ndim == 2:
            nrow = A.shape[0]
            ncol = A.shape[1]
            result = f"matrix({result}, nrow = {nrow}, ncol = {ncol}, byrow = TRUE)"
        return result
    elif language == "sympy":
        if presentation_type == "sigfig":
            formatter = {
                "float_kind": lambda x: to_precision.to_precision(x, digits),
                "complex_kind": lambda x: _string_from_complex_sigfig(x, digits),
            }
        else:
            formatter = {
                "float_kind": lambda x: "{:.{digits}{presentation_type}}".format(
                    x, digits=digits, presentation_type=presentation_type
                ),
                "complex_kind": lambda x: "{:.{digits}{presentation_type}}".format(
                    x, digits=digits, presentation_type=presentation_type
                ),
            }
        result = np.array2string(A, formatter=formatter, separator=", ").replace(
            "\n", ""
        )
        # Cast to a vector: Matrix([1, 2, 3, 4, 5, 6])
        result = f"Matrix({result})"
        return result
    else:
        raise Exception(
            'language "{:s}" must be either "python", "matlab", "mathematica", "r", or "sympy"'.format(
                language
            )
        )


# Deprecated version, keeping for backwards compatibility
def string_from_2darray(A, language="python", presentation_type="f", digits=2):
    result = string_from_numpy(A, language, presentation_type, digits)
    return result


def string_from_number_sigfig(a, digits=2):
    """_string_from_complex_sigfig(a, digits=2)

    This function assumes that "a" is of type float or complex. It returns "a"
    as a string in which the number, or both the real and imaginary parts of the
    number, have digits significant digits.
    """
    if np.iscomplexobj(a):
        return _string_from_complex_sigfig(a, digits=digits)
    else:
        return to_precision.to_precision(a, digits)


def _string_from_complex_sigfig(a, digits=2):
    """_string_from_complex_sigfig(a, digits=2)

    This function assumes that "a" is a complex number. It returns "a" as a string
    in which the real and imaginary parts have digits significant digits.
    """
    re = to_precision.to_precision(a.real, digits)
    im = to_precision.to_precision(np.abs(a.imag), digits)
    if a.imag >= 0:
        return "{:s}+{:s}j".format(re, im)
    elif a.imag < 0:
        return "{:s}-{:s}j".format(re, im)


def numpy_to_matlab_sf(A, ndigits=2):
    """numpy_to_matlab(A, ndigits=2)

    This function assumes that A is one of these things:

        - a number (float or complex)
        - a 2D ndarray (float or complex)

    It returns A as a MATLAB-formatted string in which each number has
    ndigits significant digits.
    """
    if np.isscalar(A):
        if np.iscomplexobj(A):
            A_str = _string_from_complex_sigfig(A, ndigits)
        else:
            A_str = to_precision.to_precision(A, ndigits)
        return A_str
    elif A.ndim == 1:
        s = A.shape
        m = s[0]
        A_str = "["
        for i in range(0, m):
            if np.iscomplexobj(A[i]):
                A_str += _string_from_complex_sigfig(A[i], ndigits)
            else:
                A_str += to_precision.to_precision(A[i], ndigits)
            if i < m - 1:
                A_str += ", "
        A_str += "]"
        return A_str
    else:
        s = A.shape
        m = s[0]
        n = s[1]
        A_str = "["
        for i in range(0, m):
            for j in range(0, n):
                if np.iscomplexobj(A[i, j]):
                    A_str += _string_from_complex_sigfig(A[i, j], ndigits)
                else:
                    A_str += to_precision.to_precision(A[i, j], ndigits)
                if j == n - 1:
                    if i == m - 1:
                        A_str += "]"
                    else:
                        A_str += "; "
                else:
                    A_str += " "
        return A_str


def string_partition_first_interval(s, left="[", right="]"):
    # Split at first left delimiter
    (s_before_left, s_left, s) = s.partition(left)
    # Split at first right delimiter
    (s, s_right, s_after_right) = s.partition(right)
    # Return results
    return s_before_left, s, s_after_right


def string_partition_outer_interval(s, left="[", right="]"):
    # Split at first left delimiter
    (s_before_left, s_left, s) = s.partition(left)
    # Split at last right delimiter
    (s, s_right, s_after_right) = s.rpartition(right)
    # Return results
    return s_before_left, s, s_after_right


def string_to_integer(s, base=10):
    """string_to_integer(s, base=10)

    Parses a string that is an integer.

    Returns a number with type int, or None on parse error.
    """
    if s is None:
        return None

    # Replace unicode minus with hyphen minus wherever it occurs
    s = s.replace("\u2212", "-").strip()

    # Try to parse as int
    try:
        s_int = int(s, base)
        return s_int
    except Exception:
        # If that didn't work, return None
        return None


def string_to_number(s, allow_complex=True):
    """string_to_number(s, allow_complex=True)

    Parses a string that can be interpreted either as float or (optionally) complex.

    Returns a number with type np.float64 or np.complex128, or None on parse error.
    """
    # Replace unicode minus with hyphen minus wherever it occurs
    s = s.replace("\u2212", "-")
    # If complex numbers are allowed...
    if allow_complex:
        # Replace "i" with "j" wherever it occurs
        s = s.replace("i", "j")
        # Strip white space on either side of "+" or "-" wherever they occur
        s = re.sub(r" *\+ *", "+", s)
        s = re.sub(r" *\- *", "-", s)
    # Try to parse as float
    try:
        s_float = float(s)
        return np.float64(s_float)
    except Exception:
        # If that didn't work, either pass (and try to parse as complex) or return None
        if allow_complex:
            pass
        else:
            return None
    # Try to parse as complex
    try:
        s_complex = complex(s)
        return np.complex128(s_complex)
    except Exception:
        # If that didn't work, return None
        return None


def string_fraction_to_number(a_sub, allow_fractions=True, allow_complex=True):
    """string_fraction_to_number(a_sub, allow_fractions=True, allow_complex=True)

    Parses a string containing a decimal number with support for answers expressing
    as a fraction.

    Returns a tuple with the parsed value in the first entry and a dictionary with
    the intended value of "data" in the second entry.

    On successful parsing, "data" will contain a 'submitted_answers' key that is the
    JSON encoded parsed answer.

    If parsing failed, the first entry will be 'None' and the "data" entry will
    contain a 'format_errors' key.
    """
    data = {}
    value = None

    if a_sub is None:
        data["format_errors"] = "No submitted answer."
        return (value, data)

    if a_sub.strip() == "":
        data["format_errors"] = "The submitted answer was blank."
        return (value, data)

    # support FANCY division characters
    a_sub = a_sub.replace("\u2215", "/")  # unicode /
    a_sub = a_sub.replace("\u00F7", "/")  # division symbol, because why not

    or_complex = " (or complex) " if allow_complex else " "

    if a_sub.count("/") == 1:
        # Specially handle fractions.

        if allow_fractions:
            a_sub_splt = a_sub.split("/")
            try:
                a_parse_l = string_to_number(a_sub_splt[0], allow_complex=allow_complex)
                a_parse_r = string_to_number(a_sub_splt[1], allow_complex=allow_complex)

                if a_parse_l is None or not np.isfinite(a_parse_l):
                    raise ValueError(
                        f"The numerator could not be interpreted as a decimal{ or_complex }number."
                    )
                if a_parse_r is None or not np.isfinite(a_parse_r):
                    raise ValueError(
                        f"The denominator could not be interpreted as a decimal{ or_complex }number."
                    )

                with np.errstate(divide="raise"):
                    a_frac = a_parse_l / a_parse_r
                if not np.isfinite(a_frac):
                    raise ValueError("The submitted answer is not a finite number.")

                value = a_frac
                data["submitted_answers"] = to_json(value)
            except FloatingPointError:  # Caused by numpy division
                data[
                    "format_errors"
                ] = "Your expression resulted in a division by zero."
            except Exception as error:
                data["format_errors"] = f"Invalid format: {str(error)}"
        else:
            data["format_errors"] = "Fractional answers are not allowed in this input."
    else:
        # Not a fraction, just convert to float or complex
        try:
            a_sub_parsed = string_to_number(a_sub, allow_complex=allow_complex)
            if a_sub_parsed is None:
                raise ValueError(
                    f"The submitted answer could not be interpreted as a decimal{ or_complex }number."
                )
            if not np.isfinite(a_sub_parsed):
                raise ValueError("The submitted answer is not a finite number.")
            value = a_sub_parsed
            data["submitted_answers"] = to_json(value)
        except Exception as error:
            data["format_errors"] = f"Invalid format: {str(error)}"

    return (value, data)


def string_to_2darray(s, allow_complex=True):
    """string_to_2darray(s)

    Parses a string that is either a scalar or a 2D array in matlab or python
    format. Each number must be interpretable as type float or complex.
    """
    # Replace unicode minus with hyphen minus wherever it occurs
    s = s.replace("\u2212", "-")
    # If complex numbers are allowed...
    if allow_complex:
        # Replace "i" with "j" wherever it occurs
        s = s.replace("i", "j")

    # Count left and right brackets and check that they are balanced
    number_of_left_brackets = s.count("[")
    number_of_right_brackets = s.count("]")
    if number_of_left_brackets != number_of_right_brackets:
        return (None, {"format_error": "Unbalanced square brackets."})

    # If there are no brackets, treat as scalar
    if number_of_left_brackets == 0:
        try:
            # Convert submitted answer (assumed to be a scalar) to float or (optionally) complex
            ans = string_to_number(s, allow_complex=allow_complex)
            if ans is None:
                raise ValueError("invalid submitted answer (wrong type)")
            if not np.isfinite(ans):
                raise ValueError("invalid submitted answer (not finite)")
            A = np.array([[ans]])
            # Return it with no error
            return (A, {"format_type": "python"})
        except Exception:
            # Return error if submitted answer could not be converted to float or complex
            if allow_complex:
                return (
                    None,
                    {
                        "format_error": "Invalid format (missing square brackets and could not be interpreted as a double-precision floating-point number or as a double-precision complex number)."
                    },
                )
            else:
                return (
                    None,
                    {
                        "format_error": "Invalid format (missing square brackets and could not be interpreted as a double-precision floating-point number)."
                    },
                )

    # Get string between outer brackets
    (s_before_left, s, s_after_right) = string_partition_outer_interval(s)

    # Return error if there is anything but space outside brackets
    s_before_left = s_before_left.strip()
    s_after_right = s_after_right.strip()
    if s_before_left:
        return (
            None,
            {
                "format_error": f"Non-empty text {escape_invalid_string(s_before_left)} before outer brackets."
            },
        )
    if s_after_right:
        return (
            None,
            {
                "format_error": f"Non-empty space {escape_invalid_string(s_after_right)} after outer brackets."
            },
        )

    # If there is only one set of brackets, treat as MATLAB format
    if number_of_left_brackets == 1:
        # Can NOT strip white space on either side of "+" or "-" wherever they occur,
        # because there is an ambiguity between space delimiters and whitespace.
        #
        #   Example:
        #       is '[1 - 2j]' the same as '[1 -2j]' or '[1-2j]'

        # Split on semicolon
        s = s.split(";")

        # Get number of rows
        m = len(s)

        # Return error if there are no rows (i.e., the matrix is empty)
        if m == 0:
            return (None, {"format_error": "The matrix has no rows."})

        # Regex to split rows a la MATLAB
        matlab_delimiter_regex = re.compile(r"\s*[\s,]\s*")

        # Get number of columns by splitting first row
        tokens = re.split(matlab_delimiter_regex, s[0])
        n = len(tokens)

        # Ignore first/last token if empty string (occurs when row leads/trails with valid delimiter)
        if n > 0 and not tokens[0]:
            n -= 1
        if n > 0 and not tokens[-1]:
            n -= 1

        # Return error if first row has no columns
        if n == 0:
            return (None, {"format_error": "Row 1 of the matrix has no columns."})

        # Define matrix in which to put result
        A = np.zeros((m, n))

        # Iterate over rows
        for i in range(0, m):

            # Split row
            s_row = re.split(matlab_delimiter_regex, s[i])

            # Ignore first/last token if empty string (occurs when row leads/trails with valid delimiter)
            if s_row and not s_row[0]:
                s_row.pop(0)
            if s_row and not s_row[-1]:
                s_row.pop(-1)

            # Return error if current row has more or less columns than first row
            if len(s_row) != n:
                return (
                    None,
                    {
                        "format_error": f"Rows 1 and {i + 1} of the matrix have a different number of columns."
                    },
                )

            # Iterate over columns
            for j in range(0, n):
                try:
                    # Convert entry to float or (optionally) complex
                    ans = string_to_number(s_row[j], allow_complex=allow_complex)
                    if ans is None:
                        raise ValueError("invalid submitted answer (wrong type)")

                    # Return error if entry is not finite
                    if not np.isfinite(ans):
                        raise ValueError("invalid submitted answer (not finite)")

                    # If the new entry is complex, convert the entire array in-place to np.complex128
                    if np.iscomplexobj(ans):
                        A = A.astype(np.complex128, copy=False)

                    # Insert the new entry
                    A[i, j] = ans
                except Exception:
                    # Return error if entry could not be converted to float or complex
                    return (
                        None,
                        {
                            "format_error": f"Entry {escape_invalid_string(s_row[j])} at location (row={i + 1}, column={j + 1}) in the matrix has an invalid format."
                        },
                    )

        # Return resulting ndarray with no error
        return (A, {"format_type": "matlab"})

    # If there is more than one set of brackets, treat as python format
    if number_of_left_brackets > 1:
        # Strip white space on either side of "+" or "-" wherever they occur
        s = re.sub(r" *\+ *", "+", s)
        s = re.sub(r" *\- *", "-", s)

        # Return error if there are any semicolons
        if ";" in s:
            return (
                None,
                {
                    "format_error": "Semicolons cannot be used as delimiters in an expression with nested brackets."
                },
            )

        # Partition string into rows
        s_row = []
        while s:
            # Get next row
            (
                s_before_left,
                s_between_left_and_right,
                s_after_right,
            ) = string_partition_first_interval(s)
            s_before_left = s_before_left.strip()
            s_after_right = s_after_right.strip()
            s_between_left_and_right = s_between_left_and_right.strip()
            s_row.append(s_between_left_and_right)

            # Return error if there is anything but space before left bracket
            if s_before_left:
                return (
                    None,
                    {
                        "format_error": f"Non-empty text {escape_invalid_string(s_before_left)} before the left bracket in row {len(s_row)} of the matrix."
                    },
                )

            # Return error if there are improperly nested brackets
            if ("[" in s_between_left_and_right) or ("]" in s_between_left_and_right):
                return (
                    None,
                    {
                        "format_error": f"Improperly nested brackets in row {len(s_row)} of the matrix."
                    },
                )

            # Check if we are in the last row
            if len(s_row) == number_of_left_brackets - 1:
                # Return error if it is the last row and there is anything but space after right bracket
                if s_after_right:
                    return (
                        None,
                        {
                            "format_error": f"Non-empty text {escape_invalid_string(s_after_right)} after the right bracket in row {len(s_row)} of the matrix."
                        },
                    )
                else:
                    s = s_after_right
            else:
                # Return error if it is not the last row and there is no comma after right bracket
                if s_after_right[0] != ",":
                    return (
                        None,
                        {
                            "format_error": f"No comma after row {len(s_row)} of the matrix."
                        },
                    )
                else:
                    s = s_after_right[1:]
        number_of_rows = len(s_row)

        # Check that number of rows is what we expected
        if number_of_rows != number_of_left_brackets - 1:
            raise Exception(
                f"Number of rows {number_of_rows} should have been one less than the number of brackets {number_of_left_brackets}"
            )

        # Split each row on comma
        number_of_columns = None
        for i in range(0, number_of_rows):
            # Return error if row has no columns
            if not s_row[i]:
                return (
                    None,
                    {"format_error": f"Row {i + 1} of the matrix has no columns."},
                )

            # Splitting on a comma always returns a list with at least one element
            s_row[i] = s_row[i].split(",")
            n = len(s_row[i])

            # Return error if row has different number of columns than first row
            if number_of_columns is None:
                number_of_columns = n
            elif number_of_columns != n:
                return (
                    None,
                    {
                        "format_error": f"Rows 1 and {i + 1} of the matrix have a different number of columns."
                    },
                )

        # Define matrix in which to put result
        A = np.zeros((number_of_rows, number_of_columns))

        # Parse each row and column
        for i in range(0, number_of_rows):
            for j in range(0, number_of_columns):
                try:
                    # Check if entry is empty
                    if not s_row[i][j].strip():
                        return (
                            None,
                            {
                                "format_error": f"Entry at location (row={i + 1}, column={j + 1}) in the matrix is empty."
                            },
                        )

                    # Convert entry to float or (optionally) complex
                    ans = string_to_number(s_row[i][j], allow_complex=allow_complex)
                    if ans is None:
                        raise ValueError("invalid submitted answer (wrong type)")

                    # Return error if entry is not finite
                    if not np.isfinite(ans):
                        raise ValueError("invalid submitted answer (not finite)")

                    # If the new entry is complex, convert the entire array in-place to np.complex128
                    if np.iscomplexobj(ans):
                        A = A.astype(np.complex128, copy=False)

                    # Insert the new entry
                    A[i, j] = ans
                except Exception:
                    # Return error if entry could not be converted to float or complex
                    return (
                        None,
                        {
                            "format_error": f"Entry {escape_invalid_string(s_row[i][j])} at location (row={i + 1}, column={j + 1}) of the matrix has an invalid format."
                        },
                    )

        # Return result with no error
        return (A, {"format_type": "python"})

    # Should never get here
    raise Exception(f"Invalid number of left brackets: {number_of_left_brackets}")


def latex_from_2darray(A, presentation_type="f", digits=2):

    r"""latex_from_2darray
    This function assumes that A is one of these things:
            - a number (float or complex)
            - a 2D ndarray (float or complex)

    If A is a scalar, the string is a single number, not wrapped in brackets.

    It A is a numpy 2D array, it returns a string with the format:
        '\begin{bmatrix} ... & ... \\ ... & ... \end{bmatrix}'

    If presentation_type is 'sigfig', each number is formatted using the
    to_precision module to "digits" significant figures.

    Otherwise, each number is formatted as '{:.{digits}{presentation_type}}'.
    """
    # if A is a scalar
    if np.isscalar(A):
        if presentation_type == "sigfig":
            return string_from_number_sigfig(A, digits=digits)
        else:
            return "{:.{digits}{presentation_type}}".format(
                A, digits=digits, presentation_type=presentation_type
            )

    if presentation_type == "sigfig":
        formatter = {
            "float_kind": lambda x: to_precision.to_precision(x, digits),
            "complex_kind": lambda x: _string_from_complex_sigfig(x, digits),
        }
    else:
        formatter = {
            "float_kind": lambda x: "{:.{digits}{presentation_type}}".format(
                x, digits=digits, presentation_type=presentation_type
            ),
            "complex_kind": lambda x: "{:.{digits}{presentation_type}}".format(
                x, digits=digits, presentation_type=presentation_type
            ),
        }

    if A.ndim != 2:
        raise ValueError("input should be a 2D numpy array")
    lines = (
        np.array2string(A, formatter=formatter)
        .replace("[", "")
        .replace("]", "")
        .splitlines()
    )
    rv = [r"\begin{bmatrix}"]
    rv += ["  " + " & ".join(line.split()) + r"\\" for line in lines]
    rv += [r"\end{bmatrix}"]
    return "".join(rv)


def is_correct_ndarray2D_dd(a_sub, a_tru, digits=2):
    # Check if each element is correct
    m = a_sub.shape[0]
    n = a_sub.shape[1]
    for i in range(0, m):
        for j in range(0, n):
            if not is_correct_scalar_dd(a_sub[i, j], a_tru[i, j], digits):
                return False

    # All elements were close
    return True


def is_correct_ndarray2D_sf(a_sub, a_tru, digits=2):
    # Check if each element is correct
    m = a_sub.shape[0]
    n = a_sub.shape[1]
    for i in range(0, m):
        for j in range(0, n):
            if not is_correct_scalar_sf(a_sub[i, j], a_tru[i, j], digits):
                return False

    # All elements were close
    return True


def is_correct_ndarray2D_ra(a_sub, a_tru, rtol=1e-5, atol=1e-8):
    # Check if each element is correct
    return np.allclose(a_sub, a_tru, rtol, atol)


def is_correct_scalar_ra(a_sub, a_tru, rtol=1e-5, atol=1e-8):
    """Compare a_sub and a_tru using relative tolerance rtol and absolute tolerance atol."""
    return np.allclose(a_sub, a_tru, rtol, atol)


def is_correct_scalar_dd(a_sub, a_tru, digits=2):
    """Compare a_sub and a_tru using digits many digits after the decimal place."""

    # If answers are complex, check real and imaginary parts separately
    if np.iscomplexobj(a_sub) or np.iscomplexobj(a_tru):
        return is_correct_scalar_dd(
            a_sub.real, a_tru.real, digits=digits
        ) and is_correct_scalar_dd(a_sub.imag, a_tru.imag, digits=digits)

    # Get bounds on submitted answer
    eps = 0.51 * (10**-digits)
    lower_bound = a_tru - eps
    upper_bound = a_tru + eps

    # Check if submitted answer is in bounds
    return (a_sub > lower_bound) & (a_sub < upper_bound)


def is_correct_scalar_sf(a_sub, a_tru, digits=2):
    """Compare a_sub and a_tru using digits many significant figures."""

    # If answers are complex, check real and imaginary parts separately
    if np.iscomplexobj(a_sub) or np.iscomplexobj(a_tru):
        return is_correct_scalar_sf(
            a_sub.real, a_tru.real, digits=digits
        ) and is_correct_scalar_sf(a_sub.imag, a_tru.imag, digits=digits)

    # Get bounds on submitted answer
    if a_tru == 0:
        n = digits - 1
    else:
        n = -int(np.floor(np.log10(np.abs(a_tru)))) + (digits - 1)
    eps = 0.51 * (10**-n)
    lower_bound = a_tru - eps
    upper_bound = a_tru + eps

    # Check if submitted answer is in bounds
    return (a_sub > lower_bound) & (a_sub < upper_bound)


def get_uuid():
    """get_uuid()

    Returns the string representation of a new random UUID.
    """
    return str(uuid.uuid4())


def escape_unicode_string(string):
    """
    escape_unicode_string(string)

    Combs through any string and replaces invisible/unprintable characters with a
    text representation of their hex id: <U+xxxx>

    A character is considered invisible if its category is "control" or "format", as
    reported by the 'unicodedata' library.

    More info on unicode categories:
    https://en.wikipedia.org/wiki/Unicode_character_property#General_Category
    """

    def escape_unprintable(x):
        category = unicodedata.category(x)
        if category == "Cc" or category == "Cf":
            return f"<U+{ord(x):x}>"
        else:
            return x

    return "".join(map(escape_unprintable, string))


def escape_invalid_string(string):
    """
    escape_invalid_string(string)

    Wraps and escapes string in <code> tags.
    """
    return f'<code class="user-output-invalid">{html.escape(escape_unicode_string(string))}</code>'


def clean_identifier_name(name):
    """
    clean_identifier_name(string)

    Escapes a string so that it becomes a valid Python identifier.
    """

    # Strip invalid characters and weird leading characters so we have
    # a decent python identifier
    name = re.sub("[^a-zA-Z0-9_]", "_", name)
    name = re.sub("^[^a-zA-Z]+", "", name)
    return name


def load_extension(data, extension_name):
    """
    load_extension(data, extension_name)

    Loads a single specific extension by name for an element.
    Returns a dictionary of defined variables and functions.
    """
    if "extensions" not in data:
        raise Exception("load_extension() must be called from an element!")
    if extension_name not in data["extensions"]:
        raise Exception(f"Could not find extension {extension_name}!")

    ext_info = data["extensions"][extension_name]
    if "controller" not in ext_info:
        # Nothing to load, just return an empty dict
        return {}

    # wrap extension functions so that they execute in their own directory
    def wrap(f):
        # If not a function, just return
        if not callable(f):
            return f

        def wrapped_function(*args, **kwargs):
            old_wd = os.getcwd()
            os.chdir(ext_info["directory"])
            ret_val = f(*args, **kwargs)
            os.chdir(old_wd)
            return ret_val

        return wrapped_function

    # Load any Python functions and variables from the defined controller
    script = os.path.join(ext_info["directory"], ext_info["controller"])
    loaded = {}
    spec = importlib.util.spec_from_file_location(f"{extension_name}-{script}", script)
    module = importlib.util.module_from_spec(spec)
    spec.loader.exec_module(module)

    # Filter out extra names so we only get user defined functions and variables
    loaded = {
        f: wrap(module.__dict__[f])
        for f in module.__dict__.keys()
        if not f.startswith("__")
    }

    # Return functions and variables as a namedtuple, so we get the nice dot access syntax
    module_tuple = collections.namedtuple(
        clean_identifier_name(extension_name), loaded.keys()
    )
    return module_tuple(**loaded)


def load_all_extensions(data):
    """
    load_all_extensions(data)

    Loads all available extensions for a given element.
    Returns an ordered dictionary mapping the extension name to its defined variables and functions
    """

    if "extensions" not in data:
        raise Exception("load_all_extensions() must be called from an element!")
    if len(data["extensions"]) == 0:
        return {}

    loaded_extensions = collections.OrderedDict()
    for name in sorted(data["extensions"].keys()):
        loaded_extensions[name] = load_extension(data, name)

    return loaded_extensions


def load_host_script(script_name):
    """
    load_host_script(script_name)

    Small convenience function to load a host element script from an extension.
    """

    # Chop off the file extension because it's unnecessary here
    if script_name.endswith(".py"):
        script_name = script_name[:-3]
    return __import__(script_name)


def index2key(i):
    """
    index2key(i)

    Used when generating ordered lists of the form ['a', 'b', ..., 'z', 'aa', 'ab', ..., 'zz', 'aaa', 'aab', ...]

    Returns alphabetic key in the form [a-z]* from a given integer (i = 0, 1, 2, ...).
    """
    if i >= 26:
        n = i
        base_26_str = ""
        while not n < 26:
            base_26_str = "{:02d}".format(n % 26) + base_26_str
            n = n // 26 - 1
        base_26_str = "{:02d}".format(n) + base_26_str
        base_26_int = [
            int(base_26_str[i : i + 2]) for i in range(0, len(base_26_str), 2)
        ]
        key = "".join([chr(ord("a") + i) for i in base_26_int])
    else:
        key = chr(ord("a") + i)

    return key<|MERGE_RESOLUTION|>--- conflicted
+++ resolved
@@ -291,18 +291,6 @@
             "_shape": [num_rows, num_cols],
         }
     elif isinstance(v, pandas.DataFrame):
-<<<<<<< HEAD
-        return {
-            "_type": "dataframe",
-            "_value": {
-                "index": list(v.index),
-                "columns": list(v.columns),
-                "data": v.values.tolist(),
-            },
-        }
-    elif isinstance(v, (nx.Graph, nx.DiGraph, nx.MultiGraph, nx.MultiDiGraph)):
-        return {"_type": "networkx_graph", "_value": nx.adjacency_data(v)}
-=======
         if df_encoding_version == 1:
             return {
                 "_type": "dataframe",
@@ -338,7 +326,8 @@
             raise ValueError(
                 f"Invalid df_encoding_version: {df_encoding_version}. Must be 1 or 2"
             )
->>>>>>> 4387bf59
+    elif isinstance(v, (nx.Graph, nx.DiGraph, nx.MultiGraph, nx.MultiDiGraph)):
+        return {"_type": "networkx_graph", "_value": nx.adjacency_data(v)}
     else:
         return v
 
@@ -446,16 +435,13 @@
                     raise Exception(
                         "variable of type dataframe should have value with index, columns, and data"
                     )
-<<<<<<< HEAD
-            elif v["_type"] == "networkx_graph":
-                return nx.adjacency_graph(v["_value"])
-=======
             elif v["_type"] == "dataframe_v2":
                 # Convert native JSON back to a string representation so that
                 # pandas read_json() can process it.
                 value_str = json.dumps(v["_value"])
                 return pandas.read_json(value_str, orient="table")
->>>>>>> 4387bf59
+            elif v["_type"] == "networkx_graph":
+                return nx.adjacency_graph(v["_value"])
             else:
                 raise Exception("variable has unknown type {:s}".format(v["_type"]))
     return v
