import collections
import html
import importlib
import importlib.util
import math
import os
import re
import unicodedata
import uuid
<<<<<<< HEAD
import json
=======
>>>>>>> 78e13f89
from typing import Any, Dict, Literal, Optional, TypedDict

import colors
import lxml.html
import numpy as np
import pandas
import sympy
import to_precision
from python_helper_sympy import convert_string_to_sympy, json_to_sympy, sympy_to_json
from typing_extensions import NotRequired


class PartialScore(TypedDict):
    "A class with type signatures for the partial scores dict"
    score: Optional[float]
    weight: NotRequired[int]
    feedback: NotRequired[str]


# TODO: This type definition should not yet be seen as authoritative, it may
# need to be modified as we expand type checking to cover more of the element code.
# The fields below containing 'Any' in the types are ones which are used
# in different ways by different question elements. Ideally we would have
# QuestionData be a generic type so that question elements could declare types
# for their answer data, feedback data, etc., but TypedDicts with Generics are
# not yet supported: https://bugs.python.org/issue44863
class QuestionData(TypedDict):
    "A class with type signatures for the data dictionary"

    params: Dict[str, Any]
    correct_answers: Dict[str, Any]
    submitted_answers: Dict[str, Any]
    format_errors: Dict[str, Any]
    partial_scores: Dict[str, PartialScore]
    score: float
    feedback: Dict[str, Any]
    variant_seed: str
    options: Dict[str, Any]
    raw_submitted_answers: Dict[str, Any]
    editable: bool
    panel: Literal["question", "submission", "answer"]
    extensions: Dict[str, Any]
    num_valid_submissions: int


class ElementTestData(QuestionData):
    test_type: Literal["correct", "incorrect", "invalid"]
<<<<<<< HEAD
=======


def set_weighted_score_data(data: QuestionData, weight_default: int = 1) -> None:
    """
    Sets overall question score to be weighted average of all partial scores. Uses
    weight_default to fill in a default weight for a score if one is missing.
    """

    weight_total = 0
    score_total = 0.0
    for part in data["partial_scores"].values():
        score = part["score"]
        weight = part.get("weight", weight_default)

        if score is None:
            raise ValueError("Can't set weighted score data if score is None.")

        score_total += score * weight
        weight_total += weight

    data["score"] = score_total / weight_total


def set_all_or_nothing_score_data(data: QuestionData) -> None:
    """Gives points to main question score if all partial scores are correct."""

    data["score"] = 1.0 if all_partial_scores_correct(data) else 0.0


def all_partial_scores_correct(data: QuestionData) -> bool:
    """Return true if all questions are correct in partial scores and it's nonempty."""
    partial_scores = data["partial_scores"]

    if len(partial_scores) == 0:
        return False

    return all(
        part["score"] is not None and math.isclose(part["score"], 1.0)
        for part in partial_scores.values()
    )

>>>>>>> 78e13f89


def to_json(v, *, df_encoding_version=1):
    """to_json(v)

    If v has a standard type that cannot be json serialized, it is replaced with
    a {'_type':..., '_value':...} pair that can be json serialized:

        complex -> '_type': 'complex'
        non-complex ndarray (assumes each element can be json serialized) -> '_type': 'ndarray'
        complex ndarray -> '_type': 'complex_ndarray'
        sympy.Expr (i.e., any scalar sympy expression) -> '_type': 'sympy'
        sympy.Matrix -> '_type': 'sympy_matrix'

    If v is an ndarray, this function preserves its dtype (by adding '_dtype' as
    a third field in the dictionary).

    This function does not try to preserve information like the assumptions on
    variables in a sympy expression.

    If v can be json serialized or does not have a standard type, then it is
    returned without change.
    """
    if np.isscalar(v) and np.iscomplexobj(v):
        return {"_type": "complex", "_value": {"real": v.real, "imag": v.imag}}
    elif isinstance(v, np.ndarray):
        if np.isrealobj(v):
            return {"_type": "ndarray", "_value": v.tolist(), "_dtype": str(v.dtype)}
        elif np.iscomplexobj(v):
            return {
                "_type": "complex_ndarray",
                "_value": {"real": v.real.tolist(), "imag": v.imag.tolist()},
                "_dtype": str(v.dtype),
            }
    elif isinstance(v, sympy.Expr):
        return sympy_to_json(v)
    elif isinstance(v, sympy.Matrix) or isinstance(v, sympy.ImmutableMatrix):
        s = [str(a) for a in v.free_symbols]
        num_rows, num_cols = v.shape
        M = []
        for i in range(0, num_rows):
            row = []
            for j in range(0, num_cols):
                row.append(str(v[i, j]))
            M.append(row)
        return {
            "_type": "sympy_matrix",
            "_value": M,
            "_variables": s,
            "_shape": [num_rows, num_cols],
        }
    elif isinstance(v, pandas.DataFrame):
<<<<<<< HEAD
        if df_encoding_version == 1:
            return {'_type': 'dataframe', '_value': {'index': list(v.index), 'columns': list(v.columns), 'data': v.values.tolist()}}

        elif df_encoding_version == 2:
            # The next lines of code are required to address the JSON table-orient
            # generating numeric keys instead of strings for an index sequence with
            # only numeric values (c.f. pandas-dev/pandas#46392)
            df_modified_names = v.copy()

            indexing_dtype = df_modified_names.columns.dtype
            if indexing_dtype == np.float64 or indexing_dtype == np.int64:
                df_modified_names.columns = df_modified_names.columns.astype('string')

            # For version 2 storing a data frame, we use the table orientation alongside of
            # enforcing a date format to allow for passing datetime and missing (`pd.NA`/`np.nan`) values
            # Details: https://pandas.pydata.org/docs/reference/api/pandas.read_json.html
            # Convert to JSON string with escape characters
            encoded_json_str_df = df_modified_names.to_json(orient="table", date_format="iso")
            # Export to native JSON structure
            pure_json_df = json.loads(encoded_json_str_df)

            return {'_type': 'dataframe-v2', '_value': pure_json_df}

        else:
            raise ValueError(f"Invalid df_encoding_version: {df_encoding_version}. Must be 1 or 2")
=======
        return {
            "_type": "dataframe",
            "_value": {
                "index": list(v.index),
                "columns": list(v.columns),
                "data": v.values.tolist(),
            },
        }
>>>>>>> 78e13f89
    else:
        return v


def from_json(v):
    """from_json(v)

    If v has the format {'_type':..., '_value':...} as would have been created
    using to_json(...), then it is replaced:

        '_type': 'complex' -> complex
        '_type': 'ndarray' -> non-complex ndarray
        '_type': 'complex_ndarray' -> complex ndarray
        '_type': 'sympy' -> sympy.Expr
        '_type': 'sympy_matrix' -> sympy.Matrix

    If v encodes an ndarray and has the field '_dtype', this function recovers
    its dtype.

    This function does not try to recover information like the assumptions on
    variables in a sympy expression.

    If v does not have the format {'_type':..., '_value':...}, then it is
    returned without change.
    """
    if isinstance(v, dict):
        if "_type" in v:
            if v["_type"] == "complex":
                if (
                    ("_value" in v)
                    and ("real" in v["_value"])
                    and ("imag" in v["_value"])
                ):
                    return complex(v["_value"]["real"], v["_value"]["imag"])
                else:
                    raise Exception(
                        "variable of type complex should have value with real and imaginary pair"
                    )
            elif v["_type"] == "ndarray":
                if "_value" in v:
                    if "_dtype" in v:
                        return np.array(v["_value"]).astype(v["_dtype"])
                    else:
                        return np.array(v["_value"])
                else:
                    raise Exception("variable of type ndarray should have value")
            elif v["_type"] == "complex_ndarray":
                if (
                    ("_value" in v)
                    and ("real" in v["_value"])
                    and ("imag" in v["_value"])
                ):
                    if "_dtype" in v:
                        return (
                            np.array(v["_value"]["real"])
                            + np.array(v["_value"]["imag"]) * 1j
                        ).astype(v["_dtype"])
                    else:
                        return (
                            np.array(v["_value"]["real"])
                            + np.array(v["_value"]["imag"]) * 1j
                        )
                else:
                    raise Exception(
                        "variable of type complex_ndarray should have value with real and imaginary pair"
                    )
            elif v["_type"] == "sympy":
                return json_to_sympy(v)
            elif v["_type"] == "sympy_matrix":
                if ("_value" in v) and ("_variables" in v) and ("_shape" in v):
                    value = v["_value"]
                    variables = v["_variables"]
                    shape = v["_shape"]
                    M = sympy.Matrix.zeros(shape[0], shape[1])
                    for i in range(0, shape[0]):
                        for j in range(0, shape[1]):
                            M[i, j] = convert_string_to_sympy(value[i][j], variables)
                    return M
                else:
                    raise Exception(
                        "variable of type sympy_matrix should have value, variables, and shape"
                    )
            elif v["_type"] == "dataframe":
                if (
                    ("_value" in v)
                    and ("index" in v["_value"])
                    and ("columns" in v["_value"])
                    and ("data" in v["_value"])
                ):
                    val = v["_value"]
                    return pandas.DataFrame(
                        index=val["index"], columns=val["columns"], data=val["data"]
                    )
                else:
                    raise Exception(
                        "variable of type dataframe should have value with index, columns, and data"
                    )
<<<<<<< HEAD
            elif v['_type'] == 'dataframe-v2':
                # Convert native JSON back to a string representation so that
                # pandas read_json() can process it.
                value_str = json.dumps(v['_value'])
                return pandas.read_json(value_str, orient="table")
=======
>>>>>>> 78e13f89
            else:
                raise Exception("variable has unknown type {:s}".format(v["_type"]))
    return v


def inner_html(element):
    inner = element.text
    if inner is None:
        inner = ""
    inner = html.escape(str(inner))
    for child in element:
        inner += lxml.html.tostring(child, method="html").decode("utf-8")
    return inner


def compat_get(object, attrib, default):
    if attrib in object:
        return object[attrib]
    old_attrib = attrib.replace("-", "_")
    return old_attrib in object


def compat_array(arr):
    new_arr = []
    for i in arr:
        new_arr.append(i)
        new_arr.append(i.replace("-", "_"))
    return new_arr


def check_attribs(element, required_attribs, optional_attribs):
    for name in required_attribs:
        if not has_attrib(element, name):
            raise Exception('Required attribute "%s" missing' % name)
    extra_attribs = list(
        set(element.attrib)
        - set(compat_array(required_attribs))
        - set(compat_array(optional_attribs))
    )
    for name in extra_attribs:
        raise Exception('Unknown attribute "%s"' % name)


def _get_attrib(element, name, *args):
    """(value, is_default) = _get_attrib(element, name, default)

    Internal function, do not all. Use one of the typed variants
    instead (e.g., get_string_attrib()).

    Returns the named attribute for the element, or the default value
    if the attribute is missing.  The default value is optional. If no
    default value is provided and the attribute is missing then an
    exception is thrown. The second return value indicates whether the
    default value was returned.
    """
    # It seems like we could use keyword arguments with a default
    # value to handle the "default" argument, but we want to be able
    # to distinguish between default=None and no default being passed,
    # which means we need to explicitly handle the optional argument
    if len(args) > 1:
        raise Exception("Only one additional argument is allowed")

    if name in element.attrib:
        return (element.attrib[name], False)

    # We need to check for the legacy _ version
    old_name = name.replace("-", "_")
    if old_name in element.attrib:
        return (element.attrib[old_name], False)

    # Provide a default if we can
    if len(args) == 1:
        return (args[0], True)

    raise Exception('Attribute "%s" missing and no default is available' % name)


def has_attrib(element, name):
    """value = has_attrib(element, name)

    Returns true if the element has an attribute of that name,
    false otherwise.
    """
    old_name = name.replace("-", "_")
    return name in element.attrib or old_name in element.attrib


def get_string_attrib(element, name, *args):
    """value = get_string_attrib(element, name, default)

    Returns the named attribute for the element, or the (optional)
    default value. If the default value is not provided and the
    attribute is missing then an exception is thrown.
    """
    (str_val, is_default) = _get_attrib(element, name, *args)
    return str_val


def get_boolean_attrib(element, name, *args):
    """value = get_boolean_attrib(element, name, default)

    Returns the named attribute for the element, or the (optional)
    default value. If the default value is not provided and the
    attribute is missing then an exception is thrown. If the attribute
    is not a valid boolean then an exception is thrown.
    """
    (val, is_default) = _get_attrib(element, name, *args)
    if is_default:
        return val

    true_values = ["true", "t", "1", "True", "T", "TRUE", "yes", "y", "Yes", "Y", "YES"]
    false_values = [
        "false",
        "f",
        "0",
        "False",
        "F",
        "FALSE",
        "no",
        "n",
        "No",
        "N",
        "NO",
    ]

    if val in true_values:
        return True
    elif val in false_values:
        return False
    else:
        raise Exception('Attribute "%s" must be a boolean value: %s' % (name, val))


def get_integer_attrib(element, name, *args):
    """value = get_integer_attrib(element, name, default)

    Returns the named attribute for the element, or the (optional)
    default value. If the default value is not provided and the
    attribute is missing then an exception is thrown. If the attribute
    is not a valid integer then an exception is thrown.
    """
    (val, is_default) = _get_attrib(element, name, *args)
    if is_default:
        return val
    try:
        int_val = int(val)
    except ValueError:
        int_val = None
    if int_val is None:
        # can't raise this exception directly in the above except
        # handler because it gives an overly complex displayed error
        raise Exception('Attribute "%s" must be an integer: %s' % (name, val))
    return int_val


def get_float_attrib(element, name, *args):
    """value = get_float_attrib(element, name, default)

    Returns the named attribute for the element, or the (optional)
    default value. If the default value is not provided and the
    attribute is missing then an exception is thrown. If the attribute
    is not a valid floating-point number then an exception is thrown.
    """
    (val, is_default) = _get_attrib(element, name, *args)
    if is_default:
        return val
    try:
        float_val = float(val)
    except ValueError:
        float_val = None
    if float_val is None:
        # can't raise this exception directly in the above except
        # handler because it gives an overly complex displayed error
        raise Exception('Attribute "%s" must be a number: %s' % (name, val))
    return float_val


def get_color_attrib(element, name, *args):
    """value = get_color_attrib(element, name, default)

    Returns a 3-digit or 6-digit hex RGB string in CSS format (e.g., '#123'
    or '#1a2b3c'), or the (optional) default value. If the default value is
    not provided and the attribute is missing then an exception is thrown. If
    the attribute is not a valid RGB string then it will be checked against various
    named colours.  If the attribute is still not valid an exception is thrown.
    """
    (val, is_default) = _get_attrib(element, name, *args)
    if is_default:
        named_color = colors.get_css_color(val)
        if named_color is not None:
            return named_color
        else:
            return val

    match = re.search(r"^#(?:[0-9a-fA-F]{1,2}){3}$", val)
    if match:
        return val
    else:
        named_color = colors.get_css_color(val)
        if named_color is not None:
            return named_color
        else:
            raise Exception(
                'Attribute "{:s}" must be a CSS-style RGB string: {:s}'.format(
                    name, val
                )
            )


def numpy_to_matlab(A, ndigits=2, wtype="f"):
    """numpy_to_matlab(A, ndigits=2, wtype='f')

    This function assumes that A is one of these things:

        - a number (float or complex)
        - a 2D ndarray (float or complex)

    It returns A as a MATLAB-formatted string in which each number has "ndigits"
    digits after the decimal and is formatted as "wtype" (e.g., 'f', 'g', etc.).
    """
    if np.isscalar(A):
        A_str = "{:.{indigits}{iwtype}}".format(A, indigits=ndigits, iwtype=wtype)
        return A_str
    elif A.ndim == 1:
        s = A.shape
        m = s[0]
        A_str = "["
        for i in range(0, m):
            A_str += "{:.{indigits}{iwtype}}".format(
                A[i], indigits=ndigits, iwtype=wtype
            )
            if i < m - 1:
                A_str += ", "
        A_str += "]"
        return A_str
    else:
        s = A.shape
        m = s[0]
        n = s[1]
        A_str = "["
        for i in range(0, m):
            for j in range(0, n):
                A_str += "{:.{indigits}{iwtype}}".format(
                    A[i, j], indigits=ndigits, iwtype=wtype
                )
                if j == n - 1:
                    if i == m - 1:
                        A_str += "]"
                    else:
                        A_str += "; "
                else:
                    A_str += " "
        return A_str


def string_from_numpy(A, language="python", presentation_type="f", digits=2):
    """string_from_numpy(A)

    This function assumes that A is one of these things:

        - a number (float or complex)
        - a 1D ndarray (float or complex)
        - a 2D ndarray (float or complex)

    It returns A as a string.

    If language is 'python' and A is a 2D ndarray, the string looks like this:

        [[ ..., ... ], [ ..., ... ]]

    If A is a 1D ndarray, the string looks like this:

        [ ..., ..., ... ]

    If language is 'matlab' and A is a 2D ndarray, the string looks like this:

        [ ... ... ; ... ... ]

    If A is a 1D ndarray, the string looks like this:

        [ ..., ..., ... ]

    If language is 'mathematica' and A is a 2D ndarray, the string looks like this:

        {{ ..., ... },{ ..., ... }}

    If A is a 1D ndarray, the string looks like this:

        { ..., ..., ... }

    If language is 'r' and A is a 2D ndarray, the string looks like this:

        matrix(c(., ., .), nrow=NUM_ROWS, ncol=NUM_COLS, byrow = TRUE)

    If A is a 1D ndarray, the string looks like this:

        c(., ., .)

    If language is 'sympy' and A is a 2D ndarray, the string looks like this:
        Matrix([[ ..., ... ], [ ..., ... ]])

    If A is a 1D ndarray, the string looks like this:
        Matrix([ ..., ..., ... ])

    In either case, if A is not a 1D or 2D ndarray, the string is a single number,
    not wrapped in brackets.

    If presentation_type is 'sigfig', each number is formatted using the
    to_precision module to "digits" significant figures.

    Otherwise, each number is formatted as '{:.{digits}{presentation_type}}'.
    """

    # if A is a scalar
    if np.isscalar(A):
        if presentation_type == "sigfig":
            return string_from_number_sigfig(A, digits=digits)
        else:
            return "{:.{digits}{presentation_type}}".format(
                A, digits=digits, presentation_type=presentation_type
            )

    # if A is a 1D or 2D ndarray
    if language == "python":
        if presentation_type == "sigfig":
            formatter = {
                "float_kind": lambda x: to_precision.to_precision(x, digits),
                "complex_kind": lambda x: _string_from_complex_sigfig(x, digits),
            }
        else:
            formatter = {
                "float_kind": lambda x: "{:.{digits}{presentation_type}}".format(
                    x, digits=digits, presentation_type=presentation_type
                ),
                "complex_kind": lambda x: "{:.{digits}{presentation_type}}".format(
                    x, digits=digits, presentation_type=presentation_type
                ),
            }
        return np.array2string(A, formatter=formatter, separator=", ").replace("\n", "")
    elif language == "matlab":
        if presentation_type == "sigfig":
            return numpy_to_matlab_sf(A, ndigits=digits)
        else:
            return numpy_to_matlab(A, ndigits=digits, wtype=presentation_type)
    elif language == "mathematica":
        if presentation_type == "sigfig":
            formatter = {
                "float_kind": lambda x: to_precision.to_precision(x, digits),
                "complex_kind": lambda x: _string_from_complex_sigfig(x, digits),
            }
        else:
            formatter = {
                "float_kind": lambda x: "{:.{digits}{presentation_type}}".format(
                    x, digits=digits, presentation_type=presentation_type
                ),
                "complex_kind": lambda x: "{:.{digits}{presentation_type}}".format(
                    x, digits=digits, presentation_type=presentation_type
                ),
            }
        result = np.array2string(A, formatter=formatter, separator=", ").replace(
            "\n", ""
        )
        result = result.replace("[", "{")
        result = result.replace("]", "}")
        return result
    elif language == "r":
        if presentation_type == "sigfig":
            formatter = {
                "float_kind": lambda x: to_precision.to_precision(x, digits),
                "complex_kind": lambda x: _string_from_complex_sigfig(x, digits),
            }
        else:
            formatter = {
                "float_kind": lambda x: "{:.{digits}{presentation_type}}".format(
                    x, digits=digits, presentation_type=presentation_type
                ),
                "complex_kind": lambda x: "{:.{digits}{presentation_type}}".format(
                    x, digits=digits, presentation_type=presentation_type
                ),
            }
        result = np.array2string(A, formatter=formatter, separator=", ").replace(
            "\n", ""
        )
        # Given as: [[1, 2, 3], [4, 5, 6]]
        result = result.replace("[", "")
        result = result.replace("]", "")
        # Cast to a vector: c(1, 2, 3, 4, 5, 6)
        result = f"c({result})"
        if A.ndim == 2:
            nrow = A.shape[0]
            ncol = A.shape[1]
            result = f"matrix({result}, nrow = {nrow}, ncol = {ncol}, byrow = TRUE)"
        return result
    elif language == "sympy":
        if presentation_type == "sigfig":
            formatter = {
                "float_kind": lambda x: to_precision.to_precision(x, digits),
                "complex_kind": lambda x: _string_from_complex_sigfig(x, digits),
            }
        else:
            formatter = {
                "float_kind": lambda x: "{:.{digits}{presentation_type}}".format(
                    x, digits=digits, presentation_type=presentation_type
                ),
                "complex_kind": lambda x: "{:.{digits}{presentation_type}}".format(
                    x, digits=digits, presentation_type=presentation_type
                ),
            }
        result = np.array2string(A, formatter=formatter, separator=", ").replace(
            "\n", ""
        )
        # Cast to a vector: Matrix([1, 2, 3, 4, 5, 6])
        result = f"Matrix({result})"
        return result
    else:
        raise Exception(
            'language "{:s}" must be either "python", "matlab", "mathematica", "r", or "sympy"'.format(
                language
            )
        )


# Deprecated version, keeping for backwards compatibility
def string_from_2darray(A, language="python", presentation_type="f", digits=2):
    result = string_from_numpy(A, language, presentation_type, digits)
    return result


def string_from_number_sigfig(a, digits=2):
    """_string_from_complex_sigfig(a, digits=2)

    This function assumes that "a" is of type float or complex. It returns "a"
    as a string in which the number, or both the real and imaginary parts of the
    number, have digits significant digits.
    """
    if np.iscomplexobj(a):
        return _string_from_complex_sigfig(a, digits=digits)
    else:
        return to_precision.to_precision(a, digits)


def _string_from_complex_sigfig(a, digits=2):
    """_string_from_complex_sigfig(a, digits=2)

    This function assumes that "a" is a complex number. It returns "a" as a string
    in which the real and imaginary parts have digits significant digits.
    """
    re = to_precision.to_precision(a.real, digits)
    im = to_precision.to_precision(np.abs(a.imag), digits)
    if a.imag >= 0:
        return "{:s}+{:s}j".format(re, im)
    elif a.imag < 0:
        return "{:s}-{:s}j".format(re, im)


def numpy_to_matlab_sf(A, ndigits=2):
    """numpy_to_matlab(A, ndigits=2)

    This function assumes that A is one of these things:

        - a number (float or complex)
        - a 2D ndarray (float or complex)

    It returns A as a MATLAB-formatted string in which each number has
    ndigits significant digits.
    """
    if np.isscalar(A):
        if np.iscomplexobj(A):
            A_str = _string_from_complex_sigfig(A, ndigits)
        else:
            A_str = to_precision.to_precision(A, ndigits)
        return A_str
    elif A.ndim == 1:
        s = A.shape
        m = s[0]
        A_str = "["
        for i in range(0, m):
            if np.iscomplexobj(A[i]):
                A_str += _string_from_complex_sigfig(A[i], ndigits)
            else:
                A_str += to_precision.to_precision(A[i], ndigits)
            if i < m - 1:
                A_str += ", "
        A_str += "]"
        return A_str
    else:
        s = A.shape
        m = s[0]
        n = s[1]
        A_str = "["
        for i in range(0, m):
            for j in range(0, n):
                if np.iscomplexobj(A[i, j]):
                    A_str += _string_from_complex_sigfig(A[i, j], ndigits)
                else:
                    A_str += to_precision.to_precision(A[i, j], ndigits)
                if j == n - 1:
                    if i == m - 1:
                        A_str += "]"
                    else:
                        A_str += "; "
                else:
                    A_str += " "
        return A_str


def string_partition_first_interval(s, left="[", right="]"):
    # Split at first left delimiter
    (s_before_left, s_left, s) = s.partition(left)
    # Split at first right delimiter
    (s, s_right, s_after_right) = s.partition(right)
    # Return results
    return s_before_left, s, s_after_right


def string_partition_outer_interval(s, left="[", right="]"):
    # Split at first left delimiter
    (s_before_left, s_left, s) = s.partition(left)
    # Split at last right delimiter
    (s, s_right, s_after_right) = s.rpartition(right)
    # Return results
    return s_before_left, s, s_after_right


def string_to_integer(s, base=10):
    """string_to_integer(s, base=10)

    Parses a string that is an integer.

    Returns a number with type int, or None on parse error.
    """
    if s is None:
        return None

    # Replace unicode minus with hyphen minus wherever it occurs
    s = s.replace("\u2212", "-").strip()

    # Try to parse as int
    try:
        s_int = int(s, base)
        return s_int
    except Exception:
        # If that didn't work, return None
        return None


def string_to_number(s, allow_complex=True):
    """string_to_number(s, allow_complex=True)

    Parses a string that can be interpreted either as float or (optionally) complex.

    Returns a number with type np.float64 or np.complex128, or None on parse error.
    """
    # Replace unicode minus with hyphen minus wherever it occurs
    s = s.replace("\u2212", "-")
    # If complex numbers are allowed...
    if allow_complex:
        # Replace "i" with "j" wherever it occurs
        s = s.replace("i", "j")
        # Strip white space on either side of "+" or "-" wherever they occur
        s = re.sub(r" *\+ *", "+", s)
        s = re.sub(r" *\- *", "-", s)
    # Try to parse as float
    try:
        s_float = float(s)
        return np.float64(s_float)
    except Exception:
        # If that didn't work, either pass (and try to parse as complex) or return None
        if allow_complex:
            pass
        else:
            return None
    # Try to parse as complex
    try:
        s_complex = complex(s)
        return np.complex128(s_complex)
    except Exception:
        # If that didn't work, return None
        return None


def string_fraction_to_number(a_sub, allow_fractions=True, allow_complex=True):
    """string_fraction_to_number(a_sub, allow_fractions=True, allow_complex=True)

    Parses a string containing a decimal number with support for answers expressing
    as a fraction.

    Returns a tuple with the parsed value in the first entry and a dictionary with
    the intended value of "data" in the second entry.

    On successful parsing, "data" will contain a 'submitted_answers' key that is the
    JSON encoded parsed answer.

    If parsing failed, the first entry will be 'None' and the "data" entry will
    contain a 'format_errors' key.
    """
    data = {}
    value = None

    if a_sub is None:
        data["format_errors"] = "No submitted answer."
        return (value, data)

    if a_sub.strip() == "":
        data["format_errors"] = "The submitted answer was blank."
        return (value, data)

    # support FANCY division characters
    a_sub = a_sub.replace("\u2215", "/")  # unicode /
    a_sub = a_sub.replace("\u00F7", "/")  # division symbol, because why not

    or_complex = " (or complex) " if allow_complex else " "

    if a_sub.count("/") == 1:
        # Specially handle fractions.

        if allow_fractions:
            a_sub_splt = a_sub.split("/")
            try:
                a_parse_l = string_to_number(a_sub_splt[0], allow_complex=allow_complex)
                a_parse_r = string_to_number(a_sub_splt[1], allow_complex=allow_complex)

                if a_parse_l is None or not np.isfinite(a_parse_l):
                    raise ValueError(
                        f"The numerator could not be interpreted as a decimal{ or_complex }number."
                    )
                if a_parse_r is None or not np.isfinite(a_parse_r):
                    raise ValueError(
                        f"The denominator could not be interpreted as a decimal{ or_complex }number."
                    )

                with np.errstate(divide="raise"):
                    a_frac = a_parse_l / a_parse_r
                if not np.isfinite(a_frac):
                    raise ValueError("The submitted answer is not a finite number.")

                value = a_frac
                data["submitted_answers"] = to_json(value)
            except FloatingPointError:  # Caused by numpy division
                data[
                    "format_errors"
                ] = "Your expression resulted in a division by zero."
            except Exception as error:
                data["format_errors"] = f"Invalid format: {str(error)}"
        else:
            data["format_errors"] = "Fractional answers are not allowed in this input."
    else:
        # Not a fraction, just convert to float or complex
        try:
            a_sub_parsed = string_to_number(a_sub, allow_complex=allow_complex)
            if a_sub_parsed is None:
                raise ValueError(
                    f"The submitted answer could not be interpreted as a decimal{ or_complex }number."
                )
            if not np.isfinite(a_sub_parsed):
                raise ValueError("The submitted answer is not a finite number.")
            value = a_sub_parsed
            data["submitted_answers"] = to_json(value)
        except Exception as error:
            data["format_errors"] = f"Invalid format: {str(error)}"

    return (value, data)


def string_to_2darray(s, allow_complex=True):
    """string_to_2darray(s)

    Parses a string that is either a scalar or a 2D array in matlab or python
    format. Each number must be interpretable as type float or complex.
    """
    # Replace unicode minus with hyphen minus wherever it occurs
    s = s.replace("\u2212", "-")
    # If complex numbers are allowed...
    if allow_complex:
        # Replace "i" with "j" wherever it occurs
        s = s.replace("i", "j")

    # Count left and right brackets and check that they are balanced
    number_of_left_brackets = s.count("[")
    number_of_right_brackets = s.count("]")
    if number_of_left_brackets != number_of_right_brackets:
        return (None, {"format_error": "Unbalanced square brackets."})

    # If there are no brackets, treat as scalar
    if number_of_left_brackets == 0:
        try:
            # Convert submitted answer (assumed to be a scalar) to float or (optionally) complex
            ans = string_to_number(s, allow_complex=allow_complex)
            if ans is None:
                raise ValueError("invalid submitted answer (wrong type)")
            if not np.isfinite(ans):
                raise ValueError("invalid submitted answer (not finite)")
            A = np.array([[ans]])
            # Return it with no error
            return (A, {"format_type": "python"})
        except Exception:
            # Return error if submitted answer could not be converted to float or complex
            if allow_complex:
                return (
                    None,
                    {
                        "format_error": "Invalid format (missing square brackets and could not be interpreted as a double-precision floating-point number or as a double-precision complex number)."
                    },
                )
            else:
                return (
                    None,
                    {
                        "format_error": "Invalid format (missing square brackets and could not be interpreted as a double-precision floating-point number)."
                    },
                )

    # Get string between outer brackets
    (s_before_left, s, s_after_right) = string_partition_outer_interval(s)

    # Return error if there is anything but space outside brackets
    s_before_left = s_before_left.strip()
    s_after_right = s_after_right.strip()
    if s_before_left:
        return (
            None,
            {
                "format_error": f"Non-empty text {escape_invalid_string(s_before_left)} before outer brackets."
            },
        )
    if s_after_right:
        return (
            None,
            {
                "format_error": f"Non-empty space {escape_invalid_string(s_after_right)} after outer brackets."
            },
        )

    # If there is only one set of brackets, treat as MATLAB format
    if number_of_left_brackets == 1:
        # Can NOT strip white space on either side of "+" or "-" wherever they occur,
        # because there is an ambiguity between space delimiters and whitespace.
        #
        #   Example:
        #       is '[1 - 2j]' the same as '[1 -2j]' or '[1-2j]'

        # Split on semicolon
        s = s.split(";")

        # Get number of rows
        m = len(s)

        # Return error if there are no rows (i.e., the matrix is empty)
        if m == 0:
            return (None, {"format_error": "The matrix has no rows."})

        # Regex to split rows a la MATLAB
        matlab_delimiter_regex = re.compile(r"\s*[\s,]\s*")

        # Get number of columns by splitting first row
        tokens = re.split(matlab_delimiter_regex, s[0])
        n = len(tokens)

        # Ignore first/last token if empty string (occurs when row leads/trails with valid delimiter)
        if n > 0 and not tokens[0]:
            n -= 1
        if n > 0 and not tokens[-1]:
            n -= 1

        # Return error if first row has no columns
        if n == 0:
            return (None, {"format_error": "Row 1 of the matrix has no columns."})

        # Define matrix in which to put result
        A = np.zeros((m, n))

        # Iterate over rows
        for i in range(0, m):

            # Split row
            s_row = re.split(matlab_delimiter_regex, s[i])

            # Ignore first/last token if empty string (occurs when row leads/trails with valid delimiter)
            if s_row and not s_row[0]:
                s_row.pop(0)
            if s_row and not s_row[-1]:
                s_row.pop(-1)

            # Return error if current row has more or less columns than first row
            if len(s_row) != n:
                return (
                    None,
                    {
                        "format_error": f"Rows 1 and {i + 1} of the matrix have a different number of columns."
                    },
                )

            # Iterate over columns
            for j in range(0, n):
                try:
                    # Convert entry to float or (optionally) complex
                    ans = string_to_number(s_row[j], allow_complex=allow_complex)
                    if ans is None:
                        raise ValueError("invalid submitted answer (wrong type)")

                    # Return error if entry is not finite
                    if not np.isfinite(ans):
                        raise ValueError("invalid submitted answer (not finite)")

                    # If the new entry is complex, convert the entire array in-place to np.complex128
                    if np.iscomplexobj(ans):
                        A = A.astype(np.complex128, copy=False)

                    # Insert the new entry
                    A[i, j] = ans
                except Exception:
                    # Return error if entry could not be converted to float or complex
                    return (
                        None,
                        {
                            "format_error": f"Entry {escape_invalid_string(s_row[j])} at location (row={i + 1}, column={j + 1}) in the matrix has an invalid format."
                        },
                    )

        # Return resulting ndarray with no error
        return (A, {"format_type": "matlab"})

    # If there is more than one set of brackets, treat as python format
    if number_of_left_brackets > 1:
        # Strip white space on either side of "+" or "-" wherever they occur
        s = re.sub(r" *\+ *", "+", s)
        s = re.sub(r" *\- *", "-", s)

        # Return error if there are any semicolons
        if ";" in s:
            return (
                None,
                {
                    "format_error": "Semicolons cannot be used as delimiters in an expression with nested brackets."
                },
            )

        # Partition string into rows
        s_row = []
        while s:
            # Get next row
            (
                s_before_left,
                s_between_left_and_right,
                s_after_right,
            ) = string_partition_first_interval(s)
            s_before_left = s_before_left.strip()
            s_after_right = s_after_right.strip()
            s_between_left_and_right = s_between_left_and_right.strip()
            s_row.append(s_between_left_and_right)

            # Return error if there is anything but space before left bracket
            if s_before_left:
                return (
                    None,
                    {
                        "format_error": f"Non-empty text {escape_invalid_string(s_before_left)} before the left bracket in row {len(s_row)} of the matrix."
                    },
                )

            # Return error if there are improperly nested brackets
            if ("[" in s_between_left_and_right) or ("]" in s_between_left_and_right):
                return (
                    None,
                    {
                        "format_error": f"Improperly nested brackets in row {len(s_row)} of the matrix."
                    },
                )

            # Check if we are in the last row
            if len(s_row) == number_of_left_brackets - 1:
                # Return error if it is the last row and there is anything but space after right bracket
                if s_after_right:
                    return (
                        None,
                        {
                            "format_error": f"Non-empty text {escape_invalid_string(s_after_right)} after the right bracket in row {len(s_row)} of the matrix."
                        },
                    )
                else:
                    s = s_after_right
            else:
                # Return error if it is not the last row and there is no comma after right bracket
                if s_after_right[0] != ",":
                    return (
                        None,
                        {
                            "format_error": f"No comma after row {len(s_row)} of the matrix."
                        },
                    )
                else:
                    s = s_after_right[1:]
        number_of_rows = len(s_row)

        # Check that number of rows is what we expected
        if number_of_rows != number_of_left_brackets - 1:
            raise Exception(
                f"Number of rows {number_of_rows} should have been one less than the number of brackets {number_of_left_brackets}"
            )

        # Split each row on comma
        number_of_columns = None
        for i in range(0, number_of_rows):
            # Return error if row has no columns
            if not s_row[i]:
                return (
                    None,
                    {"format_error": f"Row {i + 1} of the matrix has no columns."},
                )

            # Splitting on a comma always returns a list with at least one element
            s_row[i] = s_row[i].split(",")
            n = len(s_row[i])

            # Return error if row has different number of columns than first row
            if number_of_columns is None:
                number_of_columns = n
            elif number_of_columns != n:
                return (
                    None,
                    {
                        "format_error": f"Rows 1 and {i + 1} of the matrix have a different number of columns."
                    },
                )

        # Define matrix in which to put result
        A = np.zeros((number_of_rows, number_of_columns))

        # Parse each row and column
        for i in range(0, number_of_rows):
            for j in range(0, number_of_columns):
                try:
                    # Check if entry is empty
                    if not s_row[i][j].strip():
                        return (
                            None,
                            {
                                "format_error": f"Entry at location (row={i + 1}, column={j + 1}) in the matrix is empty."
                            },
                        )

                    # Convert entry to float or (optionally) complex
                    ans = string_to_number(s_row[i][j], allow_complex=allow_complex)
                    if ans is None:
                        raise ValueError("invalid submitted answer (wrong type)")

                    # Return error if entry is not finite
                    if not np.isfinite(ans):
                        raise ValueError("invalid submitted answer (not finite)")

                    # If the new entry is complex, convert the entire array in-place to np.complex128
                    if np.iscomplexobj(ans):
                        A = A.astype(np.complex128, copy=False)

                    # Insert the new entry
                    A[i, j] = ans
                except Exception:
                    # Return error if entry could not be converted to float or complex
                    return (
                        None,
                        {
                            "format_error": f"Entry {escape_invalid_string(s_row[i][j])} at location (row={i + 1}, column={j + 1}) of the matrix has an invalid format."
                        },
                    )

        # Return result with no error
        return (A, {"format_type": "python"})

    # Should never get here
    raise Exception(f"Invalid number of left brackets: {number_of_left_brackets}")


def latex_from_2darray(A, presentation_type="f", digits=2):

    r"""latex_from_2darray
    This function assumes that A is one of these things:
            - a number (float or complex)
            - a 2D ndarray (float or complex)

    If A is a scalar, the string is a single number, not wrapped in brackets.

    It A is a numpy 2D array, it returns a string with the format:
        '\begin{bmatrix} ... & ... \\ ... & ... \end{bmatrix}'

    If presentation_type is 'sigfig', each number is formatted using the
    to_precision module to "digits" significant figures.

    Otherwise, each number is formatted as '{:.{digits}{presentation_type}}'.
    """
    # if A is a scalar
    if np.isscalar(A):
        if presentation_type == "sigfig":
            return string_from_number_sigfig(A, digits=digits)
        else:
            return "{:.{digits}{presentation_type}}".format(
                A, digits=digits, presentation_type=presentation_type
            )

    if presentation_type == "sigfig":
        formatter = {
            "float_kind": lambda x: to_precision.to_precision(x, digits),
            "complex_kind": lambda x: _string_from_complex_sigfig(x, digits),
        }
    else:
        formatter = {
            "float_kind": lambda x: "{:.{digits}{presentation_type}}".format(
                x, digits=digits, presentation_type=presentation_type
            ),
            "complex_kind": lambda x: "{:.{digits}{presentation_type}}".format(
                x, digits=digits, presentation_type=presentation_type
            ),
        }

    if A.ndim != 2:
        raise ValueError("input should be a 2D numpy array")
    lines = (
        np.array2string(A, formatter=formatter)
        .replace("[", "")
        .replace("]", "")
        .splitlines()
    )
    rv = [r"\begin{bmatrix}"]
    rv += ["  " + " & ".join(line.split()) + r"\\" for line in lines]
    rv += [r"\end{bmatrix}"]
    return "".join(rv)


def is_correct_ndarray2D_dd(a_sub, a_tru, digits=2):
    # Check if each element is correct
    m = a_sub.shape[0]
    n = a_sub.shape[1]
    for i in range(0, m):
        for j in range(0, n):
            if not is_correct_scalar_dd(a_sub[i, j], a_tru[i, j], digits):
                return False

    # All elements were close
    return True


def is_correct_ndarray2D_sf(a_sub, a_tru, digits=2):
    # Check if each element is correct
    m = a_sub.shape[0]
    n = a_sub.shape[1]
    for i in range(0, m):
        for j in range(0, n):
            if not is_correct_scalar_sf(a_sub[i, j], a_tru[i, j], digits):
                return False

    # All elements were close
    return True


def is_correct_ndarray2D_ra(a_sub, a_tru, rtol=1e-5, atol=1e-8):
    # Check if each element is correct
    return np.allclose(a_sub, a_tru, rtol, atol)


def is_correct_scalar_ra(a_sub, a_tru, rtol=1e-5, atol=1e-8):
    return np.allclose(a_sub, a_tru, rtol, atol)


def is_correct_scalar_dd(a_sub, a_tru, digits=2):
    # If answers are complex, check real and imaginary parts separately
    if np.iscomplexobj(a_sub) or np.iscomplexobj(a_tru):
        return is_correct_scalar_dd(
            a_sub.real, a_tru.real, digits=digits
        ) and is_correct_scalar_dd(a_sub.imag, a_tru.imag, digits=digits)

    # Get bounds on submitted answer
    eps = 0.51 * (10**-digits)
    lower_bound = a_tru - eps
    upper_bound = a_tru + eps

    # Check if submitted answer is in bounds
    return (a_sub > lower_bound) & (a_sub < upper_bound)


def is_correct_scalar_sf(a_sub, a_tru, digits=2):
    # If answers are complex, check real and imaginary parts separately
    if np.iscomplexobj(a_sub) or np.iscomplexobj(a_tru):
        return is_correct_scalar_sf(
            a_sub.real, a_tru.real, digits=digits
        ) and is_correct_scalar_sf(a_sub.imag, a_tru.imag, digits=digits)

    # Get bounds on submitted answer
    if a_tru == 0:
        n = digits - 1
    else:
        n = -int(np.floor(np.log10(np.abs(a_tru)))) + (digits - 1)
    eps = 0.51 * (10**-n)
    lower_bound = a_tru - eps
    upper_bound = a_tru + eps

    # Check if submitted answer is in bounds
    return (a_sub > lower_bound) & (a_sub < upper_bound)


def get_uuid():
    """get_uuid()

    Returns the string representation of a new random UUID.
    """
    return str(uuid.uuid4())


def escape_unicode_string(string):
    """
    escape_unicode_string(string)

    Combs through any string and replaces invisible/unprintable characters with a
    text representation of their hex id: <U+xxxx>

    A character is considered invisible if its category is "control" or "format", as
    reported by the 'unicodedata' library.

    More info on unicode categories:
    https://en.wikipedia.org/wiki/Unicode_character_property#General_Category
    """

    def escape_unprintable(x):
        category = unicodedata.category(x)
        if category == "Cc" or category == "Cf":
            return f"<U+{ord(x):x}>"
        else:
            return x

    return "".join(map(escape_unprintable, string))


def escape_invalid_string(string):
    """
    escape_invalid_string(string)

    Wraps and escapes string in <code> tags.
    """
    return f'<code class="user-output-invalid">{html.escape(escape_unicode_string(string))}</code>'


def clean_identifier_name(name):
    """
    clean_identifier_name(string)

    Escapes a string so that it becomes a valid Python identifier.
    """

    # Strip invalid characters and weird leading characters so we have
    # a decent python identifier
    name = re.sub("[^a-zA-Z0-9_]", "_", name)
    name = re.sub("^[^a-zA-Z]+", "", name)
    return name


def load_extension(data, extension_name):
    """
    load_extension(data, extension_name)

    Loads a single specific extension by name for an element.
    Returns a dictionary of defined variables and functions.
    """
    if "extensions" not in data:
        raise Exception("load_extension() must be called from an element!")
    if extension_name not in data["extensions"]:
        raise Exception(f"Could not find extension {extension_name}!")

    ext_info = data["extensions"][extension_name]
    if "controller" not in ext_info:
        # Nothing to load, just return an empty dict
        return {}

    # wrap extension functions so that they execute in their own directory
    def wrap(f):
        # If not a function, just return
        if not callable(f):
            return f

        def wrapped_function(*args, **kwargs):
            old_wd = os.getcwd()
            os.chdir(ext_info["directory"])
            ret_val = f(*args, **kwargs)
            os.chdir(old_wd)
            return ret_val

        return wrapped_function

    # Load any Python functions and variables from the defined controller
    script = os.path.join(ext_info["directory"], ext_info["controller"])
    loaded = {}
    spec = importlib.util.spec_from_file_location(f"{extension_name}-{script}", script)
    module = importlib.util.module_from_spec(spec)
    spec.loader.exec_module(module)

    # Filter out extra names so we only get user defined functions and variables
    loaded = {
        f: wrap(module.__dict__[f])
        for f in module.__dict__.keys()
        if not f.startswith("__")
    }

    # Return functions and variables as a namedtuple, so we get the nice dot access syntax
    module_tuple = collections.namedtuple(
        clean_identifier_name(extension_name), loaded.keys()
    )
    return module_tuple(**loaded)


def load_all_extensions(data):
    """
    load_all_extensions(data)

    Loads all available extensions for a given element.
    Returns an ordered dictionary mapping the extension name to its defined variables and functions
    """

    if "extensions" not in data:
        raise Exception("load_all_extensions() must be called from an element!")
    if len(data["extensions"]) == 0:
        return {}

    loaded_extensions = collections.OrderedDict()
    for name in sorted(data["extensions"].keys()):
        loaded_extensions[name] = load_extension(data, name)

    return loaded_extensions


def load_host_script(script_name):
    """
    load_host_script(script_name)

    Small convenience function to load a host element script from an extension.
    """

    # Chop off the file extension because it's unnecessary here
    if script_name.endswith(".py"):
        script_name = script_name[:-3]
    return __import__(script_name)


def index2key(i):
    """
    index2key(i)

    Used when generating ordered lists of the form ['a', 'b', ..., 'z', 'aa', 'ab', ..., 'zz', 'aaa', 'aab', ...]

    Returns alphabetic key in the form [a-z]* from a given integer (i = 0, 1, 2, ...).
    """
    if i >= 26:
        n = i
        base_26_str = ""
        while not n < 26:
            base_26_str = "{:02d}".format(n % 26) + base_26_str
            n = n // 26 - 1
        base_26_str = "{:02d}".format(n) + base_26_str
        base_26_int = [
            int(base_26_str[i : i + 2]) for i in range(0, len(base_26_str), 2)
        ]
        key = "".join([chr(ord("a") + i) for i in base_26_int])
    else:
        key = chr(ord("a") + i)

    return key<|MERGE_RESOLUTION|>--- conflicted
+++ resolved
@@ -7,10 +7,7 @@
 import re
 import unicodedata
 import uuid
-<<<<<<< HEAD
 import json
-=======
->>>>>>> 78e13f89
 from typing import Any, Dict, Literal, Optional, TypedDict
 
 import colors
@@ -58,8 +55,6 @@
 
 class ElementTestData(QuestionData):
     test_type: Literal["correct", "incorrect", "invalid"]
-<<<<<<< HEAD
-=======
 
 
 def set_weighted_score_data(data: QuestionData, weight_default: int = 1) -> None:
@@ -100,8 +95,6 @@
         part["score"] is not None and math.isclose(part["score"], 1.0)
         for part in partial_scores.values()
     )
-
->>>>>>> 78e13f89
 
 
 def to_json(v, *, df_encoding_version=1):
@@ -154,7 +147,6 @@
             "_shape": [num_rows, num_cols],
         }
     elif isinstance(v, pandas.DataFrame):
-<<<<<<< HEAD
         if df_encoding_version == 1:
             return {'_type': 'dataframe', '_value': {'index': list(v.index), 'columns': list(v.columns), 'data': v.values.tolist()}}
 
@@ -180,16 +172,6 @@
 
         else:
             raise ValueError(f"Invalid df_encoding_version: {df_encoding_version}. Must be 1 or 2")
-=======
-        return {
-            "_type": "dataframe",
-            "_value": {
-                "index": list(v.index),
-                "columns": list(v.columns),
-                "data": v.values.tolist(),
-            },
-        }
->>>>>>> 78e13f89
     else:
         return v
 
@@ -287,14 +269,11 @@
                     raise Exception(
                         "variable of type dataframe should have value with index, columns, and data"
                     )
-<<<<<<< HEAD
             elif v['_type'] == 'dataframe-v2':
                 # Convert native JSON back to a string representation so that
                 # pandas read_json() can process it.
                 value_str = json.dumps(v['_value'])
                 return pandas.read_json(value_str, orient="table")
-=======
->>>>>>> 78e13f89
             else:
                 raise Exception("variable has unknown type {:s}".format(v["_type"]))
     return v
