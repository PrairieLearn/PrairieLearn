--- conflicted
+++ resolved
@@ -141,33 +141,23 @@
     )
 
 
-<<<<<<< HEAD
-def to_json(v, *, np_encoding_version=1):
-=======
-def to_json(v, *, df_encoding_version=1):
->>>>>>> a30d8947
+def to_json(v, *, df_encoding_version=1, np_encoding_version=1):
     """to_json(v)
 
     If v has a standard type that cannot be json serialized, it is replaced with
     a {'_type':..., '_value':...} pair that can be json serialized:
 
-<<<<<<< HEAD
         If np_encoding is set to 2, will serialize numpy scalars as follows:
 
         numpy scalar -> '_type': 'np_scalar'
 
-        Otherwise, performs the following encodings:
+        If df_encoding_version is set to 2, will serialize pandas DataFrames as follows:
+
+        pandas.DataFrame -> '_type': 'dataframe_v2'
+
+        Otherwise, the following mappings are used:
 
         any complex scalar (including numpy) -> '_type': 'complex'
-=======
-        If df_encoding_version is set to 2, then the following mapping is used:
-
-        pandas.DataFrame -> '_type': 'dataframe_v2'
-
-        Otherwise, the following mappings are used:
-
-        complex -> '_type': 'complex'
->>>>>>> a30d8947
         non-complex ndarray (assumes each element can be json serialized) -> '_type': 'ndarray'
         complex ndarray -> '_type': 'complex_ndarray'
         sympy.Expr (i.e., any scalar sympy expression) -> '_type': 'sympy'
