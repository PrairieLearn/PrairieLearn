import collections
import html
import importlib
import importlib.util
import json
import math
import os
import re
import unicodedata
import uuid
<<<<<<< HEAD
from itertools import chain, repeat
from typing import Any, Dict, List, Literal, Optional, TypedDict, overload
=======
from enum import Enum
from typing import (
    Any,
    Callable,
    Dict,
    Literal,
    Optional,
    Tuple,
    Type,
    TypedDict,
    TypeVar,
    Union,
)
>>>>>>> d1c0ea73

import colors
import lxml.html
import networkx as nx
import numpy as np
import pandas
import sympy
import to_precision
from python_helper_sympy import convert_string_to_sympy, json_to_sympy, sympy_to_json
from typing_extensions import NotRequired, assert_never


class PartialScore(TypedDict):
    "A class with type signatures for the partial scores dict"
    score: Optional[float]
    weight: NotRequired[int]
    feedback: NotRequired[str]


# TODO: This type definition should not yet be seen as authoritative, it may
# need to be modified as we expand type checking to cover more of the element code.
# The fields below containing 'Any' in the types are ones which are used
# in different ways by different question elements. Ideally we would have
# QuestionData be a generic type so that question elements could declare types
# for their answer data, feedback data, etc., but TypedDicts with Generics are
# not yet supported: https://bugs.python.org/issue44863
class QuestionData(TypedDict):
    "A class with type signatures for the data dictionary"

    params: Dict[str, Any]
    correct_answers: Dict[str, Any]
    submitted_answers: Dict[str, Any]
    format_errors: Dict[str, Any]
    partial_scores: Dict[str, PartialScore]
    score: float
    feedback: Dict[str, Any]
    variant_seed: str
    options: Dict[str, Any]
    raw_submitted_answers: Dict[str, Any]
    editable: bool
    panel: Literal["question", "submission", "answer"]
    extensions: Dict[str, Any]
    num_valid_submissions: int


class ElementTestData(QuestionData):
    test_type: Literal["correct", "incorrect", "invalid"]


def grade_answer_parameterized(
    data: QuestionData,
    question_name: str,
    grade_function: Callable[[Any], Tuple[Union[bool, float], Optional[str]]],
    weight: int = 1,
) -> None:
    """
    Grade question question_name. grade_function should take in a single parameter
    (which will be the submitted answer) and return a 2-tuple:
        - The first element of the 2-tuple should either be:
            - a boolean indicating whether the question should be marked correct
            - a partial score between 0 and 1, inclusive
        - The second element of the 2-tuple should either be:
            - a string containing feedback
            - None, if there is no feedback (usually this should only occur if the answer is correct)
    """

    # Create the data dictionary at first
    data["partial_scores"][question_name] = {"score": 0.0, "weight": weight}

    if question_name not in data["submitted_answers"]:
        data["format_errors"][question_name] = "No answer was submitted"
        return

    submitted_answer = data["submitted_answers"][question_name]

    # Run passed-in grading function
    result, feedback_content = grade_function(submitted_answer)

    # Try converting partial score
    if isinstance(result, bool):
        partial_score = 1.0 if result else 0.0
    elif isinstance(result, (float, int)):
        assert 0.0 <= result <= 1.0
        partial_score = result
    else:
        assert_never(result)

    # Set corresponding partial score and feedback
    data["partial_scores"][question_name]["score"] = partial_score

    if feedback_content:
        data["partial_scores"][question_name]["feedback"] = feedback_content


def determine_score_params(
    score: float,
) -> Tuple[Literal["correct", "partial", "incorrect"], Union[bool, float]]:
    """
    Determine appropriate key and value for display on the frontend given the
    score for a particular question. For elements following PrairieLearn
    conventions, the return value can be used as a key/value pair in the
    dictionary passed to an element's Mustache template to display a score badge.
    """

    if score >= 1:
        return ("correct", True)
    elif score > 0:
        return ("partial", math.floor(score * 100))

    return ("incorrect", True)


EnumT = TypeVar("EnumT", bound=Enum)


def get_enum_attrib(
    element: lxml.html.HtmlElement,
    name: str,
    enum_type: Type[EnumT],
    default: Optional[EnumT] = None,
) -> EnumT:
    """
    Returns the named attribute for the element parsed as an enum,
    or the (optional) default value. If the default value is not provided
    and the attribute is missing then an exception is thrown. An exception
    is also thrown if the value for the enum provided is invalid.
    Also, alters the enum names to comply with PL naming convention automatically
    (replacing underscores with dashes and uppercasing). If default value is
    provided, must be a member of the given enum.
    """

    enum_val, is_default = (
        _get_attrib(element, name)
        if default is None
        else _get_attrib(element, name, default)
    )

    # Default doesn't need to be converted, already a value of the enum
    if is_default:
        return enum_val

    if enum_val != enum_val.lower():
        raise ValueError(
            f'Value "{enum_val}" assigned to "{name}" cannot have uppercase characters.'
        )

    upper_enum_str = enum_val.upper()
    accepted_names = {member.name.replace("_", "-") for member in enum_type}

    if upper_enum_str not in accepted_names:
        raise ValueError(f"{enum_val} is not a valid type")

    return enum_type[upper_enum_str.replace("-", "_")]


def set_weighted_score_data(data: QuestionData, weight_default: int = 1) -> None:
    """
    Sets overall question score to be weighted average of all partial scores. Uses
    weight_default to fill in a default weight for a score if one is missing.
    """

    weight_total = 0
    score_total = 0.0
    for part in data["partial_scores"].values():
        score = part["score"]
        weight = part.get("weight", weight_default)

        if score is None:
            raise ValueError("Can't set weighted score data if score is None.")

        score_total += score * weight
        weight_total += weight

    data["score"] = score_total / weight_total


def set_all_or_nothing_score_data(data: QuestionData) -> None:
    """Gives points to main question score if all partial scores are correct."""

    data["score"] = 1.0 if all_partial_scores_correct(data) else 0.0


def all_partial_scores_correct(data: QuestionData) -> bool:
    """Return true if all questions are correct in partial scores and it's nonempty."""
    partial_scores = data["partial_scores"]

    if len(partial_scores) == 0:
        return False

    return all(
        part["score"] is not None and math.isclose(part["score"], 1.0)
        for part in partial_scores.values()
    )


def to_json(v, *, df_encoding_version=1, np_encoding_version=1):
    """to_json(v)

    If v has a standard type that cannot be json serialized, it is replaced with
    a {'_type':..., '_value':...} pair that can be json serialized:

        If np_encoding_version is set to 2, will serialize numpy scalars as follows:

        numpy scalar -> '_type': 'np_scalar'

        If df_encoding_version is set to 2, will serialize pandas DataFrames as follows:

        pandas.DataFrame -> '_type': 'dataframe_v2'

        Otherwise, the following mappings are used:

        any complex scalar (including numpy) -> '_type': 'complex'
        non-complex ndarray (assumes each element can be json serialized) -> '_type': 'ndarray'
        complex ndarray -> '_type': 'complex_ndarray'
        sympy.Expr (i.e., any scalar sympy expression) -> '_type': 'sympy'
        sympy.Matrix -> '_type': 'sympy_matrix'
        pandas.DataFrame -> '_type': 'dataframe'
        any networkx graph type -> '_type': 'networkx_graph'

    Note that the 'dataframe_v2' encoding allows for missing and date time values whereas
    the 'dataframe' (default) does not. However, the 'dataframe' encoding allows for complex
    numbers while 'dataframe_v2' does not.

    If v is an ndarray, this function preserves its dtype (by adding '_dtype' as
    a third field in the dictionary).

    This function does not try to preserve information like the assumptions on
    variables in a sympy expression.

    If v can be json serialized or does not have a standard type, then it is
    returned without change.
    """
    if np_encoding_version not in {1, 2}:
        raise ValueError(f"Invaild np_encoding {np_encoding_version}, must be 1 or 2.")

    if np_encoding_version == 2 and isinstance(v, np.number):
        return {
            "_type": "np_scalar",
            "_concrete_type": type(v).__name__,
            "_value": str(v),
        }

    if np.isscalar(v) and np.iscomplexobj(v):
        return {"_type": "complex", "_value": {"real": v.real, "imag": v.imag}}
    elif isinstance(v, np.ndarray):
        if np.isrealobj(v):
            return {"_type": "ndarray", "_value": v.tolist(), "_dtype": str(v.dtype)}
        elif np.iscomplexobj(v):
            return {
                "_type": "complex_ndarray",
                "_value": {"real": v.real.tolist(), "imag": v.imag.tolist()},
                "_dtype": str(v.dtype),
            }
    elif isinstance(v, sympy.Expr):
        return sympy_to_json(v)
    elif isinstance(v, sympy.Matrix) or isinstance(v, sympy.ImmutableMatrix):
        s = [str(a) for a in v.free_symbols]
        num_rows, num_cols = v.shape
        M = []
        for i in range(0, num_rows):
            row = []
            for j in range(0, num_cols):
                row.append(str(v[i, j]))
            M.append(row)
        return {
            "_type": "sympy_matrix",
            "_value": M,
            "_variables": s,
            "_shape": [num_rows, num_cols],
        }
    elif isinstance(v, pandas.DataFrame):
        if df_encoding_version == 1:
            return {
                "_type": "dataframe",
                "_value": {
                    "index": list(v.index),
                    "columns": list(v.columns),
                    "data": v.values.tolist(),
                },
            }

        elif df_encoding_version == 2:
            # The next lines of code are required to address the JSON table-orient
            # generating numeric keys instead of strings for an index sequence with
            # only numeric values (c.f. pandas-dev/pandas#46392)
            df_modified_names = v.copy()

            if df_modified_names.columns.dtype in (np.float64, np.int64):
                df_modified_names.columns = df_modified_names.columns.astype("string")

            # For version 2 storing a data frame, we use the table orientation alongside of
            # enforcing a date format to allow for passing datetime and missing (`pd.NA`/`np.nan`) values
            # Details: https://pandas.pydata.org/docs/reference/api/pandas.read_json.html
            # Convert to JSON string with escape characters
            encoded_json_str_df = df_modified_names.to_json(
                orient="table", date_format="iso"
            )
            # Export to native JSON structure
            pure_json_df = json.loads(encoded_json_str_df)

            return {"_type": "dataframe_v2", "_value": pure_json_df}

        else:
            raise ValueError(
                f"Invalid df_encoding_version: {df_encoding_version}. Must be 1 or 2"
            )
    elif isinstance(v, (nx.Graph, nx.DiGraph, nx.MultiGraph, nx.MultiDiGraph)):
        return {"_type": "networkx_graph", "_value": nx.adjacency_data(v)}
    else:
        return v


def from_json(v):
    """from_json(v)

    If v has the format {'_type':..., '_value':...} as would have been created
    using to_json(...), then it is replaced:

        '_type': 'complex' -> complex
        '_type': 'np_scalar' -> numpy scalar defined by '_concrete_type'
        '_type': 'ndarray' -> non-complex ndarray
        '_type': 'complex_ndarray' -> complex ndarray
        '_type': 'sympy' -> sympy.Expr
        '_type': 'sympy_matrix' -> sympy.Matrix
        '_type': 'dataframe' -> pandas.DataFrame
        '_type': 'dataframe_v2' -> pandas.DataFrame
        '_type': 'networkx_graph' -> corresponding networkx graph

    If v encodes an ndarray and has the field '_dtype', this function recovers
    its dtype.

    This function does not try to recover information like the assumptions on
    variables in a sympy expression.

    If v does not have the format {'_type':..., '_value':...}, then it is
    returned without change.
    """
    if isinstance(v, dict):
        if "_type" in v:
            if v["_type"] == "complex":
                if (
                    ("_value" in v)
                    and ("real" in v["_value"])
                    and ("imag" in v["_value"])
                ):
                    return complex(v["_value"]["real"], v["_value"]["imag"])
                else:
                    raise Exception(
                        "variable of type complex should have value with real and imaginary pair"
                    )
            elif v["_type"] == "np_scalar":
                if "_concrete_type" in v and "_value" in v:
                    return getattr(np, v["_concrete_type"])(v["_value"])
                else:
                    raise Exception(
                        f"variable of type {v['_type']} needs both concrete type and value information"
                    )
            elif v["_type"] == "ndarray":
                if "_value" in v:
                    if "_dtype" in v:
                        return np.array(v["_value"]).astype(v["_dtype"])
                    else:
                        return np.array(v["_value"])
                else:
                    raise Exception("variable of type ndarray should have value")
            elif v["_type"] == "complex_ndarray":
                if (
                    ("_value" in v)
                    and ("real" in v["_value"])
                    and ("imag" in v["_value"])
                ):
                    if "_dtype" in v:
                        return (
                            np.array(v["_value"]["real"])
                            + np.array(v["_value"]["imag"]) * 1j
                        ).astype(v["_dtype"])
                    else:
                        return (
                            np.array(v["_value"]["real"])
                            + np.array(v["_value"]["imag"]) * 1j
                        )
                else:
                    raise Exception(
                        "variable of type complex_ndarray should have value with real and imaginary pair"
                    )
            elif v["_type"] == "sympy":
                return json_to_sympy(v)
            elif v["_type"] == "sympy_matrix":
                if ("_value" in v) and ("_variables" in v) and ("_shape" in v):
                    value = v["_value"]
                    variables = v["_variables"]
                    shape = v["_shape"]
                    M = sympy.Matrix.zeros(shape[0], shape[1])
                    for i in range(0, shape[0]):
                        for j in range(0, shape[1]):
                            M[i, j] = convert_string_to_sympy(value[i][j], variables)
                    return M
                else:
                    raise Exception(
                        "variable of type sympy_matrix should have value, variables, and shape"
                    )
            elif v["_type"] == "dataframe":
                if (
                    ("_value" in v)
                    and ("index" in v["_value"])
                    and ("columns" in v["_value"])
                    and ("data" in v["_value"])
                ):
                    val = v["_value"]
                    return pandas.DataFrame(
                        index=val["index"], columns=val["columns"], data=val["data"]
                    )
                else:
                    raise Exception(
                        "variable of type dataframe should have value with index, columns, and data"
                    )
            elif v["_type"] == "dataframe_v2":
                # Convert native JSON back to a string representation so that
                # pandas read_json() can process it.
                value_str = json.dumps(v["_value"])
                return pandas.read_json(value_str, orient="table")
            elif v["_type"] == "networkx_graph":
                return nx.adjacency_graph(v["_value"])
            else:
                raise Exception("variable has unknown type {:s}".format(v["_type"]))
    return v


def inner_html(element: lxml.html.HtmlElement) -> str:
    """
    Gets the inner HTML of an element. A bit ugly, but hacked together to be as fast as possible
    (since this is a function that gets used in a ton of places). The performance increase from
    the old version of this function could have a substantial impact on question render times.
    """

    inner = "" if element.text is None else html.escape(element.text)

    return "".join(
        chain(
            repeat(inner, 1),
            (
                lxml.html.tostring(child, method="html").decode("utf-8")
                for child in element
            ),
        )
    )


def compat_get(object, attrib, default):
    if attrib in object:
        return object[attrib]
    old_attrib = attrib.replace("-", "_")
    return old_attrib in object


def compat_array(arr: List[str]) -> List[str]:
    new_arr = []
    for i in arr:
        new_arr.append(i)
        new_arr.append(i.replace("-", "_"))
    return new_arr


def check_attribs(
    element: lxml.html.HtmlElement,
    required_attribs: List[str],
    optional_attribs: List[str],
) -> None:
    for name in required_attribs:
        if not has_attrib(element, name):
            raise Exception('Required attribute "%s" missing' % name)
    extra_attribs = list(
        set(element.attrib)
        - set(compat_array(required_attribs))
        - set(compat_array(optional_attribs))
    )
    for name in extra_attribs:
        raise Exception('Unknown attribute "%s"' % name)


def _get_attrib(element, name, *args):
    """(value, is_default) = _get_attrib(element, name, default)

    Internal function, do not all. Use one of the typed variants
    instead (e.g., get_string_attrib()).

    Returns the named attribute for the element, or the default value
    if the attribute is missing.  The default value is optional. If no
    default value is provided and the attribute is missing then an
    exception is thrown. The second return value indicates whether the
    default value was returned.
    """
    # It seems like we could use keyword arguments with a default
    # value to handle the "default" argument, but we want to be able
    # to distinguish between default=None and no default being passed,
    # which means we need to explicitly handle the optional argument
    if len(args) > 1:
        raise Exception("Only one additional argument is allowed")

    if name in element.attrib:
        return (element.attrib[name], False)

    # We need to check for the legacy _ version
    old_name = name.replace("-", "_")
    if old_name in element.attrib:
        return (element.attrib[old_name], False)

    # Provide a default if we can
    if len(args) == 1:
        return (args[0], True)

    raise Exception('Attribute "%s" missing and no default is available' % name)


def has_attrib(element: lxml.html.HtmlElement, name: str) -> bool:
    """value = has_attrib(element, name)

    Returns true if the element has an attribute of that name,
    false otherwise.
    """
    old_name = name.replace("-", "_")
    return name in element.attrib or old_name in element.attrib


def get_string_attrib(element, name, *args):
    """value = get_string_attrib(element, name, default)

    Returns the named attribute for the element, or the (optional)
    default value. If the default value is not provided and the
    attribute is missing then an exception is thrown.
    """
    (str_val, is_default) = _get_attrib(element, name, *args)
    return str_val


@overload
def get_boolean_attrib(
    element: lxml.html.HtmlElement, name: str, *args: None
) -> Optional[bool]:
    ...


@overload
def get_boolean_attrib(element: lxml.html.HtmlElement, name: str, *args: bool) -> bool:
    ...


@overload
def get_boolean_attrib(element: lxml.html.HtmlElement, name: str) -> bool:
    ...


def get_boolean_attrib(element, name, *args):
    """value = get_boolean_attrib(element, name, default)

    Returns the named attribute for the element, or the (optional)
    default value. If the default value is not provided and the
    attribute is missing then an exception is thrown. If the attribute
    is not a valid boolean then an exception is thrown.
    """
    (val, is_default) = _get_attrib(element, name, *args)
    if is_default:
        return val

    true_values = ["true", "t", "1", "True", "T", "TRUE", "yes", "y", "Yes", "Y", "YES"]
    false_values = [
        "false",
        "f",
        "0",
        "False",
        "F",
        "FALSE",
        "no",
        "n",
        "No",
        "N",
        "NO",
    ]

    if val in true_values:
        return True
    elif val in false_values:
        return False
    else:
        raise Exception('Attribute "%s" must be a boolean value: %s' % (name, val))


@overload
def get_integer_attrib(
    element: lxml.html.HtmlElement, name: str, *args: None
) -> Optional[int]:
    ...


@overload
def get_integer_attrib(element: lxml.html.HtmlElement, name: str, *args: int) -> int:
    ...


@overload
def get_integer_attrib(element: lxml.html.HtmlElement, name: str) -> int:
    ...


def get_integer_attrib(element, name, *args):
    """value = get_integer_attrib(element, name, default)

    Returns the named attribute for the element, or the (optional)
    default value. If the default value is not provided and the
    attribute is missing then an exception is thrown. If the attribute
    is not a valid integer then an exception is thrown.
    """
    (val, is_default) = _get_attrib(element, name, *args)
    if is_default:
        return val
    try:
        int_val = int(val)
    except ValueError:
        int_val = None
    if int_val is None:
        # can't raise this exception directly in the above except
        # handler because it gives an overly complex displayed error
        raise Exception('Attribute "%s" must be an integer: %s' % (name, val))
    return int_val


def get_float_attrib(element, name, *args):
    """value = get_float_attrib(element, name, default)

    Returns the named attribute for the element, or the (optional)
    default value. If the default value is not provided and the
    attribute is missing then an exception is thrown. If the attribute
    is not a valid floating-point number then an exception is thrown.
    """
    (val, is_default) = _get_attrib(element, name, *args)
    if is_default:
        return val
    try:
        float_val = float(val)
    except ValueError:
        float_val = None
    if float_val is None:
        # can't raise this exception directly in the above except
        # handler because it gives an overly complex displayed error
        raise Exception('Attribute "%s" must be a number: %s' % (name, val))
    return float_val


def get_color_attrib(element, name, *args):
    """value = get_color_attrib(element, name, default)

    Returns a 3-digit or 6-digit hex RGB string in CSS format (e.g., '#123'
    or '#1a2b3c'), or the (optional) default value. If the default value is
    not provided and the attribute is missing then an exception is thrown. If
    the attribute is not a valid RGB string then it will be checked against various
    named colours.  If the attribute is still not valid an exception is thrown.
    """
    (val, is_default) = _get_attrib(element, name, *args)
    if is_default:
        named_color = colors.get_css_color(val)
        if named_color is not None:
            return named_color
        else:
            return val

    match = re.search(r"^#(?:[0-9a-fA-F]{1,2}){3}$", val)
    if match:
        return val
    else:
        named_color = colors.get_css_color(val)
        if named_color is not None:
            return named_color
        else:
            raise Exception(
                'Attribute "{:s}" must be a CSS-style RGB string: {:s}'.format(
                    name, val
                )
            )


def numpy_to_matlab(A, ndigits=2, wtype="f"):
    """numpy_to_matlab(A, ndigits=2, wtype='f')

    This function assumes that A is one of these things:

        - a number (float or complex)
        - a 2D ndarray (float or complex)

    It returns A as a MATLAB-formatted string in which each number has "ndigits"
    digits after the decimal and is formatted as "wtype" (e.g., 'f', 'g', etc.).
    """
    if np.isscalar(A):
        A_str = "{:.{indigits}{iwtype}}".format(A, indigits=ndigits, iwtype=wtype)
        return A_str
    elif A.ndim == 1:
        s = A.shape
        m = s[0]
        A_str = "["
        for i in range(0, m):
            A_str += "{:.{indigits}{iwtype}}".format(
                A[i], indigits=ndigits, iwtype=wtype
            )
            if i < m - 1:
                A_str += ", "
        A_str += "]"
        return A_str
    else:
        s = A.shape
        m = s[0]
        n = s[1]
        A_str = "["
        for i in range(0, m):
            for j in range(0, n):
                A_str += "{:.{indigits}{iwtype}}".format(
                    A[i, j], indigits=ndigits, iwtype=wtype
                )
                if j == n - 1:
                    if i == m - 1:
                        A_str += "]"
                    else:
                        A_str += "; "
                else:
                    A_str += " "
        return A_str


def string_from_numpy(A, language="python", presentation_type="f", digits=2):
    """string_from_numpy(A)

    This function assumes that A is one of these things:

        - a number (float or complex)
        - a 1D ndarray (float or complex)
        - a 2D ndarray (float or complex)

    It returns A as a string.

    If language is 'python' and A is a 2D ndarray, the string looks like this:

        [[ ..., ... ], [ ..., ... ]]

    If A is a 1D ndarray, the string looks like this:

        [ ..., ..., ... ]

    If language is 'matlab' and A is a 2D ndarray, the string looks like this:

        [ ... ... ; ... ... ]

    If A is a 1D ndarray, the string looks like this:

        [ ..., ..., ... ]

    If language is 'mathematica' and A is a 2D ndarray, the string looks like this:

        {{ ..., ... },{ ..., ... }}

    If A is a 1D ndarray, the string looks like this:

        { ..., ..., ... }

    If language is 'r' and A is a 2D ndarray, the string looks like this:

        matrix(c(., ., .), nrow=NUM_ROWS, ncol=NUM_COLS, byrow = TRUE)

    If A is a 1D ndarray, the string looks like this:

        c(., ., .)

    If language is 'sympy' and A is a 2D ndarray, the string looks like this:
        Matrix([[ ..., ... ], [ ..., ... ]])

    If A is a 1D ndarray, the string looks like this:
        Matrix([ ..., ..., ... ])

    In either case, if A is not a 1D or 2D ndarray, the string is a single number,
    not wrapped in brackets.

    If presentation_type is 'sigfig', each number is formatted using the
    to_precision module to "digits" significant figures.

    Otherwise, each number is formatted as '{:.{digits}{presentation_type}}'.
    """

    # if A is a scalar
    if np.isscalar(A):
        if presentation_type == "sigfig":
            return string_from_number_sigfig(A, digits=digits)
        else:
            return "{:.{digits}{presentation_type}}".format(
                A, digits=digits, presentation_type=presentation_type
            )

    # if A is a 1D or 2D ndarray
    if language == "python":
        if presentation_type == "sigfig":
            formatter = {
                "float_kind": lambda x: to_precision.to_precision(x, digits),
                "complex_kind": lambda x: _string_from_complex_sigfig(x, digits),
            }
        else:
            formatter = {
                "float_kind": lambda x: "{:.{digits}{presentation_type}}".format(
                    x, digits=digits, presentation_type=presentation_type
                ),
                "complex_kind": lambda x: "{:.{digits}{presentation_type}}".format(
                    x, digits=digits, presentation_type=presentation_type
                ),
            }
        return np.array2string(A, formatter=formatter, separator=", ").replace("\n", "")
    elif language == "matlab":
        if presentation_type == "sigfig":
            return numpy_to_matlab_sf(A, ndigits=digits)
        else:
            return numpy_to_matlab(A, ndigits=digits, wtype=presentation_type)
    elif language == "mathematica":
        if presentation_type == "sigfig":
            formatter = {
                "float_kind": lambda x: to_precision.to_precision(x, digits),
                "complex_kind": lambda x: _string_from_complex_sigfig(x, digits),
            }
        else:
            formatter = {
                "float_kind": lambda x: "{:.{digits}{presentation_type}}".format(
                    x, digits=digits, presentation_type=presentation_type
                ),
                "complex_kind": lambda x: "{:.{digits}{presentation_type}}".format(
                    x, digits=digits, presentation_type=presentation_type
                ),
            }
        result = np.array2string(A, formatter=formatter, separator=", ").replace(
            "\n", ""
        )
        result = result.replace("[", "{")
        result = result.replace("]", "}")
        return result
    elif language == "r":
        if presentation_type == "sigfig":
            formatter = {
                "float_kind": lambda x: to_precision.to_precision(x, digits),
                "complex_kind": lambda x: _string_from_complex_sigfig(x, digits),
            }
        else:
            formatter = {
                "float_kind": lambda x: "{:.{digits}{presentation_type}}".format(
                    x, digits=digits, presentation_type=presentation_type
                ),
                "complex_kind": lambda x: "{:.{digits}{presentation_type}}".format(
                    x, digits=digits, presentation_type=presentation_type
                ),
            }
        result = np.array2string(A, formatter=formatter, separator=", ").replace(
            "\n", ""
        )
        # Given as: [[1, 2, 3], [4, 5, 6]]
        result = result.replace("[", "")
        result = result.replace("]", "")
        # Cast to a vector: c(1, 2, 3, 4, 5, 6)
        result = f"c({result})"
        if A.ndim == 2:
            nrow = A.shape[0]
            ncol = A.shape[1]
            result = f"matrix({result}, nrow = {nrow}, ncol = {ncol}, byrow = TRUE)"
        return result
    elif language == "sympy":
        if presentation_type == "sigfig":
            formatter = {
                "float_kind": lambda x: to_precision.to_precision(x, digits),
                "complex_kind": lambda x: _string_from_complex_sigfig(x, digits),
            }
        else:
            formatter = {
                "float_kind": lambda x: "{:.{digits}{presentation_type}}".format(
                    x, digits=digits, presentation_type=presentation_type
                ),
                "complex_kind": lambda x: "{:.{digits}{presentation_type}}".format(
                    x, digits=digits, presentation_type=presentation_type
                ),
            }
        result = np.array2string(A, formatter=formatter, separator=", ").replace(
            "\n", ""
        )
        # Cast to a vector: Matrix([1, 2, 3, 4, 5, 6])
        result = f"Matrix({result})"
        return result
    else:
        raise Exception(
            'language "{:s}" must be either "python", "matlab", "mathematica", "r", or "sympy"'.format(
                language
            )
        )


# Deprecated version, keeping for backwards compatibility
def string_from_2darray(A, language="python", presentation_type="f", digits=2):
    result = string_from_numpy(A, language, presentation_type, digits)
    return result


def string_from_number_sigfig(a, digits=2):
    """_string_from_complex_sigfig(a, digits=2)

    This function assumes that "a" is of type float or complex. It returns "a"
    as a string in which the number, or both the real and imaginary parts of the
    number, have digits significant digits.
    """
    if np.iscomplexobj(a):
        return _string_from_complex_sigfig(a, digits=digits)
    else:
        return to_precision.to_precision(a, digits)


def _string_from_complex_sigfig(a, digits=2):
    """_string_from_complex_sigfig(a, digits=2)

    This function assumes that "a" is a complex number. It returns "a" as a string
    in which the real and imaginary parts have digits significant digits.
    """
    re = to_precision.to_precision(a.real, digits)
    im = to_precision.to_precision(np.abs(a.imag), digits)
    if a.imag >= 0:
        return "{:s}+{:s}j".format(re, im)
    elif a.imag < 0:
        return "{:s}-{:s}j".format(re, im)


def numpy_to_matlab_sf(A, ndigits=2):
    """numpy_to_matlab(A, ndigits=2)

    This function assumes that A is one of these things:

        - a number (float or complex)
        - a 2D ndarray (float or complex)

    It returns A as a MATLAB-formatted string in which each number has
    ndigits significant digits.
    """
    if np.isscalar(A):
        if np.iscomplexobj(A):
            A_str = _string_from_complex_sigfig(A, ndigits)
        else:
            A_str = to_precision.to_precision(A, ndigits)
        return A_str
    elif A.ndim == 1:
        s = A.shape
        m = s[0]
        A_str = "["
        for i in range(0, m):
            if np.iscomplexobj(A[i]):
                A_str += _string_from_complex_sigfig(A[i], ndigits)
            else:
                A_str += to_precision.to_precision(A[i], ndigits)
            if i < m - 1:
                A_str += ", "
        A_str += "]"
        return A_str
    else:
        s = A.shape
        m = s[0]
        n = s[1]
        A_str = "["
        for i in range(0, m):
            for j in range(0, n):
                if np.iscomplexobj(A[i, j]):
                    A_str += _string_from_complex_sigfig(A[i, j], ndigits)
                else:
                    A_str += to_precision.to_precision(A[i, j], ndigits)
                if j == n - 1:
                    if i == m - 1:
                        A_str += "]"
                    else:
                        A_str += "; "
                else:
                    A_str += " "
        return A_str


def string_partition_first_interval(s, left="[", right="]"):
    # Split at first left delimiter
    (s_before_left, s_left, s) = s.partition(left)
    # Split at first right delimiter
    (s, s_right, s_after_right) = s.partition(right)
    # Return results
    return s_before_left, s, s_after_right


def string_partition_outer_interval(s, left="[", right="]"):
    # Split at first left delimiter
    (s_before_left, s_left, s) = s.partition(left)
    # Split at last right delimiter
    (s, s_right, s_after_right) = s.rpartition(right)
    # Return results
    return s_before_left, s, s_after_right


def string_to_integer(s, base=10):
    """string_to_integer(s, base=10)

    Parses a string that is an integer.

    Returns a number with type int, or None on parse error.
    """
    if s is None:
        return None

    # Replace unicode minus with hyphen minus wherever it occurs
    s = s.replace("\u2212", "-").strip()

    # Try to parse as int
    try:
        s_int = int(s, base)
        return s_int
    except Exception:
        # If that didn't work, return None
        return None


def string_to_number(s, allow_complex=True):
    """string_to_number(s, allow_complex=True)

    Parses a string that can be interpreted either as float or (optionally) complex.

    Returns a number with type np.float64 or np.complex128, or None on parse error.
    """
    # Replace unicode minus with hyphen minus wherever it occurs
    s = s.replace("\u2212", "-")
    # If complex numbers are allowed...
    if allow_complex:
        # Replace "i" with "j" wherever it occurs
        s = s.replace("i", "j")
        # Strip white space on either side of "+" or "-" wherever they occur
        s = re.sub(r" *\+ *", "+", s)
        s = re.sub(r" *\- *", "-", s)
    # Try to parse as float
    try:
        s_float = float(s)
        return np.float64(s_float)
    except Exception:
        # If that didn't work, either pass (and try to parse as complex) or return None
        if allow_complex:
            pass
        else:
            return None
    # Try to parse as complex
    try:
        s_complex = complex(s)
        return np.complex128(s_complex)
    except Exception:
        # If that didn't work, return None
        return None


def string_fraction_to_number(a_sub, allow_fractions=True, allow_complex=True):
    """string_fraction_to_number(a_sub, allow_fractions=True, allow_complex=True)

    Parses a string containing a decimal number with support for answers expressing
    as a fraction.

    Returns a tuple with the parsed value in the first entry and a dictionary with
    the intended value of "data" in the second entry.

    On successful parsing, "data" will contain a 'submitted_answers' key that is the
    JSON encoded parsed answer.

    If parsing failed, the first entry will be 'None' and the "data" entry will
    contain a 'format_errors' key.
    """
    data = {}
    value = None

    if a_sub is None:
        data["format_errors"] = "No submitted answer."
        return (value, data)

    if a_sub.strip() == "":
        data["format_errors"] = "The submitted answer was blank."
        return (value, data)

    # support FANCY division characters
    a_sub = a_sub.replace("\u2215", "/")  # unicode /
    a_sub = a_sub.replace("\u00F7", "/")  # division symbol, because why not

    or_complex = " (or complex) " if allow_complex else " "

    if a_sub.count("/") == 1:
        # Specially handle fractions.

        if allow_fractions:
            a_sub_splt = a_sub.split("/")
            try:
                a_parse_l = string_to_number(a_sub_splt[0], allow_complex=allow_complex)
                a_parse_r = string_to_number(a_sub_splt[1], allow_complex=allow_complex)

                if a_parse_l is None or not np.isfinite(a_parse_l):
                    raise ValueError(
                        f"The numerator could not be interpreted as a decimal{ or_complex }number."
                    )
                if a_parse_r is None or not np.isfinite(a_parse_r):
                    raise ValueError(
                        f"The denominator could not be interpreted as a decimal{ or_complex }number."
                    )

                with np.errstate(divide="raise"):
                    a_frac = a_parse_l / a_parse_r
                if not np.isfinite(a_frac):
                    raise ValueError("The submitted answer is not a finite number.")

                value = a_frac
                data["submitted_answers"] = to_json(value)
            except FloatingPointError:  # Caused by numpy division
                data[
                    "format_errors"
                ] = "Your expression resulted in a division by zero."
            except Exception as error:
                data["format_errors"] = f"Invalid format: {str(error)}"
        else:
            data["format_errors"] = "Fractional answers are not allowed in this input."
    else:
        # Not a fraction, just convert to float or complex
        try:
            a_sub_parsed = string_to_number(a_sub, allow_complex=allow_complex)
            if a_sub_parsed is None:
                raise ValueError(
                    f"The submitted answer could not be interpreted as a decimal{ or_complex }number."
                )
            if not np.isfinite(a_sub_parsed):
                raise ValueError("The submitted answer is not a finite number.")
            value = a_sub_parsed
            data["submitted_answers"] = to_json(value)
        except Exception as error:
            data["format_errors"] = f"Invalid format: {str(error)}"

    return (value, data)


def string_to_2darray(s, allow_complex=True):
    """string_to_2darray(s)

    Parses a string that is either a scalar or a 2D array in matlab or python
    format. Each number must be interpretable as type float or complex.
    """
    # Replace unicode minus with hyphen minus wherever it occurs
    s = s.replace("\u2212", "-")
    # If complex numbers are allowed...
    if allow_complex:
        # Replace "i" with "j" wherever it occurs
        s = s.replace("i", "j")

    # Count left and right brackets and check that they are balanced
    number_of_left_brackets = s.count("[")
    number_of_right_brackets = s.count("]")
    if number_of_left_brackets != number_of_right_brackets:
        return (None, {"format_error": "Unbalanced square brackets."})

    # If there are no brackets, treat as scalar
    if number_of_left_brackets == 0:
        try:
            # Convert submitted answer (assumed to be a scalar) to float or (optionally) complex
            ans = string_to_number(s, allow_complex=allow_complex)
            if ans is None:
                raise ValueError("invalid submitted answer (wrong type)")
            if not np.isfinite(ans):
                raise ValueError("invalid submitted answer (not finite)")
            A = np.array([[ans]])
            # Return it with no error
            return (A, {"format_type": "python"})
        except Exception:
            # Return error if submitted answer could not be converted to float or complex
            if allow_complex:
                return (
                    None,
                    {
                        "format_error": "Invalid format (missing square brackets and could not be interpreted as a double-precision floating-point number or as a double-precision complex number)."
                    },
                )
            else:
                return (
                    None,
                    {
                        "format_error": "Invalid format (missing square brackets and could not be interpreted as a double-precision floating-point number)."
                    },
                )

    # Get string between outer brackets
    (s_before_left, s, s_after_right) = string_partition_outer_interval(s)

    # Return error if there is anything but space outside brackets
    s_before_left = s_before_left.strip()
    s_after_right = s_after_right.strip()
    if s_before_left:
        return (
            None,
            {
                "format_error": f"Non-empty text {escape_invalid_string(s_before_left)} before outer brackets."
            },
        )
    if s_after_right:
        return (
            None,
            {
                "format_error": f"Non-empty space {escape_invalid_string(s_after_right)} after outer brackets."
            },
        )

    # If there is only one set of brackets, treat as MATLAB format
    if number_of_left_brackets == 1:
        # Can NOT strip white space on either side of "+" or "-" wherever they occur,
        # because there is an ambiguity between space delimiters and whitespace.
        #
        #   Example:
        #       is '[1 - 2j]' the same as '[1 -2j]' or '[1-2j]'

        # Split on semicolon
        s = s.split(";")

        # Get number of rows
        m = len(s)

        # Return error if there are no rows (i.e., the matrix is empty)
        if m == 0:
            return (None, {"format_error": "The matrix has no rows."})

        # Regex to split rows a la MATLAB
        matlab_delimiter_regex = re.compile(r"\s*[\s,]\s*")

        # Get number of columns by splitting first row
        tokens = re.split(matlab_delimiter_regex, s[0])
        n = len(tokens)

        # Ignore first/last token if empty string (occurs when row leads/trails with valid delimiter)
        if n > 0 and not tokens[0]:
            n -= 1
        if n > 0 and not tokens[-1]:
            n -= 1

        # Return error if first row has no columns
        if n == 0:
            return (None, {"format_error": "Row 1 of the matrix has no columns."})

        # Define matrix in which to put result
        A = np.zeros((m, n))

        # Iterate over rows
        for i in range(0, m):

            # Split row
            s_row = re.split(matlab_delimiter_regex, s[i])

            # Ignore first/last token if empty string (occurs when row leads/trails with valid delimiter)
            if s_row and not s_row[0]:
                s_row.pop(0)
            if s_row and not s_row[-1]:
                s_row.pop(-1)

            # Return error if current row has more or less columns than first row
            if len(s_row) != n:
                return (
                    None,
                    {
                        "format_error": f"Rows 1 and {i + 1} of the matrix have a different number of columns."
                    },
                )

            # Iterate over columns
            for j in range(0, n):
                try:
                    # Convert entry to float or (optionally) complex
                    ans = string_to_number(s_row[j], allow_complex=allow_complex)
                    if ans is None:
                        raise ValueError("invalid submitted answer (wrong type)")

                    # Return error if entry is not finite
                    if not np.isfinite(ans):
                        raise ValueError("invalid submitted answer (not finite)")

                    # If the new entry is complex, convert the entire array in-place to np.complex128
                    if np.iscomplexobj(ans):
                        A = A.astype(np.complex128, copy=False)

                    # Insert the new entry
                    A[i, j] = ans
                except Exception:
                    # Return error if entry could not be converted to float or complex
                    return (
                        None,
                        {
                            "format_error": f"Entry {escape_invalid_string(s_row[j])} at location (row={i + 1}, column={j + 1}) in the matrix has an invalid format."
                        },
                    )

        # Return resulting ndarray with no error
        return (A, {"format_type": "matlab"})

    # If there is more than one set of brackets, treat as python format
    if number_of_left_brackets > 1:
        # Strip white space on either side of "+" or "-" wherever they occur
        s = re.sub(r" *\+ *", "+", s)
        s = re.sub(r" *\- *", "-", s)

        # Return error if there are any semicolons
        if ";" in s:
            return (
                None,
                {
                    "format_error": "Semicolons cannot be used as delimiters in an expression with nested brackets."
                },
            )

        # Partition string into rows
        s_row = []
        while s:
            # Get next row
            (
                s_before_left,
                s_between_left_and_right,
                s_after_right,
            ) = string_partition_first_interval(s)
            s_before_left = s_before_left.strip()
            s_after_right = s_after_right.strip()
            s_between_left_and_right = s_between_left_and_right.strip()
            s_row.append(s_between_left_and_right)

            # Return error if there is anything but space before left bracket
            if s_before_left:
                return (
                    None,
                    {
                        "format_error": f"Non-empty text {escape_invalid_string(s_before_left)} before the left bracket in row {len(s_row)} of the matrix."
                    },
                )

            # Return error if there are improperly nested brackets
            if ("[" in s_between_left_and_right) or ("]" in s_between_left_and_right):
                return (
                    None,
                    {
                        "format_error": f"Improperly nested brackets in row {len(s_row)} of the matrix."
                    },
                )

            # Check if we are in the last row
            if len(s_row) == number_of_left_brackets - 1:
                # Return error if it is the last row and there is anything but space after right bracket
                if s_after_right:
                    return (
                        None,
                        {
                            "format_error": f"Non-empty text {escape_invalid_string(s_after_right)} after the right bracket in row {len(s_row)} of the matrix."
                        },
                    )
                else:
                    s = s_after_right
            else:
                # Return error if it is not the last row and there is no comma after right bracket
                if s_after_right[0] != ",":
                    return (
                        None,
                        {
                            "format_error": f"No comma after row {len(s_row)} of the matrix."
                        },
                    )
                else:
                    s = s_after_right[1:]
        number_of_rows = len(s_row)

        # Check that number of rows is what we expected
        if number_of_rows != number_of_left_brackets - 1:
            raise Exception(
                f"Number of rows {number_of_rows} should have been one less than the number of brackets {number_of_left_brackets}"
            )

        # Split each row on comma
        number_of_columns = None
        for i in range(0, number_of_rows):
            # Return error if row has no columns
            if not s_row[i]:
                return (
                    None,
                    {"format_error": f"Row {i + 1} of the matrix has no columns."},
                )

            # Splitting on a comma always returns a list with at least one element
            s_row[i] = s_row[i].split(",")
            n = len(s_row[i])

            # Return error if row has different number of columns than first row
            if number_of_columns is None:
                number_of_columns = n
            elif number_of_columns != n:
                return (
                    None,
                    {
                        "format_error": f"Rows 1 and {i + 1} of the matrix have a different number of columns."
                    },
                )

        # Define matrix in which to put result
        A = np.zeros((number_of_rows, number_of_columns))

        # Parse each row and column
        for i in range(0, number_of_rows):
            for j in range(0, number_of_columns):
                try:
                    # Check if entry is empty
                    if not s_row[i][j].strip():
                        return (
                            None,
                            {
                                "format_error": f"Entry at location (row={i + 1}, column={j + 1}) in the matrix is empty."
                            },
                        )

                    # Convert entry to float or (optionally) complex
                    ans = string_to_number(s_row[i][j], allow_complex=allow_complex)
                    if ans is None:
                        raise ValueError("invalid submitted answer (wrong type)")

                    # Return error if entry is not finite
                    if not np.isfinite(ans):
                        raise ValueError("invalid submitted answer (not finite)")

                    # If the new entry is complex, convert the entire array in-place to np.complex128
                    if np.iscomplexobj(ans):
                        A = A.astype(np.complex128, copy=False)

                    # Insert the new entry
                    A[i, j] = ans
                except Exception:
                    # Return error if entry could not be converted to float or complex
                    return (
                        None,
                        {
                            "format_error": f"Entry {escape_invalid_string(s_row[i][j])} at location (row={i + 1}, column={j + 1}) of the matrix has an invalid format."
                        },
                    )

        # Return result with no error
        return (A, {"format_type": "python"})

    # Should never get here
    raise Exception(f"Invalid number of left brackets: {number_of_left_brackets}")


def latex_from_2darray(A, presentation_type="f", digits=2):

    r"""latex_from_2darray
    This function assumes that A is one of these things:
            - a number (float or complex)
            - a 2D ndarray (float or complex)

    If A is a scalar, the string is a single number, not wrapped in brackets.

    It A is a numpy 2D array, it returns a string with the format:
        '\begin{bmatrix} ... & ... \\ ... & ... \end{bmatrix}'

    If presentation_type is 'sigfig', each number is formatted using the
    to_precision module to "digits" significant figures.

    Otherwise, each number is formatted as '{:.{digits}{presentation_type}}'.
    """
    # if A is a scalar
    if np.isscalar(A):
        if presentation_type == "sigfig":
            return string_from_number_sigfig(A, digits=digits)
        else:
            return "{:.{digits}{presentation_type}}".format(
                A, digits=digits, presentation_type=presentation_type
            )

    if presentation_type == "sigfig":
        formatter = {
            "float_kind": lambda x: to_precision.to_precision(x, digits),
            "complex_kind": lambda x: _string_from_complex_sigfig(x, digits),
        }
    else:
        formatter = {
            "float_kind": lambda x: "{:.{digits}{presentation_type}}".format(
                x, digits=digits, presentation_type=presentation_type
            ),
            "complex_kind": lambda x: "{:.{digits}{presentation_type}}".format(
                x, digits=digits, presentation_type=presentation_type
            ),
        }

    if A.ndim != 2:
        raise ValueError("input should be a 2D numpy array")
    lines = (
        np.array2string(A, formatter=formatter)
        .replace("[", "")
        .replace("]", "")
        .splitlines()
    )
    rv = [r"\begin{bmatrix}"]
    rv += ["  " + " & ".join(line.split()) + r"\\" for line in lines]
    rv += [r"\end{bmatrix}"]
    return "".join(rv)


def is_correct_ndarray2D_dd(a_sub, a_tru, digits=2):
    # Check if each element is correct
    m = a_sub.shape[0]
    n = a_sub.shape[1]
    for i in range(0, m):
        for j in range(0, n):
            if not is_correct_scalar_dd(a_sub[i, j], a_tru[i, j], digits):
                return False

    # All elements were close
    return True


def is_correct_ndarray2D_sf(a_sub, a_tru, digits=2):
    # Check if each element is correct
    m = a_sub.shape[0]
    n = a_sub.shape[1]
    for i in range(0, m):
        for j in range(0, n):
            if not is_correct_scalar_sf(a_sub[i, j], a_tru[i, j], digits):
                return False

    # All elements were close
    return True


def is_correct_ndarray2D_ra(a_sub, a_tru, rtol=1e-5, atol=1e-8):
    # Check if each element is correct
    return np.allclose(a_sub, a_tru, rtol, atol)


def is_correct_scalar_ra(a_sub, a_tru, rtol=1e-5, atol=1e-8):
    """Compare a_sub and a_tru using relative tolerance rtol and absolute tolerance atol."""
    return np.allclose(a_sub, a_tru, rtol, atol)


def is_correct_scalar_dd(a_sub, a_tru, digits=2):
    """Compare a_sub and a_tru using digits many digits after the decimal place."""

    # If answers are complex, check real and imaginary parts separately
    if np.iscomplexobj(a_sub) or np.iscomplexobj(a_tru):
        return is_correct_scalar_dd(
            a_sub.real, a_tru.real, digits=digits
        ) and is_correct_scalar_dd(a_sub.imag, a_tru.imag, digits=digits)

    # Get bounds on submitted answer
    eps = 0.51 * (10**-digits)
    lower_bound = a_tru - eps
    upper_bound = a_tru + eps

    # Check if submitted answer is in bounds
    return (a_sub > lower_bound) & (a_sub < upper_bound)


def is_correct_scalar_sf(a_sub, a_tru, digits=2):
    """Compare a_sub and a_tru using digits many significant figures."""

    # If answers are complex, check real and imaginary parts separately
    if np.iscomplexobj(a_sub) or np.iscomplexobj(a_tru):
        return is_correct_scalar_sf(
            a_sub.real, a_tru.real, digits=digits
        ) and is_correct_scalar_sf(a_sub.imag, a_tru.imag, digits=digits)

    # Get bounds on submitted answer
    if a_tru == 0:
        n = digits - 1
    else:
        n = -int(np.floor(np.log10(np.abs(a_tru)))) + (digits - 1)
    eps = 0.51 * (10**-n)
    lower_bound = a_tru - eps
    upper_bound = a_tru + eps

    # Check if submitted answer is in bounds
    return (a_sub > lower_bound) & (a_sub < upper_bound)


def get_uuid():
    """get_uuid()

    Returns the string representation of a new random UUID.
    """
    return str(uuid.uuid4())


def escape_unicode_string(string):
    """
    escape_unicode_string(string)

    Combs through any string and replaces invisible/unprintable characters with a
    text representation of their hex id: <U+xxxx>

    A character is considered invisible if its category is "control" or "format", as
    reported by the 'unicodedata' library.

    More info on unicode categories:
    https://en.wikipedia.org/wiki/Unicode_character_property#General_Category
    """

    def escape_unprintable(x):
        category = unicodedata.category(x)
        if category == "Cc" or category == "Cf":
            return f"<U+{ord(x):x}>"
        else:
            return x

    return "".join(map(escape_unprintable, string))


def escape_invalid_string(string):
    """
    escape_invalid_string(string)

    Wraps and escapes string in <code> tags.
    """
    return f'<code class="user-output-invalid">{html.escape(escape_unicode_string(string))}</code>'


def clean_identifier_name(name):
    """
    clean_identifier_name(string)

    Escapes a string so that it becomes a valid Python identifier.
    """

    # Strip invalid characters and weird leading characters so we have
    # a decent python identifier
    name = re.sub("[^a-zA-Z0-9_]", "_", name)
    name = re.sub("^[^a-zA-Z]+", "", name)
    return name


def load_extension(data, extension_name):
    """
    load_extension(data, extension_name)

    Loads a single specific extension by name for an element.
    Returns a dictionary of defined variables and functions.
    """
    if "extensions" not in data:
        raise Exception("load_extension() must be called from an element!")
    if extension_name not in data["extensions"]:
        raise Exception(f"Could not find extension {extension_name}!")

    ext_info = data["extensions"][extension_name]
    if "controller" not in ext_info:
        # Nothing to load, just return an empty dict
        return {}

    # wrap extension functions so that they execute in their own directory
    def wrap(f):
        # If not a function, just return
        if not callable(f):
            return f

        def wrapped_function(*args, **kwargs):
            old_wd = os.getcwd()
            os.chdir(ext_info["directory"])
            ret_val = f(*args, **kwargs)
            os.chdir(old_wd)
            return ret_val

        return wrapped_function

    # Load any Python functions and variables from the defined controller
    script = os.path.join(ext_info["directory"], ext_info["controller"])
    loaded = {}
    spec = importlib.util.spec_from_file_location(f"{extension_name}-{script}", script)
    module = importlib.util.module_from_spec(spec)
    spec.loader.exec_module(module)

    # Filter out extra names so we only get user defined functions and variables
    loaded = {
        f: wrap(module.__dict__[f])
        for f in module.__dict__.keys()
        if not f.startswith("__")
    }

    # Return functions and variables as a namedtuple, so we get the nice dot access syntax
    module_tuple = collections.namedtuple(
        clean_identifier_name(extension_name), loaded.keys()
    )
    return module_tuple(**loaded)


def load_all_extensions(data):
    """
    load_all_extensions(data)

    Loads all available extensions for a given element.
    Returns an ordered dictionary mapping the extension name to its defined variables and functions
    """

    if "extensions" not in data:
        raise Exception("load_all_extensions() must be called from an element!")
    if len(data["extensions"]) == 0:
        return {}

    loaded_extensions = collections.OrderedDict()
    for name in sorted(data["extensions"].keys()):
        loaded_extensions[name] = load_extension(data, name)

    return loaded_extensions


def load_host_script(script_name):
    """
    load_host_script(script_name)

    Small convenience function to load a host element script from an extension.
    """

    # Chop off the file extension because it's unnecessary here
    if script_name.endswith(".py"):
        script_name = script_name[:-3]
    return __import__(script_name)


def index2key(i):
    """
    index2key(i)

    Used when generating ordered lists of the form ['a', 'b', ..., 'z', 'aa', 'ab', ..., 'zz', 'aaa', 'aab', ...]

    Returns alphabetic key in the form [a-z]* from a given integer (i = 0, 1, 2, ...).
    """
    if i >= 26:
        n = i
        base_26_str = ""
        while not n < 26:
            base_26_str = "{:02d}".format(n % 26) + base_26_str
            n = n // 26 - 1
        base_26_str = "{:02d}".format(n) + base_26_str
        base_26_int = [
            int(base_26_str[i : i + 2]) for i in range(0, len(base_26_str), 2)
        ]
        key = "".join([chr(ord("a") + i) for i in base_26_int])
    else:
        key = chr(ord("a") + i)

    return key<|MERGE_RESOLUTION|>--- conflicted
+++ resolved
@@ -8,10 +8,6 @@
 import re
 import unicodedata
 import uuid
-<<<<<<< HEAD
-from itertools import chain, repeat
-from typing import Any, Dict, List, Literal, Optional, TypedDict, overload
-=======
 from enum import Enum
 from typing import (
     Any,
@@ -25,7 +21,6 @@
     TypeVar,
     Union,
 )
->>>>>>> d1c0ea73
 
 import colors
 import lxml.html
