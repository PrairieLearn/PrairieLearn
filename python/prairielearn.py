import collections
import html
import importlib
import importlib.util
import math
import os
<<<<<<< HEAD
import collections
from itertools import chain, repeat
from typing import Dict, Any, TypedDict, Literal, Optional, List, overload
=======
import re
import unicodedata
import uuid
from typing import Any, Dict, Literal, Optional, TypedDict

import colors
import lxml.html
import numpy as np
import pandas
import sympy
import to_precision
from python_helper_sympy import convert_string_to_sympy, json_to_sympy, sympy_to_json
>>>>>>> 76a325a8
from typing_extensions import NotRequired


class PartialScore(TypedDict):
    "A class with type signatures for the partial scores dict"
    score: Optional[float]
    weight: NotRequired[int]
    feedback: NotRequired[str]


# TODO: This type definition should not yet be seen as authoritative, it may
# need to be modified as we expand type checking to cover more of the element code.
# The fields below containing 'Any' in the types are ones which are used
# in different ways by different question elements. Ideally we would have
# QuestionData be a generic type so that question elements could declare types
# for their answer data, feedback data, etc., but TypedDicts with Generics are
# not yet supported: https://bugs.python.org/issue44863
class QuestionData(TypedDict):
    "A class with type signatures for the data dictionary"

    params: Dict[str, Any]
    correct_answers: Dict[str, Any]
    submitted_answers: Dict[str, Any]
    format_errors: Dict[str, Any]
    partial_scores: Dict[str, PartialScore]
    score: float
    feedback: Dict[str, Any]
    variant_seed: str
    options: Dict[str, Any]
    raw_submitted_answers: Dict[str, Any]
    editable: bool
    panel: Literal["question", "submission", "answer"]
    extensions: Dict[str, Any]
    num_valid_submissions: int


class ElementTestData(QuestionData):
    test_type: Literal["correct", "incorrect", "invalid"]

<<<<<<< HEAD
=======

def set_weighted_score_data(data: QuestionData, weight_default: int = 1) -> None:
    """
    Sets overall question score to be weighted average of all partial scores. Uses
    weight_default to fill in a default weight for a score if one is missing.
    """

    weight_total = 0
    score_total = 0.0
    for part in data["partial_scores"].values():
        score = part["score"]
        weight = part.get("weight", weight_default)

        if score is None:
            raise ValueError("Can't set weighted score data if score is None.")

        score_total += score * weight
        weight_total += weight

    data["score"] = score_total / weight_total


def set_all_or_nothing_score_data(data: QuestionData) -> None:
    """Gives points to main question score if all partial scores are correct."""

    data["score"] = 1.0 if all_partial_scores_correct(data) else 0.0


def all_partial_scores_correct(data: QuestionData) -> bool:
    """Return true if all questions are correct in partial scores and it's nonempty."""
    partial_scores = data["partial_scores"]

    if len(partial_scores) == 0:
        return False

    return all(
        part["score"] is not None and math.isclose(part["score"], 1.0)
        for part in partial_scores.values()
    )

>>>>>>> 76a325a8

def to_json(v):
    """to_json(v)

    If v has a standard type that cannot be json serialized, it is replaced with
    a {'_type':..., '_value':...} pair that can be json serialized:

        complex -> '_type': 'complex'
        non-complex ndarray (assumes each element can be json serialized) -> '_type': 'ndarray'
        complex ndarray -> '_type': 'complex_ndarray'
        sympy.Expr (i.e., any scalar sympy expression) -> '_type': 'sympy'
        sympy.Matrix -> '_type': 'sympy_matrix'

    If v is an ndarray, this function preserves its dtype (by adding '_dtype' as
    a third field in the dictionary).

    This function does not try to preserve information like the assumptions on
    variables in a sympy expression.

    If v can be json serialized or does not have a standard type, then it is
    returned without change.
    """
    if np.isscalar(v) and np.iscomplexobj(v):
        return {"_type": "complex", "_value": {"real": v.real, "imag": v.imag}}
    elif isinstance(v, np.ndarray):
        if np.isrealobj(v):
            return {"_type": "ndarray", "_value": v.tolist(), "_dtype": str(v.dtype)}
        elif np.iscomplexobj(v):
            return {
                "_type": "complex_ndarray",
                "_value": {"real": v.real.tolist(), "imag": v.imag.tolist()},
                "_dtype": str(v.dtype),
            }
    elif isinstance(v, sympy.Expr):
        return sympy_to_json(v)
    elif isinstance(v, sympy.Matrix) or isinstance(v, sympy.ImmutableMatrix):
        s = [str(a) for a in v.free_symbols]
        num_rows, num_cols = v.shape
        M = []
        for i in range(0, num_rows):
            row = []
            for j in range(0, num_cols):
                row.append(str(v[i, j]))
            M.append(row)
        return {
            "_type": "sympy_matrix",
            "_value": M,
            "_variables": s,
            "_shape": [num_rows, num_cols],
        }
    elif isinstance(v, pandas.DataFrame):
        return {
            "_type": "dataframe",
            "_value": {
                "index": list(v.index),
                "columns": list(v.columns),
                "data": v.values.tolist(),
            },
        }
    else:
        return v


def from_json(v):
    """from_json(v)

    If v has the format {'_type':..., '_value':...} as would have been created
    using to_json(...), then it is replaced:

        '_type': 'complex' -> complex
        '_type': 'ndarray' -> non-complex ndarray
        '_type': 'complex_ndarray' -> complex ndarray
        '_type': 'sympy' -> sympy.Expr
        '_type': 'sympy_matrix' -> sympy.Matrix

    If v encodes an ndarray and has the field '_dtype', this function recovers
    its dtype.

    This function does not try to recover information like the assumptions on
    variables in a sympy expression.

    If v does not have the format {'_type':..., '_value':...}, then it is
    returned without change.
    """
    if isinstance(v, dict):
        if "_type" in v:
            if v["_type"] == "complex":
                if (
                    ("_value" in v)
                    and ("real" in v["_value"])
                    and ("imag" in v["_value"])
                ):
                    return complex(v["_value"]["real"], v["_value"]["imag"])
                else:
                    raise Exception(
                        "variable of type complex should have value with real and imaginary pair"
                    )
            elif v["_type"] == "ndarray":
                if "_value" in v:
                    if "_dtype" in v:
                        return np.array(v["_value"]).astype(v["_dtype"])
                    else:
                        return np.array(v["_value"])
                else:
                    raise Exception("variable of type ndarray should have value")
            elif v["_type"] == "complex_ndarray":
                if (
                    ("_value" in v)
                    and ("real" in v["_value"])
                    and ("imag" in v["_value"])
                ):
                    if "_dtype" in v:
                        return (
                            np.array(v["_value"]["real"])
                            + np.array(v["_value"]["imag"]) * 1j
                        ).astype(v["_dtype"])
                    else:
                        return (
                            np.array(v["_value"]["real"])
                            + np.array(v["_value"]["imag"]) * 1j
                        )
                else:
                    raise Exception(
                        "variable of type complex_ndarray should have value with real and imaginary pair"
                    )
            elif v["_type"] == "sympy":
                return json_to_sympy(v)
            elif v["_type"] == "sympy_matrix":
                if ("_value" in v) and ("_variables" in v) and ("_shape" in v):
                    value = v["_value"]
                    variables = v["_variables"]
                    shape = v["_shape"]
                    M = sympy.Matrix.zeros(shape[0], shape[1])
                    for i in range(0, shape[0]):
                        for j in range(0, shape[1]):
                            M[i, j] = convert_string_to_sympy(value[i][j], variables)
                    return M
                else:
                    raise Exception(
                        "variable of type sympy_matrix should have value, variables, and shape"
                    )
            elif v["_type"] == "dataframe":
                if (
                    ("_value" in v)
                    and ("index" in v["_value"])
                    and ("columns" in v["_value"])
                    and ("data" in v["_value"])
                ):
                    val = v["_value"]
                    return pandas.DataFrame(
                        index=val["index"], columns=val["columns"], data=val["data"]
                    )
                else:
                    raise Exception(
                        "variable of type dataframe should have value with index, columns, and data"
                    )
            else:
                raise Exception("variable has unknown type {:s}".format(v["_type"]))
    return v


<<<<<<< HEAD
def inner_html(element: lxml.html.HtmlElement) -> str:
    """
    Gets the inner HTML of an element. A bit ugly, but hacked together to be as fast as possible
    (since this is a function that gets used in a ton of places). The performance increase from
    the old version of this function could have a substantial impact on question render times.
    """

    inner = "" if element.text is None else html.escape(element.text)

    return "".join(
        chain(
            repeat(inner, 1),
            (
                lxml.html.tostring(child, method="html").decode("utf-8")
                for child in element
            ),
        )
    )
=======
def inner_html(element):
    inner = element.text
    if inner is None:
        inner = ""
    inner = html.escape(str(inner))
    for child in element:
        inner += lxml.html.tostring(child, method="html").decode("utf-8")
    return inner
>>>>>>> 76a325a8


def compat_get(object, attrib, default):
    if attrib in object:
        return object[attrib]
    old_attrib = attrib.replace("-", "_")
    return old_attrib in object


def compat_array(arr: List[str]) -> List[str]:
    new_arr = []
    for i in arr:
        new_arr.append(i)
        new_arr.append(i.replace("-", "_"))
    return new_arr


def check_attribs(
    element: lxml.html.HtmlElement,
    required_attribs: List[str],
    optional_attribs: List[str],
) -> None:
    for name in required_attribs:
        if not has_attrib(element, name):
            raise Exception('Required attribute "%s" missing' % name)
    extra_attribs = list(
        set(element.attrib)
        - set(compat_array(required_attribs))
        - set(compat_array(optional_attribs))
    )
    for name in extra_attribs:
        raise Exception('Unknown attribute "%s"' % name)


def _get_attrib(element, name, *args):
    """(value, is_default) = _get_attrib(element, name, default)

    Internal function, do not all. Use one of the typed variants
    instead (e.g., get_string_attrib()).

    Returns the named attribute for the element, or the default value
    if the attribute is missing.  The default value is optional. If no
    default value is provided and the attribute is missing then an
    exception is thrown. The second return value indicates whether the
    default value was returned.
    """
    # It seems like we could use keyword arguments with a default
    # value to handle the "default" argument, but we want to be able
    # to distinguish between default=None and no default being passed,
    # which means we need to explicitly handle the optional argument
    if len(args) > 1:
        raise Exception("Only one additional argument is allowed")

    if name in element.attrib:
        return (element.attrib[name], False)

    # We need to check for the legacy _ version
    old_name = name.replace("-", "_")
    if old_name in element.attrib:
        return (element.attrib[old_name], False)

    # Provide a default if we can
    if len(args) == 1:
        return (args[0], True)

    raise Exception('Attribute "%s" missing and no default is available' % name)


def has_attrib(element: lxml.html.HtmlElement, name: str) -> bool:
    """value = has_attrib(element, name)

    Returns true if the element has an attribute of that name,
    false otherwise.
    """
    old_name = name.replace("-", "_")
    return name in element.attrib or old_name in element.attrib


def get_string_attrib(element, name, *args):
    """value = get_string_attrib(element, name, default)

    Returns the named attribute for the element, or the (optional)
    default value. If the default value is not provided and the
    attribute is missing then an exception is thrown.
    """
    (str_val, is_default) = _get_attrib(element, name, *args)
    return str_val


def get_boolean_attrib(element, name, *args):
    """value = get_boolean_attrib(element, name, default)

    Returns the named attribute for the element, or the (optional)
    default value. If the default value is not provided and the
    attribute is missing then an exception is thrown. If the attribute
    is not a valid boolean then an exception is thrown.
    """
    (val, is_default) = _get_attrib(element, name, *args)
    if is_default:
        return val

    true_values = ["true", "t", "1", "True", "T", "TRUE", "yes", "y", "Yes", "Y", "YES"]
    false_values = [
        "false",
        "f",
        "0",
        "False",
        "F",
        "FALSE",
        "no",
        "n",
        "No",
        "N",
        "NO",
    ]

    if val in true_values:
        return True
    elif val in false_values:
        return False
    else:
        raise Exception('Attribute "%s" must be a boolean value: %s' % (name, val))


@overload
def get_integer_attrib(
    element: lxml.html.HtmlElement, name: str, *args: None
) -> Optional[int]:
    ...


@overload
def get_integer_attrib(element: lxml.html.HtmlElement, name: str, *args: int) -> int:
    ...


@overload
def get_integer_attrib(element: lxml.html.HtmlElement, name: str) -> int:
    ...


def get_integer_attrib(element, name, *args):
    """value = get_integer_attrib(element, name, default)

    Returns the named attribute for the element, or the (optional)
    default value. If the default value is not provided and the
    attribute is missing then an exception is thrown. If the attribute
    is not a valid integer then an exception is thrown.
    """
    (val, is_default) = _get_attrib(element, name, *args)
    if is_default:
        return val
    try:
        int_val = int(val)
    except ValueError:
        int_val = None
    if int_val is None:
        # can't raise this exception directly in the above except
        # handler because it gives an overly complex displayed error
        raise Exception('Attribute "%s" must be an integer: %s' % (name, val))
    return int_val


def get_float_attrib(element, name, *args):
    """value = get_float_attrib(element, name, default)

    Returns the named attribute for the element, or the (optional)
    default value. If the default value is not provided and the
    attribute is missing then an exception is thrown. If the attribute
    is not a valid floating-point number then an exception is thrown.
    """
    (val, is_default) = _get_attrib(element, name, *args)
    if is_default:
        return val
    try:
        float_val = float(val)
    except ValueError:
        float_val = None
    if float_val is None:
        # can't raise this exception directly in the above except
        # handler because it gives an overly complex displayed error
        raise Exception('Attribute "%s" must be a number: %s' % (name, val))
    return float_val


def get_color_attrib(element, name, *args):
    """value = get_color_attrib(element, name, default)

    Returns a 3-digit or 6-digit hex RGB string in CSS format (e.g., '#123'
    or '#1a2b3c'), or the (optional) default value. If the default value is
    not provided and the attribute is missing then an exception is thrown. If
    the attribute is not a valid RGB string then it will be checked against various
    named colours.  If the attribute is still not valid an exception is thrown.
    """
    (val, is_default) = _get_attrib(element, name, *args)
    if is_default:
        named_color = colors.get_css_color(val)
        if named_color is not None:
            return named_color
        else:
            return val

    match = re.search(r"^#(?:[0-9a-fA-F]{1,2}){3}$", val)
    if match:
        return val
    else:
        named_color = colors.get_css_color(val)
        if named_color is not None:
            return named_color
        else:
            raise Exception(
                'Attribute "{:s}" must be a CSS-style RGB string: {:s}'.format(
                    name, val
                )
            )


def numpy_to_matlab(A, ndigits=2, wtype="f"):
    """numpy_to_matlab(A, ndigits=2, wtype='f')

    This function assumes that A is one of these things:

        - a number (float or complex)
        - a 2D ndarray (float or complex)

    It returns A as a MATLAB-formatted string in which each number has "ndigits"
    digits after the decimal and is formatted as "wtype" (e.g., 'f', 'g', etc.).
    """
    if np.isscalar(A):
        A_str = "{:.{indigits}{iwtype}}".format(A, indigits=ndigits, iwtype=wtype)
        return A_str
    elif A.ndim == 1:
        s = A.shape
        m = s[0]
        A_str = "["
        for i in range(0, m):
            A_str += "{:.{indigits}{iwtype}}".format(
                A[i], indigits=ndigits, iwtype=wtype
            )
            if i < m - 1:
                A_str += ", "
        A_str += "]"
        return A_str
    else:
        s = A.shape
        m = s[0]
        n = s[1]
        A_str = "["
        for i in range(0, m):
            for j in range(0, n):
                A_str += "{:.{indigits}{iwtype}}".format(
                    A[i, j], indigits=ndigits, iwtype=wtype
                )
                if j == n - 1:
                    if i == m - 1:
                        A_str += "]"
                    else:
                        A_str += "; "
                else:
                    A_str += " "
        return A_str


def string_from_numpy(A, language="python", presentation_type="f", digits=2):
    """string_from_numpy(A)

    This function assumes that A is one of these things:

        - a number (float or complex)
        - a 1D ndarray (float or complex)
        - a 2D ndarray (float or complex)

    It returns A as a string.

    If language is 'python' and A is a 2D ndarray, the string looks like this:

        [[ ..., ... ], [ ..., ... ]]

    If A is a 1D ndarray, the string looks like this:

        [ ..., ..., ... ]

    If language is 'matlab' and A is a 2D ndarray, the string looks like this:

        [ ... ... ; ... ... ]

    If A is a 1D ndarray, the string looks like this:

        [ ..., ..., ... ]

    If language is 'mathematica' and A is a 2D ndarray, the string looks like this:

        {{ ..., ... },{ ..., ... }}

    If A is a 1D ndarray, the string looks like this:

        { ..., ..., ... }

    If language is 'r' and A is a 2D ndarray, the string looks like this:

        matrix(c(., ., .), nrow=NUM_ROWS, ncol=NUM_COLS, byrow = TRUE)

    If A is a 1D ndarray, the string looks like this:

        c(., ., .)

    If language is 'sympy' and A is a 2D ndarray, the string looks like this:
        Matrix([[ ..., ... ], [ ..., ... ]])

    If A is a 1D ndarray, the string looks like this:
        Matrix([ ..., ..., ... ])

    In either case, if A is not a 1D or 2D ndarray, the string is a single number,
    not wrapped in brackets.

    If presentation_type is 'sigfig', each number is formatted using the
    to_precision module to "digits" significant figures.

    Otherwise, each number is formatted as '{:.{digits}{presentation_type}}'.
    """

    # if A is a scalar
    if np.isscalar(A):
        if presentation_type == "sigfig":
            return string_from_number_sigfig(A, digits=digits)
        else:
            return "{:.{digits}{presentation_type}}".format(
                A, digits=digits, presentation_type=presentation_type
            )

    # if A is a 1D or 2D ndarray
    if language == "python":
        if presentation_type == "sigfig":
            formatter = {
                "float_kind": lambda x: to_precision.to_precision(x, digits),
                "complex_kind": lambda x: _string_from_complex_sigfig(x, digits),
            }
        else:
            formatter = {
                "float_kind": lambda x: "{:.{digits}{presentation_type}}".format(
                    x, digits=digits, presentation_type=presentation_type
                ),
                "complex_kind": lambda x: "{:.{digits}{presentation_type}}".format(
                    x, digits=digits, presentation_type=presentation_type
                ),
            }
        return np.array2string(A, formatter=formatter, separator=", ").replace("\n", "")
    elif language == "matlab":
        if presentation_type == "sigfig":
            return numpy_to_matlab_sf(A, ndigits=digits)
        else:
            return numpy_to_matlab(A, ndigits=digits, wtype=presentation_type)
    elif language == "mathematica":
        if presentation_type == "sigfig":
            formatter = {
                "float_kind": lambda x: to_precision.to_precision(x, digits),
                "complex_kind": lambda x: _string_from_complex_sigfig(x, digits),
            }
        else:
            formatter = {
                "float_kind": lambda x: "{:.{digits}{presentation_type}}".format(
                    x, digits=digits, presentation_type=presentation_type
                ),
                "complex_kind": lambda x: "{:.{digits}{presentation_type}}".format(
                    x, digits=digits, presentation_type=presentation_type
                ),
            }
        result = np.array2string(A, formatter=formatter, separator=", ").replace(
            "\n", ""
        )
        result = result.replace("[", "{")
        result = result.replace("]", "}")
        return result
    elif language == "r":
        if presentation_type == "sigfig":
            formatter = {
                "float_kind": lambda x: to_precision.to_precision(x, digits),
                "complex_kind": lambda x: _string_from_complex_sigfig(x, digits),
            }
        else:
            formatter = {
                "float_kind": lambda x: "{:.{digits}{presentation_type}}".format(
                    x, digits=digits, presentation_type=presentation_type
                ),
                "complex_kind": lambda x: "{:.{digits}{presentation_type}}".format(
                    x, digits=digits, presentation_type=presentation_type
                ),
            }
        result = np.array2string(A, formatter=formatter, separator=", ").replace(
            "\n", ""
        )
        # Given as: [[1, 2, 3], [4, 5, 6]]
        result = result.replace("[", "")
        result = result.replace("]", "")
        # Cast to a vector: c(1, 2, 3, 4, 5, 6)
        result = f"c({result})"
        if A.ndim == 2:
            nrow = A.shape[0]
            ncol = A.shape[1]
            result = f"matrix({result}, nrow = {nrow}, ncol = {ncol}, byrow = TRUE)"
        return result
    elif language == "sympy":
        if presentation_type == "sigfig":
            formatter = {
                "float_kind": lambda x: to_precision.to_precision(x, digits),
                "complex_kind": lambda x: _string_from_complex_sigfig(x, digits),
            }
        else:
            formatter = {
                "float_kind": lambda x: "{:.{digits}{presentation_type}}".format(
                    x, digits=digits, presentation_type=presentation_type
                ),
                "complex_kind": lambda x: "{:.{digits}{presentation_type}}".format(
                    x, digits=digits, presentation_type=presentation_type
                ),
            }
        result = np.array2string(A, formatter=formatter, separator=", ").replace(
            "\n", ""
        )
        # Cast to a vector: Matrix([1, 2, 3, 4, 5, 6])
        result = f"Matrix({result})"
        return result
    else:
        raise Exception(
            'language "{:s}" must be either "python", "matlab", "mathematica", "r", or "sympy"'.format(
                language
            )
        )


# Deprecated version, keeping for backwards compatibility
def string_from_2darray(A, language="python", presentation_type="f", digits=2):
    result = string_from_numpy(A, language, presentation_type, digits)
    return result


def string_from_number_sigfig(a, digits=2):
    """_string_from_complex_sigfig(a, digits=2)

    This function assumes that "a" is of type float or complex. It returns "a"
    as a string in which the number, or both the real and imaginary parts of the
    number, have digits significant digits.
    """
    if np.iscomplexobj(a):
        return _string_from_complex_sigfig(a, digits=digits)
    else:
        return to_precision.to_precision(a, digits)


def _string_from_complex_sigfig(a, digits=2):
    """_string_from_complex_sigfig(a, digits=2)

    This function assumes that "a" is a complex number. It returns "a" as a string
    in which the real and imaginary parts have digits significant digits.
    """
    re = to_precision.to_precision(a.real, digits)
    im = to_precision.to_precision(np.abs(a.imag), digits)
    if a.imag >= 0:
        return "{:s}+{:s}j".format(re, im)
    elif a.imag < 0:
        return "{:s}-{:s}j".format(re, im)


def numpy_to_matlab_sf(A, ndigits=2):
    """numpy_to_matlab(A, ndigits=2)

    This function assumes that A is one of these things:

        - a number (float or complex)
        - a 2D ndarray (float or complex)

    It returns A as a MATLAB-formatted string in which each number has
    ndigits significant digits.
    """
    if np.isscalar(A):
        if np.iscomplexobj(A):
            A_str = _string_from_complex_sigfig(A, ndigits)
        else:
            A_str = to_precision.to_precision(A, ndigits)
        return A_str
    elif A.ndim == 1:
        s = A.shape
        m = s[0]
        A_str = "["
        for i in range(0, m):
            if np.iscomplexobj(A[i]):
                A_str += _string_from_complex_sigfig(A[i], ndigits)
            else:
                A_str += to_precision.to_precision(A[i], ndigits)
            if i < m - 1:
                A_str += ", "
        A_str += "]"
        return A_str
    else:
        s = A.shape
        m = s[0]
        n = s[1]
        A_str = "["
        for i in range(0, m):
            for j in range(0, n):
                if np.iscomplexobj(A[i, j]):
                    A_str += _string_from_complex_sigfig(A[i, j], ndigits)
                else:
                    A_str += to_precision.to_precision(A[i, j], ndigits)
                if j == n - 1:
                    if i == m - 1:
                        A_str += "]"
                    else:
                        A_str += "; "
                else:
                    A_str += " "
        return A_str


def string_partition_first_interval(s, left="[", right="]"):
    # Split at first left delimiter
    (s_before_left, s_left, s) = s.partition(left)
    # Split at first right delimiter
    (s, s_right, s_after_right) = s.partition(right)
    # Return results
    return s_before_left, s, s_after_right


def string_partition_outer_interval(s, left="[", right="]"):
    # Split at first left delimiter
    (s_before_left, s_left, s) = s.partition(left)
    # Split at last right delimiter
    (s, s_right, s_after_right) = s.rpartition(right)
    # Return results
    return s_before_left, s, s_after_right


def string_to_integer(s, base=10):
    """string_to_integer(s, base=10)

    Parses a string that is an integer.

    Returns a number with type int, or None on parse error.
    """
    if s is None:
        return None

    # Replace unicode minus with hyphen minus wherever it occurs
    s = s.replace("\u2212", "-").strip()

    # Try to parse as int
    try:
        s_int = int(s, base)
        return s_int
    except Exception:
        # If that didn't work, return None
        return None


def string_to_number(s, allow_complex=True):
    """string_to_number(s, allow_complex=True)

    Parses a string that can be interpreted either as float or (optionally) complex.

    Returns a number with type np.float64 or np.complex128, or None on parse error.
    """
    # Replace unicode minus with hyphen minus wherever it occurs
    s = s.replace("\u2212", "-")
    # If complex numbers are allowed...
    if allow_complex:
        # Replace "i" with "j" wherever it occurs
        s = s.replace("i", "j")
        # Strip white space on either side of "+" or "-" wherever they occur
        s = re.sub(r" *\+ *", "+", s)
        s = re.sub(r" *\- *", "-", s)
    # Try to parse as float
    try:
        s_float = float(s)
        return np.float64(s_float)
    except Exception:
        # If that didn't work, either pass (and try to parse as complex) or return None
        if allow_complex:
            pass
        else:
            return None
    # Try to parse as complex
    try:
        s_complex = complex(s)
        return np.complex128(s_complex)
    except Exception:
        # If that didn't work, return None
        return None


def string_fraction_to_number(a_sub, allow_fractions=True, allow_complex=True):
    """string_fraction_to_number(a_sub, allow_fractions=True, allow_complex=True)

    Parses a string containing a decimal number with support for answers expressing
    as a fraction.

    Returns a tuple with the parsed value in the first entry and a dictionary with
    the intended value of "data" in the second entry.

    On successful parsing, "data" will contain a 'submitted_answers' key that is the
    JSON encoded parsed answer.

    If parsing failed, the first entry will be 'None' and the "data" entry will
    contain a 'format_errors' key.
    """
    data = {}
    value = None

    if a_sub is None:
        data["format_errors"] = "No submitted answer."
        return (value, data)

    if a_sub.strip() == "":
        data["format_errors"] = "The submitted answer was blank."
        return (value, data)

    # support FANCY division characters
    a_sub = a_sub.replace("\u2215", "/")  # unicode /
    a_sub = a_sub.replace("\u00F7", "/")  # division symbol, because why not

    or_complex = " (or complex) " if allow_complex else " "

    if a_sub.count("/") == 1:
        # Specially handle fractions.

        if allow_fractions:
            a_sub_splt = a_sub.split("/")
            try:
                a_parse_l = string_to_number(a_sub_splt[0], allow_complex=allow_complex)
                a_parse_r = string_to_number(a_sub_splt[1], allow_complex=allow_complex)

                if a_parse_l is None or not np.isfinite(a_parse_l):
                    raise ValueError(
                        f"The numerator could not be interpreted as a decimal{ or_complex }number."
                    )
                if a_parse_r is None or not np.isfinite(a_parse_r):
                    raise ValueError(
                        f"The denominator could not be interpreted as a decimal{ or_complex }number."
                    )

                with np.errstate(divide="raise"):
                    a_frac = a_parse_l / a_parse_r
                if not np.isfinite(a_frac):
                    raise ValueError("The submitted answer is not a finite number.")

                value = a_frac
                data["submitted_answers"] = to_json(value)
            except FloatingPointError:  # Caused by numpy division
                data[
                    "format_errors"
                ] = "Your expression resulted in a division by zero."
            except Exception as error:
                data["format_errors"] = f"Invalid format: {str(error)}"
        else:
            data["format_errors"] = "Fractional answers are not allowed in this input."
    else:
        # Not a fraction, just convert to float or complex
        try:
            a_sub_parsed = string_to_number(a_sub, allow_complex=allow_complex)
            if a_sub_parsed is None:
                raise ValueError(
                    f"The submitted answer could not be interpreted as a decimal{ or_complex }number."
                )
            if not np.isfinite(a_sub_parsed):
                raise ValueError("The submitted answer is not a finite number.")
            value = a_sub_parsed
            data["submitted_answers"] = to_json(value)
        except Exception as error:
            data["format_errors"] = f"Invalid format: {str(error)}"

    return (value, data)


def string_to_2darray(s, allow_complex=True):
    """string_to_2darray(s)

    Parses a string that is either a scalar or a 2D array in matlab or python
    format. Each number must be interpretable as type float or complex.
    """
    # Replace unicode minus with hyphen minus wherever it occurs
    s = s.replace("\u2212", "-")
    # If complex numbers are allowed...
    if allow_complex:
        # Replace "i" with "j" wherever it occurs
        s = s.replace("i", "j")

    # Count left and right brackets and check that they are balanced
    number_of_left_brackets = s.count("[")
    number_of_right_brackets = s.count("]")
    if number_of_left_brackets != number_of_right_brackets:
        return (None, {"format_error": "Unbalanced square brackets."})

    # If there are no brackets, treat as scalar
    if number_of_left_brackets == 0:
        try:
            # Convert submitted answer (assumed to be a scalar) to float or (optionally) complex
            ans = string_to_number(s, allow_complex=allow_complex)
            if ans is None:
                raise ValueError("invalid submitted answer (wrong type)")
            if not np.isfinite(ans):
                raise ValueError("invalid submitted answer (not finite)")
            A = np.array([[ans]])
            # Return it with no error
            return (A, {"format_type": "python"})
        except Exception:
            # Return error if submitted answer could not be converted to float or complex
            if allow_complex:
                return (
                    None,
                    {
                        "format_error": "Invalid format (missing square brackets and could not be interpreted as a double-precision floating-point number or as a double-precision complex number)."
                    },
                )
            else:
                return (
                    None,
                    {
                        "format_error": "Invalid format (missing square brackets and could not be interpreted as a double-precision floating-point number)."
                    },
                )

    # Get string between outer brackets
    (s_before_left, s, s_after_right) = string_partition_outer_interval(s)

    # Return error if there is anything but space outside brackets
    s_before_left = s_before_left.strip()
    s_after_right = s_after_right.strip()
    if s_before_left:
        return (
            None,
            {
                "format_error": f"Non-empty text {escape_invalid_string(s_before_left)} before outer brackets."
            },
        )
    if s_after_right:
        return (
            None,
            {
                "format_error": f"Non-empty space {escape_invalid_string(s_after_right)} after outer brackets."
            },
        )

    # If there is only one set of brackets, treat as MATLAB format
    if number_of_left_brackets == 1:
        # Can NOT strip white space on either side of "+" or "-" wherever they occur,
        # because there is an ambiguity between space delimiters and whitespace.
        #
        #   Example:
        #       is '[1 - 2j]' the same as '[1 -2j]' or '[1-2j]'

        # Split on semicolon
        s = s.split(";")

        # Get number of rows
        m = len(s)

        # Return error if there are no rows (i.e., the matrix is empty)
        if m == 0:
            return (None, {"format_error": "The matrix has no rows."})

        # Regex to split rows a la MATLAB
        matlab_delimiter_regex = re.compile(r"\s*[\s,]\s*")

        # Get number of columns by splitting first row
        tokens = re.split(matlab_delimiter_regex, s[0])
        n = len(tokens)

        # Ignore first/last token if empty string (occurs when row leads/trails with valid delimiter)
        if n > 0 and not tokens[0]:
            n -= 1
        if n > 0 and not tokens[-1]:
            n -= 1

        # Return error if first row has no columns
        if n == 0:
            return (None, {"format_error": "Row 1 of the matrix has no columns."})

        # Define matrix in which to put result
        A = np.zeros((m, n))

        # Iterate over rows
        for i in range(0, m):

            # Split row
            s_row = re.split(matlab_delimiter_regex, s[i])

            # Ignore first/last token if empty string (occurs when row leads/trails with valid delimiter)
            if s_row and not s_row[0]:
                s_row.pop(0)
            if s_row and not s_row[-1]:
                s_row.pop(-1)

            # Return error if current row has more or less columns than first row
            if len(s_row) != n:
                return (
                    None,
                    {
                        "format_error": f"Rows 1 and {i + 1} of the matrix have a different number of columns."
                    },
                )

            # Iterate over columns
            for j in range(0, n):
                try:
                    # Convert entry to float or (optionally) complex
                    ans = string_to_number(s_row[j], allow_complex=allow_complex)
                    if ans is None:
                        raise ValueError("invalid submitted answer (wrong type)")

                    # Return error if entry is not finite
                    if not np.isfinite(ans):
                        raise ValueError("invalid submitted answer (not finite)")

                    # If the new entry is complex, convert the entire array in-place to np.complex128
                    if np.iscomplexobj(ans):
                        A = A.astype(np.complex128, copy=False)

                    # Insert the new entry
                    A[i, j] = ans
                except Exception:
                    # Return error if entry could not be converted to float or complex
                    return (
                        None,
                        {
                            "format_error": f"Entry {escape_invalid_string(s_row[j])} at location (row={i + 1}, column={j + 1}) in the matrix has an invalid format."
                        },
                    )

        # Return resulting ndarray with no error
        return (A, {"format_type": "matlab"})

    # If there is more than one set of brackets, treat as python format
    if number_of_left_brackets > 1:
        # Strip white space on either side of "+" or "-" wherever they occur
        s = re.sub(r" *\+ *", "+", s)
        s = re.sub(r" *\- *", "-", s)

        # Return error if there are any semicolons
        if ";" in s:
            return (
                None,
                {
                    "format_error": "Semicolons cannot be used as delimiters in an expression with nested brackets."
                },
            )

        # Partition string into rows
        s_row = []
        while s:
            # Get next row
            (
                s_before_left,
                s_between_left_and_right,
                s_after_right,
            ) = string_partition_first_interval(s)
            s_before_left = s_before_left.strip()
            s_after_right = s_after_right.strip()
            s_between_left_and_right = s_between_left_and_right.strip()
            s_row.append(s_between_left_and_right)

            # Return error if there is anything but space before left bracket
            if s_before_left:
                return (
                    None,
                    {
                        "format_error": f"Non-empty text {escape_invalid_string(s_before_left)} before the left bracket in row {len(s_row)} of the matrix."
                    },
                )

            # Return error if there are improperly nested brackets
            if ("[" in s_between_left_and_right) or ("]" in s_between_left_and_right):
                return (
                    None,
                    {
                        "format_error": f"Improperly nested brackets in row {len(s_row)} of the matrix."
                    },
                )

            # Check if we are in the last row
            if len(s_row) == number_of_left_brackets - 1:
                # Return error if it is the last row and there is anything but space after right bracket
                if s_after_right:
                    return (
                        None,
                        {
                            "format_error": f"Non-empty text {escape_invalid_string(s_after_right)} after the right bracket in row {len(s_row)} of the matrix."
                        },
                    )
                else:
                    s = s_after_right
            else:
                # Return error if it is not the last row and there is no comma after right bracket
                if s_after_right[0] != ",":
                    return (
                        None,
                        {
                            "format_error": f"No comma after row {len(s_row)} of the matrix."
                        },
                    )
                else:
                    s = s_after_right[1:]
        number_of_rows = len(s_row)

        # Check that number of rows is what we expected
        if number_of_rows != number_of_left_brackets - 1:
            raise Exception(
                f"Number of rows {number_of_rows} should have been one less than the number of brackets {number_of_left_brackets}"
            )

        # Split each row on comma
        number_of_columns = None
        for i in range(0, number_of_rows):
            # Return error if row has no columns
            if not s_row[i]:
                return (
                    None,
                    {"format_error": f"Row {i + 1} of the matrix has no columns."},
                )

            # Splitting on a comma always returns a list with at least one element
            s_row[i] = s_row[i].split(",")
            n = len(s_row[i])

            # Return error if row has different number of columns than first row
            if number_of_columns is None:
                number_of_columns = n
            elif number_of_columns != n:
                return (
                    None,
                    {
                        "format_error": f"Rows 1 and {i + 1} of the matrix have a different number of columns."
                    },
                )

        # Define matrix in which to put result
        A = np.zeros((number_of_rows, number_of_columns))

        # Parse each row and column
        for i in range(0, number_of_rows):
            for j in range(0, number_of_columns):
                try:
                    # Check if entry is empty
                    if not s_row[i][j].strip():
                        return (
                            None,
                            {
                                "format_error": f"Entry at location (row={i + 1}, column={j + 1}) in the matrix is empty."
                            },
                        )

                    # Convert entry to float or (optionally) complex
                    ans = string_to_number(s_row[i][j], allow_complex=allow_complex)
                    if ans is None:
                        raise ValueError("invalid submitted answer (wrong type)")

                    # Return error if entry is not finite
                    if not np.isfinite(ans):
                        raise ValueError("invalid submitted answer (not finite)")

                    # If the new entry is complex, convert the entire array in-place to np.complex128
                    if np.iscomplexobj(ans):
                        A = A.astype(np.complex128, copy=False)

                    # Insert the new entry
                    A[i, j] = ans
                except Exception:
                    # Return error if entry could not be converted to float or complex
                    return (
                        None,
                        {
                            "format_error": f"Entry {escape_invalid_string(s_row[i][j])} at location (row={i + 1}, column={j + 1}) of the matrix has an invalid format."
                        },
                    )

        # Return result with no error
        return (A, {"format_type": "python"})

    # Should never get here
    raise Exception(f"Invalid number of left brackets: {number_of_left_brackets}")


def latex_from_2darray(A, presentation_type="f", digits=2):

    r"""latex_from_2darray
    This function assumes that A is one of these things:
            - a number (float or complex)
            - a 2D ndarray (float or complex)

    If A is a scalar, the string is a single number, not wrapped in brackets.

    It A is a numpy 2D array, it returns a string with the format:
        '\begin{bmatrix} ... & ... \\ ... & ... \end{bmatrix}'

    If presentation_type is 'sigfig', each number is formatted using the
    to_precision module to "digits" significant figures.

    Otherwise, each number is formatted as '{:.{digits}{presentation_type}}'.
    """
    # if A is a scalar
    if np.isscalar(A):
        if presentation_type == "sigfig":
            return string_from_number_sigfig(A, digits=digits)
        else:
            return "{:.{digits}{presentation_type}}".format(
                A, digits=digits, presentation_type=presentation_type
            )

    if presentation_type == "sigfig":
        formatter = {
            "float_kind": lambda x: to_precision.to_precision(x, digits),
            "complex_kind": lambda x: _string_from_complex_sigfig(x, digits),
        }
    else:
        formatter = {
            "float_kind": lambda x: "{:.{digits}{presentation_type}}".format(
                x, digits=digits, presentation_type=presentation_type
            ),
            "complex_kind": lambda x: "{:.{digits}{presentation_type}}".format(
                x, digits=digits, presentation_type=presentation_type
            ),
        }

    if A.ndim != 2:
        raise ValueError("input should be a 2D numpy array")
    lines = (
        np.array2string(A, formatter=formatter)
        .replace("[", "")
        .replace("]", "")
        .splitlines()
    )
    rv = [r"\begin{bmatrix}"]
    rv += ["  " + " & ".join(line.split()) + r"\\" for line in lines]
    rv += [r"\end{bmatrix}"]
    return "".join(rv)


def is_correct_ndarray2D_dd(a_sub, a_tru, digits=2):
    # Check if each element is correct
    m = a_sub.shape[0]
    n = a_sub.shape[1]
    for i in range(0, m):
        for j in range(0, n):
            if not is_correct_scalar_dd(a_sub[i, j], a_tru[i, j], digits):
                return False

    # All elements were close
    return True


def is_correct_ndarray2D_sf(a_sub, a_tru, digits=2):
    # Check if each element is correct
    m = a_sub.shape[0]
    n = a_sub.shape[1]
    for i in range(0, m):
        for j in range(0, n):
            if not is_correct_scalar_sf(a_sub[i, j], a_tru[i, j], digits):
                return False

    # All elements were close
    return True


def is_correct_ndarray2D_ra(a_sub, a_tru, rtol=1e-5, atol=1e-8):
    # Check if each element is correct
    return np.allclose(a_sub, a_tru, rtol, atol)


def is_correct_scalar_ra(a_sub, a_tru, rtol=1e-5, atol=1e-8):
    return np.allclose(a_sub, a_tru, rtol, atol)


def is_correct_scalar_dd(a_sub, a_tru, digits=2):
    # If answers are complex, check real and imaginary parts separately
    if np.iscomplexobj(a_sub) or np.iscomplexobj(a_tru):
        return is_correct_scalar_dd(
            a_sub.real, a_tru.real, digits=digits
        ) and is_correct_scalar_dd(a_sub.imag, a_tru.imag, digits=digits)

    # Get bounds on submitted answer
    eps = 0.51 * (10**-digits)
    lower_bound = a_tru - eps
    upper_bound = a_tru + eps

    # Check if submitted answer is in bounds
    return (a_sub > lower_bound) & (a_sub < upper_bound)


def is_correct_scalar_sf(a_sub, a_tru, digits=2):
    # If answers are complex, check real and imaginary parts separately
    if np.iscomplexobj(a_sub) or np.iscomplexobj(a_tru):
        return is_correct_scalar_sf(
            a_sub.real, a_tru.real, digits=digits
        ) and is_correct_scalar_sf(a_sub.imag, a_tru.imag, digits=digits)

    # Get bounds on submitted answer
    if a_tru == 0:
        n = digits - 1
    else:
        n = -int(np.floor(np.log10(np.abs(a_tru)))) + (digits - 1)
    eps = 0.51 * (10**-n)
    lower_bound = a_tru - eps
    upper_bound = a_tru + eps

    # Check if submitted answer is in bounds
    return (a_sub > lower_bound) & (a_sub < upper_bound)


def get_uuid():
    """get_uuid()

    Returns the string representation of a new random UUID.
    """
    return str(uuid.uuid4())


def escape_unicode_string(string):
    """
    escape_unicode_string(string)

    Combs through any string and replaces invisible/unprintable characters with a
    text representation of their hex id: <U+xxxx>

    A character is considered invisible if its category is "control" or "format", as
    reported by the 'unicodedata' library.

    More info on unicode categories:
    https://en.wikipedia.org/wiki/Unicode_character_property#General_Category
    """

    def escape_unprintable(x):
        category = unicodedata.category(x)
        if category == "Cc" or category == "Cf":
            return f"<U+{ord(x):x}>"
        else:
            return x

    return "".join(map(escape_unprintable, string))


def escape_invalid_string(string):
    """
    escape_invalid_string(string)

    Wraps and escapes string in <code> tags.
    """
    return f'<code class="user-output-invalid">{html.escape(escape_unicode_string(string))}</code>'


def clean_identifier_name(name):
    """
    clean_identifier_name(string)

    Escapes a string so that it becomes a valid Python identifier.
    """

    # Strip invalid characters and weird leading characters so we have
    # a decent python identifier
    name = re.sub("[^a-zA-Z0-9_]", "_", name)
    name = re.sub("^[^a-zA-Z]+", "", name)
    return name


def load_extension(data, extension_name):
    """
    load_extension(data, extension_name)

    Loads a single specific extension by name for an element.
    Returns a dictionary of defined variables and functions.
    """
    if "extensions" not in data:
        raise Exception("load_extension() must be called from an element!")
    if extension_name not in data["extensions"]:
        raise Exception(f"Could not find extension {extension_name}!")

    ext_info = data["extensions"][extension_name]
    if "controller" not in ext_info:
        # Nothing to load, just return an empty dict
        return {}

    # wrap extension functions so that they execute in their own directory
    def wrap(f):
        # If not a function, just return
        if not callable(f):
            return f

        def wrapped_function(*args, **kwargs):
            old_wd = os.getcwd()
            os.chdir(ext_info["directory"])
            ret_val = f(*args, **kwargs)
            os.chdir(old_wd)
            return ret_val

        return wrapped_function

    # Load any Python functions and variables from the defined controller
    script = os.path.join(ext_info["directory"], ext_info["controller"])
    loaded = {}
    spec = importlib.util.spec_from_file_location(f"{extension_name}-{script}", script)
    module = importlib.util.module_from_spec(spec)
    spec.loader.exec_module(module)

    # Filter out extra names so we only get user defined functions and variables
    loaded = {
        f: wrap(module.__dict__[f])
        for f in module.__dict__.keys()
        if not f.startswith("__")
    }

    # Return functions and variables as a namedtuple, so we get the nice dot access syntax
    module_tuple = collections.namedtuple(
        clean_identifier_name(extension_name), loaded.keys()
    )
    return module_tuple(**loaded)


def load_all_extensions(data):
    """
    load_all_extensions(data)

    Loads all available extensions for a given element.
    Returns an ordered dictionary mapping the extension name to its defined variables and functions
    """

    if "extensions" not in data:
        raise Exception("load_all_extensions() must be called from an element!")
    if len(data["extensions"]) == 0:
        return {}

    loaded_extensions = collections.OrderedDict()
    for name in sorted(data["extensions"].keys()):
        loaded_extensions[name] = load_extension(data, name)

    return loaded_extensions


def load_host_script(script_name):
    """
    load_host_script(script_name)

    Small convenience function to load a host element script from an extension.
    """

    # Chop off the file extension because it's unnecessary here
    if script_name.endswith(".py"):
        script_name = script_name[:-3]
    return __import__(script_name)


def index2key(i):
    """
    index2key(i)

    Used when generating ordered lists of the form ['a', 'b', ..., 'z', 'aa', 'ab', ..., 'zz', 'aaa', 'aab', ...]

    Returns alphabetic key in the form [a-z]* from a given integer (i = 0, 1, 2, ...).
    """
    if i >= 26:
        n = i
        base_26_str = ""
        while not n < 26:
            base_26_str = "{:02d}".format(n % 26) + base_26_str
            n = n // 26 - 1
        base_26_str = "{:02d}".format(n) + base_26_str
        base_26_int = [
            int(base_26_str[i : i + 2]) for i in range(0, len(base_26_str), 2)
        ]
        key = "".join([chr(ord("a") + i) for i in base_26_int])
    else:
        key = chr(ord("a") + i)

    return key<|MERGE_RESOLUTION|>--- conflicted
+++ resolved
@@ -4,11 +4,11 @@
 import importlib.util
 import math
 import os
-<<<<<<< HEAD
+
 import collections
 from itertools import chain, repeat
 from typing import Dict, Any, TypedDict, Literal, Optional, List, overload
-=======
+
 import re
 import unicodedata
 import uuid
@@ -21,7 +21,7 @@
 import sympy
 import to_precision
 from python_helper_sympy import convert_string_to_sympy, json_to_sympy, sympy_to_json
->>>>>>> 76a325a8
+
 from typing_extensions import NotRequired
 
 
@@ -61,8 +61,6 @@
 class ElementTestData(QuestionData):
     test_type: Literal["correct", "incorrect", "invalid"]
 
-<<<<<<< HEAD
-=======
 
 def set_weighted_score_data(data: QuestionData, weight_default: int = 1) -> None:
     """
@@ -102,8 +100,6 @@
         part["score"] is not None and math.isclose(part["score"], 1.0)
         for part in partial_scores.values()
     )
-
->>>>>>> 76a325a8
 
 def to_json(v):
     """to_json(v)
@@ -265,7 +261,7 @@
     return v
 
 
-<<<<<<< HEAD
+
 def inner_html(element: lxml.html.HtmlElement) -> str:
     """
     Gets the inner HTML of an element. A bit ugly, but hacked together to be as fast as possible
@@ -284,16 +280,7 @@
             ),
         )
     )
-=======
-def inner_html(element):
-    inner = element.text
-    if inner is None:
-        inner = ""
-    inner = html.escape(str(inner))
-    for child in element:
-        inner += lxml.html.tostring(child, method="html").decode("utf-8")
-    return inner
->>>>>>> 76a325a8
+
 
 
 def compat_get(object, attrib, default):
