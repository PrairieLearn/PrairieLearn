--- conflicted
+++ resolved
@@ -51,10 +51,10 @@
       "url": "/apps/prairielearn/src/schemas/schemas/infoQuestion.json"
     },
     {
-<<<<<<< HEAD
       "fileMatch": ["apps/prairielearn/elements/**/info.json"],
       "url": "/apps/prairielearn/src/schemas/schemas/infoElementCore.json"
-=======
+    },
+    {
       "fileMatch": ["config.json"],
       "url": "/docs/assets/config-unified.schema.json"
     },
@@ -69,7 +69,6 @@
     {
       "fileMatch": ["apps/workspace-host/config.json"],
       "url": "/docs/assets/config-workspace-host.schema.json"
->>>>>>> 17deb1f8
     }
   ],
   "python.testing.pytestArgs": ["apps/prairielearn/elements", "apps/prairielearn/python/test"],
