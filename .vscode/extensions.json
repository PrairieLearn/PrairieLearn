--- conflicted
+++ resolved
@@ -9,11 +9,8 @@
     "ms-python.python",
     "ms-python.vscode-pylance",
     "redhat.vscode-yaml",
+    "supabase.postgrestools",
     "tamasfe.even-better-toml",
-<<<<<<< HEAD
-    "supabase.postgrestools"
-=======
     "vitest.explorer"
->>>>>>> b71cc3ab
   ]
 }