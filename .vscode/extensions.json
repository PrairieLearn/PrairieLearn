--- conflicted
+++ resolved
@@ -5,11 +5,7 @@
     "editorconfig.editorconfig",
     "esbenp.prettier-vscode",
     "dbaeumer.vscode-eslint",
-<<<<<<< HEAD
-=======
     "dorzey.vscode-sqlfluff",
-    "ms-ossdata.vscode-pgsql",
->>>>>>> 41074012
     "ms-python.python",
     "ms-python.vscode-pylance",
     "redhat.vscode-yaml",
