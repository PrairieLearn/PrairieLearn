{
    "uuid": "69aa799b-9492-4db2-9102-7753263f3863",
    "type": "Homework",
    "title": "PrairieLearn element example gallery",
    "set": "Homework",
    "number": "3",
    "allowAccess": [
        {
            "mode": "Public",
            "credit": 120,
            "startDate": "2014-04-07T00:00:01",
            "endDate": "2014-07-10T23:59:59"
        },
        {
            "mode": "Public",
            "credit": 100,
            "startDate": "2014-07-07T00:00:01",
            "endDate": "2024-07-10T23:59:59"
        },
        {
            "mode": "Public",
            "credit": 80,
            "startDate": "2014-07-07T00:00:01",
            "endDate": "2024-08-10T23:59:59"
        },
        {
            "mode": "Public",
            "credit": 50,
            "startDate": "2014-07-07T00:00:01",
            "endDate": "2024-09-10T23:59:59"
        }
    ],
    "zones": [
        {
            "questions": [
                {"id": "element/panels",                   "points": 2, "maxPoints": 10},
                {"id": "element/codeDocumentation",        "points": 2, "maxPoints": 10},
                {"id": "element/checkbox",                 "points": 2, "maxPoints": 10},
                {"id": "element/dropdown",                 "points": 2, "maxPoints": 10},
                {"id": "element/numberInput",              "points": 2, "maxPoints": 10},
                {"id": "element/integerInput",             "points": 2, "maxPoints": 10},
                {"id": "element/symbolicInput",            "points": 2, "maxPoints": 10},
                {"id": "element/stringInput",              "points": 2, "maxPoints": 10},
                {"id": "element/matrixComponentInput",     "points": 2, "maxPoints": 10},
                {"id": "element/matrixLatex",              "points": 2, "maxPoints": 10},
                {"id": "element/variableOutput",           "points": 2, "maxPoints": 10},
                {"id": "element/fileEditor",               "points": 2, "maxPoints": 10},
                {"id": "element/richTextEditor",           "points": 2},
                {"id": "element/pythonVariable",           "points": 2, "maxPoints": 10},
                {"id": "element/graph",                    "points": 2, "maxPoints": 10},
                {"id": "element/overlay",                  "points": 2, "maxPoints": 10},
                {"id": "element/figure",                   "points": 2, "maxPoints": 10},
                {"id": "element/orderBlocks",              "points": 2, "maxPoints": 10},
<<<<<<< HEAD
                {"id": "element/matching",              "points": 2, "maxPoints": 10}
=======
                {"id": "element/xssSafe",                  "points": 2, "maxPoints": 10}
>>>>>>> a11ce1cc
            ]
        }
    ]
}<|MERGE_RESOLUTION|>--- conflicted
+++ resolved
@@ -51,11 +51,8 @@
                 {"id": "element/overlay",                  "points": 2, "maxPoints": 10},
                 {"id": "element/figure",                   "points": 2, "maxPoints": 10},
                 {"id": "element/orderBlocks",              "points": 2, "maxPoints": 10},
-<<<<<<< HEAD
-                {"id": "element/matching",              "points": 2, "maxPoints": 10}
-=======
-                {"id": "element/xssSafe",                  "points": 2, "maxPoints": 10}
->>>>>>> a11ce1cc
+                {"id": "element/matching",                 "points": 2, "maxPoints": 10},
+                {"id": "element/xssSafe",                  "points": 2}
             ]
         }
     ]
