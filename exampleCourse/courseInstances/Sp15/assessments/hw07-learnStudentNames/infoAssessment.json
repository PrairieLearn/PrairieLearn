--- conflicted
+++ resolved
@@ -4,17 +4,8 @@
     "title": "Homework to help instructors learn names",
     "set": "Homework",
     "number": "7",
-<<<<<<< HEAD
     "unit": "workshop",
-    "allowAccess": [
-        {
-            "role": "Instructor",
-            "credit": 100
-        }
-    ],
-=======
     "allowAccess": [],
->>>>>>> 14102de1
     "zones": [
         {
             "questions": [
