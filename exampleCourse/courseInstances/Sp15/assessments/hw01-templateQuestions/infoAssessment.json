{
    "uuid": "597176b9-9145-4226-8a77-d0973bad80df",
    "type": "Homework",
    "title": "Template homework - copy this to start a new HW",
    "set": "Homework",
    "number": "1",
<<<<<<< HEAD
    "unit": "templates",
    "allowAccess": [
        {
            "role": "Instructor",
            "credit": 100
        }
    ],
=======
    "allowAccess": [],
>>>>>>> 14102de1
    "zones": [
        {
            "title": "Multiple-choice questions",
            "questions": [

                {"id": "template/multipleChoiceSingleCorrect", "points": 1},
                {"id": "template/multipleChoiceMultipleCorrect", "points": 1, "maxPoints": 2},
                {"id": "template/multipleChoiceFromList", "points": 1, "maxPoints": 4},
                {"id": "template/multipleChoiceNumeric", "points": 1, "maxPoints": 4},
                {"id": "template/multipleChoiceTrueFalseFromList", "points": 1, "maxPoints": 2},
                {"id": "template/multipleChoiceWithFigure", "points": 1, "maxPoints": 4}
            ]
        },
        {
            "title": "Checkbox questions",
            "questions": [
                {"id": "template/checkbox", "points": 1, "maxPoints": 2}
            ]
        },
        {
            "title": "Numerical questions",
            "questions": [
                {"id": "template/numberInput", "points": 1, "maxPoints": 2},
                {"id": "template/integerInput", "points": 1, "maxPoints": 2},
                {"id": "template/numberInputGradingMethod", "points": 1, "maxPoints": 2},
                {"id": "template/numberInputTips", "points": 1, "maxPoints": 2},
                {"id": "template/integerInputWithDynamicFigure", "points": 1, "maxPoints": 4}
            ]
        }
    ]
}<|MERGE_RESOLUTION|>--- conflicted
+++ resolved
@@ -4,17 +4,8 @@
     "title": "Template homework - copy this to start a new HW",
     "set": "Homework",
     "number": "1",
-<<<<<<< HEAD
     "unit": "templates",
-    "allowAccess": [
-        {
-            "role": "Instructor",
-            "credit": 100
-        }
-    ],
-=======
     "allowAccess": [],
->>>>>>> 14102de1
     "zones": [
         {
             "title": "Multiple-choice questions",
