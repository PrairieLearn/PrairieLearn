--- conflicted
+++ resolved
@@ -34,16 +34,10 @@
         {
             "questions": [
                 {"id": "demo/calculation",                     "points": 1, "maxPoints": 5},
-<<<<<<< HEAD
-                {"id": "demo/autograder/codeEditor",           "points": 1, "maxPoints": 5},
-                {"id": "demo/autograder/codeUpload",           "points": 1, "maxPoints": 5},
-                {"id": "demo/manualGrade/codeUpload",          "points": 1, "maxPoints": 5},
-=======
                 {"id": "demo/overlayDropdown",                 "points": 1, "maxPoints": 5},
                 {"id": "demo/autograder/codeEditor",            "points": 1, "maxPoints": 5},
                 {"id": "demo/autograder/codeUpload",            "points": 1, "maxPoints": 5},
                 {"id": "demo/manualGrade/codeUpload",           "points": 1, "maxPoints": 5},
->>>>>>> e55674d6
                 {"id": "demo/randomMultipleChoice",            "points": 2, "maxPoints": 10},
                 {"id": "demo/fixedCheckbox",                   "points": 2, "maxPoints": 10},
                 {"id": "demo/randomCheckbox",                  "points": 2, "maxPoints": 10},
