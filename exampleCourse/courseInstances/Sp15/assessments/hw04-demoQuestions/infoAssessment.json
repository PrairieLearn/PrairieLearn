{
    "uuid": "b6468c04-f28c-465a-9108-077ed53e2148",
    "type": "Homework",
    "title": "PrairieLearn question demo gallery",
    "set": "Homework",
    "number": "4",
    "allowAccess": [
        {
            "mode": "Public",
            "credit": 120,
            "startDate": "2014-04-07T00:00:01",
            "endDate": "2014-07-10T23:59:59"
        },
        {
            "mode": "Public",
            "credit": 100,
            "startDate": "2014-07-07T00:00:01",
            "endDate": "2024-07-10T23:59:59"
        },
        {
            "mode": "Public",
            "credit": 80,
            "startDate": "2014-07-07T00:00:01",
            "endDate": "2024-08-10T23:59:59"
        },
        {
            "mode": "Public",
            "credit": 50,
            "startDate": "2014-07-07T00:00:01",
            "endDate": "2024-09-10T23:59:59"
        }
    ],
    "zones": [
        {
            "questions": [
                {"id": "demo/calculation",                     "points": 1, "maxPoints": 5},
                {"id": "demo/overlayDropdown",                 "points": 1, "maxPoints": 5},
                {"id": "demo/autograder/codeEditor",           "points": 1, "maxPoints": 5},
                {"id": "demo/autograder/codeUpload",           "points": 1, "maxPoints": 5},
                {"id": "demo/manualGrade/codeUpload",          "points": 1, "maxPoints": 5},
                {"id": "demo/randomMultipleChoice",            "points": 2, "maxPoints": 10},
                {"id": "demo/fixedCheckbox",                   "points": 2, "maxPoints": 10},
                {"id": "demo/randomCheckbox",                  "points": 2, "maxPoints": 10},
                {"id": "demo/matrixAlgebra",                   "points": 2, "maxPoints": 10},
                {"id": "demo/matrixComplexAlgebra",            "points": 2, "maxPoints": 10},
                {"id": "demo/custom/element",                  "points": 1, "maxPoints": 1},
<<<<<<< HEAD
                {"id": "demo/custom/gradeFunction",            "points": 1, "maxPoints": 1},
                {"id": "demo/custom/extension",                "points": 1, "maxPoints": 1},
                {"id": "demo/custom/elementHiddenTag",         "points": 1, "maxPoints": 1},
=======
                {"id": "demo/custom/elementHiddenTag",         "points": 1, "maxPoints": 1},
                {"id": "demo/custom/gradeFunction",            "points": 1, "maxPoints": 1},
>>>>>>> cad01896
                {"id": "demo/randomSymbolic",                  "points": 2, "maxPoints": 10},
                {"id": "demo/randomPlot",                      "points": 1, "maxPoints": 3},
                {"id": "demo/randomDataFrame",                 "points": 2, "maxPoints": 6},
                {"id": "demo/autograder/ansiOutput",           "points": 2, "maxPoints": 4},
                {"id": "demo/overlayTriangle",                 "points": 2, "maxPoints": 4},
<<<<<<< HEAD
=======
                {"id": "demo/addHTMLtable",                    "points": 2, "maxPoints": 4},
>>>>>>> cad01896
                {"id": "demo/insertEmbeddedVideo",             "points": 2, "maxPoints": 4}
            ]
        }
    ]
}<|MERGE_RESOLUTION|>--- conflicted
+++ resolved
@@ -44,23 +44,15 @@
                 {"id": "demo/matrixAlgebra",                   "points": 2, "maxPoints": 10},
                 {"id": "demo/matrixComplexAlgebra",            "points": 2, "maxPoints": 10},
                 {"id": "demo/custom/element",                  "points": 1, "maxPoints": 1},
-<<<<<<< HEAD
                 {"id": "demo/custom/gradeFunction",            "points": 1, "maxPoints": 1},
                 {"id": "demo/custom/extension",                "points": 1, "maxPoints": 1},
                 {"id": "demo/custom/elementHiddenTag",         "points": 1, "maxPoints": 1},
-=======
-                {"id": "demo/custom/elementHiddenTag",         "points": 1, "maxPoints": 1},
-                {"id": "demo/custom/gradeFunction",            "points": 1, "maxPoints": 1},
->>>>>>> cad01896
                 {"id": "demo/randomSymbolic",                  "points": 2, "maxPoints": 10},
                 {"id": "demo/randomPlot",                      "points": 1, "maxPoints": 3},
                 {"id": "demo/randomDataFrame",                 "points": 2, "maxPoints": 6},
                 {"id": "demo/autograder/ansiOutput",           "points": 2, "maxPoints": 4},
                 {"id": "demo/overlayTriangle",                 "points": 2, "maxPoints": 4},
-<<<<<<< HEAD
-=======
                 {"id": "demo/addHTMLtable",                    "points": 2, "maxPoints": 4},
->>>>>>> cad01896
                 {"id": "demo/insertEmbeddedVideo",             "points": 2, "maxPoints": 4}
             ]
         }
