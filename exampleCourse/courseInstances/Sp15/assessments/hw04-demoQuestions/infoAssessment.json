--- conflicted
+++ resolved
@@ -48,11 +48,8 @@
                 {"id": "demoRandomPlot",                      "points": 1, "maxPoints": 3},
                 {"id": "demoRandomDataFrame",                 "points": 2, "maxPoints": 6},
                 {"id": "demoAnsiOutput",                      "points": 2, "maxPoints": 4},
-<<<<<<< HEAD
+                {"id": "demoOverlayTriangle",                 "points": 2, "maxPoints": 4},
                 {"id": "demoExtendableElement",               "points": 2, "maxPoints": 4}
-=======
-                {"id": "demoOverlayTriangle",                 "points": 2, "maxPoints": 4}
->>>>>>> 2260c3d9
             ]
         }
     ]
