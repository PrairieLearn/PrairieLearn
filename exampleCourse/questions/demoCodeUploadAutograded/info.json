{
    "uuid": "b0444a41-1472-4aa5-a024-ee1091bdab8e",
    "title": "Demo: Fibonacci function, file upload, external grading",
    "topic": "Functions",
    "tags": ["code", "v3"],
    "type": "v3",
    "singleVariant": true,
    "gradingMethod": "External",
    "externalGradingOptions": {
        "enabled": true,
        "image": "prairielearn/grader-python",
<<<<<<< HEAD
        "serverFilesCourse": ["python_autograder/"],
        "entrypoint": "/grade/serverFilesCourse/python_autograder/run.sh"
    },
    "thumbnail": {
        "filename": "code.jpeg",
        "location": "clientFilesCourse"
=======
        "entrypoint": "/python_autograder/run.sh",
        "timeout": 20
>>>>>>> 1b249374
    }
}<|MERGE_RESOLUTION|>--- conflicted
+++ resolved
@@ -9,16 +9,11 @@
     "externalGradingOptions": {
         "enabled": true,
         "image": "prairielearn/grader-python",
-<<<<<<< HEAD
-        "serverFilesCourse": ["python_autograder/"],
-        "entrypoint": "/grade/serverFilesCourse/python_autograder/run.sh"
+        "entrypoint": "/python_autograder/run.sh",
+        "timeout": 20
     },
     "thumbnail": {
         "filename": "code.jpeg",
         "location": "clientFilesCourse"
-=======
-        "entrypoint": "/python_autograder/run.sh",
-        "timeout": 20
->>>>>>> 1b249374
     }
 }