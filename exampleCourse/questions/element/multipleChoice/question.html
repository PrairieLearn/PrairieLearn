--- conflicted
+++ resolved
@@ -42,10 +42,10 @@
     <div class="card-body">
 
         <pl-question-panel>
-            <p>Here, the <code>pl-multiple-choice</code> element is restricted to displaying <b>4</b> choices with one of the choices being the correct answer. 
+            <p>Here, the <code>pl-multiple-choice</code> element is restricted to displaying <b>4</b> choices with one of the choices being the correct answer.
             In addition, the choices are placed "inline" instead of being displayed
             within a list. </p>
-               
+
             <p> What is the color of the sky? </p>
         </pl-question-panel>
 
@@ -70,7 +70,7 @@
     <div class="card-body">
 
         <pl-question-panel>
-            <p>Here, the <code>pl-multiple-choice</code> element displays options as they were written, e.g. <code>fixed-order="true"</code>, which means there is no randomization of choices. 
+            <p>Here, the <code>pl-multiple-choice</code> element displays options as they were written, e.g. <code>fixed-order="true"</code>, which means there is no randomization of choices.
                Moreover, the weight of this question has also been increased meaning it will contribute more to the overall score than other elements.</p>
             <p> What is the color of the sky? </p>
         </pl-question-panel>
@@ -92,15 +92,15 @@
     <div class="card-header">
         Part 4
     </div>
-    
+
     <div class="card-body">
-    
+
         <pl-question-panel>
             <p>
               Here, letter keys are hidden with <code>hide-letter-keys="true"</code>.
               This option is especially useful when the answer options themselves are letters.
             </p>
-               
+
             <p>What is the color of the sky?</p>
         </pl-question-panel>
 
@@ -126,11 +126,7 @@
 
         <pl-question-panel>
             <p>Here, the <code>pl-multiple-choice</code> element displays "All of the above" and "None of the above" as options below the correct and incorrect options provided.
-<<<<<<< HEAD
-                Either two of these options could be correct with uniform probability as all individual correct options. The number of options displayed is also consistent across
-=======
                 Both of these options could be correct with the same probability as all of the individual correct options. The number of options displayed is also consistent across
->>>>>>> ad555109
                 all variants, and is determined automatically if <code>number-answers</code> is not set.</p>
 
             <p> What is the color of the sky? </p>
@@ -150,7 +146,6 @@
         </pl-multiple-choice>
 
     </div>
-<<<<<<< HEAD
 </div>
 
 <div class="card my-2">
@@ -173,6 +168,4 @@
         </pl-multiple-choice>
 
     </div>
-=======
->>>>>>> ad555109
 </div>