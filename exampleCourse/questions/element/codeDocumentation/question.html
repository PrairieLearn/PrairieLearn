--- conflicted
+++ resolved
@@ -153,15 +153,8 @@
      </p>
     </pl-question-panel>
 
-<<<<<<< HEAD
-        <pl-file-upload file-names="foo.py, bar.c, filename with\, comma.txt" optional-file-names="foo.pdf, *.py, file_?.txt, file_[abc].txt, file with \\? as non-wildcard.pdf"></pl-file-upload>
-    </div>
-</div>
-=======
-    <pl-file-upload file-names="foo.py, bar.c, filename with\, comma.txt"></pl-file-upload>
-</pl-card>
->>>>>>> cb75cc80
-
+    <pl-file-upload file-names="foo.py, bar.c, filename with\, comma.txt" optional-file-names="foo.pdf, *.py, file_?.txt, file_[abc].txt, file with \\? as non-wildcard.pdf"></pl-file-upload>
+</pl-card>
 <hr />
 
 <h2>Decorative Elements</h2>
