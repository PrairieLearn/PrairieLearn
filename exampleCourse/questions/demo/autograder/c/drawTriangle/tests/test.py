#! /usr/bin/python3
import base64
import io
import itertools
import json

import cgrader
import matplotlib.pyplot as plt


class TestGrader(cgrader.CGrader):
    def tests(self):
        # Generates all correct outputs
<<<<<<< HEAD
        def generate_output(l, x, y):
=======
        def generate_output(length, x, y):
>>>>>>> 35d9e77a
            v1x = x
            v1y = y
            v2x = v1x
            v2y = v1y - length
            v3x = v2x + length
            v3y = v2y

            p1 = f"({v1x},{v1y})"
            p2 = f"({v2x},{v2y})"
            p3 = f"({v3x},{v3y})"

            l1 = f"{p2}-{p1}"
            l2 = f"{p2}-{p3}"
            l3 = f"{p1}-{p3}"

            return [" ".join(j) for j in itertools.permutations([l1, l2, l3])]

        self.test_compile_file("drawTri.c", "main", main_file="/grade/tests/main.c")
        self.run_command("touch image.json", sandboxed=False)
        self.change_mode("image.json", "666")

<<<<<<< HEAD
        for l, x, y in [[2, 0, 4], [3, 0, 0], [1, 1, 1], [99, -10, -400]]:
            test = self.test_run("./main", f"{l} {x} {y}\n", generate_output(l, x, y))
=======
        for length, x, y in [[2, 0, 4], [3, 0, 0], [1, 1, 1], [99, -10, -400]]:
            test = self.test_run(
                "./main", f"{length} {x} {y}\n", generate_output(length, x, y)
            )
>>>>>>> 35d9e77a
            try:
                with open("image.json") as f:
                    pts = json.load(f)
                    plt.clf()
                    for i in range(1, len(pts), 4):
                        plt.plot([pts[i], pts[i + 2]], [pts[i + 1], pts[i + 3]])
                    buf = io.BytesIO()
                    plt.savefig(buf, format="png")
                    url = "data:image/png;base64, " + base64.encodebytes(
                        buf.getvalue()
                    ).decode("ascii")
                    test["images"] = [{"label": "Result", "url": url}]
            except Exception:
                pass


g = TestGrader()
g.start()<|MERGE_RESOLUTION|>--- conflicted
+++ resolved
@@ -11,11 +11,7 @@
 class TestGrader(cgrader.CGrader):
     def tests(self):
         # Generates all correct outputs
-<<<<<<< HEAD
-        def generate_output(l, x, y):
-=======
         def generate_output(length, x, y):
->>>>>>> 35d9e77a
             v1x = x
             v1y = y
             v2x = v1x
@@ -37,15 +33,10 @@
         self.run_command("touch image.json", sandboxed=False)
         self.change_mode("image.json", "666")
 
-<<<<<<< HEAD
-        for l, x, y in [[2, 0, 4], [3, 0, 0], [1, 1, 1], [99, -10, -400]]:
-            test = self.test_run("./main", f"{l} {x} {y}\n", generate_output(l, x, y))
-=======
         for length, x, y in [[2, 0, 4], [3, 0, 0], [1, 1, 1], [99, -10, -400]]:
             test = self.test_run(
                 "./main", f"{length} {x} {y}\n", generate_output(length, x, y)
             )
->>>>>>> 35d9e77a
             try:
                 with open("image.json") as f:
                     pts = json.load(f)
