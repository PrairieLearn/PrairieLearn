<pl-question-panel>
    <p>
        <i>
<<<<<<< HEAD
            Because the Python autograder runs test cases in sequential order, we provide the capability to stop grading early, e.g. if there is some later test case that depends on the successful result of an earlier one.  This can be done implicitly in most checks by passing <code class="user-output">accuracy_critical=True</code>, or by specifically calling <code class="user-output">feedback.finish()</code>.
=======
            Because the Python autograder runs test cases in sequential order, we provide the capability to stop grading early, e.g. if there is some later test case that depends on the succesful result of an earlier one.  This can be done implicitly in most checks by passing <code>accuracy_critical=True</code>, or by specifically calling <code>feedback.finish()</code>.
>>>>>>> dbc7e881
        </i>
    </p>

    <p>
        For some number $x$ given as the variable <code>x</code>, compute $y=x^2$ and store this as <code>y</code>.
    </p>
    <p>
        Finally, compute $z=\sqrt{y+1}$ and save this as <code>z</code>.
    </p>

    <p>The setup code gives the following variables:</p>
    <p>
        <pl-external-grader-variables params-name="names_for_user">
            <pl-variable name="x" type="floating point number">$x$</pl-variable>
        </pl-external-grader-variables>
    </p>

    <p>Your code snippet should define the following variables:</p>
    <pl-external-grader-variables params-name="names_from_user">
        <pl-variable name="y" type="floating point number">$y=x^2$</pl-variable>
        <pl-variable name="z" type="floating point number">$z=\sqrt{y+1}$</pl-variable>
    </pl-external-grader-variables>
    <pl-file-editor
        file-name="user_code.py"
        ace-mode="ace/mode/python"
        source-file-name="tests/initial_code.py"></pl-file-editor>
</pl-question-panel>

<pl-submission-panel>
    <pl-external-grader-results></pl-external-grader-results>
    <pl-file-preview></pl-file-preview>
</pl-submission-panel><|MERGE_RESOLUTION|>--- conflicted
+++ resolved
@@ -1,11 +1,7 @@
 <pl-question-panel>
     <p>
         <i>
-<<<<<<< HEAD
-            Because the Python autograder runs test cases in sequential order, we provide the capability to stop grading early, e.g. if there is some later test case that depends on the successful result of an earlier one.  This can be done implicitly in most checks by passing <code class="user-output">accuracy_critical=True</code>, or by specifically calling <code class="user-output">feedback.finish()</code>.
-=======
-            Because the Python autograder runs test cases in sequential order, we provide the capability to stop grading early, e.g. if there is some later test case that depends on the succesful result of an earlier one.  This can be done implicitly in most checks by passing <code>accuracy_critical=True</code>, or by specifically calling <code>feedback.finish()</code>.
->>>>>>> dbc7e881
+            Because the Python autograder runs test cases in sequential order, we provide the capability to stop grading early, e.g. if there is some later test case that depends on the successful result of an earlier one.  This can be done implicitly in most checks by passing <code>accuracy_critical=True</code>, or by specifically calling <code>feedback.finish()</code>.
         </i>
     </p>
 
