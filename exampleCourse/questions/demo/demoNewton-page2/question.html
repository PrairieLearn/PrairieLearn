--- conflicted
+++ resolved
@@ -12,11 +12,7 @@
         <pl-rod x1="80" y1="80"  x2="120" y2="130"></pl-rod>
         <pl-rectangle x1="50" y1="230" width="40" height="60" color="green1"></pl-rectangle>
         <pl-point x1="50" y1="230"></pl-point>
-<<<<<<< HEAD
         <pl-vector x1="200" y1="50"></pl-vector>
-=======
-        <pl-vector x1="200" y1="50">  </pl-vector>
->>>>>>> b21d66f5
     </pl-drawing-initial>
 </pl-drawing>
 
