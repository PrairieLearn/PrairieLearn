<pl-question-panel>
  <p>Consider two binary numbers <code>a = {{params.a}}</code> and <code>b = {{params.b}}</code>.</p>
  <p>What is the sum <code>c = a + b</code> in binary?</p>

<<<<<<< HEAD
  <tt>c =</tt> <input aria-label="Variable c" name="c" type="text" width="50" value="{{submitted_answers.c}}">
=======
  <code>c =</code> <input name="c" type="text" value="{{submitted_answers.c}}">
>>>>>>> f81fbaf4
  <p class="text-danger">{{format_errors.c}}</p>
</pl-question-panel>

<pl-answer-panel>
  <code>c = </code> {{correct_answers.c}}
</pl-answer-panel>

<pl-submission-panel>
  <p><code>c = </code> {{submitted_answers.c}}</p>
  <p>{{feedback.c}}</p>
</pl-submission-panel><|MERGE_RESOLUTION|>--- conflicted
+++ resolved
@@ -2,11 +2,7 @@
   <p>Consider two binary numbers <code>a = {{params.a}}</code> and <code>b = {{params.b}}</code>.</p>
   <p>What is the sum <code>c = a + b</code> in binary?</p>
 
-<<<<<<< HEAD
-  <tt>c =</tt> <input aria-label="Variable c" name="c" type="text" width="50" value="{{submitted_answers.c}}">
-=======
-  <code>c =</code> <input name="c" type="text" value="{{submitted_answers.c}}">
->>>>>>> f81fbaf4
+  <code>c =</code> <input aria-label="Variable c" name="c" type="text" width="50" value="{{submitted_answers.c}}">
   <p class="text-danger">{{format_errors.c}}</p>
 </pl-question-panel>
 
