--- conflicted
+++ resolved
@@ -1,50 +1,4 @@
 {
-<<<<<<< HEAD
-    "uuid": "fcc5282c-a752-4146-9bd6-ee19aac53fc5",
-    "name": "XC 101",
-    "title": "Example Course",
-    "options": {
-        "useNewQuestionRenderer": true
-    },
-    "comment": "Add additional assessment sets here. Default ones are listed here: https://prairielearn.readthedocs.io/en/latest/course/#assessment-sets.",
-    "assessmentSets": [
-      {"abbreviation": "W", "name": "Workshop", "heading": "Workshops and Tutorials", "color": "gray1"},
-      {"abbreviation": "C", "name": "Collection", "heading": "Collection of example questions", "color": "purple1"},
-      {"abbreviation": "L", "name": "Lecture", "heading": "Pre-Lecture Activities", "color": "blue1"},
-      {"abbreviation": "G", "name": "GroupActivity", "heading": "Group Activities", "color": "pink1"}
-
-    ],
-    "assessmentModules": [
-        {"name": "IntroModule", "heading": "Introductory Module"},
-        {"name": "AnotherModule", "heading": "Another Module"},
-        {"name": "FinalModule", "heading": "Final Module"}
-    ],
-    "topics": [
-        {"name": "Template", "color": "orange1", "description": "Templates to copy as the start for a new question."},
-        {"name": "Autograder", "color": "orange2", "description": "Questions using the external code grading feature."},
-        {"name": "Element", "color": "orange3", "description": "Overviews for each feature available within an element."},
-        {"name": "Demo", "color": "purple1", "description": "Demonstration questions showcasing PrairieLearn Features."},
-        {"name": "Workshop Demo", "color": "pink2", "description": "Demonstration questions from the PrairieLearn workshop."},
-        {"name": "Gallery", "color": "purple1", "description": "Example questions highlighted in www.prairielearn.com"},
-        {"name": "Drawing", "color": "purple2", "description": "Create interactive drawings."},
-        {"name": "Custom", "color": "gray1", "description": "Generate custom elements or styles within PrairieLearn."},
-        {"name": "Manual", "color": "gray2", "description": "Submission that must be graded manually."},
-        {"name": "Algebra", "color": "red3", "description": "Basic algebra."},
-        {"name": "Calculus", "color": "yellow3", "description": "Single and multiple variable calculus."},
-        {"name": "Vectors", "color": "blue3", "description": "Vector algebra in 3D."},
-        {"name": "Functions", "color": "pink3", "description": "Writing and calling functions in code."},
-        {"name": "Energy", "color": "purple3", "description": "Mechanical energy; kinetic and potential."},
-        {"name": "Particle kinetics", "color": "red3", "description": "Newton's equation for point masses."},
-        {"name": "Coding", "color": "turquoise3", "description": "Writing computer code."},
-        {"name": "Center of mass", "color": "green3", "description": "Calculating the center of mass for irregular bodies and systems."},
-        {"name": "Linear algebra", "color": "brown3", "description": "Matrix math."},
-        {"name": "Math", "color": "orange1", "description": "Mathematics topics"},
-        {"name": "Engineering", "color": "orange1", "description": "Engineering topics"}
-
-    ],
-    "tags": [
-    ]
-=======
   "uuid": "fcc5282c-a752-4146-9bd6-ee19aac53fc5",
   "name": "XC 101",
   "title": "Example Course",
@@ -155,40 +109,5 @@
     { "name": "Math", "color": "orange1", "description": "Mathematics topics" },
     { "name": "Engineering", "color": "orange1", "description": "Engineering topics" }
   ],
-  "tags": [
-    { "name": "mwest", "color": "gray1", "description": "Question originally written by mwest" },
-    { "name": "tbretl", "color": "blue1", "description": "Question originally written by tbretl" },
-    {
-      "name": "mfsilva",
-      "color": "blue1",
-      "description": "Question originally written by mfsilva"
-    },
-    {
-      "name": "balamut2",
-      "color": "orange1",
-      "description": "Question originally written by balamut2"
-    },
-    {
-      "name": "ressick2",
-      "color": "gray1",
-      "description": "Question originally written by ressick2"
-    },
-    {
-      "name": "eliving2",
-      "color": "gray1",
-      "description": "Question originally written by eliving2"
-    },
-    {
-      "name": "nnytko2",
-      "color": "turquoise1",
-      "description": "Question originally written by nnytko2"
-    },
-    {
-      "name": "astec",
-      "color": "orange2",
-      "description": "Question originally written by andrewstec"
-    },
-    { "name": "pearl", "color": "yellow3", "description": "Question originally written by pearl" }
-  ]
->>>>>>> ab0010dc
+  "tags": []
 }