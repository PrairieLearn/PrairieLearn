{
    "uuid": "fcc5282c-a752-4146-9bd6-ee19aac53fc5",
    "name": "XC 101",
    "title": "Example Course",
    "options": {
        "useNewQuestionRenderer": true
    },
<<<<<<< HEAD
=======
    "comment": "Add additional assessment sets here. Default ones are listed here: https://prairielearn.readthedocs.io/en/latest/course/#assessment-sets.",
    "assessmentSets": [],
>>>>>>> 62380067
    "topics": [
        {"name": "Template", "color": "orange1", "description": "Templates to copy as the start for a new question."},
        {"name": "Autograder", "color": "orange2", "description": "Questions using the external code grading feature."},
        {"name": "Element", "color": "orange3", "description": "Overviews for each feature available within an element."},
        {"name": "Demo", "color": "purple1", "description": "Demonstration questions showcasing PrairieLearn Features."},
        {"name": "Workshop Demo", "color": "pink2", "description": "Demonstration questions from the PrairieLearn workshop."},
        {"name": "Drawing", "color": "purple2", "description": "Create interactive drawings."},
        {"name": "Custom", "color": "gray1", "description": "Generate custom elements or styles within PrairieLearn."},
        {"name": "Manual", "color": "gray2", "description": "Submission that must be graded manually."},
        {"name": "Algebra", "color": "red3", "description": "Basic algebra."},
        {"name": "Calculus", "color": "yellow3", "description": "Single and multiple variable calculus."},
        {"name": "Vectors", "color": "blue3", "description": "Vector algebra in 3D."},
        {"name": "Functions", "color": "pink3", "description": "Writing and calling functions in code."},
        {"name": "Energy", "color": "purple3", "description": "Mechanical energy; kinetic and potential."},
        {"name": "Particle kinetics", "color": "red3", "description": "Newton's equation for point masses."},
        {"name": "Coding", "color": "turquoise3", "description": "Writing computer code."},
        {"name": "Center of mass", "color": "green3", "description": "Calculating the center of mass for irregular bodies and systems."},
        {"name": "Linear algebra", "color": "brown3", "description": "Matrix math."}
    ],
    "tags": [
        {"name": "mwest", "color": "gray1", "description": "Question originally written by mwest"},
        {"name": "tbretl", "color": "blue1", "description": "Question originally written by tbretl"},
        {"name": "mfsilva", "color": "blue1", "description": "Question originally written by mfsilva"},
        {"name": "balamut2", "color": "orange1", "description": "Question originally written by balamut2"},
        {"name": "ressick2", "color": "gray1", "description": "Question originally written by ressick2"},
        {"name": "eliving2", "color": "gray1", "description": "Question originally written by eliving2"},
        {"name": "nwalter2", "color": "pink1", "description": "Question originally written by nwalter2"},
        {"name": "nnytko2", "color": "turquoise1", "description": "Question originally written by nnytko2"},
        {"name": "astec", "color": "orange2", "description": "Question originally written by andrewstec"},
        {"name": "tpl101", "color": "gray1", "description": "Question originally written for the XC 101 example course"},
        {"name": "fa17", "color": "gray1", "description": "Question written in Fall 2017"},
        {"name": "sp18", "color": "gray1", "description": "Question written in Spring 2018"},
        {"name": "su18", "color": "gray1", "description": "Question written in Summer 2018"},
        {"name": "fa18", "color": "gray1", "description": "Question written in Fall 2018"},
        {"name": "v2", "color": "red1", "description": "v2 generation question"},
        {"name": "v3", "color": "green1", "description": "v3 generation question (freeform)"},
        {"name": "pearl", "color": "yellow3", "description": "Question originally written by pearl"},
        {"name": "rstats", "color": "blue2", "description": "Question requires the use of R"}
    ]
}<|MERGE_RESOLUTION|>--- conflicted
+++ resolved
@@ -5,11 +5,8 @@
     "options": {
         "useNewQuestionRenderer": true
     },
-<<<<<<< HEAD
-=======
     "comment": "Add additional assessment sets here. Default ones are listed here: https://prairielearn.readthedocs.io/en/latest/course/#assessment-sets.",
     "assessmentSets": [],
->>>>>>> 62380067
     "topics": [
         {"name": "Template", "color": "orange1", "description": "Templates to copy as the start for a new question."},
         {"name": "Autograder", "color": "orange2", "description": "Questions using the external code grading feature."},
