--- conflicted
+++ resolved
@@ -1,10 +1,5 @@
 <% if (feedback) { %>
-<<<<<<< HEAD
-<% console.log(feedback) %>
 <% if (feedback.succeeded != undefined && !feedback.succeeded) { %>
-=======
-<% if (!feedback.succeeded) { %>
->>>>>>> 8a7ad920
   <h3>UNIDENTIFIED ERROR</h3>
 <% } else if (feedback.results) { %>
 <% var results = feedback.results; %>
