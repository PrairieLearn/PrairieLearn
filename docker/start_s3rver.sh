--- conflicted
+++ resolved
@@ -1,8 +1,4 @@
 #!/bin/bash
 
 mkdir -p /s3rver
-<<<<<<< HEAD
-npx s3rver --silent --directory /s3rver --port 5000 --configure-bucket workspaces --configure-bucket prairielearn.dev.file-store &
-=======
-npx s3rver --silent --directory /s3rver --port 5000 --configure-bucket workspaces --configure-bucket chunks &
->>>>>>> 3a33e8e6
+npx s3rver --silent --directory /s3rver --port 5000 --configure-bucket workspaces --configure-bucket chunks --configure-bucket prairielearn.dev.file-store &