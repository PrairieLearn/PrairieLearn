#!/bin/bash

echo 'Starting PrairieLearn...'

cd /PrairieLearn
make -s start-support
node server.js --migrate-and-exit >/dev/null

<<<<<<< HEAD
if [[ $NODEMON == "true" ]]; then
=======
if [[ $NODEMON == "true" || DEV == "true" ]]; then
>>>>>>> a96c9e35
    # `dev` is listed first so it can use standard input
    make -s -j 2 dev dev-workspace-host
else
    make -s -j 2 start start-workspace-host
fi<|MERGE_RESOLUTION|>--- conflicted
+++ resolved
@@ -6,11 +6,7 @@
 make -s start-support
 node server.js --migrate-and-exit >/dev/null
 
-<<<<<<< HEAD
-if [[ $NODEMON == "true" ]]; then
-=======
 if [[ $NODEMON == "true" || DEV == "true" ]]; then
->>>>>>> a96c9e35
     # `dev` is listed first so it can use standard input
     make -s -j 2 dev dev-workspace-host
 else
