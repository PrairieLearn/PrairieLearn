{
  "uuid": "82981f95-3cab-49b1-976d-aa8187ab47ae",
  "type": "Exam",
  "title": "Exam for automatic test suite",
  "set": "Exam",
  "number": "1",
  "module": "Module1",
  "allowAccess": [
    {
      "mode": "Exam",
      "credit": 100,
      "timeLimitMin": 50,
      "startDate": "1900-07-07T23:59:59",
      "endDate": "2300-07-10T23:59:59"
    }
  ],
  "zones": [
    {
      "title": "Hard questions",
      "questions": [
<<<<<<< HEAD
        {
          "id": "addNumbers",
          "autoPoints": [
            5,
            3,
            1
          ]
        },
        {
          "id": "addVectors",
          "autoPoints": [
            11,
            9
          ],
          "manualPoints": 10
        },
        {
          "id": "fossilFuelsRadio",
          "autoPoints": [
            17,
            13,
            7,
            2
          ]
        },
        {
          "id": "partialCredit1",
          "autoPoints": [
            19
          ]
        },
        {
          "id": "partialCredit2",
          "autoPoints": [
            9,
            7,
            5,
            3
          ]
        },
        {
          "id": "partialCredit3",
          "autoPoints": [
            13,
            13,
            8,
            0.5,
            0.1
          ]
        },
        {
          "id": "brokenGeneration",
          "autoPoints": [
            10
          ]
        }
=======
        { "id": "addNumbers", "points": [5, 3, 1] },
        { "id": "addVectors", "autoPoints": [11, 9], "manualPoints": 10 },
        { "id": "fossilFuelsRadio", "points": [17, 13, 7, 2] },
        { "id": "partialCredit1", "points": [19] },
        { "id": "partialCredit2", "points": [9, 7, 5, 3] },
        { "id": "partialCredit3", "points": [13, 13, 8, 0.5, 0.1] },
        { "id": "brokenGeneration", "points": [10] }
>>>>>>> b41e1ad0
      ]
    }
  ],
  "text": "The following formula sheets are available to you on this exam:<ul><li><a href=\"<%= clientFilesAssessment %>/formulas.pdf\">PDF version</a></li>"
}<|MERGE_RESOLUTION|>--- conflicted
+++ resolved
@@ -18,64 +18,6 @@
     {
       "title": "Hard questions",
       "questions": [
-<<<<<<< HEAD
-        {
-          "id": "addNumbers",
-          "autoPoints": [
-            5,
-            3,
-            1
-          ]
-        },
-        {
-          "id": "addVectors",
-          "autoPoints": [
-            11,
-            9
-          ],
-          "manualPoints": 10
-        },
-        {
-          "id": "fossilFuelsRadio",
-          "autoPoints": [
-            17,
-            13,
-            7,
-            2
-          ]
-        },
-        {
-          "id": "partialCredit1",
-          "autoPoints": [
-            19
-          ]
-        },
-        {
-          "id": "partialCredit2",
-          "autoPoints": [
-            9,
-            7,
-            5,
-            3
-          ]
-        },
-        {
-          "id": "partialCredit3",
-          "autoPoints": [
-            13,
-            13,
-            8,
-            0.5,
-            0.1
-          ]
-        },
-        {
-          "id": "brokenGeneration",
-          "autoPoints": [
-            10
-          ]
-        }
-=======
         { "id": "addNumbers", "points": [5, 3, 1] },
         { "id": "addVectors", "autoPoints": [11, 9], "manualPoints": 10 },
         { "id": "fossilFuelsRadio", "points": [17, 13, 7, 2] },
@@ -83,7 +25,6 @@
         { "id": "partialCredit2", "points": [9, 7, 5, 3] },
         { "id": "partialCredit3", "points": [13, 13, 8, 0.5, 0.1] },
         { "id": "brokenGeneration", "points": [10] }
->>>>>>> b41e1ad0
       ]
     }
   ],
