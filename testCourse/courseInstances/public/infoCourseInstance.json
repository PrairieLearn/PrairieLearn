{
  "uuid": "5ba8df64-efed-4657-9c52-27b0d1937327",
  "longName": "Public",
  "shareSourcePublicly": true,
  "allowAccess": [
<<<<<<< HEAD
    {
      "startDate": "1900-01-01T00:00:01",
      "endDate": "2400-05-13T23:59:59"
    }
=======
    { "institution": "Any", "startDate": "1900-01-01T00:00:01", "endDate": "2400-05-13T23:59:59" }
>>>>>>> 3a8427ff
  ]
}<|MERGE_RESOLUTION|>--- conflicted
+++ resolved
@@ -3,13 +3,6 @@
   "longName": "Public",
   "shareSourcePublicly": true,
   "allowAccess": [
-<<<<<<< HEAD
-    {
-      "startDate": "1900-01-01T00:00:01",
-      "endDate": "2400-05-13T23:59:59"
-    }
-=======
     { "institution": "Any", "startDate": "1900-01-01T00:00:01", "endDate": "2400-05-13T23:59:59" }
->>>>>>> 3a8427ff
   ]
 }