--- conflicted
+++ resolved
@@ -1,22 +1,4 @@
 <pl-question-panel>
-<<<<<<< HEAD
-<p>
-Suppose the box $A$ is in equilibrium (at rest) in the position illustrated below, when a force $F$ is applied at the cable.
-Box $A$ has mass $M_A = {{params.ma}}$ kg. Assume gravity equals to $10 \rm m / s^2$. Assume frictionless pulley.
-Determine the force in the cable required for this equilibrium configuration.
-</p>
-
-<pl-drawing gradable="false" grid-size="20"  width="500" height="320">
-    <pl-drawing-initial>
-        <pl-rectangle x1="280" y1="220" width="340" height="200" color="orange1"></pl-rectangle>
-        <pl-pulley x1="80" y1="80"  x2="200" y2="50"  x3="50" y3="200"  radius="30" color="gray1" ></pl-pulley>
-        <pl-rod x1="80" y1="80"  x2="120" y2="130"></pl-rod>
-        <pl-rectangle x1="50" y1="230" width="40" height="60" color="green1"></pl-rectangle>
-        <pl-point x1="50" y1="230"></pl-point>
-        <pl-vector x1="200" y1="50"></pl-vector>
-    </pl-drawing-initial>
-</pl-drawing>
-=======
     <p>
         Suppose the box $A$ is in equilibrium (at rest) in the position illustrated below, when a force $F$ is applied at the cable.
         Box $A$ has mass $M_A = {{params.ma}}$ kg. Assume gravity equals to $10 \rm m / s^2$. Assume frictionless pulley.
@@ -33,8 +15,6 @@
             <pl-vector x1="200" y1="50">  </pl-vector>
         </pl-drawing-initial>
     </pl-drawing>
->>>>>>> b21d66f5
-
 </pl-question-panel>
 
 <pl-number-input answers-name="F" label="Cable force $=$" suffix="N" display="block"></pl-number-input>