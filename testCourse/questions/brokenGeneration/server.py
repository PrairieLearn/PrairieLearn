<<<<<<< HEAD
def generate(data):
    raise RuntimeError("deliberately broken generate function")
=======
def generate(_data):
    raise Exception("deliberately broken generate function")
>>>>>>> fa518e65
<|MERGE_RESOLUTION|>--- conflicted
+++ resolved
@@ -1,7 +1,2 @@
-<<<<<<< HEAD
-def generate(data):
-    raise RuntimeError("deliberately broken generate function")
-=======
 def generate(_data):
-    raise Exception("deliberately broken generate function")
->>>>>>> fa518e65
+    raise RuntimeError("deliberately broken generate function")