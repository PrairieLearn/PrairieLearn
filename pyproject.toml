--- conflicted
+++ resolved
@@ -30,10 +30,8 @@
     "SIM",
     # pyupgrade
     "UP",
-<<<<<<< HEAD
     # tryceratops
     "TRY",
-=======
     # flake8-pie
     "PIE",
     # Perflint
@@ -42,7 +40,6 @@
     "RUF",
     # refurb
     "FURB"
->>>>>>> a6545cdc
 ]
 
 ignore = [
