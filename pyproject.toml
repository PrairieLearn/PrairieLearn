--- conflicted
+++ resolved
@@ -23,10 +23,7 @@
 include = [
     "./elements/pl-big-o-input",
     "./elements/pl-dataframe",
-<<<<<<< HEAD
     "./elements/pl-external-grader-variables",
-=======
->>>>>>> da733208
     "./elements/pl-graph",
     "./elements/pl-hidden-hints",
     "./elements/pl-python-variable",
