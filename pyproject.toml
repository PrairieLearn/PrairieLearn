--- conflicted
+++ resolved
@@ -45,8 +45,7 @@
     # refurb
     "FURB",
     # pylint
-<<<<<<< HEAD
-    "PLR5501",
+    "PLR",
     # flake8-2020
     "YTT",
     # flake8-async
@@ -65,9 +64,6 @@
     "INT",
     # flynt
     "FLY"
-=======
-    "PLR"
->>>>>>> 0360308f
 ]
 ignore = [
     # Ignore line length errors
