[tool.ruff]
include = [
    "./apps/prairielearn/elements/**/*.py",
    "./apps/prairielearn/python/*.py",
    "./graders/**/*.py",
    "./exampleCourse/**/*.py",
    "./testCourse/**/*.py",
]
exclude = [
    # These files are intentionally not parseable as Python.
    "./exampleCourse/questions/demo/autograder/codeUpload/submitted_code_samples/fib_error_binary_file/fib.py",
    "./exampleCourse/questions/demo/autograder/codeUpload/submitted_code_samples/fib_error_large_text_file/fib.py",
    # Files related to the Python autograder will often intentionally appear
    # broken in isolation. We'll exclude these files from linting.
    "exampleCourse/questions/**/tests/initial_code.py",
    "exampleCourse/questions/**/tests/trailing_code.py",
]
target-version = "py310"

[tool.ruff.lint]
<<<<<<< HEAD
extend-select = ["I", "N"]
=======
select = [
    "E",
    # isort
    "I",
    # flake8-bugbear
    "B",
    # flake8-simplify
    "SIM",
    # pyupgrade
    "UP",
]
ignore = [
    # Ignore line length errors
    "E501",
    # if-else blocks that could be shortened (https://docs.astral.sh/ruff/rules/if-else-block-instead-of-if-exp/)
    "SIM108"
]
>>>>>>> 35d9e77a

[tool.ruff.lint.per-file-ignores]
# Files related to the Python autograder will often intentionally appear
# broken in isolation. We'll allow specific errors in these files to
# account for that.
#
# - F401: module imported but unused
# - F821: undefined name
# - F841: local variable name is assigned to but never used
"exampleCourse/questions/**/tests/setup_code.py" = ["F401", "F821"]
"exampleCourse/questions/**/tests/leading_code.py" = ["F401", "F821", "F841"]
"exampleCourse/questions/**/tests/ans.py" = ["F821"]
<<<<<<< HEAD
# Questions commonly use "ambiguous variable names" to represent specific
# concepts, e.g. I for an identity matrix. We'll allow these to be used in
# questions.
"exampleCourse/questions/**/*.py" = ["E741", "N806", "N803"]
# The zygote specifically uses imports in strange places to facilitate the
# preloading of commonly-used modules.
"zygote.py" = ["E402", "F401"]
# Ignore uppercase variables (e.g. G for a graph)
"apps/prairielearn/elements/**/*.py" = ["N806", "N803"]
"apps/prairielearn/python/*.py" = ["N806", "N803"]
=======
# Ignore uppercase variables and function parameters (e.g. G for a graph)
"exampleCourse/questions/**/*.py" = ["N806", "N803"]
# The zygote specifically uses imports in strange places to facilitate the
# preloading of commonly-used modules.
"zygote.py" = ["E402", "F401"]
# Ignore uppercase function parameters (e.g. G for a graph)
"apps/prairielearn/elements/**/*.py" = ["N803"]
"apps/prairielearn/python/*.py" = ["N803"]
>>>>>>> 35d9e77a
[tool.ruff.format]
exclude = [
    "./exampleCourse/questions/demo/autograder/python/leadingTrailing/tests/trailing_code.py",
    "./exampleCourse/questions/demo/autograder/python/square/tests/initial_code.py",
]

[tool.pyright]
include = [
    "./apps/prairielearn/elements/pl-answer-panel",
    "./apps/prairielearn/elements/pl-big-o-input",
    "./apps/prairielearn/elements/pl-card",
    "./apps/prairielearn/elements/pl-code",
    "./apps/prairielearn/elements/pl-dataframe",
    "./apps/prairielearn/elements/pl-excalidraw",
    "./apps/prairielearn/elements/pl-external-grader-results",
    "./apps/prairielearn/elements/pl-external-grader-variables",
    "./apps/prairielearn/elements/pl-figure",
    "./apps/prairielearn/elements/pl-file-download",
    "./apps/prairielearn/elements/pl-file-editor",
    "./apps/prairielearn/elements/pl-file-preview",
    "./apps/prairielearn/elements/pl-file-upload",
    "./apps/prairielearn/elements/pl-graph",
    "./apps/prairielearn/elements/pl-hidden-hints",
    "./apps/prairielearn/elements/pl-hide-in-manual-grading",
    "./apps/prairielearn/elements/pl-hide-in-panel",
    "./apps/prairielearn/elements/pl-integer-input",
    "./apps/prairielearn/elements/pl-manual-grading-only",
    "./apps/prairielearn/elements/pl-matrix-latex",
    "./apps/prairielearn/elements/pl-multiple-choice",
    "./apps/prairielearn/elements/pl-number-input",
    "./apps/prairielearn/elements/pl-overlay",
    "./apps/prairielearn/elements/pl-order-blocks",
    "./apps/prairielearn/elements/pl-python-variable",
    "./apps/prairielearn/elements/pl-question-panel",
    "./apps/prairielearn/elements/pl-string-input",
    "./apps/prairielearn/elements/pl-submission-panel",
    "./apps/prairielearn/elements/pl-symbolic-input",
    "./apps/prairielearn/elements/pl-template",
    "./apps/prairielearn/elements/pl-units-input",
    "./apps/prairielearn/elements/pl-variable-output",
    "./apps/prairielearn/elements/pl-workspace",
    "./apps/prairielearn/elements/pl-xss-safe",
    "./apps/prairielearn/python/check_data_test.py",
    "./apps/prairielearn/python/check_data.py",
    "./apps/prairielearn/python/colors_test.py",
    "./apps/prairielearn/python/colors.py",
    "./apps/prairielearn/python/conftest.py",
    "./apps/prairielearn/python/prairielearn_test.py",
    "./apps/prairielearn/python/prairielearn.py",
    "./apps/prairielearn/python/python_helper_sympy_test.py",
    "./apps/prairielearn/python/python_helper_sympy.py",
    "./apps/prairielearn/python/question_phases.py",
    "./apps/prairielearn/python/traverse_test.py",
    "./apps/prairielearn/python/traverse.py",
    "./apps/prairielearn/python/zygote.py",
    "./apps/prairielearn/python/zygote_utils.py",
    "./apps/prairielearn/python/zygote_utils_test.py",
]
extraPaths = ["./apps/prairielearn/python"]
pythonVersion = "3.10"
reportUnnecessaryTypeIgnoreComment = "error"

[tool.pytest.ini_options]
addopts = "--cov=apps"
testpaths = ["apps/prairielearn/elements", "apps/prairielearn/python"]<|MERGE_RESOLUTION|>--- conflicted
+++ resolved
@@ -18,11 +18,9 @@
 target-version = "py310"
 
 [tool.ruff.lint]
-<<<<<<< HEAD
-extend-select = ["I", "N"]
-=======
 select = [
     "E",
+    "N",
     # isort
     "I",
     # flake8-bugbear
@@ -38,7 +36,6 @@
     # if-else blocks that could be shortened (https://docs.astral.sh/ruff/rules/if-else-block-instead-of-if-exp/)
     "SIM108"
 ]
->>>>>>> 35d9e77a
 
 [tool.ruff.lint.per-file-ignores]
 # Files related to the Python autograder will often intentionally appear
@@ -51,18 +48,6 @@
 "exampleCourse/questions/**/tests/setup_code.py" = ["F401", "F821"]
 "exampleCourse/questions/**/tests/leading_code.py" = ["F401", "F821", "F841"]
 "exampleCourse/questions/**/tests/ans.py" = ["F821"]
-<<<<<<< HEAD
-# Questions commonly use "ambiguous variable names" to represent specific
-# concepts, e.g. I for an identity matrix. We'll allow these to be used in
-# questions.
-"exampleCourse/questions/**/*.py" = ["E741", "N806", "N803"]
-# The zygote specifically uses imports in strange places to facilitate the
-# preloading of commonly-used modules.
-"zygote.py" = ["E402", "F401"]
-# Ignore uppercase variables (e.g. G for a graph)
-"apps/prairielearn/elements/**/*.py" = ["N806", "N803"]
-"apps/prairielearn/python/*.py" = ["N806", "N803"]
-=======
 # Ignore uppercase variables and function parameters (e.g. G for a graph)
 "exampleCourse/questions/**/*.py" = ["N806", "N803"]
 # The zygote specifically uses imports in strange places to facilitate the
@@ -71,7 +56,6 @@
 # Ignore uppercase function parameters (e.g. G for a graph)
 "apps/prairielearn/elements/**/*.py" = ["N803"]
 "apps/prairielearn/python/*.py" = ["N803"]
->>>>>>> 35d9e77a
 [tool.ruff.format]
 exclude = [
     "./exampleCourse/questions/demo/autograder/python/leadingTrailing/tests/trailing_code.py",
