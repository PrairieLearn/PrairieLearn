--- conflicted
+++ resolved
@@ -21,19 +21,15 @@
 
 [tool.pyright]
 include = [
-<<<<<<< HEAD
     "./elements/pl-answer-panel",
-    "./elements/pl-hidden-hints",
     "./elements/pl-hide-in-panel",
     "./elements/pl-question-panel",
     "./elements/pl-submission-panel",
-=======
     "./elements/pl-big-o-input",
     "./elements/pl-dataframe",
     "./elements/pl-graph",
     "./elements/pl-hidden-hints",
     "./elements/pl-python-variable",
->>>>>>> d1c0ea73
     "./elements/pl-symbolic-input",
     "./python/conftest.py",
     "./python/prairielearn.py",
