--- conflicted
+++ resolved
@@ -78,10 +78,8 @@
     "E501",
     # if-else blocks that could be shortened (https://docs.astral.sh/ruff/rules/if-else-block-instead-of-if-exp/)
     "SIM108",
-<<<<<<< HEAD
     # invalid module name for elements (we aren't using them as modules)
-    "N999"
-=======
+    "N999",
     # Too many statements, too many branches, too many arguments, too many returns
     "PLR0912", "PLR0915", "PLR0913", "PLR0911",
     # Magic value used in comparison (foo == 5)
@@ -92,7 +90,6 @@
     "PD901",
     # Replace legacy `np.random.*` call with `np.random.Generator`
     "NPY002",
->>>>>>> 4e7afdb5
 ]
 
 [tool.ruff.lint.per-file-ignores]
