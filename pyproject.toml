--- conflicted
+++ resolved
@@ -148,12 +148,7 @@
 "apps/prairielearn/elements/pl-drawing/**/*.py" = ["ANN"]
 "apps/prairielearn/elements/pl-threejs/**/*.py" = ["ANN"]
 "apps/prairielearn/elements/pl-prairiedraw-figure/**/*.py" = ["ANN"]
-<<<<<<< HEAD
-"apps/prairielearn/python/test/**/*.py" = ["D", "ANN"]
-=======
-"apps/prairielearn/elements/pl-checkbox/**/*.py" = ["ANN"]
 "apps/prairielearn/python/test/**/*.py" = ["ANN", "D"]
->>>>>>> cfad1b00
 # Issues rebuilding workspace
 "workspaces/jupyterlab-python/jupyter_server_config.py" = ["PLW1508"]
 
@@ -178,16 +173,9 @@
   "./scripts",
 ]
 exclude = [
-<<<<<<< HEAD
-    "./apps/prairielearn/elements/pl-drawing", # requires refactor
-    "./apps/prairielearn/elements/pl-prairiedraw-figure", # deprecated
-    "./apps/prairielearn/elements/pl-threejs", # deprecated
-=======
   "./apps/prairielearn/elements/pl-drawing",            # requires refactor
-  "./apps/prairielearn/elements/pl-checkbox",           # requires refactor
   "./apps/prairielearn/elements/pl-prairiedraw-figure", # deprecated
   "./apps/prairielearn/elements/pl-threejs",            # deprecated
->>>>>>> cfad1b00
 ]
 extraPaths = ["./apps/prairielearn/python"]
 pythonVersion = "3.10"
