--- conflicted
+++ resolved
@@ -74,12 +74,9 @@
     "./elements/pl-question-panel",
     "./elements/pl-submission-panel",
     "./elements/pl-symbolic-input",
-<<<<<<< HEAD
     "./elements/pl-template",
-=======
     "./elements/pl-units-input",
     "./elements/pl-variable-output",
->>>>>>> d96ded9f
     "./python/conftest.py",
     "./python/prairielearn.py",
     "./python/prairielearn_test.py",
