--- conflicted
+++ resolved
@@ -128,11 +128,7 @@
 reportPrivateUsage = "none"
 reportUnnecessaryIsInstance = "none"
 reportUnknownLambdaType = "none"
-<<<<<<< HEAD
-=======
-# These rules can be enabled alongside typing / code improvements
-reportUnusedVariable = "none"
->>>>>>> b47ae7ab
+# These rules should be progressively enabled 
 reportMissingParameterType = "none"
 reportMissingTypeArgument = "none"
 reportArgumentType = "none"
