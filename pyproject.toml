--- conflicted
+++ resolved
@@ -52,15 +52,12 @@
     "E501",
     # if-else blocks that could be shortened (https://docs.astral.sh/ruff/rules/if-else-block-instead-of-if-exp/)
     "SIM108",
-<<<<<<< HEAD
     # Too many statements, too many branches, too many arguments, too many returns
     "PLR0912", "PLR0915", "PLR0913", "PLR0911",
     # Magic value used in comparison (foo == 5)
-    "PLR2004"
-=======
+    "PLR2004",
     # Explicit string concatenation
     "ISC003"
->>>>>>> c9650db2
 ]
 
 [tool.ruff.lint.per-file-ignores]
