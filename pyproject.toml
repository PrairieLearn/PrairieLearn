--- conflicted
+++ resolved
@@ -2,44 +2,26 @@
 name = "prairielearn"
 version = "0.0.0"
 readme = "README.md"
-<<<<<<< HEAD
-requires-python = ">=3.13"
-=======
-requires-python = ">=3.10.18,<3.11"
->>>>>>> f404bb4d
+requires-python = ">=3.13,<3.14"
 classifiers = ["Private :: Do Not Upload"]
 
 dependencies = [
   "ansi2html==1.9.2",
   "automata-lib==9.1.2",
   "chevron==0.14.0",
-<<<<<<< HEAD
-  "coloraide==6.1",
-  "Faker==38.2.0",
-  "jinja2==3.1.6",
-  "lxml==6.0.2",
-  "matplotlib==3.10.8",
-  "networkx==3.6.1",
-=======
   "coloraide==6.2",
   "Faker==40.1.0",
   "jinja2==3.1.6",
   "lxml==6.0.2",
   "matplotlib==3.10.8",
-  "networkx==3.4.2",
->>>>>>> f404bb4d
+  "networkx==3.6.1",
   "nltk==3.9.2",
   "numpy==2.3.5",
   "openpyxl==3.1.5",
   "pandas==2.3.3",
   "Pillow==12.0.0",
-<<<<<<< HEAD
   "Pint==0.25.2",
-  "psutil==7.1.3",
-=======
-  "Pint==0.24.4",
   "psutil==7.2.1",
->>>>>>> f404bb4d
   "PuLP==3.3.0",
   "pyarrow==22.0.0",
   "pycryptodome==3.23.0",
@@ -66,22 +48,13 @@
   "pytest-repeat==0.9.4",
   "pytest-github-actions-annotate-failures==0.3.0",
   "pytest==9.0.2",
-<<<<<<< HEAD
-  "ruff==0.14.8",
-  "squawk-cli==2.32.0",
-=======
   "ruff==0.14.10",
   "squawk-cli==2.34.0",
->>>>>>> f404bb4d
   "sqlfluff==3.5.0",
   "types-chevron==0.14.2.20250103",
   "types-lxml==2026.1.1",
   "types-Pygments==2.19.0.20251121",
-<<<<<<< HEAD
-  "pandas-stubs==2.3.3.251201",
-=======
   "pandas-stubs==2.3.3.251219",
->>>>>>> f404bb4d
 ]
 
 docs = [
@@ -95,17 +68,10 @@
   "mkdocs==1.6.1",
   "mkdocstrings-python==2.0.1",
   "mkdocstrings==1.0.0",
-<<<<<<< HEAD
-  "pymdown-extensions==10.18",
-  # mkdocstrings-python will format the docstrings using ruff
-  # https://mkdocstrings.github.io/python/usage/configuration/signatures/#line_length
-  "ruff==0.14.8",
-=======
   "pymdown-extensions==10.20",
   # mkdocstrings-python will format the docstrings using ruff
   # https://mkdocstrings.github.io/python/usage/configuration/signatures/#line_length
   "ruff==0.14.10",
->>>>>>> f404bb4d
 ]
 
 # We only use pyproject.toml for the Python dependencies, so we don't need to
