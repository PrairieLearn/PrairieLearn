--- conflicted
+++ resolved
@@ -21,11 +21,8 @@
 
 [tool.pyright]
 include = [
-<<<<<<< HEAD
+    "./elements/pl-big-o-input",
     "./elements/pl-graph",
-=======
-    "./elements/pl-big-o-input",
->>>>>>> 01442339
     "./elements/pl-hidden-hints",
     "./elements/pl-symbolic-input",
     "./python/conftest.py",
