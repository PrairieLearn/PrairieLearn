[tool.ruff]
include = [
    "./apps/prairielearn/elements/**/*.py",
    "./apps/prairielearn/python/*.py",
    "./graders/**/*.py",
    "./exampleCourse/**/*.py",
    "./testCourse/**/*.py",
    "./tools/**/*.py"
]
exclude = [
    # These files are intentionally not parseable as Python.
    "./exampleCourse/questions/demo/autograder/codeUpload/submitted_code_samples/fib_error_binary_file/fib.py",
    "./exampleCourse/questions/demo/autograder/codeUpload/submitted_code_samples/fib_error_large_text_file/fib.py",
    # Files related to the Python autograder will often intentionally appear
    # broken in isolation. We'll exclude these files from linting.
    "exampleCourse/questions/**/tests/initial_code.py",
    "exampleCourse/questions/**/tests/trailing_code.py",
]
target-version = "py310"

[tool.ruff.lint]
select = [
<<<<<<< HEAD
    "E",
    "N",
    # pyflakes
    "F",
    # isort
    "I",
    # flake8-bugbear
    "B",
    # flake8-simplify
    "SIM",
    # pyupgrade
    "UP",
    # flake8-boolean-trap
    "FBT",
    # flake8-pie
    "PIE",
    # Perflint
    "PERF",
    # flake8-comprehensions
    "C4",
    # ruff-specific rules
    "RUF",
    # flake8-import-conventions
    "ICN",
    # flake8-implicit-str-concat
    "ISC",
    # flake8-pytest-style
    "PT",
    # refurb
    "FURB",
    # pandas-vet
    "PD",
    # NumPy-specific rules
    "NPY",
    # pylint
    "PLR",
    # flake8-2020
    "YTT",
    # flake8-async
    "ASYNC",
    # flake8-datetimez
    "DTZ",
    # flake8-debugger
    "T10",
    # flake8-logging
    "LOG",
    # flake8-pyi
    "PYI",
    # flake8-slots
    "SLOT",
    # flake8-gettext
    "INT",
    # flynt
    "FLY"
=======
    "ALL"
>>>>>>> 665a4963
]

ignore = [
    # These rules provide little value to us
    "ANN", # flake8-annotations
    "BLE", # flake8-blind-except
    "COM", # flake8-commas
    "C901", # mccabe (complexity checks)
    "D", # pydocstyle
    "ERA", # eradicate (code in comments)
    "EM", # flake8-errmsg
    "E501", # line-too-long
    "FIX", # flake8-fixme
    "INP001", # implicit-namespace-package
    "S", # flake8-bandit (security rules)
    "T", # flake8-print, flake8-debugger
    "TD", # flake8-todos
    "PGH003", # blanket-type-ignore
    "PLE2513", # invalid-character-esc
    "PTH", # flake8-use-pathlib

    # These rules were discussed and disabled
    "ISC003", # explicit-string-concatenation
    "NPY002", # numpy-legacy-random (we use `np.random.*` in many places)
    "PD901", # pandas-df-variable-name (we use `df` in many places)
    "PLR0911", # too-many-return-statements
    "PLR0912", # too-many-branches
    "PLR0913", # too-many-arguments
    "PLR0915", # too-many-statements
    "PLR2004", # magic-value-comparison
    "RET503", # implicit-return
    "RET504", # unnecessary-assign
    "RET505", # superfluous-else-return
    "SIM108", # if-else-block-instead-of-if-exp
    "TRY300", # try-consider-else (returns in try blocks)
    "TRY301", # raise-within-try
    "TRY003", # raise-vanilla-args (long messages in raise statements)

    # These rules need to be implemented
    "SLF001", # private-member-access 
    "RSE102", # unnecessary-paren-on-raise-exception

    # These rules have active PRs
    "A", # flake8-builtins
    "FBT", # flake8-boolean-trap
    "EXE", # flake8-executable
]
[tool.ruff.lint.per-file-ignores]
# Files related to the Python autograder will often intentionally appear
# broken in isolation. We'll allow specific errors in these files to
# account for that.
#
# - F401: module imported but unused
# - F821: undefined name
# - F841: local variable name is assigned to but never used
# - ARG001: Unused function argument
"exampleCourse/questions/**/tests/setup_code.py" = ["F401", "F821"]
"exampleCourse/questions/**/tests/leading_code.py" = ["F401", "F821", "F841", "ARG001"]
"exampleCourse/questions/**/tests/ans.py" = ["F821"]
"exampleCourse/questions/demo/autograder/codeUpload/submitted_code_samples/**/*.py" = ["ARG001"]

# Ignore uppercase variables and function parameters (e.g. G for a graph)
"exampleCourse/questions/**/*.py" = ["N806", "N803"]
# The zygote specifically uses imports in strange places to facilitate the
# preloading of commonly-used modules.
"zygote.py" = ["E402", "F401"]
<<<<<<< HEAD
# Ignore uppercase function parameters (e.g. G for a graph)
"apps/prairielearn/elements/**/*.py" = [
    "N803",
    # Allow boolean trap pattern in method signatures
    "FBT001", "FBT002", "FBT003"
]
=======
# Ignore uppercase function parameters (e.g. G for a graph), ignore unused parameters in functions
"apps/prairielearn/elements/**/*.py" = ["N803", "ARG"]
>>>>>>> 665a4963
"apps/prairielearn/python/*.py" = ["N803"]
# Do not require self in method params
"apps/prairielearn/elements/pl-drawing/elements.py" = ["N805"]
"exampleCourse/elementExtensions/pl-drawing/example-logo/example-logo.py" = ["N805"]
# Boolean default positional argument
"graders/**/*.py" = ["FBT002"]
[tool.ruff.format]
exclude = [
    "./exampleCourse/questions/demo/autograder/python/leadingTrailing/tests/trailing_code.py",
    "./exampleCourse/questions/demo/autograder/python/square/tests/initial_code.py",
]

[tool.pyright]
include = [
    "./apps/prairielearn/elements/pl-answer-panel",
    "./apps/prairielearn/elements/pl-big-o-input",
    "./apps/prairielearn/elements/pl-card",
    "./apps/prairielearn/elements/pl-code",
    "./apps/prairielearn/elements/pl-dataframe",
    "./apps/prairielearn/elements/pl-excalidraw",
    "./apps/prairielearn/elements/pl-external-grader-results",
    "./apps/prairielearn/elements/pl-external-grader-variables",
    "./apps/prairielearn/elements/pl-figure",
    "./apps/prairielearn/elements/pl-file-download",
    "./apps/prairielearn/elements/pl-file-editor",
    "./apps/prairielearn/elements/pl-file-preview",
    "./apps/prairielearn/elements/pl-file-upload",
    "./apps/prairielearn/elements/pl-graph",
    "./apps/prairielearn/elements/pl-hidden-hints",
    "./apps/prairielearn/elements/pl-hide-in-manual-grading",
    "./apps/prairielearn/elements/pl-hide-in-panel",
    "./apps/prairielearn/elements/pl-integer-input",
    "./apps/prairielearn/elements/pl-manual-grading-only",
    "./apps/prairielearn/elements/pl-matrix-latex",
    "./apps/prairielearn/elements/pl-multiple-choice",
    "./apps/prairielearn/elements/pl-number-input",
    "./apps/prairielearn/elements/pl-overlay",
    "./apps/prairielearn/elements/pl-order-blocks",
    "./apps/prairielearn/elements/pl-python-variable",
    "./apps/prairielearn/elements/pl-question-panel",
    "./apps/prairielearn/elements/pl-string-input",
    "./apps/prairielearn/elements/pl-submission-panel",
    "./apps/prairielearn/elements/pl-symbolic-input",
    "./apps/prairielearn/elements/pl-template",
    "./apps/prairielearn/elements/pl-units-input",
    "./apps/prairielearn/elements/pl-variable-output",
    "./apps/prairielearn/elements/pl-workspace",
    "./apps/prairielearn/elements/pl-xss-safe",
    "./apps/prairielearn/python/check_data_test.py",
    "./apps/prairielearn/python/check_data.py",
    "./apps/prairielearn/python/colors_test.py",
    "./apps/prairielearn/python/colors.py",
    "./apps/prairielearn/python/conftest.py",
    "./apps/prairielearn/python/prairielearn_test.py",
    "./apps/prairielearn/python/prairielearn.py",
    "./apps/prairielearn/python/python_helper_sympy_test.py",
    "./apps/prairielearn/python/python_helper_sympy.py",
    "./apps/prairielearn/python/question_phases.py",
    "./apps/prairielearn/python/traverse_test.py",
    "./apps/prairielearn/python/traverse.py",
    "./apps/prairielearn/python/zygote.py",
    "./apps/prairielearn/python/zygote_utils.py",
    "./apps/prairielearn/python/zygote_utils_test.py",
]
extraPaths = ["./apps/prairielearn/python"]
pythonVersion = "3.10"
reportUnnecessaryTypeIgnoreComment = "error"

[tool.pytest.ini_options]
addopts = "--cov=apps"
testpaths = ["apps/prairielearn/elements", "apps/prairielearn/python"]<|MERGE_RESOLUTION|>--- conflicted
+++ resolved
@@ -20,64 +20,7 @@
 
 [tool.ruff.lint]
 select = [
-<<<<<<< HEAD
-    "E",
-    "N",
-    # pyflakes
-    "F",
-    # isort
-    "I",
-    # flake8-bugbear
-    "B",
-    # flake8-simplify
-    "SIM",
-    # pyupgrade
-    "UP",
-    # flake8-boolean-trap
-    "FBT",
-    # flake8-pie
-    "PIE",
-    # Perflint
-    "PERF",
-    # flake8-comprehensions
-    "C4",
-    # ruff-specific rules
-    "RUF",
-    # flake8-import-conventions
-    "ICN",
-    # flake8-implicit-str-concat
-    "ISC",
-    # flake8-pytest-style
-    "PT",
-    # refurb
-    "FURB",
-    # pandas-vet
-    "PD",
-    # NumPy-specific rules
-    "NPY",
-    # pylint
-    "PLR",
-    # flake8-2020
-    "YTT",
-    # flake8-async
-    "ASYNC",
-    # flake8-datetimez
-    "DTZ",
-    # flake8-debugger
-    "T10",
-    # flake8-logging
-    "LOG",
-    # flake8-pyi
-    "PYI",
-    # flake8-slots
-    "SLOT",
-    # flake8-gettext
-    "INT",
-    # flynt
-    "FLY"
-=======
     "ALL"
->>>>>>> 665a4963
 ]
 
 ignore = [
@@ -122,7 +65,6 @@
 
     # These rules have active PRs
     "A", # flake8-builtins
-    "FBT", # flake8-boolean-trap
     "EXE", # flake8-executable
 ]
 [tool.ruff.lint.per-file-ignores]
@@ -144,17 +86,14 @@
 # The zygote specifically uses imports in strange places to facilitate the
 # preloading of commonly-used modules.
 "zygote.py" = ["E402", "F401"]
-<<<<<<< HEAD
-# Ignore uppercase function parameters (e.g. G for a graph)
 "apps/prairielearn/elements/**/*.py" = [
+    # Ignore uppercase function parameters (e.g. G for a graph)
     "N803",
     # Allow boolean trap pattern in method signatures
-    "FBT001", "FBT002", "FBT003"
+    "FBT001", "FBT002", "FBT003",
+    # ignore unused parameters in functions
+    "ARG"
 ]
-=======
-# Ignore uppercase function parameters (e.g. G for a graph), ignore unused parameters in functions
-"apps/prairielearn/elements/**/*.py" = ["N803", "ARG"]
->>>>>>> 665a4963
 "apps/prairielearn/python/*.py" = ["N803"]
 # Do not require self in method params
 "apps/prairielearn/elements/pl-drawing/elements.py" = ["N805"]
