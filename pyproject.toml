--- conflicted
+++ resolved
@@ -44,29 +44,17 @@
 
 [dependency-groups]
 dev = [
-<<<<<<< HEAD
-    "pytest-cov==6.2.1",
-    "pytest-repeat==0.9.4",
-    "pytest-github-actions-annotate-failures==0.3.0",
-    "pytest==8.4.1",
-    "ruff==0.12.7",
-    "squawk-cli==2.22.0",
-    "sqlfluff==3.4.2",
-    "types-chevron==0.14.2.20250103",
-    "types-lxml==2025.3.30",
-    "types-Pygments==2.19.0.20250715",
-    "pandas-stubs==2.3.0.250703",
-=======
   "pytest-cov==6.2.1",
   "pytest-repeat==0.9.4",
   "pytest-github-actions-annotate-failures==0.3.0",
   "pytest==8.4.1",
   "ruff==0.12.7",
+  "squawk-cli==2.22.0",
+  "sqlfluff==3.4.2",
   "types-chevron==0.14.2.20250103",
   "types-lxml==2025.3.30",
   "types-Pygments==2.19.0.20250715",
   "pandas-stubs==2.3.0.250703",
->>>>>>> 42c8b694
 ]
 
 docs = [
