--- conflicted
+++ resolved
@@ -21,15 +21,12 @@
 
 [tool.pyright]
 include = [
-<<<<<<< HEAD
+    "./elements/pl-big-o-input",
+    "./elements/pl-dataframe",
     "./elements/pl-external-grader-variables",
-=======
-    "./elements/pl-big-o-input",
     "./elements/pl-graph",
->>>>>>> ad952ce9
     "./elements/pl-hidden-hints",
     "./elements/pl-symbolic-input",
-    "./elements/pl-dataframe",
     "./python/conftest.py",
     "./python/prairielearn.py",
     "./python/prairielearn_test.py",
