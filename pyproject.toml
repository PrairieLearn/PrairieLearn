[tool.ruff]
include = [
    "./apps/prairielearn/python/**.py",
    "./graders/**/*.py",
    "./exampleCourse/**/*.py",
    "./testCourse/**/*.py",
]
exclude = [
    # These files are intentionally not parseable as Python.
    "./exampleCourse/questions/demo/autograder/codeUpload/submitted_code_samples/fib_error_binary_file/fib.py",
    "./exampleCourse/questions/demo/autograder/codeUpload/submitted_code_samples/fib_error_large_text_file/fib.py",
    # Files related to the Python autograder will often intentionally appear
    # broken in isolation. We'll exclude these files from linting.
    "exampleCourse/questions/**/tests/initial_code.py",
    "exampleCourse/questions/**/tests/trailing_code.py",
]
target-version = "py310"

[tool.ruff.lint]
select = [
    "E",
    "N",
    # isort
    "I",
    # flake8-bugbear
    "B",
    # flake8-simplify
    "SIM",
    # pyupgrade
    "UP",
    # refurb
    "FURB"
]
ignore = [
    # Ignore line length errors
    "E501",
    # if-else blocks that could be shortened (https://docs.astral.sh/ruff/rules/if-else-block-instead-of-if-exp/)
    "SIM108"
]

[tool.ruff.lint.per-file-ignores]
# Files related to the Python autograder will often intentionally appear
# broken in isolation. We'll allow specific errors in these files to
# account for that.
#
# - F401: module imported but unused
# - F821: undefined name
# - F841: local variable name is assigned to but never used
"exampleCourse/questions/**/tests/setup_code.py" = ["F401", "F821"]
"exampleCourse/questions/**/tests/leading_code.py" = ["F401", "F821", "F841"]
"exampleCourse/questions/**/tests/ans.py" = ["F821"]
# Ignore uppercase variables and function parameters (e.g. G for a graph)
"exampleCourse/questions/**/*.py" = ["N806", "N803"]
# The zygote specifically uses imports in strange places to facilitate the
# preloading of commonly-used modules.
"zygote.py" = ["E402", "F401"]
# Ignore uppercase function parameters (e.g. G for a graph)
"apps/prairielearn/elements/**/*.py" = ["N803"]
"apps/prairielearn/python/*.py" = ["N803"]
# Do not require self in method params
"apps/prairielearn/elements/pl-drawing/elements.py" = ["N805"]
"exampleCourse/elementExtensions/pl-drawing/example-logo/example-logo.py" = ["N805"]
[tool.ruff.format]
exclude = [
    "./exampleCourse/questions/demo/autograder/python/leadingTrailing/tests/trailing_code.py",
    "./exampleCourse/questions/demo/autograder/python/square/tests/initial_code.py",
]

[tool.pyright]
include = [
    "./apps/prairielearn/elements/pl-answer-panel",
    "./apps/prairielearn/elements/pl-big-o-input",
    "./apps/prairielearn/elements/pl-card",
    "./apps/prairielearn/elements/pl-code",
    "./apps/prairielearn/elements/pl-dataframe",
    "./apps/prairielearn/elements/pl-excalidraw",
    "./apps/prairielearn/elements/pl-external-grader-results",
    "./apps/prairielearn/elements/pl-external-grader-variables",
    "./apps/prairielearn/elements/pl-figure",
    "./apps/prairielearn/elements/pl-file-download",
    "./apps/prairielearn/elements/pl-file-editor",
    "./apps/prairielearn/elements/pl-file-preview",
    "./apps/prairielearn/elements/pl-file-upload",
    "./apps/prairielearn/elements/pl-graph",
    "./apps/prairielearn/elements/pl-hidden-hints",
    "./apps/prairielearn/elements/pl-hide-in-manual-grading",
    "./apps/prairielearn/elements/pl-hide-in-panel",
    "./apps/prairielearn/elements/pl-integer-input",
    "./apps/prairielearn/elements/pl-manual-grading-only",
    "./apps/prairielearn/elements/pl-matrix-latex",
    "./apps/prairielearn/elements/pl-multiple-choice",
    "./apps/prairielearn/elements/pl-number-input",
    "./apps/prairielearn/elements/pl-overlay",
    "./apps/prairielearn/elements/pl-order-blocks",
    "./apps/prairielearn/elements/pl-python-variable",
    "./apps/prairielearn/elements/pl-question-panel",
    "./apps/prairielearn/elements/pl-string-input",
    "./apps/prairielearn/elements/pl-submission-panel",
    "./apps/prairielearn/elements/pl-symbolic-input",
    "./apps/prairielearn/elements/pl-template",
    "./apps/prairielearn/elements/pl-units-input",
    "./apps/prairielearn/elements/pl-variable-output",
    "./apps/prairielearn/elements/pl-workspace",
    "./apps/prairielearn/elements/pl-xss-safe",
    "./apps/prairielearn/python/prairielearn/colors.py",
    "./apps/prairielearn/python/prairielearn/core.py",
    "./apps/prairielearn/python/prairielearn/internal/check_data.py",
    "./apps/prairielearn/python/prairielearn/sympy_utils.py",
    "./apps/prairielearn/python/prairielearn/internal/question_phases.py",
    "./apps/prairielearn/python/prairielearn/internal/traverse.py",
    "./apps/prairielearn/python/prairielearn/internal/zygote_utils.py",
    "./apps/prairielearn/python/zygote.py",
    "./apps/prairielearn/python/test/check_data_test.py",
    "./apps/prairielearn/python/test/colors_test.py",
    "./apps/prairielearn/python/test/sympy_utils_test.py",
    "./apps/prairielearn/python/test/conftest.py",
    "./apps/prairielearn/python/test/core_test.py",
    "./apps/prairielearn/python/test/traverse_test.py",
    "./apps/prairielearn/python/test/zygote_utils_test.py",
]
extraPaths = ["./apps/prairielearn/python"]
pythonVersion = "3.10"
reportUnnecessaryTypeIgnoreComment = "error"

[tool.pytest.ini_options]
pythonpath = [
    "apps/prairielearn/python"
]
addopts = "--cov=apps"
<<<<<<< HEAD
testpaths = [
    "apps/prairielearn/elements",
    "apps/prairielearn/python/test",
]
=======
testpaths = ["apps/prairielearn/elements", "apps/prairielearn/python"]
>>>>>>> 01a6f2ce
<|MERGE_RESOLUTION|>--- conflicted
+++ resolved
@@ -127,11 +127,7 @@
     "apps/prairielearn/python"
 ]
 addopts = "--cov=apps"
-<<<<<<< HEAD
 testpaths = [
     "apps/prairielearn/elements",
     "apps/prairielearn/python/test",
-]
-=======
-testpaths = ["apps/prairielearn/elements", "apps/prairielearn/python"]
->>>>>>> 01a6f2ce
+]