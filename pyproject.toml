[tool.ruff]
include = [
    "./apps/prairielearn/elements/**/*.py",
    "./apps/prairielearn/python/*.py",
    "./graders/**/*.py",
    "./exampleCourse/**/*.py",
    "./testCourse/**/*.py",
    "./tools/**/*.py"
]
exclude = [
    # These files are intentionally not parseable as Python.
    "./exampleCourse/questions/demo/autograder/codeUpload/submitted_code_samples/fib_error_binary_file/fib.py",
    "./exampleCourse/questions/demo/autograder/codeUpload/submitted_code_samples/fib_error_large_text_file/fib.py",
    # Files related to the Python autograder will often intentionally appear
    # broken in isolation. We'll exclude these files from linting.
    "exampleCourse/questions/**/tests/initial_code.py",
    "exampleCourse/questions/**/tests/trailing_code.py",
]
target-version = "py310"

[tool.ruff.lint]
select = [
    "E",
    "N",
    # pyflakes
    "F",
    # isort
    "I",
    # flake8-bugbear
    "B",
    # flake8-simplify
    "SIM",
    # pyupgrade
    "UP",
<<<<<<< HEAD
    # flake8-boolean-trap
    "FBT",
=======
    # flake8-pie
    "PIE",
    # Perflint
    "PERF",
    # flake8-comprehensions
    "C4",
>>>>>>> 4e7afdb5
    # ruff-specific rules
    "RUF",
    # flake8-import-conventions
    "ICN",
    # flake8-implicit-str-concat
    "ISC",
    # flake8-pytest-style
    "PT",
    # refurb
    "FURB",
    # pandas-vet
    "PD",
    # NumPy-specific rules
    "NPY",
    # pylint
    "PLR",
    # flake8-2020
    "YTT",
    # flake8-async
    "ASYNC",
    # flake8-datetimez
    "DTZ",
    # flake8-debugger
    "T10",
    # flake8-logging
    "LOG",
    # flake8-pyi
    "PYI",
    # flake8-slots
    "SLOT",
    # flake8-gettext
    "INT",
    # flynt
    "FLY"
]
ignore = [
    # Ignore line length errors
    "E501",
    # if-else blocks that could be shortened (https://docs.astral.sh/ruff/rules/if-else-block-instead-of-if-exp/)
    "SIM108",
    # Too many statements, too many branches, too many arguments, too many returns
    "PLR0912", "PLR0915", "PLR0913", "PLR0911",
    # Magic value used in comparison (foo == 5)
    "PLR2004",
    # Explicit string concatenation
    "ISC003",
    # Avoid using the generic variable name `df` for DataFrames
    "PD901",
    # Replace legacy `np.random.*` call with `np.random.Generator`
    "NPY002",
]

[tool.ruff.lint.per-file-ignores]
# Files related to the Python autograder will often intentionally appear
# broken in isolation. We'll allow specific errors in these files to
# account for that.
#
# - F401: module imported but unused
# - F821: undefined name
# - F841: local variable name is assigned to but never used
"exampleCourse/questions/**/tests/setup_code.py" = ["F401", "F821"]
"exampleCourse/questions/**/tests/leading_code.py" = ["F401", "F821", "F841"]
"exampleCourse/questions/**/tests/ans.py" = ["F821"]
# Ignore uppercase variables and function parameters (e.g. G for a graph)
"exampleCourse/questions/**/*.py" = ["N806", "N803"]
# The zygote specifically uses imports in strange places to facilitate the
# preloading of commonly-used modules.
"zygote.py" = ["E402", "F401"]
# Ignore uppercase function parameters (e.g. G for a graph)
"apps/prairielearn/elements/**/*.py" = [
    "N803",
    # Allow boolean trap pattern in method signatures
    "FBT001", "FBT002", "FBT003"
]
"apps/prairielearn/python/*.py" = ["N803"]
# Do not require self in method params
"apps/prairielearn/elements/pl-drawing/elements.py" = ["N805"]
"exampleCourse/elementExtensions/pl-drawing/example-logo/example-logo.py" = ["N805"]
# Boolean default positional argument
"graders/**/*.py" = ["FBT002"]
[tool.ruff.format]
exclude = [
    "./exampleCourse/questions/demo/autograder/python/leadingTrailing/tests/trailing_code.py",
    "./exampleCourse/questions/demo/autograder/python/square/tests/initial_code.py",
]

[tool.pyright]
include = [
    "./apps/prairielearn/elements/pl-answer-panel",
    "./apps/prairielearn/elements/pl-big-o-input",
    "./apps/prairielearn/elements/pl-card",
    "./apps/prairielearn/elements/pl-code",
    "./apps/prairielearn/elements/pl-dataframe",
    "./apps/prairielearn/elements/pl-excalidraw",
    "./apps/prairielearn/elements/pl-external-grader-results",
    "./apps/prairielearn/elements/pl-external-grader-variables",
    "./apps/prairielearn/elements/pl-figure",
    "./apps/prairielearn/elements/pl-file-download",
    "./apps/prairielearn/elements/pl-file-editor",
    "./apps/prairielearn/elements/pl-file-preview",
    "./apps/prairielearn/elements/pl-file-upload",
    "./apps/prairielearn/elements/pl-graph",
    "./apps/prairielearn/elements/pl-hidden-hints",
    "./apps/prairielearn/elements/pl-hide-in-manual-grading",
    "./apps/prairielearn/elements/pl-hide-in-panel",
    "./apps/prairielearn/elements/pl-integer-input",
    "./apps/prairielearn/elements/pl-manual-grading-only",
    "./apps/prairielearn/elements/pl-matrix-latex",
    "./apps/prairielearn/elements/pl-multiple-choice",
    "./apps/prairielearn/elements/pl-number-input",
    "./apps/prairielearn/elements/pl-overlay",
    "./apps/prairielearn/elements/pl-order-blocks",
    "./apps/prairielearn/elements/pl-python-variable",
    "./apps/prairielearn/elements/pl-question-panel",
    "./apps/prairielearn/elements/pl-string-input",
    "./apps/prairielearn/elements/pl-submission-panel",
    "./apps/prairielearn/elements/pl-symbolic-input",
    "./apps/prairielearn/elements/pl-template",
    "./apps/prairielearn/elements/pl-units-input",
    "./apps/prairielearn/elements/pl-variable-output",
    "./apps/prairielearn/elements/pl-workspace",
    "./apps/prairielearn/elements/pl-xss-safe",
    "./apps/prairielearn/python/check_data_test.py",
    "./apps/prairielearn/python/check_data.py",
    "./apps/prairielearn/python/colors_test.py",
    "./apps/prairielearn/python/colors.py",
    "./apps/prairielearn/python/conftest.py",
    "./apps/prairielearn/python/prairielearn_test.py",
    "./apps/prairielearn/python/prairielearn.py",
    "./apps/prairielearn/python/python_helper_sympy_test.py",
    "./apps/prairielearn/python/python_helper_sympy.py",
    "./apps/prairielearn/python/question_phases.py",
    "./apps/prairielearn/python/traverse_test.py",
    "./apps/prairielearn/python/traverse.py",
    "./apps/prairielearn/python/zygote.py",
    "./apps/prairielearn/python/zygote_utils.py",
    "./apps/prairielearn/python/zygote_utils_test.py",
]
extraPaths = ["./apps/prairielearn/python"]
pythonVersion = "3.10"
reportUnnecessaryTypeIgnoreComment = "error"

[tool.pytest.ini_options]
addopts = "--cov=apps"
testpaths = ["apps/prairielearn/elements", "apps/prairielearn/python"]<|MERGE_RESOLUTION|>--- conflicted
+++ resolved
@@ -32,17 +32,14 @@
     "SIM",
     # pyupgrade
     "UP",
-<<<<<<< HEAD
     # flake8-boolean-trap
     "FBT",
-=======
     # flake8-pie
     "PIE",
     # Perflint
     "PERF",
     # flake8-comprehensions
     "C4",
->>>>>>> 4e7afdb5
     # ruff-specific rules
     "RUF",
     # flake8-import-conventions
