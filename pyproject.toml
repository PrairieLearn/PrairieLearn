[tool.ruff]
include = [
    "./apps/prairielearn/elements/**/*.py",
    "./apps/prairielearn/python/*.py",
    "./graders/**/*.py",
    "./exampleCourse/**/*.py",
    "./testCourse/**/*.py",
    "./tools/**/*.py"
]
exclude = [
    # These files are intentionally not parseable as Python.
    "./exampleCourse/questions/demo/autograder/codeUpload/submitted_code_samples/fib_error_binary_file/fib.py",
    "./exampleCourse/questions/demo/autograder/codeUpload/submitted_code_samples/fib_error_large_text_file/fib.py",
    # Files related to the Python autograder will often intentionally appear
    # broken in isolation. We'll exclude these files from linting.
    "exampleCourse/questions/**/tests/initial_code.py",
    "exampleCourse/questions/**/tests/trailing_code.py",
]
target-version = "py310"

[tool.ruff.lint]
select = [
    "ALL"
]

ignore = [
    # These rules provide little value to us
    "ANN", # flake8-annotations
    "D", # pydocstyle
    "ERA", # eradicate (code in comments)
    "T", # flake8-print, flake8-debugger
    "COM", # flake8-commas
    "INP001", # implicit-namespace-package
    "S", # flake8-bandit (security rules)
    "BLE", # flake8-blind-except
    "EM", # flake8-errmsg
    "C901", # mccabe (complexity checks)
    "FIX", # flake8-fixme
    "TD", # flake8-todos
    "PGH003", # blanket-type-ignore
    "E501", # line-too-long

    # if-else blocks that could be shortened (https://docs.astral.sh/ruff/rules/if-else-block-instead-of-if-exp/)
    "SIM108",
    # Allow for returns in try blocks
    "TRY300",
    # Abstract raise to an inner function
    "TRY301",
     # Avoid specifying long messages outside the exception class
    "TRY003",
    # Too many statements, too many branches, too many arguments, too many returns
    "PLR0912", "PLR0915", "PLR0913", "PLR0911",
    # Magic value used in comparison (foo == 5)
    "PLR2004",
    # Explicit string concatenation
    "ISC003",
    # Avoid using the generic variable name `df` for DataFrames
    "PD901",
    # Replace legacy `np.random.*` call with `np.random.Generator`
    "NPY002",

    # These rules need to be implemented
    "PTH", # flake8-use-pathlib
    "RET", # flake8-return
    "SLF001", # private-member-access 
<<<<<<< HEAD
    "PLW", # pylint warnings
=======
    "RSE102", # unnecessary-paren-on-raise-exception
>>>>>>> 0cdd27fa
    "PLE2513", # invalid-character-esc

    # These rules have active PRs
    "A", # flake8-builtins
    "FBT", # flake8-boolean-trap
    "EXE", # flake8-executable
]
[tool.ruff.lint.per-file-ignores]
# Files related to the Python autograder will often intentionally appear
# broken in isolation. We'll allow specific errors in these files to
# account for that.
#
# - F401: module imported but unused
# - F821: undefined name
# - F841: local variable name is assigned to but never used
# - ARG001: Unused function argument
"exampleCourse/questions/**/tests/setup_code.py" = ["F401", "F821"]
"exampleCourse/questions/**/tests/leading_code.py" = ["F401", "F821", "F841", "ARG001"]
"exampleCourse/questions/**/tests/ans.py" = ["F821"]
"exampleCourse/questions/demo/autograder/codeUpload/submitted_code_samples/**/*.py" = ["ARG001"]

# Ignore uppercase variables and function parameters (e.g. G for a graph)
"exampleCourse/questions/**/*.py" = ["N806", "N803"]
# The zygote specifically uses imports in strange places to facilitate the
# preloading of commonly-used modules.
"zygote.py" = ["E402", "F401"]
# Ignore uppercase function parameters (e.g. G for a graph), ignore unused parameters in functions
"apps/prairielearn/elements/**/*.py" = ["N803", "ARG"]
"apps/prairielearn/python/*.py" = ["N803"]
# Do not require self in method params
"apps/prairielearn/elements/pl-drawing/elements.py" = ["N805"]
"exampleCourse/elementExtensions/pl-drawing/example-logo/example-logo.py" = ["N805"]
[tool.ruff.format]
exclude = [
    "./exampleCourse/questions/demo/autograder/python/leadingTrailing/tests/trailing_code.py",
    "./exampleCourse/questions/demo/autograder/python/square/tests/initial_code.py",
]

[tool.pyright]
include = [
    "./apps/prairielearn/elements/pl-answer-panel",
    "./apps/prairielearn/elements/pl-big-o-input",
    "./apps/prairielearn/elements/pl-card",
    "./apps/prairielearn/elements/pl-code",
    "./apps/prairielearn/elements/pl-dataframe",
    "./apps/prairielearn/elements/pl-excalidraw",
    "./apps/prairielearn/elements/pl-external-grader-results",
    "./apps/prairielearn/elements/pl-external-grader-variables",
    "./apps/prairielearn/elements/pl-figure",
    "./apps/prairielearn/elements/pl-file-download",
    "./apps/prairielearn/elements/pl-file-editor",
    "./apps/prairielearn/elements/pl-file-preview",
    "./apps/prairielearn/elements/pl-file-upload",
    "./apps/prairielearn/elements/pl-graph",
    "./apps/prairielearn/elements/pl-hidden-hints",
    "./apps/prairielearn/elements/pl-hide-in-manual-grading",
    "./apps/prairielearn/elements/pl-hide-in-panel",
    "./apps/prairielearn/elements/pl-integer-input",
    "./apps/prairielearn/elements/pl-manual-grading-only",
    "./apps/prairielearn/elements/pl-matrix-latex",
    "./apps/prairielearn/elements/pl-multiple-choice",
    "./apps/prairielearn/elements/pl-number-input",
    "./apps/prairielearn/elements/pl-overlay",
    "./apps/prairielearn/elements/pl-order-blocks",
    "./apps/prairielearn/elements/pl-python-variable",
    "./apps/prairielearn/elements/pl-question-panel",
    "./apps/prairielearn/elements/pl-string-input",
    "./apps/prairielearn/elements/pl-submission-panel",
    "./apps/prairielearn/elements/pl-symbolic-input",
    "./apps/prairielearn/elements/pl-template",
    "./apps/prairielearn/elements/pl-units-input",
    "./apps/prairielearn/elements/pl-variable-output",
    "./apps/prairielearn/elements/pl-workspace",
    "./apps/prairielearn/elements/pl-xss-safe",
    "./apps/prairielearn/python/check_data_test.py",
    "./apps/prairielearn/python/check_data.py",
    "./apps/prairielearn/python/colors_test.py",
    "./apps/prairielearn/python/colors.py",
    "./apps/prairielearn/python/conftest.py",
    "./apps/prairielearn/python/prairielearn_test.py",
    "./apps/prairielearn/python/prairielearn.py",
    "./apps/prairielearn/python/python_helper_sympy_test.py",
    "./apps/prairielearn/python/python_helper_sympy.py",
    "./apps/prairielearn/python/question_phases.py",
    "./apps/prairielearn/python/traverse_test.py",
    "./apps/prairielearn/python/traverse.py",
    "./apps/prairielearn/python/zygote.py",
    "./apps/prairielearn/python/zygote_utils.py",
    "./apps/prairielearn/python/zygote_utils_test.py",
]
extraPaths = ["./apps/prairielearn/python"]
pythonVersion = "3.10"
reportUnnecessaryTypeIgnoreComment = "error"

[tool.pytest.ini_options]
addopts = "--cov=apps"
testpaths = ["apps/prairielearn/elements", "apps/prairielearn/python"]<|MERGE_RESOLUTION|>--- conflicted
+++ resolved
@@ -63,11 +63,6 @@
     "PTH", # flake8-use-pathlib
     "RET", # flake8-return
     "SLF001", # private-member-access 
-<<<<<<< HEAD
-    "PLW", # pylint warnings
-=======
-    "RSE102", # unnecessary-paren-on-raise-exception
->>>>>>> 0cdd27fa
     "PLE2513", # invalid-character-esc
 
     # These rules have active PRs
