--- conflicted
+++ resolved
@@ -65,11 +65,8 @@
     "./elements/pl-hidden-hints",
     "./elements/pl-python-variable",
     "./elements/pl-symbolic-input",
-<<<<<<< HEAD
     "./elements/pl-units-input",
-=======
     "./elements/pl-variable-output",
->>>>>>> 6bb8fec3
     "./python/conftest.py",
     "./python/prairielearn.py",
     "./python/prairielearn_test.py",
