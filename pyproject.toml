[tool.flake8]
filename = [
    "./elements/**/*.py",
    "./graders/**/*.py",
    "./python/*.py",
    "./exampleCourse/**/*.py",
    "./testCourse/**/*.py"
]
exclude = [
    # These files are intentionally not parseable as Python.
    "./exampleCourse/questions/demo/autograder/codeUpload/submitted_code_samples/fib_error_binary_file/fib.py",
    "./exampleCourse/questions/demo/autograder/codeUpload/submitted_code_samples/fib_error_large_text_file/fib.py",
]
per-file-ignores = [
    # Files related to the Python autograder will often intentionally appear
    # broken in isolation. We'll allow specific errors in these files to
    # account for that.
    #
    # - F401: module imported but unused
    # - F821: undefined name
    # - F841: local variable name is assigned to but never used
    # - E999: SyntaxError
    "exampleCourse/questions/**/tests/setup_code.py: F401, F821",
    "exampleCourse/questions/**/tests/initial_code.py: F401, F821, E999",
    "exampleCourse/questions/**/tests/leading_code.py: F401, F821, F841",
    "exampleCourse/questions/**/tests/trailing_code.py: F821, E999",
    "exampleCourse/questions/**/tests/ans.py: F821",
    # Questions commonly use "ambiguous variable names" to represent specific
    # concepts, e.g. I for an identity matrix. We'll allow these to be used in
    # questions.
    "exampleCourse/questions/**/*.py: E741",
    # The zygote specifically uses imports in strange places to facilitate the
    # preloading of commonly-used modules.
    "zygote.py: E402, F401"
]
ignore = ["E501"]


# Black compatibility
max-line-length = 88
extend-ignore = ["E203", "W503"]

[tool.black]
extend-exclude = '''
(
    ^\/tools\/|\/node_modules\/
    # The following Python files are intentionally invalid
    | ^\/exampleCourse\/questions\/demo\/autograder\/codeUpload\/submitted_code_samples\/fib_error_binary_file\/fib.py
    | ^\/exampleCourse\/questions\/demo\/autograder\/codeUpload\/submitted_code_samples\/fib_error_large_text_file\/fib.py
    | ^\/exampleCourse\/questions\/demo\/autograder\/python\/leadingTrailing\/tests\/trailing_code.py
    | ^\/exampleCourse\/questions\/demo\/autograder\/python\/square\/tests\/initial_code.py
)
'''

[tool.isort]
profile = "black"
skip_glob = ["tools/*", "node_modules/*"]

[tool.pyright]
include = [
    "./elements/pl-answer-panel",
    "./elements/pl-big-o-input",
    "./elements/pl-card",
    "./elements/pl-code",
    "./elements/pl-dataframe",
    "./elements/pl-external-grader-variables",
    "./elements/pl-file-preview",
    "./elements/pl-file-upload",
    "./elements/pl-graph",
    "./elements/pl-hidden-hints",
<<<<<<< HEAD
    "./elements/pl-matrix-component-input",
    "./elements/pl-matrix-latex",
=======
    "./elements/pl-hide-in-manual-grading",
    "./elements/pl-hide-in-panel",
    "./elements/pl-manual-grading-only",
>>>>>>> c2dbb621
    "./elements/pl-python-variable",
    "./elements/pl-question-panel",
    "./elements/pl-submission-panel",
    "./elements/pl-symbolic-input",
    "./elements/pl-units-input",
    "./elements/pl-variable-output",
    "./python/conftest.py",
    "./python/prairielearn.py",
    "./python/prairielearn_test.py",
    "./python/python_helper_sympy.py",
    "./python/python_helper_sympy_test.py"
]
extraPaths = ["./python"]
pythonVersion = "3.9"<|MERGE_RESOLUTION|>--- conflicted
+++ resolved
@@ -68,14 +68,11 @@
     "./elements/pl-file-upload",
     "./elements/pl-graph",
     "./elements/pl-hidden-hints",
-<<<<<<< HEAD
-    "./elements/pl-matrix-component-input",
-    "./elements/pl-matrix-latex",
-=======
     "./elements/pl-hide-in-manual-grading",
     "./elements/pl-hide-in-panel",
     "./elements/pl-manual-grading-only",
->>>>>>> c2dbb621
+    "./elements/pl-matrix-component-input",
+    "./elements/pl-matrix-latex",
     "./elements/pl-python-variable",
     "./elements/pl-question-panel",
     "./elements/pl-submission-panel",
