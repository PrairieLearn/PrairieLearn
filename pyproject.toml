[tool.ruff]
include = [
    "./apps/prairielearn/elements/**/*.py",
    "./apps/prairielearn/python/*.py",
    "./graders/**/*.py",
    "./exampleCourse/**/*.py",
    "./testCourse/**/*.py",
    "./tools/**/*.py"
]
exclude = [
    # These files are intentionally not parseable as Python.
    "./exampleCourse/questions/demo/autograder/codeUpload/submitted_code_samples/fib_error_binary_file/fib.py",
    "./exampleCourse/questions/demo/autograder/codeUpload/submitted_code_samples/fib_error_large_text_file/fib.py",
    # Files related to the Python autograder will often intentionally appear
    # broken in isolation. We'll exclude these files from linting.
    "exampleCourse/questions/**/tests/initial_code.py",
    "exampleCourse/questions/**/tests/trailing_code.py",
]
target-version = "py310"

[tool.ruff.lint]
select = [
    "ALL"
]

ignore = [
    # These rules provide little value to us
    "ANN", # flake8-annotations
    "BLE", # flake8-blind-except
    "COM", # flake8-commas
    "C901", # mccabe (complexity checks)
    "D", # pydocstyle
    "ERA", # eradicate (code in comments)
    "EM", # flake8-errmsg
    "E501", # line-too-long
    "FIX", # flake8-fixme
    "INP001", # implicit-namespace-package
    "S", # flake8-bandit (security rules)
    "T", # flake8-print, flake8-debugger
    "TD", # flake8-todos
    "PGH003", # blanket-type-ignore
    "PLE2513", # invalid-character-esc
    "PTH", # flake8-use-pathlib

    # These rules were discussed and disabled
    "ISC003", # explicit-string-concatenation
    "NPY002", # numpy-legacy-random (we use `np.random.*` in many places)
    "PD901", # pandas-df-variable-name (we use `df` in many places)
    "PLR0911", # too-many-return-statements
    "PLR0912", # too-many-branches
    "PLR0913", # too-many-arguments
    "PLR0915", # too-many-statements
    "PLR2004", # magic-value-comparison
    "RET503", # implicit-return
    "RET504", # unnecessary-assign
    "RET505", # superfluous-else-return
    "SIM108", # if-else-block-instead-of-if-exp
    "TRY300", # try-consider-else (returns in try blocks)
    "TRY301", # raise-within-try
    "TRY003", # raise-vanilla-args (long messages in raise statements)

    # These rules need to be implemented
    "SLF001", # private-member-access 
<<<<<<< HEAD
    "PLE2513", # invalid-character-esc
=======
    "RSE102", # unnecessary-paren-on-raise-exception
>>>>>>> 665a4963

    # These rules have active PRs
    "A", # flake8-builtins
    "FBT", # flake8-boolean-trap
    "EXE", # flake8-executable
]
[tool.ruff.lint.per-file-ignores]
# Files related to the Python autograder will often intentionally appear
# broken in isolation. We'll allow specific errors in these files to
# account for that.
#
# - F401: module imported but unused
# - F821: undefined name
# - F841: local variable name is assigned to but never used
# - ARG001: Unused function argument
"exampleCourse/questions/**/tests/setup_code.py" = ["F401", "F821"]
"exampleCourse/questions/**/tests/leading_code.py" = ["F401", "F821", "F841", "ARG001"]
"exampleCourse/questions/**/tests/ans.py" = ["F821"]
"exampleCourse/questions/demo/autograder/codeUpload/submitted_code_samples/**/*.py" = ["ARG001"]

# Ignore uppercase variables and function parameters (e.g. G for a graph)
"exampleCourse/questions/**/*.py" = ["N806", "N803"]
# The zygote specifically uses imports in strange places to facilitate the
# preloading of commonly-used modules.
"zygote.py" = ["E402", "F401"]
# Ignore uppercase function parameters (e.g. G for a graph), ignore unused parameters in functions
"apps/prairielearn/elements/**/*.py" = ["N803", "ARG"]
"apps/prairielearn/python/*.py" = ["N803"]
# Do not require self in method params
"apps/prairielearn/elements/pl-drawing/elements.py" = ["N805"]
"exampleCourse/elementExtensions/pl-drawing/example-logo/example-logo.py" = ["N805"]
[tool.ruff.format]
exclude = [
    "./exampleCourse/questions/demo/autograder/python/leadingTrailing/tests/trailing_code.py",
    "./exampleCourse/questions/demo/autograder/python/square/tests/initial_code.py",
]

[tool.pyright]
include = [
    "./apps/prairielearn/elements/pl-answer-panel",
    "./apps/prairielearn/elements/pl-big-o-input",
    "./apps/prairielearn/elements/pl-card",
    "./apps/prairielearn/elements/pl-code",
    "./apps/prairielearn/elements/pl-dataframe",
    "./apps/prairielearn/elements/pl-excalidraw",
    "./apps/prairielearn/elements/pl-external-grader-results",
    "./apps/prairielearn/elements/pl-external-grader-variables",
    "./apps/prairielearn/elements/pl-figure",
    "./apps/prairielearn/elements/pl-file-download",
    "./apps/prairielearn/elements/pl-file-editor",
    "./apps/prairielearn/elements/pl-file-preview",
    "./apps/prairielearn/elements/pl-file-upload",
    "./apps/prairielearn/elements/pl-graph",
    "./apps/prairielearn/elements/pl-hidden-hints",
    "./apps/prairielearn/elements/pl-hide-in-manual-grading",
    "./apps/prairielearn/elements/pl-hide-in-panel",
    "./apps/prairielearn/elements/pl-integer-input",
    "./apps/prairielearn/elements/pl-manual-grading-only",
    "./apps/prairielearn/elements/pl-matrix-latex",
    "./apps/prairielearn/elements/pl-multiple-choice",
    "./apps/prairielearn/elements/pl-number-input",
    "./apps/prairielearn/elements/pl-overlay",
    "./apps/prairielearn/elements/pl-order-blocks",
    "./apps/prairielearn/elements/pl-python-variable",
    "./apps/prairielearn/elements/pl-question-panel",
    "./apps/prairielearn/elements/pl-string-input",
    "./apps/prairielearn/elements/pl-submission-panel",
    "./apps/prairielearn/elements/pl-symbolic-input",
    "./apps/prairielearn/elements/pl-template",
    "./apps/prairielearn/elements/pl-units-input",
    "./apps/prairielearn/elements/pl-variable-output",
    "./apps/prairielearn/elements/pl-workspace",
    "./apps/prairielearn/elements/pl-xss-safe",
    "./apps/prairielearn/python/check_data_test.py",
    "./apps/prairielearn/python/check_data.py",
    "./apps/prairielearn/python/colors_test.py",
    "./apps/prairielearn/python/colors.py",
    "./apps/prairielearn/python/conftest.py",
    "./apps/prairielearn/python/prairielearn_test.py",
    "./apps/prairielearn/python/prairielearn.py",
    "./apps/prairielearn/python/python_helper_sympy_test.py",
    "./apps/prairielearn/python/python_helper_sympy.py",
    "./apps/prairielearn/python/question_phases.py",
    "./apps/prairielearn/python/traverse_test.py",
    "./apps/prairielearn/python/traverse.py",
    "./apps/prairielearn/python/zygote.py",
    "./apps/prairielearn/python/zygote_utils.py",
    "./apps/prairielearn/python/zygote_utils_test.py",
]
extraPaths = ["./apps/prairielearn/python"]
pythonVersion = "3.10"
reportUnnecessaryTypeIgnoreComment = "error"

[tool.pytest.ini_options]
addopts = "--cov=apps"
testpaths = ["apps/prairielearn/elements", "apps/prairielearn/python"]<|MERGE_RESOLUTION|>--- conflicted
+++ resolved
@@ -61,11 +61,6 @@
 
     # These rules need to be implemented
     "SLF001", # private-member-access 
-<<<<<<< HEAD
-    "PLE2513", # invalid-character-esc
-=======
-    "RSE102", # unnecessary-paren-on-raise-exception
->>>>>>> 665a4963
 
     # These rules have active PRs
     "A", # flake8-builtins
