[tool.ruff]
include = [
    "./apps/prairielearn/elements/**/*.py",
    "./apps/prairielearn/python/*.py",
    "./graders/**/*.py",
    "./exampleCourse/**/*.py",
    "./testCourse/**/*.py",
    "./tools/**/*.py"
]
exclude = [
    # These files are intentionally not parseable as Python.
    "./exampleCourse/questions/demo/autograder/codeUpload/submitted_code_samples/fib_error_binary_file/fib.py",
    "./exampleCourse/questions/demo/autograder/codeUpload/submitted_code_samples/fib_error_large_text_file/fib.py",
    # Files related to the Python autograder will often intentionally appear
    # broken in isolation. We'll exclude these files from linting.
    "exampleCourse/questions/**/tests/initial_code.py",
    "exampleCourse/questions/**/tests/trailing_code.py",
]
target-version = "py310"

[tool.ruff.lint]
select = [
    "E",
    "N",
    # isort
    "I",
    # flake8-bugbear
    "B",
    # flake8-simplify
    "SIM",
    # pyupgrade
    "UP",
<<<<<<< HEAD
    # Perflint
    "PERF",
=======
    # ruff-specific rules
    "RUF",
    # refurb
    "FURB"
>>>>>>> 22067122
]
ignore = [
    # Ignore line length errors
    "E501",
    # if-else blocks that could be shortened (https://docs.astral.sh/ruff/rules/if-else-block-instead-of-if-exp/)
    "SIM108"
]

[tool.ruff.lint.per-file-ignores]
# Files related to the Python autograder will often intentionally appear
# broken in isolation. We'll allow specific errors in these files to
# account for that.
#
# - F401: module imported but unused
# - F821: undefined name
# - F841: local variable name is assigned to but never used
"exampleCourse/questions/**/tests/setup_code.py" = ["F401", "F821"]
"exampleCourse/questions/**/tests/leading_code.py" = ["F401", "F821", "F841"]
"exampleCourse/questions/**/tests/ans.py" = ["F821"]
# Ignore uppercase variables and function parameters (e.g. G for a graph)
"exampleCourse/questions/**/*.py" = ["N806", "N803"]
# The zygote specifically uses imports in strange places to facilitate the
# preloading of commonly-used modules.
"zygote.py" = ["E402", "F401"]
# Ignore uppercase function parameters (e.g. G for a graph)
"apps/prairielearn/elements/**/*.py" = ["N803"]
"apps/prairielearn/python/*.py" = ["N803"]
# Do not require self in method params
"apps/prairielearn/elements/pl-drawing/elements.py" = ["N805"]
"exampleCourse/elementExtensions/pl-drawing/example-logo/example-logo.py" = ["N805"]
[tool.ruff.format]
exclude = [
    "./exampleCourse/questions/demo/autograder/python/leadingTrailing/tests/trailing_code.py",
    "./exampleCourse/questions/demo/autograder/python/square/tests/initial_code.py",
]

[tool.pyright]
include = [
    "./apps/prairielearn/elements/pl-answer-panel",
    "./apps/prairielearn/elements/pl-big-o-input",
    "./apps/prairielearn/elements/pl-card",
    "./apps/prairielearn/elements/pl-code",
    "./apps/prairielearn/elements/pl-dataframe",
    "./apps/prairielearn/elements/pl-excalidraw",
    "./apps/prairielearn/elements/pl-external-grader-results",
    "./apps/prairielearn/elements/pl-external-grader-variables",
    "./apps/prairielearn/elements/pl-figure",
    "./apps/prairielearn/elements/pl-file-download",
    "./apps/prairielearn/elements/pl-file-editor",
    "./apps/prairielearn/elements/pl-file-preview",
    "./apps/prairielearn/elements/pl-file-upload",
    "./apps/prairielearn/elements/pl-graph",
    "./apps/prairielearn/elements/pl-hidden-hints",
    "./apps/prairielearn/elements/pl-hide-in-manual-grading",
    "./apps/prairielearn/elements/pl-hide-in-panel",
    "./apps/prairielearn/elements/pl-integer-input",
    "./apps/prairielearn/elements/pl-manual-grading-only",
    "./apps/prairielearn/elements/pl-matrix-latex",
    "./apps/prairielearn/elements/pl-multiple-choice",
    "./apps/prairielearn/elements/pl-number-input",
    "./apps/prairielearn/elements/pl-overlay",
    "./apps/prairielearn/elements/pl-order-blocks",
    "./apps/prairielearn/elements/pl-python-variable",
    "./apps/prairielearn/elements/pl-question-panel",
    "./apps/prairielearn/elements/pl-string-input",
    "./apps/prairielearn/elements/pl-submission-panel",
    "./apps/prairielearn/elements/pl-symbolic-input",
    "./apps/prairielearn/elements/pl-template",
    "./apps/prairielearn/elements/pl-units-input",
    "./apps/prairielearn/elements/pl-variable-output",
    "./apps/prairielearn/elements/pl-workspace",
    "./apps/prairielearn/elements/pl-xss-safe",
    "./apps/prairielearn/python/check_data_test.py",
    "./apps/prairielearn/python/check_data.py",
    "./apps/prairielearn/python/colors_test.py",
    "./apps/prairielearn/python/colors.py",
    "./apps/prairielearn/python/conftest.py",
    "./apps/prairielearn/python/prairielearn_test.py",
    "./apps/prairielearn/python/prairielearn.py",
    "./apps/prairielearn/python/python_helper_sympy_test.py",
    "./apps/prairielearn/python/python_helper_sympy.py",
    "./apps/prairielearn/python/question_phases.py",
    "./apps/prairielearn/python/traverse_test.py",
    "./apps/prairielearn/python/traverse.py",
    "./apps/prairielearn/python/zygote.py",
    "./apps/prairielearn/python/zygote_utils.py",
    "./apps/prairielearn/python/zygote_utils_test.py",
]
extraPaths = ["./apps/prairielearn/python"]
pythonVersion = "3.10"
reportUnnecessaryTypeIgnoreComment = "error"

[tool.pytest.ini_options]
addopts = "--cov=apps"
testpaths = ["apps/prairielearn/elements", "apps/prairielearn/python"]<|MERGE_RESOLUTION|>--- conflicted
+++ resolved
@@ -30,15 +30,12 @@
     "SIM",
     # pyupgrade
     "UP",
-<<<<<<< HEAD
     # Perflint
     "PERF",
-=======
     # ruff-specific rules
     "RUF",
     # refurb
     "FURB"
->>>>>>> 22067122
 ]
 ignore = [
     # Ignore line length errors
