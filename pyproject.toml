--- conflicted
+++ resolved
@@ -40,11 +40,8 @@
     "PTH", # flake8-use-pathlib
 
     # These rules were discussed and disabled
-<<<<<<< HEAD
     "D203", # incorrect-blank-line-before-class
-=======
     "ANN401", # any-type
->>>>>>> 1931f8ca
     "ISC003", # explicit-string-concatenation
     "NPY002", # numpy-legacy-random (we use `np.random.*` in many places)
     "PD901", # pandas-df-variable-name (we use `df` in many places)
@@ -95,33 +92,25 @@
 # Do not require self in method params
 "apps/prairielearn/elements/pl-drawing/elements.py" = ["N805"]
 "exampleCourse/elementExtensions/pl-drawing/example-logo/example-logo.py" = ["N805"]
-<<<<<<< HEAD
-# FBT002 - Boolean default positional argument
-# D - We don't care about docstrings for any of these files
-"graders/**/*.py" = ["FBT002", "D"]
-"tools/**/*.py" = ["D"]
-"testCourse/**/*.py" = ["D"]
-"exampleCourse/**/*.py" = ["D"]
-"workspaces/**/*.py" = ["D"]
-"docs/hooks/*.py" = ["D"]
-"apps/prairielearn/src/tests/**/*.py" = ["D"]
-"apps/prairielearn/python/test/**/*.py" = ["D"]
+
+"graders/**/*.py" = [
+    "FBT002", # FBT002 - Boolean default positional argument
+    "D",
+]
+# Directories we don't want strict annotation linting or docstring linting on
+"apps/prairielearn/src/tests/**/*.py" = ["D", "ANN"]
 "apps/prairielearn/python/zygote.py" = ["D"]
 "apps/prairielearn/python/prairielearn/to_precision.py" = ["D"]
-=======
-# Boolean default positional argument
-"graders/**/*.py" = ["FBT002"]
-
-# Directories we don't want strict annotation linting on
-"tools/**/*.py" = ["ANN"]
-"testCourse/**/*.py" = ["ANN"]
-"exampleCourse/**/*.py" = ["ANN"]
+"tools/**/*.py" = ["ANN", "D"]
+"testCourse/**/*.py" = ["ANN", "D"]
+"exampleCourse/**/*.py" = ["ANN", "D"]
 "apps/prairielearn/elements/pl-drawing/**/*.py" = ["ANN"]
 "apps/prairielearn/elements/pl-threejs/**/*.py" = ["ANN"]
 "apps/prairielearn/elements/pl-prairiedraw-figure/**/*.py" = ["ANN"]
 "apps/prairielearn/elements/pl-checkbox/**/*.py" = ["ANN"]
-"apps/prairielearn/src/tests/testFileEditor/courseTemplate/questions/test/**/*.py" = ["ANN"]
->>>>>>> 1931f8ca
+"apps/prairielearn/python/test/**/*.py" = ["D", "ANN"]
+"docs/hooks/*.py" = ["D"]
+
 [tool.ruff.format]
 exclude = [
     "./exampleCourse/questions/demo/autograder/python/leadingTrailing/tests/trailing_code.py",
