const fs = require('fs-extra');
const tmp = require('tmp-promise');
const path = require('path');
const sqldb = require('../../prairielib/lib/sql-db');
const stringify = require('json-stable-stringify');
const { assert } = require('chai');

const syncFromDisk = require('../../sync/syncFromDisk');

/**
 * @typedef {Object} CourseOptions
 * @property {boolean} useNewQuestionRenderer
 */

/**
 * @typedef {Object} Tag
 * @property {string} name
 * @property {string} color
 * @property {string} description
 */

/**
 * @typedef {Object} Topic
 * @property {string} name
 * @property {string} color
 * @property {string} description
 */

/**
 * @typedef {Object} AssessmentSet
 * @property {string} abbreviation
 * @property {string} name
 * @property {string} heading
 * @property {string} color
 */

/**
 * @typedef {Object} Course
 * @property {string} uuid
 * @property {string} name
 * @property {string} title
 * @property {string} timezone
 * @property {boolean} exampleCourse
 * @property {CourseOptions} options
 * @property {Tag[]} tags
 * @property {Topic[]} topics
 * @property {AssessmentSet[]} assessmentSets
 * @property {Object} questionParams
 */

/**
 * @typedef {Object} CourseInstanceAllowAccess
 * @property {string[]=} uids
 * @property {string=} startDate
 * @property {string=} endDate
 * @property {string=} institution
 */

/**
 * @typedef {Object} CourseInstance
 * @property {string} uuid
 * @property {string} longName
 * @property {number} [number]
 * @property {string} [timezone]
 * @property {CourseInstanceAllowAccess[]} [allowAccess]
 * @property {Object} [questionParams]
 */

/**
 * @typedef {Object} SEBConfig
 * @property {string} password
 * @property {string} quitPassword
 * @property {string[]} allowPrograms
 */

/**
 * @typedef {Object} AssessmentAllowAccess
 * @property {"Public" | "Exam" | "SEB"} mode
 * @property {string} examUuid
 * @property {string[]} uids
 * @property {number} credit
 * @property {string} startDate
 * @property {string} endDate
 * @property {number} timeLimitMin
 * @property {string} password
 * @property {SEBConfig} SEBConfig
 */

<<<<<<< HEAD
 /**
  * @typedef {Object} QuestionAlternative
  * @property {number | number[]} points
  * @property {numer | number[]} maxPoints
  * @property {string} id
  * @property {boolean} forceMaxPoints
  * @property {number} triesPerVariant
  * @property {Object} questionParams
  */
=======
/**
 * @typedef {Object} QuestionAlternative
 * @property {number | number[]} points
 * @property {numer | number[]} maxPoints
 * @property {string} id
 * @property {boolean} forceMaxPoints
 * @property {number} triesPerVariant
 */
>>>>>>> e5ae2c3e

/**
 * @typedef {Object} ZoneQuestion
 * @property {number | number[]} points
 * @property {number | []} maxPoints
 * @property {string} id
 * @property {boolean} forceMaxPoints
 * @property {QuestionAlternative[]} alternatives
 * @property {number} numberChoose
 * @property {number} triesPerVariant
 * @property {Object} questionParams
 */

/**
 * @typedef {Object} Zone
 * @property {string} title
 * @property {number} maxPoints
 * @property {number} maxChoose
 * @property {number} bestQuestions
 * @property {ZoneQuestion[]} questions
 * @property {Object} questionParams
 */

/**
 * @typedef {Object} Assessment
 * @property {string} uuid
 * @property {"Homework" | "Exam"} type
 * @property {string} title
 * @property {string} set
 * @property {string} number
 * @property {boolean} allowIssueReporting
 * @property {boolean} allowRealTimeGrading
 * @property {boolean} requireHonorCode
 * @property {boolean} multipleInstance
 * @property {boolean} shuffleQuestions
 * @property {AssessmentAllowAccess[]} allowAccess
 * @property {string} text
 * @property {number} maxPoints
 * @property {boolean} autoClose
 * @property {Zone[]} zones
 * @property {boolean} constantQuestionValue
 * @property {boolean} groupWork
 * @property {number} groupMaxSize
 * @property {number} groupMinSize
 * @property {boolean} studentGroupCreate
 * @property {boolean} studentGroupJoin
 * @property {boolean} studentGroupLeave
 * @property {Object} questionParams
 */

/**
 * @typedef {Object} QuestionExternalGradingOptions
 * @property {boolean=} enabled
 * @property {string} image
 * @property {string} entrypoint
 * @property {string[]=} serverFilesCourse
 * @property {number=} timeout
 * @property {boolean=} enableNetworking
 * @property {Record<string, string | null>=} environment
 */

/**
 * @typedef {Object} QuestionWorkspaceOptions
 * @property {string} image
 * @property {number} port
 * @property {string} home
 * @property {string} args
 * @property {string[]} gradedFiles
 * @property {string[]} syncIgnore
 * @property {string} rewriteUrl
 * @property {boolean=} enableNetworking
 * @property {Record<string, string | null>=} environment
 */

/**
 * @typedef {Object} Question
 * @property {string} uuid
 * @property {"Calculation" | "ShortAnswer" | "MultipleChoice" | "Checkbox" | "File" | "MultipleTrueFalse" | "v3"} type
 * @property {string} title
 * @property {string} topic
 * @property {string[]} [tags]
 * @property {string[]} [clientFiles]
 * @property {string[]} [clientTemplates]
 * @property {string} [template]
 * @property {"Internal" | "External" | "Manual"} [gradingMethod]
 * @property {boolean} [singleVariant]
 * @property {boolean} [partialCredit]
 * @property {Object} [options]
 * @property {QuestionExternalGradingOptions} [externalGradingOptions]
 * @property {QuestionWorkspaceOptions} [workspaceOptions]
 */

/** @typedef {{ assessments: { [id: string]: Assessment }, courseInstance: CourseInstance }} CourseInstanceData */
/** @typedef {{ course: Course, questions: { [id: string]: Question }, courseInstances: { [id: string]: CourseInstanceData } }} CourseData */

/**
 * Accepts a CourseData object and creates a PrairieLearn course directory
 * structure from it. Returns the path to the newly-created directory.
 *
 * @param {CourseData} courseData - The course data to write to disk
 * @returns {Promise<string>} - The path to the directory containing the course data
 */
module.exports.writeCourseToTempDirectory = async function (courseData) {
  const { path: coursePath } = await tmp.dir({ unsafeCleanup: true });
  await this.writeCourseToDirectory(courseData, coursePath);
  return coursePath;
};

/**
 * Accepts a CourseData object and writes it as a PrairieLearn course
 * into the given directory. Removes any existing content from the
 * directory.
 *
 * @param {CourseData} courseData - The course data to write to disk
 * @param {string} coursePath - The path to the directory to write to
 */
module.exports.writeCourseToDirectory = async function (courseData, coursePath) {
  await fs.emptyDir(coursePath);

  // courseInfo.json
  const courseInfoPath = path.join(coursePath, 'infoCourse.json');
  await fs.writeJSON(courseInfoPath, courseData.course);

  // Write all questions
  const questionsPath = path.join(coursePath, 'questions');
  await fs.ensureDir(questionsPath);
  for (const qid of Object.keys(courseData.questions)) {
    // Handle nested questions - split on '/' and use components to construct
    // the nested directory structure.
    const questionPath = path.join(questionsPath, ...qid.split('/'));
    await fs.ensureDir(questionPath);
    const questionInfoPath = path.join(questionPath, 'info.json');
    await fs.writeJSON(questionInfoPath, courseData.questions[qid]);
  }

  // Write all course instances
  const courseInstancesPath = path.join(coursePath, 'courseInstances');
  await fs.ensureDir(courseInstancesPath);
  for (const shortName of Object.keys(courseData.courseInstances)) {
    const courseInstance = courseData.courseInstances[shortName];
    // Handle nested course instances - split on '/' and use components to construct
    // the nested directory structure.
    const courseInstancePath = path.join(courseInstancesPath, ...shortName.split('/'));
    await fs.ensureDir(courseInstancePath);
    const courseInstanceInfoPath = path.join(courseInstancePath, 'infoCourseInstance.json');
    await fs.writeJSON(courseInstanceInfoPath, courseInstance.courseInstance);

    // Write all assessments for this course instance
    const assessmentsPath = path.join(courseInstancePath, 'assessments');
    await fs.ensureDir(assessmentsPath);
    for (const assessmentName of Object.keys(courseInstance.assessments)) {
      // Handle nested assessments - split on '/' and use components to construct
      // the nested directory structure.
      const assessmentPath = path.join(assessmentsPath, ...assessmentName.split('/'));
      await fs.ensureDir(assessmentPath);
      const assessmentInfoPath = path.join(assessmentPath, 'infoAssessment.json');
      await fs.writeJSON(assessmentInfoPath, courseInstance.assessments[assessmentName]);
    }
  }
};

module.exports.QUESTION_ID = 'test';
module.exports.ALTERNATIVE_QUESTION_ID = 'test2';
module.exports.COURSE_INSTANCE_ID = 'Fa19';

/** @type {Course} */
const course = {
  uuid: '5d14d80e-b0b8-494e-afed-f5a47497f5cb',
  name: 'TEST 101',
  title: 'Test Course',
  assessmentSets: [
    {
      name: 'TEST',
      abbreviation: 'Test',
      heading: 'Testing set',
      color: 'red1',
    },
    {
      name: 'ANOTHER TEST',
      abbreviation: 'Another Test',
      heading: 'Another testing set',
      color: 'red2',
    },
    {
      name: 'PRIVATE SET',
      abbreviation: 'Private',
      heading: 'Used by the default assessment, do not use in your own tests',
      color: 'red2',
    },
  ],
  topics: [
    {
      name: 'Test',
      color: 'gray1',
      description: 'A test topic',
    },
    {
      name: 'Another test',
      color: 'gray2',
      description: 'Another test topic',
    },
  ],
  tags: [
    {
      name: 'test',
      color: 'blue1',
      description: 'A test tag',
    },
    {
      name: 'another test',
      color: 'blue2',
      description: 'Another test tag',
    },
  ],
};

/** @type {{ [id: string]: Question }} */
const questions = {
  private: {
    uuid: 'aff9236d-4f40-41fb-8c34-f97aed016535',
    title: 'Test question',
    topic: 'Test',
    secondaryTopics: [],
    tags: ['test'],
    type: 'v3',
  },
  [module.exports.QUESTION_ID]: {
    uuid: 'f4ff2429-926e-4358-9e1f-d2f377e2036a',
    title: 'Test question',
    topic: 'Test',
    secondaryTopics: [],
    tags: ['test'],
    type: 'v3',
  },
  [module.exports.ALTERNATIVE_QUESTION_ID]: {
    uuid: '697a6188-8215-4806-92a1-592987342b9e',
    title: 'Another test question',
    topic: 'Test',
    secondaryTopics: [],
    tags: ['test'],
    type: 'Calculation',
  },
  [module.exports.WORKSPACE_QUESTION_ID]: {
    uuid: '894927f7-19b3-451d-8ad1-75974ad2ffb7',
    title: 'Workspace test question',
    topic: 'Workspace',
    secondaryTopics: [],
    tags: ['workspace'],
    type: 'v3',
    workspaceOptions: {
      image: 'prairielearn/workspace-vscode',
      port: 8080,
      home: '/home/coder',
      args: '--auth none',
      gradedFiles: ['animal.h', 'animal.c'],
      syncIgnore: ['.local/share/code-server/'],
    },
  },
};

/** @type {{ [id: string]: CourseInstanceData }} */
const courseInstances = {
  [module.exports.COURSE_INSTANCE_ID]: {
    assessments: {
      test: {
        uuid: '73432669-2663-444e-ade5-43f689a50dea',
        title: 'Test assessment',
        type: 'Exam',
        set: 'PRIVATE SET',
        number: '100',
        allowAccess: [
          {
            mode: 'Exam',
          },
        ],
        zones: [
          {
            title: 'zone 1',
            questions: [
              {
                points: 10,
                alternatives: [{ id: 'private' }],
              },
            ],
          },
        ],
      },
    },
    courseInstance: {
      uuid: 'a17b1abd-eaf6-45dc-99bc-9890a7fb345e',
      longName: 'Testing instance',
      allowAccess: [
        {
          startDate: '2019-01-14T00:00:00',
          endDate: '2019-05-15T00:00:00',
        },
      ],
    },
  },
};

/**
 * @returns {CourseData} - The base course data for syncing testing
 */
module.exports.getCourseData = function () {
  // Round-trip through JSON.stringify to ensure that mutations to nested
  // objects aren't reflected in the original objects.
  const courseData = {
    course,
    questions,
    courseInstances,
  };
  return JSON.parse(JSON.stringify(courseData));
};

module.exports.getFakeLogger = function () {
  return {
    verbose: () => {},
    debug: () => {},
    info: () => {},
    warn: () => {},
  };
};

/**
 * Async wrapper for syncing course data from a directory. Also stubs out the
 * logger interface.
 */
module.exports.syncCourseData = function (courseDir) {
  const logger = this.getFakeLogger();
  return new Promise((resolve, reject) => {
    syncFromDisk.syncOrCreateDiskToSql(courseDir, logger, (err) => {
      if (err) {
        reject(err);
      } else {
        resolve();
      }
    });
  });
};

module.exports.createAndSyncCourseData = async function () {
  const courseData = this.getCourseData();
  const courseDir = await module.exports.writeCourseToTempDirectory(courseData);
  await module.exports.syncCourseData(courseDir);

  return {
    courseData,
    courseDir,
  };
};

/**
 * Writes the given course data to a new temporary directory and returns the
 * path to the directory.
 *
 * @param {CourseData} courseData - The course data to write and sync
 * @returns {Promise<string>} the path to the new temp directory
 */
module.exports.writeAndSyncCourseData = async function (courseData) {
  const courseDir = await this.writeCourseToTempDirectory(courseData);
  await this.syncCourseData(courseDir);
  return courseDir;
};

/**
 * Overwrites the course data in the given directory and
 *
 * @param {CourseData} courseData - The course data write and sync
 * @param {string} courseDir - The path to write the course data to
 */
module.exports.overwriteAndSyncCourseData = async function (courseData, courseDir) {
  await this.writeCourseToDirectory(courseData, courseDir);
  await this.syncCourseData(courseDir);
};

/**
 * Returns an array of all records in a particular database table.
 *
 * @param {string} tableName - The name of the table to query
 * @return {Promise<Record<string, any>[]>} - The rows of the given table
 */
module.exports.dumpTable = async function (tableName) {
  const res = await sqldb.queryAsync(`SELECT * FROM ${tableName};`, {});
  return res.rows;
};

module.exports.captureDatabaseSnapshot = async function () {
  return {
    courseInstances: await module.exports.dumpTable('course_instances'),
    assessments: await module.exports.dumpTable('assessments'),
    assessmentSets: await module.exports.dumpTable('assessment_sets'),
    topics: await module.exports.dumpTable('topics'),
    tags: await module.exports.dumpTable('tags'),
    courseInstanceAccesRules: await module.exports.dumpTable('course_instance_access_rules'),
    assessmentAccessRules: await module.exports.dumpTable('assessment_access_rules'),
    zones: await module.exports.dumpTable('zones'),
    alternativeGroups: await module.exports.dumpTable('alternative_groups'),
    assessmentQuestions: await module.exports.dumpTable('assessment_questions'),
    questions: await module.exports.dumpTable('questions'),
    questionTags: await module.exports.dumpTable('question_tags'),
    users: await module.exports.dumpTable('users'),
    enrollments: await module.exports.dumpTable('enrollments'),
  };
};

/**
 * Computes setA U setB.
 *
 * @template T
 * @param {Set.<T>} setA
 * @param {Set.<T>}setB
 * @returns {Set.<T>} The union of setA and setB
 */
function setUnion(setA, setB) {
  return new Set([...setA, ...setB]);
}

/**
 * Checks if two sets contain the same elements.
 *
 * @param {Set.<any>} setA
 * @param {Set.<any>} setB
 * @returns {boolean} whether or not the sets contain the same elements.
 */
function checkSetsSame(setA, setB) {
  const union = setUnion(setA, setB);
  return setA.size === setB.size && union.size === setA.size;
}

/**
 * Asserts that two snapshots match each other. Two snapshots are defined as
 * matching if they both contain the same keys and if for each key, the array
 * of values contains the same elements. Elements may be in different orders.
 * Optionally, a subset of the keys in the snapshot can be ignored.
 *
 * @param {{ [key: string]: any[] }} snapshotA - The first snapshot
 * @param {{ [key: string]: any[] }} snapshotB - The second snapshot
 * @param {string[]} [ignoreKeys=[]] An optional list of keys to ignore
 */
module.exports.assertSnapshotsMatch = function (snapshotA, snapshotB, ignoredKeys = []) {
  // Sanity check - make sure both snapshots have the same keys
  assert(
    checkSetsSame(new Set(Object.keys(snapshotA)), new Set(Object.keys(snapshotB))),
    'snapshots contained different keys'
  );
  for (const key of Object.keys(snapshotA)) {
    if (ignoredKeys.indexOf(key) !== -1) continue;
    // Build a set of deterministically-stringified rows for each snapshot
    const setA = new Set(snapshotA[key].map((s) => stringify(s)));
    const setB = new Set(snapshotB[key].map((s) => stringify(s)));
    assert(checkSetsSame(setA, setB), `Snapshot of ${key} did not match`);
  }
};

/**
 * Asserts that `snapshotA` is a subset of `snapshotB` using the same algorithm
 * from `assertSnapshotsMatch`.
 *
 * @param {{ [key: string]: any[] }} snapshotA - The first snapshot
 * @param {{ [key: string]: any[] }} snapshotB - The second snapshot
 * @param {string[]} [ignoreKeys=[]] An optional list of keys to ignore
 */
module.exports.assertSnapshotSubset = function (snapshotA, snapshotB, ignoredKeys = []) {
  // Sanity check - make sure both snapshots have the same keys
  assert(
    checkSetsSame(new Set(Object.keys(snapshotA)), new Set(Object.keys(snapshotB))),
    'snapshots contained different keys'
  );
  for (const key of Object.keys(snapshotA)) {
    if (ignoredKeys.indexOf(key) !== -1) continue;
    // Build a set of deterministically-stringified rows for each snapshot
    const setA = new Set(snapshotA[key].map((s) => stringify(s)));
    const setB = new Set(snapshotB[key].map((s) => stringify(s)));
    assert(
      [...setA].every((entry) => setB.has(entry)),
      `Snapshot of ${key} is not a subset`
    );
  }
};<|MERGE_RESOLUTION|>--- conflicted
+++ resolved
@@ -86,17 +86,6 @@
  * @property {SEBConfig} SEBConfig
  */
 
-<<<<<<< HEAD
- /**
-  * @typedef {Object} QuestionAlternative
-  * @property {number | number[]} points
-  * @property {numer | number[]} maxPoints
-  * @property {string} id
-  * @property {boolean} forceMaxPoints
-  * @property {number} triesPerVariant
-  * @property {Object} questionParams
-  */
-=======
 /**
  * @typedef {Object} QuestionAlternative
  * @property {number | number[]} points
@@ -104,8 +93,8 @@
  * @property {string} id
  * @property {boolean} forceMaxPoints
  * @property {number} triesPerVariant
- */
->>>>>>> e5ae2c3e
+ * @property {Object} questionParams
+ */
 
 /**
  * @typedef {Object} ZoneQuestion
