const fs = require('fs-extra');
const tmp = require('tmp-promise');
const path = require('path');
const sqldb = require('../../prairielib/lib/sql-db');
const stringify = require('json-stable-stringify');
const { assert } = require('chai');

const syncFromDisk = require('../../sync/syncFromDisk');

/**
 * @typedef {Object} CourseOptions
 * @property {boolean} useNewQuestionRenderer
 */

/**
 * @typedef {Object} Tag
 * @property {string} name
 * @property {string} color
 * @property {string} description
 */

/**
 * @typedef {Object} Topic
 * @property {string} name
 * @property {string} color
 * @property {string} description
 */

/**
 * @typedef {Object} AssessmentSet
 * @property {string} abbreviation
 * @property {string} name
 * @property {string} heading
 * @property {string} color
 */

/**
 * @typedef {Object} Module
 * @property {string} name
 * @property {string} heading
 */

/**
 * @typedef {Object} Course
 * @property {string} uuid
 * @property {string} name
 * @property {string} title
 * @property {string} timezone
 * @property {boolean} exampleCourse
 * @property {CourseOptions} options
 * @property {Tag[]} tags
 * @property {Topic[]} topics
 * @property {AssessmentSet[]} assessmentSets
 * @property {Module[]} [assessmentModules]
 */

/**
 * @typedef {Object} CourseInstanceAllowAccess
 * @property {string[]=} uids
 * @property {string=} startDate
 * @property {string=} endDate
 * @property {string=} institution
 */

/**
 * @typedef {Object} CourseInstance
 * @property {string} uuid
 * @property {string} longName
 * @property {number} [number]
 * @property {string} [timezone]
 * @property {CourseInstanceAllowAccess[]} [allowAccess]
 * @property {"Set" | "Module"} [groupAssessmentsBy]
 */

/**
 * @typedef {Object} SEBConfig
 * @property {string} password
 * @property {string} quitPassword
 * @property {string[]} allowPrograms
 */

/**
 * @typedef {Object} AssessmentAllowAccess
 * @property {"Public" | "Exam" | "SEB"} mode
 * @property {string} examUuid
 * @property {string[]} uids
 * @property {number} credit
 * @property {string} startDate
 * @property {string} endDate
 * @property {number} timeLimitMin
 * @property {string} password
 * @property {SEBConfig} SEBConfig
 */

/**
 * @typedef {Object} QuestionAlternative
 * @property {number | number[]} points
 * @property {numer | number[]} maxPoints
 * @property {string} id
 * @property {boolean} forceMaxPoints
 * @property {number} triesPerVariant
 */

/**
 * @typedef {Object} ZoneQuestion
 * @property {number | number[]} points
 * @property {number | []} maxPoints
 * @property {string} id
 * @property {boolean} forceMaxPoints
 * @property {QuestionAlternative[]} alternatives
 * @property {number} numberChoose
 * @property {number} triesPerVariant
 */

/**
 * @typedef {Object} Zone
 * @property {string} title
 * @property {number} maxPoints
 * @property {number} maxChoose
 * @property {number} bestQuestions
 * @property {ZoneQuestion[]} questions
 */

/**
 * @typedef {Object} Assessment
 * @property {string} uuid
 * @property {"Homework" | "Exam"} type
 * @property {string} title
 * @property {string} set
 * @property {string} [module]
 * @property {string} number
<<<<<<< HEAD
 * @property {boolean} allowIssueReporting
 * @property {boolean} allowRealTimeGrading
 * @property {boolean} requireHonorCode
 * @property {boolean} multipleInstance
 * @property {boolean} shuffleQuestions
 * @property {AssessmentAllowAccess[]} allowAccess
 * @property {string} text
 * @property {number} maxPoints
 * @property {boolean} autoClose
 * @property {Zone[]} zones
 * @property {boolean} constantQuestionValue
 * @property {boolean} groupWork
 * @property {number} groupMaxSize
 * @property {number} groupMinSize
 * @property {boolean} studentGroupCreate
 * @property {boolean} studentGroupJoin
 * @property {boolean} studentGroupLeave
 * @property {boolean} usingGroupRoles
=======
 * @property {boolean} [allowIssueReporting]
 * @property {boolean} [allowRealTimeGrading]
 * @property {boolean} [requireHonorCode]
 * @property {boolean} [multipleInstance]
 * @property {boolean} [shuffleQuestions]
 * @property {AssessmentAllowAccess[]} [allowAccess]
 * @property {string} [text]
 * @property {number} [maxPoints]
 * @property {boolean} [autoClose]
 * @property {Zone[]} [zones]
 * @property {boolean} [constantQuestionValue]
 * @property {boolean} [groupWork]
 * @property {number} [groupMaxSize]
 * @property {number} [groupMinSize]
 * @property {boolean} [studentGroupCreate]
 * @property {boolean} [studentGroupJoin]
 * @property {boolean} [studentGroupLeave]
>>>>>>> 00fe7665
 */

/**
 * @typedef {Object} QuestionExternalGradingOptions
 * @property {boolean=} enabled
 * @property {string} image
 * @property {string} entrypoint
 * @property {string[]=} serverFilesCourse
 * @property {number=} timeout
 * @property {boolean=} enableNetworking
 * @property {Record<string, string | null>=} environment
 */

/**
 * @typedef {Object} QuestionWorkspaceOptions
 * @property {string} image
 * @property {number} port
 * @property {string} home
 * @property {string} args
 * @property {string[]} gradedFiles
 * @property {string[]} syncIgnore
 * @property {string} rewriteUrl
 * @property {boolean=} enableNetworking
 * @property {Record<string, string | null>=} environment
 */

/**
 * @typedef {Object} Question
 * @property {string} uuid
 * @property {"Calculation" | "ShortAnswer" | "MultipleChoice" | "Checkbox" | "File" | "MultipleTrueFalse" | "v3"} type
 * @property {string} title
 * @property {string} topic
 * @property {string[]} [tags]
 * @property {string[]} [clientFiles]
 * @property {string[]} [clientTemplates]
 * @property {string} [template]
 * @property {"Internal" | "External" | "Manual"} [gradingMethod]
 * @property {boolean} [singleVariant]
 * @property {boolean} [showCorrectAnswer]
 * @property {boolean} [partialCredit]
 * @property {Object} [options]
 * @property {QuestionExternalGradingOptions} [externalGradingOptions]
 * @property {QuestionWorkspaceOptions} [workspaceOptions]
 */

/** @typedef {{ assessments: { [id: string]: Assessment }, courseInstance: CourseInstance }} CourseInstanceData */
/** @typedef {{ course: Course, questions: { [id: string]: Question }, courseInstances: { [id: string]: CourseInstanceData } }} CourseData */

/**
 * Accepts a CourseData object and creates a PrairieLearn course directory
 * structure from it. Returns the path to the newly-created directory.
 *
 * @param {CourseData} courseData - The course data to write to disk
 * @returns {Promise<string>} - The path to the directory containing the course data
 */
module.exports.writeCourseToTempDirectory = async function (courseData) {
  const { path: coursePath } = await tmp.dir({ unsafeCleanup: true });
  await module.exports.writeCourseToDirectory(courseData, coursePath);
  return coursePath;
};

/**
 * Accepts a CourseData object and writes it as a PrairieLearn course
 * into the given directory. Removes any existing content from the
 * directory.
 *
 * @param {CourseData} courseData - The course data to write to disk
 * @param {string} coursePath - The path to the directory to write to
 */
module.exports.writeCourseToDirectory = async function (courseData, coursePath) {
  await fs.emptyDir(coursePath);

  // courseInfo.json
  const courseInfoPath = path.join(coursePath, 'infoCourse.json');
  await fs.writeJSON(courseInfoPath, courseData.course);

  // Write all questions
  const questionsPath = path.join(coursePath, 'questions');
  await fs.ensureDir(questionsPath);
  for (const qid of Object.keys(courseData.questions)) {
    // Handle nested questions - split on '/' and use components to construct
    // the nested directory structure.
    const questionPath = path.join(questionsPath, ...qid.split('/'));
    await fs.ensureDir(questionPath);
    const questionInfoPath = path.join(questionPath, 'info.json');
    await fs.writeJSON(questionInfoPath, courseData.questions[qid]);
  }

  // Write all course instances
  const courseInstancesPath = path.join(coursePath, 'courseInstances');
  await fs.ensureDir(courseInstancesPath);
  for (const shortName of Object.keys(courseData.courseInstances)) {
    const courseInstance = courseData.courseInstances[shortName];
    // Handle nested course instances - split on '/' and use components to construct
    // the nested directory structure.
    const courseInstancePath = path.join(courseInstancesPath, ...shortName.split('/'));
    await fs.ensureDir(courseInstancePath);
    const courseInstanceInfoPath = path.join(courseInstancePath, 'infoCourseInstance.json');
    await fs.writeJSON(courseInstanceInfoPath, courseInstance.courseInstance);

    // Write all assessments for this course instance
    const assessmentsPath = path.join(courseInstancePath, 'assessments');
    await fs.ensureDir(assessmentsPath);
    for (const assessmentName of Object.keys(courseInstance.assessments)) {
      // Handle nested assessments - split on '/' and use components to construct
      // the nested directory structure.
      const assessmentPath = path.join(assessmentsPath, ...assessmentName.split('/'));
      await fs.ensureDir(assessmentPath);
      const assessmentInfoPath = path.join(assessmentPath, 'infoAssessment.json');
      await fs.writeJSON(assessmentInfoPath, courseInstance.assessments[assessmentName]);
    }
  }
};

module.exports.QUESTION_ID = 'test';
module.exports.ALTERNATIVE_QUESTION_ID = 'test2';
module.exports.COURSE_INSTANCE_ID = 'Fa19';

/** @type {Course} */
const course = {
  uuid: '5d14d80e-b0b8-494e-afed-f5a47497f5cb',
  name: 'TEST 101',
  title: 'Test Course',
  assessmentSets: [
    {
      name: 'TEST',
      abbreviation: 'Test',
      heading: 'Testing set',
      color: 'red1',
    },
    {
      name: 'ANOTHER TEST',
      abbreviation: 'Another Test',
      heading: 'Another testing set',
      color: 'red2',
    },
    {
      name: 'PRIVATE SET',
      abbreviation: 'Private',
      heading: 'Used by the default assessment, do not use in your own tests',
      color: 'red2',
    },
  ],
  assessmentModules: [
    {
      name: 'TEST',
      heading: 'Test module',
    },
  ],
  topics: [
    {
      name: 'Test',
      color: 'gray1',
      description: 'A test topic',
    },
    {
      name: 'Another test',
      color: 'gray2',
      description: 'Another test topic',
    },
  ],
  tags: [
    {
      name: 'test',
      color: 'blue1',
      description: 'A test tag',
    },
    {
      name: 'another test',
      color: 'blue2',
      description: 'Another test tag',
    },
  ],
};

/** @type {{ [id: string]: Question }} */
const questions = {
  private: {
    uuid: 'aff9236d-4f40-41fb-8c34-f97aed016535',
    title: 'Test question',
    topic: 'Test',
    secondaryTopics: [],
    tags: ['test'],
    type: 'v3',
  },
  [module.exports.QUESTION_ID]: {
    uuid: 'f4ff2429-926e-4358-9e1f-d2f377e2036a',
    title: 'Test question',
    topic: 'Test',
    secondaryTopics: [],
    tags: ['test'],
    type: 'v3',
  },
  [module.exports.ALTERNATIVE_QUESTION_ID]: {
    uuid: '697a6188-8215-4806-92a1-592987342b9e',
    title: 'Another test question',
    topic: 'Test',
    secondaryTopics: [],
    tags: ['test'],
    type: 'Calculation',
  },
  [module.exports.WORKSPACE_QUESTION_ID]: {
    uuid: '894927f7-19b3-451d-8ad1-75974ad2ffb7',
    title: 'Workspace test question',
    topic: 'Workspace',
    secondaryTopics: [],
    tags: ['workspace'],
    type: 'v3',
    workspaceOptions: {
      image: 'prairielearn/workspace-vscode',
      port: 8080,
      home: '/home/coder',
      args: '--auth none',
      gradedFiles: ['animal.h', 'animal.c'],
      syncIgnore: ['.local/share/code-server/'],
    },
  },
};

/** @type {{ [id: string]: CourseInstanceData }} */
const courseInstances = {
  [module.exports.COURSE_INSTANCE_ID]: {
    assessments: {
      test: {
        uuid: '73432669-2663-444e-ade5-43f689a50dea',
        title: 'Test assessment',
        type: 'Exam',
        set: 'PRIVATE SET',
        number: '100',
        allowAccess: [
          {
            mode: 'Exam',
          },
        ],
        zones: [
          {
            title: 'zone 1',
            questions: [
              {
                points: 10,
                alternatives: [{ id: 'private' }],
              },
            ],
          },
        ],
      },
    },
    courseInstance: {
      uuid: 'a17b1abd-eaf6-45dc-99bc-9890a7fb345e',
      longName: 'Testing instance',
      allowAccess: [
        {
          startDate: '2019-01-14T00:00:00',
          endDate: '2019-05-15T00:00:00',
        },
      ],
    },
  },
};

/**
 * @returns {CourseData} - The base course data for syncing testing
 */
module.exports.getCourseData = function () {
  // Round-trip through JSON.stringify to ensure that mutations to nested
  // objects aren't reflected in the original objects.
  const courseData = {
    course,
    questions,
    courseInstances,
  };
  return JSON.parse(JSON.stringify(courseData));
};

module.exports.getFakeLogger = function () {
  return {
    verbose: () => {},
    debug: () => {},
    info: () => {},
    warn: () => {},
  };
};

/**
 * Async wrapper for syncing course data from a directory. Also stubs out the
 * logger interface.
 */
module.exports.syncCourseData = function (courseDir) {
  const logger = module.exports.getFakeLogger();
  return new Promise((resolve, reject) => {
    syncFromDisk.syncOrCreateDiskToSql(courseDir, logger, (err) => {
      if (err) {
        reject(err);
      } else {
        resolve();
      }
    });
  });
};

module.exports.createAndSyncCourseData = async function () {
  const courseData = module.exports.getCourseData();
  const courseDir = await module.exports.writeCourseToTempDirectory(courseData);
  await module.exports.syncCourseData(courseDir);

  return {
    courseData,
    courseDir,
  };
};

/**
 * Writes the given course data to a new temporary directory and returns the
 * path to the directory.
 *
 * @param {CourseData} courseData - The course data to write and sync
 * @returns {Promise<string>} the path to the new temp directory
 */
module.exports.writeAndSyncCourseData = async function (courseData) {
  const courseDir = await module.exports.writeCourseToTempDirectory(courseData);
  await module.exports.syncCourseData(courseDir);
  return courseDir;
};

/**
 * Overwrites the course data in the given directory and
 *
 * @param {CourseData} courseData - The course data write and sync
 * @param {string} courseDir - The path to write the course data to
 */
module.exports.overwriteAndSyncCourseData = async function (courseData, courseDir) {
  await module.exports.writeCourseToDirectory(courseData, courseDir);
  await module.exports.syncCourseData(courseDir);
};

/**
 * Returns an array of all records in a particular database table.
 *
 * @param {string} tableName - The name of the table to query
 * @return {Promise<Record<string, any>[]>} - The rows of the given table
 */
module.exports.dumpTable = async function (tableName) {
  const res = await sqldb.queryAsync(`SELECT * FROM ${tableName};`, {});
  return res.rows;
};

module.exports.captureDatabaseSnapshot = async function () {
  return {
    courseInstances: await module.exports.dumpTable('course_instances'),
    assessments: await module.exports.dumpTable('assessments'),
    assessmentSets: await module.exports.dumpTable('assessment_sets'),
    topics: await module.exports.dumpTable('topics'),
    tags: await module.exports.dumpTable('tags'),
    courseInstanceAccesRules: await module.exports.dumpTable('course_instance_access_rules'),
    assessmentAccessRules: await module.exports.dumpTable('assessment_access_rules'),
    zones: await module.exports.dumpTable('zones'),
    alternativeGroups: await module.exports.dumpTable('alternative_groups'),
    assessmentQuestions: await module.exports.dumpTable('assessment_questions'),
    questions: await module.exports.dumpTable('questions'),
    questionTags: await module.exports.dumpTable('question_tags'),
    users: await module.exports.dumpTable('users'),
    enrollments: await module.exports.dumpTable('enrollments'),
  };
};

/**
 * Computes setA U setB.
 *
 * @template T
 * @param {Set.<T>} setA
 * @param {Set.<T>}setB
 * @returns {Set.<T>} The union of setA and setB
 */
function setUnion(setA, setB) {
  return new Set([...setA, ...setB]);
}

/**
 * Checks if two sets contain the same elements.
 *
 * @param {Set.<any>} setA
 * @param {Set.<any>} setB
 * @returns {boolean} whether or not the sets contain the same elements.
 */
function checkSetsSame(setA, setB) {
  const union = setUnion(setA, setB);
  return setA.size === setB.size && union.size === setA.size;
}

/**
 * Asserts that two snapshots match each other. Two snapshots are defined as
 * matching if they both contain the same keys and if for each key, the array
 * of values contains the same elements. Elements may be in different orders.
 * Optionally, a subset of the keys in the snapshot can be ignored.
 *
 * @param {{ [key: string]: any[] }} snapshotA - The first snapshot
 * @param {{ [key: string]: any[] }} snapshotB - The second snapshot
 * @param {string[]} [ignoreKeys=[]] An optional list of keys to ignore
 */
module.exports.assertSnapshotsMatch = function (snapshotA, snapshotB, ignoredKeys = []) {
  // Sanity check - make sure both snapshots have the same keys
  assert(
    checkSetsSame(new Set(Object.keys(snapshotA)), new Set(Object.keys(snapshotB))),
    'snapshots contained different keys'
  );
  for (const key of Object.keys(snapshotA)) {
    if (ignoredKeys.indexOf(key) !== -1) continue;
    // Build a set of deterministically-stringified rows for each snapshot
    const setA = new Set(snapshotA[key].map((s) => stringify(s)));
    const setB = new Set(snapshotB[key].map((s) => stringify(s)));
    assert(checkSetsSame(setA, setB), `Snapshot of ${key} did not match`);
  }
};

/**
 * Asserts that `snapshotA` is a subset of `snapshotB` using the same algorithm
 * from `assertSnapshotsMatch`.
 *
 * @param {{ [key: string]: any[] }} snapshotA - The first snapshot
 * @param {{ [key: string]: any[] }} snapshotB - The second snapshot
 * @param {string[]} [ignoreKeys=[]] An optional list of keys to ignore
 */
module.exports.assertSnapshotSubset = function (snapshotA, snapshotB, ignoredKeys = []) {
  // Sanity check - make sure both snapshots have the same keys
  assert(
    checkSetsSame(new Set(Object.keys(snapshotA)), new Set(Object.keys(snapshotB))),
    'snapshots contained different keys'
  );
  for (const key of Object.keys(snapshotA)) {
    if (ignoredKeys.indexOf(key) !== -1) continue;
    // Build a set of deterministically-stringified rows for each snapshot
    const setA = new Set(snapshotA[key].map((s) => stringify(s)));
    const setB = new Set(snapshotB[key].map((s) => stringify(s)));
    assert(
      [...setA].every((entry) => setB.has(entry)),
      `Snapshot of ${key} is not a subset`
    );
  }
};<|MERGE_RESOLUTION|>--- conflicted
+++ resolved
@@ -129,7 +129,6 @@
  * @property {string} set
  * @property {string} [module]
  * @property {string} number
-<<<<<<< HEAD
  * @property {boolean} allowIssueReporting
  * @property {boolean} allowRealTimeGrading
  * @property {boolean} requireHonorCode
@@ -148,25 +147,6 @@
  * @property {boolean} studentGroupJoin
  * @property {boolean} studentGroupLeave
  * @property {boolean} usingGroupRoles
-=======
- * @property {boolean} [allowIssueReporting]
- * @property {boolean} [allowRealTimeGrading]
- * @property {boolean} [requireHonorCode]
- * @property {boolean} [multipleInstance]
- * @property {boolean} [shuffleQuestions]
- * @property {AssessmentAllowAccess[]} [allowAccess]
- * @property {string} [text]
- * @property {number} [maxPoints]
- * @property {boolean} [autoClose]
- * @property {Zone[]} [zones]
- * @property {boolean} [constantQuestionValue]
- * @property {boolean} [groupWork]
- * @property {number} [groupMaxSize]
- * @property {number} [groupMinSize]
- * @property {boolean} [studentGroupCreate]
- * @property {boolean} [studentGroupJoin]
- * @property {boolean} [studentGroupLeave]
->>>>>>> 00fe7665
  */
 
 /**
