--- conflicted
+++ resolved
@@ -161,7 +161,6 @@
   * @property {"Calculation" | "ShortAnswer" | "MultipleChoice" | "Checkbox" | "File" | "MultipleTrueFalse" | "v3"} type
   * @property {string} title
   * @property {string} topic
-<<<<<<< HEAD
   * @property {string[]} [tags]
   * @property {string[]} [clientFiles]
   * @property {string[]} [clientTemplates]
@@ -171,19 +170,7 @@
   * @property {boolean} [partialCredit]
   * @property {Object} [options]
   * @property {QuestionExternalGradingOptions} [externalGradingOptions]
-=======
-  * @property {string[]} secondaryTopics
-  * @property {string[]} tags
-  * @property {string[]} clientFiles
-  * @property {string[]} clientTemplates
-  * @property {string} template
-  * @property {"Internal" | "External" | "Manual"} gradingMethod
-  * @property {boolean} singleVariant
-  * @property {boolean} partialCredit
-  * @property {Object} options
-  * @property {QuestionExternalGradingOptions} externalGradingOptions
-  * @property {QuestionWorkspaceOptions} workspaceOptions
->>>>>>> fe9c7b6b
+  * @property {QuestionWorkspaceOptions} [workspaceOptions]
   */
 
 /** @typedef {{ assessments: { [id: string]: Assessment }, courseInstance: CourseInstance }} CourseInstanceData */
