--- conflicted
+++ resolved
@@ -105,12 +105,7 @@
     );
     checkAssessmentSet(syncedAssessmentSet, newAssessmentSet2);
     const syncedCourses = await util.dumpTable('pl_courses');
-<<<<<<< HEAD
-    const syncedCourse = syncedCourses.find(c => c.short_name === courseData.course.name);
+    const syncedCourse = syncedCourses.find((c) => c.short_name === courseData.course.name);
     assert.match(syncedCourse.sync_warnings, /Found duplicates in 'assessmentSets'/);
-=======
-    const syncedCourse = syncedCourses.find((c) => c.short_name === courseData.course.name);
-    assert.match(syncedCourse.sync_warnings, /Found duplicate assessment sets/);
->>>>>>> 8007f528
   });
 });