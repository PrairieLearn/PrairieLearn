--- conflicted
+++ resolved
@@ -96,13 +96,8 @@
   const syncedEntity = syncedEntities.find((as) => as.name === newEntity1.name);
   checkEntity(syncedEntity, newEntity2);
   const syncedCourses = await util.dumpTable('pl_courses');
-<<<<<<< HEAD
-  const syncedCourse = syncedCourses.find(c => c.short_name === courseData.course.name);
+  const syncedCourse = syncedCourses.find((c) => c.short_name === courseData.course.name);
   assert.match(syncedCourse.sync_warnings, new RegExp(`Found duplicates in '${entityName}'`));
-=======
-  const syncedCourse = syncedCourses.find((c) => c.short_name === courseData.course.name);
-  assert.match(syncedCourse.sync_warnings, new RegExp(`Found duplicate ${entityName}`));
->>>>>>> 8007f528
 }
 
 describe('Tag/topic syncing', () => {
