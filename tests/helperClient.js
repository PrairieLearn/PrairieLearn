const fetch = require('node-fetch');
const assert = require('chai').assert;
const cheerio = require('cheerio');
const querystring = require('querystring');

module.exports = {};

/**
 * A wrapper around node-fetch that provides a few features:
 * * Automatic parsing with cheerio
 * * A `form` option akin to that from the `request` library
 *
 * Here is an example of how to set cookies, if desired:
 *  options.headers = {cookie: 'pl_access_as_administrator=active'};
 */
module.exports.fetchCheerio = async (url, options = {}) => {
  if (options.form) {
    options.body = JSON.stringify(options.form);
    options.headers = {
      'Content-Type': 'application/json',
      ...options.headers,
    };
    delete options.form;
  }
  const response = await fetch(url, options);
  const text = await response.text();
  response.$ = cheerio.load(text);
  // response.text() can only be called once, which we already did.
  // patch this so consumers can use it as normal.
  response.text = () => text;
  return response;
};

/**
 * Acts as 'save' or 'save and grade' button click on student instance question page.
 * @param {string} instanceQuestionUrl the instance question url the student is answering the question on.
 * @param {object} payload json data structure type formed on the basis of the question
 * @param {string} 'save' or 'grade' enums
 * @param {array<object>}  (optional) ie. [{name: 'fib.py', 'contents': Buffer.from(fibFileContents).toString('base64')}]
 */
module.exports.saveOrGrade = async (instanceQuestionUrl, payload, action, fileData) => {
  const $instanceQuestionPage = cheerio.load(await (await fetch(instanceQuestionUrl)).text());
  const token = $instanceQuestionPage('form > input[name="__csrf_token"]').val();
  const variantId = $instanceQuestionPage('form > input[name="__variant_id"]').val();
  const uploadSuffix = $instanceQuestionPage('input[name^=_file_upload]').attr('name');

  // handles case where __variant_id should exist inside postData on only some instance questions submissions
  if (payload && payload.postData) {
    payload.postData = JSON.parse(payload.postData);
    payload.postData.variant.id = variantId;
    payload.postData = JSON.stringify(payload.postData);
  }

  return fetch(instanceQuestionUrl, {
    method: 'POST',
    headers: { 'Content-type': 'application/x-www-form-urlencoded' },
    body: [
      '__variant_id=' + variantId,
      '__action=' + action,
      '__csrf_token=' + token,
      fileData ? uploadSuffix + '=' + encodeURIComponent(JSON.stringify(fileData)) : '',
<<<<<<< HEAD
      querystring.encode(payload),
=======
      new URLSearchParams(payload).toString(payload),
>>>>>>> 066f502c
    ].join('&'),
  });
};

/**
 * Utility function that extracts a CSRF token from a `__csrf_token` input
 * that is a descendent of the `parentSelector`, if one is specified.
 * The token will also be persisted to `context.__csrf_token`.
 */
module.exports.extractAndSaveCSRFToken = (context, $, parentSelector = '') => {
  const csrfTokenInput = $(`${parentSelector} input[name="__csrf_token"]`);
  assert.lengthOf(csrfTokenInput, 1);
  const csrfToken = csrfTokenInput.val();
  assert.isString(csrfToken);
  context.__csrf_token = csrfToken;
  return csrfToken;
};

/**
 * Utility function that extracts a CSRF token from a `__csrf_token` input
 * that is inside the data-content attribute of the parentSelector.
 * The token will also be persisted to `context.__csrf_token`.
 */
module.exports.extractAndSaveCSRFTokenFromDataContent = (context, $, parentSelector) => {
  const parent = $(parentSelector);
  assert.lengthOf(parent, 1);
  const inner$ = cheerio.load(parent[0].attribs['data-content']);
  const csrfTokenInput = inner$('input[name="__csrf_token"]');
  assert.lengthOf(csrfTokenInput, 1);
  const csrfToken = csrfTokenInput.val();
  assert.isString(csrfToken);
  context.__csrf_token = csrfToken;
  return csrfToken;
};

/**
 * Utility function that extracts a variant ID from a `__variant_id` input
 * that is a descendent of the `parentSelector`, if one is specified.
 * The token will also be persisted to `context.__variant_id`.
 */
module.exports.extractAndSaveVariantId = (context, $, parentSelector = '') => {
  const variantIdInput = $(`${parentSelector} input[name="__variant_id"]`);
  assert.lengthOf(variantIdInput, 1);
  const variantId = variantIdInput.val();
  assert.isString(variantId);
  context.__variant_id = variantId;
  return variantId;
};<|MERGE_RESOLUTION|>--- conflicted
+++ resolved
@@ -1,7 +1,6 @@
 const fetch = require('node-fetch');
 const assert = require('chai').assert;
 const cheerio = require('cheerio');
-const querystring = require('querystring');
 
 module.exports = {};
 
@@ -59,11 +58,7 @@
       '__action=' + action,
       '__csrf_token=' + token,
       fileData ? uploadSuffix + '=' + encodeURIComponent(JSON.stringify(fileData)) : '',
-<<<<<<< HEAD
-      querystring.encode(payload),
-=======
       new URLSearchParams(payload).toString(payload),
->>>>>>> 066f502c
     ].join('&'),
   });
 };
