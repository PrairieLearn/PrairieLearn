const fetch = require('node-fetch');
const assert = require('chai').assert;
const cheerio = require('cheerio');

module.exports = {};

/**
 * A wrapper around node-fetch that provides a few features:
 * * Automatic parsing with cheerio
 * * A `form` option akin to that from the `request` library
 *
 * Here is an example of how to set cookies, if desired:
 *  options.headers = {cookie: 'pl_access_as_administrator=active'};
 */
module.exports.fetchCheerio = async (url, options = {}) => {
    if (options.form) {
        options.body = JSON.stringify(options.form);
        options.headers = {
            'Content-Type': 'application/json',
            ...options.headers,
        };
        delete options.form;
    }
    const response = await fetch(url, options);
    const text = await response.text();
    response.$ = cheerio.load(text);
    // response.text() can only be called once, which we already did.
    // patch this so consumers can use it as normal.
    response.text = () => text;
    return response;
};

/**
 * Utility function that extracts a CSRF token from a `__csrf_token` input
 * that is a descendent of the `parentSelector`, if one is specified.
 * The token will also be persisted to `context.__csrf_token`.
 */
module.exports.extractAndSaveCSRFToken = (context, $, parentSelector = '') => {
    const csrfTokenInput = $(`${parentSelector} input[name="__csrf_token"]`);
    assert.lengthOf(csrfTokenInput, 1);
    const csrfToken = csrfTokenInput.val();
    assert.isString(csrfToken);
    context.__csrf_token = csrfToken;
    return csrfToken;
};

<<<<<<< HEAD
/**
 * Utility function that extracts a CSRF token from a `__csrf_token` input
 * that is inside the data-content attribute of the parentSelector.
 * The token will also be persisted to `context.__csrf_token`.
 */
module.exports.extractAndSaveCSRFTokenFromDataContent = (context, $, parentSelector) => {
    const parent = $(parentSelector);
    assert.lengthOf(parent, 1);
    const inner$ = cheerio.load(parent[0].attribs['data-content']);
    const csrfTokenInput = inner$('input[name="__csrf_token"]');
    assert.lengthOf(csrfTokenInput, 1);
    const csrfToken = csrfTokenInput.val();
    assert.isString(csrfToken);
    context.__csrf_token = csrfToken;
    return csrfToken;
};
=======

/**
 * Utility function that extracts a variant ID from a `__variant_id` input
 * that is a descendent of the `parentSelector`, if one is specified.
 * The token will also be persisted to `context.__variant_id`.
 */
module.exports.extractAndSaveVariantId = (context, $, parentSelector = '') => {
    const variantIdInput = $(`${parentSelector} input[name="__variant_id"]`);
    assert.lengthOf(variantIdInput, 1);
    const variantId = variantIdInput.val();
    assert.isString(variantId);
    context.__variant_id = variantId;
    return variantId;
};
>>>>>>> 50c8c401
<|MERGE_RESOLUTION|>--- conflicted
+++ resolved
@@ -44,7 +44,6 @@
     return csrfToken;
 };
 
-<<<<<<< HEAD
 /**
  * Utility function that extracts a CSRF token from a `__csrf_token` input
  * that is inside the data-content attribute of the parentSelector.
@@ -61,7 +60,6 @@
     context.__csrf_token = csrfToken;
     return csrfToken;
 };
-=======
 
 /**
  * Utility function that extracts a variant ID from a `__variant_id` input
@@ -75,5 +73,4 @@
     assert.isString(variantId);
     context.__variant_id = variantId;
     return variantId;
-};
->>>>>>> 50c8c401
+};