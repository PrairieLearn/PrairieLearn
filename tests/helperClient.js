const fetch = require('node-fetch');
const assert = require('chai').assert;
const cheerio = require('cheerio');
const config = require('../lib/config');
const querystring = require('querystring');

module.exports = {};

/**
 * A wrapper around node-fetch that provides a few features:
 * * Automatic parsing with cheerio
 * * A `form` option akin to that from the `request` library
 *
 * Here is an example of how to set cookies, if desired:
 *  options.headers = {cookie: 'pl_access_as_administrator=active'};
 */
module.exports.fetchCheerio = async (url, options = {}) => {
  if (options.form) {
    options.body = JSON.stringify(options.form);
    options.headers = {
      'Content-Type': 'application/json',
      ...options.headers,
    };
    delete options.form;
  }
  const response = await fetch(url, options);
  const text = await response.text();
  response.$ = cheerio.load(text);
  // response.text() can only be called once, which we already did.
  // patch this so consumers can use it as normal.
  response.text = () => text;
  return response;
};

/**
 * Utility function that extracts a CSRF token from a `__csrf_token` input
 * that is a descendent of the `parentSelector`, if one is specified.
 * The token will also be persisted to `context.__csrf_token`.
 */
module.exports.extractAndSaveCSRFToken = (context, $, parentSelector = '') => {
  const csrfTokenInput = $(`${parentSelector} input[name="__csrf_token"]`);
  assert.lengthOf(csrfTokenInput, 1);
  const csrfToken = csrfTokenInput.val();
  assert.isString(csrfToken);
  context.__csrf_token = csrfToken;
  return csrfToken;
};

/**
 * Utility function that extracts a CSRF token from a `__csrf_token` input
 * that is inside the data-content attribute of the parentSelector.
 * The token will also be persisted to `context.__csrf_token`.
 */
module.exports.extractAndSaveCSRFTokenFromDataContent = (context, $, parentSelector) => {
  const parent = $(parentSelector);
  assert.lengthOf(parent, 1);
  const inner$ = cheerio.load(parent[0].attribs['data-content']);
  const csrfTokenInput = inner$('input[name="__csrf_token"]');
  assert.lengthOf(csrfTokenInput, 1);
  const csrfToken = csrfTokenInput.val();
  assert.isString(csrfToken);
  context.__csrf_token = csrfToken;
  return csrfToken;
};

/**
 * Utility function that extracts a variant ID from a `__variant_id` input
 * that is a descendent of the `parentSelector`, if one is specified.
 * The token will also be persisted to `context.__variant_id`.
 */
module.exports.extractAndSaveVariantId = (context, $, parentSelector = '') => {
<<<<<<< HEAD
    const variantIdInput = $(`${parentSelector} input[name="__variant_id"]`);
    assert.lengthOf(variantIdInput, 1);
    const variantId = variantIdInput.val();
    assert.isString(variantId);
    context.__variant_id = variantId;
    return variantId;
};

/**
 * Set the active user within Prairie Learn's test environment.
 * @param {object} user
 */
module.exports.setUser = (user) => {
    config.authUid = user.authUid;
    config.authName = user.authName;
    config.authUin = user.authUin;
};

/**
 * Get instance question id from URL params.
 * @param {string} url
 * @returns string
 */
module.exports.parseInstanceQuestionId = (url) => {
    const iqId = parseInt(
        url.match(/instance_question\/(\d+)/)[1],
    );
    assert.isNumber(iqId);
    return iqId;
};

/**
 * Acts as 'save' or 'save and grade' button click on student instance question page.
 * @param {string} instanceQuestionUrl the instance question url the student is answering the question on.
 * @param {object} payload json data structure type formed on the basis of the question
 * @param {string} 'save' or 'grade' enums
 * @param {array<object>}  (optional) ie. [{name: 'fib.py', 'contents': Buffer.from(fibFileContents).toString('base64')}] 
 */
module.exports.saveOrGrade = async (instanceQuestionUrl, payload, action, fileData) => {
    const $instanceQuestionPage = cheerio.load(await (await fetch(instanceQuestionUrl)).text());
    const token = $instanceQuestionPage('form > input[name="__csrf_token"]').val();
    const variantId = $instanceQuestionPage('form > input[name="__variant_id"]').val();
    const uploadSuffix = $instanceQuestionPage('input[name^=_file_upload]').attr('name');

    // handles case where __variant_id should exist inside postData on only some instance questions submissions
    if (payload && payload.postData) {
        payload.postData = JSON.parse(payload.postData);
        payload.postData.variant.id = variantId;
        payload.postData = JSON.stringify(payload.postData);
    }

    return fetch(instanceQuestionUrl, {
        method: 'POST',
        headers: {'Content-type': 'application/x-www-form-urlencoded'},
        body: [
            '__variant_id=' + variantId,
            '__action=' + action,
            '__csrf_token=' + token,
            fileData ? uploadSuffix + '=' + encodeURIComponent(JSON.stringify(fileData)) : '',
            querystring.encode(payload),
        ].join('&'),
    });
=======
  const variantIdInput = $(`${parentSelector} input[name="__variant_id"]`);
  assert.lengthOf(variantIdInput, 1);
  const variantId = variantIdInput.val();
  assert.isString(variantId);
  context.__variant_id = variantId;
  return variantId;
>>>>>>> 020e3097
};<|MERGE_RESOLUTION|>--- conflicted
+++ resolved
@@ -69,13 +69,12 @@
  * The token will also be persisted to `context.__variant_id`.
  */
 module.exports.extractAndSaveVariantId = (context, $, parentSelector = '') => {
-<<<<<<< HEAD
-    const variantIdInput = $(`${parentSelector} input[name="__variant_id"]`);
-    assert.lengthOf(variantIdInput, 1);
-    const variantId = variantIdInput.val();
-    assert.isString(variantId);
-    context.__variant_id = variantId;
-    return variantId;
+  const variantIdInput = $(`${parentSelector} input[name="__variant_id"]`);
+  assert.lengthOf(variantIdInput, 1);
+  const variantId = variantIdInput.val();
+  assert.isString(variantId);
+  context.__variant_id = variantId;
+  return variantId;
 };
 
 /**
@@ -83,9 +82,9 @@
  * @param {object} user
  */
 module.exports.setUser = (user) => {
-    config.authUid = user.authUid;
-    config.authName = user.authName;
-    config.authUin = user.authUin;
+  config.authUid = user.authUid;
+  config.authName = user.authName;
+  config.authUin = user.authUin;
 };
 
 /**
@@ -94,11 +93,9 @@
  * @returns string
  */
 module.exports.parseInstanceQuestionId = (url) => {
-    const iqId = parseInt(
-        url.match(/instance_question\/(\d+)/)[1],
-    );
-    assert.isNumber(iqId);
-    return iqId;
+  const iqId = parseInt(url.match(/instance_question\/(\d+)/)[1]);
+  assert.isNumber(iqId);
+  return iqId;
 };
 
 /**
@@ -106,38 +103,30 @@
  * @param {string} instanceQuestionUrl the instance question url the student is answering the question on.
  * @param {object} payload json data structure type formed on the basis of the question
  * @param {string} 'save' or 'grade' enums
- * @param {array<object>}  (optional) ie. [{name: 'fib.py', 'contents': Buffer.from(fibFileContents).toString('base64')}] 
+ * @param {array<object>}  (optional) ie. [{name: 'fib.py', 'contents': Buffer.from(fibFileContents).toString('base64')}]
  */
 module.exports.saveOrGrade = async (instanceQuestionUrl, payload, action, fileData) => {
-    const $instanceQuestionPage = cheerio.load(await (await fetch(instanceQuestionUrl)).text());
-    const token = $instanceQuestionPage('form > input[name="__csrf_token"]').val();
-    const variantId = $instanceQuestionPage('form > input[name="__variant_id"]').val();
-    const uploadSuffix = $instanceQuestionPage('input[name^=_file_upload]').attr('name');
+  const $instanceQuestionPage = cheerio.load(await (await fetch(instanceQuestionUrl)).text());
+  const token = $instanceQuestionPage('form > input[name="__csrf_token"]').val();
+  const variantId = $instanceQuestionPage('form > input[name="__variant_id"]').val();
+  const uploadSuffix = $instanceQuestionPage('input[name^=_file_upload]').attr('name');
 
-    // handles case where __variant_id should exist inside postData on only some instance questions submissions
-    if (payload && payload.postData) {
-        payload.postData = JSON.parse(payload.postData);
-        payload.postData.variant.id = variantId;
-        payload.postData = JSON.stringify(payload.postData);
-    }
+  // handles case where __variant_id should exist inside postData on only some instance questions submissions
+  if (payload && payload.postData) {
+    payload.postData = JSON.parse(payload.postData);
+    payload.postData.variant.id = variantId;
+    payload.postData = JSON.stringify(payload.postData);
+  }
 
-    return fetch(instanceQuestionUrl, {
-        method: 'POST',
-        headers: {'Content-type': 'application/x-www-form-urlencoded'},
-        body: [
-            '__variant_id=' + variantId,
-            '__action=' + action,
-            '__csrf_token=' + token,
-            fileData ? uploadSuffix + '=' + encodeURIComponent(JSON.stringify(fileData)) : '',
-            querystring.encode(payload),
-        ].join('&'),
-    });
-=======
-  const variantIdInput = $(`${parentSelector} input[name="__variant_id"]`);
-  assert.lengthOf(variantIdInput, 1);
-  const variantId = variantIdInput.val();
-  assert.isString(variantId);
-  context.__variant_id = variantId;
-  return variantId;
->>>>>>> 020e3097
+  return fetch(instanceQuestionUrl, {
+    method: 'POST',
+    headers: { 'Content-type': 'application/x-www-form-urlencoded' },
+    body: [
+      '__variant_id=' + variantId,
+      '__action=' + action,
+      '__csrf_token=' + token,
+      fileData ? uploadSuffix + '=' + encodeURIComponent(JSON.stringify(fileData)) : '',
+      querystring.encode(payload),
+    ].join('&'),
+  });
 };