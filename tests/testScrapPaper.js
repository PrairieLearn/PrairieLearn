const assert = require('chai').assert;
const fetch = require('node-fetch');
const cheerio = require('cheerio');

const { decodeBarcodes, readPdf } = require('../lib/scrapPaperReader');
const { getBarcodeSegments } = require('../lib/scrapPaperMaker');
const config = require('../lib/config');
const util = require('util');
const sqldb = require('../prairielib/lib/sql-db');
const sqlLoader = require('../prairielib/lib/sql-loader');
const sql = sqlLoader.loadSqlEquiv(__filename);
const FormData = require('form-data');

const { saveOrGrade } = require('./helperClient');
const helperServer = require('./helperServer');

const jsCrc = require('js-crc');

const testLabel = 'ANY TEST LABEL';
const testNumPages = 5; // has to be reasonably small for pdf to be converted/decoded quickly in test

/**
 * Set the active user within Prairie Learn's test environment.
 * @param {object} user
 */
const setUser = (user) => {
  config.authUid = user.authUid;
  config.authName = user.authName;
  config.authUin = user.authUin;
};

/**
 * Gets an instance question URL for the current user
 * @param {string} baseUrl
 * @param {string} hm1AutomaticTestSuiteUrl
 * @returns {string}
 */
const getBarcodeSubmissionUrl = async (baseUrl, hm1AutomaticTestSuiteUrl) => {
  const res = await fetch(hm1AutomaticTestSuiteUrl);
  assert.equal(res.ok, true);

  const hm1Body = await res.text();
  assert.include(hm1Body, 'HW1.12. Barcode submission');

  const $hm1Body = cheerio.load(hm1Body);
  return (
    baseUrl.replace('/pl', '') + $hm1Body('a:contains("HW1.12. Barcode submission")').attr('href')
  );
};

<<<<<<< HEAD
const getScrapPaperPayload = ($page, numPages, pageLabel) => {
  return {
    num_pages: numPages,
    page_label: pageLabel,
    __csrf_token: $page('form > input[name="__csrf_token"]').val(),
    __action: $page('form > input[name="__action"]').val(),
  };
};

const getScanPaperPayload = ($page, pdfBuffer) => {
  const formData = new FormData();
  formData.append('file', pdfBuffer, 'ANY FILENAME.pdf');
  formData.append('__csrf_token', $page('form > input[name="__csrf_token"]').val());
  formData.append('__action', $page('form > input[name="__action"]').val());
  return formData;
};
=======
// const getScanPaperPayload = ($page, pdfBuffer) => {
//   const formData = new FormData();
//   formData.append('file', pdfBuffer, 'ANY FILENAME.pdf');
//   formData.append('__csrf_token', $page('form > input[name="__csrf_token"]').val());
//   formData.append('__action', $page('form > input[name="__action"]').val());
//   return formData;
// };
>>>>>>> 80e7e45e

describe('Barcode generation, student submission, and scanning process', function () {
  this.timeout(30000);
  const baseUrl = 'http://localhost:' + config.serverPort + '/pl';
<<<<<<< HEAD
  const scrapPaperUrl = baseUrl + '/scrap_paper';
  const scanPaperUrl = baseUrl + '/scan_paper';
=======
  const scrapPaperUrl = baseUrl + '/course_instance/1/instructor/scrap_paper';
  // const scanPaperUrl = baseUrl + '/scan_paper';
>>>>>>> 80e7e45e
  const mockStudents = [
    { authUid: 'student1', authName: 'Student User 1', authUin: '00000001' },
    { authUid: 'student2', authName: 'Student User 2', authUin: '00000002' },
  ];

  // created in `Generate scrap paper` but also used in `Barcode submission ..` and `Scan scrap paper` test blocks in end-to-end test
  const validBarcodes = [];
  let pdfBuffer;
  let hm1AutomaticTestSuiteUrl;
  let defaultUser;

  before('set up testing server', async () => {
    await util.promisify(helperServer.before().bind(this))();
  });
  after('shut down testing server', helperServer.after);

  describe('Generate scrap paper', function () {
    let $scrapPaper;
    let barcodeRows;

    describe('GET', function () {
      before('fetch page', async () => {
        const res = await fetch(scrapPaperUrl);
        assert.equal(res.status, 200);
        $scrapPaper = cheerio.load(await res.text());
      });

      it('view should display PDF generation form', () => {
        const numPages = $scrapPaper('#num_pages');
        const pageLabel = $scrapPaper('#page_label');
        assert.lengthOf(numPages, 1);
        assert.lengthOf(pageLabel, 1);
      });
    });

    describe('POST', () => {
      let pdf;
      let decodedJpegs;

      it('user should be able to download a pdf', async () => {
        const payload = {
          num_pages: testNumPages,
          page_label: testLabel,
          __csrf_token: $scrapPaper('form > input[name="__csrf_token"]').val(),
          __action: $scrapPaper('form > input[name="__action"]').val(),
        };
        const res = await fetch(scrapPaperUrl, {
          method: 'POST',
          headers: { 'Content-Type': 'application/x-www-form-urlencoded' },
          body: new URLSearchParams(payload).toString(),
        });
        assert.equal(res.status, 200);
        const pdfBlob = await res.blob();
        assert.isDefined(pdfBlob);

        pdfBuffer = Buffer.from(await pdfBlob.arrayBuffer());
        assert.isDefined(pdfBuffer);

        pdf = await readPdf(pdfBuffer, 'ANY FILENAME.pdf');
        assert.isDefined(pdf);

        // IMAGE MAGICK IDENTIFY() METHOD DOES NOT WORK WITH 500 PAGE PDF.
        // const filepath = './output.pdf';
        // const fileOut = await fsPromises.writeFile(filepath, data, 'base64');
        //
        //   1) Scrap paper
        //   Generate scrap paper
        //     POST
        //       should produce number of pages specified:
        // Error: Command failed:
        //  at ChildProcess.<anonymous> (node_modules/imagemagick/imagemagick.js:88:15)
        //  at ChildProcess.emit (domain.js:475:12)
        //  at maybeClose (internal/child_process.js:1058:16)
        //  at Socket.<anonymous> (internal/child_process.js:443:11)
        //  at Socket.emit (domain.js:475:12)
        //  at Pipe.<anonymous> (net.js:686:12)
        //  at Pipe.callbackTrampoline (internal/async_hooks.js:130:17)

        // const output = await new Promise((resolve, reject) => {
        //   imagemagick.identify(filepath, (err, output) => {
        //     if (err) {
        //       reject(err);
        //     }
        //     resolve(output);
        //   });
        // });
      });
      it('pdf should have requested number of pages', () => {
        assert.equal(pdf.numPages, testNumPages);
      });
      it('pdf should have a label for each page', async () => {
        // best we can do with this library. may want to use library that supports reading text per page
        for (let i = 0; i < pdf.numPages; i++) {
          const page = await pdf.getPage(i + 1);
          const content = await page.getTextContent();
          const text = content.items.map((i) => i.str).join(' ');
          assert.include(text, testLabel);
        }
        assert.equal(pdf.numPages, testNumPages);
      });
      it('number of barcodes in pdf should match number of barcodes in database', async () => {
        barcodeRows = (await sqldb.queryAsync(sql.get_barcodes, {})).rows;
        assert.lengthOf(barcodeRows, pdf.numPages);
      });
      it('database barcodes should checksum successfully against base36 barcode components', () => {
        barcodeRows.forEach((row) => {
          const { base36, checksum } = getBarcodeSegments(row.barcode);
          const recomputed_checksum = jsCrc.crc16(base36);
          assert.equal(recomputed_checksum, checksum);
        });
      });
<<<<<<< HEAD
      it('barcodes should ALL be scannable by barcode reader', async () => {
        decodedJpegs = await decodeBarcodes(
          pdfBuffer,
          `${config.imageProcessingDir}/test`,
          'Any original filename.pdf',
          console
        );
        assert.isDefined(decodedJpegs);
        decodedJpegs.forEach((jpeg) => {
          assert.isNotNull(jpeg.barcode);
        });
      });
      it('pdf barcodes should checksum sha16 successfully against base36 barcode component', () => {
        decodedJpegs.forEach((jpeg) => {
          const { base36, sha16 } = getBarcodeSegments(jpeg.barcode);
          const recomputedSha16 = jsCrc.crc16(base36);
          assert.equal(recomputedSha16, sha16);
          validBarcodes.push(jpeg.barcode);
        });
      });
=======
      // it('barcodes should ALL be scannable by barcode reader', async () => {
      //   decodedJpegs = await decodeBarcodes(
      //     pdfBuffer,
      //     `${config.imageProcessingDir}/test`,
      //     'Any original filename.pdf',
      //     console
      //   );
      //   assert.isDefined(decodedJpegs);
      //   decodedJpegs.forEach((jpeg) => {
      //     assert.isNotNull(jpeg.barcode);
      //   });
      // });
      // it('pdf barcodes should checksum successfully against base36 barcode component', () => {
      //   decodedJpegs.forEach((jpeg) => {
      //     const { base36, checksum } = getBarcodeSegments(jpeg.barcode);
      //     const recomputedChecksum = jsCrc.crc16(base36);
      //     assert.equal(recomputedChecksum, checksum);
      //     validBarcodes.push(jpeg.barcode);
      //   });
      // });
>>>>>>> 80e7e45e
    });
  });

  describe('Barcode submission on `pl-barcode-scan` element (before pdf scan upload)', () => {
    const studentCourseInstanceUrl = baseUrl + '/course_instance/1';

    before('create students', async () => {
      defaultUser = { authUid: config.authUid, authName: config.authName, authUin: config.authUin }; // test suite default
      for (const student of mockStudents) {
        setUser(student);
        await fetch(baseUrl);
      }
    });
    before('get homework 1 url', async () => {
      setUser(mockStudents[0]);
      const courseInstanceBody = await (await fetch(studentCourseInstanceUrl)).text();
      const $courseInstancePage = cheerio.load(courseInstanceBody);
      hm1AutomaticTestSuiteUrl =
        baseUrl.replace('/pl', '') +
        $courseInstancePage('a:contains("Homework for automatic test suite")').attr('href');
    });
    after('restore default user', () => {
      setUser(defaultUser);
    });

    it('students should NOT be able to submit invalid barcodes', async () => {
      for (const student of mockStudents) {
        setUser(student);
        const hm1BarcodeSubmissionUrl = await getBarcodeSubmissionUrl(
          baseUrl,
          hm1AutomaticTestSuiteUrl
        );
        // front-end validation doesn't work here, but we try backend validation from pl-barcode-scan.py
        const save = await saveOrGrade(
          hm1BarcodeSubmissionUrl,
          { _pdf_barcode_scan: 9999999 },
          'save'
        );
        assert.include(await save.text(), 'invalid, not gradable');

        const grade = await saveOrGrade(
          hm1BarcodeSubmissionUrl,
          { _pdf_barcode_scan: 9999999 },
          'grade'
        );
        assert.include(
          await grade.text(),
          'Submitted answer\n          \n          2\n          \n        </span>\n        <span>\n    \n        \n            <span class="badge badge-danger">invalid, not gradable</span>'
        );
      }
    });
    it('students should be able to "save" or "save & grade" valid barcodes', async () => {
      for (const student of mockStudents) {
        setUser(student);
        const hm1BarcodeSubmissionUrl = await getBarcodeSubmissionUrl(
          baseUrl,
          hm1AutomaticTestSuiteUrl
        );
        const save = await saveOrGrade(
          hm1BarcodeSubmissionUrl,
          { _pdf_barcode_scan: validBarcodes[0] },
          'save'
        );
        assert.include(
          await save.text(),
          'Submitted answer\n          \n          3\n          \n        </span>\n        <span>\n    \n        \n            <span class="badge badge-info">saved, not graded</span>'
        );
        // const grade = await saveOrGrade(hm1BarcodeSubmissionUrl, {_pdf_barcode_scan: validBarcodes[1]}, 'grade');

        await saveOrGrade(
          hm1BarcodeSubmissionUrl,
          { _pdf_barcode_scan: validBarcodes[1] },
          'grade'
        );

        // This will have to fail until I can figure out what the proper behaviour for an element that does not count as a grade is. How do we handle
        // cases where an element is validated as correct on the back-end but does not have a score.
        // assert.include(await grade.text(), 'Submitted answer\n          \n          4\n          \n        </span>\n        <span>\n    \n        <span class="badge badge-danger">correct: 0%');
      }
    });
    it('students should NOT see PDF version of written work before instructor uploads PDF barcoded proof of work', async () => {
      for (const student of mockStudents) {
        setUser(student);
        const hm1BarcodeSubmissionUrl = await getBarcodeSubmissionUrl(
          baseUrl,
          hm1AutomaticTestSuiteUrl
        );
        const hm1BarcodeSubmissionPage = await (await fetch(hm1BarcodeSubmissionUrl)).text();
        assert.notInclude(
          hm1BarcodeSubmissionPage,
          'class="submission-body-pdf-barcode-scan-container"'
        );
        // const $hm1BarodeSubmissionPage = cheerio.load(hm1BarcodeSubmissionPage);
      }
    });
  });

  describe('Scan scrap paper', () => {
    let $scanPaper;

    describe('GET', function () {
      before('fetch page', async () => {
        const res = await fetch(scanPaperUrl);
        assert.equal(res.status, 200);
        $scanPaper = cheerio.load(await res.text());
      });

      it('view should display PDF generation form', () => {
        const pdfFileSubmission = $scanPaper('#pdf-collection');
        assert.lengthOf(pdfFileSubmission, 1);
      });
    });

    describe('POST', function () {
      it('should be able to post pdf form', async () => {
        const res = await fetch(scanPaperUrl, {
          method: 'POST',
          body: getScanPaperPayload($scanPaper, pdfBuffer),
        });
        assert.isTrue(res.ok);
      });
      it('should be able to post pdf form and have it queued without Quagga crashing', async () => {
        const res = await fetch(scanPaperUrl, {
          method: 'POST',
          body: getScanPaperPayload($scanPaper, pdfBuffer),
        });
        assert.isTrue(res.ok);
        // HACK for following tests to pass as we decoupled the request so we don't know when operation finishes
        // TO DO: integrate socket io reader to wait for operation to finish before proceeding
        await new Promise((resolve) => setTimeout(resolve, 28000));
      });
      it('file ids should exist for valid barcodes submitted in earlier `pl-barcode-scan` submissions', async () => {
        const barcodes = (await sqldb.queryAsync(sql.get_barcodes, {})).rows;
        barcodes.forEach((barcode) => {
          assert.isDefined(barcode.file_id);
        });
        assert.lengthOf(barcodes, testNumPages);
      });
    });
  });

  describe('Barcode submission on `pl-barcode-scan` element (after pdf scan upload)', () => {
    const base64HtmlPrefix = 'data:application/pdf;base64,';
    it('student barcode submissions should result in pdf on view after pdf scan', async () => {
      for (const student of mockStudents) {
        setUser(student);
        const hm1BarcodeSubmissionUrl = await getBarcodeSubmissionUrl(
          baseUrl,
          hm1AutomaticTestSuiteUrl
        );
        const grade = await saveOrGrade(
          hm1BarcodeSubmissionUrl,
          { _pdf_barcode_scan: validBarcodes[0] },
          'grade'
        );
        const $questionView = cheerio.load(await grade.text());
        const base64Pdf = $questionView('.submission-body-pdf-barcode-scan')[0].attribs.src.replace(
          base64HtmlPrefix,
          ''
        );

        const submissionPdf = await readPdf(Buffer.from(base64Pdf, 'base64'), 'ANY FILENAME.pdf');
        assert.equal(submissionPdf.numPages, 1);
      }
    });
    it('instructor barcode submissions should result in pdf on view after pdf scan', async () => {
      setUser(defaultUser);
      const hm1BarcodeSubmissionUrl = await getBarcodeSubmissionUrl(
        baseUrl,
        hm1AutomaticTestSuiteUrl
      );
      const grade = await saveOrGrade(
        hm1BarcodeSubmissionUrl,
        { _pdf_barcode_scan: validBarcodes[0] },
        'grade'
      );
      const $questionView = cheerio.load(await grade.text());
      const base64Pdf = $questionView('.submission-body-pdf-barcode-scan')[0].attribs.src.replace(
        base64HtmlPrefix,
        ''
      );
      const submissionPdf = await readPdf(Buffer.from(base64Pdf, 'base64'), 'ANY FILENAME.pdf');
      assert.equal(submissionPdf.numPages, 1);
    });
  });
});<|MERGE_RESOLUTION|>--- conflicted
+++ resolved
@@ -48,16 +48,6 @@
   );
 };
 
-<<<<<<< HEAD
-const getScrapPaperPayload = ($page, numPages, pageLabel) => {
-  return {
-    num_pages: numPages,
-    page_label: pageLabel,
-    __csrf_token: $page('form > input[name="__csrf_token"]').val(),
-    __action: $page('form > input[name="__action"]').val(),
-  };
-};
-
 const getScanPaperPayload = ($page, pdfBuffer) => {
   const formData = new FormData();
   formData.append('file', pdfBuffer, 'ANY FILENAME.pdf');
@@ -65,26 +55,12 @@
   formData.append('__action', $page('form > input[name="__action"]').val());
   return formData;
 };
-=======
-// const getScanPaperPayload = ($page, pdfBuffer) => {
-//   const formData = new FormData();
-//   formData.append('file', pdfBuffer, 'ANY FILENAME.pdf');
-//   formData.append('__csrf_token', $page('form > input[name="__csrf_token"]').val());
-//   formData.append('__action', $page('form > input[name="__action"]').val());
-//   return formData;
-// };
->>>>>>> 80e7e45e
 
 describe('Barcode generation, student submission, and scanning process', function () {
   this.timeout(30000);
   const baseUrl = 'http://localhost:' + config.serverPort + '/pl';
-<<<<<<< HEAD
-  const scrapPaperUrl = baseUrl + '/scrap_paper';
-  const scanPaperUrl = baseUrl + '/scan_paper';
-=======
   const scrapPaperUrl = baseUrl + '/course_instance/1/instructor/scrap_paper';
-  // const scanPaperUrl = baseUrl + '/scan_paper';
->>>>>>> 80e7e45e
+  const scanPaperUrl = baseUrl + '/course_instance/1/instructor/scan_paper';
   const mockStudents = [
     { authUid: 'student1', authName: 'Student User 1', authUin: '00000001' },
     { authUid: 'student2', authName: 'Student User 2', authUin: '00000002' },
@@ -196,7 +172,6 @@
           assert.equal(recomputed_checksum, checksum);
         });
       });
-<<<<<<< HEAD
       it('barcodes should ALL be scannable by barcode reader', async () => {
         decodedJpegs = await decodeBarcodes(
           pdfBuffer,
@@ -209,36 +184,14 @@
           assert.isNotNull(jpeg.barcode);
         });
       });
-      it('pdf barcodes should checksum sha16 successfully against base36 barcode component', () => {
+      it('pdf barcodes should checksum successfully against base36 barcode component', () => {
         decodedJpegs.forEach((jpeg) => {
-          const { base36, sha16 } = getBarcodeSegments(jpeg.barcode);
-          const recomputedSha16 = jsCrc.crc16(base36);
-          assert.equal(recomputedSha16, sha16);
+          const { base36, checksum } = getBarcodeSegments(jpeg.barcode);
+          const recomputedChecksum = jsCrc.crc16(base36);
+          assert.equal(recomputedChecksum, checksum);
           validBarcodes.push(jpeg.barcode);
         });
       });
-=======
-      // it('barcodes should ALL be scannable by barcode reader', async () => {
-      //   decodedJpegs = await decodeBarcodes(
-      //     pdfBuffer,
-      //     `${config.imageProcessingDir}/test`,
-      //     'Any original filename.pdf',
-      //     console
-      //   );
-      //   assert.isDefined(decodedJpegs);
-      //   decodedJpegs.forEach((jpeg) => {
-      //     assert.isNotNull(jpeg.barcode);
-      //   });
-      // });
-      // it('pdf barcodes should checksum successfully against base36 barcode component', () => {
-      //   decodedJpegs.forEach((jpeg) => {
-      //     const { base36, checksum } = getBarcodeSegments(jpeg.barcode);
-      //     const recomputedChecksum = jsCrc.crc16(base36);
-      //     assert.equal(recomputedChecksum, checksum);
-      //     validBarcodes.push(jpeg.barcode);
-      //   });
-      // });
->>>>>>> 80e7e45e
     });
   });
 
