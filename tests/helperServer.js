--- conflicted
+++ resolved
@@ -226,11 +226,7 @@
 
 module.exports.getLastJobSequenceIdAsync = async () => {
   const result = await sqldb.queryZeroOrOneRowAsync(sql.select_last_job_sequence, []);
-<<<<<<< HEAD
-  if (result.rowCount === 0)
-=======
-  if (result.rowCount == 0) {
->>>>>>> 91465f45
+  if (result.rowCount === 0) {
     throw new Error('Could not find last job_sequence_id: did the job start?');
   }
   const job_sequence_id = result.rows[0].id;
