// @ts-check
const _ = require('lodash');

const databaseDiff = require('../lib/databaseDiff');
const databaseDescribe = require('../lib/databaseDescribe');
const helperDb = require('./helperDb');

// Custom error type so we can display our own message and omit a stacktrace
function DatabaseError(message) {
  this.name = 'DatabaseError';
  this.message = message;
}
DatabaseError.prototype = Object.create(Error.prototype);
DatabaseError.prototype.constructor = DatabaseError;

describe('database', function () {
  this.timeout(20000);

  before('set up testing database', helperDb.beforeOnlyCreate);
  after('tear down testing database', helperDb.after);

  it('should match the database described in /database', async function () {
    this.timeout(20000);
    const options = {
      outputFormat: 'string',
      coloredOutput: process.stdout.isTTY,
    };
    const dbName = helperDb.getDatabaseNameForCurrentWorker();
    const diff = await databaseDiff.diffDirectoryAndDatabase('database', dbName, options);
    if (diff) {
      throw new DatabaseError(diff);
    }
  });
  it('should not contain "ON DELETE CASCADE" foreign keys from soft-delete to hard-delete tables', async function () {
    /*
     * The bad case is:
     * - Table A should only be soft-deleted (that is, it has a `deleted_at` column)
     * - Table B will be hard-deleted (does not have a `deleted_at` column)
     * - Foreign key from A to B, with ON DELETE CASCADE
     *
     * The problem occurs when we delete a row in table B. This
     * then automatically deletes the row in A, even though we
     * wanted to have the row in A be soft-deleted.
     *
     * See https://github.com/PrairieLearn/PrairieLearn/issues/2256 for a bug caused by this problem.
     */
    const dbName = helperDb.getDatabaseNameForCurrentWorker();
    const data = await databaseDescribe.describe(dbName);

    const tableHasDeletedAtColumn = (table) =>
      _.some(data.tables[table].columns, { name: 'deleted_at' });
    const [softDeleteTables, hardDeleteTables] = _.partition(
      _.keys(data.tables),
      tableHasDeletedAtColumn
    );

<<<<<<< HEAD
      for (const table of softDeleteTables) {
        for (const constraint of data.tables[table].foreignKeyConstraints || []) {
          const match = constraint.def.match(
            /^FOREIGN KEY \((.*)\) REFERENCES (.*)\(.*\) ON UPDATE .* ON DELETE (.*)$/
=======
    for (const table of softDeleteTables) {
      for (const constraint of data.tables[table].foreignKeyConstraints) {
        const match = constraint.def.match(
          /^FOREIGN KEY \((.*)\) REFERENCES (.*)\(.*\) ON UPDATE .* ON DELETE (.*)$/
        );
        if (!match) {
          throw new Error(`Failed to match foreign key for ${table}: ${constraint.def}`);
        }
        const [, keyName, otherTable, deleteAction] = match;
        if (deleteAction === 'CASCADE' && _.includes(hardDeleteTables, otherTable)) {
          throw new Error(
            `Soft-delete table "${table}" has ON DELETE CASCADE foreign key "${keyName}" to hard-delete table "${otherTable}"`
>>>>>>> 476f0dc8
          );
        }
      }
    }
  });
});<|MERGE_RESOLUTION|>--- conflicted
+++ resolved
@@ -54,12 +54,6 @@
       tableHasDeletedAtColumn
     );
 
-<<<<<<< HEAD
-      for (const table of softDeleteTables) {
-        for (const constraint of data.tables[table].foreignKeyConstraints || []) {
-          const match = constraint.def.match(
-            /^FOREIGN KEY \((.*)\) REFERENCES (.*)\(.*\) ON UPDATE .* ON DELETE (.*)$/
-=======
     for (const table of softDeleteTables) {
       for (const constraint of data.tables[table].foreignKeyConstraints) {
         const match = constraint.def.match(
@@ -72,7 +66,6 @@
         if (deleteAction === 'CASCADE' && _.includes(hardDeleteTables, otherTable)) {
           throw new Error(
             `Soft-delete table "${table}" has ON DELETE CASCADE foreign key "${keyName}" to hard-delete table "${otherTable}"`
->>>>>>> 476f0dc8
           );
         }
       }
