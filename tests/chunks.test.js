--- conflicted
+++ resolved
@@ -8,13 +8,8 @@
 
 const courseDB = require('../sync/course-db');
 const chunksLib = require('../lib/chunks');
-<<<<<<< HEAD
-const config = require('../lib/config');
+const { config } = require('../lib/config');
 const { makeMockLogger } = require('./mockLogger');
-=======
-const { config } = require('../lib/config');
-const logger = require('./dummyLogger');
->>>>>>> 9c9da90f
 const sql = sqldb.loadSqlEquiv(__filename);
 
 const helperServer = require('./helperServer');
