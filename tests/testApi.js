--- conflicted
+++ resolved
@@ -510,35 +510,32 @@
     it('should have one access rule', function () {
       assert.lengthOf(locals.json, 1);
     });
-<<<<<<< HEAD
-
-    describe('15. GET to API for course instance info', function() {
-        it('should load successfully', function(callback) {
-            const options = {
-                url: locals.apiCourseInstanceUrl,
-                headers: {
-                    'Private-Token': locals.api_token,
-                },
-            };
-            request(options, function (error, response, body) {
-                if (error) {
-                    return callback(error);
-                }
-                if (response.statusCode != 200) {
-                    return callback(new Error('bad status: ' + response.statusCode));
-                }
-                page = body;
-                callback(null);
-            });
-        });
-        it('should parse as JSON', function() {
-            locals.json = JSON.parse(page);
-        });
-        it('should have one item of info', function() {
-            assert.lengthOf(locals.json, 1);
-        });
-    });
-=======
-  });
->>>>>>> 9fa3cfd7
+  });
+
+  describe('15. GET to API for course instance info', function () {
+    it('should load successfully', function (callback) {
+      const options = {
+        url: locals.apiCourseInstanceUrl,
+        headers: {
+          'Private-Token': locals.api_token,
+        },
+      };
+      request(options, function (error, response, body) {
+        if (error) {
+          return callback(error);
+        }
+        if (response.statusCode !== 200) {
+          return callback(new Error('bad status: ' + response.statusCode));
+        }
+        page = body;
+        callback(null);
+      });
+    });
+    it('should parse as JSON', function () {
+      locals.json = JSON.parse(page);
+    });
+    it('should have one item of info', function () {
+      assert.lengthOf(locals.json, 1);
+    });
+  });
 });