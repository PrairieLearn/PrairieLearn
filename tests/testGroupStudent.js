--- conflicted
+++ resolved
@@ -87,34 +87,7 @@
         });
     });
 
-<<<<<<< HEAD
-    describe('3. POST to instructor assessments URL to set MIN/MAX for group', function() {
-        it('should load successfully', function(callback) {
-            var form = {
-                __action: 'config_group',
-                __csrf_token: locals.__csrf_token,
-                minsize: '3',
-                maxsize: '3',
-                joincheck: true,
-                createcheck: true,
-                leavecheck: true,
-            };
-            locals.preStartTime = Date.now();
-            request.post({url: locals.instructorAssessmentsUrlGroupTab, form: form, followAllRedirects: true}, function (error, response, body) {
-                if (ERR(error, callback)) return;
-                if (response.statusCode != 200) {
-                    return callback(new Error('bad status: ' + response.statusCode));
-                }
-                page = body;
-                callback(null);
-            });
-        });
-        it('should parse', function() {
-            locals.$ = cheerio.load(page);
-        });
-=======
     describe('3. Check if the config is correct', function() {
->>>>>>> 59622d6a
         it('should create the correct group configuration', function(callback) {
             var params = {
                 assessment_id: locals.assessment_id,
@@ -153,34 +126,7 @@
         });
     });
 
-<<<<<<< HEAD
-    describe('5. POST to instructor assessments URL to set MIN/MAX for group', function() {
-        it('should load successfully', function(callback) {
-            var form = {
-                __action: 'config_group',
-                __csrf_token: locals.__csrf_token,
-                minsize: '3',
-                maxsize: '3',
-                joincheck: true,
-                createcheck: true,
-                leavecheck: true,
-            };
-            locals.preStartTime = Date.now();
-            request.post({url: locals.instructorAssessmentsUrlGroupTab_2, form: form, followAllRedirects: true}, function (error, response, body) {
-                if (ERR(error, callback)) return;
-                if (response.statusCode != 200) {
-                    return callback(new Error('bad status: ' + response.statusCode));
-                }
-                page = body;
-                callback(null);
-            });
-        });
-        it('should parse', function() {
-            locals.$ = cheerio.load(page);
-        });
-=======
     describe('5. Check if the config is correct', function() {
->>>>>>> 59622d6a
         it('should create the correct group configuration', function(callback) {
             var params = {
                 assessment_id: locals.assessment_id_2,
