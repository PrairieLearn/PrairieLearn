// @ts-check
const pg = require('pg');
const path = require('path');
const _ = require('lodash');
const util = require('util');

const sqldb = require('@prairielearn/postgres');
<<<<<<< HEAD
const migrations = require('../prairielib/lib/migrations');
const { SCHEMA_MIGRATIONS_PATH } = require('@prairielearn/migrations');
=======
const migrations = require('@prairielearn/migrations');
>>>>>>> 03be4f29
const sprocs = require('../sprocs');
const namedLocks = require('@prairielearn/named-locks');

const POSTGRES_USER = 'postgres';
const POSTGRES_HOST = 'localhost';
const POSTGRES_INIT_CONNECTION_STRING = 'postgres://postgres@localhost/postgres';

const POSTGRES_DATABASE = 'pltest';
const POSTGRES_DATABASE_TEMPLATE = 'pltest_template';

async function runMigrationsAndSprocs(dbName, mochaThis, runMigrations) {
  mochaThis.timeout?.(20000);
  const pgConfig = {
    user: POSTGRES_USER,
    database: dbName,
    host: POSTGRES_HOST,
    max: 10,
    idleTimeoutMillis: 30000,
  };
  function idleErrorHandler(err) {
    throw err;
  }
  await sqldb.initAsync(pgConfig, idleErrorHandler);

  // We have to do this here so that `migrations.init` can successfully
  // acquire a lock.
  await namedLocks.init(pgConfig, idleErrorHandler);

  if (runMigrations) {
<<<<<<< HEAD
    await util.promisify(migrations.init)(
      [path.join(__dirname, '..', 'migrations'), SCHEMA_MIGRATIONS_PATH],
      'prairielearn'
    );
=======
    await migrations.init(path.join(__dirname, '..', 'migrations'), 'prairielearn');
>>>>>>> 03be4f29
  }

  await sqldb.setRandomSearchSchemaAsync('test');
  await util.promisify(sprocs.init)();

  await namedLocks.close();
  await sqldb.closeAsync();
}

async function createFullDatabase(dbName, dropFirst, mochaThis) {
  // long timeout because DROP DATABASE might take a long time to error
  // if other processes have an open connection to that database
  mochaThis.timeout?.(20000);

  const client = new pg.Client(POSTGRES_INIT_CONNECTION_STRING);
  await client.connect();
  if (dropFirst) {
    await client.query('DROP DATABASE IF EXISTS ' + dbName + ';');
  }
  await client.query('CREATE DATABASE ' + dbName + ';');
  await client.end();
  await runMigrationsAndSprocs(dbName, mochaThis, true);
}

async function createFromTemplate(dbName, dbTemplateName, dropFirst, mochaThis) {
  // long timeout because DROP DATABASE might take a long time to error
  // if other processes have an open connection to that database
  mochaThis.timeout?.(20000);
  const client = new pg.Client(POSTGRES_INIT_CONNECTION_STRING);
  await client.connect();
  if (dropFirst) {
    await client.query('DROP DATABASE IF EXISTS ' + dbName + ';');
  }
  await client.query(`CREATE DATABASE ${dbName} TEMPLATE ${dbTemplateName};`);
  await client.end();
  await runMigrationsAndSprocs(dbName, mochaThis, false);
}

async function establishSql(dbName) {
  const pgConfig = {
    user: POSTGRES_USER,
    database: dbName,
    host: POSTGRES_HOST,
    max: 10,
    idleTimeoutMillis: 30000,
  };
  function idleErrorHandler(err) {
    throw err;
  }
  await sqldb.initAsync(pgConfig, idleErrorHandler);

  // Ideally this would happen only over in `helperServer`, but we need to use
  // the same database details, so this is a convenient place to do it.
  await namedLocks.init(pgConfig, idleErrorHandler);
}

async function closeSql() {
  await namedLocks.close();
  await sqldb.closeAsync();
}

async function dropDatabase(dbName, mochaThis, forceDrop = false) {
  if (_.has(process.env, 'PL_KEEP_TEST_DB') && !forceDrop) {
    console.log(`PL_KEEP_TEST_DB enviroment variable set, not dropping database ${dbName}`);
    return;
  }

  // long timeout because DROP DATABASE might take a long time to error
  // if other processes have an open connection to that database
  mochaThis.timeout?.(20000);

  const client = new pg.Client(POSTGRES_INIT_CONNECTION_STRING);
  await client.connect();
  await client.query('DROP DATABASE IF EXISTS ' + dbName + ';');
  await client.end();
}

async function databaseExists(dbName) {
  const client = new pg.Client(POSTGRES_INIT_CONNECTION_STRING);
  await client.connect();
  const result = await client.query(
    `SELECT exists(SELECT * FROM pg_catalog.pg_database WHERE datname = '${dbName}');`
  );
  const existsResult = result.rows[0].exists;
  await client.end();
  return existsResult;
}

async function setupDatabases(mochaThis) {
  const templateExists = await databaseExists(POSTGRES_DATABASE_TEMPLATE);
  const dbName = module.exports.getDatabaseNameForCurrentWorker();
  if (templateExists) {
    await createFromTemplate(dbName, POSTGRES_DATABASE_TEMPLATE, true, mochaThis);
  } else {
    await module.exports.createTemplate(mochaThis);
    await createFromTemplate(dbName, POSTGRES_DATABASE_TEMPLATE, true, mochaThis);
  }
  await establishSql(dbName);
}

module.exports.before = async function before() {
  var that = this;
  await setupDatabases(that);
};

// This version will only (re)create the database with migrations; it will
// then close the connection in sqldb. This is necessary for database
// schema verification, where databaseDiff will set up a connection to the
// desired database.
module.exports.beforeOnlyCreate = async function beforeOnlyCreate() {
  var that = this;
  await setupDatabases(that);
  await closeSql();
};

module.exports.after = async function after() {
  var that = this;
  await closeSql();
  const dbName = module.exports.getDatabaseNameForCurrentWorker();
  await dropDatabase(dbName, that);
};

module.exports.createTemplate = async function createTemplate(mochaThis) {
  await createFullDatabase(POSTGRES_DATABASE_TEMPLATE, true, mochaThis);
};

module.exports.dropTemplate = async function dropTemplate() {
  var that = this;
  await closeSql();
  await dropDatabase(
    POSTGRES_DATABASE_TEMPLATE,
    that,
    // Always drop the template regardless of PL_KEEP_TEST_DB env
    true
  );
};

module.exports.resetDatabase = async function resetDatabase() {
  const client = new pg.Client({
    user: POSTGRES_USER,
    database: module.exports.getDatabaseNameForCurrentWorker(),
    host: POSTGRES_HOST,
  });
  await client.connect();
  await client.query(`
      DO
      $func$
      BEGIN
        EXECUTE (
          SELECT 'TRUNCATE TABLE ' || string_agg(oid::regclass::text, ', ') || ' RESTART IDENTITY CASCADE'
            FROM pg_class
            WHERE relkind = 'r'
            AND relnamespace = 'public'::regnamespace
        );
      END
      $func$;
    `);

  // This is the sole piece of database state that's actually created in a
  // migration (`153_institutions__create`) - when we TRUNCATE the `institutions`
  // table above, we lose the default institution, so we add it back here.
  await client.query(
    "INSERT INTO institutions (id, long_name, short_name) VALUES (1, 'Default', 'Default') ON CONFLICT DO NOTHING;"
  );

  await client.end();
};

module.exports.getDatabaseNameForWorker = function getDatabaseNameForWorker(workerId = '1') {
  return `${POSTGRES_DATABASE}_${workerId}`;
};

module.exports.getDatabaseNameForCurrentWorker = function getDatabaseNameForCurrentWorker() {
  return module.exports.getDatabaseNameForWorker(process.env.MOCHA_WORKER_ID);
};<|MERGE_RESOLUTION|>--- conflicted
+++ resolved
@@ -5,12 +5,7 @@
 const util = require('util');
 
 const sqldb = require('@prairielearn/postgres');
-<<<<<<< HEAD
-const migrations = require('../prairielib/lib/migrations');
-const { SCHEMA_MIGRATIONS_PATH } = require('@prairielearn/migrations');
-=======
-const migrations = require('@prairielearn/migrations');
->>>>>>> 03be4f29
+const { init: initMigrations, SCHEMA_MIGRATIONS_PATH } = require('@prairielearn/migrations');
 const sprocs = require('../sprocs');
 const namedLocks = require('@prairielearn/named-locks');
 
@@ -40,14 +35,10 @@
   await namedLocks.init(pgConfig, idleErrorHandler);
 
   if (runMigrations) {
-<<<<<<< HEAD
-    await util.promisify(migrations.init)(
+    await initMigrations(
       [path.join(__dirname, '..', 'migrations'), SCHEMA_MIGRATIONS_PATH],
       'prairielearn'
     );
-=======
-    await migrations.init(path.join(__dirname, '..', 'migrations'), 'prairielearn');
->>>>>>> 03be4f29
   }
 
   await sqldb.setRandomSearchSchemaAsync('test');
