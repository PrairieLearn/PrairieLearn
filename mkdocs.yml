site_name: PrairieLearn
site_url: https://github.com/PrairieLearn/PrairieLearn
repo_url: https://github.com/PrairieLearn/PrairieLearn
theme: readthedocs
docs_dir: docs
# Fix "Edit on GitHub" link: (defaults to edit/master/docs/, note the s)
edit_uri: blob/master/docs/

extra_javascript:
  - mathjax-config.js
  - https://cdn.jsdelivr.net/npm/mathjax@3/es5/tex-svg.js

pages:
- Main: 'index.md'
- Getting Started:
  - 'Requesting your course space': 'requestCourse.md'
  - 'Creating content in the browser': 'getStarted.md'
  - 'Workshop': 'workshop/index.md'
- User Guide:
  - 'Installing and running PL locally': 'installing.md'
  - 'Syncing course content': 'sync.md'
  - 'Course configuration': 'course.md'
  - 'Course instance configuration': 'courseInstance.md'
  - 'Assessment configuration': 'assessment.md'
  - 'Question configuration': 'question.md'
  - 'Elements for writing questions': 'elements.md'
  - 'Access control': 'accessControl.md'
  - 'Remote exams': 'remoteExams.md'
  - 'clientFiles and serverFiles': 'clientServerFiles.md'
  - 'UUIDs in JSON files': 'uuid.md'
  - 'Regrading assessments': 'regrading.md'
  - 'Element for drawing': 'pl-drawing/index.md'
  - 'External grading': 'externalGrading.md'
  - 'Python autograder': 'python-grader/index.md'
  - 'C autograder': 'c-grader/index.md'
  - 'Workspaces': 'workspaces/index.md'
  - 'Manual grading': 'manualGrading.md'
  - 'What to tell students': 'whatToTellStudents.md'
  - 'How to use PL to learn student names': 'howToLearnNames.md'
  - 'FAQ': 'faq.md'
  - 'API': 'api.md'
- Developer Guide:
  - 'Developer guide': 'dev-guide.md'
  - 'Installing with local source': 'installingLocal.md'
  - 'Installing natively': 'installingNative.md'
  - 'Server configuration': 'configJson.md'
  - 'Question element writing': 'devElements.md'
<<<<<<< HEAD
  - 'Code execution': 'codeExecution.md'
=======
  - 'Element extensions': 'elementExtensions.md'
>>>>>>> 3e85559e
  - 'Docker packaging': 'docker.md'
  - 'Contributing to PL development': 'contributing.md'
- Admin Guide:
  - 'Adding new courses': 'admin/makeCourse.md'
  - 'Getting deployment changelogs': 'admin/deployDiff.md'
  - 'Autoscaling settings': 'admin/workspaceAutoscaling.md'
- Deprecated Features:
  - 'Old v1/v2 question format': 'oldQuestion.md'
  - 'Old PrairieDraw graphics': 'PrairieDraw.md'<|MERGE_RESOLUTION|>--- conflicted
+++ resolved
@@ -45,11 +45,8 @@
   - 'Installing natively': 'installingNative.md'
   - 'Server configuration': 'configJson.md'
   - 'Question element writing': 'devElements.md'
-<<<<<<< HEAD
+  - 'Element extensions': 'elementExtensions.md'
   - 'Code execution': 'codeExecution.md'
-=======
-  - 'Element extensions': 'elementExtensions.md'
->>>>>>> 3e85559e
   - 'Docker packaging': 'docker.md'
   - 'Contributing to PL development': 'contributing.md'
 - Admin Guide:
