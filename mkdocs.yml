site_name: PrairieLearn Docs
site_url: https://prairielearn.readthedocs.io
repo_url: https://github.com/PrairieLearn/PrairieLearn
theme:
  name: material
  logo: assets/flower-square-nobg.svg
  custom_dir: docs/overrides
  favicon: assets/flower-square-256.png
  icon:
    repo: fontawesome/brands/github
    edit: material/pencil
    admonition:
      example: material/code-block-tags
    annotation: material/plus-circle
  palette:
    - scheme: default
      toggle:
        icon: material/brightness-7
        icon2: material/arrow-collapse
        name: Light mode, default width
      primary: custom
      accent: custom

    - scheme: slate
      toggle:
        icon: material/brightness-4
        icon2: material/arrow-collapse
        name: Dark mode, default width

    - scheme: default
      toggle:
        icon: material/brightness-7
        icon2: material/arrow-expand
        name: Light mode, full width
      media: full-width
      primary: custom
      accent: custom

    - scheme: slate
      toggle:
        icon: material/brightness-4
        icon2: material/arrow-expand
        name: Dark mode, full width
      media: full-width
  features:
    - navigation.sections
    - navigation.expand
    - navigation.path
    - navigation.instant
    - navigation.instant.prefetch
    - navigation.instant.progress
    - navigation.tracking
    - navigation.footer
    - search.suggest
    - content.action.edit
    - content.code.copy
    - content.tooltips
    # https://squidfunk.github.io/mkdocs-material/reference/code-blocks/#adding-annotations
    - content.code.annotate
plugins:
  - search
  - d2:
      layout: dagre
      pad: 20
      theme: 0
  - mkdocstrings:
      default_handler: python
      handlers:
        python:
          paths:
            - apps/prairielearn/python
<<<<<<< HEAD
=======
            - apps/prairielearn/elements
>>>>>>> d719b404
            - graders/python/python_autograder
          options:
            show_root_heading: true
            summary:
              attributes: false
            show_source: true
            show_bases: false # e.g. 'TypedDict'
            show_labels: true # e.g. 'instance-attribute'
            modernize_annotations: true # e.g. 'Optional[int]' -> 'int | None'

            members_order: source

            show_signature_annotations: true
            separate_signature: true
            signature_crossrefs: true

            show_if_no_docstring: true

          import:
            - url: https://docs.python.org/3/objects.inv
              domains: [py, std, typing]
            - url: https://typing-extensions.readthedocs.io/en/latest/objects.inv
              domains: []
docs_dir: docs
# Fix "Edit on GitHub" link: (defaults to edit/master/docs/, note the s)
edit_uri: blob/master/docs/

markdown_extensions:
  # Allows us to use 2-space indents on lists, which is compatible with how
  # Prettier formats Markdown files.
  # https://pypi.org/project/mdx-truly-sane-lists/
  - mdx_truly_sane_lists

  # allows indented code blocks inside lists
  - pymdownx.superfences

  - tables
  # https://facelessuser.github.io/pymdown-extensions/extensions/snippets/#snippets
  - pymdownx.snippets
  - pymdownx.details

  - toc:
      permalink: true
  # https://squidfunk.github.io/mkdocs-material/setup/extensions/python-markdown-extensions/?h=pymdownx+blocks+caption#caption
  - pymdownx.blocks.caption
  # https://squidfunk.github.io/mkdocs-material/setup/extensions/python-markdown/?h=attribute+list#attribute-lists
  - attr_list
  # https://squidfunk.github.io/mkdocs-material/setup/extensions/python-markdown-extensions/?h=tabbed#tabbed
  - pymdownx.tabbed:
      alternate_style: true
  - pymdownx.tasklist:
      custom_checkbox: true
  # https://squidfunk.github.io/mkdocs-material/reference/admonitions/
  - admonition
  # https://squidfunk.github.io/mkdocs-material/reference/icons-emojis
  - pymdownx.emoji:
      emoji_index: !!python/name:material.extensions.emoji.twemoji
      emoji_generator: !!python/name:material.extensions.emoji.to_svg
  - md_in_html

extra_javascript:
  - assets/mathjax-config.js
  - https://cdn.jsdelivr.net/npm/mathjax@3/es5/tex-svg.js
extra_css:
  - assets/extra.css

extra:
  social:
    - icon: fontawesome/brands/github
      link: https://github.com/PrairieLearn/PrairieLearn
    - icon: fontawesome/brands/slack
      link: https://prairielearn.slack.com

nav:
  - Overview: 'index.md'
  - Getting Started:
      - 'Requesting your course space': 'requestCourse/index.md'
      - 'Concepts': 'concepts/index.md'
      - 'Quick start': 'getStarted.md'
      - 'Workshop': 'workshop/index.md'
  - Student Guide:
      - 'Accessibility': 'student-guide/accessibility.md'
  - Instructor Guide:
      - 'Installing and running locally': 'installing.md'
      - 'Editing and syncing course content': 'sync.md'
      - 'Course configuration': 'course/index.md'
      - 'Course instance configuration': 'courseInstance.md'
      - 'Assessment configuration': 'assessment/index.md'
      - 'Question configuration': 'question.md'
      - 'Question runtime environment': 'questionRuntime/index.md'
      - 'Elements for writing questions': 'elements.md'
      - 'Access control': 'accessControl/index.md'
      - 'Remote exams': 'remoteExams.md'
      - 'clientFiles and serverFiles': 'clientServerFiles.md'
      - 'UUIDs in JSON files': 'uuid.md'
      - 'Regrading assessments': 'regrading.md'
      - 'Element for drawing': 'pl-drawing/index.md'
      - 'External grading': 'externalGrading.md'
      - 'Python autograder': 'python-grader/index.md'
      - 'C/C++ autograder': 'c-grader/index.md'
      - 'Java autograder': 'java-grader/index.md'
      - 'Workspaces': 'workspaces/index.md'
      - 'Manual grading': 'manualGrading/index.md'
      - 'Question sharing': 'questionSharing.md'
      - 'What to tell students': 'whatToTellStudents.md'
      - 'FAQ': 'faq.md'
      - 'API': 'api.md'
      - 'LMS Integration': 'lmsIntegrationInstructor.md'
  - Developer Guide:
      - 'Developer guide': 'dev-guide/index.md'
      - 'Running in Docker with local source': 'installingLocal.md'
      - 'Running natively': 'installingNative.md'
      - 'Server configuration': 'configJson.md'
      - 'Question element writing': 'devElements.md'
      - 'Element extensions': 'elementExtensions.md'
      - 'Code execution': 'codeExecution.md'
      - 'Docker packaging': 'docker.md'
      - 'Contributing to PL development': 'contributing.md'
      - 'Python Reference': 'python-reference/index.md'
  - Administrators:
      - 'SAML SSO configuration': 'saml.md'
      - 'LTI 1.3 configuration': 'lti13.md'
  - Running in Production:
      - 'Setup': 'running-in-production/setup.md'
      - 'Using Docker Compose': 'running-in-production/docker-compose.md'
      - 'User Authentication': 'running-in-production/authentication.md'
      - 'Admin User': 'running-in-production/admin-user.md'
  - Deprecated Features:
      - 'Old v1/v2 question format': 'oldQuestion.md'
      - 'Old PrairieDraw graphics': 'PrairieDraw.md'

not_in_nav: |
  workshop/lesson1.md
  workshop/lesson2.md
  workshop/lesson3.md
  workshop/lesson4.md
  workshop/lesson5.md
  python-grader/reference-docs.md
  elements/reference-links.md

validation:
  omitted_files: warn
  absolute_links: warn
  unrecognized_links: warn
  anchors: warn
hooks:
  - docs/hooks/d2-svg-file.py<|MERGE_RESOLUTION|>--- conflicted
+++ resolved
@@ -69,10 +69,7 @@
         python:
           paths:
             - apps/prairielearn/python
-<<<<<<< HEAD
-=======
             - apps/prairielearn/elements
->>>>>>> d719b404
             - graders/python/python_autograder
           options:
             show_root_heading: true
