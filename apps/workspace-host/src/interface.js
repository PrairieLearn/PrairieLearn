--- conflicted
+++ resolved
@@ -1,15 +1,8 @@
 // @ts-check
-<<<<<<< HEAD
 import './lib/instrument.js';
 
-import ERR from 'async-stacktrace';
-import _ from 'lodash';
-import * as util from 'node:util';
-import express from 'express';
-=======
 import * as fs from 'node:fs';
 import * as fsPromises from 'node:fs/promises';
->>>>>>> fd8f6e6a
 import * as http from 'node:http';
 import * as net from 'node:net';
 import * as path from 'node:path';
@@ -20,14 +13,9 @@
 import { Upload } from '@aws-sdk/lib-storage';
 import archiver from 'archiver';
 import * as async from 'async';
-<<<<<<< HEAD
-import * as fsPromises from 'node:fs/promises';
-import { v4 as uuidv4 } from 'uuid';
-=======
 import { Mutex } from 'async-mutex';
 import ERR from 'async-stacktrace';
 import bodyParser from 'body-parser';
->>>>>>> fd8f6e6a
 import debugfn from 'debug';
 import Docker from 'dockerode';
 import express from 'express';
@@ -35,7 +23,6 @@
 import _ from 'lodash';
 import fetch from 'node-fetch';
 import { v4 as uuidv4 } from 'uuid';
-import yargsParser from 'yargs-parser';
 
 import { cache } from '@prairielearn/cache';
 import { DockerName, setupDockerAuth } from '@prairielearn/docker-utils';
@@ -44,18 +31,10 @@
 import * as Sentry from '@prairielearn/sentry';
 import * as workspaceUtils from '@prairielearn/workspace-utils';
 
-<<<<<<< HEAD
+import { makeS3ClientConfig, makeAwsClientConfig } from './lib/aws.js';
 import { config } from './lib/config.js';
 import { parseDockerLogs } from './lib/docker.js';
 import * as socketServer from './lib/socket-server.js';
-import { makeS3ClientConfig, makeAwsClientConfig } from './lib/aws.js';
-=======
-import { makeS3ClientConfig, makeAwsClientConfig } from './lib/aws.js';
-import { config, loadConfig } from './lib/config.js';
-import { parseDockerLogs } from './lib/docker.js';
-import { REPOSITORY_ROOT_PATH, APP_ROOT_PATH } from './lib/paths.js';
-import * as socketServer from './lib/socket-server.js';
->>>>>>> fd8f6e6a
 
 const sql = sqldb.loadSqlEquiv(import.meta.url);
 const debug = debugfn('prairielearn:interface');
