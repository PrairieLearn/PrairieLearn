{
  "name": "@prairielearn/workspace-host",
  "version": "1.0.0",
  "private": true,
  "type": "module",
  "scripts": {
    "build": "tsc && tscp",
    "dev:no-watch": "tsx src/interface.js",
    "dev": "nodemon --exec \"yarn dev:no-watch\" --",
    "start": "node dist/interface.js",
    "test": "c8 mocha src/**/*.test.{js,ts}"
  },
  "dependencies": {
    "@aws-sdk/client-ecr": "^3.682.0",
    "@aws-sdk/client-s3": "^3.685.0",
    "@aws-sdk/credential-providers": "^3.685.0",
    "@aws-sdk/lib-storage": "^3.685.0",
    "@prairielearn/aws": "workspace:^",
    "@prairielearn/cache": "workspace:^",
    "@prairielearn/config": "workspace:^",
    "@prairielearn/docker-utils": "workspace:^",
    "@prairielearn/logger": "workspace:^",
    "@prairielearn/postgres": "workspace:^",
    "@prairielearn/sentry": "workspace:^",
    "@prairielearn/workspace-utils": "workspace:^",
    "@socket.io/redis-adapter": "^8.3.0",
    "@socket.io/redis-emitter": "^5.1.0",
    "archiver": "^7.0.1",
    "async": "^3.2.6",
    "async-mutex": "^0.5.0",
    "body-parser": "^1.20.3",
    "debug": "^4.3.7",
    "dockerode": "^4.0.2",
    "express": "^4.21.1",
    "express-async-handler": "^1.2.0",
    "ioredis": "^5.4.1",
    "lodash": "^4.17.21",
    "node-fetch": "3.3.2",
<<<<<<< HEAD
    "shlex": "^2.1.2",
    "uuid": "^10.0.0",
=======
    "uuid": "^11.0.2",
>>>>>>> efda0fa9
    "yargs-parser": "^21.1.1",
    "zod": "^3.23.8"
  },
  "devDependencies": {
    "@types/node": "^20.17.5",
    "c8": "^10.1.2",
    "chai": "^5.1.2",
    "mocha": "^10.8.2",
    "nodemon": "^3.1.7",
    "tsx": "^4.19.2",
    "typescript": "^5.6.3",
    "typescript-cp": "^0.1.9"
  },
  "c8": {
    "reporter": [
      "html",
      "text-summary",
      "cobertura"
    ],
    "all": true,
    "include": [
      "src/**"
    ]
  }
}<|MERGE_RESOLUTION|>--- conflicted
+++ resolved
@@ -20,6 +20,7 @@
     "@prairielearn/config": "workspace:^",
     "@prairielearn/docker-utils": "workspace:^",
     "@prairielearn/logger": "workspace:^",
+    "@prairielearn/path-utils": "workspace:^",
     "@prairielearn/postgres": "workspace:^",
     "@prairielearn/sentry": "workspace:^",
     "@prairielearn/workspace-utils": "workspace:^",
@@ -36,12 +37,8 @@
     "ioredis": "^5.4.1",
     "lodash": "^4.17.21",
     "node-fetch": "3.3.2",
-<<<<<<< HEAD
     "shlex": "^2.1.2",
-    "uuid": "^10.0.0",
-=======
     "uuid": "^11.0.2",
->>>>>>> efda0fa9
     "yargs-parser": "^21.1.1",
     "zod": "^3.23.8"
   },
