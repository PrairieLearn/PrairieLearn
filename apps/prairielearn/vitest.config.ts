--- conflicted
+++ resolved
@@ -22,12 +22,6 @@
 const dockerSmokeTests = ['src/tests/exampleCourseQuestions.test.ts'];
 
 export default defineConfig(({ mode }) => {
-<<<<<<< HEAD
-  let include: string[] = configDefaults.include;
-  let exclude: string[] = [...configDefaults.exclude, '**/e2e/**'];
-
-=======
->>>>>>> 57b2762f
   // For CI, we want to run a subset of tests natively, and a subset of tests only in Docker.
   // We control this via the `mode` argument passed to the Vitest CLI
   // We do this instead of defining separate projects as we want this toggle available in
@@ -43,6 +37,7 @@
         name: '@prairielearn/prairielearn',
         dir: isRunningOnDist ? `${import.meta.dirname}/dist` : `${import.meta.dirname}/src`,
         include: mode === 'docker-smoke-tests' ? dockerSmokeTests : undefined,
+        exclude: ['**/e2e/**'],
         globalSetup: isRunningOnDist
           ? join(import.meta.dirname, './dist/tests/vitest.globalSetup.js')
           : join(import.meta.dirname, './src/tests/vitest.globalSetup.ts'),
