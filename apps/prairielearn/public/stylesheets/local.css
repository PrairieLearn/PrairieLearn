--- conflicted
+++ resolved
@@ -221,15 +221,9 @@
 
 /* Supports a color accent at the tops of nav tabs, github-style */
 .nav-tabs.pl-nav-tabs-bar .nav-link.active {
-<<<<<<< HEAD
-    border-top-color: var(--primary, var(--bs-primary));
-    border-top-width: 0.2rem;
-    padding-top: 0.4rem;
-=======
-  border-top-color: var(--primary);
+  border-top-color: var(--primary, var(--bs-primary));
   border-top-width: 0.2rem;
   padding-top: 0.4rem;
->>>>>>> 011664fa
 }
 
 /* Used to help vertically center badges in table cells */
