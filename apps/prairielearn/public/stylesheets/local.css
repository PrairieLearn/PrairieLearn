--- conflicted
+++ resolved
@@ -347,9 +347,6 @@
   padding: 0.2em 0.4em;
 }
 
-<<<<<<< HEAD
-/** These additional styles are kept for compatibility reasons. */
-=======
 /** However, don't use those styles for code tags in pre tags. */
 pre code {
   color: inherit;
@@ -358,7 +355,7 @@
   border-radius: 0;
 }
 
->>>>>>> f7ad92cb
+/** These additional styles are kept for compatibility reasons. */
 .user-output,
 .user-output-invalid {
   display: inline;
