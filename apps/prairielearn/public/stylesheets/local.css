/*****************
 * General styles
 *****************/

body {
  overflow-y: scroll;
}

canvas {
  border: 1px solid #aaa;
}

#qbody form {
  margin-top: 20px;
}

line.axis {
  fill: none;
  stroke: #000;
  shape-rendering: crispEdges;
}

.axis path,
.axis line {
  fill: none;
  stroke: #000;
  shape-rendering: crispEdges;
}

.grid path,
.grid line {
  fill: none;
  stroke: #ddd;
  shape-rendering: crispEdges;
}

.bar {
  stroke: #46b8da;
  fill: #5bc0de;
}

.outlineBar {
  stroke: #fff;
  fill: #5bc0de;
}

.outlineBarRed {
  stroke: #fff;
  fill: #ff0000;
}

.parallelHistMean {
  stroke: #000;
  stroke-width: 3px;
}

.statsPlot .label {
  font-size: 14px;
  font-weight: normal;
  fill: black;
}

.statsPlot .fitLine {
  stroke: #00b;
}

body table.no-border td {
  border: 0px;
}

body table.no-border th {
  border: 0px;
}

.statsPlot .point {
  stroke: #d43f3a;
  fill: #d9534f;
}

table.two-column-description tr th {
  white-space: nowrap;
  overflow: hidden;
  text-overflow: ellipsis;
  width: 5%;
}

table.two-column-description-no-header tr td:first-of-type {
  white-space: nowrap;
  overflow: hidden;
  text-overflow: ellipsis;
  width: 5%;
}

table.two-column-description-no-header-with-help tr td:first-of-type {
  white-space: nowrap;
  overflow: hidden;
  text-overflow: ellipsis;
  width: 5%;
}

table.two-column-description-no-header-with-help tr td:last-of-type {
  width: 1%;
}

.table-no-wrap th {
  white-space: nowrap;
}

.table-no-wrap td {
  white-space: nowrap;
}

pre {
  overflow-wrap: normal;
}

/* MathJax SVG shape rendering: Prefer accurate antialiased font shapes
   over "crisp" pixel-aligned ones. This may be less sharp in some cases,
   but it can prevent thin lines from disappearing. */
mjx-container {
  shape-rendering: geometricPrecision;
  text-rendering: geometricPrecision;
}

.popover-wide {
  max-width: min(800px, 90vw);
}

.popover-narrow-fixed {
  width: 400px;
  max-width: 90vw;
}

.popover-scrollable .popover-body {
  max-height: 90vh;
  overflow-y: auto;
}

/**
 * Identical to the variables for `btn-light`, except with a transparent
 * background and border in the default state. This style is useful for
 * buttons that should carry little visual weight, while still ensuring
 * that they have hover/focus/active styles.
 */
.btn.btn-ghost {
  --bs-btn-color: #000;
  --bs-btn-bg: transparent;
  --bs-btn-border-color: transparent;
  --bs-btn-hover-color: #000;
  --bs-btn-hover-bg: #d3d4d5;
  --bs-btn-hover-border-color: #c6c7c8;
  --bs-btn-focus-shadow-rgb: 211, 212, 213;
  --bs-btn-active-color: #000;
  --bs-btn-active-bg: #c6c7c8;
  --bs-btn-active-border-color: #babbbc;
  --bs-btn-active-shadow: inset 0 3px 5px rgba(0, 0, 0, 0.125);
  --bs-btn-disabled-color: #000;
  --bs-btn-disabled-bg: #f8f9fa;
  --bs-btn-disabled-border-color: #f8f9fa;
}

/**
 * A darker variant of `btn-light`.
 *
 * These colors were determined by rebuilding the Bootstrap CSS with the `light`
 * base color redefined from gray-100 to gray-300 here:
 *
 * https://github.com/twbs/bootstrap/blob/bafa9d25ed38b8742a3f52bc1401d46b71960153/scss/_variables.scss#L307
 */
.btn.btn-med-light {
  --bs-btn-color: #000;
  --bs-btn-bg: #dee2e6;
  --bs-btn-border-color: #dee2e6;
  --bs-btn-hover-color: #000;
  --bs-btn-hover-bg: #bdc0c4;
  --bs-btn-hover-border-color: #b2b5b8;
  --bs-btn-focus-shadow-rgb: 189, 192, 196;
  --bs-btn-active-color: #000;
  --bs-btn-active-bg: #b2b5b8;
  --bs-btn-active-border-color: #a7aaad;
  --bs-btn-active-shadow: inset 0 3px 5px rgba(0, 0, 0, 0.125);
  --bs-btn-disabled-color: #000;
  --bs-btn-disabled-bg: #dee2e6;
  --bs-btn-disabled-border-color: #dee2e6;
}

/**
 * Remove the bottom border from the final row of the last table in a card.
 */
.card > table.table:last-of-type tbody tr:last-child th,
.card > table.table:last-of-type tbody tr:last-child td,
.card > .table-responsive > table.table:last-of-type tbody tr:last-child th,
.card > .table-responsive > table.table:last-of-type tbody tr:last-child td {
  border-bottom: 0;
}

/**
 * Subtle pulsing animation for warning pop-ups
 */
@keyframes pulse {
  0%,
  40%,
  60%,
  100% {
    transform: scale(100%);
  }

  45%,
  55% {
    transform: scale(103%);
  }

  50% {
    transform: scale(100%);
  }
}

.pulse {
  animation: pulse 3s infinite;
}

/**************
 * Submissions
 **************/

/* General-purpose show/hide button with animation */
.show-hide-btn {
  cursor: pointer;
}

.show-hide-btn .expand-icon {
  transition: transform 400ms;
}

.show-hide-btn.collapsed .expand-icon {
  transform: rotateX(180deg);
}

/* Button in submission header context prepends "hide" or "show" automatically */
.collapsible-card-header .expand-icon {
  transition: transform 400ms;
}

.collapsible-card-header .expand-icon-container::before {
  content: 'Hide';
}

.collapsible-card-header .expand-icon-container.collapsed .expand-icon {
  transform: rotateX(180deg);
}

.collapsible-card-header .expand-icon-container.collapsed::before {
  content: 'Show';
}

/***************************************
 * Additions for Bootstrap 4 conversion
 ***************************************/

.card > table,
.card > .table-responsive > table {
  margin-bottom: 0;
}

.btn.btn-xs {
  padding: 1px 5px;
  font-size: 0.7rem;
}

a.badge {
  text-decoration: none;
}

.no-select {
  user-select: none;
}

/*****************
 * Brand label ("PrairieLearn" text)
 *****************/
.navbar-brand {
  position: relative;
}

.navbar-brand-label,
.navbar-brand-hover-label {
  display: inline-block;
  transition: all 0.3s ease-out;
}

.navbar-brand-hover-label {
  opacity: 0;
  position: absolute;
  left: 0;
  bottom: 0;
  font-size: 0.8rem;
  transform: translate(0px, -3px);
}

.navbar-brand:is(:hover, :focus) .navbar-brand-label {
  transform: translate(0px, -7px);
}

.navbar-brand:is(:hover, :focus) .navbar-brand-hover-label {
  opacity: 1;
  transform: translate(0px, 0px);
}

/* Supports a color accent at the tops of nav tabs, github-style */
.nav-tabs.pl-nav-tabs-bar .nav-link.active {
  border-top-color: var(--bs-primary);
  border-top-width: 0.2rem;
  padding-top: 0.4rem;
}

/* Used to give table rows the same padding as Bootstrap card headers */
.card > table tr td:first-child,
.card > table tr th:first-child,
.card > .table-responsive > table tr td:first-child,
.card > .table-responsive > table tr th:first-child {
  padding-left: 1.25rem;
}
.card > table tr td:last-child,
.card > table tr th:last-child,
.card > .table-responsive > table tr td:last-child,
.card > .table-responsive > table tr th:last-child {
  padding-right: 1.25rem;
}

/** Ensure that headings in card headers are styled the same as standard card headers. */
.card-header > :is(h1, h2, h3, h4, h5, h6) {
  line-height: 1.5rem;
  margin-bottom: 0;
  font-size: 1rem;
  font-weight: 400;
}

/** override bootstrap's code styles with a github-like style */
<<<<<<< HEAD
code,
.user-output {
=======
code {
>>>>>>> 664a1252
  color: var(--bs-body-color);
  background: var(--bs-secondary-bg);
  padding: 0.2em 0.4em;
  border-radius: 6px;
}

<<<<<<< HEAD
.user-output {
=======
.user-output,
.user-output-invalid {
  display: inline;
>>>>>>> 664a1252
  font-size: 14px;
  display: inline;
  white-space: pre;
  line-height: 28px;
}

.user-output-invalid {
  color: #dc3545;
}

.user-output.small,
.user-output-invalid.small,
small .user-output,
small .user-output-invalid {
  font-size: 11px;
  line-height: 25px;
}

.badge-invalid {
  border-style: solid;
  border-width: 1.5px;
  border-color: #dc3545;
  margin-left: 5px;
  background: #fff;
}

.badge-missing-input {
  border-style: solid;
  border-width: 2px;
  border-color: #6c757d;
  margin-left: 5px;
  background: #fff;
}

/**
 * We use red text in light buttons to indicate errors on many elements.
 * By default, this has insufficient contrast. We override the color in
 * this specific case to improve the contrast.
 */
.btn.btn-light.text-danger {
  color: hsl(from rgb(var(--bs-danger-rgb)) h s calc(l - 5)) !important;
}

/***********************************
 * Button focus accessibility styles
 ***********************************/
.btn:focus:focus-visible {
  outline-style: solid !important;
  outline-color: var(--bs-btn-hover-color) !important;
  outline-width: 2px !important;
  outline-offset: -2px !important;
}

/* The sticky-column class is used to make the first column of a bootstrap-table sticky. */
.table > :not(caption) > * > .sticky-column {
  position: sticky;
  left: 0;
  background-color: var(--bs-body-bg);
  background-clip: padding-box;
  box-shadow: inset -1px 0 #dee2e6;
}

.table.table-hover > tbody > tr:hover > td.sticky-column {
  color: var(--bs-table-hover-color);
  /* This must be opaque, to ensure the cell shows on top of others.
     TODO: compute this value by combining --bs-body-bg (opaque) with --bs-table-hover-bg (semi-transparent). */
  background-color: #efefef;
}

/* This class is used in pages with bootstrap-table. Since these pages include the navigation in the toolbar, some padding is necessary. */
.fixed-table-toolbar {
  padding: 0 1em 0 1em;
}

.fixed-table-toolbar div.pagination,
.fixed-table-toolbar div.pagination-detail {
  margin: 0 1em 0 0 !important;
}

/** Provide a higher-contrast focus indicator for tom-select dropdowns */
.ts-dropdown .active {
  outline: 2px solid var(--bs-primary);
  outline-offset: -2px;
}

/**
 * Fixes an accessibility issue with Bootstrap's navbar focus styles.
 * https://github.com/twbs/bootstrap/issues/41395
 */
.nav-link:focus-visible {
  box-shadow: none !important;
  outline-style: revert;
  outline-color: revert;
  outline-width: revert;
}

/**
 * Fixes an accessibility issue with Bootstrap's border color on input fields.
 * https://github.com/twbs/bootstrap/issues/38480
 * https://github.com/twbs/bootstrap/issues/41414
 *
 * This currently only applies to radios and checkboxes. We have a solution for
 * other inputs, but we decided to delay that for now (see https://github.com/PrairieLearn/PrairieLearn/pull/12967#issuecomment-3366422542).
 */
input.form-check-input {
  --bs-border-width: 1.5px;
  --bs-border-color: var(--bs-secondary);
}

input.form-check-input:disabled {
  --bs-border-color: #aaaaaa;
  --bs-form-check-bg: var(--bs-secondary-bg);
}<|MERGE_RESOLUTION|>--- conflicted
+++ resolved
@@ -336,25 +336,17 @@
 }
 
 /** override bootstrap's code styles with a github-like style */
-<<<<<<< HEAD
 code,
 .user-output {
-=======
-code {
->>>>>>> 664a1252
   color: var(--bs-body-color);
   background: var(--bs-secondary-bg);
   padding: 0.2em 0.4em;
   border-radius: 6px;
 }
 
-<<<<<<< HEAD
-.user-output {
-=======
 .user-output,
 .user-output-invalid {
   display: inline;
->>>>>>> 664a1252
   font-size: 14px;
   display: inline;
   white-space: pre;
