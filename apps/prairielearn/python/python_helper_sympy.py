# WARNING: This file is deprecated and will be removed in the future.
# Please import from prairielearn.sympy_utils instead.

<<<<<<< HEAD
from prairielearn.sympy_utils import *
from prairielearn.sympy_utils import _Constants
=======
import prairielearn as pl
import sympy
from sympy.parsing.sympy_parser import (
    eval_expr,
    implicit_multiplication_application,
    standard_transformations,
    stringify_expr,
)
from typing_extensions import NotRequired

STANDARD_OPERATORS = ("( )", "+", "-", "*", "/", "^", "**", "!")

SympyMapT = dict[str, Callable | sympy.Basic]
ASTWhiteListT = tuple[type[ast.AST], ...]
AssumptionsDictT = dict[str, dict[str, Any]]


class SympyJson(TypedDict):
    """A class with type signatures for the sympy json dict"""

    _type: Literal["sympy"]
    _value: str
    _variables: list[str]
    _assumptions: NotRequired[AssumptionsDictT]
    _custom_functions: NotRequired[list[str]]


class LocalsForEval(TypedDict):
    """A class with type signatures for the locals_for_eval dict"""

    functions: SympyMapT
    variables: SympyMapT
    helpers: SympyMapT


# Create a new instance of this class to access the member dictionaries. This
# is to avoid accidentally modifying these dictionaries.
class _Constants:
    helpers: SympyMapT
    variables: SympyMapT
    hidden_variables: SympyMapT
    complex_variables: SympyMapT
    hidden_complex_variables: SympyMapT
    functions: SympyMapT
    trig_functions: SympyMapT

    def __init__(self) -> None:
        self.helpers = {
            "_Integer": sympy.Integer,
        }

        self.variables = {"pi": sympy.pi, "e": sympy.E, "infty": sympy.oo}

        self.hidden_variables = {
            "_Exp1": sympy.E,
        }

        self.complex_variables = {
            "i": sympy.I,
            "j": sympy.I,
        }

        self.hidden_complex_variables = {
            "_ImaginaryUnit": sympy.I,
        }

        self.functions = {
            "exp": sympy.exp,
            "log": sympy.log,
            "ln": sympy.log,
            "sqrt": sympy.sqrt,
            "factorial": sympy.factorial,
            "abs": sympy.Abs,
            "sgn": sympy.sign,
            "max": sympy.Max,
            "min": sympy.Min,
            # Extra aliases to make parsing work correctly
            "sign": sympy.sign,
            "Abs": sympy.Abs,
            "Max": sympy.Max,
            "Min": sympy.Min,
        }

        self.trig_functions = {
            "cos": sympy.cos,
            "sin": sympy.sin,
            "tan": sympy.tan,
            "sec": sympy.sec,
            "cot": sympy.cot,
            "csc": sympy.csc,
            "arccos": sympy.acos,
            "arcsin": sympy.asin,
            "arctan": sympy.atan,
            "acos": sympy.acos,
            "asin": sympy.asin,
            "atan": sympy.atan,
            "arctan2": sympy.atan2,
            "atan2": sympy.atan2,
            "atanh": sympy.atanh,
            "acosh": sympy.acosh,
            "asinh": sympy.asinh,
        }


# Safe evaluation of user input to convert from string to sympy expression.
#
# Adapted from:
# https://stackoverflow.com/a/30516254
#
# Documentation of ast:
# https://docs.python.org/3/library/ast.html
#
# More documentation of ast:
# https://greentreesnakes.readthedocs.io/
#
# FIXME: As of 2017-08-27 there is an open sympy issue discussing a
# similar approach: https://github.com/sympy/sympy/issues/10805 and an
# associated PR: https://github.com/sympy/sympy/pull/12524 but it is
# unclear when/if they will be merged. We should check once sympy 1.2
# is released and see whether we can switch to using
# `sympify(..., safe=True)`.
#
# For examples of the type of attacks that we are avoiding:
# https://nedbatchelder.com/blog/201206/eval_really_is_dangerous.html
# http://blog.delroth.net/2013/03/escaping-a-python-sandbox-ndh-2013-quals-writeup/
#
# Another class of attacks is those that try and consume excessive
# memory or CPU (e.g., `10**100**100`). We handle these attacks by the
# fact that the entire element code runs in an isolated subprocess, so
# this type of input will be caught and treated as a question code
# failure.
#
# Other approaches for safe(r) eval in Python are:
#
# PyParsing:
#     http://pyparsing.wikispaces.com
#     http://pyparsing.wikispaces.com/file/view/fourFn.py
#
# RestrictedPython:
#     https://pypi.python.org/pypi/RestrictedPython
#     http://restrictedpython.readthedocs.io/
#
# Handling timeouts explicitly:
#     http://code.activestate.com/recipes/496746-restricted-safe-eval/
#
# A similar (but more complex) approach to us:
#     https://github.com/newville/asteval


class BaseSympyError(Exception):
    """Exception base class for sympy parsing errors"""


class HasConflictingVariableError(BaseSympyError):
    pass


class HasConflictingFunctionError(BaseSympyError):
    pass


class HasInvalidAssumptionError(BaseSympyError):
    pass


@dataclass
class HasFloatError(BaseSympyError):
    n: float


class HasComplexError(BaseSympyError):
    pass


@dataclass
class HasInvalidExpressionError(BaseSympyError):
    offset: int


@dataclass
class HasInvalidFunctionError(BaseSympyError):
    offset: int
    text: str


@dataclass
class HasInvalidVariableError(BaseSympyError):
    offset: int
    text: str


@dataclass
class FunctionNameWithoutArgumentsError(BaseSympyError):
    offset: int
    text: str


@dataclass
class HasParseError(BaseSympyError):
    offset: int


@dataclass
class HasEscapeError(BaseSympyError):
    offset: int


@dataclass
class HasCommentError(BaseSympyError):
    offset: int


@dataclass
class HasInvalidSymbolError(BaseSympyError):
    symbol: str


class CheckAST(ast.NodeVisitor):
    whitelist: ASTWhiteListT
    variables: SympyMapT
    functions: SympyMapT
    __parents: dict[int, ast.AST]

    def __init__(
        self, whitelist: ASTWhiteListT, variables: SympyMapT, functions: SympyMapT
    ) -> None:
        self.whitelist = whitelist
        self.variables = variables
        self.functions = functions
        self.__parents = {}

    def visit(self, node: ast.AST) -> None:
        if not isinstance(node, self.whitelist):
            err_node = self.get_parent_with_location(node)
            raise HasInvalidExpressionError(err_node.col_offset)
        return super().visit(node)

    def visit_Call(self, node: ast.Call) -> None:  # noqa: N802
        if isinstance(node.func, ast.Name) and node.func.id not in self.functions:
            err_node = self.get_parent_with_location(node)
            raise HasInvalidFunctionError(err_node.col_offset, err_node.func.id)
        self.generic_visit(node)

    def visit_Name(self, node: ast.Name) -> None:  # noqa: N802
        if (
            isinstance(node.ctx, ast.Load)
            and not self.is_name_of_function(node)
            and node.id not in self.variables
        ):
            err_node = self.get_parent_with_location(node)
            if node.id in self.functions:
                raise FunctionNameWithoutArgumentsError(
                    err_node.col_offset, err_node.id
                )
            else:
                raise HasInvalidVariableError(err_node.col_offset, err_node.id)
        self.generic_visit(node)

    def is_name_of_function(self, node: ast.AST) -> bool:
        # The node is the name of a function if all of the following are true:
        # 1) it has type ast.Name
        # 2) its parent has type ast.Call
        # 3) it is not in the list of parent's args
        if not isinstance(node, ast.Name):
            return False

        parent = self.__parents[id(node)]

        return isinstance(parent, ast.Call) and (node not in parent.args)

    def get_parent_with_location(self, node: ast.AST) -> Any:
        while id(node) in self.__parents:
            if hasattr(node, "col_offset"):
                return node

            node = self.__parents[id(node)]

        return node

    def check_expression(self, expr: str) -> None:
        # Parse (convert string to AST)
        try:
            root = ast.parse(expr, mode="eval")
        except SyntaxError as exc:
            offset = exc.offset if exc.offset is not None else -1
            raise HasParseError(offset) from exc

        # Link each node to its parent
        self.__parents = {
            id(child): node
            for node in ast.walk(root)
            for child in ast.iter_child_nodes(node)
        }

        self.visit(root)

        # Empty parents dict after execution
        # dict is only populated during execution
        self.__parents = {}


def ast_check_str(expr: str, locals_for_eval: LocalsForEval) -> None:
    # Disallow escape character
    ind = expr.find("\\")
    if ind != -1:
        raise HasEscapeError(ind)

    # Disallow comment character
    ind = expr.find("#")
    if ind != -1:
        raise HasCommentError(ind)

    # Disallow AST nodes that are not in whitelist
    #
    # Be very careful about adding to the list below. In particular,
    # do not add `ast.Attribute` without fully understanding the
    # reflection-based attacks described by
    # https://nedbatchelder.com/blog/201206/eval_really_is_dangerous.html
    # http://blog.delroth.net/2013/03/escaping-a-python-sandbox-ndh-2013-quals-writeup/
    #
    # Note some whitelist items were removed in this PR:
    # https://github.com/PrairieLearn/PrairieLearn/pull/7020
    # If there are compatibility issues, try adding those items back.
    whitelist: ASTWhiteListT = (
        ast.Load,
        ast.Expression,
        ast.Call,
        ast.Name,
        ast.Constant,
        ast.UnaryOp,
        ast.UAdd,
        ast.USub,
        ast.BinOp,
        ast.Add,
        ast.Sub,
        ast.Mult,
        ast.Div,
        ast.Mod,
        ast.Pow,
    )

    CheckAST(
        whitelist, locals_for_eval["variables"], locals_for_eval["functions"]
    ).check_expression(expr)


def sympy_check(
    expr: sympy.Expr, locals_for_eval: LocalsForEval, allow_complex: bool
) -> None:
    valid_symbols = set().union(
        *(cast(SympyMapT, inner_dict).keys() for inner_dict in locals_for_eval.values())
    )

    work_stack: deque[sympy.Basic] = deque([expr])

    while work_stack:
        item = work_stack.pop()
        str_item = str(item)

        if isinstance(item, sympy.Symbol) and str_item not in valid_symbols:
            raise HasInvalidSymbolError(str_item)
        elif isinstance(item, sympy.Float):
            raise HasFloatError(float(str_item))
        elif not allow_complex and item == sympy.I:
            raise HasComplexError()

        work_stack.extend(item.args)


def evaluate(
    expr: str, locals_for_eval: LocalsForEval, *, allow_complex=False
) -> sympy.Expr:
    return evaluate_with_source(expr, locals_for_eval, allow_complex=allow_complex)[0]


def evaluate_with_source(
    expr: str, locals_for_eval: LocalsForEval, *, allow_complex=False
) -> tuple[sympy.Expr, str]:
    # Replace '^' with '**' wherever it appears. In MATLAB, either can be used
    # for exponentiation. In Python, only the latter can be used.
    expr = pl.full_unidecode(greek_unicode_transform(expr)).replace("^", "**")

    local_dict = {
        k: v
        for inner_dict in locals_for_eval.values()
        for k, v in cast(SympyMapT, inner_dict).items()
    }

    # Based on code here:
    # https://github.com/sympy/sympy/blob/26f7bdbe3f860e7b4492e102edec2d6b429b5aaf/sympy/parsing/sympy_parser.py#L1086

    # Global dict is set up to be very permissive for parsing purposes
    # (makes it cleaner to call this function with a custom locals dict).
    # This line shouldn't be dangerous, as it's just loading the global dict.
    global_dict = {}
    exec("from sympy import *", global_dict)

    transformations = (*standard_transformations, implicit_multiplication_application)

    try:
        code = stringify_expr(expr, local_dict, global_dict, transformations)
    except TokenError as exc:
        raise HasParseError(-1) from exc

    # First do AST check, mainly for security
    parsed_locals_to_eval = copy.deepcopy(locals_for_eval)

    # Add locals that appear after sympy stringification
    # This check is only for safety, so won't change what gets parsed
    parsed_locals_to_eval["functions"].update(
        Integer=sympy.Integer,
        Symbol=sympy.Symbol,
        Float=sympy.Float,
    )

    parsed_locals_to_eval["variables"].update(
        I=sympy.I,
        oo=sympy.oo,
    )

    ast_check_str(code, parsed_locals_to_eval)

    # Now that it's safe, get sympy expression
    try:
        res = eval_expr(code, local_dict, global_dict)
    except Exception as exc:
        raise BaseSympyError() from exc

    # Finally, check for invalid symbols
    sympy_check(res, locals_for_eval, allow_complex=allow_complex)

    return res, code


def convert_string_to_sympy(
    expr: str,
    variables: None | Iterable[str] = None,
    *,
    allow_hidden: bool = False,
    allow_complex: bool = False,
    allow_trig_functions: bool = True,
    custom_functions: None | Iterable[str] = None,
    assumptions: None | AssumptionsDictT = None,
) -> sympy.Expr:
    return convert_string_to_sympy_with_source(
        expr,
        variables=variables,
        allow_hidden=allow_hidden,
        allow_complex=allow_complex,
        allow_trig_functions=allow_trig_functions,
        custom_functions=custom_functions,
        assumptions=assumptions,
    )[0]


def convert_string_to_sympy_with_source(
    expr: str,
    variables: None | Iterable[str] = None,
    *,
    allow_hidden: bool = False,
    allow_complex: bool = False,
    allow_trig_functions: bool = True,
    custom_functions: None | Iterable[str] = None,
    assumptions: None | AssumptionsDictT = None,
) -> tuple[sympy.Expr, str]:
    const = _Constants()

    # Create a whitelist of valid functions and variables (and a special flag
    # for numbers that are converted to sympy integers).
    locals_for_eval: LocalsForEval = {
        "functions": const.functions,
        "variables": const.variables,
        "helpers": const.helpers,
    }

    if allow_hidden:
        locals_for_eval["variables"].update(const.hidden_variables)
    if allow_complex:
        locals_for_eval["variables"].update(const.complex_variables)
        if allow_hidden:
            locals_for_eval["variables"].update(const.hidden_complex_variables)

    if allow_trig_functions:
        locals_for_eval["functions"].update(const.trig_functions)

    used_names = set().union(
        *(cast(SympyMapT, inner_dict).keys() for inner_dict in locals_for_eval.values())
    )

    # Check assumptions are all made about valid variables only
    if assumptions is not None:
        unbound_variables = assumptions.keys() - set(
            variables if variables is not None else []
        )
        if unbound_variables:
            raise HasInvalidAssumptionError(
                f"Assumptions for variables that are not present: {','.join(unbound_variables)}"
            )

    # If there is a list of variables, add each one to the whitelist with assumptions
    if variables is not None:
        variable_dict = locals_for_eval["variables"]

        for variable in variables:
            variable = greek_unicode_transform(variable)
            # Check for naming conflicts
            if variable in used_names:
                raise HasConflictingVariableError(
                    f"Conflicting variable name: {variable}"
                )
            else:
                used_names.add(variable)

            # If no conflict, add to locals dict with assumptions
            if assumptions is None:
                variable_dict[variable] = sympy.Symbol(variable)
            else:
                variable_dict[variable] = sympy.Symbol(
                    variable, **assumptions.get(variable, {})
                )

    # If there is a list of custom functions, add each one to the whitelist
    if custom_functions is not None:
        function_dict = locals_for_eval["functions"]
        for function in custom_functions:
            function = greek_unicode_transform(function)
            if function in used_names:
                raise HasConflictingFunctionError(
                    f"Conflicting variable name: {function}"
                )

            used_names.add(function)

            function_dict[function] = sympy.Function(function)

    # Do the conversion
    return evaluate_with_source(expr, locals_for_eval, allow_complex=allow_complex)


def point_to_error(expr: str, ind: int, w: int = 5) -> str:
    """Generate a string with a pointer to error in expr with index ind"""
    w_left: str = " " * (ind - max(0, ind - w))
    w_right: str = " " * (min(ind + w, len(expr)) - ind)
    initial: str = html.escape(expr[ind - len(w_left) : ind + len(w_right)])
    return f"{initial}\n{w_left}^{w_right}"


def sympy_to_json(
    a: sympy.Expr, *, allow_complex: bool = True, allow_trig_functions: bool = True
) -> SympyJson:
    const = _Constants()

    # Get list of variables in the sympy expression
    variables = list(map(str, a.free_symbols))

    # Get reserved variables for custom function parsing
    reserved = (
        const.helpers.keys()
        | const.variables.keys()
        | const.hidden_variables.keys()
        | const.functions.keys()
    )
    if allow_complex:
        reserved |= (
            const.complex_variables.keys() | const.hidden_complex_variables.keys()
        )
    if allow_trig_functions:
        reserved |= const.trig_functions.keys()

    # Apply substitutions for hidden variables
    a_sub = a.subs([(val, key) for key, val in const.hidden_variables.items()])
    if allow_complex:
        a_sub = a_sub.subs(
            [(val, key) for key, val in const.hidden_complex_variables.items()]
        )

    assumptions_dict = {
        str(variable): variable.assumptions0 for variable in a.free_symbols
    }

    # Don't check for conflicts here, that happens in parsing.
    functions_set = {str(func_obj.func) for func_obj in a.atoms(sympy.Function)}
    custom_functions = list(functions_set - reserved)

    return {
        "_type": "sympy",
        "_value": str(a_sub),
        "_variables": variables,
        "_assumptions": assumptions_dict,
        "_custom_functions": custom_functions,
    }


def json_to_sympy(
    sympy_expr_dict: SympyJson,
    *,
    allow_complex: bool = True,
    allow_trig_functions: bool = True,
) -> sympy.Expr:
    if "_type" not in sympy_expr_dict:
        raise ValueError("json must have key _type for conversion to sympy")
    if sympy_expr_dict["_type"] != "sympy":
        raise ValueError('json must have _type == "sympy" for conversion to sympy')
    if "_value" not in sympy_expr_dict:
        raise ValueError("json must have key _value for conversion to sympy")
    if "_variables" not in sympy_expr_dict:
        sympy_expr_dict["_variables"] = None

    return convert_string_to_sympy(
        sympy_expr_dict["_value"],
        sympy_expr_dict["_variables"],
        allow_hidden=True,
        allow_complex=allow_complex,
        allow_trig_functions=allow_trig_functions,
        custom_functions=sympy_expr_dict.get("_custom_functions"),
        assumptions=sympy_expr_dict.get("_assumptions"),
    )


def validate_string_as_sympy(
    expr: str,
    variables: None | Iterable[str],
    *,
    allow_hidden: bool = False,
    allow_complex: bool = False,
    allow_trig_functions: bool = True,
    custom_functions: None | list[str] = None,
    imaginary_unit: None | str = None,
) -> None | str:
    """Tries to parse expr as a sympy expression. If it fails, returns a string with an appropriate error message for display on the frontend."""

    try:
        expr_parsed = convert_string_to_sympy(
            expr,
            variables,
            allow_hidden=allow_hidden,
            allow_complex=allow_complex,
            allow_trig_functions=allow_trig_functions,
            custom_functions=custom_functions,
        )
    except HasFloatError as exc:
        return (
            f"Your answer contains the floating-point number {exc.n}. "
            f"All numbers must be expressed as integers (or ratios of integers)."
        )
    except HasComplexError:
        err_string = [
            "Your answer contains a complex number. "
            "All numbers must be expressed as integers (or ratios of integers). "
        ]

        if allow_complex:
            err_string.append(
                "To include a complex number in your expression, write it as the product "
                "of an integer with the imaginary unit <code>i</code> or <code>j</code>."
            )

        return "".join(err_string)
    except HasInvalidExpressionError as exc:
        return (
            f"Your answer has an invalid expression. "
            f"<br><br><pre>{point_to_error(expr, exc.offset)}</pre>"
            "Note that the location of the syntax error is approximate."
        )
    except HasInvalidFunctionError as exc:
        return (
            f'Your answer calls an invalid function "{exc.text}". '
            f"<br><br><pre>{point_to_error(expr, exc.offset)}</pre>"
            "Note that the location of the syntax error is approximate."
        )
    except HasInvalidVariableError as exc:
        return (
            f'Your answer refers to an invalid variable "{exc.text}". '
            f"<br><br><pre>{point_to_error(expr, exc.offset)}</pre>"
            "Note that the location of the syntax error is approximate."
        )
    except FunctionNameWithoutArgumentsError as exc:
        return (
            f'Your answer mentions the function "{exc.text}" without '
            "applying it to anything. "
            f"<br><br><pre>{point_to_error(expr, exc.offset)}</pre>"
            "Note that the location of the syntax error is approximate."
        )
    except HasInvalidSymbolError as exc:
        return (
            f'Your answer refers to an invalid symbol "{exc.symbol}". '
            f"<br><br><pre>{point_to_error(expr, -1)}</pre>"
            "Note that the location of the syntax error is approximate."
        )
    except HasParseError as exc:
        return (
            f"Your answer has a syntax error. "
            f"<br><br><pre>{point_to_error(expr, exc.offset)}</pre>"
            "Note that the location of the syntax error is approximate."
        )
    except HasEscapeError as exc:
        return (
            f'Your answer must not contain the character "\\". '
            f"<br><br><pre>{point_to_error(expr, exc.offset)}</pre>"
            "Note that the location of the syntax error is approximate."
        )
    except HasCommentError as exc:
        return (
            f'Your answer must not contain the character "#". '
            f"<br><br><pre>{point_to_error(expr, exc.offset)}</pre>"
            "Note that the location of the syntax error is approximate."
        )
    except Exception:
        return "Invalid format."

    # If complex numbers are not allowed, raise error if expression has the imaginary unit
    if (
        (not allow_complex)
        and (imaginary_unit is not None)
        and (expr_parsed.has(sympy.I))
    ):
        expr_parsed = expr_parsed.subs(sympy.I, sympy.Symbol(imaginary_unit))
        return (
            "Your answer was simplified to this, which contains a complex number"
            f"(denoted ${imaginary_unit}$): $${sympy.latex(expr_parsed)}$$"
        )

    return None


def get_items_list(items_string: None | str) -> list[str]:
    if items_string is None:
        return []

    return list(map(str.strip, items_string.split(",")))


def greek_unicode_transform(input_str: str) -> str:
    """
    Return input_str where all unicode greek letters are replaced
    by their spelled-out english names.
    """
    # From https://gist.github.com/beniwohli/765262
    greek_alphabet = {
        "\u0391": "Alpha",
        "\u0392": "Beta",
        "\u0393": "Gamma",
        "\u0394": "Delta",
        "\u0395": "Epsilon",
        "\u0396": "Zeta",
        "\u0397": "Eta",
        "\u0398": "Theta",
        "\u0399": "Iota",
        "\u039a": "Kappa",
        "\u039b": "Lamda",
        "\u039c": "Mu",
        "\u039d": "Nu",
        "\u039e": "Xi",
        "\u039f": "Omicron",
        "\u03a0": "Pi",
        "\u03a1": "Rho",
        "\u03a3": "Sigma",
        "\u03a4": "Tau",
        "\u03a5": "Upsilon",
        "\u03a6": "Phi",
        "\u03a7": "Chi",
        "\u03a8": "Psi",
        "\u03a9": "Omega",
        "\u03b1": "alpha",
        "\u03b2": "beta",
        "\u03b3": "gamma",
        "\u03b4": "delta",
        "\u03b5": "epsilon",
        "\u03b6": "zeta",
        "\u03b7": "eta",
        "\u03b8": "theta",
        "\u03b9": "iota",
        "\u03ba": "kappa",
        "\u03bb": "lamda",
        "\u03bc": "mu",
        "\u03bd": "nu",
        "\u03be": "xi",
        "\u03bf": "omicron",
        "\u03c0": "pi",
        "\u03c1": "rho",
        "\u03c3": "sigma",
        "\u03c4": "tau",
        "\u03c5": "upsilon",
        "\u03c6": "phi",
        "\u03c7": "chi",
        "\u03c8": "psi",
        "\u03c9": "omega",
    }

    return "".join(greek_alphabet.get(c, c) for c in input_str)
>>>>>>> 4e7afdb5
<|MERGE_RESOLUTION|>--- conflicted
+++ resolved
@@ -1,798 +1,5 @@
 # WARNING: This file is deprecated and will be removed in the future.
 # Please import from prairielearn.sympy_utils instead.
 
-<<<<<<< HEAD
-from prairielearn.sympy_utils import *
-from prairielearn.sympy_utils import _Constants
-=======
-import prairielearn as pl
-import sympy
-from sympy.parsing.sympy_parser import (
-    eval_expr,
-    implicit_multiplication_application,
-    standard_transformations,
-    stringify_expr,
-)
-from typing_extensions import NotRequired
-
-STANDARD_OPERATORS = ("( )", "+", "-", "*", "/", "^", "**", "!")
-
-SympyMapT = dict[str, Callable | sympy.Basic]
-ASTWhiteListT = tuple[type[ast.AST], ...]
-AssumptionsDictT = dict[str, dict[str, Any]]
-
-
-class SympyJson(TypedDict):
-    """A class with type signatures for the sympy json dict"""
-
-    _type: Literal["sympy"]
-    _value: str
-    _variables: list[str]
-    _assumptions: NotRequired[AssumptionsDictT]
-    _custom_functions: NotRequired[list[str]]
-
-
-class LocalsForEval(TypedDict):
-    """A class with type signatures for the locals_for_eval dict"""
-
-    functions: SympyMapT
-    variables: SympyMapT
-    helpers: SympyMapT
-
-
-# Create a new instance of this class to access the member dictionaries. This
-# is to avoid accidentally modifying these dictionaries.
-class _Constants:
-    helpers: SympyMapT
-    variables: SympyMapT
-    hidden_variables: SympyMapT
-    complex_variables: SympyMapT
-    hidden_complex_variables: SympyMapT
-    functions: SympyMapT
-    trig_functions: SympyMapT
-
-    def __init__(self) -> None:
-        self.helpers = {
-            "_Integer": sympy.Integer,
-        }
-
-        self.variables = {"pi": sympy.pi, "e": sympy.E, "infty": sympy.oo}
-
-        self.hidden_variables = {
-            "_Exp1": sympy.E,
-        }
-
-        self.complex_variables = {
-            "i": sympy.I,
-            "j": sympy.I,
-        }
-
-        self.hidden_complex_variables = {
-            "_ImaginaryUnit": sympy.I,
-        }
-
-        self.functions = {
-            "exp": sympy.exp,
-            "log": sympy.log,
-            "ln": sympy.log,
-            "sqrt": sympy.sqrt,
-            "factorial": sympy.factorial,
-            "abs": sympy.Abs,
-            "sgn": sympy.sign,
-            "max": sympy.Max,
-            "min": sympy.Min,
-            # Extra aliases to make parsing work correctly
-            "sign": sympy.sign,
-            "Abs": sympy.Abs,
-            "Max": sympy.Max,
-            "Min": sympy.Min,
-        }
-
-        self.trig_functions = {
-            "cos": sympy.cos,
-            "sin": sympy.sin,
-            "tan": sympy.tan,
-            "sec": sympy.sec,
-            "cot": sympy.cot,
-            "csc": sympy.csc,
-            "arccos": sympy.acos,
-            "arcsin": sympy.asin,
-            "arctan": sympy.atan,
-            "acos": sympy.acos,
-            "asin": sympy.asin,
-            "atan": sympy.atan,
-            "arctan2": sympy.atan2,
-            "atan2": sympy.atan2,
-            "atanh": sympy.atanh,
-            "acosh": sympy.acosh,
-            "asinh": sympy.asinh,
-        }
-
-
-# Safe evaluation of user input to convert from string to sympy expression.
-#
-# Adapted from:
-# https://stackoverflow.com/a/30516254
-#
-# Documentation of ast:
-# https://docs.python.org/3/library/ast.html
-#
-# More documentation of ast:
-# https://greentreesnakes.readthedocs.io/
-#
-# FIXME: As of 2017-08-27 there is an open sympy issue discussing a
-# similar approach: https://github.com/sympy/sympy/issues/10805 and an
-# associated PR: https://github.com/sympy/sympy/pull/12524 but it is
-# unclear when/if they will be merged. We should check once sympy 1.2
-# is released and see whether we can switch to using
-# `sympify(..., safe=True)`.
-#
-# For examples of the type of attacks that we are avoiding:
-# https://nedbatchelder.com/blog/201206/eval_really_is_dangerous.html
-# http://blog.delroth.net/2013/03/escaping-a-python-sandbox-ndh-2013-quals-writeup/
-#
-# Another class of attacks is those that try and consume excessive
-# memory or CPU (e.g., `10**100**100`). We handle these attacks by the
-# fact that the entire element code runs in an isolated subprocess, so
-# this type of input will be caught and treated as a question code
-# failure.
-#
-# Other approaches for safe(r) eval in Python are:
-#
-# PyParsing:
-#     http://pyparsing.wikispaces.com
-#     http://pyparsing.wikispaces.com/file/view/fourFn.py
-#
-# RestrictedPython:
-#     https://pypi.python.org/pypi/RestrictedPython
-#     http://restrictedpython.readthedocs.io/
-#
-# Handling timeouts explicitly:
-#     http://code.activestate.com/recipes/496746-restricted-safe-eval/
-#
-# A similar (but more complex) approach to us:
-#     https://github.com/newville/asteval
-
-
-class BaseSympyError(Exception):
-    """Exception base class for sympy parsing errors"""
-
-
-class HasConflictingVariableError(BaseSympyError):
-    pass
-
-
-class HasConflictingFunctionError(BaseSympyError):
-    pass
-
-
-class HasInvalidAssumptionError(BaseSympyError):
-    pass
-
-
-@dataclass
-class HasFloatError(BaseSympyError):
-    n: float
-
-
-class HasComplexError(BaseSympyError):
-    pass
-
-
-@dataclass
-class HasInvalidExpressionError(BaseSympyError):
-    offset: int
-
-
-@dataclass
-class HasInvalidFunctionError(BaseSympyError):
-    offset: int
-    text: str
-
-
-@dataclass
-class HasInvalidVariableError(BaseSympyError):
-    offset: int
-    text: str
-
-
-@dataclass
-class FunctionNameWithoutArgumentsError(BaseSympyError):
-    offset: int
-    text: str
-
-
-@dataclass
-class HasParseError(BaseSympyError):
-    offset: int
-
-
-@dataclass
-class HasEscapeError(BaseSympyError):
-    offset: int
-
-
-@dataclass
-class HasCommentError(BaseSympyError):
-    offset: int
-
-
-@dataclass
-class HasInvalidSymbolError(BaseSympyError):
-    symbol: str
-
-
-class CheckAST(ast.NodeVisitor):
-    whitelist: ASTWhiteListT
-    variables: SympyMapT
-    functions: SympyMapT
-    __parents: dict[int, ast.AST]
-
-    def __init__(
-        self, whitelist: ASTWhiteListT, variables: SympyMapT, functions: SympyMapT
-    ) -> None:
-        self.whitelist = whitelist
-        self.variables = variables
-        self.functions = functions
-        self.__parents = {}
-
-    def visit(self, node: ast.AST) -> None:
-        if not isinstance(node, self.whitelist):
-            err_node = self.get_parent_with_location(node)
-            raise HasInvalidExpressionError(err_node.col_offset)
-        return super().visit(node)
-
-    def visit_Call(self, node: ast.Call) -> None:  # noqa: N802
-        if isinstance(node.func, ast.Name) and node.func.id not in self.functions:
-            err_node = self.get_parent_with_location(node)
-            raise HasInvalidFunctionError(err_node.col_offset, err_node.func.id)
-        self.generic_visit(node)
-
-    def visit_Name(self, node: ast.Name) -> None:  # noqa: N802
-        if (
-            isinstance(node.ctx, ast.Load)
-            and not self.is_name_of_function(node)
-            and node.id not in self.variables
-        ):
-            err_node = self.get_parent_with_location(node)
-            if node.id in self.functions:
-                raise FunctionNameWithoutArgumentsError(
-                    err_node.col_offset, err_node.id
-                )
-            else:
-                raise HasInvalidVariableError(err_node.col_offset, err_node.id)
-        self.generic_visit(node)
-
-    def is_name_of_function(self, node: ast.AST) -> bool:
-        # The node is the name of a function if all of the following are true:
-        # 1) it has type ast.Name
-        # 2) its parent has type ast.Call
-        # 3) it is not in the list of parent's args
-        if not isinstance(node, ast.Name):
-            return False
-
-        parent = self.__parents[id(node)]
-
-        return isinstance(parent, ast.Call) and (node not in parent.args)
-
-    def get_parent_with_location(self, node: ast.AST) -> Any:
-        while id(node) in self.__parents:
-            if hasattr(node, "col_offset"):
-                return node
-
-            node = self.__parents[id(node)]
-
-        return node
-
-    def check_expression(self, expr: str) -> None:
-        # Parse (convert string to AST)
-        try:
-            root = ast.parse(expr, mode="eval")
-        except SyntaxError as exc:
-            offset = exc.offset if exc.offset is not None else -1
-            raise HasParseError(offset) from exc
-
-        # Link each node to its parent
-        self.__parents = {
-            id(child): node
-            for node in ast.walk(root)
-            for child in ast.iter_child_nodes(node)
-        }
-
-        self.visit(root)
-
-        # Empty parents dict after execution
-        # dict is only populated during execution
-        self.__parents = {}
-
-
-def ast_check_str(expr: str, locals_for_eval: LocalsForEval) -> None:
-    # Disallow escape character
-    ind = expr.find("\\")
-    if ind != -1:
-        raise HasEscapeError(ind)
-
-    # Disallow comment character
-    ind = expr.find("#")
-    if ind != -1:
-        raise HasCommentError(ind)
-
-    # Disallow AST nodes that are not in whitelist
-    #
-    # Be very careful about adding to the list below. In particular,
-    # do not add `ast.Attribute` without fully understanding the
-    # reflection-based attacks described by
-    # https://nedbatchelder.com/blog/201206/eval_really_is_dangerous.html
-    # http://blog.delroth.net/2013/03/escaping-a-python-sandbox-ndh-2013-quals-writeup/
-    #
-    # Note some whitelist items were removed in this PR:
-    # https://github.com/PrairieLearn/PrairieLearn/pull/7020
-    # If there are compatibility issues, try adding those items back.
-    whitelist: ASTWhiteListT = (
-        ast.Load,
-        ast.Expression,
-        ast.Call,
-        ast.Name,
-        ast.Constant,
-        ast.UnaryOp,
-        ast.UAdd,
-        ast.USub,
-        ast.BinOp,
-        ast.Add,
-        ast.Sub,
-        ast.Mult,
-        ast.Div,
-        ast.Mod,
-        ast.Pow,
-    )
-
-    CheckAST(
-        whitelist, locals_for_eval["variables"], locals_for_eval["functions"]
-    ).check_expression(expr)
-
-
-def sympy_check(
-    expr: sympy.Expr, locals_for_eval: LocalsForEval, allow_complex: bool
-) -> None:
-    valid_symbols = set().union(
-        *(cast(SympyMapT, inner_dict).keys() for inner_dict in locals_for_eval.values())
-    )
-
-    work_stack: deque[sympy.Basic] = deque([expr])
-
-    while work_stack:
-        item = work_stack.pop()
-        str_item = str(item)
-
-        if isinstance(item, sympy.Symbol) and str_item not in valid_symbols:
-            raise HasInvalidSymbolError(str_item)
-        elif isinstance(item, sympy.Float):
-            raise HasFloatError(float(str_item))
-        elif not allow_complex and item == sympy.I:
-            raise HasComplexError()
-
-        work_stack.extend(item.args)
-
-
-def evaluate(
-    expr: str, locals_for_eval: LocalsForEval, *, allow_complex=False
-) -> sympy.Expr:
-    return evaluate_with_source(expr, locals_for_eval, allow_complex=allow_complex)[0]
-
-
-def evaluate_with_source(
-    expr: str, locals_for_eval: LocalsForEval, *, allow_complex=False
-) -> tuple[sympy.Expr, str]:
-    # Replace '^' with '**' wherever it appears. In MATLAB, either can be used
-    # for exponentiation. In Python, only the latter can be used.
-    expr = pl.full_unidecode(greek_unicode_transform(expr)).replace("^", "**")
-
-    local_dict = {
-        k: v
-        for inner_dict in locals_for_eval.values()
-        for k, v in cast(SympyMapT, inner_dict).items()
-    }
-
-    # Based on code here:
-    # https://github.com/sympy/sympy/blob/26f7bdbe3f860e7b4492e102edec2d6b429b5aaf/sympy/parsing/sympy_parser.py#L1086
-
-    # Global dict is set up to be very permissive for parsing purposes
-    # (makes it cleaner to call this function with a custom locals dict).
-    # This line shouldn't be dangerous, as it's just loading the global dict.
-    global_dict = {}
-    exec("from sympy import *", global_dict)
-
-    transformations = (*standard_transformations, implicit_multiplication_application)
-
-    try:
-        code = stringify_expr(expr, local_dict, global_dict, transformations)
-    except TokenError as exc:
-        raise HasParseError(-1) from exc
-
-    # First do AST check, mainly for security
-    parsed_locals_to_eval = copy.deepcopy(locals_for_eval)
-
-    # Add locals that appear after sympy stringification
-    # This check is only for safety, so won't change what gets parsed
-    parsed_locals_to_eval["functions"].update(
-        Integer=sympy.Integer,
-        Symbol=sympy.Symbol,
-        Float=sympy.Float,
-    )
-
-    parsed_locals_to_eval["variables"].update(
-        I=sympy.I,
-        oo=sympy.oo,
-    )
-
-    ast_check_str(code, parsed_locals_to_eval)
-
-    # Now that it's safe, get sympy expression
-    try:
-        res = eval_expr(code, local_dict, global_dict)
-    except Exception as exc:
-        raise BaseSympyError() from exc
-
-    # Finally, check for invalid symbols
-    sympy_check(res, locals_for_eval, allow_complex=allow_complex)
-
-    return res, code
-
-
-def convert_string_to_sympy(
-    expr: str,
-    variables: None | Iterable[str] = None,
-    *,
-    allow_hidden: bool = False,
-    allow_complex: bool = False,
-    allow_trig_functions: bool = True,
-    custom_functions: None | Iterable[str] = None,
-    assumptions: None | AssumptionsDictT = None,
-) -> sympy.Expr:
-    return convert_string_to_sympy_with_source(
-        expr,
-        variables=variables,
-        allow_hidden=allow_hidden,
-        allow_complex=allow_complex,
-        allow_trig_functions=allow_trig_functions,
-        custom_functions=custom_functions,
-        assumptions=assumptions,
-    )[0]
-
-
-def convert_string_to_sympy_with_source(
-    expr: str,
-    variables: None | Iterable[str] = None,
-    *,
-    allow_hidden: bool = False,
-    allow_complex: bool = False,
-    allow_trig_functions: bool = True,
-    custom_functions: None | Iterable[str] = None,
-    assumptions: None | AssumptionsDictT = None,
-) -> tuple[sympy.Expr, str]:
-    const = _Constants()
-
-    # Create a whitelist of valid functions and variables (and a special flag
-    # for numbers that are converted to sympy integers).
-    locals_for_eval: LocalsForEval = {
-        "functions": const.functions,
-        "variables": const.variables,
-        "helpers": const.helpers,
-    }
-
-    if allow_hidden:
-        locals_for_eval["variables"].update(const.hidden_variables)
-    if allow_complex:
-        locals_for_eval["variables"].update(const.complex_variables)
-        if allow_hidden:
-            locals_for_eval["variables"].update(const.hidden_complex_variables)
-
-    if allow_trig_functions:
-        locals_for_eval["functions"].update(const.trig_functions)
-
-    used_names = set().union(
-        *(cast(SympyMapT, inner_dict).keys() for inner_dict in locals_for_eval.values())
-    )
-
-    # Check assumptions are all made about valid variables only
-    if assumptions is not None:
-        unbound_variables = assumptions.keys() - set(
-            variables if variables is not None else []
-        )
-        if unbound_variables:
-            raise HasInvalidAssumptionError(
-                f"Assumptions for variables that are not present: {','.join(unbound_variables)}"
-            )
-
-    # If there is a list of variables, add each one to the whitelist with assumptions
-    if variables is not None:
-        variable_dict = locals_for_eval["variables"]
-
-        for variable in variables:
-            variable = greek_unicode_transform(variable)
-            # Check for naming conflicts
-            if variable in used_names:
-                raise HasConflictingVariableError(
-                    f"Conflicting variable name: {variable}"
-                )
-            else:
-                used_names.add(variable)
-
-            # If no conflict, add to locals dict with assumptions
-            if assumptions is None:
-                variable_dict[variable] = sympy.Symbol(variable)
-            else:
-                variable_dict[variable] = sympy.Symbol(
-                    variable, **assumptions.get(variable, {})
-                )
-
-    # If there is a list of custom functions, add each one to the whitelist
-    if custom_functions is not None:
-        function_dict = locals_for_eval["functions"]
-        for function in custom_functions:
-            function = greek_unicode_transform(function)
-            if function in used_names:
-                raise HasConflictingFunctionError(
-                    f"Conflicting variable name: {function}"
-                )
-
-            used_names.add(function)
-
-            function_dict[function] = sympy.Function(function)
-
-    # Do the conversion
-    return evaluate_with_source(expr, locals_for_eval, allow_complex=allow_complex)
-
-
-def point_to_error(expr: str, ind: int, w: int = 5) -> str:
-    """Generate a string with a pointer to error in expr with index ind"""
-    w_left: str = " " * (ind - max(0, ind - w))
-    w_right: str = " " * (min(ind + w, len(expr)) - ind)
-    initial: str = html.escape(expr[ind - len(w_left) : ind + len(w_right)])
-    return f"{initial}\n{w_left}^{w_right}"
-
-
-def sympy_to_json(
-    a: sympy.Expr, *, allow_complex: bool = True, allow_trig_functions: bool = True
-) -> SympyJson:
-    const = _Constants()
-
-    # Get list of variables in the sympy expression
-    variables = list(map(str, a.free_symbols))
-
-    # Get reserved variables for custom function parsing
-    reserved = (
-        const.helpers.keys()
-        | const.variables.keys()
-        | const.hidden_variables.keys()
-        | const.functions.keys()
-    )
-    if allow_complex:
-        reserved |= (
-            const.complex_variables.keys() | const.hidden_complex_variables.keys()
-        )
-    if allow_trig_functions:
-        reserved |= const.trig_functions.keys()
-
-    # Apply substitutions for hidden variables
-    a_sub = a.subs([(val, key) for key, val in const.hidden_variables.items()])
-    if allow_complex:
-        a_sub = a_sub.subs(
-            [(val, key) for key, val in const.hidden_complex_variables.items()]
-        )
-
-    assumptions_dict = {
-        str(variable): variable.assumptions0 for variable in a.free_symbols
-    }
-
-    # Don't check for conflicts here, that happens in parsing.
-    functions_set = {str(func_obj.func) for func_obj in a.atoms(sympy.Function)}
-    custom_functions = list(functions_set - reserved)
-
-    return {
-        "_type": "sympy",
-        "_value": str(a_sub),
-        "_variables": variables,
-        "_assumptions": assumptions_dict,
-        "_custom_functions": custom_functions,
-    }
-
-
-def json_to_sympy(
-    sympy_expr_dict: SympyJson,
-    *,
-    allow_complex: bool = True,
-    allow_trig_functions: bool = True,
-) -> sympy.Expr:
-    if "_type" not in sympy_expr_dict:
-        raise ValueError("json must have key _type for conversion to sympy")
-    if sympy_expr_dict["_type"] != "sympy":
-        raise ValueError('json must have _type == "sympy" for conversion to sympy')
-    if "_value" not in sympy_expr_dict:
-        raise ValueError("json must have key _value for conversion to sympy")
-    if "_variables" not in sympy_expr_dict:
-        sympy_expr_dict["_variables"] = None
-
-    return convert_string_to_sympy(
-        sympy_expr_dict["_value"],
-        sympy_expr_dict["_variables"],
-        allow_hidden=True,
-        allow_complex=allow_complex,
-        allow_trig_functions=allow_trig_functions,
-        custom_functions=sympy_expr_dict.get("_custom_functions"),
-        assumptions=sympy_expr_dict.get("_assumptions"),
-    )
-
-
-def validate_string_as_sympy(
-    expr: str,
-    variables: None | Iterable[str],
-    *,
-    allow_hidden: bool = False,
-    allow_complex: bool = False,
-    allow_trig_functions: bool = True,
-    custom_functions: None | list[str] = None,
-    imaginary_unit: None | str = None,
-) -> None | str:
-    """Tries to parse expr as a sympy expression. If it fails, returns a string with an appropriate error message for display on the frontend."""
-
-    try:
-        expr_parsed = convert_string_to_sympy(
-            expr,
-            variables,
-            allow_hidden=allow_hidden,
-            allow_complex=allow_complex,
-            allow_trig_functions=allow_trig_functions,
-            custom_functions=custom_functions,
-        )
-    except HasFloatError as exc:
-        return (
-            f"Your answer contains the floating-point number {exc.n}. "
-            f"All numbers must be expressed as integers (or ratios of integers)."
-        )
-    except HasComplexError:
-        err_string = [
-            "Your answer contains a complex number. "
-            "All numbers must be expressed as integers (or ratios of integers). "
-        ]
-
-        if allow_complex:
-            err_string.append(
-                "To include a complex number in your expression, write it as the product "
-                "of an integer with the imaginary unit <code>i</code> or <code>j</code>."
-            )
-
-        return "".join(err_string)
-    except HasInvalidExpressionError as exc:
-        return (
-            f"Your answer has an invalid expression. "
-            f"<br><br><pre>{point_to_error(expr, exc.offset)}</pre>"
-            "Note that the location of the syntax error is approximate."
-        )
-    except HasInvalidFunctionError as exc:
-        return (
-            f'Your answer calls an invalid function "{exc.text}". '
-            f"<br><br><pre>{point_to_error(expr, exc.offset)}</pre>"
-            "Note that the location of the syntax error is approximate."
-        )
-    except HasInvalidVariableError as exc:
-        return (
-            f'Your answer refers to an invalid variable "{exc.text}". '
-            f"<br><br><pre>{point_to_error(expr, exc.offset)}</pre>"
-            "Note that the location of the syntax error is approximate."
-        )
-    except FunctionNameWithoutArgumentsError as exc:
-        return (
-            f'Your answer mentions the function "{exc.text}" without '
-            "applying it to anything. "
-            f"<br><br><pre>{point_to_error(expr, exc.offset)}</pre>"
-            "Note that the location of the syntax error is approximate."
-        )
-    except HasInvalidSymbolError as exc:
-        return (
-            f'Your answer refers to an invalid symbol "{exc.symbol}". '
-            f"<br><br><pre>{point_to_error(expr, -1)}</pre>"
-            "Note that the location of the syntax error is approximate."
-        )
-    except HasParseError as exc:
-        return (
-            f"Your answer has a syntax error. "
-            f"<br><br><pre>{point_to_error(expr, exc.offset)}</pre>"
-            "Note that the location of the syntax error is approximate."
-        )
-    except HasEscapeError as exc:
-        return (
-            f'Your answer must not contain the character "\\". '
-            f"<br><br><pre>{point_to_error(expr, exc.offset)}</pre>"
-            "Note that the location of the syntax error is approximate."
-        )
-    except HasCommentError as exc:
-        return (
-            f'Your answer must not contain the character "#". '
-            f"<br><br><pre>{point_to_error(expr, exc.offset)}</pre>"
-            "Note that the location of the syntax error is approximate."
-        )
-    except Exception:
-        return "Invalid format."
-
-    # If complex numbers are not allowed, raise error if expression has the imaginary unit
-    if (
-        (not allow_complex)
-        and (imaginary_unit is not None)
-        and (expr_parsed.has(sympy.I))
-    ):
-        expr_parsed = expr_parsed.subs(sympy.I, sympy.Symbol(imaginary_unit))
-        return (
-            "Your answer was simplified to this, which contains a complex number"
-            f"(denoted ${imaginary_unit}$): $${sympy.latex(expr_parsed)}$$"
-        )
-
-    return None
-
-
-def get_items_list(items_string: None | str) -> list[str]:
-    if items_string is None:
-        return []
-
-    return list(map(str.strip, items_string.split(",")))
-
-
-def greek_unicode_transform(input_str: str) -> str:
-    """
-    Return input_str where all unicode greek letters are replaced
-    by their spelled-out english names.
-    """
-    # From https://gist.github.com/beniwohli/765262
-    greek_alphabet = {
-        "\u0391": "Alpha",
-        "\u0392": "Beta",
-        "\u0393": "Gamma",
-        "\u0394": "Delta",
-        "\u0395": "Epsilon",
-        "\u0396": "Zeta",
-        "\u0397": "Eta",
-        "\u0398": "Theta",
-        "\u0399": "Iota",
-        "\u039a": "Kappa",
-        "\u039b": "Lamda",
-        "\u039c": "Mu",
-        "\u039d": "Nu",
-        "\u039e": "Xi",
-        "\u039f": "Omicron",
-        "\u03a0": "Pi",
-        "\u03a1": "Rho",
-        "\u03a3": "Sigma",
-        "\u03a4": "Tau",
-        "\u03a5": "Upsilon",
-        "\u03a6": "Phi",
-        "\u03a7": "Chi",
-        "\u03a8": "Psi",
-        "\u03a9": "Omega",
-        "\u03b1": "alpha",
-        "\u03b2": "beta",
-        "\u03b3": "gamma",
-        "\u03b4": "delta",
-        "\u03b5": "epsilon",
-        "\u03b6": "zeta",
-        "\u03b7": "eta",
-        "\u03b8": "theta",
-        "\u03b9": "iota",
-        "\u03ba": "kappa",
-        "\u03bb": "lamda",
-        "\u03bc": "mu",
-        "\u03bd": "nu",
-        "\u03be": "xi",
-        "\u03bf": "omicron",
-        "\u03c0": "pi",
-        "\u03c1": "rho",
-        "\u03c3": "sigma",
-        "\u03c4": "tau",
-        "\u03c5": "upsilon",
-        "\u03c6": "phi",
-        "\u03c7": "chi",
-        "\u03c8": "psi",
-        "\u03c9": "omega",
-    }
-
-    return "".join(greek_alphabet.get(c, c) for c in input_str)
->>>>>>> 4e7afdb5
+from prairielearn.sympy_utils import *  # noqa: F403
+from prairielearn.sympy_utils import _Constants  # noqa: F401