import ast
import copy
import html
from collections import deque
from collections.abc import Callable, Iterable
from dataclasses import dataclass
from tokenize import TokenError
from typing import Any, Literal, TypedDict, cast

import prairielearn as pl
import sympy
from sympy.parsing.sympy_parser import (
    eval_expr,
    implicit_multiplication_application,
    standard_transformations,
    stringify_expr,
)
from typing_extensions import NotRequired

STANDARD_OPERATORS = ("( )", "+", "-", "*", "/", "^", "**", "!")

SympyMapT = dict[str, Callable | sympy.Basic]
ASTWhiteListT = tuple[type[ast.AST], ...]
AssumptionsDictT = dict[str, dict[str, Any]]


class SympyJson(TypedDict):
    """A class with type signatures for the sympy json dict"""

    _type: Literal["sympy"]
    _value: str
    _variables: list[str]
    _assumptions: NotRequired[AssumptionsDictT]
    _custom_functions: NotRequired[list[str]]


class LocalsForEval(TypedDict):
    """A class with type signatures for the locals_for_eval dict"""

    functions: SympyMapT
    variables: SympyMapT
    helpers: SympyMapT


# Create a new instance of this class to access the member dictionaries. This
# is to avoid accidentally modifying these dictionaries.
class _Constants:
    helpers: SympyMapT
    variables: SympyMapT
    hidden_variables: SympyMapT
    complex_variables: SympyMapT
    hidden_complex_variables: SympyMapT
    functions: SympyMapT
    trig_functions: SympyMapT

    def __init__(self) -> None:
        self.helpers = {
            "_Integer": sympy.Integer,
        }

        self.variables = {"pi": sympy.pi, "e": sympy.E, "infty": sympy.oo}

        self.hidden_variables = {
            "_Exp1": sympy.E,
        }

        self.complex_variables = {
            "i": sympy.I,
            "j": sympy.I,
        }

        self.hidden_complex_variables = {
            "_ImaginaryUnit": sympy.I,
        }

        self.functions = {
            "exp": sympy.exp,
            "log": sympy.log,
            "ln": sympy.log,
            "sqrt": sympy.sqrt,
            "factorial": sympy.factorial,
            "abs": sympy.Abs,
            "sgn": sympy.sign,
            "max": sympy.Max,
            "min": sympy.Min,
            # Extra aliases to make parsing work correctly
            "sign": sympy.sign,
            "Abs": sympy.Abs,
            "Max": sympy.Max,
            "Min": sympy.Min,
        }

        self.trig_functions = {
            "cos": sympy.cos,
            "sin": sympy.sin,
            "tan": sympy.tan,
            "sec": sympy.sec,
            "cot": sympy.cot,
            "csc": sympy.csc,
            "arccos": sympy.acos,
            "arcsin": sympy.asin,
            "arctan": sympy.atan,
            "acos": sympy.acos,
            "asin": sympy.asin,
            "atan": sympy.atan,
            "arctan2": sympy.atan2,
            "atan2": sympy.atan2,
            "atanh": sympy.atanh,
            "acosh": sympy.acosh,
            "asinh": sympy.asinh,
        }


# Safe evaluation of user input to convert from string to sympy expression.
#
# Adapted from:
# https://stackoverflow.com/a/30516254
#
# Documentation of ast:
# https://docs.python.org/3/library/ast.html
#
# More documentation of ast:
# https://greentreesnakes.readthedocs.io/
#
# FIXME: As of 2017-08-27 there is an open sympy issue discussing a
# similar approach: https://github.com/sympy/sympy/issues/10805 and an
# associated PR: https://github.com/sympy/sympy/pull/12524 but it is
# unclear when/if they will be merged. We should check once sympy 1.2
# is released and see whether we can switch to using
# `sympify(..., safe=True)`.
#
# For examples of the type of attacks that we are avoiding:
# https://nedbatchelder.com/blog/201206/eval_really_is_dangerous.html
# http://blog.delroth.net/2013/03/escaping-a-python-sandbox-ndh-2013-quals-writeup/
#
# Another class of attacks is those that try and consume excessive
# memory or CPU (e.g., `10**100**100`). We handle these attacks by the
# fact that the entire element code runs in an isolated subprocess, so
# this type of input will be caught and treated as a question code
# failure.
#
# Other approaches for safe(r) eval in Python are:
#
# PyParsing:
#     http://pyparsing.wikispaces.com
#     http://pyparsing.wikispaces.com/file/view/fourFn.py
#
# RestrictedPython:
#     https://pypi.python.org/pypi/RestrictedPython
#     http://restrictedpython.readthedocs.io/
#
# Handling timeouts explicitly:
#     http://code.activestate.com/recipes/496746-restricted-safe-eval/
#
# A similar (but more complex) approach to us:
#     https://github.com/newville/asteval


class BaseSympyError(Exception):
    """Exception base class for sympy parsing errors"""


class HasConflictingVariableError(BaseSympyError):
    pass


class HasConflictingFunctionError(BaseSympyError):
    pass


class HasInvalidAssumptionError(BaseSympyError):
    pass


@dataclass
class HasFloatError(BaseSympyError):
    n: float


class HasComplexError(BaseSympyError):
    pass


@dataclass
class HasInvalidExpressionError(BaseSympyError):
    offset: int


@dataclass
class HasInvalidFunctionError(BaseSympyError):
    offset: int
    text: str


@dataclass
class HasInvalidVariableError(BaseSympyError):
    offset: int
    text: str


@dataclass
class FunctionNameWithoutArgumentsError(BaseSympyError):
    offset: int
    text: str


@dataclass
class HasParseError(BaseSympyError):
    offset: int


@dataclass
class HasEscapeError(BaseSympyError):
    offset: int


@dataclass
class HasCommentError(BaseSympyError):
    offset: int


@dataclass
class HasInvalidSymbolError(BaseSympyError):
    symbol: str


class CheckAST(ast.NodeVisitor):
    whitelist: ASTWhiteListT
    variables: SympyMapT
    functions: SympyMapT
    __parents: dict[int, ast.AST]

    def __init__(
        self, whitelist: ASTWhiteListT, variables: SympyMapT, functions: SympyMapT
    ) -> None:
        self.whitelist = whitelist
        self.variables = variables
        self.functions = functions
        self.__parents = {}

    def visit(self, node: ast.AST) -> None:
        if not isinstance(node, self.whitelist):
            err_node = self.get_parent_with_location(node)
            raise HasInvalidExpressionError(err_node.col_offset)
        return super().visit(node)

    def visit_Call(self, node: ast.Call) -> None:  # noqa: N802
        if isinstance(node.func, ast.Name) and node.func.id not in self.functions:
            err_node = self.get_parent_with_location(node)
            raise HasInvalidFunctionError(err_node.col_offset, err_node.func.id)
        self.generic_visit(node)

    def visit_Name(self, node: ast.Name) -> None:  # noqa: N802
        if (
            isinstance(node.ctx, ast.Load)
            and not self.is_name_of_function(node)
            and node.id not in self.variables
        ):
            err_node = self.get_parent_with_location(node)
            if node.id in self.functions:
                raise FunctionNameWithoutArgumentsError(
                    err_node.col_offset, err_node.id
                )
            raise HasInvalidVariableError(err_node.col_offset, err_node.id)
        self.generic_visit(node)

    def is_name_of_function(self, node: ast.AST) -> bool:
        # The node is the name of a function if all of the following are true:
        # 1) it has type ast.Name
        # 2) its parent has type ast.Call
        # 3) it is not in the list of parent's args
        if not isinstance(node, ast.Name):
            return False

        parent = self.__parents[id(node)]

        return isinstance(parent, ast.Call) and (node not in parent.args)

    def get_parent_with_location(self, node: ast.AST) -> Any:
        while id(node) in self.__parents:
            if hasattr(node, "col_offset"):
                return node

            node = self.__parents[id(node)]

        return node

    def check_expression(self, expr: str) -> None:
        # Parse (convert string to AST)
        try:
            root = ast.parse(expr, mode="eval")
        except SyntaxError as exc:
            offset = exc.offset if exc.offset is not None else -1
            raise HasParseError(offset) from exc

        # Link each node to its parent
        self.__parents = {
            id(child): node
            for node in ast.walk(root)
            for child in ast.iter_child_nodes(node)
        }

        self.visit(root)

        # Empty parents dict after execution
        # dict is only populated during execution
        self.__parents = {}


def ast_check_str(expr: str, locals_for_eval: LocalsForEval) -> None:
    # Disallow escape character
    ind = expr.find("\\")
    if ind != -1:
        raise HasEscapeError(ind)

    # Disallow comment character
    ind = expr.find("#")
    if ind != -1:
        raise HasCommentError(ind)

    # Disallow AST nodes that are not in whitelist
    #
    # Be very careful about adding to the list below. In particular,
    # do not add `ast.Attribute` without fully understanding the
    # reflection-based attacks described by
    # https://nedbatchelder.com/blog/201206/eval_really_is_dangerous.html
    # http://blog.delroth.net/2013/03/escaping-a-python-sandbox-ndh-2013-quals-writeup/
    #
    # Note some whitelist items were removed in this PR:
    # https://github.com/PrairieLearn/PrairieLearn/pull/7020
    # If there are compatibility issues, try adding those items back.
    whitelist: ASTWhiteListT = (
        ast.Load,
        ast.Expression,
        ast.Call,
        ast.Name,
        ast.Constant,
        ast.UnaryOp,
        ast.UAdd,
        ast.USub,
        ast.BinOp,
        ast.Add,
        ast.Sub,
        ast.Mult,
        ast.Div,
        ast.Mod,
        ast.Pow,
    )

    CheckAST(
        whitelist, locals_for_eval["variables"], locals_for_eval["functions"]
    ).check_expression(expr)


def sympy_check(
    expr: sympy.Expr, locals_for_eval: LocalsForEval, allow_complex: bool
) -> None:
    valid_symbols = set().union(
        *(cast(SympyMapT, inner_dict).keys() for inner_dict in locals_for_eval.values())
    )

    work_stack: deque[sympy.Basic] = deque([expr])

    while work_stack:
        item = work_stack.pop()
        str_item = str(item)

        if isinstance(item, sympy.Symbol) and str_item not in valid_symbols:
            raise HasInvalidSymbolError(str_item)
        if isinstance(item, sympy.Float):
            raise HasFloatError(float(str_item))
<<<<<<< HEAD
        elif not allow_complex and item == sympy.I:
            raise HasComplexError("complex values not allowed")
=======
        if not allow_complex and item == sympy.I:
            raise HasComplexError()
>>>>>>> 665a4963

        work_stack.extend(item.args)


def evaluate(
    expr: str, locals_for_eval: LocalsForEval, *, allow_complex=False
) -> sympy.Expr:
    return evaluate_with_source(expr, locals_for_eval, allow_complex=allow_complex)[0]


def evaluate_with_source(
    expr: str, locals_for_eval: LocalsForEval, *, allow_complex=False
) -> tuple[sympy.Expr, str]:
    # Replace '^' with '**' wherever it appears. In MATLAB, either can be used
    # for exponentiation. In Python, only the latter can be used.
    expr = pl.full_unidecode(greek_unicode_transform(expr)).replace("^", "**")

    local_dict = {
        k: v
        for inner_dict in locals_for_eval.values()
        for k, v in cast(SympyMapT, inner_dict).items()
    }

    # Based on code here:
    # https://github.com/sympy/sympy/blob/26f7bdbe3f860e7b4492e102edec2d6b429b5aaf/sympy/parsing/sympy_parser.py#L1086

    # Global dict is set up to be very permissive for parsing purposes
    # (makes it cleaner to call this function with a custom locals dict).
    # This line shouldn't be dangerous, as it's just loading the global dict.
    global_dict = {}
    exec("from sympy import *", global_dict)

    transformations = (*standard_transformations, implicit_multiplication_application)

    try:
        code = stringify_expr(expr, local_dict, global_dict, transformations)
    except TokenError as exc:
        raise HasParseError(-1) from exc

    # First do AST check, mainly for security
    parsed_locals_to_eval = copy.deepcopy(locals_for_eval)

    # Add locals that appear after sympy stringification
    # This check is only for safety, so won't change what gets parsed
    parsed_locals_to_eval["functions"].update(
        Integer=sympy.Integer,
        Symbol=sympy.Symbol,
        Float=sympy.Float,
    )

    parsed_locals_to_eval["variables"].update(
        I=sympy.I,
        oo=sympy.oo,
    )

    ast_check_str(code, parsed_locals_to_eval)

    # Now that it's safe, get sympy expression
    try:
        res = eval_expr(code, local_dict, global_dict)
    except Exception as exc:
        raise BaseSympyError from exc

    # Finally, check for invalid symbols
    sympy_check(res, locals_for_eval, allow_complex=allow_complex)

    return res, code


def convert_string_to_sympy(
    expr: str,
    variables: None | Iterable[str] = None,
    *,
    allow_hidden: bool = False,
    allow_complex: bool = False,
    allow_trig_functions: bool = True,
    custom_functions: None | Iterable[str] = None,
    assumptions: None | AssumptionsDictT = None,
) -> sympy.Expr:
    return convert_string_to_sympy_with_source(
        expr,
        variables=variables,
        allow_hidden=allow_hidden,
        allow_complex=allow_complex,
        allow_trig_functions=allow_trig_functions,
        custom_functions=custom_functions,
        assumptions=assumptions,
    )[0]


def convert_string_to_sympy_with_source(
    expr: str,
    variables: None | Iterable[str] = None,
    *,
    allow_hidden: bool = False,
    allow_complex: bool = False,
    allow_trig_functions: bool = True,
    custom_functions: None | Iterable[str] = None,
    assumptions: None | AssumptionsDictT = None,
) -> tuple[sympy.Expr, str]:
    const = _Constants()

    # Create a whitelist of valid functions and variables (and a special flag
    # for numbers that are converted to sympy integers).
    locals_for_eval: LocalsForEval = {
        "functions": const.functions,
        "variables": const.variables,
        "helpers": const.helpers,
    }

    if allow_hidden:
        locals_for_eval["variables"].update(const.hidden_variables)
    if allow_complex:
        locals_for_eval["variables"].update(const.complex_variables)
        if allow_hidden:
            locals_for_eval["variables"].update(const.hidden_complex_variables)

    if allow_trig_functions:
        locals_for_eval["functions"].update(const.trig_functions)

    used_names = set().union(
        *(cast(SympyMapT, inner_dict).keys() for inner_dict in locals_for_eval.values())
    )

    # Check assumptions are all made about valid variables only
    if assumptions is not None:
        unbound_variables = assumptions.keys() - set(
            variables if variables is not None else []
        )
        if unbound_variables:
            raise HasInvalidAssumptionError(
                f"Assumptions for variables that are not present: {','.join(unbound_variables)}"
            )

    # If there is a list of variables, add each one to the whitelist with assumptions
    if variables is not None:
        variable_dict = locals_for_eval["variables"]

        for raw_variable in variables:
            variable = greek_unicode_transform(raw_variable)
            # Check for naming conflicts
            if variable in used_names:
                raise HasConflictingVariableError(
                    f"Conflicting variable name: {variable}"
                )
            used_names.add(variable)

            # If no conflict, add to locals dict with assumptions
            if assumptions is None:
                variable_dict[variable] = sympy.Symbol(variable)
            else:
                variable_dict[variable] = sympy.Symbol(
                    variable, **assumptions.get(variable, {})
                )

    # If there is a list of custom functions, add each one to the whitelist
    if custom_functions is not None:
        function_dict = locals_for_eval["functions"]
        for raw_function in custom_functions:
            function = greek_unicode_transform(raw_function)
            if function in used_names:
                raise HasConflictingFunctionError(
                    f"Conflicting variable name: {function}"
                )

            used_names.add(function)

            function_dict[function] = sympy.Function(function)

    # Do the conversion
    return evaluate_with_source(expr, locals_for_eval, allow_complex=allow_complex)


def point_to_error(expr: str, ind: int, w: int = 5) -> str:
    """Generate a string with a pointer to error in expr with index ind"""
    w_left: str = " " * (ind - max(0, ind - w))
    w_right: str = " " * (min(ind + w, len(expr)) - ind)
    initial: str = html.escape(expr[ind - len(w_left) : ind + len(w_right)])
    return f"{initial}\n{w_left}^{w_right}"


def sympy_to_json(
    a: sympy.Expr, *, allow_complex: bool = True, allow_trig_functions: bool = True
) -> SympyJson:
    const = _Constants()

    # Get list of variables in the sympy expression
    variables = list(map(str, a.free_symbols))

    # Get reserved variables for custom function parsing
    reserved = (
        const.helpers.keys()
        | const.variables.keys()
        | const.hidden_variables.keys()
        | const.functions.keys()
    )
    if allow_complex:
        reserved |= (
            const.complex_variables.keys() | const.hidden_complex_variables.keys()
        )
    if allow_trig_functions:
        reserved |= const.trig_functions.keys()

    # Apply substitutions for hidden variables
    a_sub = a.subs([(val, key) for key, val in const.hidden_variables.items()])
    if allow_complex:
        a_sub = a_sub.subs(
            [(val, key) for key, val in const.hidden_complex_variables.items()]
        )

    assumptions_dict = {
        str(variable): variable.assumptions0 for variable in a.free_symbols
    }

    # Don't check for conflicts here, that happens in parsing.
    functions_set = {str(func_obj.func) for func_obj in a.atoms(sympy.Function)}
    custom_functions = list(functions_set - reserved)

    return {
        "_type": "sympy",
        "_value": str(a_sub),
        "_variables": variables,
        "_assumptions": assumptions_dict,
        "_custom_functions": custom_functions,
    }


def json_to_sympy(
    sympy_expr_dict: SympyJson,
    *,
    allow_complex: bool = True,
    allow_trig_functions: bool = True,
) -> sympy.Expr:
    if "_type" not in sympy_expr_dict:
        raise ValueError("json must have key _type for conversion to sympy")
    if sympy_expr_dict["_type"] != "sympy":
        raise ValueError('json must have _type == "sympy" for conversion to sympy')
    if "_value" not in sympy_expr_dict:
        raise ValueError("json must have key _value for conversion to sympy")
    if "_variables" not in sympy_expr_dict:
        sympy_expr_dict["_variables"] = None

    return convert_string_to_sympy(
        sympy_expr_dict["_value"],
        sympy_expr_dict["_variables"],
        allow_hidden=True,
        allow_complex=allow_complex,
        allow_trig_functions=allow_trig_functions,
        custom_functions=sympy_expr_dict.get("_custom_functions"),
        assumptions=sympy_expr_dict.get("_assumptions"),
    )


def validate_string_as_sympy(
    expr: str,
    variables: None | Iterable[str],
    *,
    allow_hidden: bool = False,
    allow_complex: bool = False,
    allow_trig_functions: bool = True,
    custom_functions: None | list[str] = None,
    imaginary_unit: None | str = None,
) -> None | str:
    """Tries to parse expr as a sympy expression. If it fails, returns a string with an appropriate error message for display on the frontend."""

    try:
        expr_parsed = convert_string_to_sympy(
            expr,
            variables,
            allow_hidden=allow_hidden,
            allow_complex=allow_complex,
            allow_trig_functions=allow_trig_functions,
            custom_functions=custom_functions,
        )
    except HasFloatError as exc:
        return (
            f"Your answer contains the floating-point number {exc.n}. "
            f"All numbers must be expressed as integers (or ratios of integers)."
        )
    except HasComplexError:
        err_string = [
            "Your answer contains a complex number. "
            "All numbers must be expressed as integers (or ratios of integers). "
        ]

        if allow_complex:
            err_string.append(
                "To include a complex number in your expression, write it as the product "
                "of an integer with the imaginary unit <code>i</code> or <code>j</code>."
            )

        return "".join(err_string)
    except HasInvalidExpressionError as exc:
        return (
            f"Your answer has an invalid expression. "
            f"<br><br><pre>{point_to_error(expr, exc.offset)}</pre>"
            "Note that the location of the syntax error is approximate."
        )
    except HasInvalidFunctionError as exc:
        return (
            f'Your answer calls an invalid function "{exc.text}". '
            f"<br><br><pre>{point_to_error(expr, exc.offset)}</pre>"
            "Note that the location of the syntax error is approximate."
        )
    except HasInvalidVariableError as exc:
        return (
            f'Your answer refers to an invalid variable "{exc.text}". '
            f"<br><br><pre>{point_to_error(expr, exc.offset)}</pre>"
            "Note that the location of the syntax error is approximate."
        )
    except FunctionNameWithoutArgumentsError as exc:
        return (
            f'Your answer mentions the function "{exc.text}" without '
            "applying it to anything. "
            f"<br><br><pre>{point_to_error(expr, exc.offset)}</pre>"
            "Note that the location of the syntax error is approximate."
        )
    except HasInvalidSymbolError as exc:
        return (
            f'Your answer refers to an invalid symbol "{exc.symbol}". '
            f"<br><br><pre>{point_to_error(expr, -1)}</pre>"
            "Note that the location of the syntax error is approximate."
        )
    except HasParseError as exc:
        return (
            f"Your answer has a syntax error. "
            f"<br><br><pre>{point_to_error(expr, exc.offset)}</pre>"
            "Note that the location of the syntax error is approximate."
        )
    except HasEscapeError as exc:
        return (
            f'Your answer must not contain the character "\\". '
            f"<br><br><pre>{point_to_error(expr, exc.offset)}</pre>"
            "Note that the location of the syntax error is approximate."
        )
    except HasCommentError as exc:
        return (
            f'Your answer must not contain the character "#". '
            f"<br><br><pre>{point_to_error(expr, exc.offset)}</pre>"
            "Note that the location of the syntax error is approximate."
        )
    except Exception:
        return "Invalid format."

    # If complex numbers are not allowed, raise error if expression has the imaginary unit
    if (
        (not allow_complex)
        and (imaginary_unit is not None)
        and (expr_parsed.has(sympy.I))
    ):
        expr_parsed = expr_parsed.subs(sympy.I, sympy.Symbol(imaginary_unit))
        return (
            "Your answer was simplified to this, which contains a complex number"
            f"(denoted ${imaginary_unit}$): $${sympy.latex(expr_parsed)}$$"
        )

    return None


def get_items_list(items_string: None | str) -> list[str]:
    if items_string is None:
        return []

    return list(map(str.strip, items_string.split(",")))


def greek_unicode_transform(input_str: str) -> str:
    """
    Return input_str where all unicode greek letters are replaced
    by their spelled-out english names.
    """
    # From https://gist.github.com/beniwohli/765262
    greek_alphabet = {
        "\u0391": "Alpha",
        "\u0392": "Beta",
        "\u0393": "Gamma",
        "\u0394": "Delta",
        "\u0395": "Epsilon",
        "\u0396": "Zeta",
        "\u0397": "Eta",
        "\u0398": "Theta",
        "\u0399": "Iota",
        "\u039a": "Kappa",
        "\u039b": "Lamda",
        "\u039c": "Mu",
        "\u039d": "Nu",
        "\u039e": "Xi",
        "\u039f": "Omicron",
        "\u03a0": "Pi",
        "\u03a1": "Rho",
        "\u03a3": "Sigma",
        "\u03a4": "Tau",
        "\u03a5": "Upsilon",
        "\u03a6": "Phi",
        "\u03a7": "Chi",
        "\u03a8": "Psi",
        "\u03a9": "Omega",
        "\u03b1": "alpha",
        "\u03b2": "beta",
        "\u03b3": "gamma",
        "\u03b4": "delta",
        "\u03b5": "epsilon",
        "\u03b6": "zeta",
        "\u03b7": "eta",
        "\u03b8": "theta",
        "\u03b9": "iota",
        "\u03ba": "kappa",
        "\u03bb": "lamda",
        "\u03bc": "mu",
        "\u03bd": "nu",
        "\u03be": "xi",
        "\u03bf": "omicron",
        "\u03c0": "pi",
        "\u03c1": "rho",
        "\u03c3": "sigma",
        "\u03c4": "tau",
        "\u03c5": "upsilon",
        "\u03c6": "phi",
        "\u03c7": "chi",
        "\u03c8": "psi",
        "\u03c9": "omega",
    }

    return "".join(greek_alphabet.get(c, c) for c in input_str)<|MERGE_RESOLUTION|>--- conflicted
+++ resolved
@@ -369,13 +369,8 @@
             raise HasInvalidSymbolError(str_item)
         if isinstance(item, sympy.Float):
             raise HasFloatError(float(str_item))
-<<<<<<< HEAD
-        elif not allow_complex and item == sympy.I:
+        if not allow_complex and item == sympy.I:
             raise HasComplexError("complex values not allowed")
-=======
-        if not allow_complex and item == sympy.I:
-            raise HasComplexError()
->>>>>>> 665a4963
 
         work_stack.extend(item.args)
 
