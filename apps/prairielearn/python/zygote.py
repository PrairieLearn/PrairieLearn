# This program is the glue between python-runner JavaScript code and Python code
#
# It will enter an infinite loop waiting for input. For each input, it
# will load a single Python file and call one top-level function in
# it, passing a list of arguments and returning the entire return
# value of the function.
#
# It is intended that this process will be terminated by sending
# SIGTERM (or SIGKILL if it's stuck).
#
# Input is formatted as JSON on STDIN
# Output is formatted as JSON on file descriptor 3
# Anything written to STDOUT or STDERR will be captured and logged, but it has no meaning
# Errors are signaled by exiting with non-zero exit code
# Exceptions are not caught and so will trigger a process exit with non-zero exit code (signaling an error)

import base64
import copy
import io
import json
import os
import signal
import socket
import subprocess
import sys
import time
import types
from importlib.abc import MetaPathFinder
from inspect import signature
from typing import Any, Iterable, Sequence

import question_phases
import zygote_utils as zu

saved_path = copy.copy(sys.path)

drop_privileges = os.environ.get("DROP_PRIVILEGES", False)

# If we're configured to drop privileges (that is, if we're running in a
# Docker container), various tools like matplotlib and fontconfig will be
# unable to write to their default config/cache directories. This is because
# the `$HOME` environment variable still points to `/root`, which is not
# writable by the `executor` user.
#
# To work around this, we'll set `$XDG_CONFIG_HOME` and `$XDG_CACHE_HOME` to
# directories created in `/tmp` that are world-writable. matplotlib and
# fontconfig should respect these environment variables; other tools should as
# well. If they don't, special cases can be added below.
if drop_privileges:
    config_home_path = "/tmp/xdg_config"
    cache_home_path = "/tmp/xdg_cache"

    oldmask = os.umask(000)

    os.makedirs(config_home_path, mode=0o777, exist_ok=True)
    os.makedirs(cache_home_path, mode=0o777, exist_ok=True)

    os.umask(oldmask)

    os.environ["XDG_CONFIG_HOME"] = config_home_path
    os.environ["XDG_CACHE_HOME"] = cache_home_path

# Silence matplotlib's FontManager logs; these can cause trouble with our
# expectation that code execution doesn't log anything to stdout/stderr.
import logging

logging.getLogger("matplotlib.font_manager").disabled = True

# Pre-load commonly used modules
sys.path.insert(0, os.path.abspath("../question-servers/freeformPythonLib"))
import html
import math
import random

import chevron
import lxml.html
import matplotlib
import matplotlib.font_manager
import nltk
import numpy
import pint
import prairielearn
import sklearn

matplotlib.use("PDF")

# Construct initial unit registry to create initial cache file.
prairielearn.get_unit_registry()


# We want to conditionally allow/block importing specific modules, namely `rpy2`.
# This custom importer will allow us to do so, and throw a custom error message.
#
# While this won't prevent anything more complex than an `import` statement, it
# will make it clear to the user that they're not allowed to use `rpy2`. If they
# try to bypass the block, it's up to them to deal with the consequences.
class ForbidModuleMetaPathFinder(MetaPathFinder):
    def __init__(self) -> None:
        self.forbidden_modules: set[str] = set()

    def forbid_modules(self, forbidden_module: Iterable[str]) -> None:
        self.forbidden_modules.update(forbidden_module)

    def reset_forbidden_modules(self) -> None:
        self.forbidden_modules.clear()

    def find_spec(
        self,
        fullname: str,
        path: Sequence[str] | None,
        target: types.ModuleType | None = None,
    ):
        if any(
            fullname == module or fullname.startswith(module + ".")
            for module in self.forbidden_modules
        ):
            raise ImportError(f'module "{fullname}" is not allowed.')
        return None


# This function tries to convert a python object to valid JSON. If an exception
# is raised, this function prints the object and re-raises the exception. This is
# helpful because the object - which contains something that cannot be converted
# to JSON - would otherwise never be displayed to the developer, making it hard to
# debug the problem.
def try_dumps(obj: Any, sort_keys=False, allow_nan=False):
    try:
        zu.assert_all_integers_within_limits(obj)
        return json.dumps(obj, sort_keys=sort_keys, allow_nan=allow_nan)
    except Exception:
        print(f"Error converting this object to json:\n{obj}\n")
        raise


def worker_loop(s: socket.socket):
    # whether the PRNGs have already been seeded in this worker_loop() call
    seeded = False

    path_finder = ForbidModuleMetaPathFinder()
    sys.meta_path.insert(0, path_finder)

    call_data = bytearray("", encoding="utf-8")
    length = None

    def receive_json_from_socket():
        nonlocal call_data
        nonlocal length

        while True:
<<<<<<< HEAD
            call_data.extend(s.recv(256 * 1024))
            if len(call_data) >= 4:
                if length is None:
                    length = int.from_bytes(call_data[0:4], byteorder="big")
                    del call_data[:4]
                if len(call_data) >= length:
                    json_inp = call_data[0:length]
                    del call_data[:length]
                    length = None
                    return json.loads(json_inp, parse_int=zu.safe_parse_int)

    def write_str_to_socket(data: str):
        encoded_data = bytes(data, "utf-8")
        s.sendall(len(encoded_data).to_bytes(4, byteorder="big"))
        s.sendall(encoded_data)

    def write_json_to_socket(data: Any):
        write_str_to_socket(try_dumps(data, allow_nan=False))

    # Infinite loop where we wait for an input command, do it, and
    # return the results. The caller should terminate us with a
    # SIGTERM.
    while True:
        # wait for a single message from the socket
        inp = receive_json_from_socket()

        # get the contents of the JSON input
        file = inp.get("file", None)
        fcn = inp.get("fcn", None)
        args = inp.get("args", None)
        cwd = inp.get("cwd", None)
        paths = inp.get("paths", None)
        forbidden_modules = inp.get("forbidden_modules", None)

        # Wire up the custom importer to forbid modules as needed.
        path_finder.reset_forbidden_modules()
        if forbidden_modules is not None and isinstance(forbidden_modules, list):
            path_finder.forbid_modules(forbidden_modules)

        # "ping" is a special fake function name that the parent process
        # will use to check if the worker is active and able to respond to
        # calls. We just reply with "pong" to indicate that we're alive.
        if file is None and fcn == "ping":
            write_json_to_socket({"present": True, "val": "pong"})
            continue

        # "restart" is a special fake function name that causes
        # the forked worker to exit, returning control to the
        # zygote parent process
        if file is None and fcn == "restart":
            write_json_to_socket({"present": True, "val": "success"})

            # `sys.exit()` allows the process to gracefully shut down. however, that
            # makes things much slower than necessary, because we can't reuse this
            # worker until control returns to the parent, and one or more things we
            # load into the process take on the order of hundreds of milliseconds to
            # clean themselves up. `os._exit()` is much closer to a POSIX `exit()`
            # since it will immediately terminate the process - in our case, we don't
            # care about graceful termination, we just want to get out of here as
            # fast as possible.
            os._exit(0)

        if file.endswith(".js"):
            # We've shoehorned legacy v2 questions into the v3 code caller
            # so that we can reuse the same worker processes, and specifically
            # so that we can reuse the container pool.
            #
            # Node doesn't support POSIX-style forks, so we can't use a zygote
            # process like we do with Python. Instead, we'll exec a Node subprocess.
            # Node generally boots up very quickly, so this should be fine.
            result = subprocess.run(
                [
                    "node",
                    "./apps/prairielearn/dist/question-servers/calculation-worker.js",
                ],
                cwd=cwd,
                capture_output=True,
                # By convention, the first argument is an object that contains all
                # the call information.
                input=json.dumps(args[0]),
                encoding="utf-8",
            )

            # Proxy any output from the subprocess back to the caller.
            # Note that we only deal with stderr, as the Node process rewrote
            # the output streams so that writes to stdout actually go to stderr.
            # This allows us to use stdout for the actual return value.
            if result.stderr:
                print(result.stderr, file=sys.stderr)
                sys.stderr.flush()

            # If the subprocess exited with a non-zero exit code, raise an exception.
            result.check_returncode()

            write_str_to_socket(result.stdout)
            continue

        # Here, we re-seed the PRNGs if not already seeded in this worker_loop() call.
        # We only want to seed the PRNGs once per worker_loop() call, so that if a
        # question happens to contain multiple occurrences of the same element, the
        # randomizations for each occurrence are independent of each other but still
        # dependent on the variant seed.
        if type(args[-1]) is dict and not seeded:
            variant_seed = args[-1].get("variant_seed", None)
            random.seed(variant_seed)
            numpy.random.seed(variant_seed)
            seeded = True

        # reset and then set up the path
        sys.path = copy.copy(saved_path)
        for path in reversed(paths):
            sys.path.insert(0, path)
        sys.path.insert(0, cwd)

        # change to the desired working directory
        os.chdir(cwd)

        if file == "question.html":
            # This is an experimental implementation of question processing
            # that does all HTML parsing and rendering in Python. This should
            # be much faster than the current implementation that does an IPC
            # call for each element.

            data = args[0]
            context = args[1]

            result, processed_elements = question_phases.process(fcn, data, context)
            val = {
                "html": result if fcn == "render" else None,
                "file": result if fcn == "file" else None,
                "data": data,
                "processed_elements": list(processed_elements),
            }
=======
            # wait for a single line of input
            json_inp = sys.stdin.readline()
            # unpack the input line as JSON
            inp = json.loads(json_inp, parse_int=zu.safe_parse_int)

            # get the contents of the JSON input
            file = inp.get("file", None)
            fcn = inp.get("fcn", None)
            args = inp.get("args", None)
            cwd = inp.get("cwd", None)
            paths = inp.get("paths", None)
            forbidden_modules = inp.get("forbidden_modules", None)

            # Wire up the custom importer to forbid modules as needed.
            path_finder.reset_forbidden_modules()
            if forbidden_modules is not None and isinstance(forbidden_modules, list):
                path_finder.forbid_modules(forbidden_modules)

            # "ping" is a special fake function name that the parent process
            # will use to check if the worker is active and able to respond to
            # calls. We just reply with "pong" to indicate that we're alive.
            if file is None and fcn == "ping":
                json.dump({"present": True, "val": "pong"}, outf)
                outf.write("\n")
                outf.flush()
                continue

            # "restart" is a special fake function name that causes
            # the forked worker to exit, returning control to the
            # zygote parent process
            if file is None and fcn == "restart":
                json.dump({"present": True, "val": "success"}, outf)
                outf.write("\n")
                outf.flush()

                # `sys.exit()` allows the process to gracefully shut down. however, that
                # makes things much slower than necessary, because we can't reuse this
                # worker until control returns to the parent, and one or more things we
                # load into the process take on the order of hundreds of milliseconds to
                # clean themselves up. `os._exit()` is much closer to a POSIX `exit()`
                # since it will immediately terminate the process - in our case, we don't
                # care about graceful termination, we just want to get out of here as
                # fast as possible.
                os._exit(0)

            if file.endswith(".js"):
                # We've shoehorned legacy v2 questions into the v3 code caller
                # so that we can reuse the same worker processes, and specifically
                # so that we can reuse the container pool.
                #
                # Node doesn't support POSIX-style forks, so we can't use a zygote
                # process like we do with Python. Instead, we'll exec a Node subprocess.
                # Node generally boots up very quickly, so this should be fine.
                result = subprocess.run(
                    [
                        "node",
                        "./apps/prairielearn/dist/question-servers/calculation-worker.js",
                    ],
                    cwd=cwd,
                    capture_output=True,
                    # By convention, the first argument is an object that contains all
                    # the call information.
                    input=json.dumps(args[0]),
                    encoding="utf-8",
                )

                # Proxy any output from the subprocess back to the caller.
                # Note that we only deal with stderr, as the Node process rewrote
                # the output streams so that writes to stdout actually go to stderr.
                # This allows us to use stdout for the actual return value.
                if result.stderr:
                    print(result.stderr, file=sys.stderr)
                    sys.stderr.flush()

                # If the subprocess exited with a non-zero exit code, raise an exception.
                result.check_returncode()

                outf.write(result.stdout)
                outf.write("\n")
                outf.flush()
                continue

            # Here, we re-seed the PRNGs if not already seeded in this worker_loop() call.
            # We only want to seed the PRNGs once per worker_loop() call, so that if a
            # question happens to contain multiple occurrences of the same element, the
            # randomizations for each occurrence are independent of each other but still
            # dependent on the variant seed.
            if type(args[-1]) is dict and not seeded:  # noqa: E721
                variant_seed = args[-1].get("variant_seed", None)
                random.seed(variant_seed)
                numpy.random.seed(variant_seed)
                seeded = True

            # reset and then set up the path
            sys.path = copy.copy(saved_path)
            for path in reversed(paths):
                sys.path.insert(0, path)
            sys.path.insert(0, cwd)

            # change to the desired working directory
            os.chdir(cwd)

            if file == "question.html":
                # This is an experimental implementation of question processing
                # that does all HTML parsing and rendering in Python. This should
                # be much faster than the current implementation that does an IPC
                # call for each element.

                data = args[0]
                context = args[1]

                result, processed_elements = question_phases.process(fcn, data, context)
                val = {
                    "html": result if fcn == "render" else None,
                    "file": result if fcn == "file" else None,
                    "data": data,
                    "processed_elements": list(processed_elements),
                }

                # make sure all output streams are flushed
                sys.stderr.flush()
                sys.stdout.flush()

                # write the return value (JSON on a single line)
                outf.write(try_dumps({"present": True, "val": val}))
                outf.write("\n")
                outf.flush()

                continue

            mod = {}
            file_path = os.path.join(cwd, file + ".py")
            with open(file_path, encoding="utf-8") as inf:
                # use compile to associate filename with code object, so the
                # filename appears in the traceback if there is an error
                # (https://stackoverflow.com/a/437857)
                code = compile(inf.read(), file_path, "exec")
                exec(code, mod)

            # check whether we have the desired fcn in the module
            if fcn in mod:
                # get the desired function in the loaded module
                method = mod[fcn]

                # check if the desired function is a legacy element function - if
                # so, we add an argument for element_index
                arg_names = list(signature(method).parameters.keys())
                if (
                    len(arg_names) == 3
                    and arg_names[0] == "element_html"
                    and arg_names[1] == "element_index"
                    and arg_names[2] == "data"
                ):
                    args.insert(1, None)

                # call the desired function in the loaded module
                val = method(*args)

                if fcn == "file":
                    # if val is None, replace it with empty string
                    if val is None:
                        val = ""
                    # if val is a file-like object, read whatever is inside
                    if isinstance(val, io.IOBase):
                        val.seek(0)
                        val = val.read()
                    # if val is a string, treat it as utf-8
                    if isinstance(val, str):
                        val = bytes(val, "utf-8")
                    # if this next call does not work, it will throw an error, because
                    # the thing returned by file() does not have the correct format
                    val = base64.b64encode(val).decode()

                # Any function that is not 'file' or 'render' will modify 'data' and
                # should not be returning anything (because 'data' is mutable).
                if (fcn != "file") and (fcn != "render"):
                    if val is None or val is args[-1]:
                        json_outp = try_dumps(
                            {"present": True, "val": args[-1]}, allow_nan=False
                        )
                    else:
                        json_outp = try_dumps(
                            {"present": True, "val": val}, allow_nan=False
                        )

                        # We'll only actually complain if the function returned
                        # a completely different object than the one passed in.
                        # Otherwise, we'll just silently ignore the return value
                        # and use the passed-in object (which should in fact be
                        # the same object).
                        #
                        # TODO: Once this has been running in production for a while,
                        # change this to raise an exception.
                        sys.stderr.write(
                            f"Function {str(fcn)}() in {str(file + '.py')} returned a data object other than the one that was passed in.\n\n"
                            + "There is no need to return a value, as the data object is mutable and can be modified in place.\n\n"
                            + "For now, the return value will be used instead of the data object that was passed in.\n\n"
                            + "In the future, returning a different object will trigger a fatal error."
                        )
                else:
                    json_outp = try_dumps(
                        {"present": True, "val": val}, allow_nan=False
                    )
            else:
                # the function wasn't present, so report this
                json_outp = try_dumps({"present": False}, allow_nan=False)
>>>>>>> 9765f7b6

            # make sure all output streams are flushed
            sys.stderr.flush()
            sys.stdout.flush()

            # write the return value (JSON on a single line)
            write_json_to_socket({"present": True, "val": val})

            continue

        mod = {}
        file_path = os.path.join(cwd, file + ".py")
        with open(file_path, encoding="utf-8") as inf:
            # use compile to associate filename with code object, so the
            # filename appears in the traceback if there is an error
            # (https://stackoverflow.com/a/437857)
            code = compile(inf.read(), file_path, "exec")
            exec(code, mod)

        # check whether we have the desired fcn in the module
        if fcn in mod:
            # get the desired function in the loaded module
            method = mod[fcn]

            # check if the desired function is a legacy element function - if
            # so, we add an argument for element_index
            arg_names = list(signature(method).parameters.keys())
            if (
                len(arg_names) == 3
                and arg_names[0] == "element_html"
                and arg_names[1] == "element_index"
                and arg_names[2] == "data"
            ):
                args.insert(1, None)

            # call the desired function in the loaded module
            val = method(*args)

            if fcn == "file":
                # if val is None, replace it with empty string
                if val is None:
                    val = ""
                # if val is a file-like object, read whatever is inside
                if isinstance(val, io.IOBase):
                    val.seek(0)
                    val = val.read()
                # if val is a string, treat it as utf-8
                if isinstance(val, str):
                    val = bytes(val, "utf-8")
                # if this next call does not work, it will throw an error, because
                # the thing returned by file() does not have the correct format
                val = base64.b64encode(val).decode()

            # Any function that is not 'file' or 'render' will modify 'data' and
            # should not be returning anything (because 'data' is mutable).
            if (fcn != "file") and (fcn != "render"):
                if val is None:
                    json_outp = {"present": True, "val": args[-1]}
                else:
                    json_outp = {"present": True, "val": val}
                    json_outp_passed = try_dumps(
                        {"present": True, "val": args[-1]},
                        sort_keys=True,
                        allow_nan=False,
                    )
                    json_outp_returned = try_dumps(
                        json_outp,
                        sort_keys=True,
                        allow_nan=False,
                    )
                    if json_outp_passed != json_outp_returned:
                        sys.stderr.write(
                            'WARNING: Passed and returned value of "data" differ in the function '
                            + str(fcn)
                            + "() in the file "
                            + str(cwd)
                            + "/"
                            + str(file)
                            + ".py.\n\n passed:\n  "
                            + str(args[-1])
                            + "\n\n returned:\n  "
                            + str(val)
                            + '\n\nThere is no need to be returning "data" at all (it is mutable, i.e., passed by reference). In future, this code will throw a fatal error. For now, the returned value of "data" was used and the passed value was discarded.'
                        )
            else:
                json_outp = {"present": True, "val": val}
        else:
            # the function wasn't present, so report this
            json_outp = {"present": False}

        # make sure all output streams are flushed
        sys.stderr.flush()
        sys.stdout.flush()

        # write the return value (JSON on a single line)
        write_json_to_socket(json_outp)


worker_pid = 0


def terminate_worker(signum: int, stack: types.FrameType | None) -> None:
    if worker_pid > 0:
        os.kill(worker_pid, signal.SIGKILL)
    os._exit(0)


signal.signal(signal.SIGTERM, terminate_worker)
signal.signal(signal.SIGINT, terminate_worker)  # Ctrl-C case

port = int(os.environ["PORT"])

with socket.socket(socket.AF_INET, socket.SOCK_STREAM) as s:
    s.connect(("127.0.0.1", port))

    # Disable Nagle's algorithm
    s.setsockopt(socket.IPPROTO_TCP, socket.TCP_NODELAY, 1)

    with open(4, "w", encoding="utf-8") as exitf:
        while True:
            worker_pid = os.fork()
            if worker_pid == 0:
                # Ensure that no code running in the worker can interact with
                # file descriptor 4
                exitf.close()

                # If configured to do so, drop to a deprivileged user before running
                # any user code. This should generally only be enabled when running
                # in Docker, as the `prairielearn/executor` image will be guaranteed
                # to have the user that we drop to.
                if drop_privileges:
                    import pwd

                    user = pwd.getpwnam("executor")
                    os.setgid(user.pw_gid)
                    os.setuid(user.pw_uid)

                worker_loop(s)

                break
            else:
                pid, status = os.waitpid(worker_pid, 0)
                worker_pid = 0
                if os.WIFEXITED(status):
                    if os.WEXITSTATUS(status) == 0:
                        # Everything is ok, the worker exited gracefully,
                        # just repeat

                        exited = True

                        # Once this child exits, clean up after it if we
                        # were running as the `executor` user
                        if drop_privileges:
                            # Kill all processes started by `executor`.
                            os.system("pkill -u executor --signal SIGKILL")

                            # Check that all processes are gone. If they're not,
                            # that probably means that someone is trying to escape
                            # by repeatedly forking. In that case, we'll refuse to
                            # write an exit confirmation to FD 4. This process will
                            # be killed, and if we're running inside a Docker container,
                            # the entire container should be killed too.
                            import psutil

                            if any(
                                p.username() == "executor"
                                for p in psutil.process_iter()
                            ):
                                raise Exception(
                                    "found remaining processes belonging to executor user"
                                )

                        # We'll need to write a confirmation message on file
                        # descriptor 4 so that PL knows that control was actually
                        # returned to the zygote.
                        json.dump({"exited": True}, exitf)
                        exitf.write("\n")
                        exitf.flush()
                    else:
                        # The worker did not exit gracefully
                        raise Exception(
                            "worker process exited unexpectedly with status %d" % status
                        )
                else:
                    # Something else happened that is weird
                    raise Exception(
                        "worker process exited unexpectedly with status %d" % status
                    )<|MERGE_RESOLUTION|>--- conflicted
+++ resolved
@@ -147,7 +147,6 @@
         nonlocal length
 
         while True:
-<<<<<<< HEAD
             call_data.extend(s.recv(256 * 1024))
             if len(call_data) >= 4:
                 if length is None:
@@ -250,7 +249,7 @@
         # question happens to contain multiple occurrences of the same element, the
         # randomizations for each occurrence are independent of each other but still
         # dependent on the variant seed.
-        if type(args[-1]) is dict and not seeded:
+        if type(args[-1]) is dict and not seeded:  # noqa: E721
             variant_seed = args[-1].get("variant_seed", None)
             random.seed(variant_seed)
             numpy.random.seed(variant_seed)
@@ -281,214 +280,6 @@
                 "data": data,
                 "processed_elements": list(processed_elements),
             }
-=======
-            # wait for a single line of input
-            json_inp = sys.stdin.readline()
-            # unpack the input line as JSON
-            inp = json.loads(json_inp, parse_int=zu.safe_parse_int)
-
-            # get the contents of the JSON input
-            file = inp.get("file", None)
-            fcn = inp.get("fcn", None)
-            args = inp.get("args", None)
-            cwd = inp.get("cwd", None)
-            paths = inp.get("paths", None)
-            forbidden_modules = inp.get("forbidden_modules", None)
-
-            # Wire up the custom importer to forbid modules as needed.
-            path_finder.reset_forbidden_modules()
-            if forbidden_modules is not None and isinstance(forbidden_modules, list):
-                path_finder.forbid_modules(forbidden_modules)
-
-            # "ping" is a special fake function name that the parent process
-            # will use to check if the worker is active and able to respond to
-            # calls. We just reply with "pong" to indicate that we're alive.
-            if file is None and fcn == "ping":
-                json.dump({"present": True, "val": "pong"}, outf)
-                outf.write("\n")
-                outf.flush()
-                continue
-
-            # "restart" is a special fake function name that causes
-            # the forked worker to exit, returning control to the
-            # zygote parent process
-            if file is None and fcn == "restart":
-                json.dump({"present": True, "val": "success"}, outf)
-                outf.write("\n")
-                outf.flush()
-
-                # `sys.exit()` allows the process to gracefully shut down. however, that
-                # makes things much slower than necessary, because we can't reuse this
-                # worker until control returns to the parent, and one or more things we
-                # load into the process take on the order of hundreds of milliseconds to
-                # clean themselves up. `os._exit()` is much closer to a POSIX `exit()`
-                # since it will immediately terminate the process - in our case, we don't
-                # care about graceful termination, we just want to get out of here as
-                # fast as possible.
-                os._exit(0)
-
-            if file.endswith(".js"):
-                # We've shoehorned legacy v2 questions into the v3 code caller
-                # so that we can reuse the same worker processes, and specifically
-                # so that we can reuse the container pool.
-                #
-                # Node doesn't support POSIX-style forks, so we can't use a zygote
-                # process like we do with Python. Instead, we'll exec a Node subprocess.
-                # Node generally boots up very quickly, so this should be fine.
-                result = subprocess.run(
-                    [
-                        "node",
-                        "./apps/prairielearn/dist/question-servers/calculation-worker.js",
-                    ],
-                    cwd=cwd,
-                    capture_output=True,
-                    # By convention, the first argument is an object that contains all
-                    # the call information.
-                    input=json.dumps(args[0]),
-                    encoding="utf-8",
-                )
-
-                # Proxy any output from the subprocess back to the caller.
-                # Note that we only deal with stderr, as the Node process rewrote
-                # the output streams so that writes to stdout actually go to stderr.
-                # This allows us to use stdout for the actual return value.
-                if result.stderr:
-                    print(result.stderr, file=sys.stderr)
-                    sys.stderr.flush()
-
-                # If the subprocess exited with a non-zero exit code, raise an exception.
-                result.check_returncode()
-
-                outf.write(result.stdout)
-                outf.write("\n")
-                outf.flush()
-                continue
-
-            # Here, we re-seed the PRNGs if not already seeded in this worker_loop() call.
-            # We only want to seed the PRNGs once per worker_loop() call, so that if a
-            # question happens to contain multiple occurrences of the same element, the
-            # randomizations for each occurrence are independent of each other but still
-            # dependent on the variant seed.
-            if type(args[-1]) is dict and not seeded:  # noqa: E721
-                variant_seed = args[-1].get("variant_seed", None)
-                random.seed(variant_seed)
-                numpy.random.seed(variant_seed)
-                seeded = True
-
-            # reset and then set up the path
-            sys.path = copy.copy(saved_path)
-            for path in reversed(paths):
-                sys.path.insert(0, path)
-            sys.path.insert(0, cwd)
-
-            # change to the desired working directory
-            os.chdir(cwd)
-
-            if file == "question.html":
-                # This is an experimental implementation of question processing
-                # that does all HTML parsing and rendering in Python. This should
-                # be much faster than the current implementation that does an IPC
-                # call for each element.
-
-                data = args[0]
-                context = args[1]
-
-                result, processed_elements = question_phases.process(fcn, data, context)
-                val = {
-                    "html": result if fcn == "render" else None,
-                    "file": result if fcn == "file" else None,
-                    "data": data,
-                    "processed_elements": list(processed_elements),
-                }
-
-                # make sure all output streams are flushed
-                sys.stderr.flush()
-                sys.stdout.flush()
-
-                # write the return value (JSON on a single line)
-                outf.write(try_dumps({"present": True, "val": val}))
-                outf.write("\n")
-                outf.flush()
-
-                continue
-
-            mod = {}
-            file_path = os.path.join(cwd, file + ".py")
-            with open(file_path, encoding="utf-8") as inf:
-                # use compile to associate filename with code object, so the
-                # filename appears in the traceback if there is an error
-                # (https://stackoverflow.com/a/437857)
-                code = compile(inf.read(), file_path, "exec")
-                exec(code, mod)
-
-            # check whether we have the desired fcn in the module
-            if fcn in mod:
-                # get the desired function in the loaded module
-                method = mod[fcn]
-
-                # check if the desired function is a legacy element function - if
-                # so, we add an argument for element_index
-                arg_names = list(signature(method).parameters.keys())
-                if (
-                    len(arg_names) == 3
-                    and arg_names[0] == "element_html"
-                    and arg_names[1] == "element_index"
-                    and arg_names[2] == "data"
-                ):
-                    args.insert(1, None)
-
-                # call the desired function in the loaded module
-                val = method(*args)
-
-                if fcn == "file":
-                    # if val is None, replace it with empty string
-                    if val is None:
-                        val = ""
-                    # if val is a file-like object, read whatever is inside
-                    if isinstance(val, io.IOBase):
-                        val.seek(0)
-                        val = val.read()
-                    # if val is a string, treat it as utf-8
-                    if isinstance(val, str):
-                        val = bytes(val, "utf-8")
-                    # if this next call does not work, it will throw an error, because
-                    # the thing returned by file() does not have the correct format
-                    val = base64.b64encode(val).decode()
-
-                # Any function that is not 'file' or 'render' will modify 'data' and
-                # should not be returning anything (because 'data' is mutable).
-                if (fcn != "file") and (fcn != "render"):
-                    if val is None or val is args[-1]:
-                        json_outp = try_dumps(
-                            {"present": True, "val": args[-1]}, allow_nan=False
-                        )
-                    else:
-                        json_outp = try_dumps(
-                            {"present": True, "val": val}, allow_nan=False
-                        )
-
-                        # We'll only actually complain if the function returned
-                        # a completely different object than the one passed in.
-                        # Otherwise, we'll just silently ignore the return value
-                        # and use the passed-in object (which should in fact be
-                        # the same object).
-                        #
-                        # TODO: Once this has been running in production for a while,
-                        # change this to raise an exception.
-                        sys.stderr.write(
-                            f"Function {str(fcn)}() in {str(file + '.py')} returned a data object other than the one that was passed in.\n\n"
-                            + "There is no need to return a value, as the data object is mutable and can be modified in place.\n\n"
-                            + "For now, the return value will be used instead of the data object that was passed in.\n\n"
-                            + "In the future, returning a different object will trigger a fatal error."
-                        )
-                else:
-                    json_outp = try_dumps(
-                        {"present": True, "val": val}, allow_nan=False
-                    )
-            else:
-                # the function wasn't present, so report this
-                json_outp = try_dumps({"present": False}, allow_nan=False)
->>>>>>> 9765f7b6
 
             # make sure all output streams are flushed
             sys.stderr.flush()
@@ -545,34 +336,25 @@
             # Any function that is not 'file' or 'render' will modify 'data' and
             # should not be returning anything (because 'data' is mutable).
             if (fcn != "file") and (fcn != "render"):
-                if val is None:
+                if val is None or val is args[-1]:
                     json_outp = {"present": True, "val": args[-1]}
                 else:
                     json_outp = {"present": True, "val": val}
-                    json_outp_passed = try_dumps(
-                        {"present": True, "val": args[-1]},
-                        sort_keys=True,
-                        allow_nan=False,
+
+                    # We'll only actually complain if the function returned
+                    # a completely different object than the one passed in.
+                    # Otherwise, we'll just silently ignore the return value
+                    # and use the passed-in object (which should in fact be
+                    # the same object).
+                    #
+                    # TODO: Once this has been running in production for a while,
+                    # change this to raise an exception.
+                    sys.stderr.write(
+                        f"Function {str(fcn)}() in {str(file + '.py')} returned a data object other than the one that was passed in.\n\n"
+                        + "There is no need to return a value, as the data object is mutable and can be modified in place.\n\n"
+                        + "For now, the return value will be used instead of the data object that was passed in.\n\n"
+                        + "In the future, returning a different object will trigger a fatal error."
                     )
-                    json_outp_returned = try_dumps(
-                        json_outp,
-                        sort_keys=True,
-                        allow_nan=False,
-                    )
-                    if json_outp_passed != json_outp_returned:
-                        sys.stderr.write(
-                            'WARNING: Passed and returned value of "data" differ in the function '
-                            + str(fcn)
-                            + "() in the file "
-                            + str(cwd)
-                            + "/"
-                            + str(file)
-                            + ".py.\n\n passed:\n  "
-                            + str(args[-1])
-                            + "\n\n returned:\n  "
-                            + str(val)
-                            + '\n\nThere is no need to be returning "data" at all (it is mutable, i.e., passed by reference). In future, this code will throw a fatal error. For now, the returned value of "data" was used and the passed value was discarded.'
-                        )
             else:
                 json_outp = {"present": True, "val": val}
         else:
