import base64
import copy
import io
import os
import pathlib
import sys
from typing import Any, Literal, TypedDict

import lxml.html
from check_data import Phase, check_data
from traverse import traverse_and_execute, traverse_and_replace
from typing_extensions import assert_never

PYTHON_PATH = pathlib.Path(__file__).parent.parent.resolve()
CORE_ELEMENTS_PATH = (PYTHON_PATH / "elements").resolve()
SAVED_PATH = copy.copy(sys.path)


class ElementInfo(TypedDict):
    name: str
    controller: str
    type: Literal["core", "course"]


class RenderContext(TypedDict):
    html: str
    """A string consisting of `question.html` with Mustache templating applied."""

    elements: dict[str, ElementInfo]
    """A dict mapping an element name to information about them."""

    element_extensions: dict[str, dict[str, dict]]
    """A dict mapping an element name to a dict of extensions for that element."""

    course_path: str
    """The path to the course directory."""


def filelike_to_string(filelike: Any) -> str:
    # if val is None, replace it with empty string
    if filelike is None:
        filelike = ""

    # if val is a file-like object, read whatever is inside
    if isinstance(filelike, io.IOBase):
        filelike.seek(0)
        filelike = filelike.read()

    # if val is a string, treat it as utf-8
    if isinstance(filelike, str):
        filelike = bytes(filelike, "utf-8")

    # if this next call does not work, it will throw an error, because
    # the thing returned by file() does not have the correct format
    return base64.b64encode(filelike).decode()


def process(
    phase: Phase, data: dict, context: RenderContext
) -> tuple[str | None, set[str]]:
    html = context["html"]
    elements = context["elements"]
    course_path = context["course_path"]

    # This will track which elements have been processed.
    processed_elements: set[str] = set()

    # If we're in the `render` phase, we'll eventually capture the HTML here.
    # If we're in the `file` phase, we'll capture file data here.
    # Otherwise, this will remain `None`.
    result = None

    # Copying data is potentially expensive, and most of it won't change as we
    # process all the elements, so we'll make a deep copy of the data once and
    # use that for future comparisons. For the few pieces of data that do
    # change based on the element, we'll add and then delete them from
    # `original_data` as needed.
    original_data = copy.deepcopy(data)

    # We'll cache instantiated modules for two reasons:
    # - This allows us to avoid re-reading/compiling/executing them if the same
    #   element is used multiple times.
    # - This allows element code to maintain state across multiple calls. This is useful
    #   specifically for elements that want to maintain a cache of expensive-to-compute data.
    mod_cache: dict[pathlib.Path, dict[str, Any]] = {}

    def process_element(
        element: lxml.html.HtmlElement,
    ) -> None | str | lxml.html.HtmlElement:
        nonlocal result

        if element.tag not in elements:
            return element

        try:
            processed_elements.add(element.tag)

            element_info = elements[element.tag]
            element_type = element_info["type"]
            element_name = element_info["name"]
            if element_type == "core":
                element_path = CORE_ELEMENTS_PATH / element_name
            elif element_type == "course":
                element_path = pathlib.Path(course_path) / "elements" / element_name
            else:
                assert_never(element_type)
            element_controller = element_info["controller"]
            element_controller_path = element_path / element_controller

            # Set the element directory as the current working directory.
            os.chdir(element_path)

            # Update the path to include the appropriate directories.
            sys.path = copy.copy(SAVED_PATH)
            sys.path.insert(0, str(PYTHON_PATH))
            if element_info["type"] == "course":
                sys.path.insert(0, str(pathlib.Path(course_path) / "serverFilesCourse"))
            sys.path.insert(0, str(element_path))

            mod = mod_cache.get(element_controller_path)
            if mod is None:
                mod = {}

                with open(element_controller_path, encoding="utf-8") as inf:
                    # Use `compile` to associate filename with code object, so the
                    # filename appears in the traceback if there is an error:
                    # https://stackoverflow.com/a/437857
                    code = compile(inf.read(), element_controller_path, "exec")

                exec(code, mod)
                mod_cache[element_controller_path] = mod

            if phase not in mod:
                return None

            # Add element-specific or phase-specific information to the data.
            prepare_data(phase, data, context, element.tag)
            prepare_data(phase, original_data, context, element.tag)

            # Temporarily strip tail text from the element; the `parse_fragment`
            # function will choke on it.
            temp_tail = element.tail
            element.tail = None

            element_value = mod[phase](lxml.html.tostring(element), data)

            # Restore the tail text.
            element.tail = temp_tail

            check_data(original_data, data, phase)

            # Clean up changes to `data` and `original_data` for the next iteration.
            restore_data(data)
            restore_data(original_data)

            if phase == "render":
                # TODO: validate that return value was a string?
                return element_value
            elif phase == "file":
                if result is not None:
                    raise RuntimeError("Another element already returned a file")
                result = element_value
<<<<<<< HEAD
            elif element_value is not None and element_value is not data:
                # TODO: Once this has been running in production for a while,
                # change this to raise an exception.
                sys.stderr.write(
                    f"Function {str(phase)}() in {str(element_controller)} returned a data object other than the one that was passed in.\n\n"
                    + "There is no need to return a value, as the data object is mutable and can be modified in place.\n\n"
                    + "For now, the return value will be used instead of the data object that was passed in.\n\n"
                    + "In the future, returning a different object will trigger a fatal error."
                )
=======
            else:
                if element_value is not None and element_value is not data:
                    # TODO: Once this has been running in production for a while,
                    # change this to raise an exception.
                    sys.stderr.write(
                        f"Function {phase}() in {element_controller} returned a data object other than the one that was passed in.\n\n"
                        + "There is no need to return a value, as the data object is mutable and can be modified in place.\n\n"
                        + "For now, the return value will be used instead of the data object that was passed in.\n\n"
                        + "In the future, returning a different object will trigger a fatal error."
                    )
>>>>>>> a6545cdc
        except Exception as exc:
            raise RuntimeError(f"Error processing element {element.tag}") from exc

    def process_element_return_none(element: lxml.html.HtmlElement) -> None:
        process_element(element)

    if phase == "render":
        result = traverse_and_replace(html, process_element)
    else:
        traverse_and_execute(html, process_element_return_none)

    if phase == "file":
        result = filelike_to_string(result)

    return result, processed_elements


def prepare_data(
    phase: Phase, data: dict, context: RenderContext, element_tag: str
) -> None:
    element_extensions = context["element_extensions"]
    element_info = context["elements"][element_tag]

    # Make a deep copy of the data so that question/element code can't
    # modify the source data.
    data["extensions"] = copy.deepcopy(element_extensions.get(element_tag, {}))

    # `*_url` options are only present during the render phase.
    if phase == "render":
        client_files_element_url = (
            pathlib.Path(data["options"]["course_element_files_url"])
            / element_info["name"]
            / "clientFilesElement"
        ).as_posix()
        client_files_extensions_url = {
            extension: (
                pathlib.Path(data["options"]["course_element_extension_files_url"])
                / element_info["name"]
                / extension
                / "clientFilesExtension"
            ).as_posix()
            for extension in data["extensions"]
        }

        data["options"]["client_files_element_url"] = client_files_element_url
        data["options"]["client_files_extensions_url"] = client_files_extensions_url


def restore_data(data: dict) -> None:
    data.pop("extensions", None)
    data["options"].pop("client_files_element_url", None)
    data["options"].pop("client_files_extensions_url", None)<|MERGE_RESOLUTION|>--- conflicted
+++ resolved
@@ -160,28 +160,15 @@
                 if result is not None:
                     raise RuntimeError("Another element already returned a file")
                 result = element_value
-<<<<<<< HEAD
             elif element_value is not None and element_value is not data:
                 # TODO: Once this has been running in production for a while,
                 # change this to raise an exception.
                 sys.stderr.write(
-                    f"Function {str(phase)}() in {str(element_controller)} returned a data object other than the one that was passed in.\n\n"
+                    f"Function {phase}() in {element_controller} returned a data object other than the one that was passed in.\n\n"
                     + "There is no need to return a value, as the data object is mutable and can be modified in place.\n\n"
                     + "For now, the return value will be used instead of the data object that was passed in.\n\n"
                     + "In the future, returning a different object will trigger a fatal error."
                 )
-=======
-            else:
-                if element_value is not None and element_value is not data:
-                    # TODO: Once this has been running in production for a while,
-                    # change this to raise an exception.
-                    sys.stderr.write(
-                        f"Function {phase}() in {element_controller} returned a data object other than the one that was passed in.\n\n"
-                        + "There is no need to return a value, as the data object is mutable and can be modified in place.\n\n"
-                        + "For now, the return value will be used instead of the data object that was passed in.\n\n"
-                        + "In the future, returning a different object will trigger a fatal error."
-                    )
->>>>>>> a6545cdc
         except Exception as exc:
             raise RuntimeError(f"Error processing element {element.tag}") from exc
 
