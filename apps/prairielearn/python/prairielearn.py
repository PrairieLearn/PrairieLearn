import collections
import html
import importlib
import importlib.util
import itertools as it
import json
import math
import numbers
import os
import random
import re
import string
import unicodedata
import uuid
from collections import namedtuple
from collections.abc import Callable, Generator
from enum import Enum
from io import StringIO
from types import ModuleType
from typing import TYPE_CHECKING, Any, Literal, TypedDict, TypeVar, overload

import lxml.html
import networkx as nx
import numpy as np
import pandas as pd
import python_helper_sympy as phs
import sympy
import to_precision
from colors import PLColor
from numpy.typing import ArrayLike
from pint import UnitRegistry
from text_unidecode import unidecode
from typing_extensions import NotRequired, assert_never

if TYPE_CHECKING:
    from numpy.core.arrayprint import _FormatDict


class PartialScore(TypedDict):
    "A class with type signatures for the partial scores dict"

    score: float | None
    weight: NotRequired[int]
    feedback: NotRequired[str]


# TODO: This type definition should not yet be seen as authoritative, it may
# need to be modified as we expand type checking to cover more of the element code.
# The fields below containing 'Any' in the types are ones which are used
# in different ways by different question elements. Ideally we would have
# QuestionData be a generic type so that question elements could declare types
# for their answer data, feedback data, etc., but TypedDicts with Generics are
# not yet supported: https://bugs.python.org/issue44863
class QuestionData(TypedDict, total=True):
    "A class with type signatures for the data dictionary"

    params: dict[str, Any]
    correct_answers: dict[str, Any]
    submitted_answers: dict[str, Any]
    format_errors: dict[str, Any]
    partial_scores: dict[str, PartialScore]
    score: float
    feedback: dict[str, Any]
    variant_seed: str
    options: dict[str, Any]
    raw_submitted_answers: dict[str, Any]
    editable: bool
    panel: Literal["question", "submission", "answer"]
    extensions: dict[str, Any]
    num_valid_submissions: int
    manual_grading: bool
    answers_names: dict[str, bool]


class ElementTestData(QuestionData):
    test_type: Literal["correct", "incorrect", "invalid"]


def check_answers_names(data: QuestionData, name: str) -> None:
    """Checks that answers names are distinct using property in data dict."""
    if name in data["answers_names"]:
        raise KeyError(f'Duplicate "answers-name" attribute: "{name}"')
    data["answers_names"][name] = True


def get_unit_registry() -> UnitRegistry:
    """Get a unit registry using cache folder valid on production machines."""

    pid = os.getpid()
    cache_dir = f"/tmp/pint_{pid}"
    return UnitRegistry(cache_folder=cache_dir)


def grade_answer_parameterized(
    data: QuestionData,
    question_name: str,
    grade_function: Callable[[Any], tuple[bool | float, str | None]],
    weight: int = 1,
) -> None:
    """
    Grade question question_name. grade_function should take in a single parameter
    (which will be the submitted answer) and return a 2-tuple:
        - The first element of the 2-tuple should either be:
            - a boolean indicating whether the question should be marked correct
            - a partial score between 0 and 1, inclusive
        - The second element of the 2-tuple should either be:
            - a string containing feedback
            - None, if there is no feedback (usually this should only occur if the answer is correct)
    """

    # Create the data dictionary at first
    data["partial_scores"][question_name] = {"score": 0.0, "weight": weight}

    # If there is no submitted answer, we shouldn't do anything. Issues with blank
    # answers should be handled in parse.
    if question_name not in data["submitted_answers"]:
        return

    submitted_answer = data["submitted_answers"][question_name]

    # Run passed-in grading function
    result, feedback_content = grade_function(submitted_answer)

    # Try converting partial score
    if isinstance(result, bool):
        partial_score = 1.0 if result else 0.0
    elif isinstance(result, float | int):
        assert 0.0 <= result <= 1.0
        partial_score = result
    else:
        assert_never(result)

    # Set corresponding partial score and feedback
    data["partial_scores"][question_name]["score"] = partial_score

    if feedback_content:
        data["partial_scores"][question_name]["feedback"] = feedback_content


def determine_score_params(
    score: float,
) -> tuple[Literal["correct", "partial", "incorrect"], bool | float]:
    """
    Determine appropriate key and value for display on the frontend given the
    score for a particular question. For elements following PrairieLearn
    conventions, the return value can be used as a key/value pair in the
    dictionary passed to an element's Mustache template to display a score badge.
    """

    if score >= 1:
        return ("correct", True)
    elif score > 0:
        return ("partial", math.floor(score * 100))

    return ("incorrect", True)


EnumT = TypeVar("EnumT", bound=Enum)


def get_enum_attrib(
    element: lxml.html.HtmlElement,
    name: str,
    enum_type: type[EnumT],
    default: EnumT | None = None,
) -> EnumT:
    """
    Returns the named attribute for the element parsed as an enum,
    or the (optional) default value. If the default value is not provided
    and the attribute is missing then an exception is thrown. An exception
    is also thrown if the value for the enum provided is invalid.
    Also, alters the enum names to comply with PL naming convention automatically
    (replacing underscores with dashes and uppercasing). If default value is
    provided, must be a member of the given enum.
    """

    enum_val, is_default = (
        _get_attrib(element, name)
        if default is None
        else _get_attrib(element, name, default)
    )

    # Default doesn't need to be converted, already a value of the enum
    if is_default:
        return enum_val

    if enum_val != enum_val.lower():
        raise ValueError(
            f'Value "{enum_val}" assigned to "{name}" cannot have uppercase characters.'
        )

    upper_enum_str = enum_val.upper()
    accepted_names = {member.name.replace("_", "-") for member in enum_type}

    if upper_enum_str not in accepted_names:
        raise ValueError(
            f"{enum_val} is not a valid type, must be one of: {', '.join(member.name.lower().replace('_', '-') for member in enum_type)}."
        )

    return enum_type[upper_enum_str.replace("-", "_")]


def set_weighted_score_data(data: QuestionData, weight_default: int = 1) -> None:
    """
    Sets overall question score to be weighted average of all partial scores. Uses
    weight_default to fill in a default weight for a score if one is missing.
    """

    weight_total = 0
    score_total = 0.0
    for part in data["partial_scores"].values():
        score = part["score"]
        weight = part.get("weight", weight_default)

        if score is None:
            raise ValueError("Can't set weighted score data if score is None.")

        score_total += score * weight
        weight_total += weight

    data["score"] = score_total / weight_total


def set_all_or_nothing_score_data(data: QuestionData) -> None:
    """Gives points to main question score if all partial scores are correct."""

    data["score"] = 1.0 if all_partial_scores_correct(data) else 0.0


def all_partial_scores_correct(data: QuestionData) -> bool:
    """Return true if all questions are correct in partial scores and it's nonempty."""
    partial_scores = data["partial_scores"]

    if len(partial_scores) == 0:
        return False

    return all(
        part["score"] is not None and math.isclose(part["score"], 1.0)
        for part in partial_scores.values()
    )


def to_json(v, *, df_encoding_version=1, np_encoding_version=1):
    """to_json(v)

    If v has a standard type that cannot be json serialized, it is replaced with
    a {'_type':..., '_value':...} pair that can be json serialized:

        If np_encoding_version is set to 2, will serialize numpy scalars as follows:

        numpy scalar -> '_type': 'np_scalar'

        If df_encoding_version is set to 2, will serialize pandas DataFrames as follows:

        pandas.DataFrame -> '_type': 'dataframe_v2'

        Otherwise, the following mappings are used:

        any complex scalar (including numpy) -> '_type': 'complex'
        non-complex ndarray (assumes each element can be json serialized) -> '_type': 'ndarray'
        complex ndarray -> '_type': 'complex_ndarray'
        sympy.Expr (i.e., any scalar sympy expression) -> '_type': 'sympy'
        sympy.Matrix -> '_type': 'sympy_matrix'
        pandas.DataFrame -> '_type': 'dataframe'
        any networkx graph type -> '_type': 'networkx_graph'

    Note that the 'dataframe_v2' encoding allows for missing and date time values whereas
    the 'dataframe' (default) does not. However, the 'dataframe' encoding allows for complex
    numbers while 'dataframe_v2' does not.

    If v is an ndarray, this function preserves its dtype (by adding '_dtype' as
    a third field in the dictionary).

    If v can be json serialized or does not have a standard type, then it is
    returned without change.
    """
    if np_encoding_version not in {1, 2}:
        raise ValueError(f"Invaild np_encoding {np_encoding_version}, must be 1 or 2.")

    if np_encoding_version == 2 and isinstance(v, np.number):
        return {
            "_type": "np_scalar",
            "_concrete_type": type(v).__name__,
            "_value": str(v),
        }

    if np.isscalar(v) and np.iscomplexobj(v):
        return {"_type": "complex", "_value": {"real": v.real, "imag": v.imag}}
    elif isinstance(v, np.ndarray):
        if np.isrealobj(v):
            return {"_type": "ndarray", "_value": v.tolist(), "_dtype": str(v.dtype)}
        elif np.iscomplexobj(v):
            return {
                "_type": "complex_ndarray",
                "_value": {"real": v.real.tolist(), "imag": v.imag.tolist()},
                "_dtype": str(v.dtype),
            }
    elif isinstance(v, sympy.Expr):
        return phs.sympy_to_json(v)
    elif isinstance(v, sympy.Matrix | sympy.ImmutableMatrix):
        s = [str(a) for a in v.free_symbols]
        num_rows, num_cols = v.shape
        matrix = []
        for i in range(num_rows):
            row = [str(v[i, j]) for j in range(num_cols)]
            matrix.append(row)
        return {
            "_type": "sympy_matrix",
            "_value": matrix,
            "_variables": s,
            "_shape": [num_rows, num_cols],
        }
    elif isinstance(v, pd.DataFrame):
        if df_encoding_version == 1:
            return {
                "_type": "dataframe",
                "_value": {
                    "index": list(v.index),
                    "columns": list(v.columns),
                    "data": v.to_numpy().tolist(),
                },
            }

        elif df_encoding_version == 2:
            # The next lines of code are required to address the JSON table-orient
            # generating numeric keys instead of strings for an index sequence with
            # only numeric values (c.f. pandas-dev/pandas#46392)
            df_modified_names = v.copy()

            if df_modified_names.columns.dtype in (np.float64, np.int64):
                df_modified_names.columns = df_modified_names.columns.astype("string")

            # For version 2 storing a data frame, we use the table orientation alongside of
            # enforcing a date format to allow for passing datetime and missing (`pd.NA`/`np.nan`) values
            # Details: https://pandas.pydata.org/docs/reference/api/pandas.read_json.html
            # Convert to JSON string with escape characters
            encoded_json_str_df = df_modified_names.to_json(
                orient="table", date_format="iso"
            )
            # Export to native JSON structure
            pure_json_df = json.loads(encoded_json_str_df)

            return {"_type": "dataframe_v2", "_value": pure_json_df}

        else:
            raise ValueError(
                f"Invalid df_encoding_version: {df_encoding_version}. Must be 1 or 2"
            )
    elif isinstance(v, nx.Graph | nx.DiGraph | nx.MultiGraph | nx.MultiDiGraph):
        return {"_type": "networkx_graph", "_value": nx.adjacency_data(v)}
    else:
        return v


def from_json(v):
    """from_json(v)

    If v has the format {'_type':..., '_value':...} as would have been created
    using to_json(...), then it is replaced:

        '_type': 'complex' -> complex
        '_type': 'np_scalar' -> numpy scalar defined by '_concrete_type'
        '_type': 'ndarray' -> non-complex ndarray
        '_type': 'complex_ndarray' -> complex ndarray
        '_type': 'sympy' -> sympy.Expr
        '_type': 'sympy_matrix' -> sympy.Matrix
        '_type': 'dataframe' -> pandas.DataFrame
        '_type': 'dataframe_v2' -> pandas.DataFrame
        '_type': 'networkx_graph' -> corresponding networkx graph

    If v encodes an ndarray and has the field '_dtype', this function recovers
    its dtype.

    If v does not have the format {'_type':..., '_value':...}, then it is
    returned without change.
    """
    if isinstance(v, dict) and "_type" in v:
        if v["_type"] == "complex":
            if ("_value" in v) and ("real" in v["_value"]) and ("imag" in v["_value"]):
                return complex(v["_value"]["real"], v["_value"]["imag"])
            else:
                raise ValueError(
                    "variable of type complex should have value with real and imaginary pair"
                )
        elif v["_type"] == "np_scalar":
            if "_concrete_type" in v and "_value" in v:
                return getattr(np, v["_concrete_type"])(v["_value"])
            else:
                raise ValueError(
                    f"variable of type {v['_type']} needs both concrete type and value information"
                )
        elif v["_type"] == "ndarray":
            if "_value" in v:
                if "_dtype" in v:
                    return np.array(v["_value"]).astype(v["_dtype"])
                else:
                    return np.array(v["_value"])
            else:
                raise ValueError("variable of type ndarray should have value")
        elif v["_type"] == "complex_ndarray":
            if ("_value" in v) and ("real" in v["_value"]) and ("imag" in v["_value"]):
                if "_dtype" in v:
                    return (
                        np.array(v["_value"]["real"])
                        + np.array(v["_value"]["imag"]) * 1j
                    ).astype(v["_dtype"])
                else:
                    return (
                        np.array(v["_value"]["real"])
                        + np.array(v["_value"]["imag"]) * 1j
                    )
            else:
                raise ValueError(
                    "variable of type complex_ndarray should have value with real and imaginary pair"
                )
        elif v["_type"] == "sympy":
            return phs.json_to_sympy(v)
        elif v["_type"] == "sympy_matrix":
            if ("_value" in v) and ("_variables" in v) and ("_shape" in v):
                value = v["_value"]
                variables = v["_variables"]
                shape = v["_shape"]
                matrix = sympy.Matrix.zeros(shape[0], shape[1])
                for i in range(shape[0]):
                    for j in range(shape[1]):
                        matrix[i, j] = phs.convert_string_to_sympy(
                            value[i][j], variables
                        )
                return matrix
            else:
                raise ValueError(
                    "variable of type sympy_matrix should have value, variables, and shape"
                )
        elif v["_type"] == "dataframe":
            if (
                ("_value" in v)
                and ("index" in v["_value"])
                and ("columns" in v["_value"])
                and ("data" in v["_value"])
            ):
                val = v["_value"]
                return pd.DataFrame(
                    index=val["index"], columns=val["columns"], data=val["data"]
                )
            else:
                raise ValueError(
                    "variable of type dataframe should have value with index, columns, and data"
                )
        elif v["_type"] == "dataframe_v2":
            # Convert native JSON back to a string representation so that
            # pandas read_json() can process it.
            value_str = StringIO(json.dumps(v["_value"]))
            return pd.read_json(value_str, orient="table")
        elif v["_type"] == "networkx_graph":
            return nx.adjacency_graph(v["_value"])
        else:
            raise ValueError("variable has unknown type {}".format(v["_type"]))
    return v


def inner_html(element: lxml.html.HtmlElement) -> str:
    inner = element.text
    if inner is None:
        inner = ""
    inner = html.escape(str(inner))
    for child in element:
        inner += lxml.html.tostring(child, method="html").decode("utf-8")
    return inner


def compat_get(object, attrib, _default):
    if attrib in object:
        return object[attrib]
    old_attrib = attrib.replace("-", "_")
    return old_attrib in object


def compat_array(arr: list[str]) -> list[str]:
    new_arr = []
    for i in arr:
        new_arr.append(i)
        new_arr.append(i.replace("-", "_"))
    return new_arr


def check_attribs(
    element: lxml.html.HtmlElement,
    required_attribs: list[str],
    optional_attribs: list[str],
) -> None:
    for name in required_attribs:
        if not has_attrib(element, name):
            raise ValueError(f'Required attribute "{name}" missing')
    extra_attribs = list(
        set(element.attrib)
        - set(compat_array(required_attribs))
        - set(compat_array(optional_attribs))
    )
    for name in extra_attribs:
        raise ValueError(f'Unknown attribute "{name}"')


def _get_attrib(element: lxml.html.HtmlElement, name: str, *args) -> tuple[Any, bool]:
    """(value, is_default) = _get_attrib(element, name, default)

    Internal function, do not all. Use one of the typed variants
    instead (e.g., get_string_attrib()).

    Returns the named attribute for the element, or the default value
    if the attribute is missing.  The default value is optional. If no
    default value is provided and the attribute is missing then an
    exception is thrown. The second return value indicates whether the
    default value was returned.
    """
    # It seems like we could use keyword arguments with a default
    # value to handle the "default" argument, but we want to be able
    # to distinguish between default=None and no default being passed,
    # which means we need to explicitly handle the optional argument
    if len(args) > 1:
        raise ValueError("Only one additional argument is allowed")

    if name in element.attrib:
        return (element.attrib[name], False)

    # We need to check for the legacy _ version
    old_name = name.replace("-", "_")
    if old_name in element.attrib:
        return (element.attrib[old_name], False)

    # Provide a default if we can
    if len(args) == 1:
        return (args[0], True)

    raise ValueError(f'Attribute "{name}" missing and no default is available')


def has_attrib(element: lxml.html.HtmlElement, name: str) -> bool:
    """value = has_attrib(element, name)

    Returns true if the element has an attribute of that name,
    false otherwise.
    """
    old_name = name.replace("-", "_")
    return name in element.attrib or old_name in element.attrib


# Order here matters, as we want to override the case where the args is omitted
@overload
def get_string_attrib(element: lxml.html.HtmlElement, name: str) -> str: ...


@overload
def get_string_attrib(element: lxml.html.HtmlElement, name: str, *args: str) -> str: ...


@overload
def get_string_attrib(
    element: lxml.html.HtmlElement, name: str, *args: None
) -> str | None: ...


def get_string_attrib(element, name, *args):
    """value = get_string_attrib(element, name, default)

    Returns the named attribute for the element, or the (optional)
    default value. If the default value is not provided and the
    attribute is missing then an exception is thrown.
    """
    (str_val, is_default) = _get_attrib(element, name, *args)
    return str_val


# Order here matters, as we want to override the case where the args is omitted
@overload
def get_boolean_attrib(element: lxml.html.HtmlElement, name: str) -> bool: ...


@overload
def get_boolean_attrib(
    element: lxml.html.HtmlElement, name: str, *args: bool
) -> bool: ...


@overload
def get_boolean_attrib(
    element: lxml.html.HtmlElement, name: str, *args: None
) -> bool | None: ...


def get_boolean_attrib(element, name, *args):
    """value = get_boolean_attrib(element, name, default)

    Returns the named attribute for the element, or the (optional)
    default value. If the default value is not provided and the
    attribute is missing then an exception is thrown. If the attribute
    is not a valid boolean then an exception is thrown.
    """
    (val, is_default) = _get_attrib(element, name, *args)
    if is_default:
        return val

    true_values = ["true", "t", "1", "True", "T", "TRUE", "yes", "y", "Yes", "Y", "YES"]
    false_values = [
        "false",
        "f",
        "0",
        "False",
        "F",
        "FALSE",
        "no",
        "n",
        "No",
        "N",
        "NO",
    ]

    if val in true_values:
        return True
    elif val in false_values:
        return False
    else:
        raise ValueError(f'Attribute "{name}" must be a boolean value: {val}')


# Order here matters, as we want to override the case where the args is omitted
@overload
def get_integer_attrib(element: lxml.html.HtmlElement, name: str) -> int: ...


@overload
def get_integer_attrib(
    element: lxml.html.HtmlElement, name: str, *args: int
) -> int: ...


@overload
def get_integer_attrib(
    element: lxml.html.HtmlElement, name: str, *args: None
) -> int | None: ...


def get_integer_attrib(element, name, *args):
    """value = get_integer_attrib(element, name, default)

    Returns the named attribute for the element, or the (optional)
    default value. If the default value is not provided and the
    attribute is missing then an exception is thrown. If the attribute
    is not a valid integer then an exception is thrown.
    """
    (val, is_default) = _get_attrib(element, name, *args)
    if is_default:
        return val
    try:
        int_val = int(val)
    except ValueError:
        int_val = None
    if int_val is None:
        # can't raise this exception directly in the above except
        # handler because it gives an overly complex displayed error
        raise ValueError(f'Attribute "{name}" must be an integer: {val}')
    return int_val


def get_float_attrib(element, name, *args):
    """value = get_float_attrib(element, name, default)

    Returns the named attribute for the element, or the (optional)
    default value. If the default value is not provided and the
    attribute is missing then an exception is thrown. If the attribute
    is not a valid floating-point number then an exception is thrown.
    """
    (val, is_default) = _get_attrib(element, name, *args)
    if is_default:
        return val
    try:
        float_val = float(val)
    except ValueError:
        float_val = None
    if float_val is None:
        # can't raise this exception directly in the above except
        # handler because it gives an overly complex displayed error
        raise ValueError(f'Attribute "{name}" must be a number: {val}')
    return float_val


@overload
def get_color_attrib(element: lxml.html.HtmlElement, name: str, *args: str) -> str: ...


@overload
def get_color_attrib(
    element: lxml.html.HtmlElement, name: str, *args: None
) -> str | None: ...


def get_color_attrib(element, name, *args):
    """value = get_color_attrib(element, name, default)

    Returns a 3-digit or 6-digit hex RGB string in CSS format (e.g., '#123'
    or '#1a2b3c'), or the (optional) default value. If the default value is
    not provided and the attribute is missing then an exception is thrown. If
    the attribute is not a valid RGB string then it will be checked against various
    named colors.  If the attribute is still not valid an exception is thrown.
    """
    (val, is_default) = _get_attrib(element, name, *args)
    if is_default:
        # Allow for `None` default
        if val is None:
            return val

        if PLColor.match(val) is not None:
            return PLColor(val).to_string(hex=True)
        else:
            return val

    match = re.search(r"^#(?:[0-9a-fA-F]{1,2}){3}$", val)
    if match:
        return val
    elif PLColor.match(val) is not None:
        return PLColor(val).to_string(hex=True)
    else:
        raise ValueError(f'Attribute "{name}" must be a CSS-style RGB string: {val}')


# This represents most the types that would pass a np.isscalar check
NumPyScalarType = (
    np.complexfloating
    | bool
    | int
    | float
    | complex
    | str
    | bytes
    | np.generic
    | memoryview
)


def numpy_to_matlab(
    np_object: np.ndarray | NumPyScalarType,
    ndigits: int = 2,
    wtype: str = "f",
) -> str:
    """numpy_to_matlab(np_object, ndigits=2, wtype='f')

    This function assumes that np_object is one of these things:

        - a number (float or complex)
        - a 2D ndarray (float or complex)

    It returns np_object as a MATLAB-formatted string in which each number has "ndigits"
    digits after the decimal and is formatted as "wtype" (e.g., 'f', 'g', etc.).
    """
    if np.isscalar(np_object):
        scalar_str = "{:.{indigits}{iwtype}}".format(
            np_object, indigits=ndigits, iwtype=wtype
        )
        return scalar_str

    assert isinstance(np_object, np.ndarray)

    if np_object.ndim == 1:
        s = np_object.shape
        m = s[0]
        vector_str = "["
        for i in range(m):
            vector_str += "{:.{indigits}{iwtype}}".format(
                np_object[i], indigits=ndigits, iwtype=wtype
            )
            if i < m - 1:
                vector_str += ", "
        vector_str += "]"
        return vector_str
    else:
        s = np_object.shape
        m = s[0]
        n = s[1]
        matrix_str = "["
        for i in range(m):
            for j in range(n):
                matrix_str += "{:.{indigits}{iwtype}}".format(
                    np_object[i, j], indigits=ndigits, iwtype=wtype
                )
                if j == n - 1:
                    if i == m - 1:
                        matrix_str += "]"
                    else:
                        matrix_str += "; "
                else:
                    matrix_str += " "
        return matrix_str


Language = Literal["python", "matlab", "mathematica", "r", "sympy"]


def string_from_numpy(
    A: np.ndarray | NumPyScalarType,
    language: Language = "python",
    presentation_type: str = "f",
    digits: int = 2,
):
    """string_from_numpy(A)

    This function assumes that A is one of these things:

        - a number (float or complex)
        - a 1D ndarray (float or complex)
        - a 2D ndarray (float or complex)

    It returns A as a string.

    If language is 'python' and A is a 2D ndarray, the string looks like this:

        [[ ..., ... ], [ ..., ... ]]

    If A is a 1D ndarray, the string looks like this:

        [ ..., ..., ... ]

    If language is 'matlab' and A is a 2D ndarray, the string looks like this:

        [ ... ... ; ... ... ]

    If A is a 1D ndarray, the string looks like this:

        [ ..., ..., ... ]

    If language is 'mathematica' and A is a 2D ndarray, the string looks like this:

        {{ ..., ... },{ ..., ... }}

    If A is a 1D ndarray, the string looks like this:

        { ..., ..., ... }

    If language is 'r' and A is a 2D ndarray, the string looks like this:

        matrix(c(., ., .), nrow=NUM_ROWS, ncol=NUM_COLS, byrow = TRUE)

    If A is a 1D ndarray, the string looks like this:

        c(., ., .)

    If language is 'sympy' and A is a 2D ndarray, the string looks like this:
        Matrix([[ ..., ... ], [ ..., ... ]])

    If A is a 1D ndarray, the string looks like this:
        Matrix([ ..., ..., ... ])

    In either case, if A is not a 1D or 2D ndarray, the string is a single number,
    not wrapped in brackets.

    If presentation_type is 'sigfig', each number is formatted using the
    to_precision module to "digits" significant figures.

    Otherwise, each number is formatted as '{:.{digits}{presentation_type}}'.
    """

    # if A is a scalar
    if np.isscalar(A):
        if presentation_type == "sigfig":
            if not isinstance(A, np.complexfloating) and isinstance(
                A, np.generic | bytes | str | memoryview
            ):
                raise TypeError(f"A must be a number, is {type(A)}")
            return string_from_number_sigfig(A, digits=digits)
        else:
            return "{:.{digits}{presentation_type}}".format(
                A, digits=digits, presentation_type=presentation_type
            )

    if not isinstance(A, np.ndarray):
        raise TypeError("A must be a numpy array or scalar")

    if presentation_type == "sigfig":
        formatter: _FormatDict = {
            "float_kind": lambda x: to_precision.to_precision(x, digits),
            "complex_kind": lambda x: _string_from_complex_sigfig(x, digits),
        }
    else:
        formatter: _FormatDict = {
            "float_kind": lambda x: "{:.{digits}{presentation_type}}".format(
                x, digits=digits, presentation_type=presentation_type
            ),
            "complex_kind": lambda x: "{:.{digits}{presentation_type}}".format(
                x, digits=digits, presentation_type=presentation_type
            ),
        }

    # if A is a 1D or 2D ndarray
    if language == "python":
        return np.array2string(A, formatter=formatter, separator=", ").replace("\n", "")
    elif language == "matlab":
        if presentation_type == "sigfig":
            return numpy_to_matlab_sf(A, ndigits=digits)
        else:
            return numpy_to_matlab(A, ndigits=digits, wtype=presentation_type)
    elif language == "mathematica":
        result = np.array2string(A, formatter=formatter, separator=", ").replace(
            "\n", ""
        )
        result = result.replace("[", "{")
        result = result.replace("]", "}")
        return result
    elif language == "r":
        result = np.array2string(A, formatter=formatter, separator=", ").replace(
            "\n", ""
        )
        # Given as: [[1, 2, 3], [4, 5, 6]]
        result = result.replace("[", "")
        result = result.replace("]", "")
        # Cast to a vector: c(1, 2, 3, 4, 5, 6)
        result = f"c({result})"
        if A.ndim == 2:
            nrow = A.shape[0]
            ncol = A.shape[1]
            result = f"matrix({result}, nrow = {nrow}, ncol = {ncol}, byrow = TRUE)"
        return result
    elif language == "sympy":
        result = np.array2string(A, formatter=formatter, separator=", ").replace(
            "\n", ""
        )
        # Cast to a vector: Matrix([1, 2, 3, 4, 5, 6])
        result = f"Matrix({result})"
        return result
    else:
        assert_never(language)


# Deprecated version, keeping for backwards compatibility
def string_from_2darray(
    A: np.ndarray,
    language: Language = "python",
    presentation_type: str = "f",
    digits: int = 2,
):
    result = string_from_numpy(A, language, presentation_type, digits)
    return result


def string_from_number_sigfig(
    a: complex | np.complexfloating | numbers.Number, digits: int = 2
) -> str:
    """string_from_complex_sigfig(a, digits=2)

    This function assumes that "a" is of type float or complex. It returns "a"
    as a string in which the number, or both the real and imaginary parts of the
    number, have digits significant digits.
    """
    if not isinstance(a, numbers.Number) and np.iscomplexobj(a):
        return _string_from_complex_sigfig(a, digits=digits)
    else:
        return to_precision.to_precision(a, digits)


def _string_from_complex_sigfig(
    a: complex | np.complexfloating, digits: int = 2
) -> str:
    """_string_from_complex_sigfig(a, digits=2)

    This function assumes that "a" is a complex number. It returns "a" as a string
    in which the real and imaginary parts have digits significant digits.
    """
    re = to_precision.to_precision(a.real, digits)
    im = to_precision.to_precision(np.abs(a.imag), digits)
    if a.imag >= 0:
        return f"{re}+{im}j"
    else:
        return f"{re}-{im}j"


def numpy_to_matlab_sf(A: NumPyScalarType | np.ndarray, ndigits: int = 2) -> str:
    """numpy_to_matlab(A, ndigits=2)

    This function assumes that A is one of these things:

        - a number (float or complex)
        - a 2D ndarray (float or complex)

    It returns A as a MATLAB-formatted string in which each number has
    ndigits significant digits.
    """
    if np.isscalar(A):
        assert not isinstance(A, memoryview)
        if np.iscomplexobj(A):
            if not isinstance(A, np.complexfloating) and isinstance(
                A, np.generic | bytes | str
            ):
                raise TypeError(f"A must be a number, is {type(A)}")
            scalar_str = _string_from_complex_sigfig(A, ndigits)
        else:
            scalar_str = to_precision.to_precision(A, ndigits)
        return scalar_str
    assert isinstance(A, np.ndarray)
    if A.ndim == 1:
        s = A.shape
        m = s[0]
        vector_str = "["
        for i in range(m):
            if np.iscomplexobj(A[i]):
                vector_str += _string_from_complex_sigfig(A[i], ndigits)
            else:
                vector_str += to_precision.to_precision(A[i], ndigits)
            if i < m - 1:
                vector_str += ", "
        vector_str += "]"
        return vector_str
    else:
        s = A.shape
        m = s[0]
        n = s[1]
        matrix_str = "["
        for i in range(m):
            for j in range(n):
                if np.iscomplexobj(A[i, j]):
                    matrix_str += _string_from_complex_sigfig(A[i, j], ndigits)
                else:
                    matrix_str += to_precision.to_precision(A[i, j], ndigits)
                if j == n - 1:
                    if i == m - 1:
                        matrix_str += "]"
                    else:
                        matrix_str += "; "
                else:
                    matrix_str += " "
        return matrix_str


def string_partition_first_interval(
    s: str, left: str = "[", right: str = "]"
) -> tuple[str, str, str]:
    # Split at first left delimiter
    (s_before_left, s_left, s) = s.partition(left)
    # Split at first right delimiter
    (s, s_right, s_after_right) = s.partition(right)
    # Return results
    return s_before_left, s, s_after_right


def string_partition_outer_interval(
    s: str, left: str = "[", right: str = "]"
) -> tuple[str, str, str]:
    # Split at first left delimiter
    (s_before_left, s_left, s) = s.partition(left)
    # Split at last right delimiter
    (s, s_right, s_after_right) = s.rpartition(right)
    # Return results
    return s_before_left, s, s_after_right


def string_to_integer(s: str, base: int = 10) -> int | None:
    """string_to_integer(s, base=10)

    Parses a string that is an integer.

    Returns a number with type int, or None on parse error.
    """
    if s is None:
        return None

    # Do unidecode before parsing
    s = full_unidecode(s).strip()

    # Try to parse as int
    try:
        s_int = int(s, base)
        return s_int
    except ValueError:
        # If that didn't work, return None
        return None


<<<<<<< HEAD
def string_to_number(
    s: str, allow_complex: bool = True
) -> None | np.float64 | np.complex128:
=======
def string_to_number(s, *, allow_complex=True):
>>>>>>> 99c241e8
    """string_to_number(s, allow_complex=True)

    Parses a string that can be interpreted either as float or (optionally) complex.

    Returns a number with type np.float64 or np.complex128, or None on parse error.
    """
    # Replace unicode minus with hyphen minus wherever it occurs
    s = s.replace("\u2212", "-")
    # If complex numbers are allowed...
    if allow_complex:
        # Replace "i" with "j" wherever it occurs
        s = s.replace("i", "j")
        # Strip white space on either side of "+" or "-" wherever they occur
        s = re.sub(r" *\+ *", "+", s)
        s = re.sub(r" *\- *", "-", s)
    # Try to parse as float
    try:
        s_float = float(s)
        return np.float64(s_float)
    except Exception:
        # If that didn't work, either pass (and try to parse as complex) or return None
        if allow_complex:
            pass
        else:
            return None
    # Try to parse as complex
    try:
        s_complex = complex(s)
        return np.complex128(s_complex)
    except Exception:
        # If that didn't work, return None
        return None


<<<<<<< HEAD
class PartialData(TypedDict, total=False):
    format_errors: str
    submitted_answers: Any


def string_fraction_to_number(
    a_sub: str | None, allow_fractions: bool = True, allow_complex: bool = True
) -> tuple[None | np.float64 | np.complex128, PartialData]:
=======
def string_fraction_to_number(a_sub, allow_fractions=True, allow_complex=True):  # noqa: FBT002 (downstream callers already use this signature)
>>>>>>> 99c241e8
    """string_fraction_to_number(a_sub, allow_fractions=True, allow_complex=True)

    Parses a string containing a decimal number with support for answers expressing
    as a fraction.

    Returns a tuple with the parsed value in the first entry and a dictionary with
    the intended value of "data" in the second entry.

    On successful parsing, "data" will contain a 'submitted_answers' key that is the
    JSON encoded parsed answer.

    If parsing failed, the first entry will be 'None' and the "data" entry will
    contain a 'format_errors' key.
    """
    data: PartialData = {}
    value = None

    if a_sub is None:
        data["format_errors"] = "No submitted answer."
        return (value, data)

    if a_sub.strip() == "":
        data["format_errors"] = "The submitted answer was blank."
        return (value, data)

    # support FANCY division characters
    a_sub = a_sub.replace("\u2215", "/")  # unicode /
    a_sub = a_sub.replace("\u00f7", "/")  # division symbol, because why not

    or_complex = " (or complex) " if allow_complex else " "

    if a_sub.count("/") == 1:
        # Specially handle fractions.

        if allow_fractions:
            a_sub_splt = a_sub.split("/")
            try:
                a_parse_l = string_to_number(a_sub_splt[0], allow_complex=allow_complex)
                a_parse_r = string_to_number(a_sub_splt[1], allow_complex=allow_complex)

                if a_parse_l is None or not np.isfinite(a_parse_l):
                    raise ValueError(
                        f"The numerator could not be interpreted as a decimal{or_complex}number."
                    )
                if a_parse_r is None or not np.isfinite(a_parse_r):
                    raise ValueError(
                        f"The denominator could not be interpreted as a decimal{or_complex}number."
                    )

                with np.errstate(divide="raise"):
                    a_frac = a_parse_l / a_parse_r
                if not np.isfinite(a_frac):
                    raise ValueError("The submitted answer is not a finite number.")

                value = a_frac
                data["submitted_answers"] = to_json(value)
            except FloatingPointError:  # Caused by numpy division
                data["format_errors"] = (
                    "Your expression resulted in a division by zero."
                )
            except Exception as exc:
                data["format_errors"] = f"Invalid format: {exc}"
        else:
            data["format_errors"] = "Fractional answers are not allowed in this input."
    else:
        # Not a fraction, just convert to float or complex
        try:
            a_sub_parsed = string_to_number(a_sub, allow_complex=allow_complex)
            if a_sub_parsed is None:
                raise ValueError(
                    f"The submitted answer could not be interpreted as a decimal{or_complex}number."
                )
            if not np.isfinite(a_sub_parsed):
                raise ValueError("The submitted answer is not a finite number.")
            value = a_sub_parsed
            data["submitted_answers"] = to_json(value)
        except Exception as exc:
            data["format_errors"] = f"Invalid format: {exc}"

    return (value, data)


<<<<<<< HEAD
def string_to_2darray(
    s: str, allow_complex: bool = True
) -> tuple[None | np.ndarray, dict[str, str]]:
=======
def string_to_2darray(s, *, allow_complex=True):
>>>>>>> 99c241e8
    """string_to_2darray(s)

    Parses a string that is either a scalar or a 2D array in matlab or python
    format. Each number must be interpretable as type float or complex.
    """
    # Replace unicode minus with hyphen minus wherever it occurs
    s = s.replace("\u2212", "-")
    # If complex numbers are allowed...
    if allow_complex:
        # Replace "i" with "j" wherever it occurs
        s = s.replace("i", "j")

    # Count left and right brackets and check that they are balanced
    number_of_left_brackets = s.count("[")
    number_of_right_brackets = s.count("]")

    if number_of_left_brackets != number_of_right_brackets:
        return (None, {"format_error": "Unbalanced square brackets."})

    # If there are no brackets, treat as scalar
    if number_of_left_brackets == 0:
        try:
            # Convert submitted answer (assumed to be a scalar) to float or (optionally) complex
            ans = string_to_number(s, allow_complex=allow_complex)
            if ans is None:
                raise ValueError("invalid submitted answer (wrong type)")
            if not np.isfinite(ans):
                raise ValueError("invalid submitted answer (not finite)")
            matrix = np.array([[ans]])
            # Return it with no error
            return (matrix, {"format_type": "python"})
        except Exception:
            # Return error if submitted answer could not be converted to float or complex
            if allow_complex:
                return (
                    None,
                    {
                        "format_error": "Invalid format (missing square brackets and could not be interpreted as a double-precision floating-point number or as a double-precision complex number)."
                    },
                )
            else:
                return (
                    None,
                    {
                        "format_error": "Invalid format (missing square brackets and could not be interpreted as a double-precision floating-point number)."
                    },
                )

    # Get string between outer brackets
    (s_before_left, s, s_after_right) = string_partition_outer_interval(s)

    # Return error if there is anything but space outside brackets
    s_before_left = s_before_left.strip()
    s_after_right = s_after_right.strip()
    if s_before_left:
        return (
            None,
            {
                "format_error": f"Non-empty text {escape_invalid_string(s_before_left)} before outer brackets."
            },
        )
    if s_after_right:
        return (
            None,
            {
                "format_error": f"Non-empty space {escape_invalid_string(s_after_right)} after outer brackets."
            },
        )

    # If there is only one set of brackets, treat as MATLAB format
    if number_of_left_brackets == 1:
        # Can NOT strip white space on either side of "+" or "-" wherever they occur,
        # because there is an ambiguity between space delimiters and whitespace.
        #
        #   Example:
        #       is '[1 - 2j]' the same as '[1 -2j]' or '[1-2j]'

        # Split on semicolon
        s_list = s.split(";")

        # Get number of rows
        m = len(s_list)

        # Return error if there are no rows (i.e., the matrix is empty)
        if m == 0:
            return (None, {"format_error": "The matrix has no rows."})

        # Regex to split rows a la MATLAB
        matlab_delimiter_regex = re.compile(r"\s*[\s,]\s*")

        # Get number of columns by splitting first row
        tokens = re.split(matlab_delimiter_regex, s_list[0])
        n = len(tokens)

        # Ignore first/last token if empty string (occurs when row leads/trails with valid delimiter)
        if n > 0 and not tokens[0]:
            n -= 1
        if n > 0 and not tokens[-1]:
            n -= 1

        # Return error if first row has no columns
        if n == 0:
            return (None, {"format_error": "Row 1 of the matrix has no columns."})

        # Define matrix in which to put result
        matrix = np.zeros((m, n))

        # Iterate over rows
        for i in range(m):
            # Split row
            s_row = re.split(matlab_delimiter_regex, s_list[i])

            # Ignore first/last token if empty string (occurs when row leads/trails with valid delimiter)
            if s_row and not s_row[0]:
                s_row.pop(0)
            if s_row and not s_row[-1]:
                s_row.pop(-1)

            # Return error if current row has more or less columns than first row
            if len(s_row) != n:
                return (
                    None,
                    {
                        "format_error": f"Rows 1 and {i + 1} of the matrix have a different number of columns."
                    },
                )

            # Iterate over columns
            j = 0
            try:
                for j in range(n):
                    # Convert entry to float or (optionally) complex
                    ans = string_to_number(s_row[j], allow_complex=allow_complex)
                    if ans is None:
                        raise ValueError("invalid submitted answer (wrong type)")

                    # Return error if entry is not finite
                    if not np.isfinite(ans):
                        raise ValueError("invalid submitted answer (not finite)")

                    # If the new entry is complex, convert the entire array in-place to np.complex128
                    if np.iscomplexobj(ans):
                        matrix = matrix.astype(np.complex128, copy=False)

                    # Insert the new entry
                    matrix[i, j] = ans
            except Exception:
                # Return error if entry could not be converted to float or complex
                return (
                    None,
                    {
                        "format_error": f"Entry {escape_invalid_string(s_row[j])} at location (row={i + 1}, column={j + 1}) in the matrix has an invalid format."
                    },
                )

        # Return resulting ndarray with no error
        return (matrix, {"format_type": "matlab"})

    # If there is more than one set of brackets, treat as python format
    if number_of_left_brackets > 1:
        # Strip white space on either side of "+" or "-" wherever they occur
        s = re.sub(r" *\+ *", "+", s)
        s = re.sub(r" *\- *", "-", s)

        # Return error if there are any semicolons
        if ";" in s:
            return (
                None,
                {
                    "format_error": "Semicolons cannot be used as delimiters in an expression with nested brackets."
                },
            )

        # Partition string into rows
        s_row = []
        while s:
            # Get next row
            (
                s_before_left,
                s_between_left_and_right,
                s_after_right,
            ) = string_partition_first_interval(s)
            s_before_left = s_before_left.strip()
            s_after_right = s_after_right.strip()
            s_between_left_and_right = s_between_left_and_right.strip()
            s_row.append(s_between_left_and_right)

            # Return error if there is anything but space before left bracket
            if s_before_left:
                return (
                    None,
                    {
                        "format_error": f"Non-empty text {escape_invalid_string(s_before_left)} before the left bracket in row {len(s_row)} of the matrix."
                    },
                )

            # Return error if there are improperly nested brackets
            if ("[" in s_between_left_and_right) or ("]" in s_between_left_and_right):
                return (
                    None,
                    {
                        "format_error": f"Improperly nested brackets in row {len(s_row)} of the matrix."
                    },
                )

            # Check if we are in the last row
            if len(s_row) == number_of_left_brackets - 1:
                # Return error if it is the last row and there is anything but space after right bracket
                if s_after_right:
                    return (
                        None,
                        {
                            "format_error": f"Non-empty text {escape_invalid_string(s_after_right)} after the right bracket in row {len(s_row)} of the matrix."
                        },
                    )
                else:
                    s = s_after_right
            # Return error if it is not the last row and there is no comma after right bracket
            elif s_after_right[0] != ",":
                return (
                    None,
                    {"format_error": f"No comma after row {len(s_row)} of the matrix."},
                )
            else:
                s = s_after_right[1:]
        number_of_rows = len(s_row)

        # Check that number of rows is what we expected
        if number_of_rows != number_of_left_brackets - 1:
            raise ValueError(
                f"Number of rows {number_of_rows} should have been one less than the number of brackets {number_of_left_brackets}"
            )

        # Split each row on comma
        number_of_columns = None
        for i in range(number_of_rows):
            # Return error if row has no columns
            if not s_row[i]:
                return (
                    None,
                    {"format_error": f"Row {i + 1} of the matrix has no columns."},
                )

            # Splitting on a comma always returns a list with at least one element
            s_row[i] = s_row[i].split(",")
            n = len(s_row[i])

            # Return error if row has different number of columns than first row
            if number_of_columns is None:
                number_of_columns = n
            elif number_of_columns != n:
                return (
                    None,
                    {
                        "format_error": f"Rows 1 and {i + 1} of the matrix have a different number of columns."
                    },
                )

        if number_of_columns is None:
            return (None, {"format_error": "The matrix has no columns."})
        # Define matrix in which to put result
        matrix = np.zeros((number_of_rows, number_of_columns))

        # Parse each row and column
        i, j = 0, 0
        try:
            for i in range(number_of_rows):
                for j in range(number_of_columns):
                    # Check if entry is empty
                    if not s_row[i][j].strip():
                        return (
                            None,
                            {
                                "format_error": f"Entry at location (row={i + 1}, column={j + 1}) in the matrix is empty."
                            },
                        )

                    # Convert entry to float or (optionally) complex
                    ans = string_to_number(s_row[i][j], allow_complex=allow_complex)
                    if ans is None:
                        raise ValueError("invalid submitted answer (wrong type)")

                    # Return error if entry is not finite
                    if not np.isfinite(ans):
                        raise ValueError("invalid submitted answer (not finite)")

                    # If the new entry is complex, convert the entire array in-place to np.complex128
                    if np.iscomplexobj(ans):
                        matrix = matrix.astype(np.complex128, copy=False)

                    # Insert the new entry
                    matrix[i, j] = ans
        except Exception:
            # Return error if entry could not be converted to float or complex
            return (
                None,
                {
                    "format_error": f"Entry {escape_invalid_string(s_row[i][j])} at location (row={i + 1}, column={j + 1}) of the matrix has an invalid format."
                },
            )

        # Return result with no error
        return (matrix, {"format_type": "python"})

    # TODO: is there a way to statically check that we've handled all cases?
    raise AssertionError("Should never reach this point")


def latex_from_2darray(
    A: numbers.Number | np.ndarray,
    presentation_type: str = "f",
    digits: int = 2,
) -> str:
    r"""latex_from_2darray
    This function assumes that A is one of these things:
            - a number (float or complex)
            - a 2D ndarray (float or complex)

    If A is a scalar, the string is a single number, not wrapped in brackets.

    It A is a numpy 2D array, it returns a string with the format:
        '\begin{bmatrix} ... & ... \\ ... & ... \end{bmatrix}'

    If presentation_type is 'sigfig', each number is formatted using the
    to_precision module to "digits" significant figures.

    Otherwise, each number is formatted as '{:.{digits}{presentation_type}}'.
    """
    # if A is a scalar
    if isinstance(A, numbers.Number):
        if presentation_type == "sigfig":
            return string_from_number_sigfig(A, digits=digits)
        else:
            return "{:.{digits}{presentation_type}}".format(
                A, digits=digits, presentation_type=presentation_type
            )
    # Using Any annotation here because of weird Pyright-isms.
    if presentation_type == "sigfig":
        formatter: Any = {
            "float_kind": lambda x: to_precision.to_precision(x, digits),
            "complex_kind": lambda x: _string_from_complex_sigfig(x, digits),
        }
    else:
        formatter: Any = {
            "float_kind": lambda x: "{:.{digits}{presentation_type}}".format(
                x, digits=digits, presentation_type=presentation_type
            ),
            "complex_kind": lambda x: "{:.{digits}{presentation_type}}".format(
                x, digits=digits, presentation_type=presentation_type
            ),
        }

    if A.ndim != 2:
        raise ValueError("input should be a 2D numpy array")
    lines = (
        np.array2string(A, formatter=formatter)
        .replace("[", "")
        .replace("]", "")
        .splitlines()
    )
    rv = [r"\begin{bmatrix}"]
    rv.extend("  " + " & ".join(line.split()) + r"\\" for line in lines)
    rv.append(r"\end{bmatrix}")
    return "".join(rv)


# This is a deprecated alias that will be removed in the future -- use the lowercase version instead.
def is_correct_ndarray2D_dd(*args, **kwargs) -> bool:  # noqa: N802
    return is_correct_ndarray2d_dd(*args, **kwargs)


# This is a deprecated alias that will be removed in the future -- use the lowercase version instead.
def is_correct_ndarray2D_sf(*args, **kwargs) -> bool:  # noqa: N802
    return is_correct_ndarray2d_sf(*args, **kwargs)


# This is a deprecated alias that will be removed in the future -- use the lowercase version instead.
def is_correct_ndarray2D_ra(*args, **kwargs) -> bool:  # noqa: N802
    return is_correct_ndarray2d_ra(*args, **kwargs)


def is_correct_ndarray2d_dd(
    a_sub: np.ndarray, a_tru: np.ndarray, digits: int = 2
) -> bool:
    # Check if each element is correct
    m = a_sub.shape[0]
    n = a_sub.shape[1]
    for i in range(m):
        for j in range(n):
            if not is_correct_scalar_dd(a_sub[i, j], a_tru[i, j], digits):
                return False

    # All elements were close
    return True


def is_correct_ndarray2d_sf(
    a_sub: np.ndarray, a_tru: np.ndarray, digits: int = 2
) -> bool:
    # Check if each element is correct
    m = a_sub.shape[0]
    n = a_sub.shape[1]
    for i in range(m):
        for j in range(n):
            if not is_correct_scalar_sf(a_sub[i, j], a_tru[i, j], digits):
                return False

    # All elements were close
    return True


def is_correct_ndarray2d_ra(
    a_sub: np.ndarray, a_tru: np.ndarray, rtol: float = 1e-5, atol: float = 1e-8
) -> bool:
    # Check if each element is correct
    return np.allclose(a_sub, a_tru, rtol, atol)


def is_correct_scalar_ra(
    a_sub: ArrayLike, a_tru: ArrayLike, rtol: float = 1e-5, atol: float = 1e-8
) -> bool:
    """Compare a_sub and a_tru using relative tolerance rtol and absolute tolerance atol."""
    return bool(np.allclose(a_sub, a_tru, rtol, atol))


def is_correct_scalar_dd(a_sub: ArrayLike, a_tru: ArrayLike, digits: int = 2) -> bool:
    """Compare a_sub and a_tru using digits many digits after the decimal place."""

    # If answers are complex, check real and imaginary parts separately
    if np.iscomplexobj(a_sub) or np.iscomplexobj(a_tru):
        real_comp = is_correct_scalar_dd(a_sub.real, a_tru.real, digits=digits)  # type: ignore
        imag_comp = is_correct_scalar_dd(a_sub.imag, a_tru.imag, digits=digits)  # type: ignore
        return real_comp and imag_comp

    # Get bounds on submitted answer
    eps = 0.51 * (10**-digits)
    lower_bound = a_tru - eps
    upper_bound = a_tru + eps

    # Check if submitted answer is in bounds
    return bool((a_sub > lower_bound) & (a_sub < upper_bound))


def is_correct_scalar_sf(a_sub: ArrayLike, a_tru: ArrayLike, digits: int = 2) -> bool:
    """Compare a_sub and a_tru using digits many significant figures."""

    # If answers are complex, check real and imaginary parts separately
    if np.iscomplexobj(a_sub) or np.iscomplexobj(a_tru):
        real_comp = is_correct_scalar_sf(a_sub.real, a_tru.real, digits=digits)  # type: ignore
        imag_comp = is_correct_scalar_sf(a_sub.imag, a_tru.imag, digits=digits)  # type: ignore
        return real_comp and imag_comp

    # Get bounds on submitted answer
    if a_tru == 0:
        n = digits - 1
    else:
        n = -int(np.floor(np.log10(np.abs(a_tru)))) + (digits - 1)
    eps = 0.51 * (10**-n)
    lower_bound = a_tru - eps
    upper_bound = a_tru + eps

    # Check if submitted answer is in bounds
    return bool((a_sub > lower_bound) & (a_sub < upper_bound))


def get_uuid() -> str:
    """
    Returns the string representation of a new random UUID.
    First character of this uuid is guaranteed to be an alpha
    (at the expense of a slight loss in randomness).

    This is done because certain web components need identifiers to
    start with letters and not numbers.
    """

    uuid_string = str(uuid.uuid4())
    random_char = random.choice("abcdef")

    return random_char + uuid_string[1:]


def escape_unicode_string(string: str) -> str:
    """
    escape_unicode_string(string)

    Combs through any string and replaces invisible/unprintable characters with a
    text representation of their hex id: <U+xxxx>

    A character is considered invisible if its category is "control" or "format", as
    reported by the 'unicodedata' library.

    More info on unicode categories:
    https://en.wikipedia.org/wiki/Unicode_character_property#General_Category
    """

    def escape_unprintable(x: str) -> str:
        category = unicodedata.category(x)
        if category in ("Cc", "Cf"):
            return f"<U+{ord(x):x}>"
        else:
            return x

    return "".join(map(escape_unprintable, string))


def escape_invalid_string(string: str) -> str:
    """
    escape_invalid_string(string)

    Wraps and escapes string in <code> tags.
    """
    return f'<code class="user-output-invalid">{html.escape(escape_unicode_string(string))}</code>'


def clean_identifier_name(name: str) -> str:
    """
    clean_identifier_name(string)

    Escapes a string so that it becomes a valid Python identifier.
    """

    # Strip invalid characters and weird leading characters so we have
    # a decent python identifier
    name = re.sub("[^a-zA-Z0-9_]", "_", name)
    name = re.sub("^[^a-zA-Z]+", "", name)
    return name


def load_extension(data: QuestionData, extension_name: str) -> Any:
    """
    load_extension(data, extension_name)

    Loads a single specific extension by name for an element.
    Returns a dictionary of defined variables and functions.
    """
    if "extensions" not in data:
        raise ValueError("load_extension() must be called from an element!")
    if extension_name not in data["extensions"]:
        raise ValueError(f"Could not find extension {extension_name}!")

    ext_info = data["extensions"][extension_name]
    if "controller" not in ext_info:
        # Nothing to load, just return an empty dict
        return {}

    # wrap extension functions so that they execute in their own directory
    def wrap(f: Callable | Any) -> Callable:
        # If not a function, just return
        if not callable(f):
            return f

        def wrapped_function(*args, **kwargs) -> Any:
            old_wd = os.getcwd()
            os.chdir(ext_info["directory"])
            ret_val = f(*args, **kwargs)
            os.chdir(old_wd)
            return ret_val

        return wrapped_function

    # Load any Python functions and variables from the defined controller
    script = os.path.join(ext_info["directory"], ext_info["controller"])
    loaded = {}
    spec = importlib.util.spec_from_file_location(f"{extension_name}-{script}", script)
    if not spec or not spec.loader:
        raise ValueError(f"Could not load extension {extension_name}-{script}!")
    module = importlib.util.module_from_spec(spec)
    spec.loader.exec_module(module)

    # Filter out extra names so we only get user defined functions and variables
    loaded = {
        f: wrap(module.__dict__[f]) for f in module.__dict__ if not f.startswith("__")
    }

    # Return functions and variables as a namedtuple, so we get the nice dot access syntax
    module_tuple = namedtuple(clean_identifier_name(extension_name), loaded.keys())  # noqa: PYI024
    return module_tuple(**loaded)


def load_all_extensions(data: QuestionData) -> dict[str, Any]:
    """
    load_all_extensions(data)

    Loads all available extensions for a given element.
    Returns an ordered dictionary mapping the extension name to its defined variables and functions
    """

    if "extensions" not in data:
        raise ValueError("load_all_extensions() must be called from an element!")
    if len(data["extensions"]) == 0:
        return {}

    loaded_extensions = collections.OrderedDict()
    for name in sorted(data["extensions"].keys()):
        loaded_extensions[name] = load_extension(data, name)

    return loaded_extensions


def load_host_script(script_name) -> ModuleType:
    """
    load_host_script(script_name)

    Small convenience function to load a host element script from an extension.
    """

    # Chop off the file extension because it's unnecessary here
    script_name = script_name.removesuffix(".py")
    return __import__(script_name)


def iter_keys() -> Generator[str, None, None]:
    """
    from:
    https://stackoverflow.com/questions/29351492/how-to-make-a-continuous-alphabetic-list-python-from-a-z-then-from-aa-ab-ac-e/29351603#29351603
    """
    ascii_set = string.ascii_lowercase

    return (
        "".join(s) for size in it.count(1) for s in it.product(ascii_set, repeat=size)
    )


def index2key(i: int) -> str:
    """
    index2key(i)

    Used when generating ordered lists of the form ['a', 'b', ..., 'z', 'aa', 'ab', ..., 'zz', 'aaa', 'aab', ...]

    Returns alphabetic key in the form [a-z]* from a given integer (i = 0, 1, 2, ...).
    """
    return next(it.islice(iter_keys(), i, None))


def is_int_json_serializable(n: int) -> bool:
    return -((2**53) - 1) <= n <= 2**53 - 1


def full_unidecode(input_str: str) -> str:
    """Does unidecode of input and replaces the unicode minus with the normal one."""
    return unidecode(input_str.replace("\u2212", "-"))


def add_files_format_error(data: QuestionData, error: str) -> None:
    """Adds a format error to the data dictionary."""

    if data["format_errors"].get("_files") is None:
        data["format_errors"]["_files"] = []
    if isinstance(data["format_errors"]["_files"], list):
        data["format_errors"]["_files"].append(error)
    else:
        data["format_errors"]["_files"] = [
            '"_files" was present in "format_errors" but was not an array',
            error,
        ]


def add_submitted_file(
    data: QuestionData,
    file_name: str,
    base64_contents: str,
) -> None:
    """Adds a submitted file to the data dictionary."""

    if data["submitted_answers"].get("_files") is None:
        data["submitted_answers"]["_files"] = []
    if isinstance(data["submitted_answers"]["_files"], list):
        data["submitted_answers"]["_files"].append(
            {
                "name": file_name,
                "contents": base64_contents,
            }
        )
    else:
        add_files_format_error(
            data, '"_files" is present in "submitted_answers" but is not an array'
        )<|MERGE_RESOLUTION|>--- conflicted
+++ resolved
@@ -1071,13 +1071,9 @@
         return None
 
 
-<<<<<<< HEAD
 def string_to_number(
-    s: str, allow_complex: bool = True
+    s: str, *, allow_complex: bool = True
 ) -> None | np.float64 | np.complex128:
-=======
-def string_to_number(s, *, allow_complex=True):
->>>>>>> 99c241e8
     """string_to_number(s, allow_complex=True)
 
     Parses a string that can be interpreted either as float or (optionally) complex.
@@ -1112,18 +1108,16 @@
         return None
 
 
-<<<<<<< HEAD
 class PartialData(TypedDict, total=False):
     format_errors: str
     submitted_answers: Any
 
 
 def string_fraction_to_number(
-    a_sub: str | None, allow_fractions: bool = True, allow_complex: bool = True
+    a_sub: str | None,
+    allow_fractions: bool = True,  # noqa: FBT001, FBT002
+    allow_complex: bool = True,  # noqa: FBT001, FBT002
 ) -> tuple[None | np.float64 | np.complex128, PartialData]:
-=======
-def string_fraction_to_number(a_sub, allow_fractions=True, allow_complex=True):  # noqa: FBT002 (downstream callers already use this signature)
->>>>>>> 99c241e8
     """string_fraction_to_number(a_sub, allow_fractions=True, allow_complex=True)
 
     Parses a string containing a decimal number with support for answers expressing
@@ -1206,13 +1200,9 @@
     return (value, data)
 
 
-<<<<<<< HEAD
 def string_to_2darray(
-    s: str, allow_complex: bool = True
+    s: str, *, allow_complex: bool = True
 ) -> tuple[None | np.ndarray, dict[str, str]]:
-=======
-def string_to_2darray(s, *, allow_complex=True):
->>>>>>> 99c241e8
     """string_to_2darray(s)
 
     Parses a string that is either a scalar or a 2D array in matlab or python
