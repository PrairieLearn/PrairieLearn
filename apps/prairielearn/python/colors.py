--- conflicted
+++ resolved
@@ -115,13 +115,7 @@
             if alpha_float is None:
                 alpha_float = 1.0
 
-<<<<<<< HEAD
-            coords = serialize.get_coords(parent, fit, none=False, legacy=False) + [
-                alpha_float
-            ]
-=======
-            coords = [*serialize.get_coords(parent, fit, False, False), alpha_float]
->>>>>>> 22067122
+            coords = [*serialize.get_coords(parent, fit, none=False, legacy=False), alpha_float]
 
             # See if the color value is a match, if so, return the string
             value = cast(ColorTuple, tuple(alg.round_half_up(c * 255) for c in coords))
