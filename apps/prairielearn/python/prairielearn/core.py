--- conflicted
+++ resolved
@@ -454,26 +454,10 @@
     )
 
 
-<<<<<<< HEAD
-@overload
-def from_json(
-    v: _JSONSerializedType,
-) -> _JSONPythonType: ...
-
-
-@overload
-def from_json(v: Any) -> Any: ...
-
-
-def from_json(v: _JSONSerializedType | Any) -> _JSONPythonType | Any:
-    """
-    If v has the format `{'_type': ..., '_value': ...}` as would have been created
-=======
 def from_json(v: _JSONSerializedType | Any) -> Any:
     """from_json(v)
 
     If v has the format {'_type':..., '_value':...} as would have been created
->>>>>>> 885c949e
     using to_json(...), then it is replaced:
 
     - '_type': 'complex' -> `complex`
