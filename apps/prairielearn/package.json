--- conflicted
+++ resolved
@@ -249,13 +249,8 @@
     "express-list-endpoints": "^7.1.0",
     "get-port": "^7.1.0",
     "jsdom": "^24.1.0",
-<<<<<<< HEAD
-    "mocha": "^10.4.0",
-=======
-    "json-stable-stringify": "^1.1.1",
     "mdast-util-math": "^3.0.0",
     "mocha": "^10.6.0",
->>>>>>> 57bffa85
     "mocha-steps": "^1.3.0",
     "set-cookie-parser": "^2.6.0",
     "tsx": "^4.16.2",
