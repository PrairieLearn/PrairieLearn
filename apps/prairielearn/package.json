--- conflicted
+++ resolved
@@ -53,16 +53,10 @@
     "@prairielearn/workspace-utils": "workspace:^",
     "@socket.io/redis-adapter": "^8.3.0",
     "@types/d3": "^7.4.3",
-<<<<<<< HEAD
-    "@viz-js/viz": "^3.7.0",
+    "@viz-js/viz": "^3.8.0",
     "@web3-storage/parse-link-header": "^3.1.0",
-    "ace-builds": "^1.35.4",
-    "ace-code": "^1.35.4",
-=======
-    "@viz-js/viz": "^3.8.0",
     "ace-builds": "^1.36.0",
     "ace-code": "^1.36.0",
->>>>>>> a61b44e0
     "ajv": "^8.17.1",
     "ansi_up": "^6.0.2",
     "archiver": "^7.0.1",
