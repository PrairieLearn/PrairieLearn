--- conflicted
+++ resolved
@@ -16,18 +16,6 @@
     "test:docker-smoke-tests": "vitest run --coverage --mode=docker-smoke-tests"
   },
   "dependencies": {
-<<<<<<< HEAD
-    "@aws-sdk/client-auto-scaling": "^3.862.0",
-    "@aws-sdk/client-cloudwatch": "^3.862.0",
-    "@aws-sdk/client-ec2": "^3.862.0",
-    "@aws-sdk/client-ecr": "^3.862.0",
-    "@aws-sdk/client-s3": "^3.862.0",
-    "@aws-sdk/client-sqs": "^3.862.0",
-    "@aws-sdk/credential-providers": "^3.862.0",
-    "@aws-sdk/lib-storage": "^3.862.0",
-    "@fortawesome/fontawesome-free": "^7.0.0",
-    "@hookform/resolvers": "^5.2.1",
-=======
     "@aws-sdk/client-auto-scaling": "^3.879.0",
     "@aws-sdk/client-cloudwatch": "^3.879.0",
     "@aws-sdk/client-ec2": "^3.880.0",
@@ -37,7 +25,7 @@
     "@aws-sdk/credential-providers": "^3.880.0",
     "@aws-sdk/lib-storage": "^3.879.0",
     "@fortawesome/fontawesome-free": "^7.0.1",
->>>>>>> d6f506ef
+    "@hookform/resolvers": "^5.2.1",
     "@js-temporal/polyfill": "^0.5.1",
     "@node-saml/passport-saml": "^5.1.0",
     "@octokit/rest": "^22.0.0",
