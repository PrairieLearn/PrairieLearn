:is(html, body):has(div.app-container) {
  width: 100%;
  height: 100%;
}

body:has(div.app-container) {
  overflow-y: unset !important;
}

/* Styles when the side nav is hidden */
.app-container {
  display: block;
}

/* Styles when the side nav is enabled and expanded */
.app-container.side-nav-enabled {
  display: grid;
  position: relative;
  height: 100%;
  width: 100vw;
  transition: 300ms;
  grid-template:
    'top-nav top-nav' auto
    'side-nav content' 1fr / 300px 1fr;
}

/* Styles when the side nav is enabled and collapsed */
.app-container.side-nav-enabled.collapsed {
  grid-template:
    'top-nav top-nav' auto
    'side-nav content' 1fr / 50px 1fr;
}

.app-container.side-nav-enabled.collapsed #course-dropdown {
  display: none;
}

.app-container.side-nav-enabled.collapsed #course-instance-dropdown {
  display: none;
}

.app-top-nav {
  grid-area: top-nav;
}

.app-side-nav {
  grid-area: side-nav;
  padding: 0.5rem;
  overflow-y: auto;

  /* This color is --bs-primary-bg-subtle from Bootstrap 5.3 */
  /* TODO: Use the native CSS variable when we upgrade to 5.3 */
  background-color: #cfe2ff;
  transition: 300ms;
}

.app-container.side-nav-enabled.collapsed .app-side-nav {
  padding: 0.5rem 0;
}

.app-main {
  grid-area: content;
  overflow-x: hidden;
}

.app-main-container {
  height: 100%;
  overflow-x: hidden;
  overflow-y: auto;
}

.side-nav-group {
  display: flex;
  flex-direction: column;
  gap: 4px;
  margin-bottom: 1.5rem;
}

.app-container.side-nav-enabled.collapsed .side-nav-group {
  margin-bottom: 0;
}

.side-nav-link {
  display: flex;
  flex-direction: row;
  align-items: center;
  gap: 0.5rem;
  color: var(--bs-body-color) !important;
  text-decoration: none;
  padding: 0.5rem 0.75rem;
  border-radius: 0.375rem;
  position: relative;
  white-space: nowrap;
}

.app-container.side-nav-enabled.collapsed .side-nav-link {
  padding: 0.75rem;
}

.side-nav-link:hover,
.side-nav-link-active {
  background-color: rgba(var(--bs-primary-rgb), 0.1);
}

.side-nav-link-active {
  font-weight: bold;
}

.side-nav-link-active::after {
  content: '';
  display: block;
  height: 100%;
  width: 4px;
  position: absolute;
  left: -0.75rem;
  background-color: var(--bs-primary);
  border-top-right-radius: 0.25rem;
  border-bottom-right-radius: 0.25rem;
}

/* Hide side nav link text when the side nav is collapsed */
.app-container.side-nav-enabled.collapsed .side-nav-link .side-nav-link-text {
  display: none;
}

/* Center the icons when the side nav is collapsed */
.app-container.side-nav-enabled.collapsed .side-nav-link {
  justify-content: center;
}

.side-nav-header {
  display: flex;
  justify-content: space-between;
  align-items: center;
  text-transform: uppercase;
  font-weight: bold;
  border-bottom: 1px solid var(--bs-body-color);
  padding-bottom: 0.5rem;
  margin-bottom: 0.5rem;
<<<<<<< HEAD
}

/* When an assessment navigation dropdown item is pressed, explicitly
   set the color of its AID text to bs-light to ensure the text is still visible. */
#assessmentNavigationDropdownContent .dropdown-item:active #aid {
  color: var(--bs-light) !important;
=======
  white-space: nowrap;
}

/* Center the side nav toggle button when the side nav is collapsed */
.app-container.side-nav-enabled.collapsed .side-nav-header {
  justify-content: center;
}

.app-container.side-nav-enabled .side-nav-header .header-text {
  font-size: 0.8rem;
  margin: 0;
}

/* .app-container.side-nav-enabled.collapsed .side-nav-header {
  padding-bottom: 0.5rem;
} */

/* Hide the header text when the side nav is collapsed */
.app-container.side-nav-enabled.collapsed .side-nav-header .header-text {
  display: none;
}

.side-nav-link .suffix {
  display: flex;
  align-items: center;
  justify-content: flex-end;
  flex: 1;
}

/* When the side nav is collapsed, hide side nav link suffixes
  (e.g. for the getting started side nav link, hide the getting started progess circle) */
.app-container.side-nav-enabled.collapsed .side-nav-link .suffix {
  display: none;
}

/* When the side nav is collapsed, hide the expanded icon */
.app-container.side-nav-enabled.collapsed .side-nav-toggler-icon.expanded {
  display: none;
}

/* When the side nav is expanded, hide the collapsed icon */
.side-nav-toggler-icon.collapsed {
  display: none;
}

/* When the side nav is collapsed, show the collapsed icon */
.app-container.side-nav-enabled.collapsed .side-nav-toggler-icon.collapsed {
  display: block;
}

#side-nav-toggler {
  background-color: transparent;
  border: none;
  padding: 0.5rem 0.75rem;
  border-radius: 0.375rem;
}

#side-nav-toggler:hover {
  background-color: rgba(var(--bs-primary-rgb), 0.1);
}

.app-container.side-nav-enabled.collapsed #side-nav-toggler {
  padding: 0.5rem 1rem;
>>>>>>> 566a3567
}<|MERGE_RESOLUTION|>--- conflicted
+++ resolved
@@ -137,14 +137,6 @@
   border-bottom: 1px solid var(--bs-body-color);
   padding-bottom: 0.5rem;
   margin-bottom: 0.5rem;
-<<<<<<< HEAD
-}
-
-/* When an assessment navigation dropdown item is pressed, explicitly
-   set the color of its AID text to bs-light to ensure the text is still visible. */
-#assessmentNavigationDropdownContent .dropdown-item:active #aid {
-  color: var(--bs-light) !important;
-=======
   white-space: nowrap;
 }
 
@@ -208,5 +200,10 @@
 
 .app-container.side-nav-enabled.collapsed #side-nav-toggler {
   padding: 0.5rem 1rem;
->>>>>>> 566a3567
+}
+
+/* When an assessment navigation dropdown item is pressed, explicitly
+   set the color of its AID text to bs-light to ensure the text is still visible. */
+#assessmentNavigationDropdownContent .dropdown-item:active #aid {
+  color: var(--bs-light) !important;
 }