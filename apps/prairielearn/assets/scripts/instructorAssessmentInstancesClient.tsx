import { Temporal } from '@js-temporal/polyfill';
import { on } from 'delegated-events';
<<<<<<< HEAD
=======
import { Fragment, h, render } from 'preact';
import React, { useState } from 'preact/hooks';
>>>>>>> 18a1527a

import { onDocumentReady, templateFromAttributes } from '@prairielearn/browser-utils';
import { formatDate } from '@prairielearn/formatter';
import { escapeHtml, html } from '@prairielearn/html';
import { render } from '@prairielearn/preact-cjs';
import { useState } from '@prairielearn/preact-cjs/hooks';

import { Scorebar } from '../../src/components/Scorebar.html.js';
import { type AssessmentInstanceRow } from '../../src/pages/instructorAssessmentInstances/instructorAssessmentInstances.types.js';

import { getPopoverTriggerForContainer } from './lib/popover.js';

type TimeLimitAction =
  | 'set_total'
  | 'set_rem'
  | 'set_exact'
  | 'add'
  | 'subtract'
  | 'remove'
  | 'expire';

onDocumentReady(() => {
  const dataset = document.getElementById('usersTable')?.dataset;
  if (!dataset) {
    return;
  }
  const { assessmentSetAbbr, assessmentNumber, csrfToken, urlPrefix } = dataset;
  const assessmentGroupWork = dataset.assessmentGroupWork === 'true';
  const assessmentMultipleInstance = dataset.assessmentMultipleInstance === 'true';
  const hasCourseInstancePermissionEdit = dataset.hasCourseInstancePermissionEdit === 'true';
  const timezone = dataset.timezone ?? 'UTC';

  const bsTable = $('#usersTable').bootstrapTable({
    // TODO: If we can pick up the following change, we can drop the `icons` config here:
    // https://github.com/wenzhixin/bootstrap-table/pull/7190
    iconsPrefix: 'fa',
    icons: {
      refresh: 'fa-sync',
      autoRefresh: 'fa-clock',
      columns: 'fa-table-list',
    },

    buttons: {
      studentsOnly: {
        text: 'Students Only',
        icon: 'fa-user-graduate',
        attributes: { title: 'List only enrolled students' },
        event: () => {
          const table = $('#usersTable');
          const filterOn = !table.data('filter-student-only');
          table.data('filter-student-only', filterOn);

          $('.columns button[name=studentsOnly]').toggleClass('active', filterOn);
          // The filter object triggers the customSearch function, which performs the actual search.
          table.bootstrapTable('filterBy', filterOn ? { role: 'Student' } : {});
        },
      },
    },
    onPreBody() {
      $('.spinning-wheel').show();
    },
    onResetView() {
      $('.spinning-wheel').hide();

      updateTotals($('#usersTable').bootstrapTable('getData'));

      $('.time-limit-edit-button')
        .popover({
          sanitize: false,
          title() {
            const row = $(this).data('row');
            return row.action === 'set_time_limit_all'
              ? 'Change Time Limits'
              : row.open
                ? 'Change Time Limit'
                : 'Re-Open Instance';
          },
          container: 'body',
          html: true,
          trigger: 'click',
          content: timeLimitEditPopoverContent,
          customClass: 'popover-narrow-fixed',
        })
        .on('show.bs.popover', function () {
          $(this).find('.select-time-limit').trigger('change');
        });
    },
    customSearch: (
      data: AssessmentInstanceRow[],
      searchText: string,
      filter?: Record<string, any>,
    ) => {
      return data.filter((row) => {
        const search = searchText.toLowerCase();
        return assessmentGroupWork
          ? (!filter?.role || row.group_roles?.includes(filter.role)) &&
              (row.group_name?.toLowerCase().includes(search) ||
                row.uid_list?.some((uid) => uid.toLowerCase().includes(search)) ||
                row.user_name_list?.some((name) => name?.toLowerCase().includes(search)) ||
                row.group_roles?.some((role) => role.toLowerCase().includes(search)))
          : (!filter?.role || row.role === filter.role) &&
              (row.uid?.toLowerCase().includes(search) ||
                row.name?.toLowerCase().includes(search) ||
                row.role?.toLowerCase().includes(search));
      });
    },
    columns: tableColumns(assessmentGroupWork),
  });

  on('submit', 'form.js-popover-form', (event) => {
    if (!event.currentTarget) return;

    event.preventDefault();
    $.post(
      window.location.pathname,
      $(event.currentTarget).serialize(),
      function () {
        refreshTable();
      },
      'json',
    );

    // Immediately close the popover. Note that this is done before the above
    // HTTP request has finished. A potential improvement would be to disable
    // the form and show a spinner until the request completes, at which point
    // the popover would be closed.
    const popover = event.currentTarget.closest<HTMLElement>('.popover');
    if (popover) {
      const trigger = getPopoverTriggerForContainer(popover);
      if (trigger) {
        $(trigger).popover('hide');
      }
    }
  });

  $(document).on('keydown', (event) => {
    if (
      (event.ctrlKey || event.metaKey) &&
      String.fromCharCode(event.which).toLowerCase() === 'f' &&
      $('.fixed-table-toolbar .search input')[0] !== document.activeElement
    ) {
      $('.fixed-table-toolbar .search input').trigger('focus');
      event.preventDefault();
    }
  });

  $('#deleteAssessmentInstanceModal').on('show.bs.modal', function (event) {
    const modal = $(this);

    modal
      .parents('form')
      .off('submit')
      .on('submit', (e) => {
        e.preventDefault();
        $.post(
          $(e.target).attr('action') ?? '',
          $(e.target).serialize(),
          function () {
            refreshTable();
          },
          'json',
        );
        modal.modal('hide');
      });

    // @ts-expect-error -- The BS5 types don't include the `relatedTarget` property on jQuery events.
    const { relatedTarget } = event;

    if (relatedTarget) {
      templateFromAttributes(relatedTarget, modal[0], {
        'data-uid': '.modal-uid',
        'data-name': '.modal-name',
        'data-group-name': '.modal-group-name',
        'data-uid-list': '.modal-uid-list',
        'data-number': '.modal-number',
        'data-date-formatted': '.modal-date',
        'data-score-perc': '.modal-score-perc',
        'data-assessment-instance-id': '.modal-assessment-instance-id',
      });
    }
  });

  $('#deleteAllAssessmentInstancesModal').on('show.bs.modal', function () {
    const modal = $(this);

    modal
      .parents('form')
      .off('submit')
      .on('submit', (e) => {
        e.preventDefault();
        $.post(
          $(e.target).attr('action') ?? '',
          $(e.target).serialize(),
          function () {
            refreshTable();
          },
          'json',
        );
        modal.modal('hide');
      });
  });

  $('[data-bs-toggle="modal"]').on('click', function (e) {
    e.stopPropagation(); // Keep click from changing sort
    $($(e.currentTarget).data('target')).modal('show');
  });

  function tableColumns(assessmentGroupWork: boolean) {
    return [
      {
        field: 'assessment_instance_id',
        title: '<span class="visually-hidden">Assessment Instance</span>',
        sortable: true,
        sorter: detailsLinkSorter,
        formatter: detailsLinkFormatter,
        class: 'align-middle sticky-column text-nowrap',
        switchable: false,
      },
      ...(assessmentGroupWork
        ? [
            {
              field: 'group_name',
              title: 'Name',
              visible: false,
              sortable: true,
              class: 'align-middle',
              switchable: true,
              formatter: (value: string) => html`${value}`.toString(),
            },
            {
              field: 'uid_list',
              title: 'Group Members',
              sortable: true,
              class: 'text-center align-middle text-wrap',
              formatter: listFormatter,
              switchable: true,
            },
            {
              field: 'user_name_list',
              title: 'Group Member Name',
              sortable: true,
              visible: false,
              class: 'text-center align-middle text-wrap',
              formatter: listFormatter,
              switchable: true,
            },
            {
              field: 'group_roles',
              title: html`
                Roles
                <button
                  class="btn btn-xs btn-ghost"
                  type="button"
                  aria-label="Roles help"
                  data-bs-toggle="modal"
                  data-bs-target="#role-help"
                >
                  <i class="bi-question-circle-fill" aria-hidden="true"></i>
                </button>
              `,
              sortable: true,
              class: 'text-center align-middle text-wrap',
              formatter: uniqueListFormatter,
              switchable: true,
            },
          ]
        : [
            {
              field: 'uid',
              title: 'UID',
              visible: false,
              sortable: true,
              class: 'align-middle text-nowrap',
              switchable: true,
              formatter: (value: string) => html`${value}`.toString(),
            },
            {
              field: 'name',
              title: 'Name',
              sortable: true,
              class: 'align-middle text-nowrap',
              switchable: true,
              formatter: (value: string) => html`${value}`.toString(),
            },
            {
              field: 'role',
              title: html`
                Role
                <button
                  class="btn btn-xs btn-ghost"
                  type="button"
                  aria-label="Roles help"
                  data-bs-toggle="modal"
                  data-bs-target="#role-help"
                >
                  <i class="bi-question-circle-fill" aria-hidden="true"></i>
                </button>
              `,
              sortable: true,
              class: 'text-center align-middle text-nowrap',
              switchable: true,
            },
          ]),
      {
        field: 'number',
        title: 'Instance',
        visible: false,
        sortable: true,
        class: 'text-center align-middle',
        switchable: true,
      },
      {
        field: 'score_perc',
        title: 'Score',
        sortable: true,
        class: 'text-center align-middle',
        formatter: scorebarFormatter,
        switchable: true,
      },
      {
        field: 'date_formatted',
        title: 'Date started',
        sortable: true,
        sortName: 'date',
        class: 'text-center align-middle text-nowrap',
        switchable: true,
      },
      {
        field: 'duration',
        title: html`
          Duration
          <button
            class="btn btn-xs btn-ghost"
            type="button"
            aria-label="Duration help"
            data-bs-toggle="modal"
            data-bs-target="#duration-help"
          >
            <i class="bi-question-circle-fill" aria-hidden="true"></i>
          </button>
        `,
        sortable: true,
        sortName: 'duration_secs',
        class: 'text-center align-middle text-nowrap',
        switchable: true,
      },
      {
        field: 'time_remaining',
        title: html`
          Remaining
          <button
            class="btn btn-xs btn-ghost"
            type="button"
            aria-label="Remaining time help"
            data-bs-toggle="modal"
            data-bs-target="#time-remaining-help"
          >
            <i class="bi-question-circle-fill" aria-hidden="true"></i>
          </button>
        `,
        sortable: true,
        sortName: 'time_remaining_sec',
        sorter: timeRemainingLimitSorter,
        formatter: timeRemainingLimitFormatter,
        class: 'text-center align-middle text-nowrap',
        switchable: true,
      },
      {
        field: 'total_time',
        title: 'Total Time Limit',
        visible: false,
        sortable: true,
        sortName: 'total_time_sec',
        formatter: timeRemainingLimitFormatter,
        class: 'text-center align-middle',
        switchable: true,
      },
      {
        field: 'client_fingerprint_id_change_count',
        title: html`
          Fingerprint Changes
          <button
            class="btn btn-xs btn-ghost"
            type="button"
            aria-label="Fingerprint changes help"
            data-bs-toggle="modal"
            data-bs-target="#fingerprint-changes-help"
          >
            <i class="bi-question-circle-fill" aria-hidden="true"></i>
          </button>
        `,
        class: 'text-center align-middle',
        // Hidden for groupwork by default, as it is not as relevant in that context
        visible: !assessmentGroupWork,
        switchable: true,
        sortable: true,
      },
      {
        field: 'action_button',
        title: 'Actions',
        formatter: actionButtonFormatter,
        class: 'text-center align-middle',
        switchable: false,
      },
    ];
  }

  function refreshTable() {
    bsTable.bootstrapTable('refresh', { silent: true });
  }

  function TimeLimitExplanation({ action }: { action: TimeLimitAction }) {
    let explanation = '';
    if (action === 'set_total') {
      explanation =
        'Updating the total time limit will set the given amount of time for the assessment based on when the assessment was started.';
    } else if (action === 'set_rem') {
      explanation =
        'Updating the time remaining will set the given amount of time for the assessment based on the current time.';
    } else if (action === 'set_exact') {
      explanation = 'This will set the exact closing time for the assessment.';
    } else if (action === 'add') {
      explanation = 'This will add the given amount of time to the remaining time limit.';
    } else if (action === 'subtract') {
      explanation = 'This will subtract the given amount of time from the remaining time limit.';
    } else if (action === 'remove') {
      explanation = 'This will remove the time limit and the assessment will remain open.';
    } else if (action === 'expire') {
      explanation =
        'This will expire the time limit and students will be unable to submit any further answers.';
    }
    return <small class="form-text text-muted">{explanation}</small>;
  }

  function TimeLimitEditPopover({
    row,
  }: {
    row: {
      action: string;
      assessment_instance_id: number;
      date: string;
      has_closed_instance: boolean;
      has_open_instance: boolean;
      total_time: string;
      total_time_sec: number;
      time_remaining: string;
      time_remaining_sec: number;
      open: boolean;
    };
  }) {
    const [form, setForm] = useState({
      action: 'add' as TimeLimitAction,
      time_add: 5,
      date: Temporal.Now.zonedDateTimeISO(timezone).toPlainDateTime().toString().slice(0, 16),
      reopen_closed: false,
      reopen_without_limit: true,
    });
    const showTimeLimitOptions =
      row.action === 'set_time_limit_all' || row.open || !form.reopen_without_limit;

    function updateFormState<T extends keyof typeof form>(key: T, value: (typeof form)[T]) {
      setForm({
        ...form,
        [key]: value,
      });
    }

    function proposedClosingTime() {
      const totalTime = Math.round(row.total_time_sec);

      let startDate = Temporal.Instant.from(row.date).toZonedDateTimeISO(timezone);
      if (form.action === 'set_total') {
        startDate = startDate.add({ minutes: form.time_add });
      } else if (form.action === 'set_rem') {
        startDate = Temporal.Now.zonedDateTimeISO(timezone).add({ minutes: form.time_add });
      } else if (form.action === 'add') {
        startDate = startDate.add({ seconds: totalTime }).add({ minutes: form.time_add });
      } else if (form.action === 'subtract') {
        startDate = startDate.add({ seconds: totalTime }).subtract({ minutes: form.time_add });
      }

      return formatDate(new Date(startDate.epochMilliseconds), timezone);
    }

    return (
      <form name="set-time-limit-form" class="js-popover-form" method="POST">
        <input type="hidden" name="__action" value={row.action ?? 'set_time_limit'} />
        <input type="hidden" name="__csrf_token" value={csrfToken} />
        {row.assessment_instance_id ? (
          <input type="hidden" name="assessment_instance_id" value={row.assessment_instance_id} />
        ) : null}
        {row.action !== 'set_time_limit_all' && !row.open ? (
          <div>
            <div class="form-check">
              <input
                class="form-check-input"
                type="radio"
                name="reopen_without_limit"
                id="reopen_without_limit"
                value="true"
                checked={form.reopen_without_limit}
                onClick={() => updateFormState('reopen_without_limit', true)}
              />
              <label class="form-check-label" for="reopen_without_limit">
                Re-open without time limit
              </label>
            </div>
            <div class="form-check">
              <input
                class="form-check-input"
                type="radio"
                name="reopen_without_limit"
                id="reopen_with_limit"
                value="false"
                checked={!form.reopen_without_limit}
                onClick={() => updateFormState('reopen_without_limit', false)}
              />
              <label class="form-check-label" for="reopen_with_limit">
                Re-open with time limit
              </label>
            </div>
          </div>
        ) : null}
        <p>
          Total time limit: {row.total_time}
          <br />
          Remaining time: {row.time_remaining}
        </p>
        {showTimeLimitOptions ? (
          <p>
            <select
              class="form-select select-time-limit"
              name="action"
              aria-label="Time limit options"
              onChange={(e) => updateFormState('action', e.currentTarget.value as TimeLimitAction)}
            >
              {row.time_remaining_sec !== null ? (
                row.has_open_instance ? (
                  <>
                    <option value="add">Add to instances with time limit</option>
                    <option value="subtract">Subtract from instances with time limit</option>
                  </>
                ) : (
                  <>
                    <option value="add">Add</option>
                    <option value="subtract">Subtract</option>
                  </>
                )
              ) : null}
              <option value="set_total">Set total time limit</option>
              <option value="set_rem">Set remaining time</option>
              <option value="set_exact">Set exact closing time</option>
              {row.action === 'set_time_limit_all' ||
              (row.open && row.time_remaining) !== 'Open (no time limit)' ? (
                <option value="remove">Remove time limit</option>
              ) : null}
              {row.open && row.time_remaining !== 'Expired' ? (
                <option value="expire">Expire time limit</option>
              ) : null}
            </select>
            <TimeLimitExplanation action={form.action} />
          </p>
        ) : null}
        {showTimeLimitOptions &&
        form.action !== 'set_exact' &&
        form.action !== 'remove' &&
        form.action !== 'expire' ? (
          <div class="input-group mb-2">
            <input
              class="form-control time-limit-field"
              type="number"
              name="time_add"
              aria-label="Time value"
              value={form.time_add}
              onChange={(e) => updateFormState('time_add', parseFloat(e.currentTarget.value))}
            />
            <span class="input-group-text time-limit-field">minutes</span>
          </div>
        ) : null}
        {showTimeLimitOptions && form.action === 'set_exact' ? (
          <div class="input-group date-picker mb-2">
            <input
              class="form-control date-picker"
              type="datetime-local"
              name="date"
              value={form.date}
              onChange={(e) => updateFormState('date', e.currentTarget.value)}
            />
            <span class="input-group-text date-picker">{timezone}</span>
          </div>
        ) : null}
        {(row.open || !form.reopen_without_limit) &&
        (form.action === 'set_total' ||
          form.action === 'set_rem' ||
          form.action === 'add' ||
          form.action === 'subtract') ? (
          <p>Proposed closing time: {proposedClosingTime()}</p>
        ) : null}
        <p>
          {row.has_closed_instance ? (
            <div class="form-check">
              <input
                class="form-check-input"
                type="checkbox"
                name="reopen_closed"
                value="true"
                checked={form.reopen_closed}
                id="reopen_closed"
                onChange={(e) => updateFormState('reopen_closed', e.currentTarget.checked)}
              />
              <label class="form-check-label" for="reopen_closed">
                Also re-open closed instances
              </label>
            </div>
          ) : null}
        </p>
        <div class="btn-toolbar justify-content-end">
          <button type="button" class="btn btn-secondary me-2" data-bs-dismiss="popover">
            Cancel
          </button>
          <button type="submit" class="btn btn-primary">
            Set
          </button>
        </div>
      </form>
    );
  }

  function timeLimitEditPopoverContent(this: any) {
    const div = document.createElement('div');

    render(<TimeLimitEditPopover row={$(this).data('row')} />, div);

    return div;
  }

  function scorebarFormatter(score: number | null) {
    return Scorebar(score).toString();
  }

  function listFormatter(list: string[]) {
    if (!list || !list[0]) list = ['(empty)'];
    return html`<small>${list.join(', ')}</small>`;
  }

  function uniqueListFormatter(list: string[]) {
    if (!list || !list[0]) list = ['(empty)'];
    const uniq = Array.from(new Set(list));
    return html`<small>${uniq.join(', ')}</small>`;
  }

  function timeRemainingLimitFormatter(value: string, row: AssessmentInstanceRow) {
    return html`
      ${value}
      <span>
        <button
          class="btn btn-secondary btn-xs ms-1 time-limit-edit-button"
          id="row${row.assessment_instance_id}PopoverTimeLimit"
          aria-label="Change time limit"
          data-row="${JSON.stringify(row)}"
          data-bs-placement="bottom"
        >
          <i class="bi-pencil-square" aria-hidden="true"></i>
        </a>
      </span>
    `.toString();
  }

  function detailsLinkFormatter(value: string, row: AssessmentInstanceRow) {
    const name = assessmentGroupWork ? row.group_name : row.uid;

    let number;
    if (!assessmentMultipleInstance) {
      number = row.number === 1 ? '' : `#${row.number}`;
    }
    return html`
      <a href="${urlPrefix}/assessment_instance/${value}">
        ${assessmentSetAbbr}${assessmentNumber}${number} for ${name}
      </a>
    `.toString();
  }

  function detailsLinkSorter(
    valueA: number,
    valueB: number,
    rowA: AssessmentInstanceRow,
    rowB: AssessmentInstanceRow,
  ) {
    const nameKey = assessmentGroupWork ? 'group_name' : 'uid';
    const idKey = assessmentGroupWork ? 'group_id' : 'user_id';

    const nameA = rowA[nameKey];
    const nameB = rowB[nameKey];
    const idA = rowA[idKey] ?? '';
    const idB = rowB[idKey] ?? '';

    // Compare first by UID/group name, then user/group ID, then
    // instance number, then by instance ID.
    let compare = nameA?.localeCompare(nameB ?? '');
    if (!compare) compare = (parseInt(idA) ?? 0) - (parseInt(idB) ?? 0);
    if (!compare) compare = (rowA.number ?? 0) - (rowB.number ?? 0);
    if (!compare) compare = valueA - valueB;
    return compare;
  }

  function timeRemainingLimitSorter(
    valueA: number,
    valueB: number,
    rowA: AssessmentInstanceRow,
    rowB: AssessmentInstanceRow,
  ) {
    // Closed assessments are listed first, followed by time limits
    // ascending, followed by open without a time limit
    return Number(rowA.open) - Number(rowB.open) || (valueA ?? Infinity) - (valueB ?? Infinity);
  }

  function actionButtonFormatter(_value: string, row: AssessmentInstanceRow) {
    const ai_id = parseInt(row.assessment_instance_id);
    if (!csrfToken) {
      throw new Error('CSRF token not found');
    }
    return html`
      <div>
        <div class="dropdown">
          <button
            type="button"
            class="btn btn-secondary btn-xs dropdown-toggle"
            data-bs-toggle="dropdown"
            aria-haspopup="true"
            aria-expanded="false"
            data-bs-boundary="window"
          >
            Action
          </button>
          <div class="dropdown-menu">
            ${hasCourseInstancePermissionEdit
              ? html`
                  <button
                    class="dropdown-item"
                    data-bs-toggle="modal"
                    data-bs-target="#deleteAssessmentInstanceModal"
                    data-uid="${row.uid}"
                    data-name="${row.name}"
                    data-number="${row.number}"
                    data-date-formatted="${row.date_formatted}"
                    data-group-name="${row.group_name}"
                    data-uid-list="${row.uid_list?.join(', ') || 'empty'}"
                    data-score-perc="${Math.floor(row.score_perc ?? 0)}"
                    data-assessment-instance-id="${row.assessment_instance_id}"
                  >
                    <i class="fas fa-times me-2" aria-hidden="true"></i>
                    Delete
                  </button>
                  <button
                    class="dropdown-item ${row.open ? '' : 'disabled'}"
                    data-bs-toggle="popover"
                    data-bs-container="body"
                    data-bs-html="true"
                    data-bs-title="Confirm close"
                    data-bs-content="${escapeHtml(CloseForm({ csrfToken, ai_id }))}"
                    data-bs-placement="auto"
                  >
                    <i class="fas fa-ban me-2" aria-hidden="true"></i>
                    Grade &amp; Close
                  </button>
                  <button
                    class="dropdown-item ${!row.open ? '' : 'disabled'}"
                    onclick="$('#row${ai_id}PopoverTimeLimit').popover('show')"
                  >
                    <i class="fas fa-clock me-2" aria-hidden="true"></i>
                    Re-open
                  </button>
                  <button
                    class="dropdown-item"
                    data-bs-toggle="popover"
                    data-bs-container="body"
                    data-bs-html="true"
                    data-bs-title="Confirm regrade"
                    data-bs-content="${escapeHtml(RegradeForm({ csrfToken, ai_id }))}"
                    data-bs-placement="auto"
                  >
                    <i class="fas fa-sync me-2" aria-hidden="true"></i>
                    Regrade
                  </button>
                `
              : html` <button class="dropdown-item disabled">Must have editor permission</button> `}
          </div>
        </div>
      </div>
    `;
  }

  function updateTotals(data: AssessmentInstanceRow[]) {
    let time_limit_list: Record<string, any> = new Object();
    let remaining_time_min = 0;
    let remaining_time_max = 0;
    let has_open_instance = false;
    let has_closed_instance = false;

    data.forEach(function (row) {
      if (!row.open) {
        has_closed_instance = true;
      } else if (row.time_remaining_sec === null) {
        has_open_instance = true;
      } else {
        if (row.total_time_sec === null) {
          return;
        }
        if (!(row.total_time_sec in time_limit_list)) {
          time_limit_list[row.total_time_sec] = row.total_time;
        }
        if (remaining_time_min === 0 || remaining_time_min > row.time_remaining_sec) {
          remaining_time_min = row.time_remaining_sec;
        }
        if (remaining_time_max === 0 || remaining_time_max < row.time_remaining_sec) {
          remaining_time_max = row.time_remaining_sec;
        }
      }
    });

    time_limit_list = Object.values(time_limit_list);
    if (time_limit_list.length > 5) {
      time_limit_list.splice(3, time_limit_list.length - 4, '...');
    }
    const time_limit_totals = {
      total_time: time_limit_list.length > 0 ? time_limit_list.join(', ') : 'No time limits',
      time_remaining_sec: remaining_time_max,
      has_open_instance,
      has_closed_instance,
      action: 'set_time_limit_all',
      time_remaining: '',
    };
    if (remaining_time_min === null) {
      time_limit_totals.time_remaining = 'No time limits';
    } else if (remaining_time_max < 60) {
      time_limit_totals.time_remaining = 'Less than a minute';
    } else if (remaining_time_min < 60) {
      time_limit_totals.time_remaining = 'up to ' + Math.floor(remaining_time_max / 60) + ' min';
    } else if (Math.floor(remaining_time_min / 60) === Math.floor(remaining_time_max / 60)) {
      time_limit_totals.time_remaining = Math.floor(remaining_time_min / 60) + ' min';
    } else {
      time_limit_totals.time_remaining =
        'between ' +
        Math.floor(remaining_time_min / 60) +
        ' and ' +
        Math.floor(remaining_time_max / 60) +
        ' min';
    }

    $('.time-limit-edit-all-button').data('row', time_limit_totals);
  }
});

function CloseForm({ csrfToken, ai_id }: { csrfToken: string; ai_id: number }) {
  return html`
    <form name="close-form" class="js-popover-form" method="POST">
      <input type="hidden" name="__action" value="close" />
      <input type="hidden" name="__csrf_token" value="${csrfToken}" />
      <input type="hidden" name="assessment_instance_id" value="${ai_id}" />
      <button type="button" class="btn btn-secondary" data-bs-dismiss="popover">Cancel</button>
      <button type="submit" class="btn btn-danger">Grade and close</button>
    </form>
  `;
}

function RegradeForm({ csrfToken, ai_id }: { csrfToken: string; ai_id: number }) {
  return html`
    <form name="regrade-form" method="POST">
      <input type="hidden" name="__action" value="regrade" />
      <input type="hidden" name="__csrf_token" value="${csrfToken}" />
      <input type="hidden" name="assessment_instance_id" value="${ai_id}" />
      <button type="button" class="btn btn-secondary" data-bs-dismiss="popover">Cancel</button>
      <button type="submit" class="btn btn-primary">Regrade</button>
    </form>
  `;
}<|MERGE_RESOLUTION|>--- conflicted
+++ resolved
@@ -1,10 +1,5 @@
 import { Temporal } from '@js-temporal/polyfill';
 import { on } from 'delegated-events';
-<<<<<<< HEAD
-=======
-import { Fragment, h, render } from 'preact';
-import React, { useState } from 'preact/hooks';
->>>>>>> 18a1527a
 
 import { onDocumentReady, templateFromAttributes } from '@prairielearn/browser-utils';
 import { formatDate } from '@prairielearn/formatter';
