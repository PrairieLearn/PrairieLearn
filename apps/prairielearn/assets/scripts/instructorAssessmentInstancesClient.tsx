--- conflicted
+++ resolved
@@ -5,11 +5,8 @@
 import { onDocumentReady, templateFromAttributes } from '@prairielearn/browser-utils';
 import { formatDate } from '@prairielearn/formatter';
 import { escapeHtml, html } from '@prairielearn/html';
-<<<<<<< HEAD
 import { useState } from '@prairielearn/preact-cjs/hooks';
 import { run } from '@prairielearn/run';
-=======
->>>>>>> b49b9ce1
 
 import { ScorebarHtml } from '../../src/components/Scorebar.js';
 import { assertNever } from '../../src/lib/types.js';
