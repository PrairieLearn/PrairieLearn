--- conflicted
+++ resolved
@@ -191,11 +191,10 @@
       },
     },
 
-<<<<<<< HEAD
     onCheck(row) {
       currentQid = row.qid;
     }
-=======
+
     onResetView() {
       const searchInputs = document.querySelectorAll(
         '#questionsTable .form-control, #questionsTable .form-select',
@@ -207,7 +206,6 @@
         );
       });
     },
->>>>>>> 9c77b667
   };
 
   if (showAddQuestionButton) {
