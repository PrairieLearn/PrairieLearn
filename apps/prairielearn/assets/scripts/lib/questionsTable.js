/* eslint-env browser, jquery */

import _ from 'lodash';

import { onDocumentReady, decodeData } from '@prairielearn/browser-utils';
import { html } from '@prairielearn/html';

<<<<<<< HEAD
import { TagBadgeList } from '../../../src/components/TagBadge.html.js';
=======
import { TopicBadge } from '../../../src/components/TopicBadge.html.js';
>>>>>>> 8e0d73a7

onDocumentReady(() => {
  const { course_instance_ids, showAddQuestionButton, qidPrefix, urlPrefix, plainUrlPrefix } =
    decodeData('questions-table-data');
  window.topicList = function () {
    var data = $('#questionsTable').bootstrapTable('getData');
    return _.keyBy(_.map(data, (row) => row.topic.name));
  };

  window.tagsList = function () {
    var data = $('#questionsTable').bootstrapTable('getData');
    return _.keyBy(_.map(_.flatten(_.filter(_.map(data, (row) => row.tags))), (row) => row.name));
  };

  window.sharingSetsList = function () {
    var data = $('#questionsTable').bootstrapTable('getData');
    const sharing_sets = _.keyBy(
      _.map(_.flatten(_.filter(_.map(data, (row) => row.sharing_sets))), (row) => row.name),
    );
    sharing_sets['Public'] = 'Public';
    return sharing_sets;
  };

  window.versionList = function () {
    var data = $('#questionsTable').bootstrapTable('getData');
    return _.keyBy(_.map(data, (row) => row.display_type));
  };

  window.qidFormatter = function (qid, question) {
    var text = '';
    if (question.sync_errors) {
      text += html`<button
        class="btn btn-xs mr-1 js-sync-popover"
        data-toggle="popover"
        data-trigger="hover"
        data-container="body"
        data-html="true"
        data-title="Sync Errors"
        data-content='<pre style="background-color: black" class="text-white rounded p-3 mb-0">${question.sync_errors_ansified}</pre>'
      >
        <i class="fa fa-times text-danger" aria-hidden="true"></i>
      </button>`;
    } else if (question.sync_warnings) {
      text += html`<button
        class="btn btn-xs mr-1 js-sync-popover"
        data-toggle="popover"
        data-trigger="hover"
        data-container="body"
        data-html="true"
        data-title="Sync Warnings"
        data-content='<pre style="background-color: black" class="text-white rounded p-3 mb-0">${question.sync_warnings_ansified}</pre>'
      >
        <i class="fa fa-exclamation-triangle text-warning" aria-hidden="true"></i>
      </button>`;
    }
    text += html`
      <a class="formatter-data" href="${urlPrefix}/question/${question.id}/preview">
        ${qidPrefix}${question.qid}
      </a>
    `;
    if (question.open_issue_count > 0) {
      text += html`<a
        class="badge badge-pill badge-danger ml-1"
        href="${urlPrefix}/course_admin/issues?q=is%3Aopen+qid%3A${encodeURIComponent(
          question.qid,
        )}"
        >${question.open_issue_count}</a
      >`;
    }
    return text.toString();
  };

  window.topicFormatter = function (topic, question) {
    return TopicBadge(question.topic).toString();
  };

  window.tagsFormatter = function (tags, question) {
    return TagBadgeList(question.tags).toString();
  };

  window.sharingSetFormatter = function (sharing_sets, question) {
    return (
      (question.shared_publicly ? html`<span class="badge color-green3">Public</span> ` : '') +
      _.map(question.sharing_sets ?? [], (sharing_set) =>
        html`<span class="badge color-gray1">${sharing_set.name}</span>`.toString(),
      ).join(' ')
    );
  };

  window.versionFormatter = function (version, question) {
    return html`<span class="badge color-${question.display_type === 'v3' ? 'green1' : 'red1'}"
      >${question.display_type}</span
    >`.toString();
  };

  window.topicSorter = function (topicA, topicB) {
    return topicA.name.localeCompare(topicB.name);
  };

  window.genericFilterSearch = function (search, value) {
    return $('<div>')
      .html(value)
      .find('.formatter-data')
      .text()
      .toUpperCase()
      .includes(search.toUpperCase());
  };

  window.badgeFilterSearch = function (search, value) {
    if (search === '(none)') {
      return value === '';
    }
    var values = $('<div>')
      .html(value)
      .find('.badge')
      .filter((i, elem) => $(elem).text().toUpperCase() === search.toUpperCase()).length;
    return !!values;
  };

  let assessmentsByCourseInstanceFormatter = function (ci_id, question) {
    var ci_assessments = _.filter(
      question.assessments ?? [],
      (assessment) => assessment.course_instance_id.toString() === ci_id.toString(),
    );
    return _.map(ci_assessments, (assessment) =>
      html`<a
        href="${plainUrlPrefix}/course_instance/${ci_id}/instructor/assessment/${assessment.assessment_id}"
        class="badge color-${assessment.color} color-hover"
        onclick="event.stopPropagation();"
        ><span>${assessment.label}</span></a
      >`.toString(),
    ).join(' ');
  };

  let assessmentsByCourseInstanceList = function (ci_id) {
    var data = $('#questionsTable').bootstrapTable('getData');
    var assessments = _.filter(
      _.flatten(_.map(data, (row) => row.assessments)),
      (row) => row && row.course_instance_id === ci_id,
    );
    return _.assign(_.keyBy(_.map(assessments, (row) => row.label)), { '(None)': '(None)' });
  };

  course_instance_ids.forEach((courseInstanceId) => {
    window[`assessments${courseInstanceId}List`] = function () {
      return assessmentsByCourseInstanceList(courseInstanceId);
    };

    window[`assessments${courseInstanceId}Formatter`] = function (_, question) {
      return assessmentsByCourseInstanceFormatter(courseInstanceId, question);
    };
  });

  const tableSettings = {
    icons: {
      columns: 'fa-th-list',
    },
    buttons: {
      clearFilters: {
        text: 'Clear filters',
        icon: 'fa-times',
        attributes: { title: 'Clear all set question filters' },
        event: () => {
          $('#questionsTable').bootstrapTable('clearFilterControl');
        },
      },
    },
    onPreBody() {},
    onResetView() {
      $('.js-sync-popover[data-toggle="popover"]')
        .popover({
          sanitize: false,
        })
        .on('show.bs.popover', function () {
          $($(this).data('bs.popover').getTipElement()).css('max-width', '80%');
        });
    },
  };

  if (showAddQuestionButton) {
    tableSettings.buttons.addQuestion = {
      text: 'Add Question',
      icon: 'fa-plus',
      attributes: { title: 'Create a new question' },
      event: () => {
        $('form[name=add-question-form]').submit();
      },
    };
  }

  $('#questionsTable').bootstrapTable(tableSettings);

  $(document).keydown((event) => {
    if (
      (event.ctrlKey || event.metaKey) &&
      String.fromCharCode(event.which).toLowerCase() === 'f'
    ) {
      if ($('.sticky-header-container:visible input.bootstrap-table-filter-control-qid').length) {
        $('.sticky-header-container:visible input.bootstrap-table-filter-control-qid').focus();
      } else {
        $('input.bootstrap-table-filter-control-qid').focus();
      }
      event.preventDefault();
    }
  });
});<|MERGE_RESOLUTION|>--- conflicted
+++ resolved
@@ -5,11 +5,8 @@
 import { onDocumentReady, decodeData } from '@prairielearn/browser-utils';
 import { html } from '@prairielearn/html';
 
-<<<<<<< HEAD
 import { TagBadgeList } from '../../../src/components/TagBadge.html.js';
-=======
 import { TopicBadge } from '../../../src/components/TopicBadge.html.js';
->>>>>>> 8e0d73a7
 
 onDocumentReady(() => {
   const { course_instance_ids, showAddQuestionButton, qidPrefix, urlPrefix, plainUrlPrefix } =
