--- conflicted
+++ resolved
@@ -53,16 +53,4 @@
       },
     );
   });
-<<<<<<< HEAD
-
-  document.querySelectorAll<HTMLInputElement>('.js-toggle-verbose').forEach((checkbox) => {
-    checkbox.addEventListener('change', () => {
-      const targetOutput = document.getElementById(checkbox.dataset.targetId ?? '');
-      if (targetOutput) {
-        targetOutput.style.setProperty('--verbose-display', checkbox.checked ? '' : 'none');
-      }
-    });
-  });
-=======
->>>>>>> f9e417ef
 });