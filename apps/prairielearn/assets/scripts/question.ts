import { io } from 'socket.io-client';
<<<<<<< HEAD
import { mathjaxTypeset } from './mathjax';
import { onDocumentReady } from '@prairielearn/browser-utils';

=======
import { onDocumentReady, decodeData } from '@prairielearn/browser-utils';

import './mathjax';
import { setupCountdown } from './lib/countdown';
import { confirmOnUnload } from './lib/confirmOnUnload';

declare global {
  interface Window {
    MathJax: any;
  }
}

>>>>>>> a7e3822b
onDocumentReady(() => {
  const { gradingMethod } = document.querySelector<HTMLElement>('.question-container').dataset;
  if (gradingMethod === 'External') {
    externalGradingLiveUpdate();
  }
  setupDynamicObjects();
  confirmOnUnload(document.querySelector('form.question-form'));
  disableOnSubmit();
});

function externalGradingLiveUpdate() {
  const { variantId, variantToken } =
    document.querySelector<HTMLElement>('.question-container').dataset;

  // Render initial grading states into the DOM
  let gradingPending = false;
  document.querySelectorAll('[id^=submission-]').forEach((elem: HTMLElement) => {
    // Ensure that this is a valid submission element
    if (!/^submission-\d+$/.test(elem.id)) return;

    const status = elem.dataset.gradingJobStatus;
    const submissionId = elem.id.replace('submission-', '');
    updateStatus({ id: submissionId, grading_job_status: status });
    // Grading is not pending if it's done, or it's save-only, or has been canceled
    if (status !== 'graded' && status !== 'none' && status !== 'canceled') {
      gradingPending = true;
    }
  });

  // If everything has been graded or was canceled, don't even open a socket
  if (!gradingPending) return;

  // By this point, it's safe to open a socket
  const socket = io('/external-grading');

  socket.emit('init', { variant_id: variantId, variant_token: variantToken }, function (msg) {
    handleStatusChange(socket, msg);
  });

  socket.on('change:status', function (msg) {
    handleStatusChange(socket, msg);
  });
}

function handleStatusChange(socket, msg) {
  msg.submissions.forEach((submission) => {
    // Always update results
    updateStatus(submission);

    if (submission.grading_job_status === 'graded') {
      // Check if this state is reflected in the DOM; it's possible this is
      // just a message from the initial data sync and that we already have
      // results in the DOM.
      const element = document.getElementById('submission-' + submission.id);
      const status = element.dataset.gradingJobStatus;
      const gradingJobId = element.dataset.gradingJobId;

      // Ignore jobs that we already have results for, but allow results
      // from more recent grading jobs to replace the existing ones.
      if (status !== 'graded' || gradingJobId !== submission.grading_job_id) {
        // Let's get results for this job!
        fetchResults(socket, submission.id);
      }
    }
  });
}

function fetchResults(socket, submissionId) {
  const {
    variantId,
    questionId,
    instanceQuestionId,
    variantToken,
    urlPrefix,
    questionContext,
    csrfToken,
    authorizedEdit,
  } = document.querySelector<HTMLElement>('.question-container').dataset;

  const modal = $('#submissionInfoModal-' + submissionId);
  const wasModalOpen = (modal.data('bs.modal') || {})._isShown;
  modal.modal('hide');

  socket.emit(
    'getResults',
    {
      question_id: questionId,
      instance_question_id: instanceQuestionId === '' ? null : instanceQuestionId,
      variant_id: variantId,
      variant_token: variantToken,
      submission_id: submissionId,
      url_prefix: urlPrefix,
      question_context: questionContext,
      csrf_token: csrfToken,
      // Indicates whether submissions are allowed, either because
      // the instance question is part of the current user's
      // assessment instance (authorized_edit==true) or because the
      // question is open in preview mode (authz_result==undefined)
      authorized_edit: authorizedEdit,
    },
    function (msg) {
      // We're done with the socket for this incarnation of the page
      socket.close();
      if (msg.answerPanel) {
        const answerContainer = document.querySelector('.answer-body');
        answerContainer.innerHTML = msg.answerPanel;
        answerContainer.closest('.grading-block').classList.remove('d-none');
      }
      if (msg.submissionPanel) {
        document.getElementById('submission-' + submissionId).outerHTML = msg.submissionPanel;
        mathjaxTypeset();
        // Restore modal state if need be
        if (wasModalOpen) {
          $('#submissionInfoModal-' + submissionId).modal('show');
        }
      }
      if (msg.questionScorePanel) {
        document.getElementById('question-score-panel').outerHTML = msg.questionScorePanel;
      }
      if (msg.assessmentScorePanel) {
        document.getElementById('assessment-score-panel').outerHTML = msg.assessmentScorePanel;
      }
      if (msg.questionPanelFooter) {
        document.getElementById('question-panel-footer').outerHTML = msg.questionPanelFooter;
      }
      if (msg.questionNavNextButton) {
        document.getElementById('question-nav-next').outerHTML = msg.questionNavNextButton;
      }
      setupDynamicObjects();
    }
  );
}

function updateStatus(submission) {
  const display = document.getElementById('grading-status-' + submission.id);
  if (!display) return;
  let label;
  const spinner = '<i class="fa fa-sync fa-spin fa-fw"></i>';
  switch (submission.grading_job_status) {
    case 'requested':
      label = 'Grading requested ' + spinner;
      break;
    case 'queued':
      label = 'Queued for grading ' + spinner;
      break;
    case 'grading':
      label = 'Grading in progress ' + spinner;
      break;
    case 'graded':
      label = 'Graded!';
      break;
    default:
      label = 'UNKNOWN STATUS';
      break;
  }
  display.innerHTML = label;
}

function setupDynamicObjects() {
  // Install on page load and reinstall on websocket re-render
  document.querySelectorAll('a.disable-on-click').forEach((link) => {
    link.addEventListener('click', () => {
      link.classList.add('disabled');
    });
  });
  // Enable popover
  $('[data-toggle="popover"]').popover({ sanitize: false, container: 'body' });

  if (document.getElementById('submission-suspended-data')) {
    const countdownData = decodeData<{
      serverTimeLimitMS: number;
      serverRemainingMS: number;
    }>('submission-suspended-data');
    setupCountdown({
      displaySelector: '#submission-suspended-display',
      progressSelector: '#submission-suspended-progress',
      initialServerRemainingMS: countdownData.serverRemainingMS,
      initialServerTimeLimitMS: countdownData.serverTimeLimitMS,
      onTimerOut: () => {
        document.querySelector<HTMLButtonElement>('.question-grade').disabled = false;
        document
          .querySelectorAll<HTMLElement>('.submission-suspended-msg, .grade-rate-limit-popover')
          .forEach((elem) => {
            elem.style.display = 'none';
          });
      },
    });
  }
}

function disableOnSubmit() {
  const form = document.querySelector<HTMLFormElement>('form.question-form');
  form.addEventListener('submit', () => {
    if (!form.dataset.submitted) {
      form.dataset.submitted = 'true';

      // Since `.disabled` buttons don't POST, clone and hide as workaround
      form.querySelectorAll('.disable-on-submit').forEach((element: HTMLButtonElement) => {
        // Create disabled clone of button
        const clonedElement = element.cloneNode(true) as HTMLButtonElement;
        clonedElement.id = '';
        clonedElement.disabled = true;

        // Add it to the same position
        element.parentNode.insertBefore(clonedElement, element);

        // Hide actual submit button
        element.style.display = 'none';
      });
    }
  });
}<|MERGE_RESOLUTION|>--- conflicted
+++ resolved
@@ -1,22 +1,10 @@
 import { io } from 'socket.io-client';
-<<<<<<< HEAD
+import { onDocumentReady, decodeData } from '@prairielearn/browser-utils';
+
 import { mathjaxTypeset } from './mathjax';
-import { onDocumentReady } from '@prairielearn/browser-utils';
-
-=======
-import { onDocumentReady, decodeData } from '@prairielearn/browser-utils';
-
-import './mathjax';
 import { setupCountdown } from './lib/countdown';
 import { confirmOnUnload } from './lib/confirmOnUnload';
 
-declare global {
-  interface Window {
-    MathJax: any;
-  }
-}
-
->>>>>>> a7e3822b
 onDocumentReady(() => {
   const { gradingMethod } = document.querySelector<HTMLElement>('.question-container').dataset;
   if (gradingMethod === 'External') {
