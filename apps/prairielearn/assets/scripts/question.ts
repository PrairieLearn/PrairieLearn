import { io } from 'socket.io-client';
<<<<<<< HEAD
import { mathjaxTypeset } from './mathjax';
=======
import { onDocumentReady } from '@prairielearn/browser-utils';

import './mathjax';

declare global {
  interface Window {
    MathJax: any;
  }
}
>>>>>>> 6202903e

onDocumentReady(() => {
  const { gradingMethod } = (document.querySelector('.question-container') as HTMLElement).dataset;
  if (gradingMethod === 'External') {
    externalGradingLiveUpdate();
  }
});

function externalGradingLiveUpdate() {
  const { variantId, variantToken } = (document.querySelector('.question-container') as HTMLElement)
    .dataset;

  // Render initial grading states into the DOM
  let gradingPending = false;
  document.querySelectorAll('[id^=submission-]').forEach((elem: HTMLElement) => {
    // Ensure that this is a valid submission element
    if (!/^submission-\d+$/.test(elem.id)) return;

    const status = elem.dataset.gradingJobStatus;
    const submissionId = elem.id.replace('submission-', '');
    updateStatus({ id: submissionId, grading_job_status: status });
    // Grading is not pending if it's done, or it's save-only, or has been canceled
    if (status !== 'graded' && status !== 'none' && status !== 'canceled') {
      gradingPending = true;
    }
  });

  // If everything has been graded or was canceled, don't even open a socket
  if (!gradingPending) return;

  // By this point, it's safe to open a socket
  const socket = io('/external-grading');

  socket.emit('init', { variant_id: variantId, variant_token: variantToken }, function (msg) {
    handleStatusChange(socket, msg);
  });

  socket.on('change:status', function (msg) {
    handleStatusChange(socket, msg);
  });
}

function handleStatusChange(socket, msg) {
  msg.submissions.forEach((submission) => {
    // Always update results
    updateStatus(submission);

    if (submission.grading_job_status === 'graded') {
      // Check if this state is reflected in the DOM; it's possible this is
      // just a message from the initial data sync and that we already have
      // results in the DOM.
      const element = document.getElementById('submission-' + submission.id);
      const status = element.dataset.gradingJobStatus;
      const gradingJobId = element.dataset.gradingJobId;

      // Ignore jobs that we already have results for, but allow results
      // from more recent grading jobs to replace the existing ones.
      if (status !== 'graded' || gradingJobId !== submission.grading_job_id) {
        // Let's get results for this job!
        fetchResults(socket, submission.id);
      }
    }
  });
}

function fetchResults(socket, submissionId) {
  const {
    variantId,
    questionId,
    instanceQuestionId,
    variantToken,
    urlPrefix,
    questionContext,
    csrfToken,
    authorizedEdit,
  } = (document.querySelector('.question-container') as HTMLElement).dataset;

  const modal = $('#submissionInfoModal-' + submissionId);
  const wasModalOpen = (modal.data('bs.modal') || {})._isShown;
  modal.modal('hide');

  socket.emit(
    'getResults',
    {
      question_id: questionId,
      instance_question_id: instanceQuestionId === '' ? null : instanceQuestionId,
      variant_id: variantId,
      variant_token: variantToken,
      submission_id: submissionId,
      url_prefix: urlPrefix,
      question_context: questionContext,
      csrf_token: csrfToken,
      // Indicates whether submissions are allowed, either because
      // the instance question is part of the current user's
      // assessment instance (authorized_edit==true) or because the
      // question is open in preview mode (authz_result==undefined)
      authorized_edit: authorizedEdit,
    },
    function (msg) {
      // We're done with the socket for this incarnation of the page
      socket.close();
      if (msg.answerPanel) {
        const answerContainer = document.querySelector('.answer-body');
        answerContainer.innerHTML = msg.answerPanel;
        answerContainer.closest('.grading-block').classList.remove('d-none');
      }
      if (msg.submissionPanel) {
        document.getElementById('submission-' + submissionId).outerHTML = msg.submissionPanel;
        mathjaxTypeset();
        // Restore modal state if need be
        if (wasModalOpen) {
          $('#submissionInfoModal-' + submissionId).modal('show');
        }
      }
      if (msg.questionScorePanel) {
        document.getElementById('question-score-panel').outerHTML = msg.questionScorePanel;
      }
      if (msg.assessmentScorePanel) {
        document.getElementById('assessment-score-panel').outerHTML = msg.assessmentScorePanel;
      }
      if (msg.questionPanelFooter) {
        document.getElementById('question-panel-footer').outerHTML = msg.questionPanelFooter;
      }
      if (msg.questionNavNextButton) {
        document.getElementById('question-nav-next').outerHTML = msg.questionNavNextButton;
      }
    }
  );
}

function updateStatus(submission) {
  const display = document.getElementById('grading-status-' + submission.id);
  if (!display) return;
  let label;
  const spinner = '<i class="fa fa-sync fa-spin fa-fw"></i>';
  switch (submission.grading_job_status) {
    case 'requested':
      label = 'Grading requested ' + spinner;
      break;
    case 'queued':
      label = 'Queued for grading ' + spinner;
      break;
    case 'grading':
      label = 'Grading in progress ' + spinner;
      break;
    case 'graded':
      label = 'Graded!';
      break;
    default:
      label = 'UNKNOWN STATUS';
      break;
  }
  display.innerHTML = label;
}<|MERGE_RESOLUTION|>--- conflicted
+++ resolved
@@ -1,17 +1,6 @@
 import { io } from 'socket.io-client';
-<<<<<<< HEAD
 import { mathjaxTypeset } from './mathjax';
-=======
 import { onDocumentReady } from '@prairielearn/browser-utils';
-
-import './mathjax';
-
-declare global {
-  interface Window {
-    MathJax: any;
-  }
-}
->>>>>>> 6202903e
 
 onDocumentReady(() => {
   const { gradingMethod } = (document.querySelector('.question-container') as HTMLElement).dataset;
