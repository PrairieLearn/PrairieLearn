import { observe } from 'selector-observer';

import { onDocumentReady } from '@prairielearn/browser-utils';

onDocumentReady(() => {
  const userPromptExampleSelect = document.querySelector<HTMLSelectElement>('#user-prompt-example');
  userPromptExampleSelect?.addEventListener('change', () => {
    function setInputValue(selector: string, value: string) {
      const input = document.querySelector(selector) as HTMLInputElement;
      input.value = value;
    }

    const options = userPromptExampleSelect.options;
    const selection = options[options.selectedIndex].dataset;

<<<<<<< HEAD
    setInputValue('#user-prompt-llm', selection.promptGeneral ?? '');
=======
    setInputValue('#user-prompt-llm', selection.prompt ?? '');
>>>>>>> f5c95293
  });
});

function resizeTextarea(textarea: HTMLTextAreaElement) {
  textarea.style.height = 'auto';
  textarea.style.height = textarea.scrollHeight + 'px';
}

const observer = new IntersectionObserver((entries) => {
  entries.forEach((entry) => {
    if (entry.isIntersecting) {
      resizeTextarea(entry.target as HTMLTextAreaElement);
    }
  });
});

observe('.js-textarea-autosize', {
  constructor: HTMLTextAreaElement,
  add(el) {
    resizeTextarea(el);
    el.addEventListener('input', () => resizeTextarea(el));

    // A textarea might not be immediately visible when the page loads. So when
    // that changes, we should recompute the height since it would have had
    // an initial height of 0.
    observer.observe(el);
  },
  remove(el) {
    observer.unobserve(el);
  },
});<|MERGE_RESOLUTION|>--- conflicted
+++ resolved
@@ -13,11 +13,7 @@
     const options = userPromptExampleSelect.options;
     const selection = options[options.selectedIndex].dataset;
 
-<<<<<<< HEAD
-    setInputValue('#user-prompt-llm', selection.promptGeneral ?? '');
-=======
     setInputValue('#user-prompt-llm', selection.prompt ?? '');
->>>>>>> f5c95293
   });
 });
 
