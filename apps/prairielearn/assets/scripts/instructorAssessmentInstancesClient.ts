--- conflicted
+++ resolved
@@ -708,17 +708,7 @@
       <input type="hidden" name="__action" value="regrade" />
       <input type="hidden" name="__csrf_token" value="${csrfToken}" />
       <input type="hidden" name="assessment_instance_id" value="${ai_id}" />
-<<<<<<< HEAD
       <button type="button" class="btn btn-secondary" data-dismiss="popover">Cancel</button>
-=======
-      <button
-        type="button"
-        class="btn btn-secondary"
-        onclick="$(this).parents('form').parents('.popover').popover('hide')"
-      >
-        Cancel
-      </button>
->>>>>>> 723953fd
       <button type="submit" class="btn btn-primary">Regrade</button>
     </form>
   `;
