--- conflicted
+++ resolved
@@ -89,11 +89,7 @@
           customClass: 'popover-wide',
         })
         .on('show.bs.popover', function () {
-<<<<<<< HEAD
           $(this).find('.select-time-limit').trigger('change');
-=======
-          $(this).find('.select-time-limit').change();
->>>>>>> dac882e3
         });
     },
     columns: tableColumns(assessmentGroupWork),
