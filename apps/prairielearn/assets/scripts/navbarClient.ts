import './lib/htmx';
import 'htmx-ext-loading-states/dist/loading-states.js';

import { onDocumentReady } from '@prairielearn/browser-utils';

<<<<<<< HEAD
// Keep in sync with src/lib/client/cookies.ts
const COOKIE_EXPIRATION_DAYS = 30;
=======
import { removeCookieClient, setCookieClient } from '../../src/lib/client/cookie.js';
>>>>>>> 4fdb3ea8

// Old cookies did not have a domain.
const OldCookies = CookiesModule.withAttributes({
  path: '/',
  expires: COOKIE_EXPIRATION_DAYS,
  secure: location.protocol === 'https:',
});

// New cookies do have a domain.
const Cookies = CookiesModule.withAttributes({
  path: '/',
  expires: COOKIE_EXPIRATION_DAYS,
  domain:
    document.querySelector('meta[name="cookie-domain"]')?.getAttribute('content') ?? undefined,
  secure: location.protocol === 'https:',
});

type OldAndNewCookieNames = [string, string];

function setCookie(names: OldAndNewCookieNames, value: string) {
  OldCookies.set(names[0], value);
  Cookies.set(names[1], value);
}

// When removing cookies, we need to remove the cookies both with and without
// an explicit domain.
function removeCookie(names: OldAndNewCookieNames) {
  OldCookies.remove(names[0]);
  Cookies.remove(names[1]);
}

onDocumentReady(() => {
  const usernameNav = document.getElementById('username-nav');
  // The navbar is not present in some pages (e.g., workspace pages), in that case we do nothing.
  if (!usernameNav) return;

  const accessAsAdministrator = usernameNav.dataset.accessAsAdministrator === 'true';
  const viewType = usernameNav.dataset.viewType;
  const authnCourseRole = usernameNav.dataset.authnCourseRole;
  const authnCourseInstanceRole = usernameNav.dataset.authnCourseInstanceRole;
  // Note: this corresponds to `user_with_requested_uid_has_instructor_access_to_course_instance`.
  // Be careful what you use it for.
  const hasInstructorAccess = usernameNav.dataset.hasInstructorAccess === 'true';

  document.querySelector('#navbar-load-from-disk')?.addEventListener('click', () => {
    removeCookieClient(['pl_requested_uid', 'pl2_requested_uid']);
    removeCookieClient(['pl_requested_course_role', 'pl2_requested_course_role']);
    removeCookieClient(['pl_requested_course_instance_role', 'pl2_requested_course_instance_role']);
    removeCookieClient(['pl_requested_date', 'pl2_requested_date']);
    setCookieClient(['pl_requested_data_changed', 'pl2_requested_data_changed'], 'true');
  });

  document.querySelector('#navbar-administrator-toggle')?.addEventListener('click', () => {
    if (accessAsAdministrator) {
      setCookieClient(['pl_access_as_administrator', 'pl2_access_as_administrator'], 'inactive');
      setCookieClient(['pl_requested_data_changed', 'pl2_requested_data_changed'], 'true');
    } else {
      setCookieClient(['pl_access_as_administrator', 'pl2_access_as_administrator'], 'active');
      setCookieClient(['pl_requested_data_changed', 'pl2_requested_data_changed'], 'true');
    }
    location.reload();
  });

  document.querySelector('#navbar-reset-view')?.addEventListener('click', () => {
    removeCookieClient(['pl_requested_uid', 'pl2_requested_uid']);
    removeCookieClient(['pl_requested_course_role', 'pl2_requested_course_role']);
    removeCookieClient(['pl_requested_course_instance_role', 'pl2_requested_course_instance_role']);
    removeCookieClient(['pl_requested_date', 'pl2_requested_date']);
    setCookieClient(['pl_requested_data_changed', 'pl2_requested_data_changed'], 'true');

    if (viewType === 'instructor') {
      location.reload();
    }
  });

  document.querySelector('#navbar-user-view-authn-instructor')?.addEventListener('click', () => {
    removeCookieClient(['pl_requested_uid', 'pl2_requested_uid']);
    removeCookieClient(['pl_requested_course_role', 'pl2_requested_course_role']);
    removeCookieClient(['pl_requested_course_instance_role', 'pl2_requested_course_instance_role']);
    setCookieClient(['pl_requested_data_changed', 'pl2_requested_data_changed'], 'true');

    if (viewType === 'instructor') {
      location.reload();
    }
  });

  document
    .querySelector('#navbar-user-view-authn-student-no-rules')
    ?.addEventListener('click', () => {
      removeCookieClient(['pl_requested_uid', 'pl2_requested_uid']);
      removeCookieClient(['pl_requested_course_role', 'pl2_requested_course_role']);
      removeCookieClient([
        'pl_requested_course_instance_role',
        'pl2_requested_course_instance_role',
      ]);
      setCookieClient(['pl_requested_data_changed', 'pl2_requested_data_changed'], 'true');

      if (viewType === 'student') {
        location.reload();
      }
    });

  document.querySelector('#navbar-user-view-authn-student')?.addEventListener('click', () => {
    removeCookieClient(['pl_requested_uid', 'pl2_requested_uid']);
    setCookieClient(['pl_requested_course_role', 'pl2_requested_course_role'], 'None');
    setCookieClient(
      ['pl_requested_course_instance_role', 'pl2_requested_course_instance_role'],
      'None',
    );
    setCookieClient(['pl_requested_data_changed', 'pl2_requested_data_changed'], 'true');

    if (viewType === 'student') {
      location.reload();
    }
  });

  document.querySelector('#navbar-user-view-instructor')?.addEventListener('click', () => {
    removeCookieClient(['pl_requested_course_role', 'pl2_requested_course_role']);
    removeCookieClient(['pl_requested_course_instance_role', 'pl2_requested_course_instance_role']);
    setCookieClient(['pl_requested_data_changed', 'pl2_requested_data_changed'], 'true');

    if (viewType === 'instructor') {
      location.reload();
    }
  });

  document.querySelector('#navbar-user-view-student-no-rules')?.addEventListener('click', () => {
    if (hasInstructorAccess) {
      removeCookieClient(['pl_requested_course_role', 'pl2_requested_course_role']);
      removeCookieClient([
        'pl_requested_course_instance_role',
        'pl2_requested_course_instance_role',
      ]);
    } else {
      if (authnCourseRole && authnCourseInstanceRole) {
        setCookieClient(['pl_requested_course_role', 'pl2_requested_course_role'], authnCourseRole);
        setCookieClient(
          ['pl_requested_course_instance_role', 'pl2_requested_course_instance_role'],
          authnCourseInstanceRole,
        );
      }
    }

    setCookieClient(['pl_requested_data_changed', 'pl2_requested_data_changed'], 'true');

    if (viewType === 'student') {
      location.reload();
    }
  });

  document.querySelector('#navbar-user-view-student')?.addEventListener('click', () => {
    if (hasInstructorAccess) {
      setCookieClient(['pl_requested_course_role', 'pl2_requested_course_role'], 'None');
      setCookieClient(
        ['pl_requested_course_instance_role', 'pl2_requested_course_instance_role'],
        'None',
      );
    } else {
      removeCookieClient(['pl_requested_course_role', 'pl2_requested_course_role']);
      removeCookieClient([
        'pl_requested_course_instance_role',
        'pl2_requested_course_instance_role',
      ]);
    }

    setCookieClient(['pl_requested_data_changed', 'pl2_requested_data_changed'], 'true');

    if (viewType === 'student') {
      location.reload();
    }
  });

  document.querySelectorAll<HTMLButtonElement>('.js-remove-override').forEach((element) => {
    element.addEventListener('click', () => {
      const cookieName = element.dataset.overrideCookie;

      if (!cookieName) {
        throw new Error('Missing override cookie name');
      }

      removeCookieClient([cookieName, cookieName.replace(/^pl_/, 'pl2_')]);

      location.reload();
    });
  });

  const effectiveUidInput = document.querySelector<HTMLInputElement>('.js-effective-uid-input');
  const effectiveUidButton = document.querySelector<HTMLButtonElement>('.js-effective-uid-button');

  effectiveUidInput?.addEventListener('input', () => {
    if (effectiveUidInput.value.trim() !== '') {
      effectiveUidButton?.removeAttribute('disabled');
    } else {
      effectiveUidButton?.setAttribute('disabled', 'true');
    }
  });

  document
    .querySelector<HTMLFormElement>('.js-effective-uid-form')
    ?.addEventListener('submit', (e) => {
      e.preventDefault();

      const effectiveUid = effectiveUidInput?.value.trim();
      if (effectiveUid) {
        setCookieClient(['pl_requested_uid', 'pl2_requested_uid'], effectiveUid);
        setCookieClient(['pl_requested_data_changed', 'pl2_requested_data_changed'], 'true');
        location.reload();
      }
    });
});<|MERGE_RESOLUTION|>--- conflicted
+++ resolved
@@ -3,42 +3,7 @@
 
 import { onDocumentReady } from '@prairielearn/browser-utils';
 
-<<<<<<< HEAD
-// Keep in sync with src/lib/client/cookies.ts
-const COOKIE_EXPIRATION_DAYS = 30;
-=======
 import { removeCookieClient, setCookieClient } from '../../src/lib/client/cookie.js';
->>>>>>> 4fdb3ea8
-
-// Old cookies did not have a domain.
-const OldCookies = CookiesModule.withAttributes({
-  path: '/',
-  expires: COOKIE_EXPIRATION_DAYS,
-  secure: location.protocol === 'https:',
-});
-
-// New cookies do have a domain.
-const Cookies = CookiesModule.withAttributes({
-  path: '/',
-  expires: COOKIE_EXPIRATION_DAYS,
-  domain:
-    document.querySelector('meta[name="cookie-domain"]')?.getAttribute('content') ?? undefined,
-  secure: location.protocol === 'https:',
-});
-
-type OldAndNewCookieNames = [string, string];
-
-function setCookie(names: OldAndNewCookieNames, value: string) {
-  OldCookies.set(names[0], value);
-  Cookies.set(names[1], value);
-}
-
-// When removing cookies, we need to remove the cookies both with and without
-// an explicit domain.
-function removeCookie(names: OldAndNewCookieNames) {
-  OldCookies.remove(names[0]);
-  Cookies.remove(names[1]);
-}
 
 onDocumentReady(() => {
   const usernameNav = document.getElementById('username-nav');
