import { on } from 'delegated-events';

<<<<<<< HEAD
import './behaviors/custom-file-input.js';
=======
import { onDocumentReady } from '@prairielearn/browser-utils';

onDocumentReady(() => {
  $('[data-toggle="popover"]').popover({ sanitize: false });
});
>>>>>>> 50ebe782

on('submit', '.needs-validation', function (event) {
  const form = event.target as HTMLFormElement;
  form.reportValidity();
  if (!form.checkValidity()) {
    event.preventDefault();
    event.stopPropagation();
  }
  form.classList.add('was-validated');
});

on('input', '.js-rename-input', function (event) {
  const input = event.target as HTMLInputElement;
  if (input.value === input.dataset.originalValue) {
    input.setCustomValidity('Name must be changed');
  } else {
    input.setCustomValidity('');
  }
  input.reportValidity();
});<|MERGE_RESOLUTION|>--- conflicted
+++ resolved
@@ -1,14 +1,4 @@
 import { on } from 'delegated-events';
-
-<<<<<<< HEAD
-import './behaviors/custom-file-input.js';
-=======
-import { onDocumentReady } from '@prairielearn/browser-utils';
-
-onDocumentReady(() => {
-  $('[data-toggle="popover"]').popover({ sanitize: false });
-});
->>>>>>> 50ebe782
 
 on('submit', '.needs-validation', function (event) {
   const form = event.target as HTMLFormElement;
