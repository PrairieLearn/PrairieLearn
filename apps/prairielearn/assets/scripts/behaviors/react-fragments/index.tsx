import './debug.js';

import { type ComponentType, hydrate } from 'preact';
import { observe } from 'selector-observer';

import { onDocumentReady } from '@prairielearn/browser-utils';

import { ReactFragmentsRegistry } from './registry.js';

const registry = new ReactFragmentsRegistry();

export function registerReactFragment(component: ComponentType<any>, nameOverride?: string) {
  // Each React component that will be hydrated on the page must be registered.
<<<<<<< HEAD
  // Note that we don't try to use `component.name` since it can be minified or mangled.
  const id = componentName ?? component.displayName;
  if (!id) {
    throw new Error('React fragment must have a displayName or an explicit name');
=======
  const id = nameOverride ?? component.displayName;
  if (!id) {
    throw new Error('React fragment must have a displayName or nameOverride');
>>>>>>> c6447064
  }
  registry.setReactFragment(id, component);
}

onDocumentReady(() => {
  observe('.js-react-fragment', {
    async add(el) {
      const componentName = el.getAttribute('data-component');
      if (!componentName) {
        throw new Error('js-react-fragment element must have a data-component attribute');
      }

      // If you forget to register a component with `registerReactFragment`, this is going to hang.
      const Component = await registry.getReactFragment(componentName);

      const dataElement = el.querySelector('script[data-component-props]');
      if (!dataElement) throw new Error('No data element found');
      if (!dataElement.textContent) throw new Error('Data element has no content');
      const data = JSON.parse(dataElement.textContent);

      const rootElement = el.querySelector('div[data-component-root]');
      if (!rootElement) throw new Error('No root element found');
      hydrate(<Component {...data} />, rootElement);
    },
  });
});<|MERGE_RESOLUTION|>--- conflicted
+++ resolved
@@ -11,16 +11,10 @@
 
 export function registerReactFragment(component: ComponentType<any>, nameOverride?: string) {
   // Each React component that will be hydrated on the page must be registered.
-<<<<<<< HEAD
   // Note that we don't try to use `component.name` since it can be minified or mangled.
-  const id = componentName ?? component.displayName;
-  if (!id) {
-    throw new Error('React fragment must have a displayName or an explicit name');
-=======
   const id = nameOverride ?? component.displayName;
   if (!id) {
     throw new Error('React fragment must have a displayName or nameOverride');
->>>>>>> c6447064
   }
   registry.setReactFragment(id, component);
 }
