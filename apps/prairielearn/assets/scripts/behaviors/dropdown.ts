--- conflicted
+++ resolved
@@ -3,11 +3,7 @@
 import { onDocumentReady } from '@prairielearn/browser-utils';
 
 onDocumentReady(() => {
-<<<<<<< HEAD
-  observe('[data-toggle="dropdown"], [data-bs-toggle="dropdown"]', {
-=======
   observe('[data-bs-toggle="dropdown"]', {
->>>>>>> e370a170
     add(el) {
       const dropdownParent = el.closest('.dropdown');
       if (dropdownParent) {
