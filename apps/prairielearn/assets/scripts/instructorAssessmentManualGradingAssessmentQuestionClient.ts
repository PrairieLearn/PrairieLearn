import { decodeData, onDocumentReady } from '@prairielearn/browser-utils';
import { html } from '@prairielearn/html';

import { EditQuestionPointsScoreButton } from '../../src/components/EditQuestionPointsScore.html.js';
import { Scorebar } from '../../src/components/Scorebar.html.js';
import { type User } from '../../src/lib/db-types.js';
import { formatPoints } from '../../src/lib/format.js';
import type {
  InstanceQuestionRow,
  InstanceQuestionTableData,
} from '../../src/pages/instructorAssessmentManualGrading/assessmentQuestion/assessmentQuestion.types.js';

type InstanceQuestionRowWithIndex = InstanceQuestionRow & { index: number };

onDocumentReady(() => {
  const {
    hasCourseInstancePermissionEdit,
    urlPrefix,
    instancesUrl,
    groupWork,
    maxAutoPoints,
    aiGradingEnabled,
    courseStaff,
    csrfToken,
  } = decodeData<InstanceQuestionTableData>('instance-question-table-data');

  document.querySelectorAll<HTMLFormElement>('form[name=grading-form]').forEach((form) => {
    form.addEventListener('submit', ajaxSubmit);
  });

  // @ts-expect-error The BootstrapTableOptions type does not handle extensions properly
  $('#grading-table').bootstrapTable({
    // TODO: If we can pick up the following change, we can drop the `icons` config here:
    // https://github.com/wenzhixin/bootstrap-table/pull/7190
    iconsPrefix: 'fa',
    icons: {
      refresh: 'fa-sync',
      autoRefresh: 'fa-clock',
      columns: 'fa-table-list',
    },

    classes: 'table table-sm table-bordered',
    url: instancesUrl,
    responseHandler: (res: { instance_questions: InstanceQuestionRow[] }) =>
      // Add a stable, user-friendly index that is used to identify an instance
      // question anonymously but retain its value in case of sorting/filters
      res.instance_questions.map((row, index) => ({ ...row, index })),
    escape: true,
    uniqueId: 'id',
    idField: 'id',
    selectItemName: 'instance_question_id',
    showButtonText: true,
    showColumns: true,
    showRefresh: true,
    autoRefresh: true,
    autoRefreshStatus: false,
    autoRefreshInterval: 30,
    buttonsOrder: ['columns', 'refresh', 'autoRefresh', 'showStudentInfo', 'status', 'aiGrade'],
    theadClasses: 'table-light',
    stickyHeader: true,
    filterControl: true,
    rowStyle: (row) => (row.requires_manual_grading ? {} : { classes: 'text-muted bg-light' }),
    buttons: {
      aiGrade: {
        text: 'AI Grade All',
        icon: 'fa-pen',
        render: aiGradingEnabled,
        attributes: {
          id: 'js-ai-grade-button',
          title: 'AI grade all instances',
        },
        event: () => {
          const form = document.getElementById('ai-grading') as HTMLFormElement;
          form?.submit();
        },
      },
      showStudentInfo: {
        text: 'Show student info',
        icon: 'fa-eye',
        event: () => {
          const button = document.getElementById('js-show-student-info-button');
          $('#grading-table').bootstrapTable(
            button?.classList.contains('active') ? 'hideColumn' : 'showColumn',
            ['user_or_group_name', 'uid'],
          );
          button?.classList.toggle('active');
        },
        attributes: {
          id: 'js-show-student-info-button',
          title: 'Show/hide student identification information',
        },
      },
      status: {
        text: 'Tag for grading',
        icon: 'fa-tags',
        render: hasCourseInstancePermissionEdit,
        html: () => gradingTagDropdown(courseStaff),
      },
    },
    onUncheck: updateGradingTagButton,
    onUncheckAll: updateGradingTagButton,
    onUncheckSome: updateGradingTagButton,
    onCheck: updateGradingTagButton,
    onCheckAll: updateGradingTagButton,
    onCheckSome: updateGradingTagButton,
    onCreatedControls: () => {
      $('#grading-table th[data-field="auto_points"] .filter-control input').tooltip({
        title: 'hint: use <code>&lt;1</code>, or <code>&gt;0</code>',
        html: true,
      });

      $('#grading-table th[data-field="manual_points"] .filter-control input').tooltip({
        title: 'hint: use <code>&lt;1</code>, or <code>&gt;0</code>',
        html: true,
      });

      // This column is hidden by default, but can be shown by the user.
      $('#grading-table th[data-field="points"] .filter-control input').tooltip({
        title: 'hint: use <code>&lt;1</code>, or <code>&gt;0</code>',
        html: true,
      });

      $('#grading-table th[data-field="score_perc"] .filter-control input').tooltip({
        title: 'hint: use <code>&lt;50</code>, or <code>&gt;0</code>',
        html: true,
      });
    },
    onPreBody: () => {
      $('#grading-table [data-bs-toggle="popover"]').popover('dispose');
    },
    onPostBody: () => {
      updateGradingTagButton();
      $('#grading-table [data-bs-toggle="popover"]').on(
        'shown.bs.popover',
        updatePointsPopoverHandlers,
      );
    },
    columns: [
      [
        { checkbox: true },
        {
          field: 'index',
          title: 'Instance',
          searchable: false,
          sortable: true,
          switchable: false,
          formatter: (_value: number, row: InstanceQuestionRowWithIndex) =>
            html`
              <a
                href="${urlPrefix}/assessment/${row.assessment_question
                  .assessment_id}/manual_grading/instance_question/${row.id}"
                >Instance ${row.index + 1}</a
              >
              ${row.open_issue_count
                ? html`
                    <a
                      href="#"
<<<<<<< HEAD
                      class="badge badge-pill badge-danger"
                      data-bs-toggle="tooltip"
                      data-bs-title="Instance question has ${row.open_issue_count} open ${row.open_issue_count >
                      1
                        ? 'issues'
                        : 'issue'}"
=======
                      class="badge rounded-pill text-bg-danger"
                      title="Instance question has ${row.open_issue_count} open ${row.open_issue_count >
                      1
                        ? 'issues'
                        : 'issue'}"
                      data-bs-toggle="tooltip"
>>>>>>> e370a170
                    >
                      ${row.open_issue_count}
                    </a>
                  `
                : ''}
              ${row.assessment_open
                ? html`
<<<<<<< HEAD
                    <a
                      href="#"
                      data-bs-toggle="tooltip"
                      data-bs-title="Assessment instance is still open"
                    >
=======
                    <a href="#" title="Assessment instance is still open" data-bs-toggle="tooltip">
>>>>>>> e370a170
                      <i class="fas fa-exclamation-triangle text-warning"></i>
                    </a>
                  `
                : ''}
            `.toString(),
        },
        {
          field: 'user_or_group_name',
          title: groupWork ? 'Group Name' : 'Name',
          searchable: true,
          filterControl: 'input',
          sortable: true,
          visible: false,
        },
        {
          field: 'uid',
          title: groupWork ? 'UIDs' : 'UID',
          searchable: true,
          filterControl: 'input',
          sortable: true,
          visible: false,
        },
        {
          field: 'requires_manual_grading',
          title: 'Grading status',
          filterControl: 'select',
          sortable: true,
          class: 'text-center',
          formatter: (value: boolean) => (value ? 'Requires grading' : 'Graded'),
        },
        {
          field: 'assigned_grader',
          title: 'Assigned grader',
          filterControl: 'select',
          formatter: (_value: string, row: InstanceQuestionRow) => row.assigned_grader_name || '—',
        },
        {
          field: 'auto_points',
          title: 'Auto points',
          class: 'text-center',
          filterControl: 'input',
          visible: (maxAutoPoints ?? 0) > 0,
          searchFormatter: false,
          sortable: true,
          formatter: (points: number | null, row: InstanceQuestionRow) =>
            pointsFormatter(
              row,
              'auto_points',
              hasCourseInstancePermissionEdit,
              urlPrefix,
              csrfToken,
            ),
        },
        {
          field: 'manual_points',
          title: 'Manual points',
          class: 'text-center',
          filterControl: 'input',
          visible: true,
          searchFormatter: false,
          sortable: true,
          formatter: (points: number | null, row: InstanceQuestionRow) =>
            pointsFormatter(
              row,
              'manual_points',
              hasCourseInstancePermissionEdit,
              urlPrefix,
              csrfToken,
            ),
        },
        {
          field: 'points',
          title: 'Total points',
          class: 'text-center',
          filterControl: 'input',
          visible: false,
          searchFormatter: false,
          sortable: true,
          formatter: (points: number | null, row: InstanceQuestionRow) =>
            pointsFormatter(row, 'points', hasCourseInstancePermissionEdit, urlPrefix, csrfToken),
        },
        {
          field: 'score_perc',
          title: 'Percentage score',
          class: 'text-center align-middle text-nowrap',
          filterControl: 'input',
          searchFormatter: false,
          sortable: true,
          formatter: (score: number | null, row: InstanceQuestionRow) =>
            scorebarFormatter(score, row, hasCourseInstancePermissionEdit, urlPrefix, csrfToken),
        },
        {
          field: 'last_grader',
          title: 'Graded by',
          filterControl: 'select',
          formatter: (value: string, row: InstanceQuestionRow) =>
            value ? row.last_grader_name : '&mdash;',
        },
      ],
    ],
  });
});

async function ajaxSubmit(this: HTMLFormElement, e: SubmitEvent) {
  e.preventDefault();

  const postBody = new URLSearchParams(
    // https://github.com/microsoft/TypeScript/issues/30584
    new FormData(this, e.submitter) as any,
  );

  const response = await fetch(this.action, { method: 'POST', body: postBody }).catch(
    (err) => ({ status: null, statusText: err.toString() }) as const,
  );
  if (response.status !== 200) {
    console.error(response.status, response.statusText);
    // TODO Better user notification of update failure
    return null;
  }
  $('#grading-table').bootstrapTable('refresh');
  return await response.json();
}

async function pointsFormEventListener(this: HTMLFormElement, event: SubmitEvent) {
  const data = await ajaxSubmit.call(this, event);
  if (data?.conflict_grading_job_id) {
    $('#grading-conflict-modal')
      .find('a.conflict-details-link')
      .attr('href', data.conflict_details_url);
    $('#grading-conflict-modal').modal('show');
  }
}

function updatePointsPopoverHandlers(this: Element) {
  document.querySelectorAll<HTMLFormElement>('form[name=edit-points-form]').forEach((form) => {
    form.querySelector<HTMLInputElement>('input:not([type="hidden"])')?.focus();
    // Ensures that, if two popovers are open at the same time, the event listener is not added twice
    form.removeEventListener('submit', pointsFormEventListener);
    form.addEventListener('submit', pointsFormEventListener);
  });
}

function gradingTagDropdown(courseStaff: User[]) {
  return html`
    <div class="dropdown btn-group">
      <button
        type="button"
        class="btn btn-secondary dropdown-toggle grading-tag-button"
        data-bs-toggle="dropdown"
        name="status"
        disabled
      >
        <i class="fas fa-tags"></i> Tag for grading
      </button>
      <div class="dropdown-menu dropdown-menu-end">
        <div class="dropdown-header">Assign for grading</div>
        ${courseStaff?.map(
          (grader) => html`
            <button
              class="dropdown-item"
              type="submit"
              name="batch_action_data"
              value="${JSON.stringify({
                requires_manual_grading: true,
                assigned_grader: grader.user_id,
              })}"
            >
              <i class="fas fa-user-tag"></i>
              Assign to: ${grader.name || ''} (${grader.uid})
            </button>
          `,
        )}
        <button
          class="dropdown-item"
          type="submit"
          name="batch_action_data"
          value="${JSON.stringify({ assigned_grader: null })}"
        >
          <i class="fas fa-user-slash"></i>
          Remove grader assignment
        </button>
        <div class="dropdown-divider"></div>
        <button
          class="dropdown-item"
          type="submit"
          name="batch_action_data"
          value="${JSON.stringify({ requires_manual_grading: true })}"
        >
          <i class="fas fa-tag"></i>
          Tag as required grading
        </button>
        <button
          class="dropdown-item"
          type="submit"
          name="batch_action_data"
          value="${JSON.stringify({ requires_manual_grading: false })}"
        >
          <i class="fas fa-check-square"></i>
          Tag as graded
        </button>
      </div>
    </div>
  `.toString();
}

function updateGradingTagButton() {
  $('.grading-tag-button').prop(
    'disabled',
    !$('#grading-table').bootstrapTable('getSelections').length,
  );
}

function pointsFormatter(
  row: InstanceQuestionRow,
  field: 'manual_points' | 'auto_points' | 'points',
  hasCourseInstancePermissionEdit: boolean,
  urlPrefix: string,
  csrfToken: string,
) {
  const points = row[field];
  const maxPoints = row.assessment_question[`max_${field}`];

  return html`${formatPoints(points ?? 0)}
    <small>/<span class="text-muted">${maxPoints ?? 0}</span></small>
    ${hasCourseInstancePermissionEdit
      ? EditQuestionPointsScoreButton({
          field,
          instance_question: row,
          assessment_question: row.assessment_question,
          urlPrefix: urlPrefix ?? '',
          csrfToken: csrfToken ?? '',
        })
      : ''}`;
}

function scorebarFormatter(
  score: number | null,
  row: InstanceQuestionRow,
  hasCourseInstancePermissionEdit: boolean,
  urlPrefix: string,
  csrfToken: string,
) {
  return html`<div class="d-inline-block align-middle">
      ${score == null ? '' : Scorebar(score, { minWidth: '10em' })}
    </div>
    ${hasCourseInstancePermissionEdit
      ? EditQuestionPointsScoreButton({
          field: 'score_perc',
          instance_question: row,
          assessment_question: row.assessment_question,
          urlPrefix: urlPrefix ?? '',
          csrfToken: csrfToken ?? '',
        })
      : ''}`.toString();
}<|MERGE_RESOLUTION|>--- conflicted
+++ resolved
@@ -155,21 +155,12 @@
                 ? html`
                     <a
                       href="#"
-<<<<<<< HEAD
                       class="badge badge-pill badge-danger"
                       data-bs-toggle="tooltip"
                       data-bs-title="Instance question has ${row.open_issue_count} open ${row.open_issue_count >
                       1
                         ? 'issues'
                         : 'issue'}"
-=======
-                      class="badge rounded-pill text-bg-danger"
-                      title="Instance question has ${row.open_issue_count} open ${row.open_issue_count >
-                      1
-                        ? 'issues'
-                        : 'issue'}"
-                      data-bs-toggle="tooltip"
->>>>>>> e370a170
                     >
                       ${row.open_issue_count}
                     </a>
@@ -177,15 +168,11 @@
                 : ''}
               ${row.assessment_open
                 ? html`
-<<<<<<< HEAD
                     <a
                       href="#"
                       data-bs-toggle="tooltip"
                       data-bs-title="Assessment instance is still open"
                     >
-=======
-                    <a href="#" title="Assessment instance is still open" data-bs-toggle="tooltip">
->>>>>>> e370a170
                       <i class="fas fa-exclamation-triangle text-warning"></i>
                     </a>
                   `
