--- conflicted
+++ resolved
@@ -12,15 +12,5 @@
     });
   });
 
-<<<<<<< HEAD
-  $('.js-sync-popover[data-toggle="popover"]').on('show.bs.popover', function () {
-    $($(this).data('bs.popover').getTipElement()).css('max-width', '80%');
-  });
-=======
-  $('[data-toggle="popover"]').popover({ sanitize: false });
-
-  $('.js-sync-popover[data-toggle="popover"]').popover({ sanitize: false });
->>>>>>> 04da200b
-
   document.querySelectorAll<HTMLElement>('.js-histmini').forEach((element) => histmini(element));
 });