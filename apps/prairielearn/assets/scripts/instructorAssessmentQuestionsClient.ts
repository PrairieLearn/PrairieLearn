import { onDocumentReady } from '@prairielearn/browser-utils';

import { renderHistMini } from '../../src/components/HistMini.js';

onDocumentReady(() => {
<<<<<<< HEAD
  document.querySelectorAll<HTMLElement>('.js-histmini').forEach((element) => histmini(element));
=======
  document.querySelectorAll<HTMLElement>('.js-histmini').forEach((element) =>
    renderHistMini({
      element,
      data: JSON.parse(element.dataset.data ?? '[]'),
      options: JSON.parse(element.dataset.options ?? '{}'),
    }),
  );
>>>>>>> 06192d0c
});<|MERGE_RESOLUTION|>--- conflicted
+++ resolved
@@ -3,9 +3,6 @@
 import { renderHistMini } from '../../src/components/HistMini.js';
 
 onDocumentReady(() => {
-<<<<<<< HEAD
-  document.querySelectorAll<HTMLElement>('.js-histmini').forEach((element) => histmini(element));
-=======
   document.querySelectorAll<HTMLElement>('.js-histmini').forEach((element) =>
     renderHistMini({
       element,
@@ -13,5 +10,4 @@
       options: JSON.parse(element.dataset.options ?? '{}'),
     }),
   );
->>>>>>> 06192d0c
 });