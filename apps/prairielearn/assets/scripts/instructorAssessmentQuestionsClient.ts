--- conflicted
+++ resolved
@@ -17,13 +17,14 @@
 import { histmini } from './lib/histmini.js';
 
 onDocumentReady(() => {
-  $('[data-toggle="popover"]').popover({ sanitize: false });
-
-  $('.js-sync-popover[data-toggle="popover"]')
-    .popover({ sanitize: false })
-    .on('show.bs.popover', function () {
-      $($(this).data('bs.popover').getTipElement()).css('max-width', '80%');
+  $('#resetQuestionVariantsModal').on('show.bs.modal', (e) => {
+    const button = (e as any).relatedTarget as HTMLElement;
+    const modal = e.target as HTMLElement;
+
+    templateFromAttributes(button, modal, {
+      'data-assessment-question-id': '.js-assessment-question-id',
     });
+  });
 
   document.querySelectorAll<HTMLElement>('.js-histmini').forEach((element) => histmini(element));
 
@@ -72,16 +73,6 @@
     }
   });
 
-  $('#resetQuestionVariantsModal').on('show.bs.modal', (e) => {
-    const button = (e as any).relatedTarget as HTMLElement;
-    const modal = e.target as HTMLElement;
-
-    templateFromAttributes(button, modal, {
-      'data-assessment-question-id': '.js-assessment-question-id',
-    });
-  });
-
-<<<<<<< HEAD
   // This refreshes the DOM after any updates to the table.
   function refreshTable() {
     morphdom(
@@ -773,8 +764,4 @@
   zone_number_choose: null,
   zone_number: null,
   zone_title: null,
-};
-=======
-  document.querySelectorAll<HTMLElement>('.js-histmini').forEach((element) => histmini(element));
-});
->>>>>>> 6f8255e4
+};