--- conflicted
+++ resolved
@@ -691,93 +691,6 @@
   async write() {
     debug('QuestionAddEditor: write()');
     const questionsPath = path.join(this.course.path, 'questions');
-<<<<<<< HEAD
-    async.waterfall(
-      [
-        (callback) => {
-          debug('Get all existing long names');
-          sqldb.query(
-            sql.select_questions_with_course,
-            { course_id: this.course.id },
-            (err, result) => {
-              if (ERR(err, callback)) return;
-              this.oldNamesLong = _.map(result.rows, 'title');
-              callback(null);
-            }
-          );
-        },
-        (callback) => {
-          debug('Get all existing short names');
-          this.getExistingShortNames(questionsPath, 'info.json', (err, filenames) => {
-            if (ERR(err, callback)) return;
-            this.oldNamesShort = filenames;
-            callback(null);
-          });
-        },
-        (callback) => {
-          debug(`Generate qid and title`);
-          let names = this.getNamesForAdd(this.oldNamesShort, this.oldNamesLong);
-          this.qid = names.shortName;
-          this.questionTitle = names.longName;
-          this.questionPath = path.join(questionsPath, this.qid);
-          this.pathsToAdd = [this.questionPath];
-          this.commitMessage = `add question ${this.qid}`;
-          callback(null);
-        },
-        async () => {
-          debug(`Get base question's path`);
-          const result = (
-            await sqldb.queryOneRowAsync(sql.select_base_question_path, {
-              question_id: this.source_question_id,
-              course_id: this.course.id,
-            })
-          ).rows[0];
-          // TODO Handle chunks, if necessary
-          return path.join(result.course_path, 'questions', result.qid);
-        },
-        (fromPath, callback) => {
-          const toPath = this.questionPath;
-          debug(`Copy template\n from ${fromPath}\n to ${toPath}`);
-          fs.copy(fromPath, toPath, { overwrite: false, errorOnExist: true }, (err) => {
-            if (ERR(err, callback)) return;
-            callback(null);
-          });
-        },
-        (callback) => {
-          debug(`Read info.json`);
-          fs.readJson(path.join(this.questionPath, 'info.json'), (err, infoJson) => {
-            if (ERR(err, callback)) return;
-            callback(null, infoJson);
-          });
-        },
-        (infoJson, callback) => {
-          debug(`Write info.json with new title and uuid`);
-          infoJson.title = this.questionTitle;
-          this.uuid = uuidv4(); // <-- store uuid so we can find the new question in the DB
-          infoJson.uuid = this.uuid;
-          // If the original question has the 'template' tag, remove it, as the new question should
-          // not automatically be considered a new template
-          const templateIndex = infoJson.tags?.indexOf('template') ?? -1;
-          if (templateIndex >= 0) {
-            infoJson.tags.splice(templateIndex, 1);
-          }
-          fs.writeJson(
-            path.join(this.questionPath, 'info.json'),
-            infoJson,
-            { spaces: 4 },
-            (err) => {
-              if (ERR(err, callback)) return;
-              callback(null);
-            }
-          );
-        },
-      ],
-      (err) => {
-        if (ERR(err, callback)) return;
-        callback(null);
-      }
-    );
-=======
 
     debug('Get all existing long names');
     const result = await sqldb.queryAsync(sql.select_questions_with_course, {
@@ -796,7 +709,14 @@
     this.pathsToAdd = [this.questionPath];
     this.commitMessage = `add question ${this.qid}`;
 
-    const fromPath = path.join(EXAMPLE_COURSE_PATH, 'questions', 'demo', 'calculation');
+    const baseQuestion = (
+      await sqldb.queryOneRowAsync(sql.select_base_question_path, {
+        question_id: this.source_question_id,
+        course_id: this.course.id,
+      })
+    ).rows[0];
+    // TODO Handle chunks, if necessary
+    const fromPath = path.join(baseQuestion.course_path, 'questions', baseQuestion.qid);
     const toPath = this.questionPath;
     debug(`Copy template\n from ${fromPath}\n to ${toPath}`);
     await fs.copy(fromPath, toPath, { overwrite: false, errorOnExist: true });
@@ -808,8 +728,13 @@
     infoJson.title = this.questionTitle;
     this.uuid = uuidv4(); // <-- store uuid so we can find the new question in the DB
     infoJson.uuid = this.uuid;
+    // If the original question has the 'template' tag, remove it, as the new question should
+    // not automatically be considered a new template
+    const templateIndex = infoJson.tags?.indexOf('template') ?? -1;
+    if (templateIndex >= 0) {
+      infoJson.tags.splice(templateIndex, 1);
+    }
     await fs.writeJson(path.join(this.questionPath, 'info.json'), infoJson, { spaces: 4 });
->>>>>>> 9c38eabb
   }
 }
 
