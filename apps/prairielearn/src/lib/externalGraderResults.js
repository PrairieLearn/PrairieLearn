--- conflicted
+++ resolved
@@ -5,7 +5,6 @@
   GetQueueUrlCommand,
   ReceiveMessageCommand,
   DeleteMessageCommand,
-<<<<<<< HEAD
 } from '@aws-sdk/client-sqs';
 import * as error from '@prairielearn/error';
 import { logger } from '@prairielearn/logger';
@@ -15,23 +14,9 @@
 import { makeS3ClientConfig, makeAwsClientConfig } from './aws';
 import { config } from './config';
 import { gradingJobStatusUpdated } from './externalGradingSocket';
-import * as assessment from './assessment';
+import { processGradingResult } from './externalGrader';
 import * as externalGraderCommon from './externalGraderCommon';
 import { deferredPromise } from './deferred';
-=======
-} = require('@aws-sdk/client-sqs');
-const error = require('@prairielearn/error');
-const { logger } = require('@prairielearn/logger');
-const sqldb = require('@prairielearn/postgres');
-const Sentry = require('@prairielearn/sentry');
-
-const { makeS3ClientConfig, makeAwsClientConfig } = require('./aws');
-const { config } = require('./config');
-const externalGradingSocket = require('./externalGradingSocket');
-const { processGradingResult } = require('./externalGrader');
-const externalGraderCommon = require('./externalGraderCommon');
-const { deferredPromise } = require('./deferred');
->>>>>>> 0888ee12
 
 const sql = sqldb.loadSqlEquiv(__filename);
 
