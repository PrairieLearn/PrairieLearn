--- conflicted
+++ resolved
@@ -942,10 +942,6 @@
     this.title = params.title;
     this.files = params.files;
     this.isDraft = params.isDraft;
-<<<<<<< HEAD
-    this.draftNumber = -1;
-=======
->>>>>>> 7a6a148f
   }
 
   async write() {
@@ -971,11 +967,6 @@
           );
         }
 
-<<<<<<< HEAD
-        this.draftNumber = draftNumber;
-
-=======
->>>>>>> 7a6a148f
         return { qid: `__drafts__/draft_${draftNumber}`, title: `draft #${draftNumber}` };
       }
 
