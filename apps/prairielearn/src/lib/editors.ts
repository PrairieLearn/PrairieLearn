import assert from 'node:assert';
import * as path from 'path';

import { type Temporal } from '@js-temporal/polyfill';
import * as async from 'async';
import sha256 from 'crypto-js/sha256.js';
import debugfn from 'debug';
import fs from 'fs-extra';
import { v4 as uuidv4 } from 'uuid';
import { z } from 'zod';

import { AugmentedError, HttpStatusError } from '@prairielearn/error';
import { formatDate } from '@prairielearn/formatter';
import { html } from '@prairielearn/html';
import { logger } from '@prairielearn/logger';
import * as namedLocks from '@prairielearn/named-locks';
import { contains } from '@prairielearn/path-utils';
import * as sqldb from '@prairielearn/postgres';
import { run } from '@prairielearn/run';
import { escapeRegExp } from '@prairielearn/sanitize';

import {
  getCourseCommitHash,
  getLockNameForCoursePath,
  getOrUpdateCourseCommitHash,
  updateCourseCommitHash,
} from '../models/course.js';
import * as courseDB from '../sync/course-db.js';
import * as syncFromDisk from '../sync/syncFromDisk.js';

import * as b64Util from './base64-util.js';
import { logChunkChangesToJob, updateChunksForCourse } from './chunks.js';
import { config } from './config.js';
import {
  type Assessment,
  type Course,
  type CourseInstance,
  type Question,
  type User,
} from './db-types.js';
import { idsEqual } from './id.js';
import { EXAMPLE_COURSE_PATH } from './paths.js';
import { formatJsonWithPrettier } from './prettier.js';
import { type ServerJob, type ServerJobExecutor, createServerJob } from './server-jobs.js';

const sql = sqldb.loadSqlEquiv(import.meta.url);
const debug = debugfn('prairielearn:editors');

async function syncCourseFromDisk(
  course: Course,
  startGitHash: string,
  job: ServerJob,
  courseData?: courseDB.CourseData,
) {
  const endGitHash = await getCourseCommitHash(course.path);

  const syncResult = await syncFromDisk.syncDiskToSqlWithLock(
    course.id,
    course.path,
    job,
    courseData,
  );

  if (syncResult.status === 'sharing_error') {
    throw new Error('Sync completely failed due to invalid question sharing edit.');
  }

  if (config.chunksGenerator) {
    const chunkChanges = await updateChunksForCourse({
      coursePath: course.path,
      courseId: course.id,
      courseData: syncResult.courseData,
      oldHash: startGitHash,
      newHash: endGitHash,
    });
    logChunkChangesToJob(chunkChanges, job);
  }

  await updateCourseCommitHash(course);

  if (syncResult.hadJsonErrors) {
    throw new Error('One or more JSON files contained errors and were unable to be synced');
  }
}

async function cleanAndResetRepository(
  course: Course,
  revision: string,
  env: NodeJS.ProcessEnv,
  job: ServerJob,
) {
  job.info('Clean local files not in remote git repository');
  await job.exec('git', ['clean', '-fdx'], { cwd: course.path, env });
  job.info('Reset state to remote git repository');
  await job.exec('git', ['reset', '--hard', revision], {
    cwd: course.path,
    env,
  });
}

export function getUniqueNames({
  shortNames,
  longNames,
  shortName = 'New',
  longName = 'New',
}: {
  shortNames: string[];
  longNames: string[];
  /**
   * Defaults to 'New' because this function previously only handled the case where the shortName was 'New'
   * Long name is matched case-sensitively
   */
  shortName?: string;
  /**
   * Defaults to 'New' because this function previously only handled the case where the longName was 'New'
   * Short name is always matched case-insensitively, as it is generally used to construct file paths
   */
  longName?: string;
}): { shortName: string; longName: string } {
  function getNumberShortName(oldShortNames: string[]): number {
    let numberOfMostRecentCopy = 1;

    const shortNameCompare = shortName.toLowerCase();

    oldShortNames.forEach((oldShortName) => {
      // shortName is a copy of oldShortName if:
      // it matches (case-sensitively), or
      // if oldShortName matches {shortName}_{number from 0-9}

      const oldShortNameCompare = oldShortName.toLowerCase();
      const found =
        shortNameCompare === oldShortNameCompare ||
        oldShortNameCompare.match(new RegExp(`^${shortNameCompare}_([0-9]+)$`));
      if (found) {
        const foundNumber = shortNameCompare === oldShortNameCompare ? 1 : parseInt(found[1]);
        if (foundNumber >= numberOfMostRecentCopy) {
          numberOfMostRecentCopy = foundNumber + 1;
        }
      }
    });
    return numberOfMostRecentCopy;
  }

  function getNumberLongName(oldLongNames: string[]): number {
    let numberOfMostRecentCopy = 1;
    // longName is a copy of oldLongName if:
    // it matches exactly, or
    // if oldLongName matches {longName} ({number from 0-9})

    oldLongNames.forEach((oldLongName) => {
      if (typeof oldLongName !== 'string') return;
      const found =
        oldLongName === longName || oldLongName.match(new RegExp(`^${longName} \\(([0-9]+)\\)$`));
      if (found) {
        const foundNumber = oldLongName === longName ? 1 : parseInt(found[1]);
        if (foundNumber >= numberOfMostRecentCopy) {
          numberOfMostRecentCopy = foundNumber + 1;
        }
      }
    });
    return numberOfMostRecentCopy;
  }

  const numberShortName = getNumberShortName(shortNames);
  const numberLongName = getNumberLongName(longNames);
  const number = numberShortName > numberLongName ? numberShortName : numberLongName;

  if (number === 1 && shortName !== 'New' && longName !== 'New') {
    // If there are no existing copies, and the shortName/longName aren't the default ones, no number is needed at the end of the names
    return {
      shortName,
      longName,
    };
  } else {
    // If there are existing copies, a number is needed at the end of the names
    return {
      shortName: `${shortName}_${number}`,
      longName: `${longName} (${number})`,
    };
  }
}

/**
 * Returns the new value if it differs from the default value. Otherwise, returns undefined.
 * This is helpful for setting JSON properties that we only want to write to if they are different
 * than the default value.
 *
 * `defaultValue` may be either a value to compare directly with `===`, or a function
 * that accepts a value and returns a boolean to indicate if it should be considered
 * a default value.
 */
export function propertyValueWithDefault(existingValue, newValue, defaultValue) {
  const isExistingDefault =
    typeof defaultValue === 'function'
      ? defaultValue(existingValue)
      : existingValue === defaultValue;
  const isNewDefault =
    typeof defaultValue === 'function' ? defaultValue(newValue) : newValue === defaultValue;

  if (existingValue === undefined) {
    if (!isNewDefault) {
      return newValue;
    }
  } else {
    if (!isExistingDefault && isNewDefault) {
      return undefined;
    } else {
      return newValue;
    }
  }
}

interface BaseEditorOptions<ResLocals = object> {
  locals: {
    authz_data: Record<string, any>;
    course: Course;
    user: User;
  } & ResLocals;
}

interface BaseEditorOptionsInternal extends BaseEditorOptions {
  description: string;
}

interface WriteResult {
  pathsToAdd: string[];
  commitMessage: string;
}

export abstract class Editor {
  protected authz_data: Record<string, any>;
  protected course: Course;
  protected user: User;
  public readonly description: string;

  protected constructor(params: BaseEditorOptionsInternal) {
    this.authz_data = params.locals.authz_data;
    this.course = params.locals.course;
    this.user = params.locals.user;
    this.description = params.description;
  }

  /**
   * Write changes to disk. Returns an object with that paths that `git` should
   * add and the commit message that should be used.
   *
   * If no files were changed, return null.
   */
  abstract write(): Promise<WriteResult | null>;

  assertCanEdit() {
    // Do not allow users to edit without permission
    if (!this.authz_data.has_course_permission_edit) {
      throw new HttpStatusError(403, 'Access denied (must be course editor)');
    }

    // Do not allow users to edit the exampleCourse
    if (this.course.example_course) {
      throw new HttpStatusError(403, 'Access denied (cannot edit the example course)');
    }
  }

  async prepareServerJob() {
    this.assertCanEdit();
    const serverJob = await createServerJob({
      courseId: this.course.id,
      userId: this.user.user_id,
      authnUserId: this.authz_data.authn_user.user_id,
      type: 'sync',
      description: this.description,
    });
    return serverJob;
  }

  async executeWithServerJob(serverJob: ServerJobExecutor) {
    // We deliberately use `executeUnsafe` here because we want to wait
    // for the edit to complete during the request during which it was
    // made. We use `executeUnsafe` instead of `execute` because we want
    // errors to be thrown and handled by the caller.
    await serverJob.executeUnsafe(async (job) => {
      const gitEnv = process.env;
      if (config.gitSshCommand != null) {
        gitEnv.GIT_SSH_COMMAND = config.gitSshCommand;
      }

      const lockName = getLockNameForCoursePath(this.course.path);
      await namedLocks.doWithLock(lockName, { timeout: 5000 }, async () => {
        const startGitHash = await getOrUpdateCourseCommitHash(this.course);

        if (!config.fileEditorUseGit) {
          // If we are not using git (e.g., if we are running locally), then we:
          //
          // - Write changes to disk
          // - Sync changes from disk
          //
          // Either the job ends with a thrown error or with the return statement.

          job.info('Write changes to disk');
          job.data.saveAttempted = true;
          await this.write();
          job.data.saveSucceeded = true;

          job.info('Sync changes from disk');
          job.data.syncAttempted = true;
          await syncCourseFromDisk(this.course, startGitHash, job);
          job.data.syncSucceeded = true;

          return;
        }

        // If we are using git (e.g., if we are running in production), then we:
        //
        // - Clean and reset the repository
        // - Write changes to disk
        // - Commit changes to the repository
        // - Push to remote
        //   - If the push fails, pull from remote, clean, reset, write, commit, and push
        // - Clean and reset the repository
        // - Sync changes from disk
        //
        // Note that we only fetch from the remote if the push fails. This avoids an
        // expensive `fetch` operation in the majority of cases where the local course
        // repository is up to date with the remote. If the push fails, we assume that
        // the remote has changes that we need to pull in before we can push.
        //
        // If anything goes wrong in the write or push, we make sure to clean/reset
        // (removing changes made by this edit) and sync (because changes were made
        // by the pull) before we error and exit.

        // Safety check: make sure the course has a defined branch and repository.
        if (!this.course.branch || !this.course.repository) {
          job.fail('Git repository or branch are not set for this course. Exiting...');
          return;
        }

        job.info('Update to latest remote origin address');
        await job.exec('git', ['remote', 'set-url', 'origin', this.course.repository], {
          cwd: this.course.path,
          env: gitEnv,
        });

        await cleanAndResetRepository(this.course, `origin/${this.course.branch}`, gitEnv, job);

        const writeAndCommitChanges = async () => {
          job.data.saveAttempted = true;

          job.info('Write changes to disk');
          const writeResult = await this.write();

          if (!writeResult) {
            job.info('No files were changed');
            return;
          }

          job.info('Commit changes');
          await job.exec('git', ['add', ...writeResult.pathsToAdd], {
            cwd: this.course.path,
            env: gitEnv,
          });
          await job.exec(
            'git',
            [
              '-c',
              `user.name="${this.user.name}"`,
              '-c',
              `user.email="${this.user.email || this.user.uid}"`,
              'commit',
              '-m',
              writeResult.commitMessage,
            ],
            {
              cwd: this.course.path,
              env: gitEnv,
            },
          );
        };

        let courseData: courseDB.CourseData | undefined;
        try {
          await writeAndCommitChanges();

          await cleanAndResetRepository(this.course, 'HEAD', gitEnv, job);
          // Before pushing the changes, ensure that we don't allow someone
          // to put their course into an invalid state by deleting a shared
          // question or otherwise breaking the invariants we rely upon for
          // question sharing.
          const possibleCourseData = await courseDB.loadFullCourse(
            this.course.id,
            this.course.path,
          );
          const sharingConfigurationValid = await syncFromDisk.checkSharingConfigurationValid(
            this.course.id,
            possibleCourseData,
            logger,
          );
          if (!sharingConfigurationValid) {
            await cleanAndResetRepository(this.course, startGitHash, gitEnv, job);
            throw new Error('Invalid sharing operation, reverted to last known good state.');
          }

          try {
            job.info('Push changes to remote git repository');
            await job.exec('git', ['push'], {
              cwd: this.course.path,
              env: gitEnv,
            });
            job.data.saveSucceeded = true;

            // If we were able to push the change to GitHub, we can safely
            // use the course data that we already loaded from disk because
            // we can be sure that there weren't any further changes to the
            // files on disk. This helps keep syncing fast by avoiding loading
            // all course JSON files twice.
            //
            // If pushing fails, we'll need to incorporate the latest changes
            // from the remote repository, so we'll have to load the latest
            // course data from disk after we do so.
            courseData = possibleCourseData;
          } catch {
            job.info('Failed to push changes to remote git repository');
            job.info('Pulling changes from remote git repository and trying again');

            job.info('Fetch from remote git repository');
            await job.exec('git', ['fetch'], {
              cwd: this.course.path,
              env: gitEnv,
            });

            // This will both discard the commit we made locally and also pull
            // in any new changes from the remote.
            await cleanAndResetRepository(this.course, `origin/${this.course.branch}`, gitEnv, job);

            await writeAndCommitChanges();

            try {
              job.info('Push changes to remote git repository');
              await job.exec('git', ['push'], {
                cwd: this.course.path,
                env: gitEnv,
              });
              job.data.saveSucceeded = true;
            } finally {
              // Clean up to remove any empty directories that might have been
              // left behind by operations like renames. This will also ensure
              // that we get back to a good state if the changes couldn't be
              // pushed to the remote.
              await cleanAndResetRepository(
                this.course,
                `origin/${this.course.branch}`,
                gitEnv,
                job,
              );
            }
          }
        } finally {
          // Whether or not we error, we'll sync the course.
          //
          // If pushing succeeded, then we will be syncing the changes made
          // by this edit.
          //
          // If pushing (or anything before pushing) failed, then we will be
          // syncing the changes we pulled from the remote git repository.
          job.info('Sync changes from disk');
          job.data.syncAttempted = true;
          await syncCourseFromDisk(this.course, startGitHash, job, courseData);
          job.data.syncSucceeded = true;
        }
      });
    });
  }

  /**
   * Remove empty preceding subfolders for a question, assessment, etc. based on its ID.
   * This should be run after renames or deletes to prevent syncing issues.
   * @param rootDirectory Root directory that the items are being stored in.
   * @param id Item to delete root subfolders for, relative from the root directory.
   */
  async removeEmptyPrecedingSubfolders(rootDirectory: string, id: string) {
    const idSplit = id.split(path.sep);

    // Start deleting subfolders in reverse order
    const reverseFolders = idSplit.slice(0, -1).reverse();
    debug('Checking folders', reverseFolders);

    let seenNonemptyFolder = false;
    for (const [index] of reverseFolders.entries()) {
      if (!seenNonemptyFolder) {
        const delPath = path.join(rootDirectory, ...idSplit.slice(0, idSplit.length - 1 - index));
        debug('Checking', delPath);

        const files = await fs.readdir(delPath);

        // Delete the subfolder if it's empty, otherwise stop here
        if (files.length > 0) {
          debug(delPath, 'is nonempty, stopping here.');
          debug('Folder contains', files);
          seenNonemptyFolder = true;
        } else {
          debug('No files, deleting', delPath);
          await fs.remove(delPath);
        }
      }
    }
  }

  /**
   * Get all existing shortnames, recursing on nonempty directories that do not contain
   * an ".info" file.
   * @param rootDirectory Directory to start searching from.
   * @param infoFile Name of the info file, will stop recursing once a directory contains this.
   */
  async getExistingShortNames(rootDirectory: string, infoFile: string) {
    const files: string[] = [];
    const walk = async (relativeDir) => {
      const directories = await fs.readdir(path.join(rootDirectory, relativeDir)).catch((err) => {
        // If the directory doesn't exist, then we have nothing to load
        if (err.code === 'ENOENT' || err.code === 'ENOTDIR') {
          return [] as string[];
        }
        throw err;
      });

      // For each subdirectory, try to find an Info file
      await async.each(directories, async (dir) => {
        // Relative path to the current folder
        const subdirPath = path.join(relativeDir, dir);
        // Absolute path to the info file
        const infoPath = path.join(rootDirectory, subdirPath, infoFile);
        const hasInfoFile = await fs.pathExists(infoPath);
        if (hasInfoFile) {
          // Info file exists, we can use this directory
          files.push(subdirPath);
        } else {
          // No info file, let's try recursing
          await walk(subdirPath);
        }
      });
    };

    await walk('');
    debug('getExistingShortNames() returning', files);
    return files;
  }
}

function getNamesForCopy(
  oldShortName: string,
  shortNames: string[],
  oldLongName: string | null,
  longNames: string[],
): { shortName: string; longName: string } {
  function getBaseShortName(oldname: string): string {
    const found = oldname.match(new RegExp('^(.*)_copy[0-9]+$'));
    if (found) {
      return found[1];
    } else {
      return oldname;
    }
  }

  function getBaseLongName(oldname: string | null): string {
    if (typeof oldname !== 'string') return 'Unknown';
    debug(oldname);
    const found = oldname.match(new RegExp('^(.*) \\(copy [0-9]+\\)$'));
    debug(found);
    if (found) {
      return found[1];
    } else {
      return oldname;
    }
  }

  function getNumberShortName(basename: string, oldnames: string[]): number {
    let number = 1;
    oldnames.forEach((oldname) => {
      const found = oldname.match(new RegExp(`^${escapeRegExp(basename)}_copy([0-9]+)$`));
      if (found) {
        const foundNumber = parseInt(found[1]);
        if (foundNumber >= number) {
          number = foundNumber + 1;
        }
      }
    });
    return number;
  }

  function getNumberLongName(basename: string, oldnames: string[]): number {
    let number = 1;
    oldnames.forEach((oldname) => {
      if (typeof oldname !== 'string') return;
      const found = oldname.match(new RegExp(`^${escapeRegExp(basename)} \\(copy ([0-9]+)\\)$`));
      if (found) {
        const foundNumber = parseInt(found[1]);
        if (foundNumber >= number) {
          number = foundNumber + 1;
        }
      }
    });
    return number;
  }

  const baseShortName = getBaseShortName(oldShortName);
  const baseLongName = getBaseLongName(oldLongName);
  const numberShortName = getNumberShortName(baseShortName, shortNames);
  const numberLongName = getNumberLongName(baseLongName, longNames);
  const number = numberShortName > numberLongName ? numberShortName : numberLongName;
  return {
    shortName: `${baseShortName}_copy${number}`,
    longName: `${baseLongName} (copy ${number})`,
  };
}

export class AssessmentCopyEditor extends Editor {
  private assessment: Assessment;
  private course_instance: CourseInstance;

  public readonly uuid: string;

  constructor(
    params: BaseEditorOptions<{ course_instance: CourseInstance; assessment: Assessment }>,
  ) {
    const { course_instance, assessment } = params.locals;

    super({
      ...params,
      description: `${course_instance.short_name}: Copy assessment ${assessment.tid}`,
    });

    this.assessment = assessment;
    this.course_instance = course_instance;

    this.uuid = uuidv4();
  }

  async write() {
    assert(this.course_instance.short_name, 'course_instance.short_name is required');
    assert(this.assessment.tid, 'assessment.tid is required');

    debug('AssessmentCopyEditor: write()');
    const assessmentsPath = path.join(
      this.course.path,
      'courseInstances',
      this.course_instance.short_name,
      'assessments',
    );

    debug('Get all existing long names');
    const result = await sqldb.queryAsync(sql.select_assessments_with_course_instance, {
      course_instance_id: this.course_instance.id,
    });
    const oldNamesLong = result.rows.map((row) => row.title);

    debug('Get all existing short names');
    const oldNamesShort = await this.getExistingShortNames(assessmentsPath, 'infoAssessment.json');

    debug('Generate TID and Title');
    const names = getNamesForCopy(
      this.assessment.tid,
      oldNamesShort,
      this.assessment.title,
      oldNamesLong,
    );
    const tid = names.shortName;
    const assessmentTitle = names.longName;
    const assessmentPath = path.join(assessmentsPath, tid);

    const fromPath = path.join(assessmentsPath, this.assessment.tid);
    const toPath = assessmentPath;

    debug(`Copy template\n from ${fromPath}\n to ${toPath}`);
    await fs.copy(fromPath, toPath, { overwrite: false, errorOnExist: true });

    debug('Read infoAssessment.json');
    const infoJson = await fs.readJson(path.join(assessmentPath, 'infoAssessment.json'));

    delete infoJson['shareSourcePublicly'];

    debug('Write infoAssessment.json with new title and uuid');
    infoJson.title = assessmentTitle;
    infoJson.uuid = this.uuid;

    const formattedJson = await formatJsonWithPrettier(JSON.stringify(infoJson));
    await fs.writeFile(path.join(assessmentPath, 'infoAssessment.json'), formattedJson);

    return {
      pathsToAdd: [assessmentPath],
      commitMessage: `${this.course_instance.short_name}: copy assessment ${this.assessment.tid} to ${tid}`,
    };
  }
}

export class AssessmentDeleteEditor extends Editor {
  private course_instance: CourseInstance;
  private assessment: Assessment;

  constructor(
    params: BaseEditorOptions<{ course_instance: CourseInstance; assessment: Assessment }>,
  ) {
    const { course_instance, assessment } = params.locals;

    super({
      ...params,
      description: `${course_instance.short_name}: Delete assessment ${assessment.tid}`,
    });

    this.course_instance = course_instance;
    this.assessment = assessment;
  }

  async write() {
    assert(this.course_instance.short_name, 'course_instance.short_name is required');
    assert(this.assessment.tid, 'assessment.tid is required');

    debug('AssessmentDeleteEditor: write()');
    const deletePath = path.join(
      this.course.path,
      'courseInstances',
      this.course_instance.short_name,
      'assessments',
    );
    await fs.remove(path.join(deletePath, this.assessment.tid));
    await this.removeEmptyPrecedingSubfolders(deletePath, this.assessment.tid);

    return {
      pathsToAdd: [path.join(deletePath, this.assessment.tid)],
      commitMessage: `${this.course_instance.short_name}: delete assessment ${this.assessment.tid}`,
    };
  }
}

export class AssessmentRenameEditor extends Editor {
  private tid_new: string;
  private course_instance: CourseInstance;
  private assessment: Assessment;

  constructor(
    params: BaseEditorOptions<{ course_instance: CourseInstance; assessment: Assessment }> & {
      tid_new: string;
    },
  ) {
    const { course_instance, assessment } = params.locals;

    super({
      ...params,
      description: `${course_instance.short_name}: Rename assessment ${assessment.tid}`,
    });

    this.tid_new = params.tid_new;
    this.course_instance = course_instance;
    this.assessment = assessment;
  }

  async write() {
    assert(this.course_instance.short_name, 'course_instance.short_name is required');
    assert(this.assessment.tid, 'assessment.tid is required');

    debug('AssessmentRenameEditor: write()');
    const assessmentsPath = path.join(
      this.course.path,
      'courseInstances',
      this.course_instance.short_name,
      'assessments',
    );
    const oldPath = path.normalize(path.join(assessmentsPath, this.assessment.tid));
    const newPath = path.normalize(path.join(assessmentsPath, this.tid_new));

    // Skip editing if the paths are the same.
    if (oldPath === newPath) return null;

    // Ensure that the assessment folder path is fully contained in the assessments directory
    if (!contains(assessmentsPath, newPath)) {
      throw new AugmentedError('Invalid folder path', {
        info: html`
          <p>The updated path of the assessments folder</p>
          <div class="container">
            <pre class="bg-dark text-white rounded p-2">${newPath}</pre>
          </div>
          <p>must be inside the root directory</p>
          <div class="container">
            <pre class="bg-dark text-white rounded p-2">${assessmentsPath}</pre>
          </div>
        `,
      });
    }

    debug(`Move files\n from ${oldPath}\n to ${newPath}`);
    await fs.move(oldPath, newPath, { overwrite: false });
    await this.removeEmptyPrecedingSubfolders(assessmentsPath, this.assessment.tid);

    return {
      pathsToAdd: [oldPath, newPath],
      commitMessage: `${this.course_instance.short_name}: rename assessment ${this.assessment.tid} to ${this.tid_new}`,
    };
  }
}

export class AssessmentAddEditor extends Editor {
  private course_instance: CourseInstance;

  public readonly uuid: string;
  private aid: string;
  private title: string;
  private type: 'Homework' | 'Exam';
  private set: string;
  private module?: string;

  constructor(
    params: BaseEditorOptions<{ course_instance: CourseInstance }> & {
      aid: string;
      title: string;
      type: 'Homework' | 'Exam';
      set: string;
      module?: string;
    },
  ) {
    const { course_instance } = params.locals;

    super({
      ...params,
      description: `${course_instance.short_name}: Add assessment`,
    });

    this.course_instance = course_instance;

    this.uuid = uuidv4();

    this.aid = params.aid;
    this.title = params.title;
    this.type = params.type;
    this.set = params.set;
    this.module = params.module;
  }

  async write() {
    assert(this.course_instance.short_name, 'course_instance.short_name is required');

    debug('AssessmentAddEditor: write()');
    const assessmentsPath = path.join(
      this.course.path,
      'courseInstances',
      this.course_instance.short_name,
      'assessments',
    );

    debug('Get all existing long names');
    const result = await sqldb.queryAsync(sql.select_assessments_with_course_instance, {
      course_instance_id: this.course_instance.id,
    });
    const oldNamesLong = result.rows.map((row) => row.title);

    debug('Get all existing short names');
    const oldNamesShort = await this.getExistingShortNames(assessmentsPath, 'infoAssessment.json');

    debug('Generate TID and Title');
    const { shortName: tid, longName: assessmentTitle } = getUniqueNames({
      shortNames: oldNamesShort,
      longNames: oldNamesLong,
      shortName: this.aid,
      longName: this.title,
    });

    const assessmentPath = path.join(assessmentsPath, tid);

    // Ensure that the assessment folder path is fully contained in the assessments directory
    if (!contains(assessmentsPath, assessmentPath)) {
      throw new AugmentedError('Invalid folder path', {
        info: html`
          <p>The path of the assessments folder to add</p>
          <div class="container">
            <pre class="bg-dark text-white rounded p-2">${assessmentPath}</pre>
          </div>
          <p>must be inside the root directory</p>
          <div class="container">
            <pre class="bg-dark text-white rounded p-2">${assessmentsPath}</pre>
          </div>
        `,
      });
    }

    debug('Write infoAssessment.json');

    const infoJson = {
      uuid: this.uuid,
      type: this.type,
      title: assessmentTitle,
      set: this.set,
      module: this.module,
      number: '1',
      allowAccess: [],
      zones: [],
    };

    // We use outputJson to create the directory this.assessmentsPath if it
    // does not exist (which it shouldn't). We use the file system flag 'wx'
    // to throw an error if `assessmentPath` already exists.
    await fs.outputJson(path.join(assessmentPath, 'infoAssessment.json'), infoJson, {
      spaces: 4,
      flag: 'wx',
    });

    return {
      pathsToAdd: [assessmentPath],
      commitMessage: `${this.course_instance.short_name}: add assessment ${tid}`,
    };
  }
}

export class CourseInstanceCopyEditor extends Editor {
  private course_instance: CourseInstance;
  private from_course: Course;
  private from_path: string;
  private is_transfer: boolean;

  public readonly uuid: string;

  constructor(
    params: BaseEditorOptions & {
      from_course: Course;
      from_path: string;
      course_instance: any;
    },
  ) {
    const is_transfer = !idsEqual(params.locals.course.id, params.from_course.id);
    super({
      ...params,
      description: `Copy course instance ${params.course_instance.short_name}${is_transfer ? ` from ${params.from_course.short_name}` : ''}`,
    });
    this.course_instance = params.course_instance;
    this.from_course = params.from_course;
    this.from_path = params.from_path;
    this.is_transfer = is_transfer;

    this.uuid = uuidv4();
  }

  async write() {
    assert(this.course_instance.short_name, 'course_instance.short_name is required');

    debug('CourseInstanceCopyEditor: write()');
    const courseInstancesPath = path.join(this.course.path, 'courseInstances');

    debug('Get all existing long names');
    const result = await sqldb.queryAsync(sql.select_course_instances_with_course, {
      course_id: this.course.id,
    });
    const oldNamesLong = result.rows.map((row) => row.long_name);

    debug('Get all existing short names');
    const oldNamesShort = await this.getExistingShortNames(
      courseInstancesPath,
      'infoCourseInstance.json',
    );

    debug('Generate short_name and long_name');
    let shortName = this.course_instance.short_name;
    let longName = this.course_instance.long_name;
    if (oldNamesShort.includes(shortName) || oldNamesLong.includes(longName)) {
      const names = getNamesForCopy(
        this.course_instance.short_name,
        oldNamesShort,
        this.course_instance.long_name,
        oldNamesLong,
      );
      shortName = names.shortName;
      longName = names.longName;
    }
    const courseInstancePath = path.join(courseInstancesPath, shortName);

    const toPath = courseInstancePath;

    debug(`Copy course instance\n from ${this.from_path}\n to ${toPath}`);
    await fs.copy(this.from_path, toPath, { overwrite: false, errorOnExist: true });

    debug('Read infoCourseInstance.json');
    const infoJson = await fs.readJson(path.join(courseInstancePath, 'infoCourseInstance.json'));

    if (this.is_transfer) {
      if (!this.from_course.sharing_name) {
        throw new AugmentedError("Can't copy from course which hasn't declared a sharing name", {});
      }

      // Clear access rules to avoid leaking student PII or unexpectedly
      // making the copied course instance available to users.
      infoJson['allowAccess'] = [];

      // Update the infoAssessment.json files to include the course sharing name for each question
      // It's OK that we are writing these directly to disk because when copying to another course
      // we are working from a temporary folder
      await updateInfoAssessmentFilesForTargetCourse(
        this.course_instance.id,
        courseInstancePath,
        this.from_course.sharing_name,
      );
    }

    debug('Write infoCourseInstance.json with new longName and uuid');
    infoJson.longName = longName;
    infoJson.uuid = this.uuid;

    // We do not want to preserve sharing settings when copying a course instance
    delete infoJson['shareSourcePublicly'];

    const formattedJson = await formatJsonWithPrettier(JSON.stringify(infoJson));
    await fs.writeFile(path.join(courseInstancePath, 'infoCourseInstance.json'), formattedJson);

    return {
      pathsToAdd: [courseInstancePath],
      commitMessage: `copy course instance ${this.course_instance.short_name}${this.is_transfer ? ` (from ${this.from_course.short_name})` : ''} to ${shortName}`,
    };
  }
}

async function updateInfoAssessmentFilesForTargetCourse(
  courseInstanceId: string,
  courseInstancePath: string,
  fromCourseSharingName: string,
) {
  const result = await sqldb.queryAsync(sql.select_assessments_with_course_instance, {
    course_instance_id: courseInstanceId,
  });
  const assessments = result.rows;
  for (const assessment of assessments) {
    const infoPath = path.join(
      courseInstancePath,
      'assessments',
      assessment.assessment_directory,
      'infoAssessment.json',
    );

    const infoJson = await fs.readJson(infoPath);

    // We do not want to preserve certain settings when copying an assessment to another course
    delete infoJson['shareSourcePublicly'];
    infoJson['allowAccess'] = [];

    // Rewrite the question IDs to include the course sharing name
    for (const zone of infoJson.zones) {
      for (const question of zone.questions) {
        if (question.id && question.id[0] !== '@') {
          question.id = `@${fromCourseSharingName}/${question.id}`;
        } else if (question.alternatives) {
          for (const alternative of question.alternatives) {
            if (alternative.id && alternative.id[0] !== '@') {
              alternative.id = `@${fromCourseSharingName}/${alternative.id}`;
            }
          }
        }
      }
    }
    await fs.writeJson(infoPath, infoJson, { spaces: 4 });
  }
}

export class CourseInstanceDeleteEditor extends Editor {
  private course_instance: CourseInstance;

  constructor(params: BaseEditorOptions<{ course_instance: CourseInstance }>) {
    const { course_instance } = params.locals;

    super({
      ...params,
      description: `Delete course instance ${course_instance.short_name}`,
    });

    this.course_instance = course_instance;
  }

  async write() {
    assert(this.course_instance.short_name, 'course_instance.short_name is required');

    debug('CourseInstanceDeleteEditor: write()');
    const deletePath = path.join(this.course.path, 'courseInstances');
    await fs.remove(path.join(deletePath, this.course_instance.short_name));
    await this.removeEmptyPrecedingSubfolders(deletePath, this.course_instance.short_name);

    return {
      pathsToAdd: [path.join(deletePath, this.course_instance.short_name)],
      commitMessage: `delete course instance ${this.course_instance.short_name}`,
    };
  }
}

export class CourseInstanceRenameEditor extends Editor {
  private ciid_new: string;
  private course_instance: CourseInstance;

  constructor(
    params: BaseEditorOptions<{ course_instance: CourseInstance }> & { ciid_new: string },
  ) {
    const {
      locals: { course_instance },
      ciid_new,
    } = params;

    super({
      ...params,
      description: `Rename course instance ${course_instance.short_name} to ${ciid_new}`,
    });

    this.ciid_new = ciid_new;
    this.course_instance = course_instance;
  }

  async write() {
    assert(this.course_instance.short_name, 'course_instance.short_name is required');

    debug('CourseInstanceRenameEditor: write()');
    const courseInstancesPath = path.join(this.course.path, 'courseInstances');
    const oldPath = path.join(courseInstancesPath, this.course_instance.short_name);
    const newPath = path.join(courseInstancesPath, this.ciid_new);

    // Skip editing if the paths are the same.
    if (oldPath === newPath) return null;

    // Ensure that the updated course instance folder path is fully contained in the course instances directory
    if (!contains(courseInstancesPath, newPath)) {
      throw new AugmentedError('Invalid folder path', {
        info: html`
          <p>The updated path of the course instance folder</p>
          <div class="container">
            <pre class="bg-dark text-white rounded p-2">${newPath}</pre>
          </div>
          <p>must be inside the root directory</p>
          <div class="container">
            <pre class="bg-dark text-white rounded p-2">${courseInstancesPath}</pre>
          </div>
        `,
      });
    }

    debug(`Move files\n from ${oldPath}\n to ${newPath}`);
    await fs.move(oldPath, newPath, { overwrite: false });
    await this.removeEmptyPrecedingSubfolders(
      path.join(this.course.path, 'courseInstances'),
      this.course_instance.short_name,
    );

    return {
      pathsToAdd: [oldPath, newPath],
      commitMessage: `rename course instance ${this.course_instance.short_name} to ${this.ciid_new}`,
    };
  }
}

export class CourseInstanceAddEditor extends Editor {
  public readonly uuid: string;
  private short_name: string;
  private long_name: string;
  private start_access_date?: Temporal.ZonedDateTime;
  private end_access_date?: Temporal.ZonedDateTime;

  constructor(
    params: BaseEditorOptions & {
      short_name: string;
      long_name: string;
      start_access_date?: Temporal.ZonedDateTime;
      end_access_date?: Temporal.ZonedDateTime;
    },
  ) {
    super({
      ...params,
      description: 'Add course instance',
    });

    this.uuid = uuidv4();

    this.short_name = params.short_name;
    this.long_name = params.long_name;

    if (
      params.start_access_date &&
      params.end_access_date &&
      params.start_access_date.epochMilliseconds > params.end_access_date.epochMilliseconds
    ) {
      throw new HttpStatusError(400, 'Start date must be before end date');
    }

    this.start_access_date = params.start_access_date;
    this.end_access_date = params.end_access_date;
  }

  async write() {
    debug('CourseInstanceAddEditor: write()');
    const courseInstancesPath = path.join(this.course.path, 'courseInstances');

    debug('Get all existing long names');
    const result = await sqldb.queryAsync(sql.select_course_instances_with_course, {
      course_id: this.course.id,
    });
    const oldNamesLong = result.rows.map((row) => row.long_name);

    debug('Get all existing short names');
    const oldNamesShort = await this.getExistingShortNames(
      courseInstancesPath,
      'infoCourseInstance.json',
    );

    debug('Generate short_name and long_name');
    const { shortName, longName } = getUniqueNames({
      shortNames: oldNamesShort,
      longNames: oldNamesLong,
      shortName: this.short_name,
      longName: this.long_name,
    });

    const courseInstancePath = path.join(courseInstancesPath, shortName);

    // Ensure that the new course instance folder path is fully contained in the course instances directory
    if (!contains(courseInstancesPath, courseInstancePath)) {
      throw new AugmentedError('Invalid folder path', {
        info: html`
          <p>The path of the course instance folder to add</p>
          <div class="container">
            <pre class="bg-dark text-white rounded p-2">${courseInstancePath}</pre>
          </div>
          <p>must be inside the root directory</p>
          <div class="container">
            <pre class="bg-dark text-white rounded p-2">${courseInstancesPath}</pre>
          </div>
        `,
      });
    }

    debug('Write infoCourseInstance.json');

    let allowAccess: { startDate?: string; endDate?: string } | undefined = undefined;

    if (this.start_access_date || this.end_access_date) {
      allowAccess = {
        startDate: this.start_access_date
          ? formatDate(
              new Date(this.start_access_date.epochMilliseconds),
              this.course.display_timezone,
              {
                includeTz: false,
              },
            )
          : undefined,
        endDate: this.end_access_date
          ? formatDate(
              new Date(this.end_access_date.epochMilliseconds),
              this.course.display_timezone,
              {
                includeTz: false,
              },
            )
          : undefined,
      };
    }

    const infoJson = {
      uuid: this.uuid,
      longName,
      allowAccess: allowAccess !== undefined ? [allowAccess] : [],
    };

    // We use outputJson to create the directory this.courseInstancePath if it
    // does not exist (which it shouldn't). We use the file system flag 'wx' to
    // throw an error if this.courseInstancePath already exists.
    await fs.outputJson(path.join(courseInstancePath, 'infoCourseInstance.json'), infoJson, {
      spaces: 4,
      flag: 'wx',
    });

    return {
      pathsToAdd: [courseInstancePath],
      commitMessage: `add course instance ${shortName}`,
    };
  }
}

export class QuestionAddEditor extends Editor {
  public readonly uuid: string;

  private qid?: string;
  private title?: string;
  private template_qid?: string;
  private files?: Record<string, string>;
  private isDraft?: boolean;

  constructor(
    params: BaseEditorOptions & {
      qid?: string;
      title?: string;
      template_qid?: string;
      files?: Record<string, string>;
      isDraft?: boolean;
    },
  ) {
    super({
      ...params,
      description: 'Add question',
    });

    this.uuid = uuidv4();
    this.qid = params.qid;
    this.title = params.title;
    this.template_qid = params.template_qid;
    this.files = params.files;
    this.isDraft = params.isDraft;
  }

  async write() {
    debug('QuestionAddEditor: write()');
    const questionsPath = path.join(this.course.path, 'questions');

    const { qid, title } = await run(async () => {
      if (!(this.qid && this.title) && this.isDraft) {
        let draftNumber = await sqldb.queryRow(
          sql.update_draft_number,
          { course_id: this.course.id },
          z.number(),
        );

        while (fs.existsSync(path.join(questionsPath, '__drafts__', `draft_${draftNumber}`))) {
          //increment and sync to postgres
          draftNumber = await sqldb.queryRow(
            sql.update_draft_number,
            { course_id: this.course.id },
            z.number(),
          );
        }

        return { qid: `__drafts__/draft_${draftNumber}`, title: `draft #${draftNumber}` };
      }

      debug('Get all existing long names');
      const result = await sqldb.queryAsync(sql.select_questions_with_course, {
        course_id: this.course.id,
      });
      const oldNamesLong = result.rows.map((row) => row.title);

      debug('Get all existing short names');
      const oldNamesShort = await this.getExistingShortNames(questionsPath, 'info.json');

      debug('Generate qid and title');
      const { shortName, longName } = getUniqueNames({
        shortNames: oldNamesShort,
        longNames: oldNamesLong,
        shortName: this.qid,
        longName: this.title,
      });

      return { qid: shortName, title: longName };
    });

    const newQuestionPath = path.join(questionsPath, qid);

    // Ensure that the question folder path is fully contained in the questions directory of the course
    if (!contains(questionsPath, newQuestionPath)) {
      throw new AugmentedError('Invalid folder path', {
        info: html`
          <p>The path of the question folder to add</p>
          <div class="container">
            <pre class="bg-dark text-white rounded p-2">${newQuestionPath}</pre>
          </div>
          <p>must be inside the root directory</p>
          <div class="container">
            <pre class="bg-dark text-white rounded p-2">${questionsPath}</pre>
          </div>
        `,
      });
    }

    if (this.template_qid) {
      const exampleCourseQuestionsPath = path.join(EXAMPLE_COURSE_PATH, 'questions');
      const fromPath = path.join(exampleCourseQuestionsPath, this.template_qid);

      // Ensure that the template_qid folder path is fully contained in the example course questions directory
      if (!contains(exampleCourseQuestionsPath, fromPath)) {
        throw new AugmentedError('Invalid folder path', {
          info: html`
            <p>The path of the template question folder</p>
            <div class="container">
              <pre class="bg-dark text-white rounded p-2">${fromPath}</pre>
            </div>
            <p>must be inside the root directory</p>
            <div class="container">
              <pre class="bg-dark text-white rounded p-2">${exampleCourseQuestionsPath}</pre>
            </div>
          `,
        });
      }

      // Ensure that the question folder path is fully contained in the questions directory of the course
      if (!contains(questionsPath, newQuestionPath)) {
        throw new AugmentedError('Invalid folder path', {
          info: html`
            <p>The path of the question folder to add</p>
            <div class="container">
              <pre class="bg-dark text-white rounded p-2">${newQuestionPath}</pre>
            </div>
            <p>must be inside the root directory</p>
            <div class="container">
              <pre class="bg-dark text-white rounded p-2">${questionsPath}</pre>
            </div>
          `,
        });
      }

      debug(`Copy template\n from ${fromPath}\n to ${newQuestionPath}`);
      await fs.copy(fromPath, newQuestionPath, { overwrite: false, errorOnExist: true });

      debug('Read info.json');
      const infoJson = await fs.readJson(path.join(newQuestionPath, 'info.json'));

      debug('Write info.json with the new title and uuid');
      infoJson.title = this.title;
      infoJson.uuid = this.uuid;

      // Reset the topic.
      infoJson.topic = 'Default';

      // Delete values that might not make sense in the target course.
      delete infoJson.tags;
      delete infoJson.shareSourcePublicly;
      delete infoJson.sharingSets;
      delete infoJson.sharePublicly;

      const formattedJson = await formatJsonWithPrettier(JSON.stringify(infoJson));

      await fs.writeFile(path.join(newQuestionPath, 'info.json'), formattedJson);
    } else {
      debug(`Create an empty question at ${newQuestionPath}`);

      const newQuestionInfoFilePath = path.join(newQuestionPath, 'info.json');
      const newQuestionHtmlFilePath = path.join(newQuestionPath, 'question.html');
      const newQuestionScriptFilePath = path.join(newQuestionPath, 'server.py');

      const data = {
        uuid: this.uuid,
        title,
        topic: 'Default',
        type: 'v3',
      };

      const formattedJson = await formatJsonWithPrettier(JSON.stringify(data));

      await fs.ensureDir(newQuestionPath);
      await fs.writeFile(newQuestionInfoFilePath, formattedJson);
      await fs.ensureFile(newQuestionHtmlFilePath);
      await fs.ensureFile(newQuestionScriptFilePath);
    }

    if (this.files != null) {
      debug('Remove template files when file texts provided');
      await fs.remove(path.join(newQuestionPath, 'question.html'));
      await fs.remove(path.join(newQuestionPath, 'server.py'));

      if ('info.json' in this.files) {
        await fs.remove(path.join(newQuestionPath, 'info.json'));
      }

      debug('Load files from text');
      for (const file of Object.keys(this.files)) {
        const newPath = path.join(newQuestionPath, file);

        // Ensure that files are fully contained in the question directory.
        if (contains(newQuestionPath, newPath)) {
          await fs.writeFile(newPath, this.files[file]);
        } else {
          throw new AugmentedError('Invalid file path', {
            info: html`
              <p>The path of the file to add</p>
              <div class="container">
                <pre class="bg-dark text-white rounded p-2">${newPath}</pre>
              </div>
              <p>must be inside the root directory</p>
              <div class="container">
                <pre class="bg-dark text-white rounded p-2">${newQuestionPath}</pre>
              </div>
            `,
          });
        }
      }
    }
    return {
      pathsToAdd: [newQuestionPath],
      commitMessage: `add question ${qid}`,
    };
  }
}

export class QuestionModifyEditor extends Editor {
  private question: Question;
  private origHash: string;
  private files: Record<string, string | null>;

  constructor(
    params: BaseEditorOptions<{ question: Question }> & {
      files: Record<string, string | null>;
    },
  ) {
    const {
      locals: { question },
      files,
    } = params;

    super({
      ...params,
      description: `Modify question ${question.qid}`,
    });

    this.question = question;
    this.files = files;
  }

  async write() {
    assert(this.question.qid, 'question.qid is required');

    const questionPath = path.join(this.course.path, 'questions', this.question.qid);

    // Validate that all file paths don't escape the question directory.
    for (const filePath of Object.keys(this.files)) {
      if (!contains(questionPath, filePath)) {
        throw new Error(`Invalid file path: ${filePath}`);
      }
    }

    // Note that we deliberately only modify files that were provided. We don't
    // try to delete "excess" files that aren't in the `files` object because the
    // user might have added extra files of their own, e.g. in the `tests` or
    // `clientFilesQuestion` directory. We don't want to remove them, and we also
    // don't want to mandate that the caller must always read all existing files
    // and provide them in the `files` object.
    for (const [filePath, contents] of Object.entries(this.files)) {
      const resolvedPath = path.join(questionPath, filePath);
      if (contents === null) {
        await fs.remove(resolvedPath);
      } else {
        await fs.writeFile(resolvedPath, b64Util.b64DecodeUnicode(contents));
      }
    }

    return {
      pathsToAdd: [questionPath],
      commitMessage: this.description,
    };
  }
}

export class QuestionDeleteEditor extends Editor {
  private questions: Question[];

  constructor(params: BaseEditorOptions & { questions: Question | Question[] }) {
    let questions: Question[];

    if (Array.isArray(params.questions)) {
      questions = params.questions;
    } else {
      questions = [params.questions];
    }

    super({
      ...params,
      description:
        questions.length === 1
          ? `Delete question ${questions[0].qid}`
          : `Delete questions ${questions.map((x) => x.qid).join(', ')}`,
    });

    this.questions = questions;
  }

  async write() {
    debug('QuestionDeleteEditor: write()');

    for (const question of this.questions) {
      // This shouldn't happen in practice; this is just to satisfy TypeScript.
      assert(question.qid, 'question.qid is required');

      await fs.remove(path.join(this.course.path, 'questions', question.qid));
      await this.removeEmptyPrecedingSubfolders(
        path.join(this.course.path, 'questions'),
        question.qid,
      );
    }

    return {
      pathsToAdd: this.questions.flatMap((question) =>
        question.qid !== null ? path.join(this.course.path, 'questions', question.qid) : [],
      ),
      commitMessage:
        this.questions.length === 1
          ? `delete question ${this.questions[0].qid}`
          : `delete questions (${this.questions.map((x) => x.qid).join(', ')})`,
    };
  }
}

export class QuestionRenameEditor extends Editor {
  private qid_new: string;
  private question: Question;

  constructor(params: BaseEditorOptions<{ question: Question }> & { qid_new: string }) {
    const {
      locals: { question },
      qid_new,
    } = params;

    super({
      ...params,
      description: `Rename question ${question.qid}`,
    });

    this.qid_new = qid_new;
    this.question = question;
  }

  async write() {
    assert(this.question.qid, 'question.qid is required');

    debug('QuestionRenameEditor: write()');

    const questionsPath = path.join(this.course.path, 'questions');
    const oldPath = path.join(questionsPath, this.question.qid);
    const newPath = path.join(questionsPath, this.qid_new);

    // Skip editing if the paths are the same.
    if (oldPath === newPath) return null;

    // Ensure that the updated question folder path is fully contained in the questions directory
    if (!contains(questionsPath, newPath)) {
      throw new AugmentedError('Invalid folder path', {
        info: html`
          <p>The updated path of the question folder</p>
          <div class="container">
            <pre class="bg-dark text-white rounded p-2">${newPath}</pre>
          </div>
          <p>must be inside the root directory</p>
          <div class="container">
            <pre class="bg-dark text-white rounded p-2">${questionsPath}</pre>
          </div>
        `,
      });
    }

    debug(`Move files\n from ${oldPath}\n to ${newPath}`);
    await fs.move(oldPath, newPath, { overwrite: false });
    await this.removeEmptyPrecedingSubfolders(questionsPath, this.question.qid);

    debug(`Find all assessments (in all course instances) that contain ${this.question.qid}`);
    const result = await sqldb.queryAsync(sql.select_assessments_with_question, {
      question_id: this.question.id,
    });
    const assessments = result.rows;

    const pathsToAdd = [oldPath, newPath];

    debug(
      `For each assessment, read/write infoAssessment.json to replace ${this.question.qid} with ${this.qid_new}`,
    );
    for (const assessment of assessments) {
      const infoPath = path.join(
        this.course.path,
        'courseInstances',
        assessment.course_instance_directory,
        'assessments',
        assessment.assessment_directory,
        'infoAssessment.json',
      );
      pathsToAdd.push(infoPath);

      debug(`Read ${infoPath}`);
      const infoJson = await fs.readJson(infoPath);

      debug(`Find/replace QID in ${infoPath}`);
      let found = false;
      infoJson.zones.forEach((zone) => {
        zone.questions.forEach((question) => {
          if (question.alternatives) {
            question.alternatives.forEach((alternative) => {
              if (alternative.id === this.question.qid) {
                alternative.id = this.qid_new;
                found = true;
              }
            });
          } else if (question.id === this.question.qid) {
            question.id = this.qid_new;
            found = true;
          }
        });
      });
      if (!found) {
        logger.info(`Should have but did not find ${this.question.qid} in ${infoPath}`);
      }
      debug(`Write ${infoPath}`);
      const formattedJson = await formatJsonWithPrettier(JSON.stringify(infoJson));
      await fs.writeFile(infoPath, formattedJson);
    }

    return {
      pathsToAdd,
      commitMessage: `rename question ${this.question.qid} to ${this.qid_new}`,
    };
  }
}

export class QuestionCopyEditor extends Editor {
<<<<<<< HEAD
  private question: Question;

  public readonly uuid: string;

  constructor(params: BaseEditorOptions<{ question: Question }>) {
    const {
      locals: { question },
    } = params;

    super({
      ...params,
      description: `Copy question ${question.qid}`,
    });

    this.question = question;

    this.uuid = uuidv4();
  }

  async write() {
    assert(this.question.qid, 'question.qid is required');

    debug('QuestionCopyEditor: write()');
    const questionsPath = path.join(this.course.path, 'questions');

    debug('Get all existing long names');
    const result = await sqldb.queryAsync(sql.select_questions_with_course, {
      course_id: this.course.id,
    });
    const oldNamesLong = result.rows.map((row) => row.title);

    debug('Get all existing short names');
    const oldNamesShort = await this.getExistingShortNames(questionsPath, 'info.json');

    debug('Generate qid and title');
    const names = getNamesForCopy(
      this.question.qid,
      oldNamesShort,
      this.question.title,
      oldNamesLong,
    );
    const qid = names.shortName;
    const questionPath = path.join(questionsPath, qid);

    const fromPath = path.join(questionsPath, this.question.qid);
    const toPath = questionPath;

    debug(`Copy template\n from ${fromPath}\n to ${toPath}`);
    await fs.copy(fromPath, toPath, { overwrite: false, errorOnExist: true });

    debug('Read info.json');
    const infoJson = await fs.readJson(path.join(questionPath, 'info.json'));

    debug('Write info.json with new title and uuid');
    infoJson.title = names.longName;
    infoJson.uuid = this.uuid;

    // Even when copying a question within a course, we don't want to preserve
    // sharing settings because they cannot be undone
    delete infoJson['sharingSets'];
    delete infoJson['sharePublicly'];
    delete infoJson['shareSourcePublicly'];

    const formattedJson = await formatJsonWithPrettier(JSON.stringify(infoJson));
    await fs.writeFile(path.join(questionPath, 'info.json'), formattedJson);

    return {
      pathsToAdd: [questionPath],
      commitMessage: `copy question ${this.question.qid} to ${qid}`,
    };
  }
}

export class QuestionTransferEditor extends Editor {
=======
>>>>>>> a2587ea9
  private from_qid: string;
  private from_course: string;
  private from_path: string;
  private is_transfer: boolean;

  public readonly uuid: string;

  constructor(
    params: BaseEditorOptions & {
      from_qid: string;
      from_course_short_name: Course['short_name'];
      from_path: string;
      is_transfer: boolean;
    },
  ) {
    const { from_qid, from_course_short_name, from_path, is_transfer } = params;

    const from_course =
      from_course_short_name == null ? 'unknown course' : `course ${from_course_short_name}`;

    super({
      ...params,
      description: `Copy question ${from_qid}${is_transfer ? ` from ${from_course}` : ''}`,
    });

    this.from_qid = from_qid;
    this.from_path = from_path;
    this.from_course = from_course;
    this.is_transfer = is_transfer;

    this.uuid = uuidv4();
  }

  async write() {
<<<<<<< HEAD
    debug('QuestionTransferEditor: write()');
=======
    debug('QuestionCopyEditor: write()');
    const questionsPath = path.join(this.course.path, 'questions');
>>>>>>> a2587ea9

    return {
      pathsToAdd: [questionPath],
      commitMessage: `copy question ${this.from_qid} (from ${this.from_course}) to ${qid}`,
    };
  }
}

async function doQuestionCopy() {
  const questionsPath = path.join(this.course.path, 'questions');

  debug('Get title of question that is being copied');
  const sourceInfoJson = await fs.readJson(path.join(from_path, 'info.json'));
  const from_title = sourceInfoJson.title || 'Empty Title';

  debug('Get all existing long names');
  const result = await sqldb.queryAsync(sql.select_questions_with_course, {
    course_id: course.id,
  });
  const oldNamesLong = result.rows.map((row) => row.title);

  debug('Get all existing short names');
  const oldNamesShort = await getExistingShortNames(questionsPath, 'info.json');

  debug('Generate qid and title');
  let qid = from_qid;
  let questionTitle = from_title;
  if (oldNamesShort.includes(from_qid) || oldNamesLong.includes(from_title)) {
    const names = getNamesForCopy(from_qid, oldNamesShort, from_title, oldNamesLong);
    qid = names.shortName;
    questionTitle = names.longName;
  }
  const questionPath = path.join(questionsPath, qid);

  const fromPath = from_path;
  const toPath = questionPath;

  debug(`Copy template\n from ${fromPath}\n to ${toPath}`);
  await fs.copy(fromPath, toPath, { overwrite: false, errorOnExist: true });

  debug('Read info.json');
  const infoJson = await fs.readJson(path.join(questionPath, 'info.json'));

  debug('Write info.json with new title and uuid');
  infoJson.title = questionTitle;
  infoJson.uuid = uuid;

<<<<<<< HEAD
  // When transferring a question from an example/template course, drop the tags. They
  // are likely undesirable in the template course.
  if (course.example_course || course.template_course) {
    delete infoJson.tags;
=======
    return {
      pathsToAdd: [questionPath],
      commitMessage: `copy question ${this.from_qid}${this.is_transfer ? ` (from ${this.from_course})` : ''} to ${qid}`,
    };
>>>>>>> a2587ea9
  }

  // We do not want to preserve sharing settings when copying a question to another course
  delete infoJson['sharingSets'];
  delete infoJson['sharePublicly'];
  delete infoJson['shareSourcePublicly'];

  const formattedJson = await formatJsonWithPrettier(JSON.stringify(infoJson));
  await fs.writeFile(path.join(questionPath, 'info.json'), formattedJson);
}

export class FileDeleteEditor extends Editor {
  private container: { rootPath: string; invalidRootPaths: string[] };
  private deletePath: string;

  constructor(
    params: BaseEditorOptions & {
      container: { rootPath: string; invalidRootPaths: string[] };
      deletePath: string;
    },
  ) {
    const {
      locals: { course },
      container,
      deletePath,
    } = params;

    let prefix = '';
    if (course.path !== container.rootPath) {
      prefix = `${path.basename(container.rootPath)}: `;
    }

    super({
      ...params,
      description: `${prefix}Delete ${path.relative(container.rootPath, deletePath)}`,
    });

    this.container = container;
    this.deletePath = deletePath;
  }

  assertCanEdit() {
    if (!contains(this.container.rootPath, this.deletePath)) {
      throw new AugmentedError('Invalid file path', {
        info: html`
          <p>The path of the file to delete</p>
          <div class="container">
            <pre class="bg-dark text-white rounded p-2">${this.deletePath}</pre>
          </div>
          <p>must be inside the root directory</p>
          <div class="container">
            <pre class="bg-dark text-white rounded p-2">${this.container.rootPath}</pre>
          </div>
        `,
      });
    }

    const found = this.container.invalidRootPaths.find((invalidRootPath) =>
      contains(invalidRootPath, this.deletePath),
    );
    if (found) {
      throw new AugmentedError('Invalid file path', {
        info: html`
          <p>The path of the file to delete</p>
          <div class="container">
            <pre class="bg-dark text-white rounded p-2">${this.deletePath}</pre>
          </div>
          <p>must <em>not</em> be inside the directory</p>
          <div class="container"><pre class="bg-dark text-white rounded p-2">${found}</pre></div>
        `,
      });
    }

    super.assertCanEdit();
  }

  async write() {
    debug('FileDeleteEditor: write()');
    // This will silently do nothing if deletePath no longer exists.
    await fs.remove(this.deletePath);

    return {
      pathsToAdd: [this.deletePath],
      commitMessage: this.description,
    };
  }
}

export class FileRenameEditor extends Editor {
  private container: { rootPath: string; invalidRootPaths: string[] };
  private oldPath: string;
  private newPath: string;

  constructor(
    params: BaseEditorOptions & {
      container: { rootPath: string; invalidRootPaths: string[] };
      oldPath: string;
      newPath: string;
    },
  ) {
    const {
      locals: { course },
      container,
      oldPath,
      newPath,
    } = params;

    let prefix = '';
    if (course.path !== container.rootPath) {
      prefix = `${path.basename(container.rootPath)}: `;
    }

    const relativeOldPath = path.relative(container.rootPath, oldPath);
    const relativeNewPath = path.relative(container.rootPath, newPath);

    super({
      ...params,
      description: `${prefix}Rename ${relativeOldPath} to ${relativeNewPath}`,
    });

    this.container = container;
    this.oldPath = oldPath;
    this.newPath = newPath;
  }

  assertCanEdit() {
    debug('FileRenameEditor: canEdit()');
    if (!contains(this.container.rootPath, this.oldPath)) {
      throw new AugmentedError('Invalid file path', {
        info: html`
          <p>The file's old path</p>
          <div class="container">
            <pre class="bg-dark text-white rounded p-2">${this.oldPath}</pre>
          </div>
          <p>must be inside the root directory</p>
          <div class="container">
            <pre class="bg-dark text-white rounded p-2">${this.container.rootPath}</pre>
          </div>
        `,
      });
    }

    if (!contains(this.container.rootPath, this.newPath)) {
      throw new AugmentedError('Invalid file path', {
        info: html`
          <p>The file's new path</p>
          <div class="container">
            <pre class="bg-dark text-white rounded p-2">${this.newPath}</pre>
          </div>
          <p>must be inside the root directory</p>
          <div class="container">
            <pre class="bg-dark text-white rounded p-2">${this.container.rootPath}</pre>
          </div>
        `,
      });
    }

    let found;

    found = this.container.invalidRootPaths.find((invalidRootPath) =>
      contains(invalidRootPath, this.oldPath),
    );
    if (found) {
      throw new AugmentedError('Invalid file path', {
        info: html`
          <p>The file's old path</p>
          <div class="container">
            <pre class="bg-dark text-white rounded p-2">${this.oldPath}</pre>
          </div>
          <p>must <em>not</em> be inside the directory</p>
          <div class="container"><pre class="bg-dark text-white rounded p-2">${found}</pre></div>
        `,
      });
    }

    found = this.container.invalidRootPaths.find((invalidRootPath) =>
      contains(invalidRootPath, this.newPath),
    );
    if (found) {
      throw new AugmentedError('Invalid file path', {
        info: html`
          <p>The file's new path</p>
          <div class="container">
            <pre class="bg-dark text-white rounded p-2">${this.newPath}</pre>
          </div>
          <p>must <em>not</em> be inside the directory</p>
          <div class="container"><pre class="bg-dark text-white rounded p-2">${found}</pre></div>
        `,
      });
    }

    super.assertCanEdit();
  }

  async write() {
    debug('FileRenameEditor: write()');

    debug('ensure path exists');
    await fs.ensureDir(path.dirname(this.newPath));

    debug('rename file');
    await fs.rename(this.oldPath, this.newPath);

    return {
      pathsToAdd: [this.oldPath, this.newPath],
      commitMessage: this.description,
    };
  }
}

export class FileUploadEditor extends Editor {
  private container: { rootPath: string; invalidRootPaths: string[] };
  private filePath: string;
  private fileContents: Buffer;

  constructor(
    params: BaseEditorOptions & {
      container: { rootPath: string; invalidRootPaths: string[] };
      filePath: string;
      fileContents: Buffer;
    },
  ) {
    const {
      locals: { course },
      container,
      filePath,
      fileContents,
    } = params;

    let prefix = '';
    if (course.path !== container.rootPath) {
      prefix = `${path.basename(container.rootPath)}: `;
    }
    super({
      ...params,
      description: `${prefix}Upload ${path.relative(container.rootPath, params.filePath)}`,
    });

    this.container = container;
    this.filePath = filePath;
    this.fileContents = fileContents;
  }

  getHashFromBuffer(buffer: Buffer) {
    return sha256(buffer.toString('utf8')).toString();
  }

  async shouldEdit() {
    debug('look for old contents');
    let contents;
    try {
      contents = await fs.readFile(this.filePath);
    } catch (err) {
      if (err.code === 'ENOENT') {
        debug('no old contents, so continue with upload');
        return true;
      }

      throw err;
    }

    debug('get hash of old contents and of new contents');
    const oldHash = this.getHashFromBuffer(contents);
    const newHash = this.getHashFromBuffer(this.fileContents);
    debug('oldHash: ' + oldHash);
    debug('newHash: ' + newHash);
    if (oldHash === newHash) {
      debug('new contents are the same as old contents, so abort upload');
      return false;
    } else {
      debug('new contents are different from old contents, so continue with upload');
      return true;
    }
  }

  assertCanEdit() {
    if (!contains(this.container.rootPath, this.filePath)) {
      throw new AugmentedError('Invalid file path', {
        info: html`
          <p>The file path</p>
          <div class="container">
            <pre class="bg-dark text-white rounded p-2">${this.filePath}</pre>
          </div>
          <p>must be inside the root directory</p>
          <div class="container">
            <pre class="bg-dark text-white rounded p-2">${this.container.rootPath}</pre>
          </div>
        `,
      });
    }

    const found = this.container.invalidRootPaths.find((invalidRootPath) =>
      contains(invalidRootPath, this.filePath),
    );
    if (found) {
      throw new AugmentedError('Invalid file path', {
        info: html`
          <p>The file path</p>
          <div class="container">
            <pre class="bg-dark text-white rounded p-2">${this.filePath}</pre>
          </div>
          <p>must <em>not</em> be inside the directory</p>
          <div class="container"><pre class="bg-dark text-white rounded p-2">${found}</pre></div>
        `,
      });
    }

    super.assertCanEdit();
  }

  async write() {
    debug('FileUploadEditor: write()');

    if (!(await this.shouldEdit())) return null;

    debug('ensure path exists');
    await fs.ensureDir(path.dirname(this.filePath));

    debug('write file');
    await fs.writeFile(this.filePath, this.fileContents);

    return {
      pathsToAdd: [this.filePath],
      commitMessage: this.description,
    };
  }
}

export class FileModifyEditor extends Editor {
  // Naming convention for contents and hashes in FileModifyEditor:
  //
  //    xyzContentsUTF - contents of xyz file as utf8
  //
  //    xyzContents - contents of xyz file as utf8 that is base64-encoded
  //
  //    xyzHash - hash of contents of xyz file as utf8 that is base64-encoded
  //
  // The base64 encoding and its corresponding hash are used by the file editor.
  // If this weren't the case, then we wouldn't use it here either. For example,
  // FileUploadEditor - which is used by the file browser - doesn't require any
  // base64 encoding. In that case, contents/hashes are just utf8.

  private container: { rootPath: string; invalidRootPaths: string[] };
  private filePath: string;
  private editContents: string;
  private origHash: string;

  constructor(
    params: BaseEditorOptions & {
      container: { rootPath: string; invalidRootPaths: string[] };
      filePath: string;
      editContents: string;
      origHash: string;
    },
  ) {
    const {
      locals: { course },
      container,
      filePath,
      editContents,
      origHash,
    } = params;

    let prefix = '';
    if (course.path !== container.rootPath) {
      prefix = `${path.basename(container.rootPath)}: `;
    }

    super({
      ...params,
      description: `${prefix}Modify ${path.relative(container.rootPath, filePath)}`,
    });

    this.container = container;
    this.filePath = filePath;
    this.editContents = editContents;
    this.origHash = origHash;
  }

  getHash(contents: string) {
    return sha256(contents).toString();
  }

  async shouldEdit() {
    debug('get hash of edit contents');
    const editHash = this.getHash(this.editContents);
    debug('editHash: ' + editHash);
    debug('origHash: ' + this.origHash);
    if (this.origHash === editHash) {
      debug('edit contents are the same as orig contents, so abort');
      return false;
    } else {
      debug('edit contents are different from orig contents, so continue');
      return true;
    }
  }

  assertCanEdit() {
    if (!contains(this.container.rootPath, this.filePath)) {
      throw new AugmentedError('Invalid file path', {
        info: html`
          <p>The file path</p>
          <div class="container">
            <pre class="bg-dark text-white rounded p-2">${this.filePath}</pre>
          </div>
          <p>must be inside the root directory</p>
          <div class="container">
            <pre class="bg-dark text-white rounded p-2">${this.container.rootPath}</pre>
          </div>
        `,
      });
    }

    const found = this.container.invalidRootPaths.find((invalidRootPath) =>
      contains(invalidRootPath, this.filePath),
    );
    if (found) {
      throw new AugmentedError('Invalid file path', {
        info: html`
          <p>The file path</p>
          <div class="container">
            <pre class="bg-dark text-white rounded p-2">${this.filePath}</pre>
          </div>
          <p>must <em>not</em> be inside the directory</p>
          <div class="container"><pre class="bg-dark text-white rounded p-2">${found}</pre></div>
        `,
      });
    }

    super.assertCanEdit();
  }

  async write() {
    debug('FileModifyEditor: write()');

    if (!(await this.shouldEdit())) return null;

    debug('ensure path exists');
    await fs.ensureDir(path.dirname(this.filePath));

    debug('verify disk hash matches orig hash');
    const diskContentsUTF = await fs.readFile(this.filePath, 'utf8');
    const diskContents = b64Util.b64EncodeUnicode(diskContentsUTF);
    const diskHash = this.getHash(diskContents);
    if (this.origHash !== diskHash) {
      throw new Error('Another user made changes to the file you were editing.');
    }

    debug('write file');
    await fs.writeFile(this.filePath, b64Util.b64DecodeUnicode(this.editContents));

    return {
      pathsToAdd: [this.filePath],
      commitMessage: this.description,
    };
  }
}

export class CourseInfoCreateEditor extends Editor {
  private infoJson: any;

  constructor(params: BaseEditorOptions & { infoJson: any }) {
    super({
      ...params,
      description: 'Create infoCourse.json',
    });

    this.infoJson = params.infoJson;
  }

  async write() {
    debug('CourseInfoEditor: write()');
    const infoPath = path.join(this.course.path, 'infoCourse.json');

    const formattedJson = await formatJsonWithPrettier(JSON.stringify(this.infoJson));

    // This will error if:
    // - this.course.path does not exist (use of writeFile)
    // - Creating a new file and infoPath does exist (use of 'wx')
    await fs.writeFile(infoPath, formattedJson, { flag: 'wx' });

    return {
      pathsToAdd: [infoPath],
      commitMessage: 'create infoCourse.json',
    };
  }
}

export class MultiEditor extends Editor {
  private editors: Editor[];

  constructor(params: BaseEditorOptions & { description: string }, editors: Editor[]) {
    super(params);

    this.editors = editors;
  }

  assertCanEdit() {
    // This should be handled automatically by the individual editors, but
    // we'll check it here just in case.
    super.assertCanEdit();

    for (const editor of this.editors) {
      editor.assertCanEdit();
    }
  }

  async write() {
    const pathsToAdd = new Set<string>();
    const commitMessages: string[] = [];

    let didChange = false;

    for (const editor of this.editors) {
      const result = await editor.write();
      if (result) {
        didChange = true;
        result.pathsToAdd.forEach((path) => pathsToAdd.add(path));
        commitMessages.push(result.commitMessage);
      }
    }

    if (!didChange) return null;

    return {
      pathsToAdd: Array.from(pathsToAdd),
      commitMessage: commitMessages.join('; '),
    };
  }
}<|MERGE_RESOLUTION|>--- conflicted
+++ resolved
@@ -1697,83 +1697,6 @@
 }
 
 export class QuestionCopyEditor extends Editor {
-<<<<<<< HEAD
-  private question: Question;
-
-  public readonly uuid: string;
-
-  constructor(params: BaseEditorOptions<{ question: Question }>) {
-    const {
-      locals: { question },
-    } = params;
-
-    super({
-      ...params,
-      description: `Copy question ${question.qid}`,
-    });
-
-    this.question = question;
-
-    this.uuid = uuidv4();
-  }
-
-  async write() {
-    assert(this.question.qid, 'question.qid is required');
-
-    debug('QuestionCopyEditor: write()');
-    const questionsPath = path.join(this.course.path, 'questions');
-
-    debug('Get all existing long names');
-    const result = await sqldb.queryAsync(sql.select_questions_with_course, {
-      course_id: this.course.id,
-    });
-    const oldNamesLong = result.rows.map((row) => row.title);
-
-    debug('Get all existing short names');
-    const oldNamesShort = await this.getExistingShortNames(questionsPath, 'info.json');
-
-    debug('Generate qid and title');
-    const names = getNamesForCopy(
-      this.question.qid,
-      oldNamesShort,
-      this.question.title,
-      oldNamesLong,
-    );
-    const qid = names.shortName;
-    const questionPath = path.join(questionsPath, qid);
-
-    const fromPath = path.join(questionsPath, this.question.qid);
-    const toPath = questionPath;
-
-    debug(`Copy template\n from ${fromPath}\n to ${toPath}`);
-    await fs.copy(fromPath, toPath, { overwrite: false, errorOnExist: true });
-
-    debug('Read info.json');
-    const infoJson = await fs.readJson(path.join(questionPath, 'info.json'));
-
-    debug('Write info.json with new title and uuid');
-    infoJson.title = names.longName;
-    infoJson.uuid = this.uuid;
-
-    // Even when copying a question within a course, we don't want to preserve
-    // sharing settings because they cannot be undone
-    delete infoJson['sharingSets'];
-    delete infoJson['sharePublicly'];
-    delete infoJson['shareSourcePublicly'];
-
-    const formattedJson = await formatJsonWithPrettier(JSON.stringify(infoJson));
-    await fs.writeFile(path.join(questionPath, 'info.json'), formattedJson);
-
-    return {
-      pathsToAdd: [questionPath],
-      commitMessage: `copy question ${this.question.qid} to ${qid}`,
-    };
-  }
-}
-
-export class QuestionTransferEditor extends Editor {
-=======
->>>>>>> a2587ea9
   private from_qid: string;
   private from_course: string;
   private from_path: string;
@@ -1808,16 +1731,62 @@
   }
 
   async write() {
-<<<<<<< HEAD
-    debug('QuestionTransferEditor: write()');
-=======
     debug('QuestionCopyEditor: write()');
     const questionsPath = path.join(this.course.path, 'questions');
->>>>>>> a2587ea9
+
+    debug('Get title of question that is being copied');
+    const sourceInfoJson = await fs.readJson(path.join(this.from_path, 'info.json'));
+    const from_title = sourceInfoJson.title || 'Empty Title';
+
+    debug('Get all existing long names');
+    const result = await sqldb.queryAsync(sql.select_questions_with_course, {
+      course_id: this.course.id,
+    });
+    const oldNamesLong = result.rows.map((row) => row.title);
+
+    debug('Get all existing short names');
+    const oldNamesShort = await this.getExistingShortNames(questionsPath, 'info.json');
+
+    debug('Generate qid and title');
+    let qid = this.from_qid;
+    let questionTitle = from_title;
+    if (oldNamesShort.includes(this.from_qid) || oldNamesLong.includes(from_title)) {
+      const names = getNamesForCopy(this.from_qid, oldNamesShort, from_title, oldNamesLong);
+      qid = names.shortName;
+      questionTitle = names.longName;
+    }
+    const questionPath = path.join(questionsPath, qid);
+
+    const fromPath = this.from_path;
+    const toPath = questionPath;
+
+    debug(`Copy template\n from ${fromPath}\n to ${toPath}`);
+    await fs.copy(fromPath, toPath, { overwrite: false, errorOnExist: true });
+
+    debug('Read info.json');
+    const infoJson = await fs.readJson(path.join(questionPath, 'info.json'));
+
+    debug('Write info.json with new title and uuid');
+    infoJson.title = questionTitle;
+    infoJson.uuid = this.uuid;
+
+    // When transferring a question from an example/template course, drop the tags. They
+    // are likely undesirable in the template course.
+    if (this.course.example_course || this.course.template_course) {
+      delete infoJson.tags;
+    }
+
+    // We do not want to preserve sharing settings when copying a question to another course
+    delete infoJson['sharingSets'];
+    delete infoJson['sharePublicly'];
+    delete infoJson['shareSourcePublicly'];
+
+    const formattedJson = await formatJsonWithPrettier(JSON.stringify(infoJson));
+    await fs.writeFile(path.join(questionPath, 'info.json'), formattedJson);
 
     return {
       pathsToAdd: [questionPath],
-      commitMessage: `copy question ${this.from_qid} (from ${this.from_course}) to ${qid}`,
+      commitMessage: `copy question ${this.from_qid}${this.is_transfer ? ` (from ${this.from_course})` : ''} to ${qid}`,
     };
   }
 }
@@ -1861,17 +1830,10 @@
   infoJson.title = questionTitle;
   infoJson.uuid = uuid;
 
-<<<<<<< HEAD
   // When transferring a question from an example/template course, drop the tags. They
   // are likely undesirable in the template course.
   if (course.example_course || course.template_course) {
     delete infoJson.tags;
-=======
-    return {
-      pathsToAdd: [questionPath],
-      commitMessage: `copy question ${this.from_qid}${this.is_transfer ? ` (from ${this.from_course})` : ''} to ${qid}`,
-    };
->>>>>>> a2587ea9
   }
 
   // We do not want to preserve sharing settings when copying a question to another course
