--- conflicted
+++ resolved
@@ -921,10 +921,6 @@
   private qid?: string;
   private title?: string;
   private files?: Record<string, string>;
-<<<<<<< HEAD
-  private isDraft: boolean;
-=======
->>>>>>> 6d47b578
 
   constructor(
     params: BaseEditorOptions & {
