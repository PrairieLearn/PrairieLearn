import assert from 'node:assert';
import * as path from 'path';

import { type Temporal } from '@js-temporal/polyfill';
import * as async from 'async';
import sha256 from 'crypto-js/sha256.js';
import debugfn from 'debug';
import fs from 'fs-extra';
import { v4 as uuidv4 } from 'uuid';
import { z } from 'zod';

import { AugmentedError, HttpStatusError } from '@prairielearn/error';
import { formatDate } from '@prairielearn/formatter';
import { html } from '@prairielearn/html';
import { logger } from '@prairielearn/logger';
import * as namedLocks from '@prairielearn/named-locks';
import { contains } from '@prairielearn/path-utils';
import * as sqldb from '@prairielearn/postgres';
import { run } from '@prairielearn/run';
import { escapeRegExp } from '@prairielearn/sanitize';

import { selectAssessments } from '../models/assessment.js';
import {
  getCourseCommitHash,
  getLockNameForCoursePath,
  getOrUpdateCourseCommitHash,
  updateCourseCommitHash,
} from '../models/course.js';
import { selectQuestionsForCourseInstanceCopy } from '../models/question.js';
import * as courseDB from '../sync/course-db.js';
import * as syncFromDisk from '../sync/syncFromDisk.js';

import * as b64Util from './base64-util.js';
import { logChunkChangesToJob, updateChunksForCourse } from './chunks.js';
import { config } from './config.js';
import {
  type Assessment,
  AssessmentSchema,
  type Course,
  type CourseInstance,
  CourseInstanceSchema,
  type Question,
  type User,
} from './db-types.js';
import { idsEqual } from './id.js';
import { EXAMPLE_COURSE_PATH } from './paths.js';
import { formatJsonWithPrettier } from './prettier.js';
import { type ServerJob, type ServerJobExecutor, createServerJob } from './server-jobs.js';

const sql = sqldb.loadSqlEquiv(import.meta.url);
const debug = debugfn('prairielearn:editors');

async function syncCourseFromDisk(
  course: Course,
  startGitHash: string,
  job: ServerJob,
  courseData?: courseDB.CourseData,
) {
  const endGitHash = await getCourseCommitHash(course.path);

  const syncResult = await syncFromDisk.syncDiskToSqlWithLock(
    course.id,
    course.path,
    job,
    courseData,
  );

  if (syncResult.status === 'sharing_error') {
    throw new Error('Sync completely failed due to invalid question sharing edit.');
  }

  if (config.chunksGenerator) {
    const chunkChanges = await updateChunksForCourse({
      coursePath: course.path,
      courseId: course.id,
      courseData: syncResult.courseData,
      oldHash: startGitHash,
      newHash: endGitHash,
    });
    logChunkChangesToJob(chunkChanges, job);
  }

  await updateCourseCommitHash(course);

  if (syncResult.hadJsonErrors) {
    throw new Error('One or more JSON files contained errors and were unable to be synced');
  }
}

async function cleanAndResetRepository(
  course: Course,
  revision: string,
  env: NodeJS.ProcessEnv,
  job: ServerJob,
) {
  job.info('Clean local files not in remote git repository');
  await job.exec('git', ['clean', '-fdx'], { cwd: course.path, env });
  job.info('Reset state to remote git repository');
  await job.exec('git', ['reset', '--hard', revision], {
    cwd: course.path,
    env,
  });
}

export function getUniqueNames({
  shortNames,
  longNames,
  shortName = 'New',
  longName = 'New',
}: {
  shortNames: string[];
  longNames: (string | null)[];
  /**
   * Defaults to 'New' because this function previously only handled the case where the shortName was 'New'
   * Long name is matched case-sensitively
   */
  shortName?: string;
  /**
   * Defaults to 'New' because this function previously only handled the case where the longName was 'New'
   * Short name is always matched case-insensitively, as it is generally used to construct file paths
   */
  longName?: string;
}): { shortName: string; longName: string } {
  function getNumberShortName(oldShortNames: string[]): number {
    let numberOfMostRecentCopy = 1;

    const shortNameCompare = shortName.toLowerCase();

    oldShortNames.forEach((oldShortName) => {
      // shortName is a copy of oldShortName if:
      // it matches (case-sensitively), or
      // if oldShortName matches {shortName}_{number from 0-9}

      const oldShortNameCompare = oldShortName.toLowerCase();
      const found =
        shortNameCompare === oldShortNameCompare ||
        oldShortNameCompare.match(new RegExp(`^${shortNameCompare}_([0-9]+)$`));
      if (found) {
        const foundNumber = shortNameCompare === oldShortNameCompare ? 1 : parseInt(found[1]);
        if (foundNumber >= numberOfMostRecentCopy) {
          numberOfMostRecentCopy = foundNumber + 1;
        }
      }
    });
    return numberOfMostRecentCopy;
  }

  function getNumberLongName(oldLongNames: (string | null)[]): number {
    let numberOfMostRecentCopy = 1;
    // longName is a copy of oldLongName if:
    // it matches exactly, or
    // if oldLongName matches {longName} ({number from 0-9})

    oldLongNames.forEach((oldLongName) => {
      if (typeof oldLongName !== 'string') return;
      const found =
        oldLongName === longName || oldLongName.match(new RegExp(`^${longName} \\(([0-9]+)\\)$`));
      if (found) {
        const foundNumber = oldLongName === longName ? 1 : parseInt(found[1]);
        if (foundNumber >= numberOfMostRecentCopy) {
          numberOfMostRecentCopy = foundNumber + 1;
        }
      }
    });
    return numberOfMostRecentCopy;
  }

  const numberShortName = getNumberShortName(shortNames);
  const numberLongName = getNumberLongName(longNames);
  const number = numberShortName > numberLongName ? numberShortName : numberLongName;

  if (number === 1 && shortName !== 'New' && longName !== 'New') {
    // If there are no existing copies, and the shortName/longName aren't the default ones, no number is needed at the end of the names
    return {
      shortName,
      longName,
    };
  } else {
    // If there are existing copies, a number is needed at the end of the names
    return {
      shortName: `${shortName}_${number}`,
      longName: `${longName} (${number})`,
    };
  }
}

/**
 * Returns the new value if it differs from the default value. Otherwise, returns undefined.
 * This is helpful for setting JSON properties that we only want to write to if they are different
 * than the default value.
 *
 * `defaultValue` may be either a value to compare directly with `===`, or a function
 * that accepts a value and returns a boolean to indicate if it should be considered
 * a default value.
 */
export function propertyValueWithDefault(existingValue, newValue, defaultValue) {
  const isExistingDefault =
    typeof defaultValue === 'function'
      ? defaultValue(existingValue)
      : existingValue === defaultValue;
  const isNewDefault =
    typeof defaultValue === 'function' ? defaultValue(newValue) : newValue === defaultValue;

  if (existingValue === undefined) {
    if (!isNewDefault) {
      return newValue;
    }
  } else {
    if (!isExistingDefault && isNewDefault) {
      return undefined;
    } else {
      return newValue;
    }
  }
}

interface BaseEditorOptions<ResLocals = object> {
  locals: {
    authz_data: Record<string, any>;
    course: Course;
    user: User;
  } & ResLocals;
}

interface BaseEditorOptionsInternal extends BaseEditorOptions {
  description: string;
}

interface WriteResult {
  pathsToAdd: string[];
  commitMessage: string;
}

export abstract class Editor {
  protected authz_data: Record<string, any>;
  protected course: Course;
  protected user: User;
  public readonly description: string;

  protected constructor(params: BaseEditorOptionsInternal) {
    this.authz_data = params.locals.authz_data;
    this.course = params.locals.course;
    this.user = params.locals.user;
    this.description = params.description;
  }

  /**
   * Write changes to disk. Returns an object with that paths that `git` should
   * add and the commit message that should be used.
   *
   * If no files were changed, return null.
   */
  abstract write(): Promise<WriteResult | null>;

  assertCanEdit() {
    // Do not allow users to edit without permission
    if (!this.authz_data.has_course_permission_edit) {
      throw new HttpStatusError(403, 'Access denied (must be course editor)');
    }

    // Do not allow users to edit the exampleCourse
    if (this.course.example_course) {
      throw new HttpStatusError(403, 'Access denied (cannot edit the example course)');
    }
  }

  async prepareServerJob() {
    this.assertCanEdit();
    const serverJob = await createServerJob({
      courseId: this.course.id,
      userId: this.user.user_id,
      authnUserId: this.authz_data.authn_user.user_id,
      type: 'sync',
      description: this.description,
    });
    return serverJob;
  }

  async executeWithServerJob(serverJob: ServerJobExecutor) {
    // We deliberately use `executeUnsafe` here because we want to wait
    // for the edit to complete during the request during which it was
    // made. We use `executeUnsafe` instead of `execute` because we want
    // errors to be thrown and handled by the caller.
    await serverJob.executeUnsafe(async (job) => {
      const gitEnv = process.env;
      if (config.gitSshCommand != null) {
        gitEnv.GIT_SSH_COMMAND = config.gitSshCommand;
      }

      const lockName = getLockNameForCoursePath(this.course.path);
      await namedLocks.doWithLock(lockName, { timeout: 5000 }, async () => {
        const startGitHash = await getOrUpdateCourseCommitHash(this.course);

        if (!config.fileEditorUseGit) {
          // If we are not using git (e.g., if we are running locally), then we:
          //
          // - Write changes to disk
          // - Sync changes from disk
          //
          // Either the job ends with a thrown error or with the return statement.

          job.info('Write changes to disk');
          job.data.saveAttempted = true;
          await this.write();
          job.data.saveSucceeded = true;

          job.info('Sync changes from disk');
          job.data.syncAttempted = true;
          await syncCourseFromDisk(this.course, startGitHash, job);
          job.data.syncSucceeded = true;

          return;
        }

        // If we are using git (e.g., if we are running in production), then we:
        //
        // - Clean and reset the repository
        // - Write changes to disk
        // - Commit changes to the repository
        // - Push to remote
        //   - If the push fails, pull from remote, clean, reset, write, commit, and push
        // - Clean and reset the repository
        // - Sync changes from disk
        //
        // Note that we only fetch from the remote if the push fails. This avoids an
        // expensive `fetch` operation in the majority of cases where the local course
        // repository is up to date with the remote. If the push fails, we assume that
        // the remote has changes that we need to pull in before we can push.
        //
        // If anything goes wrong in the write or push, we make sure to clean/reset
        // (removing changes made by this edit) and sync (because changes were made
        // by the pull) before we error and exit.

        // Safety check: make sure the course has a defined branch and repository.
        if (!this.course.branch || !this.course.repository) {
          job.fail('Git repository or branch are not set for this course. Exiting...');
          return;
        }

        job.info('Update to latest remote origin address');
        await job.exec('git', ['remote', 'set-url', 'origin', this.course.repository], {
          cwd: this.course.path,
          env: gitEnv,
        });

        await cleanAndResetRepository(this.course, `origin/${this.course.branch}`, gitEnv, job);

        const writeAndCommitChanges = async () => {
          job.data.saveAttempted = true;

          job.info('Write changes to disk');
          const writeResult = await this.write();

          if (!writeResult) {
            job.info('No files were changed');
            return;
          }

          job.info('Commit changes');
          await job.exec('git', ['add', ...writeResult.pathsToAdd], {
            cwd: this.course.path,
            env: gitEnv,
          });
          await job.exec(
            'git',
            [
              '-c',
              `user.name="${this.user.name}"`,
              '-c',
              `user.email="${this.user.email || this.user.uid}"`,
              'commit',
              '-m',
              writeResult.commitMessage,
            ],
            {
              cwd: this.course.path,
              env: gitEnv,
            },
          );
        };

        let courseData: courseDB.CourseData | undefined;
        try {
          await writeAndCommitChanges();

          await cleanAndResetRepository(this.course, 'HEAD', gitEnv, job);
          // Before pushing the changes, ensure that we don't allow someone
          // to put their course into an invalid state by deleting a shared
          // question or otherwise breaking the invariants we rely upon for
          // question sharing.
          const possibleCourseData = await courseDB.loadFullCourse(
            this.course.id,
            this.course.path,
          );
          const sharingConfigurationValid = await syncFromDisk.checkSharingConfigurationValid(
            this.course.id,
            possibleCourseData,
            logger,
          );
          if (!sharingConfigurationValid) {
            await cleanAndResetRepository(this.course, startGitHash, gitEnv, job);
            throw new Error('Invalid sharing operation, reverted to last known good state.');
          }

          try {
            job.info('Push changes to remote git repository');
            await job.exec('git', ['push'], {
              cwd: this.course.path,
              env: gitEnv,
            });
            job.data.saveSucceeded = true;

            // If we were able to push the change to GitHub, we can safely
            // use the course data that we already loaded from disk because
            // we can be sure that there weren't any further changes to the
            // files on disk. This helps keep syncing fast by avoiding loading
            // all course JSON files twice.
            //
            // If pushing fails, we'll need to incorporate the latest changes
            // from the remote repository, so we'll have to load the latest
            // course data from disk after we do so.
            courseData = possibleCourseData;
          } catch {
            job.info('Failed to push changes to remote git repository');
            job.info('Pulling changes from remote git repository and trying again');

            job.info('Fetch from remote git repository');
            await job.exec('git', ['fetch'], {
              cwd: this.course.path,
              env: gitEnv,
            });

            // This will both discard the commit we made locally and also pull
            // in any new changes from the remote.
            await cleanAndResetRepository(this.course, `origin/${this.course.branch}`, gitEnv, job);

            await writeAndCommitChanges();

            try {
              job.info('Push changes to remote git repository');
              await job.exec('git', ['push'], {
                cwd: this.course.path,
                env: gitEnv,
              });
              job.data.saveSucceeded = true;
            } finally {
              // Clean up to remove any empty directories that might have been
              // left behind by operations like renames. This will also ensure
              // that we get back to a good state if the changes couldn't be
              // pushed to the remote.
              await cleanAndResetRepository(
                this.course,
                `origin/${this.course.branch}`,
                gitEnv,
                job,
              );
            }
          }
        } finally {
          // Whether or not we error, we'll sync the course.
          //
          // If pushing succeeded, then we will be syncing the changes made
          // by this edit.
          //
          // If pushing (or anything before pushing) failed, then we will be
          // syncing the changes we pulled from the remote git repository.
          job.info('Sync changes from disk');
          job.data.syncAttempted = true;
          await syncCourseFromDisk(this.course, startGitHash, job, courseData);
          job.data.syncSucceeded = true;
        }
      });
    });
  }

  /**
   * Remove empty preceding subfolders for a question, assessment, etc. based on its ID.
   * This should be run after renames or deletes to prevent syncing issues.
   * @param rootDirectory Root directory that the items are being stored in.
   * @param id Item to delete root subfolders for, relative from the root directory.
   */
  async removeEmptyPrecedingSubfolders(rootDirectory: string, id: string) {
    const idSplit = id.split(path.sep);

    // Start deleting subfolders in reverse order
    const reverseFolders = idSplit.slice(0, -1).reverse();
    debug('Checking folders', reverseFolders);

    let seenNonemptyFolder = false;
    for (const [index] of reverseFolders.entries()) {
      if (!seenNonemptyFolder) {
        const delPath = path.join(rootDirectory, ...idSplit.slice(0, idSplit.length - 1 - index));
        debug('Checking', delPath);

        const files = await fs.readdir(delPath);

        // Delete the subfolder if it's empty, otherwise stop here
        if (files.length > 0) {
          debug(delPath, 'is nonempty, stopping here.');
          debug('Folder contains', files);
          seenNonemptyFolder = true;
        } else {
          debug('No files, deleting', delPath);
          await fs.remove(delPath);
        }
      }
    }
  }
}

/**
 * Get all existing shortnames, recursing on nonempty directories that do not contain
 * an "info" file.
 *
 * TODO: we might be able to get away with querying the database for this information instead.
 * It's unclear why we're going to disk in the first place. Possibly it's to be extra cautious
 * in case we're in a state where there are sync errors, but even in that case, sync errors
 * should not have prevented us from persisting short names in the first place.
 *
 * @param rootDirectory Directory to start searching from.
 * @param infoFile Name of the info file, will stop recursing once a directory contains this.
 */
async function getExistingShortNames(rootDirectory: string, infoFile: string) {
  const files: string[] = [];
  const walk = async (relativeDir: string) => {
    const directories = await fs.readdir(path.join(rootDirectory, relativeDir)).catch((err) => {
      // If the directory doesn't exist, then we have nothing to load
      if (err.code === 'ENOENT' || err.code === 'ENOTDIR') {
        return [] as string[];
      }
      throw err;
    });

    // For each subdirectory, try to find an Info file
    await async.each(directories, async (dir) => {
      // Relative path to the current folder
      const subdirPath = path.join(relativeDir, dir);
      // Absolute path to the info file
      const infoPath = path.join(rootDirectory, subdirPath, infoFile);
      const hasInfoFile = await fs.pathExists(infoPath);
      if (hasInfoFile) {
        // Info file exists, we can use this directory
        files.push(subdirPath);
      } else {
        // No info file, let's try recursing
        await walk(subdirPath);
      }
    });
  };

  await walk('');
  debug('getExistingShortNames() returning', files);
  return files;
}

function getNamesForCopy(
  oldShortName: string,
  shortNames: string[],
  oldLongName: string | null,
  longNames: (string | null)[],
): { shortName: string; longName: string } {
  function getBaseShortName(oldname: string): string {
    const found = oldname.match(new RegExp('^(.*)_copy[0-9]+$'));
    if (found) {
      return found[1];
    } else {
      return oldname;
    }
  }

  function getBaseLongName(oldname: string | null): string {
    if (typeof oldname !== 'string') return 'Unknown';
    debug(oldname);
    const found = oldname.match(new RegExp('^(.*) \\(copy [0-9]+\\)$'));
    debug(found);
    if (found) {
      return found[1];
    } else {
      return oldname;
    }
  }

  function getNumberShortName(basename: string, oldnames: string[]): number {
    let number = 1;
    oldnames.forEach((oldname) => {
      const found = oldname.match(new RegExp(`^${escapeRegExp(basename)}_copy([0-9]+)$`));
      if (found) {
        const foundNumber = parseInt(found[1]);
        if (foundNumber >= number) {
          number = foundNumber + 1;
        }
      }
    });
    return number;
  }

  function getNumberLongName(basename: string, oldnames: (string | null)[]): number {
    let number = 1;
    oldnames.forEach((oldname) => {
      if (typeof oldname !== 'string') return;
      const found = oldname.match(new RegExp(`^${escapeRegExp(basename)} \\(copy ([0-9]+)\\)$`));
      if (found) {
        const foundNumber = parseInt(found[1]);
        if (foundNumber >= number) {
          number = foundNumber + 1;
        }
      }
    });
    return number;
  }

  const baseShortName = getBaseShortName(oldShortName);
  const baseLongName = getBaseLongName(oldLongName);
  const numberShortName = getNumberShortName(baseShortName, shortNames);
  const numberLongName = getNumberLongName(baseLongName, longNames);
  const number = numberShortName > numberLongName ? numberShortName : numberLongName;
  return {
    shortName: `${baseShortName}_copy${number}`,
    longName: `${baseLongName} (copy ${number})`,
  };
}

export class AssessmentCopyEditor extends Editor {
  private assessment: Assessment;
  private course_instance: CourseInstance;

  public readonly uuid: string;

  constructor(
    params: BaseEditorOptions<{ course_instance: CourseInstance; assessment: Assessment }>,
  ) {
    const { course_instance, assessment } = params.locals;

    super({
      ...params,
      description: `${course_instance.short_name}: Copy assessment ${assessment.tid}`,
    });

    this.assessment = assessment;
    this.course_instance = course_instance;

    this.uuid = uuidv4();
  }

  async write() {
    assert(this.course_instance.short_name, 'course_instance.short_name is required');
    assert(this.assessment.tid, 'assessment.tid is required');

    debug('AssessmentCopyEditor: write()');
    const assessmentsPath = path.join(
      this.course.path,
      'courseInstances',
      this.course_instance.short_name,
      'assessments',
    );

    debug('Get all existing long names');
    const assessments = await selectAssessments({ course_instance_id: this.course_instance.id });
    const oldNamesLong = assessments.map((row) => row.title).filter((title) => title !== null);

    debug('Get all existing short names');
    const oldNamesShort = await getExistingShortNames(assessmentsPath, 'infoAssessment.json');

    debug('Generate TID and Title');
    const names = getNamesForCopy(
      this.assessment.tid,
      oldNamesShort,
      this.assessment.title,
      oldNamesLong,
    );
    const tid = names.shortName;
    const assessmentTitle = names.longName;
    const assessmentPath = path.join(assessmentsPath, tid);

    const fromPath = path.join(assessmentsPath, this.assessment.tid);
    const toPath = assessmentPath;

    debug(`Copy question from ${fromPath} to ${toPath}`);
    await fs.copy(fromPath, toPath, { overwrite: false, errorOnExist: true });

    debug('Read infoAssessment.json');
    const infoJson = await fs.readJson(path.join(assessmentPath, 'infoAssessment.json'));

    delete infoJson['shareSourcePublicly'];

    debug('Write infoAssessment.json with new title and uuid');
    infoJson.title = assessmentTitle;
    infoJson.uuid = this.uuid;

    const formattedJson = await formatJsonWithPrettier(JSON.stringify(infoJson));
    await fs.writeFile(path.join(assessmentPath, 'infoAssessment.json'), formattedJson);

    return {
      pathsToAdd: [assessmentPath],
      commitMessage: `${this.course_instance.short_name}: copy assessment ${this.assessment.tid} to ${tid}`,
    };
  }
}

export class AssessmentDeleteEditor extends Editor {
  private course_instance: CourseInstance;
  private assessment: Assessment;

  constructor(
    params: BaseEditorOptions<{ course_instance: CourseInstance; assessment: Assessment }>,
  ) {
    const { course_instance, assessment } = params.locals;

    super({
      ...params,
      description: `${course_instance.short_name}: Delete assessment ${assessment.tid}`,
    });

    this.course_instance = course_instance;
    this.assessment = assessment;
  }

  async write() {
    assert(this.course_instance.short_name, 'course_instance.short_name is required');
    assert(this.assessment.tid, 'assessment.tid is required');

    debug('AssessmentDeleteEditor: write()');
    const deletePath = path.join(
      this.course.path,
      'courseInstances',
      this.course_instance.short_name,
      'assessments',
    );
    await fs.remove(path.join(deletePath, this.assessment.tid));
    await this.removeEmptyPrecedingSubfolders(deletePath, this.assessment.tid);

    return {
      pathsToAdd: [path.join(deletePath, this.assessment.tid)],
      commitMessage: `${this.course_instance.short_name}: delete assessment ${this.assessment.tid}`,
    };
  }
}

export class AssessmentRenameEditor extends Editor {
  private tid_new: string;
  private course_instance: CourseInstance;
  private assessment: Assessment;

  constructor(
    params: BaseEditorOptions<{ course_instance: CourseInstance; assessment: Assessment }> & {
      tid_new: string;
    },
  ) {
    const { course_instance, assessment } = params.locals;

    super({
      ...params,
      description: `${course_instance.short_name}: Rename assessment ${assessment.tid}`,
    });

    this.tid_new = params.tid_new;
    this.course_instance = course_instance;
    this.assessment = assessment;
  }

  async write() {
    assert(this.course_instance.short_name, 'course_instance.short_name is required');
    assert(this.assessment.tid, 'assessment.tid is required');

    debug('AssessmentRenameEditor: write()');
    const assessmentsPath = path.join(
      this.course.path,
      'courseInstances',
      this.course_instance.short_name,
      'assessments',
    );
    const oldPath = path.normalize(path.join(assessmentsPath, this.assessment.tid));
    const newPath = path.normalize(path.join(assessmentsPath, this.tid_new));

    // Skip editing if the paths are the same.
    if (oldPath === newPath) return null;

    // Ensure that the assessment folder path is fully contained in the assessments directory
    if (!contains(assessmentsPath, newPath)) {
      throw new AugmentedError('Invalid folder path', {
        info: html`
          <p>The updated path of the assessments folder</p>
          <div class="container">
            <pre class="bg-dark text-white rounded p-2">${newPath}</pre>
          </div>
          <p>must be inside the root directory</p>
          <div class="container">
            <pre class="bg-dark text-white rounded p-2">${assessmentsPath}</pre>
          </div>
        `,
      });
    }

    debug(`Move files from ${oldPath} to ${newPath}`);
    await fs.move(oldPath, newPath, { overwrite: false });
    await this.removeEmptyPrecedingSubfolders(assessmentsPath, this.assessment.tid);

    return {
      pathsToAdd: [oldPath, newPath],
      commitMessage: `${this.course_instance.short_name}: rename assessment ${this.assessment.tid} to ${this.tid_new}`,
    };
  }
}

export class AssessmentAddEditor extends Editor {
  private course_instance: CourseInstance;

  public readonly uuid: string;
  private aid: string;
  private title: string;
  private type: 'Homework' | 'Exam';
  private set: string;
  private module?: string;

  constructor(
    params: BaseEditorOptions<{ course_instance: CourseInstance }> & {
      aid: string;
      title: string;
      type: 'Homework' | 'Exam';
      set: string;
      module?: string;
    },
  ) {
    const { course_instance } = params.locals;

    super({
      ...params,
      description: `${course_instance.short_name}: Add assessment`,
    });

    this.course_instance = course_instance;

    this.uuid = uuidv4();

    this.aid = params.aid;
    this.title = params.title;
    this.type = params.type;
    this.set = params.set;
    this.module = params.module;
  }

  async write() {
    assert(this.course_instance.short_name, 'course_instance.short_name is required');

    debug('AssessmentAddEditor: write()');
    const assessmentsPath = path.join(
      this.course.path,
      'courseInstances',
      this.course_instance.short_name,
      'assessments',
    );

    debug('Get all existing long names');
    const assessments = await selectAssessments({ course_instance_id: this.course_instance.id });
    const oldNamesLong = assessments.map((row) => row.title).filter((title) => title !== null);
    const nextAssessmentNumber =
      Math.max(
        0,
        ...assessments
          .filter((assessment) => assessment.assessment_set.name === this.set)
          .map((assessment) => Number(assessment.number))
          .filter(Number.isInteger),
      ) + 1;

    debug('Get all existing short names');
    const oldNamesShort = await getExistingShortNames(assessmentsPath, 'infoAssessment.json');

    debug('Generate TID and Title');
    const { shortName: tid, longName: assessmentTitle } = getUniqueNames({
      shortNames: oldNamesShort,
      longNames: oldNamesLong,
      shortName: this.aid,
      longName: this.title,
    });

    const assessmentPath = path.join(assessmentsPath, tid);

    // Ensure that the assessment folder path is fully contained in the assessments directory
    if (!contains(assessmentsPath, assessmentPath)) {
      throw new AugmentedError('Invalid folder path', {
        info: html`
          <p>The path of the assessments folder to add</p>
          <div class="container">
            <pre class="bg-dark text-white rounded p-2">${assessmentPath}</pre>
          </div>
          <p>must be inside the root directory</p>
          <div class="container">
            <pre class="bg-dark text-white rounded p-2">${assessmentsPath}</pre>
          </div>
        `,
      });
    }

    debug('Write infoAssessment.json');

    const infoJson = {
      uuid: this.uuid,
      type: this.type,
      title: assessmentTitle,
      set: this.set,
      module: this.module,
      number: nextAssessmentNumber.toString(),
      allowAccess: [],
      zones: [],
    };

    // We use outputJson to create the directory this.assessmentsPath if it
    // does not exist (which it shouldn't). We use the file system flag 'wx'
    // to throw an error if `assessmentPath` already exists.
    await fs.outputJson(path.join(assessmentPath, 'infoAssessment.json'), infoJson, {
      spaces: 4,
      flag: 'wx',
    });

    return {
      pathsToAdd: [assessmentPath],
      commitMessage: `${this.course_instance.short_name}: add assessment ${tid}`,
    };
  }
}

export class CourseInstanceCopyEditor extends Editor {
  private course_instance: CourseInstance;
  private from_course: Course;
  private from_path: string;
  private is_transfer: boolean;

  public readonly uuid: string;

  constructor(
    params: BaseEditorOptions & {
      from_course: Course;
      from_path: string;
      course_instance: any;
    },
  ) {
    const is_transfer = !idsEqual(params.locals.course.id, params.from_course.id);
    super({
      ...params,
      description: `Copy course instance ${params.course_instance.short_name}${is_transfer ? ` from ${params.from_course.short_name}` : ''}`,
    });
    this.course_instance = params.course_instance;
    this.from_course = params.from_course;
    this.from_path = params.from_path;
    this.is_transfer = is_transfer;

    this.uuid = uuidv4();
  }

  async write() {
    assert(this.course_instance.short_name, 'course_instance.short_name is required');

    debug('CourseInstanceCopyEditor: write()');
    const courseInstancesPath = path.join(this.course.path, 'courseInstances');

    debug('Get all existing long names');
    const oldNamesLong = await sqldb.queryRows(
      sql.select_course_instances_with_course,
<<<<<<< HEAD
      {
        course_id: this.course.id,
      },
      CourseInstanceSchema.shape.long_name,
=======
      { course_id: this.course.id },
      // Although `course_instances.long_name` is nullable, we only retrieve non-deleted
      // course instances, which should always have a non-null long name.
      z.string(),
>>>>>>> cd5ed494
    );

    debug('Get all existing short names');
    const oldNamesShort = await getExistingShortNames(
      courseInstancesPath,
      'infoCourseInstance.json',
    );

    debug('Generate short_name and long_name');
    let shortName = this.course_instance.short_name;
    let longName = this.course_instance.long_name;
    if (oldNamesShort.includes(shortName) || (longName && oldNamesLong.includes(longName))) {
      const names = getNamesForCopy(
        this.course_instance.short_name,
        oldNamesShort,
        this.course_instance.long_name,
        oldNamesLong,
      );
      shortName = names.shortName;
      longName = names.longName;
    }
    const courseInstancePath = path.join(courseInstancesPath, shortName);

    const toPath = courseInstancePath;

    debug(`Copy course instance from ${this.from_path} to ${toPath}`);
    await fs.copy(this.from_path, toPath, { overwrite: false, errorOnExist: true });

    debug('Read infoCourseInstance.json');
    const infoJson = await fs.readJson(path.join(courseInstancePath, 'infoCourseInstance.json'));

    const pathsToAdd: string[] = [];
    if (this.is_transfer) {
      if (!this.from_course.sharing_name) {
        throw new AugmentedError("Can't copy from course which hasn't declared a sharing name", {});
      }

      const existingQuestionUuids = new Set(await selectQuestionUuidsForCourse(this.course));
      const existingQuestionTitles = await selectQuestionTitlesForCourse(this.course);
      const existingQuestionQids = await getExistingShortNames(
        path.join(this.course.path, 'questions'),
        'info.json',
      );

      // Clear access rules to avoid leaking student PII or unexpectedly
      // making the copied course instance available to users.
      infoJson['allowAccess'] = [];

      const questionsForCopy = await selectQuestionsForCourseInstanceCopy(this.course_instance.id);
      const questionsToLink = new Set(
        questionsForCopy.filter((q) => !q.should_copy).map((q) => q.qid),
      );
      const questionsToCopy = new Set(questionsForCopy.filter((q) => q.should_copy));

      // Map of QIDs in the original assessments to the new QIDs in the target course.
      const newQids: Record<string, string> = {};

      for (const question of questionsToCopy) {
        // This shouldn't happen in practice; this is just to satisfy TypeScript.
        assert(question.qid, 'question.qid is required');

        const from_path = path.join(this.from_course.path, 'questions', question.qid);
        const from_qid = path.join(this.from_course.sharing_name, question.qid);

        // If we previously copied the same question from the same course, this
        // will avoid QID/title collisions by appending things like `_copy1` and
        // `(copy 1)` to QIDs and titles, respectively.
        //
        // TODO: Ideally, we'd want to deduplicate questions if possible. That is,
        // if a question was previously copied via another course instance, we can
        // just reuse it instead of copying it again. This will require some way
        // to intelligently compare questions:
        // - We'd need to compare the files (`question.html`, `server.py`, everything
        //   but the JSON file).
        // - We'd need to compare the JSON file, while ignoring things that don't
        //   change the behavior of the question, such as UUID, title, tags, topics, etc.
        // If questions are identical, we can just reuse the one that was copied before.

        // We'll make a best-effort attempt to preserve the UUID when copying a question,
        // as that will in theory allow us to track the usage of copied questions across
        // different courses. This would also let us perform the deduplication proposed
        // above even when questions have had their QIDs changed in the target course.
        const uuid = run(() => {
          // All non-deleted questions should have a UUID.
          assert(question.uuid, 'question.uuid is required');

          if (existingQuestionUuids.has(question.uuid)) return uuidv4();

          return question.uuid;
        });

        // For reasons that are lost to time, the `file_transfers` machinery that course instance
        // copying utilizes first copies files from the source course to a temporary directory,
        // and then completes the copy by moving the files to the target course. However, we opted
        // not to use this mechanism to copy questions, as we think it's largely unnecessary.
        //
        // TODO: in the future, update `file_transfers` to copy content directly from the source
        // course to the target course. To avoid races, we'd want to store just the _intent_ to copy
        // a question or course instance, and then when we want to complete the copy, we'd grab a
        // lock on both the source and target courses, then perform the copy.
        // To avoid deadlocks we'll need to take these locks in a universal order,
        // such as ordering the two courses by `id` and locking in that order.
        const { questionPath, qid } = await copyQuestion({
          course: this.course,
          from_path,
          from_qid,
          uuid,
          existingTitles: existingQuestionTitles,
          existingQids: existingQuestionQids,
        });

        newQids[question.qid] = qid;
        pathsToAdd.push(questionPath);
      }

      // Update the infoAssessment.json files to include the course sharing name for each question
      // It's OK that we are writing these directly to disk because when copying to another course
      // we are working from a temporary folder
      await updateInfoAssessmentFilesForTargetCourse(
        this.course_instance.id,
        courseInstancePath,
        this.from_course.sharing_name,
        questionsToLink,
        newQids,
      );
    }

    debug('Write infoCourseInstance.json with new longName and uuid');
    infoJson.longName = longName;
    infoJson.uuid = this.uuid;

    // We do not want to preserve sharing settings when copying a course instance
    delete infoJson['shareSourcePublicly'];

    const formattedJson = await formatJsonWithPrettier(JSON.stringify(infoJson));
    await fs.writeFile(path.join(courseInstancePath, 'infoCourseInstance.json'), formattedJson);

    pathsToAdd.push(courseInstancePath);
    return {
      pathsToAdd,
      commitMessage: `copy course instance ${this.course_instance.short_name}${this.is_transfer ? ` (from ${this.from_course.short_name})` : ''} to ${shortName}`,
    };
  }
}

async function updateInfoAssessmentFilesForTargetCourse(
  courseInstanceId: string,
  courseInstancePath: string,
  fromCourseSharingName: string,
  questionsToImport: Set<string | null>,
  newQids: Record<string, string>,
) {
  const assessments = await selectAssessments({ course_instance_id: courseInstanceId });
  for (const assessment of assessments) {
    // The column is technically nullable, but in practice all assessments have a TID
    assert(assessment.tid !== null, 'assessment.tid is required');
    const infoPath = path.join(
      courseInstancePath,
      'assessments',
      assessment.tid,
      'infoAssessment.json',
    );

    const infoJson = await fs.readJson(infoPath);

    // We do not want to preserve certain settings when copying an assessment to another course
    delete infoJson['shareSourcePublicly'];
    infoJson['allowAccess'] = [];

    // Rewrite the question IDs to include the course sharing name,
    // or to point to the new path if the question was copied
    function shouldAddSharingPrefix(qid: string) {
      return qid && qid[0] !== '@' && questionsToImport.has(qid);
    }
    for (const zone of infoJson.zones) {
      for (const question of zone.questions) {
        if (question.id) {
          if (question.id in newQids) {
            question.id = newQids[question.id];
          } else if (shouldAddSharingPrefix(question.id)) {
            question.id = `@${fromCourseSharingName}/${question.id}`;
          }
        } else if (question.alternatives) {
          for (const alternative of question.alternatives) {
            if (alternative.id in newQids) {
              alternative.id = newQids[alternative.id];
            } else if (shouldAddSharingPrefix(alternative.id)) {
              alternative.id = `@${fromCourseSharingName}/${alternative.id}`;
            }
          }
        }
      }
    }
    await fs.writeJson(infoPath, infoJson, { spaces: 4 });
  }
}

export class CourseInstanceDeleteEditor extends Editor {
  private course_instance: CourseInstance;

  constructor(params: BaseEditorOptions<{ course_instance: CourseInstance }>) {
    const { course_instance } = params.locals;

    super({
      ...params,
      description: `Delete course instance ${course_instance.short_name}`,
    });

    this.course_instance = course_instance;
  }

  async write() {
    assert(this.course_instance.short_name, 'course_instance.short_name is required');

    debug('CourseInstanceDeleteEditor: write()');
    const deletePath = path.join(this.course.path, 'courseInstances');
    await fs.remove(path.join(deletePath, this.course_instance.short_name));
    await this.removeEmptyPrecedingSubfolders(deletePath, this.course_instance.short_name);

    return {
      pathsToAdd: [path.join(deletePath, this.course_instance.short_name)],
      commitMessage: `delete course instance ${this.course_instance.short_name}`,
    };
  }
}

export class CourseInstanceRenameEditor extends Editor {
  private ciid_new: string;
  private course_instance: CourseInstance;

  constructor(
    params: BaseEditorOptions<{ course_instance: CourseInstance }> & { ciid_new: string },
  ) {
    const {
      locals: { course_instance },
      ciid_new,
    } = params;

    super({
      ...params,
      description: `Rename course instance ${course_instance.short_name} to ${ciid_new}`,
    });

    this.ciid_new = ciid_new;
    this.course_instance = course_instance;
  }

  async write() {
    assert(this.course_instance.short_name, 'course_instance.short_name is required');

    debug('CourseInstanceRenameEditor: write()');
    const courseInstancesPath = path.join(this.course.path, 'courseInstances');
    const oldPath = path.join(courseInstancesPath, this.course_instance.short_name);
    const newPath = path.join(courseInstancesPath, this.ciid_new);

    // Skip editing if the paths are the same.
    if (oldPath === newPath) return null;

    // Ensure that the updated course instance folder path is fully contained in the course instances directory
    if (!contains(courseInstancesPath, newPath)) {
      throw new AugmentedError('Invalid folder path', {
        info: html`
          <p>The updated path of the course instance folder</p>
          <div class="container">
            <pre class="bg-dark text-white rounded p-2">${newPath}</pre>
          </div>
          <p>must be inside the root directory</p>
          <div class="container">
            <pre class="bg-dark text-white rounded p-2">${courseInstancesPath}</pre>
          </div>
        `,
      });
    }

    debug(`Move files from ${oldPath} to ${newPath}`);
    await fs.move(oldPath, newPath, { overwrite: false });
    await this.removeEmptyPrecedingSubfolders(
      path.join(this.course.path, 'courseInstances'),
      this.course_instance.short_name,
    );

    return {
      pathsToAdd: [oldPath, newPath],
      commitMessage: `rename course instance ${this.course_instance.short_name} to ${this.ciid_new}`,
    };
  }
}

export class CourseInstanceAddEditor extends Editor {
  public readonly uuid: string;
  private short_name: string;
  private long_name: string;
  private start_access_date?: Temporal.ZonedDateTime;
  private end_access_date?: Temporal.ZonedDateTime;

  constructor(
    params: BaseEditorOptions & {
      short_name: string;
      long_name: string;
      start_access_date?: Temporal.ZonedDateTime;
      end_access_date?: Temporal.ZonedDateTime;
    },
  ) {
    super({
      ...params,
      description: 'Add course instance',
    });

    this.uuid = uuidv4();

    this.short_name = params.short_name;
    this.long_name = params.long_name;

    if (
      params.start_access_date &&
      params.end_access_date &&
      params.start_access_date.epochMilliseconds > params.end_access_date.epochMilliseconds
    ) {
      throw new HttpStatusError(400, 'Start date must be before end date');
    }

    this.start_access_date = params.start_access_date;
    this.end_access_date = params.end_access_date;
  }

  async write() {
    debug('CourseInstanceAddEditor: write()');
    const courseInstancesPath = path.join(this.course.path, 'courseInstances');

    debug('Get all existing long names');
    const oldNamesLong = await sqldb.queryRows(
      sql.select_course_instances_with_course,
<<<<<<< HEAD
      {
        course_id: this.course.id,
      },
      CourseInstanceSchema.shape.long_name,
=======
      { course_id: this.course.id },
      // Although `course_instances.long_name` is nullable, we only retrieve non-deleted
      // course instances, which should always have a non-null long name.
      z.string(),
>>>>>>> cd5ed494
    );

    debug('Get all existing short names');
    const oldNamesShort = await getExistingShortNames(
      courseInstancesPath,
      'infoCourseInstance.json',
    );

    debug('Generate short_name and long_name');
    const { shortName, longName } = getUniqueNames({
      shortNames: oldNamesShort,
      longNames: oldNamesLong,
      shortName: this.short_name,
      longName: this.long_name,
    });

    const courseInstancePath = path.join(courseInstancesPath, shortName);

    // Ensure that the new course instance folder path is fully contained in the course instances directory
    if (!contains(courseInstancesPath, courseInstancePath)) {
      throw new AugmentedError('Invalid folder path', {
        info: html`
          <p>The path of the course instance folder to add</p>
          <div class="container">
            <pre class="bg-dark text-white rounded p-2">${courseInstancePath}</pre>
          </div>
          <p>must be inside the root directory</p>
          <div class="container">
            <pre class="bg-dark text-white rounded p-2">${courseInstancesPath}</pre>
          </div>
        `,
      });
    }

    debug('Write infoCourseInstance.json');

    let allowAccess: { startDate?: string; endDate?: string } | undefined = undefined;

    if (this.start_access_date || this.end_access_date) {
      allowAccess = {
        startDate: this.start_access_date
          ? formatDate(
              new Date(this.start_access_date.epochMilliseconds),
              this.course.display_timezone,
              {
                includeTz: false,
              },
            )
          : undefined,
        endDate: this.end_access_date
          ? formatDate(
              new Date(this.end_access_date.epochMilliseconds),
              this.course.display_timezone,
              {
                includeTz: false,
              },
            )
          : undefined,
      };
    }

    const infoJson = {
      uuid: this.uuid,
      longName,
      allowAccess: allowAccess !== undefined ? [allowAccess] : [],
    };

    // We use outputJson to create the directory this.courseInstancePath if it
    // does not exist (which it shouldn't). We use the file system flag 'wx' to
    // throw an error if this.courseInstancePath already exists.
    await fs.outputJson(path.join(courseInstancePath, 'infoCourseInstance.json'), infoJson, {
      spaces: 4,
      flag: 'wx',
    });

    return {
      pathsToAdd: [courseInstancePath],
      commitMessage: `add course instance ${shortName}`,
    };
  }
}

export class QuestionAddEditor extends Editor {
  public readonly uuid: string;

  private qid?: string;
  private title?: string;
  private template_source?: 'empty' | 'example' | 'course';
  private template_qid?: string;
  private files?: Record<string, string>;
  private isDraft?: boolean;

  constructor(
    params: BaseEditorOptions & {
      qid?: string;
      title?: string;
      template_source?: 'empty' | 'example' | 'course';
      template_qid?: string;
      files?: Record<string, string>;
      isDraft?: boolean;
    },
  ) {
    super({
      ...params,
      description: 'Add question',
    });

    this.uuid = uuidv4();
    this.qid = params.qid;
    this.title = params.title;
    this.template_source = params.template_source;
    this.template_qid = params.template_qid;
    this.files = params.files;
    this.isDraft = params.isDraft;
  }

  async write() {
    debug('QuestionAddEditor: write()');
    const questionsPath = path.join(this.course.path, 'questions');

    const { qid, title } = await run(async () => {
      if (!(this.qid && this.title) && this.isDraft) {
        let draftNumber = await sqldb.queryRow(
          sql.update_draft_number,
          { course_id: this.course.id },
          z.number(),
        );

        while (fs.existsSync(path.join(questionsPath, '__drafts__', `draft_${draftNumber}`))) {
          //increment and sync to postgres
          draftNumber = await sqldb.queryRow(
            sql.update_draft_number,
            { course_id: this.course.id },
            z.number(),
          );
        }

        return { qid: `__drafts__/draft_${draftNumber}`, title: `draft #${draftNumber}` };
      }

      debug('Get all existing long names');
      const questionMetadata = await selectQuestionTitlesForCourse(this.course);
      const oldNamesLong = questionMetadata.filter((title) => title !== null);

      debug('Get all existing short names');
      const oldNamesShort = await getExistingShortNames(questionsPath, 'info.json');

      debug('Generate qid and title');
      const { shortName, longName } = getUniqueNames({
        shortNames: oldNamesShort,
        longNames: oldNamesLong,
        shortName: this.qid,
        longName: this.title,
      });

      return { qid: shortName, title: longName };
    });

    const newQuestionPath = path.join(questionsPath, qid);

    // Ensure that the question folder path is fully contained in the questions directory of the course
    if (!contains(questionsPath, newQuestionPath)) {
      throw new AugmentedError('Invalid folder path', {
        info: html`
          <p>The path of the question folder to add</p>
          <div class="container">
            <pre class="bg-dark text-white rounded p-2">${newQuestionPath}</pre>
          </div>
          <p>must be inside the root directory</p>
          <div class="container">
            <pre class="bg-dark text-white rounded p-2">${questionsPath}</pre>
          </div>
        `,
      });
    }

    if (this.template_source !== 'empty' && this.template_qid) {
      const sourceQuestionsPath =
        this.template_source === 'course'
          ? questionsPath
          : path.join(EXAMPLE_COURSE_PATH, 'questions');
      const fromPath = path.join(sourceQuestionsPath, this.template_qid);

      // Ensure that the template_qid folder path is fully contained in the source course questions directory
      if (!contains(sourceQuestionsPath, fromPath)) {
        throw new AugmentedError('Invalid folder path', {
          info: html`
            <p>The path of the template question folder</p>
            <div class="container">
              <pre class="bg-dark text-white rounded p-2">${fromPath}</pre>
            </div>
            <p>must be inside the root directory</p>
            <div class="container">
              <pre class="bg-dark text-white rounded p-2">${sourceQuestionsPath}</pre>
            </div>
          `,
        });
      }

      // Ensure that the question folder path is fully contained in the questions directory of the course
      if (!contains(questionsPath, newQuestionPath)) {
        throw new AugmentedError('Invalid folder path', {
          info: html`
            <p>The path of the question folder to add</p>
            <div class="container">
              <pre class="bg-dark text-white rounded p-2">${newQuestionPath}</pre>
            </div>
            <p>must be inside the root directory</p>
            <div class="container">
              <pre class="bg-dark text-white rounded p-2">${questionsPath}</pre>
            </div>
          `,
        });
      }

      debug(`Copy question from ${fromPath} to ${newQuestionPath}`);
      await fs.copy(fromPath, newQuestionPath, { overwrite: false, errorOnExist: true });

      debug('Read info.json');
      const infoJson = await fs.readJson(path.join(newQuestionPath, 'info.json'));

      debug('Write info.json with the new title and uuid');
      infoJson.title = this.title;
      infoJson.uuid = this.uuid;

      // Reset the topic.
      infoJson.topic = 'Default';

      // Delete values that might not make sense in the target course.
      delete infoJson.tags;
      delete infoJson.shareSourcePublicly;
      delete infoJson.sharingSets;
      delete infoJson.sharePublicly;

      const formattedJson = await formatJsonWithPrettier(JSON.stringify(infoJson));

      await fs.writeFile(path.join(newQuestionPath, 'info.json'), formattedJson);
    } else {
      debug(`Create an empty question at ${newQuestionPath}`);

      const newQuestionInfoFilePath = path.join(newQuestionPath, 'info.json');
      const newQuestionHtmlFilePath = path.join(newQuestionPath, 'question.html');
      const newQuestionScriptFilePath = path.join(newQuestionPath, 'server.py');

      const data = {
        uuid: this.uuid,
        title,
        topic: 'Default',
        type: 'v3',
      };

      const formattedJson = await formatJsonWithPrettier(JSON.stringify(data));

      await fs.ensureDir(newQuestionPath);
      await fs.writeFile(newQuestionInfoFilePath, formattedJson);
      await fs.ensureFile(newQuestionHtmlFilePath);
      await fs.ensureFile(newQuestionScriptFilePath);
    }

    if (this.files != null) {
      debug('Remove template files when file texts provided');
      await fs.remove(path.join(newQuestionPath, 'question.html'));
      await fs.remove(path.join(newQuestionPath, 'server.py'));

      if ('info.json' in this.files) {
        await fs.remove(path.join(newQuestionPath, 'info.json'));
      }

      debug('Load files from text');
      for (const file of Object.keys(this.files)) {
        const newPath = path.join(newQuestionPath, file);

        // Ensure that files are fully contained in the question directory.
        if (contains(newQuestionPath, newPath)) {
          await fs.writeFile(newPath, this.files[file]);
        } else {
          throw new AugmentedError('Invalid file path', {
            info: html`
              <p>The path of the file to add</p>
              <div class="container">
                <pre class="bg-dark text-white rounded p-2">${newPath}</pre>
              </div>
              <p>must be inside the root directory</p>
              <div class="container">
                <pre class="bg-dark text-white rounded p-2">${newQuestionPath}</pre>
              </div>
            `,
          });
        }
      }
    }
    return {
      pathsToAdd: [newQuestionPath],
      commitMessage: `add question ${qid}`,
    };
  }
}

export class QuestionModifyEditor extends Editor {
  private question: Question;
  private origHash: string;
  private files: Record<string, string | null>;

  constructor(
    params: BaseEditorOptions<{ question: Question }> & {
      files: Record<string, string | null>;
    },
  ) {
    const {
      locals: { question },
      files,
    } = params;

    super({
      ...params,
      description: `Modify question ${question.qid}`,
    });

    this.question = question;
    this.files = files;
  }

  async write() {
    assert(this.question.qid, 'question.qid is required');

    const questionPath = path.join(this.course.path, 'questions', this.question.qid);

    // Validate that all file paths don't escape the question directory.
    for (const filePath of Object.keys(this.files)) {
      if (!contains(questionPath, filePath)) {
        throw new Error(`Invalid file path: ${filePath}`);
      }
    }

    // Note that we deliberately only modify files that were provided. We don't
    // try to delete "excess" files that aren't in the `files` object because the
    // user might have added extra files of their own, e.g. in the `tests` or
    // `clientFilesQuestion` directory. We don't want to remove them, and we also
    // don't want to mandate that the caller must always read all existing files
    // and provide them in the `files` object.
    for (const [filePath, contents] of Object.entries(this.files)) {
      const resolvedPath = path.join(questionPath, filePath);
      if (contents === null) {
        await fs.remove(resolvedPath);
      } else {
        await fs.writeFile(resolvedPath, b64Util.b64DecodeUnicode(contents));
      }
    }

    return {
      pathsToAdd: [questionPath],
      commitMessage: this.description,
    };
  }
}

export class QuestionDeleteEditor extends Editor {
  private questions: Question[];

  constructor(params: BaseEditorOptions & { questions: Question | Question[] }) {
    let questions: Question[];

    if (Array.isArray(params.questions)) {
      questions = params.questions;
    } else {
      questions = [params.questions];
    }

    super({
      ...params,
      description:
        questions.length === 1
          ? `Delete question ${questions[0].qid}`
          : `Delete questions ${questions.map((x) => x.qid).join(', ')}`,
    });

    this.questions = questions;
  }

  async write() {
    debug('QuestionDeleteEditor: write()');

    for (const question of this.questions) {
      // This shouldn't happen in practice; this is just to satisfy TypeScript.
      assert(question.qid, 'question.qid is required');

      await fs.remove(path.join(this.course.path, 'questions', question.qid));
      await this.removeEmptyPrecedingSubfolders(
        path.join(this.course.path, 'questions'),
        question.qid,
      );
    }

    return {
      pathsToAdd: this.questions.flatMap((question) =>
        question.qid !== null ? path.join(this.course.path, 'questions', question.qid) : [],
      ),
      commitMessage:
        this.questions.length === 1
          ? `delete question ${this.questions[0].qid}`
          : `delete questions (${this.questions.map((x) => x.qid).join(', ')})`,
    };
  }
}

export class QuestionRenameEditor extends Editor {
  private qid_new: string;
  private question: Question;

  constructor(params: BaseEditorOptions<{ question: Question }> & { qid_new: string }) {
    const {
      locals: { question },
      qid_new,
    } = params;

    super({
      ...params,
      description: `Rename question ${question.qid}`,
    });

    this.qid_new = qid_new;
    this.question = question;
  }

  async write() {
    assert(this.question.qid, 'question.qid is required');

    debug('QuestionRenameEditor: write()');

    const questionsPath = path.join(this.course.path, 'questions');
    const oldPath = path.join(questionsPath, this.question.qid);
    const newPath = path.join(questionsPath, this.qid_new);

    // Skip editing if the paths are the same.
    if (oldPath === newPath) return null;

    // Ensure that the updated question folder path is fully contained in the questions directory
    if (!contains(questionsPath, newPath)) {
      throw new AugmentedError('Invalid folder path', {
        info: html`
          <p>The updated path of the question folder</p>
          <div class="container">
            <pre class="bg-dark text-white rounded p-2">${newPath}</pre>
          </div>
          <p>must be inside the root directory</p>
          <div class="container">
            <pre class="bg-dark text-white rounded p-2">${questionsPath}</pre>
          </div>
        `,
      });
    }

    debug(`Move files from ${oldPath} to ${newPath}`);
    await fs.move(oldPath, newPath, { overwrite: false });
    await this.removeEmptyPrecedingSubfolders(questionsPath, this.question.qid);

    debug(`Find all assessments (in all course instances) that contain ${this.question.qid}`);
    const assessments = await sqldb.queryRows(
      sql.select_assessments_with_question,
<<<<<<< HEAD
      {
        question_id: this.question.id,
      },
=======
      { question_id: this.question.id },
>>>>>>> cd5ed494
      z.object({
        course_instance_directory: CourseInstanceSchema.shape.short_name,
        assessment_directory: AssessmentSchema.shape.tid,
      }),
    );

    const pathsToAdd = [oldPath, newPath];

    debug(
      `For each assessment, read/write infoAssessment.json to replace ${this.question.qid} with ${this.qid_new}`,
    );
    for (const assessment of assessments) {
      assert(
        assessment.course_instance_directory !== null,
        'course_instance_directory is required',
      );
      assert(assessment.assessment_directory !== null, 'assessment_directory is required');
      const infoPath = path.join(
        this.course.path,
        'courseInstances',
        assessment.course_instance_directory,
        'assessments',
        assessment.assessment_directory,
        'infoAssessment.json',
      );
      pathsToAdd.push(infoPath);

      debug(`Read ${infoPath}`);
      const infoJson = await fs.readJson(infoPath);

      debug(`Find/replace QID in ${infoPath}`);
      let found = false;
      infoJson.zones.forEach((zone) => {
        zone.questions.forEach((question) => {
          if (question.alternatives) {
            question.alternatives.forEach((alternative) => {
              if (alternative.id === this.question.qid) {
                alternative.id = this.qid_new;
                found = true;
              }
            });
          } else if (question.id === this.question.qid) {
            question.id = this.qid_new;
            found = true;
          }
        });
      });
      if (!found) {
        logger.info(`Should have but did not find ${this.question.qid} in ${infoPath}`);
      }
      debug(`Write ${infoPath}`);
      const formattedJson = await formatJsonWithPrettier(JSON.stringify(infoJson));
      await fs.writeFile(infoPath, formattedJson);
    }

    return {
      pathsToAdd,
      commitMessage: `rename question ${this.question.qid} to ${this.qid_new}`,
    };
  }
}

export class QuestionCopyEditor extends Editor {
  private from_qid: string;
  private from_course: string;
  private from_path: string;
  private is_transfer: boolean;

  public readonly uuid: string;

  constructor(
    params: BaseEditorOptions & {
      from_qid: string;
      from_course_short_name: Course['short_name'];
      from_path: string;
      is_transfer: boolean;
    },
  ) {
    const { from_qid, from_course_short_name, from_path, is_transfer } = params;

    const from_course =
      from_course_short_name == null ? 'unknown course' : `course ${from_course_short_name}`;

    super({
      ...params,
      description: `Copy question ${from_qid}${is_transfer ? ` from ${from_course}` : ''}`,
    });

    this.from_qid = from_qid;
    this.from_path = from_path;
    this.from_course = from_course;
    this.is_transfer = is_transfer;

    this.uuid = uuidv4();
  }

  async write() {
    debug('QuestionCopyEditor: write()');

    const { questionPath, qid } = await copyQuestion({
      course: this.course,
      from_path: this.from_path,
      from_qid: this.from_qid,
      uuid: this.uuid,
      existingTitles: await selectQuestionTitlesForCourse(this.course),
      existingQids: await getExistingShortNames(
        path.join(this.course.path, 'questions'),
        'info.json',
      ),
    });

    return {
      pathsToAdd: [questionPath],
      commitMessage: `copy question ${this.from_qid}${this.is_transfer ? ` (from ${this.from_course})` : ''} to ${qid}`,
    };
  }
}

async function selectQuestionTitlesForCourse(course: Course): Promise<string[]> {
  return await sqldb.queryRows(
    sql.select_question_titles_for_course,
    { course_id: course.id },
    z.string(),
  );
}

async function selectQuestionUuidsForCourse(course: Course): Promise<string[]> {
  return await sqldb.queryRows(
    sql.select_question_uuids_for_course,
    { course_id: course.id },
    z.string(),
  );
}

async function copyQuestion({
  course,
  from_path,
  from_qid,
  uuid,
  existingTitles: oldLongNames,
  existingQids: oldShortNames,
}: {
  course: Course;
  from_path: string;
  from_qid: string;
  uuid: string;
  existingTitles: string[];
  existingQids: string[];
}): Promise<{ questionPath: string; qid: string }> {
  const questionsPath = path.join(course.path, 'questions');

  debug('Get title of question that is being copied');
  const sourceInfoJson = await fs.readJson(path.join(from_path, 'info.json'));
  const from_title = sourceInfoJson.title || 'Empty Title';

  debug('Generate qid and title');
  let qid = from_qid;
  let questionTitle = from_title;
  if (oldShortNames.includes(from_qid) || oldLongNames.includes(from_title)) {
    const names = getNamesForCopy(from_qid, oldShortNames, from_title, oldLongNames);
    qid = names.shortName;
    questionTitle = names.longName;
  }
  const questionPath = path.join(questionsPath, qid);

  const fromPath = from_path;
  const toPath = questionPath;

  debug(`Copy question from ${fromPath} to ${toPath}`);
  await fs.copy(fromPath, toPath, { overwrite: false, errorOnExist: true });

  debug('Read info.json');
  const infoJson = await fs.readJson(path.join(questionPath, 'info.json'));

  debug('Write info.json with new title and uuid');
  infoJson.title = questionTitle;
  infoJson.uuid = uuid;

  // When transferring a question from an example/template course, drop the tags. They
  // are likely undesirable in the template course.
  if (course.example_course || course.template_course) {
    delete infoJson.tags;
  }

  // We do not want to preserve sharing settings when copying a question to another course
  delete infoJson['sharingSets'];
  delete infoJson['sharePublicly'];
  delete infoJson['shareSourcePublicly'];

  const formattedJson = await formatJsonWithPrettier(JSON.stringify(infoJson));
  await fs.writeFile(path.join(questionPath, 'info.json'), formattedJson);
  return { questionPath, qid };
}

export class FileDeleteEditor extends Editor {
  private container: { rootPath: string; invalidRootPaths: string[] };
  private deletePath: string;

  constructor(
    params: BaseEditorOptions & {
      container: { rootPath: string; invalidRootPaths: string[] };
      deletePath: string;
    },
  ) {
    const {
      locals: { course },
      container,
      deletePath,
    } = params;

    let prefix = '';
    if (course.path !== container.rootPath) {
      prefix = `${path.basename(container.rootPath)}: `;
    }

    super({
      ...params,
      description: `${prefix}Delete ${path.relative(container.rootPath, deletePath)}`,
    });

    this.container = container;
    this.deletePath = deletePath;
  }

  assertCanEdit() {
    if (!contains(this.container.rootPath, this.deletePath)) {
      throw new AugmentedError('Invalid file path', {
        info: html`
          <p>The path of the file to delete</p>
          <div class="container">
            <pre class="bg-dark text-white rounded p-2">${this.deletePath}</pre>
          </div>
          <p>must be inside the root directory</p>
          <div class="container">
            <pre class="bg-dark text-white rounded p-2">${this.container.rootPath}</pre>
          </div>
        `,
      });
    }

    const found = this.container.invalidRootPaths.find((invalidRootPath) =>
      contains(invalidRootPath, this.deletePath),
    );
    if (found) {
      throw new AugmentedError('Invalid file path', {
        info: html`
          <p>The path of the file to delete</p>
          <div class="container">
            <pre class="bg-dark text-white rounded p-2">${this.deletePath}</pre>
          </div>
          <p>must <em>not</em> be inside the directory</p>
          <div class="container"><pre class="bg-dark text-white rounded p-2">${found}</pre></div>
        `,
      });
    }

    super.assertCanEdit();
  }

  async write() {
    debug('FileDeleteEditor: write()');
    // This will silently do nothing if deletePath no longer exists.
    await fs.remove(this.deletePath);

    return {
      pathsToAdd: [this.deletePath],
      commitMessage: this.description,
    };
  }
}

export class FileRenameEditor extends Editor {
  private container: { rootPath: string; invalidRootPaths: string[] };
  private oldPath: string;
  private newPath: string;

  constructor(
    params: BaseEditorOptions & {
      container: { rootPath: string; invalidRootPaths: string[] };
      oldPath: string;
      newPath: string;
    },
  ) {
    const {
      locals: { course },
      container,
      oldPath,
      newPath,
    } = params;

    let prefix = '';
    if (course.path !== container.rootPath) {
      prefix = `${path.basename(container.rootPath)}: `;
    }

    const relativeOldPath = path.relative(container.rootPath, oldPath);
    const relativeNewPath = path.relative(container.rootPath, newPath);

    super({
      ...params,
      description: `${prefix}Rename ${relativeOldPath} to ${relativeNewPath}`,
    });

    this.container = container;
    this.oldPath = oldPath;
    this.newPath = newPath;
  }

  assertCanEdit() {
    debug('FileRenameEditor: canEdit()');
    if (!contains(this.container.rootPath, this.oldPath)) {
      throw new AugmentedError('Invalid file path', {
        info: html`
          <p>The file's old path</p>
          <div class="container">
            <pre class="bg-dark text-white rounded p-2">${this.oldPath}</pre>
          </div>
          <p>must be inside the root directory</p>
          <div class="container">
            <pre class="bg-dark text-white rounded p-2">${this.container.rootPath}</pre>
          </div>
        `,
      });
    }

    if (!contains(this.container.rootPath, this.newPath)) {
      throw new AugmentedError('Invalid file path', {
        info: html`
          <p>The file's new path</p>
          <div class="container">
            <pre class="bg-dark text-white rounded p-2">${this.newPath}</pre>
          </div>
          <p>must be inside the root directory</p>
          <div class="container">
            <pre class="bg-dark text-white rounded p-2">${this.container.rootPath}</pre>
          </div>
        `,
      });
    }

    let found;

    found = this.container.invalidRootPaths.find((invalidRootPath) =>
      contains(invalidRootPath, this.oldPath),
    );
    if (found) {
      throw new AugmentedError('Invalid file path', {
        info: html`
          <p>The file's old path</p>
          <div class="container">
            <pre class="bg-dark text-white rounded p-2">${this.oldPath}</pre>
          </div>
          <p>must <em>not</em> be inside the directory</p>
          <div class="container"><pre class="bg-dark text-white rounded p-2">${found}</pre></div>
        `,
      });
    }

    found = this.container.invalidRootPaths.find((invalidRootPath) =>
      contains(invalidRootPath, this.newPath),
    );
    if (found) {
      throw new AugmentedError('Invalid file path', {
        info: html`
          <p>The file's new path</p>
          <div class="container">
            <pre class="bg-dark text-white rounded p-2">${this.newPath}</pre>
          </div>
          <p>must <em>not</em> be inside the directory</p>
          <div class="container"><pre class="bg-dark text-white rounded p-2">${found}</pre></div>
        `,
      });
    }

    super.assertCanEdit();
  }

  async write() {
    debug('FileRenameEditor: write()');

    debug('ensure path exists');
    await fs.ensureDir(path.dirname(this.newPath));

    debug('rename file');
    await fs.rename(this.oldPath, this.newPath);

    return {
      pathsToAdd: [this.oldPath, this.newPath],
      commitMessage: this.description,
    };
  }
}

export class FileUploadEditor extends Editor {
  private container: { rootPath: string; invalidRootPaths: string[] };
  private filePath: string;
  private fileContents: Buffer;

  constructor(
    params: BaseEditorOptions & {
      container: { rootPath: string; invalidRootPaths: string[] };
      filePath: string;
      fileContents: Buffer;
    },
  ) {
    const {
      locals: { course },
      container,
      filePath,
      fileContents,
    } = params;

    let prefix = '';
    if (course.path !== container.rootPath) {
      prefix = `${path.basename(container.rootPath)}: `;
    }
    super({
      ...params,
      description: `${prefix}Upload ${path.relative(container.rootPath, params.filePath)}`,
    });

    this.container = container;
    this.filePath = filePath;
    this.fileContents = fileContents;
  }

  getHashFromBuffer(buffer: Buffer) {
    return sha256(buffer.toString('utf8')).toString();
  }

  async shouldEdit() {
    debug('look for old contents');
    let contents;
    try {
      contents = await fs.readFile(this.filePath);
    } catch (err) {
      if (err.code === 'ENOENT') {
        debug('no old contents, so continue with upload');
        return true;
      }

      throw err;
    }

    debug('get hash of old contents and of new contents');
    const oldHash = this.getHashFromBuffer(contents);
    const newHash = this.getHashFromBuffer(this.fileContents);
    debug('oldHash: ' + oldHash);
    debug('newHash: ' + newHash);
    if (oldHash === newHash) {
      debug('new contents are the same as old contents, so abort upload');
      return false;
    } else {
      debug('new contents are different from old contents, so continue with upload');
      return true;
    }
  }

  assertCanEdit() {
    if (!contains(this.container.rootPath, this.filePath)) {
      throw new AugmentedError('Invalid file path', {
        info: html`
          <p>The file path</p>
          <div class="container">
            <pre class="bg-dark text-white rounded p-2">${this.filePath}</pre>
          </div>
          <p>must be inside the root directory</p>
          <div class="container">
            <pre class="bg-dark text-white rounded p-2">${this.container.rootPath}</pre>
          </div>
        `,
      });
    }

    const found = this.container.invalidRootPaths.find((invalidRootPath) =>
      contains(invalidRootPath, this.filePath),
    );
    if (found) {
      throw new AugmentedError('Invalid file path', {
        info: html`
          <p>The file path</p>
          <div class="container">
            <pre class="bg-dark text-white rounded p-2">${this.filePath}</pre>
          </div>
          <p>must <em>not</em> be inside the directory</p>
          <div class="container"><pre class="bg-dark text-white rounded p-2">${found}</pre></div>
        `,
      });
    }

    super.assertCanEdit();
  }

  async write() {
    debug('FileUploadEditor: write()');

    if (!(await this.shouldEdit())) return null;

    debug('ensure path exists');
    await fs.ensureDir(path.dirname(this.filePath));

    debug('write file');
    await fs.writeFile(this.filePath, this.fileContents);

    return {
      pathsToAdd: [this.filePath],
      commitMessage: this.description,
    };
  }
}

export class FileModifyEditor extends Editor {
  // Naming convention for contents and hashes in FileModifyEditor:
  //
  //    xyzContentsUTF - contents of xyz file as utf8
  //
  //    xyzContents - contents of xyz file as utf8 that is base64-encoded
  //
  //    xyzHash - hash of contents of xyz file as utf8 that is base64-encoded
  //
  // The base64 encoding and its corresponding hash are used by the file editor.
  // If this weren't the case, then we wouldn't use it here either. For example,
  // FileUploadEditor - which is used by the file browser - doesn't require any
  // base64 encoding. In that case, contents/hashes are just utf8.

  private container: { rootPath: string; invalidRootPaths: string[] };
  private filePath: string;
  private editContents: string;
  private origHash: string;

  constructor(
    params: BaseEditorOptions & {
      container: { rootPath: string; invalidRootPaths: string[] };
      filePath: string;
      editContents: string;
      origHash: string;
    },
  ) {
    const {
      locals: { course },
      container,
      filePath,
      editContents,
      origHash,
    } = params;

    let prefix = '';
    if (course.path !== container.rootPath) {
      prefix = `${path.basename(container.rootPath)}: `;
    }

    super({
      ...params,
      description: `${prefix}Modify ${path.relative(container.rootPath, filePath)}`,
    });

    this.container = container;
    this.filePath = filePath;
    this.editContents = editContents;
    this.origHash = origHash;
  }

  getHash(contents: string) {
    return sha256(contents).toString();
  }

  async shouldEdit() {
    debug('get hash of edit contents');
    const editHash = this.getHash(this.editContents);
    debug('editHash: ' + editHash);
    debug('origHash: ' + this.origHash);
    if (this.origHash === editHash) {
      debug('edit contents are the same as orig contents, so abort');
      return false;
    } else {
      debug('edit contents are different from orig contents, so continue');
      return true;
    }
  }

  assertCanEdit() {
    if (!contains(this.container.rootPath, this.filePath)) {
      throw new AugmentedError('Invalid file path', {
        info: html`
          <p>The file path</p>
          <div class="container">
            <pre class="bg-dark text-white rounded p-2">${this.filePath}</pre>
          </div>
          <p>must be inside the root directory</p>
          <div class="container">
            <pre class="bg-dark text-white rounded p-2">${this.container.rootPath}</pre>
          </div>
        `,
      });
    }

    const found = this.container.invalidRootPaths.find((invalidRootPath) =>
      contains(invalidRootPath, this.filePath),
    );
    if (found) {
      throw new AugmentedError('Invalid file path', {
        info: html`
          <p>The file path</p>
          <div class="container">
            <pre class="bg-dark text-white rounded p-2">${this.filePath}</pre>
          </div>
          <p>must <em>not</em> be inside the directory</p>
          <div class="container"><pre class="bg-dark text-white rounded p-2">${found}</pre></div>
        `,
      });
    }

    super.assertCanEdit();
  }

  async write() {
    debug('FileModifyEditor: write()');

    if (!(await this.shouldEdit())) return null;

    debug('ensure path exists');
    await fs.ensureDir(path.dirname(this.filePath));

    debug('verify disk hash matches orig hash');
    const diskContentsUTF = await fs.readFile(this.filePath, 'utf8');
    const diskContents = b64Util.b64EncodeUnicode(diskContentsUTF);
    const diskHash = this.getHash(diskContents);
    if (this.origHash !== diskHash) {
      throw new Error('Another user made changes to the file you were editing.');
    }

    debug('write file');
    await fs.writeFile(this.filePath, b64Util.b64DecodeUnicode(this.editContents));

    return {
      pathsToAdd: [this.filePath],
      commitMessage: this.description,
    };
  }
}

export class CourseInfoCreateEditor extends Editor {
  private infoJson: any;

  constructor(params: BaseEditorOptions & { infoJson: any }) {
    super({
      ...params,
      description: 'Create infoCourse.json',
    });

    this.infoJson = params.infoJson;
  }

  async write() {
    debug('CourseInfoEditor: write()');
    const infoPath = path.join(this.course.path, 'infoCourse.json');

    const formattedJson = await formatJsonWithPrettier(JSON.stringify(this.infoJson));

    // This will error if:
    // - this.course.path does not exist (use of writeFile)
    // - Creating a new file and infoPath does exist (use of 'wx')
    await fs.writeFile(infoPath, formattedJson, { flag: 'wx' });

    return {
      pathsToAdd: [infoPath],
      commitMessage: 'create infoCourse.json',
    };
  }
}

export class MultiEditor extends Editor {
  private editors: Editor[];

  constructor(params: BaseEditorOptions & { description: string }, editors: Editor[]) {
    super(params);

    this.editors = editors;
  }

  assertCanEdit() {
    // This should be handled automatically by the individual editors, but
    // we'll check it here just in case.
    super.assertCanEdit();

    for (const editor of this.editors) {
      editor.assertCanEdit();
    }
  }

  async write() {
    const pathsToAdd = new Set<string>();
    const commitMessages: string[] = [];

    let didChange = false;

    for (const editor of this.editors) {
      const result = await editor.write();
      if (result) {
        didChange = true;
        result.pathsToAdd.forEach((path) => pathsToAdd.add(path));
        commitMessages.push(result.commitMessage);
      }
    }

    if (!didChange) return null;

    return {
      pathsToAdd: Array.from(pathsToAdd),
      commitMessage: commitMessages.join('; '),
    };
  }
}<|MERGE_RESOLUTION|>--- conflicted
+++ resolved
@@ -956,17 +956,10 @@
     debug('Get all existing long names');
     const oldNamesLong = await sqldb.queryRows(
       sql.select_course_instances_with_course,
-<<<<<<< HEAD
-      {
-        course_id: this.course.id,
-      },
-      CourseInstanceSchema.shape.long_name,
-=======
       { course_id: this.course.id },
       // Although `course_instances.long_name` is nullable, we only retrieve non-deleted
       // course instances, which should always have a non-null long name.
       z.string(),
->>>>>>> cd5ed494
     );
 
     debug('Get all existing short names');
@@ -1299,17 +1292,10 @@
     debug('Get all existing long names');
     const oldNamesLong = await sqldb.queryRows(
       sql.select_course_instances_with_course,
-<<<<<<< HEAD
-      {
-        course_id: this.course.id,
-      },
-      CourseInstanceSchema.shape.long_name,
-=======
       { course_id: this.course.id },
       // Although `course_instances.long_name` is nullable, we only retrieve non-deleted
       // course instances, which should always have a non-null long name.
       z.string(),
->>>>>>> cd5ed494
     );
 
     debug('Get all existing short names');
@@ -1769,13 +1755,7 @@
     debug(`Find all assessments (in all course instances) that contain ${this.question.qid}`);
     const assessments = await sqldb.queryRows(
       sql.select_assessments_with_question,
-<<<<<<< HEAD
-      {
-        question_id: this.question.id,
-      },
-=======
       { question_id: this.question.id },
->>>>>>> cd5ed494
       z.object({
         course_instance_directory: CourseInstanceSchema.shape.short_name,
         assessment_directory: AssessmentSchema.shape.tid,
