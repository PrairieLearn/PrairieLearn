--- conflicted
+++ resolved
@@ -1310,22 +1310,6 @@
         }
       }
     }
-
-<<<<<<< HEAD
-=======
-    debug('Read info.json');
-    const infoJson = await fs.readJson(path.join(questionPath, 'info.json'));
-
-    debug('Write info.json with new title and uuid');
-    infoJson.title = title;
-    infoJson.uuid = this.uuid;
-    // The template question contains tags that shouldn't be copied to the new question.
-    delete infoJson.tags;
-
-    const formattedJson = await formatJsonWithPrettier(JSON.stringify(infoJson));
-    await fs.writeFile(path.join(questionPath, 'info.json'), formattedJson);
-
->>>>>>> ac67ff0e
     return {
       pathsToAdd: [newQuestionPath],
       commitMessage: `add question ${qid}`,
