--- conflicted
+++ resolved
@@ -201,25 +201,16 @@
 
         await cleanAndResetRepository(this.course, gitEnv, job);
 
-<<<<<<< HEAD
         const writeAndCommitChanges = async () => {
           job.data.saveAttempted = true;
 
           if (!(await this.shouldEdit())) return;
 
           job.info('Write changes to disk');
-          await this.write();
-
-          if (this.pathsToAdd == null) {
-            throw new Error('pathsToAdd must be set in write()');
-          }
-
-          if (this.commitMessage == null) {
-            throw new Error('commitMessage must be set in write()');
-          }
+          const { pathsToAdd, commitMessage } = await this.write();
 
           job.info('Commit changes');
-          await job.exec('git', ['add', ...this.pathsToAdd], {
+          await job.exec('git', ['add', ...pathsToAdd], {
             cwd: this.course.path,
             env: gitEnv,
           });
@@ -232,7 +223,7 @@
               `user.email="${this.user.email || this.user.uid}"`,
               'commit',
               '-m',
-              this.commitMessage,
+              commitMessage,
             ],
             {
               cwd: this.course.path,
@@ -264,35 +255,6 @@
             await cleanAndResetRepository(this.course, gitEnv, job);
 
             await writeAndCommitChanges();
-=======
-        try {
-          if (await this.shouldEdit()) {
-            job.data.saveAttempted = true;
-            job.info('Write changes to disk');
-            const { pathsToAdd, commitMessage } = await this.write();
-
-            job.info('Commit changes');
-            await job.exec('git', ['add', ...pathsToAdd], {
-              cwd: this.course.path,
-              env: gitEnv,
-            });
-            await job.exec(
-              'git',
-              [
-                '-c',
-                `user.name="${this.user.name}"`,
-                '-c',
-                `user.email="${this.user.email || this.user.uid}"`,
-                'commit',
-                '-m',
-                commitMessage,
-              ],
-              {
-                cwd: this.course.path,
-                env: gitEnv,
-              },
-            );
->>>>>>> db6af462
 
             job.info('Push changes to remote git repository');
             await job.exec('git', ['push'], {
