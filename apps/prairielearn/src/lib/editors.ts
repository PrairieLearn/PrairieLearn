import assert from 'node:assert';
import * as path from 'path';

import * as async from 'async';
import sha256 from 'crypto-js/sha256.js';
import debugfn from 'debug';
import fs from 'fs-extra';
import _ from 'lodash';
import { v4 as uuidv4 } from 'uuid';

import { AugmentedError, HttpStatusError } from '@prairielearn/error';
import { html } from '@prairielearn/html';
import { logger } from '@prairielearn/logger';
import * as namedLocks from '@prairielearn/named-locks';
import { contains } from '@prairielearn/path-utils';
import * as sqldb from '@prairielearn/postgres';
import { run } from '@prairielearn/run';
import { escapeRegExp } from '@prairielearn/sanitize';

import {
  getLockNameForCoursePath,
  getCourseCommitHash,
  updateCourseCommitHash,
  getOrUpdateCourseCommitHash,
} from '../models/course.js';
import * as courseDB from '../sync/course-db.js';
import * as syncFromDisk from '../sync/syncFromDisk.js';

import * as b64Util from './base64-util.js';
import { updateChunksForCourse, logChunkChangesToJob } from './chunks.js';
import { config } from './config.js';
import {
  type Assessment,
  type Course,
  type CourseInstance,
  type Question,
  type User,
} from './db-types.js';
import { EXAMPLE_COURSE_PATH } from './paths.js';
import { formatJsonWithPrettier } from './prettier.js';
import { type ServerJob, type ServerJobExecutor, createServerJob } from './server-jobs.js';

const sql = sqldb.loadSqlEquiv(import.meta.url);
const debug = debugfn('prairielearn:editors');

async function syncCourseFromDisk(
  course: Course,
  startGitHash: string,
  job: ServerJob,
  courseData?: courseDB.CourseData,
) {
  const endGitHash = await getCourseCommitHash(course.path);

  const syncResult = await syncFromDisk.syncDiskToSqlWithLock(
    course.id,
    course.path,
    job,
    courseData,
  );

  if (syncResult.status === 'sharing_error') {
    throw new Error('Sync completely failed due to invalid question sharing edit.');
  }

  if (config.chunksGenerator) {
    const chunkChanges = await updateChunksForCourse({
      coursePath: course.path,
      courseId: course.id,
      courseData: syncResult.courseData,
      oldHash: startGitHash,
      newHash: endGitHash,
    });
    logChunkChangesToJob(chunkChanges, job);
  }

  await updateCourseCommitHash(course);

  if (syncResult.hadJsonErrors) {
    throw new Error('One or more JSON files contained errors and were unable to be synced');
  }
}

async function cleanAndResetRepository(
  course: Course,
  revision: string,
  env: NodeJS.ProcessEnv,
  job: ServerJob,
) {
  job.info('Clean local files not in remote git repository');
  await job.exec('git', ['clean', '-fdx'], { cwd: course.path, env });
  job.info('Reset state to remote git repository');
  await job.exec('git', ['reset', '--hard', revision], {
    cwd: course.path,
    env,
  });
}

interface BaseEditorOptions {
  locals: Record<string, any>;
}

interface WriteResult {
  pathsToAdd: string[];
  commitMessage: string;
}

export abstract class Editor {
  protected authz_data: Record<string, any>;
  protected course: Course;
  protected user: User;
  protected description: string;

  constructor(params: BaseEditorOptions) {
    this.authz_data = params.locals.authz_data;
    this.course = params.locals.course;
    this.user = params.locals.user;
  }

  /**
   * Write changes to disk. Returns an object with that paths that `git` should
   * add and the commit message that should be used.
   */
  protected abstract write(): Promise<WriteResult>;

  /**
   * Determines whether or not the edit should be executed. For instance, this
   * can check if the edit would actually modify a file and skip the write/commit/push
   * steps if it would not.
   */
  protected async shouldEdit(): Promise<boolean> {
    return true;
  }

  protected assertCanEdit() {
    // Do not allow users to edit without permission
    if (!this.authz_data.has_course_permission_edit) {
      throw new HttpStatusError(403, 'Access denied (must be course editor)');
    }

    // Do not allow users to edit the exampleCourse
    if (this.course.example_course) {
      throw new HttpStatusError(403, 'Access denied (cannot edit the example course)');
    }
  }

  async prepareServerJob() {
    this.assertCanEdit();
    const serverJob = await createServerJob({
      courseId: this.course.id,
      userId: this.user.user_id,
      authnUserId: this.authz_data.authn_user.user_id,
      type: 'sync',
      description: this.description,
    });
    return serverJob;
  }

  async executeWithServerJob(serverJob: ServerJobExecutor) {
    // We deliberately use `executeUnsafe` here because we want to wait
    // for the edit to complete during the request during which it was
    // made. We use `executeUnsafe` instead of `execute` because we want
    // errors to be thrown and handled by the caller.
    await serverJob.executeUnsafe(async (job) => {
      const gitEnv = process.env;
      if (config.gitSshCommand != null) {
        gitEnv.GIT_SSH_COMMAND = config.gitSshCommand;
      }

      const lockName = getLockNameForCoursePath(this.course.path);
      await namedLocks.doWithLock(lockName, { timeout: 5000 }, async () => {
        const startGitHash = await getOrUpdateCourseCommitHash(this.course);

        if (!config.fileEditorUseGit) {
          // If we are not using git (e.g., if we are running locally), then we:
          //
          // - Write changes to disk
          // - Sync changes from disk
          //
          // Either the job ends with a thrown error or with the return statement.

          job.info('Write changes to disk');
          job.data.saveAttempted = true;
          await this.write();
          job.data.saveSucceeded = true;

          job.info('Sync changes from disk');
          job.data.syncAttempted = true;
          await syncCourseFromDisk(this.course, startGitHash, job);
          job.data.syncSucceeded = true;

          return;
        }

        // If we are using git (e.g., if we are running in production), then we:
        //
        // - Clean and reset the repository
        // - Write changes to disk
        // - Commit changes to the repository
        // - Push to remote
        //   - If the push fails, pull from remote, clean, reset, write, commit, and push
        // - Clean and reset the repository
        // - Sync changes from disk
        //
        // Note that we only fetch from the remote if the push fails. This avoids an
        // expensive `fetch` operation in the majority of cases where the local course
        // repository is up to date with the remote. If the push fails, we assume that
        // the remote has changes that we need to pull in before we can push.
        //
        // If anything goes wrong in the write or push, we make sure to clean/reset
        // (removing changes made by this edit) and sync (because changes were made
        // by the pull) before we error and exit.

        // Safety check: make sure the course has a defined branch and repository.
        if (!this.course.branch || !this.course.repository) {
          job.fail('Git repository or branch are not set for this course. Exiting...');
          return;
        }

        job.info('Update to latest remote origin address');
        await job.exec('git', ['remote', 'set-url', 'origin', this.course.repository], {
          cwd: this.course.path,
          env: gitEnv,
        });

        await cleanAndResetRepository(this.course, `origin/${this.course.branch}`, gitEnv, job);

        const writeAndCommitChanges = async () => {
          job.data.saveAttempted = true;

          if (!(await this.shouldEdit())) return;

          job.info('Write changes to disk');
          const { pathsToAdd, commitMessage } = await this.write();

          job.info('Commit changes');
          await job.exec('git', ['add', ...pathsToAdd], {
            cwd: this.course.path,
            env: gitEnv,
          });
          await job.exec(
            'git',
            [
              '-c',
              `user.name="${this.user.name}"`,
              '-c',
              `user.email="${this.user.email || this.user.uid}"`,
              'commit',
              '-m',
              commitMessage,
            ],
            {
              cwd: this.course.path,
              env: gitEnv,
            },
          );
        };

        let courseData: courseDB.CourseData | undefined;
        try {
          await writeAndCommitChanges();

          await cleanAndResetRepository(this.course, 'HEAD', gitEnv, job);
          // Before pushing the changes, ensure that we don't allow someone
          // to put their course into an invalid state by deleting a shared
          // question or otherwise breaking the invariants we rely upon for
          // question sharing.
          const possibleCourseData = await courseDB.loadFullCourse(
            this.course.id,
            this.course.path,
          );
          const sharingConfigurationValid = await syncFromDisk.checkSharingConfigurationValid(
            this.course.id,
            possibleCourseData,
            logger,
          );
          if (!sharingConfigurationValid) {
            await cleanAndResetRepository(this.course, startGitHash, gitEnv, job);
            throw new Error('Invalid sharing operation, reverted to last known good state.');
          }

          try {
            job.info('Push changes to remote git repository');
            await job.exec('git', ['push'], {
              cwd: this.course.path,
              env: gitEnv,
            });
            job.data.saveSucceeded = true;

            // If we were able to push the change to GitHub, we can safely
            // use the course data that we already loaded from disk because
            // we can be sure that there weren't any further changes to the
            // files on disk. This helps keep syncing fast by avoiding loading
            // all course JSON files twice.
            //
            // If pushing fails, we'll need to incorporate the latest changes
            // from the remote repository, so we'll have to load the latest
            // course data from disk after we do so.
            courseData = possibleCourseData;
          } catch {
            job.info('Failed to push changes to remote git repository');
            job.info('Pulling changes from remote git repository and trying again');

            job.info('Fetch from remote git repository');
            await job.exec('git', ['fetch'], {
              cwd: this.course.path,
              env: gitEnv,
            });

            // This will both discard the commit we made locally and also pull
            // in any new changes from the remote.
            await cleanAndResetRepository(this.course, `origin/${this.course.branch}`, gitEnv, job);

            await writeAndCommitChanges();

            try {
              job.info('Push changes to remote git repository');
              await job.exec('git', ['push'], {
                cwd: this.course.path,
                env: gitEnv,
              });
              job.data.saveSucceeded = true;
            } finally {
              // Clean up to remove any empty directories that might have been
              // left behind by operations like renames. This will also ensure
              // that we get back to a good state if the changes couldn't be
              // pushed to the remote.
              await cleanAndResetRepository(
                this.course,
                `origin/${this.course.branch}`,
                gitEnv,
                job,
              );
            }
          }
        } finally {
          // Whether or not we error, we'll sync the course.
          //
          // If pushing succeeded, then we will be syncing the changes made
          // by this edit.
          //
          // If pushing (or anything before pushing) failed, then we will be
          // syncing the changes we pulled from the remote git repository.
          job.info('Sync changes from disk');
          job.data.syncAttempted = true;
          await syncCourseFromDisk(this.course, startGitHash, job, courseData);
          job.data.syncSucceeded = true;
        }
      });
    });
  }

  /**
   * Remove empty preceding subfolders for a question, assessment, etc. based on its ID.
   * This should be run after renames or deletes to prevent syncing issues.
   * @param rootDirectory Root directory that the items are being stored in.
   * @param id Item to delete root subfolders for, relative from the root directory.
   */
  async removeEmptyPrecedingSubfolders(rootDirectory: string, id: string) {
    const idSplit = id.split(path.sep);

    // Start deleting subfolders in reverse order
    const reverseFolders = idSplit.slice(0, -1).reverse();
    debug('Checking folders', reverseFolders);

    let seenNonemptyFolder = false;
    for (const [index] of reverseFolders.entries()) {
      if (!seenNonemptyFolder) {
        const delPath = path.join(rootDirectory, ...idSplit.slice(0, idSplit.length - 1 - index));
        debug('Checking', delPath);

        const files = await fs.readdir(delPath);

        // Delete the subfolder if it's empty, otherwise stop here
        if (files.length > 0) {
          debug(delPath, 'is nonempty, stopping here.');
          debug('Folder contains', files);
          seenNonemptyFolder = true;
        } else {
          debug('No files, deleting', delPath);
          await fs.remove(delPath);
        }
      }
    }
  }

  /**
   * Get all existing shortnames, recursing on nonempty directories that do not contain
   * an ".info" file.
   * @param rootDirectory Directory to start searching from.
   * @param infoFile Name of the info file, will stop recursing once a directory contains this.
   */
  async getExistingShortNames(rootDirectory: string, infoFile: string) {
    const files: string[] = [];
    const walk = async (relativeDir) => {
      const directories = await fs.readdir(path.join(rootDirectory, relativeDir)).catch((err) => {
        // If the directory doesn't exist, then we have nothing to load
        if (err.code === 'ENOENT' || err.code === 'ENOTDIR') {
          return [] as string[];
        }
        throw err;
      });

      // For each subdirectory, try to find an Info file
      await async.each(directories, async (dir) => {
        // Relative path to the current folder
        const subdirPath = path.join(relativeDir, dir);
        // Absolute path to the info file
        const infoPath = path.join(rootDirectory, subdirPath, infoFile);
        const hasInfoFile = await fs.pathExists(infoPath);
        if (hasInfoFile) {
          // Info file exists, we can use this directory
          files.push(subdirPath);
        } else {
          // No info file, let's try recursing
          await walk(subdirPath);
        }
      });
    };

    await walk('');
    debug('getExistingShortNames() returning', files);
    return files;
  }

  getNamesForCopy(
    oldShortName: string,
    shortNames: string[],
    oldLongName: string | null,
    longNames: string[],
  ): { shortName: string; longName: string } {
    function getBaseShortName(oldname: string): string {
      const found = oldname.match(new RegExp('^(.*)_copy[0-9]+$'));
      if (found) {
        return found[1];
      } else {
        return oldname;
      }
    }

    function getBaseLongName(oldname: string | null): string {
      if (!_.isString(oldname)) return 'Unknown';
      debug(oldname);
      const found = oldname.match(new RegExp('^(.*) \\(copy [0-9]+\\)$'));
      debug(found);
      if (found) {
        return found[1];
      } else {
        return oldname;
      }
    }

    function getNumberShortName(basename: string, oldnames: string[]): number {
      let number = 1;
      oldnames.forEach((oldname) => {
        const found = oldname.match(new RegExp(`^${escapeRegExp(basename)}_copy([0-9]+)$`));
        if (found) {
          const foundNumber = parseInt(found[1]);
          if (foundNumber >= number) {
            number = foundNumber + 1;
          }
        }
      });
      return number;
    }

    function getNumberLongName(basename: string, oldnames: string[]): number {
      let number = 1;
      oldnames.forEach((oldname) => {
        if (!_.isString(oldname)) return;
        const found = oldname.match(new RegExp(`^${escapeRegExp(basename)} \\(copy ([0-9]+)\\)$`));
        if (found) {
          const foundNumber = parseInt(found[1]);
          if (foundNumber >= number) {
            number = foundNumber + 1;
          }
        }
      });
      return number;
    }

    const baseShortName = getBaseShortName(oldShortName);
    const baseLongName = getBaseLongName(oldLongName);
    const numberShortName = getNumberShortName(baseShortName, shortNames);
    const numberLongName = getNumberLongName(baseLongName, longNames);
    const number = numberShortName > numberLongName ? numberShortName : numberLongName;
    return {
      shortName: `${baseShortName}_copy${number}`,
      longName: `${baseLongName} (copy ${number})`,
    };
  }

  getNamesForAdd(
    shortNames: string[],
    longNames: string[],
  ): { shortName: string; longName: string } {
    function getNumberShortName(oldnames: string[]): number {
      let number = 1;
      oldnames.forEach((oldname) => {
        const found = oldname.match(new RegExp('^New_([0-9]+)$'));
        if (found) {
          const foundNumber = parseInt(found[1]);
          if (foundNumber >= number) {
            number = foundNumber + 1;
          }
        }
      });
      return number;
    }

    function getNumberLongName(oldnames: string[]): number {
      let number = 1;
      oldnames.forEach((oldname) => {
        if (!_.isString(oldname)) return;
        const found = oldname.match(new RegExp('^New \\(([0-9]+)\\)$'));
        if (found) {
          const foundNumber = parseInt(found[1]);
          if (foundNumber >= number) {
            number = foundNumber + 1;
          }
        }
      });
      return number;
    }

    const numberShortName = getNumberShortName(shortNames);
    const numberLongName = getNumberLongName(longNames);
    const number = numberShortName > numberLongName ? numberShortName : numberLongName;
    return {
      shortName: `New_${number}`,
      longName: `New (${number})`,
    };
  }
}

export class AssessmentCopyEditor extends Editor {
  private assessment: Assessment;
  private course_instance: CourseInstance;

  public readonly uuid: string;

  constructor(params: BaseEditorOptions) {
    super(params);

    this.assessment = params.locals.assessment;
    this.course_instance = params.locals.course_instance;
    this.description = `${this.course_instance.short_name}: copy assessment ${this.assessment.tid}`;

    this.uuid = uuidv4();
  }

  async write() {
    assert(this.course_instance.short_name, 'course_instance.short_name is required');
    assert(this.assessment.tid, 'assessment.tid is required');

    debug('AssessmentCopyEditor: write()');
    const assessmentsPath = path.join(
      this.course.path,
      'courseInstances',
      this.course_instance.short_name,
      'assessments',
    );

    debug('Get all existing long names');
    const result = await sqldb.queryAsync(sql.select_assessments_with_course_instance, {
      course_instance_id: this.course_instance.id,
    });
    const oldNamesLong = _.map(result.rows, 'title');

    debug('Get all existing short names');
    const oldNamesShort = await this.getExistingShortNames(assessmentsPath, 'infoAssessment.json');

    debug('Generate TID and Title');
    const names = this.getNamesForCopy(
      this.assessment.tid,
      oldNamesShort,
      this.assessment.title,
      oldNamesLong,
    );
    const tid = names.shortName;
    const assessmentTitle = names.longName;
    const assessmentPath = path.join(assessmentsPath, tid);

    const fromPath = path.join(assessmentsPath, this.assessment.tid);
    const toPath = assessmentPath;
    debug(`Copy template\n from ${fromPath}\n to ${toPath}`);
    await fs.copy(fromPath, toPath, { overwrite: false, errorOnExist: true });

    debug('Read infoAssessment.json');
    const infoJson = await fs.readJson(path.join(assessmentPath, 'infoAssessment.json'));

    debug('Write infoAssessment.json with new title and uuid');
    infoJson.title = assessmentTitle;
    infoJson.uuid = this.uuid;
    await fs.writeJson(path.join(assessmentPath, 'infoAssessment.json'), infoJson, {
      spaces: 4,
    });

    return {
      pathsToAdd: [assessmentPath],
      commitMessage: `${this.course_instance.short_name}: copy assessment ${this.assessment.tid} to ${tid}`,
    };
  }
}

export class AssessmentDeleteEditor extends Editor {
  private course_instance: CourseInstance;
  private assessment: Assessment;

  constructor(params: BaseEditorOptions) {
    super(params);

    this.course_instance = params.locals.course_instance;
    this.assessment = params.locals.assessment;
    this.description = `${this.course_instance.short_name}: delete assessment ${this.assessment.tid}`;
  }

  async write() {
    assert(this.course_instance.short_name, 'course_instance.short_name is required');
    assert(this.assessment.tid, 'assessment.tid is required');

    debug('AssessmentDeleteEditor: write()');
    const deletePath = path.join(
      this.course.path,
      'courseInstances',
      this.course_instance.short_name,
      'assessments',
    );
    await fs.remove(path.join(deletePath, this.assessment.tid));
    await this.removeEmptyPrecedingSubfolders(deletePath, this.assessment.tid);

    return {
      pathsToAdd: [path.join(deletePath, this.assessment.tid)],
      commitMessage: `${this.course_instance.short_name}: delete assessment ${this.assessment.tid}`,
    };
  }
}

export class AssessmentRenameEditor extends Editor {
  private tid_new: string;
  private course_instance: CourseInstance;
  private assessment: Assessment;

  constructor(params: BaseEditorOptions & { tid_new: string }) {
    super(params);

    this.tid_new = params.tid_new;
    this.course_instance = params.locals.course_instance;
    this.assessment = params.locals.assessment;
    this.description = `${this.course_instance.short_name}: rename assessment ${this.assessment.tid}`;
  }

  async write() {
    assert(this.course_instance.short_name, 'course_instance.short_name is required');
    assert(this.assessment.tid, 'assessment.tid is required');

    debug('AssessmentRenameEditor: write()');
    const basePath = path.join(
      this.course.path,
      'courseInstances',
      this.course_instance.short_name,
      'assessments',
    );
    const oldPath = path.join(basePath, this.assessment.tid);
    const newPath = path.join(basePath, this.tid_new);
    debug(`Move files\n from ${oldPath}\n to ${newPath}`);
    await fs.move(oldPath, newPath, { overwrite: false });
    await this.removeEmptyPrecedingSubfolders(basePath, this.assessment.tid);

    return {
      pathsToAdd: [oldPath, newPath],
      commitMessage: `${this.course_instance.short_name}: rename assessment ${this.assessment.tid} to ${this.tid_new}`,
    };
  }
}

export class AssessmentAddEditor extends Editor {
  private course_instance: CourseInstance;

  public readonly uuid: string;

  constructor(params: BaseEditorOptions) {
    super(params);

    this.course_instance = params.locals.course_instance;
    this.description = `${this.course_instance.short_name}: add assessment`;

    this.uuid = uuidv4();
  }

  async write() {
    assert(this.course_instance.short_name, 'course_instance.short_name is required');

    debug('AssessmentAddEditor: write()');
    const assessmentsPath = path.join(
      this.course.path,
      'courseInstances',
      this.course_instance.short_name,
      'assessments',
    );

    debug('Get all existing long names');
    const result = await sqldb.queryAsync(sql.select_assessments_with_course_instance, {
      course_instance_id: this.course_instance.id,
    });
    const oldNamesLong = _.map(result.rows, 'title');

    debug('Get all existing short names');
    const oldNamesShort = await this.getExistingShortNames(assessmentsPath, 'infoAssessment.json');

    debug('Generate TID and Title');
    const names = this.getNamesForAdd(oldNamesShort, oldNamesLong);
    const tid = names.shortName;
    const assessmentTitle = names.longName;
    const assessmentPath = path.join(assessmentsPath, tid);

    debug('Write infoAssessment.json');

    const infoJson = {
      uuid: this.uuid,
      type: 'Homework',
      title: assessmentTitle,
      set: 'Homework',
      number: '1',
      allowAccess: [],
      zones: [],
    };

    // We use outputJson to create the directory this.assessmentsPath if it
    // does not exist (which it shouldn't). We use the file system flag 'wx'
    // to throw an error if `assessmentPath` already exists.
    await fs.outputJson(path.join(assessmentPath, 'infoAssessment.json'), infoJson, {
      spaces: 4,
      flag: 'wx',
    });

    return {
      pathsToAdd: [assessmentPath],
      commitMessage: `${this.course_instance.short_name}: add assessment ${tid}`,
    };
  }
}

export class CourseInstanceCopyEditor extends Editor {
  private course_instance: CourseInstance;

  public readonly uuid: string;

  constructor(params: BaseEditorOptions) {
    super(params);

    this.course_instance = params.locals.course_instance;
    this.description = `Copy course instance ${this.course_instance.short_name}`;

    this.uuid = uuidv4();
  }

  async write() {
    assert(this.course_instance.short_name, 'course_instance.short_name is required');

    debug('CourseInstanceCopyEditor: write()');
    const courseInstancesPath = path.join(this.course.path, 'courseInstances');

    debug('Get all existing long names');
    const result = await sqldb.queryAsync(sql.select_course_instances_with_course, {
      course_id: this.course.id,
    });
    const oldNamesLong = _.map(result.rows, 'long_name');

    debug('Get all existing short names');
    const oldNamesShort = await this.getExistingShortNames(
      courseInstancesPath,
      'infoCourseInstance.json',
    );

    debug('Generate short_name and long_name');
    const names = this.getNamesForCopy(
      this.course_instance.short_name,
      oldNamesShort,
      this.course_instance.long_name,
      oldNamesLong,
    );
    const short_name = names.shortName;
    const courseInstancePath = path.join(courseInstancesPath, short_name);

    const fromPath = path.join(courseInstancesPath, this.course_instance.short_name);
    const toPath = courseInstancePath;
    debug(`Copy template\n from ${fromPath}\n to ${toPath}`);
    await fs.copy(fromPath, toPath, { overwrite: false, errorOnExist: true });

    debug('Read infoCourseInstance.json');
    const infoJson = await fs.readJson(path.join(courseInstancePath, 'infoCourseInstance.json'));

    debug('Write infoCourseInstance.json with new longName and uuid');
    infoJson.longName = names.longName;
    infoJson.uuid = this.uuid;
    await fs.writeJson(path.join(courseInstancePath, 'infoCourseInstance.json'), infoJson, {
      spaces: 4,
    });

    return {
      pathsToAdd: [courseInstancePath],
      commitMessage: `copy course instance ${this.course_instance.short_name} to ${short_name}`,
    };
  }
}

export class CourseInstanceDeleteEditor extends Editor {
  private course_instance: CourseInstance;

  constructor(params: BaseEditorOptions) {
    super(params);

    this.course_instance = params.locals.course_instance;
    this.description = `Delete course instance ${this.course_instance.short_name}`;
  }

  async write() {
    assert(this.course_instance.short_name, 'course_instance.short_name is required');

    debug('CourseInstanceDeleteEditor: write()');
    const deletePath = path.join(this.course.path, 'courseInstances');
    await fs.remove(path.join(deletePath, this.course_instance.short_name));
    await this.removeEmptyPrecedingSubfolders(deletePath, this.course_instance.short_name);

    return {
      pathsToAdd: [path.join(deletePath, this.course_instance.short_name)],
      commitMessage: `delete course instance ${this.course_instance.short_name}`,
    };
  }
}

export class CourseInstanceRenameEditor extends Editor {
  private ciid_new: string;
  private course_instance: CourseInstance;

  constructor(params: BaseEditorOptions & { ciid_new: string }) {
    super(params);
    this.ciid_new = params.ciid_new;
    this.course_instance = params.locals.course_instance;
    this.description = `Rename course instance ${this.course_instance.short_name}`;
  }

  async write() {
    assert(this.course_instance.short_name, 'course_instance.short_name is required');

    debug('CourseInstanceRenameEditor: write()');
    const oldPath = path.join(this.course.path, 'courseInstances', this.course_instance.short_name);
    const newPath = path.join(this.course.path, 'courseInstances', this.ciid_new);
    debug(`Move files\n from ${oldPath}\n to ${newPath}`);
    await fs.move(oldPath, newPath, { overwrite: false });
    await this.removeEmptyPrecedingSubfolders(
      path.join(this.course.path, 'courseInstances'),
      this.course_instance.short_name,
    );

    return {
      pathsToAdd: [oldPath, newPath],
      commitMessage: `rename course instance ${this.course_instance.short_name} to ${this.ciid_new}`,
    };
  }
}

export class CourseInstanceAddEditor extends Editor {
  public readonly uuid: string;

  constructor(params: BaseEditorOptions) {
    super(params);

    this.description = 'Add course instance';

    this.uuid = uuidv4();
  }

  async write() {
    debug('CourseInstanceAddEditor: write()');
    const courseInstancesPath = path.join(this.course.path, 'courseInstances');

    debug('Get all existing long names');
    const result = await sqldb.queryAsync(sql.select_course_instances_with_course, {
      course_id: this.course.id,
    });
    const oldNamesLong = _.map(result.rows, 'long_name');

    debug('Get all existing short names');
    const oldNamesShort = await this.getExistingShortNames(
      courseInstancesPath,
      'infoCourseInstance.json',
    );

    debug('Generate short_name and long_name');
    const names = this.getNamesForAdd(oldNamesShort, oldNamesLong);
    const short_name = names.shortName;
    const courseInstancePath = path.join(courseInstancesPath, short_name);

    debug('Write infoCourseInstance.json');

    const infoJson = {
      uuid: this.uuid,
      longName: names.longName,
      allowAccess: [],
    };

    // We use outputJson to create the directory this.courseInstancePath if it
    // does not exist (which it shouldn't). We use the file system flag 'wx' to
    // throw an error if this.courseInstancePath already exists.
    await fs.outputJson(path.join(courseInstancePath, 'infoCourseInstance.json'), infoJson, {
      spaces: 4,
      flag: 'wx',
    });

    return {
      pathsToAdd: [courseInstancePath],
      commitMessage: `add course instance ${short_name}`,
    };
  }
}

export class QuestionAddEditor extends Editor {
  public readonly uuid: string;

  private qid?: string;
  private title?: string;
  private files?: Record<string, string>;
<<<<<<< HEAD
  private isDraft: boolean;
  private draftId?: number;
=======
>>>>>>> a0152714

  constructor(
    params: BaseEditorOptions & {
      qid?: string;
      title?: string;
      files?: Record<string, string>;
<<<<<<< HEAD
      draftId?: number;
=======
>>>>>>> a0152714
    },
  ) {
    super(params);

    this.description = 'Add question';

    this.uuid = uuidv4();
    this.qid = params.qid;
    this.title = params.title;
    this.files = params.files;

    this.isDraft = typeof params.draftId !== 'undefined' && params.draftId >= 0;
    this.draftId = params.draftId;
  }

  async write() {
    debug('QuestionAddEditor: write()');
    const questionsPath = path.join(this.course.path, 'questions');

    const { qid, title } = await run(async () => {
      if (this.qid && this.title) {
        return { qid: this.qid, title: this.title };
      }

<<<<<<< HEAD
      if (this.isDraft) {
        return { qid: `draft_${this.draftId}`, title: `draft #${this.draftId}` };
      }

      debug('Get all existing long names');
      const result = await sqldb.queryAsync(sql.select_questions_with_course, {
        course_id: this.course.id,
      });
      const oldNamesLong = _.map(result.rows, 'title');

      debug('Get all existing short names');
      const oldNamesShort = await this.getExistingShortNames(questionsPath, 'info.json');

      debug('Generate qid and title');
      const names = this.getNamesForAdd(oldNamesShort, oldNamesLong);

      return { qid: names.shortName, title: names.longName };
    });

    const questionPath = this.isDraft
      ? path.join(questionsPath, '__drafts__', qid)
      : path.join(questionsPath, qid);
=======
      debug('Get all existing long names');
      const result = await sqldb.queryAsync(sql.select_questions_with_course, {
        course_id: this.course.id,
      });
      const oldNamesLong = _.map(result.rows, 'title');

      debug('Get all existing short names');
      const oldNamesShort = await this.getExistingShortNames(questionsPath, 'info.json');

      debug('Generate qid and title');
      const names = this.getNamesForAdd(oldNamesShort, oldNamesLong);

      return { qid: names.shortName, title: names.longName };
    });

    const questionPath = path.join(questionsPath, qid);
>>>>>>> a0152714

    const fromPath = path.join(EXAMPLE_COURSE_PATH, 'questions', 'demo', 'calculation');
    const toPath = questionPath;

    debug(`Copy template\n from ${fromPath}\n to ${toPath}`);
    await fs.copy(fromPath, toPath, { overwrite: false, errorOnExist: true });

    if (this.files != null) {
      debug('Remove template files when file texts provided');
      await fs.remove(path.join(toPath, 'question.html'));
      await fs.remove(path.join(toPath, 'server.py'));

      if ('info.json' in this.files) {
        await fs.remove(path.join(toPath, 'info.json'));
      }

      debug('Load files from text');
      for (const file of Object.keys(this.files)) {
        const newPath = path.join(toPath, file);

        // Ensure that files are fully contained in the question directory.
        if (contains(toPath, newPath)) {
          await fs.writeFile(newPath, this.files[file]);
        } else {
          throw new AugmentedError('Invalid file path', {
            info: html`
              <p>The path of the file to add</p>
              <div class="container">
                <pre class="bg-dark text-white rounded p-2">${newPath}</pre>
              </div>
              <p>must be inside the root directory</p>
              <div class="container">
                <pre class="bg-dark text-white rounded p-2">${toPath}</pre>
              </div>
            `,
          });
        }
      }
    }

    debug('Read info.json');
    const infoJson = await fs.readJson(path.join(questionPath, 'info.json'));

    debug('Write info.json with new title and uuid');
    infoJson.title = title;
    infoJson.uuid = this.uuid;
    // The template question contains tags that shouldn't be copied to the new question.
    delete infoJson.tags;
    await fs.writeJson(path.join(questionPath, 'info.json'), infoJson, { spaces: 4 });

    return {
      pathsToAdd: [questionPath],
      commitMessage: `add question ${qid}${this.isDraft ? ' as draft' : ''}`,
    };
  }
}

export class QuestionModifyEditor extends Editor {
  private question: Question;
  private origHash: string;
  private files: Record<string, string>;

  constructor(
    params: BaseEditorOptions & {
      files: Record<string, string>;
    },
  ) {
    super(params);

    this.question = params.locals.question;
    this.files = params.files;
    this.description = `Modify question ${this.question.qid}`;
  }

  async write() {
    assert(this.question.qid, 'question.qid is required');

    const questionPath = path.join(this.course.path, 'questions', this.question.qid);

    // Validate that all file paths don't escape the question directory.
    for (const filePath of Object.keys(this.files)) {
      if (!contains(questionPath, filePath)) {
        throw new Error(`Invalid file path: ${filePath}`);
      }
    }

    // Note that we deliberately only modify files that were provided. We don't
    // try to delete "excess" files that aren't in the `files` object because the
    // user might have added extra files of their own, e.g. in the `tests` or
    // `clientFilesQuestion` directory. We don't want to remove them, and we also
    // don't want to mandate that the caller must always read all existing files
    // and provide them in the `files` object.
    for (const [filePath, contents] of Object.entries(this.files)) {
      const resolvedPath = path.join(questionPath, filePath);
      await fs.writeFile(resolvedPath, b64Util.b64DecodeUnicode(contents));
    }

    return {
      pathsToAdd: [questionPath],
      commitMessage: this.description,
    };
  }
}

export class QuestionModifyEditor extends Editor {
  private question: Question;
  private origHash: string;
  private files: Record<string, string>;

  constructor(
    params: BaseEditorOptions & {
      files: Record<string, string>;
    },
  ) {
    super(params);

    this.question = params.locals.question;
    this.files = params.files;
    this.description = `Modify question ${this.question.qid}`;
  }

  async write() {
    assert(this.question.qid, 'question.qid is required');

    const questionPath = path.join(this.course.path, 'questions', this.question.qid);

    // Validate that all file paths don't escape the question directory.
    for (const filePath of Object.keys(this.files)) {
      if (!contains(questionPath, filePath)) {
        throw new Error(`Invalid file path: ${filePath}`);
      }
    }

    // Note that we deliberately only modify files that were provided. We don't
    // try to delete "excess" files that aren't in the `files` object because the
    // user might have added extra files of their own, e.g. in the `tests` or
    // `clientFilesQuestion` directory. We don't want to remove them, and we also
    // don't want to mandate that the caller must always read all existing files
    // and provide them in the `files` object.
    for (const [filePath, contents] of Object.entries(this.files)) {
      const resolvedPath = path.join(questionPath, filePath);
      await fs.writeFile(resolvedPath, b64Util.b64DecodeUnicode(contents));
    }

    return {
      pathsToAdd: [questionPath],
      commitMessage: this.description,
    };
  }
}

export class QuestionDeleteEditor extends Editor {
  private question: Question;

  constructor(params: BaseEditorOptions) {
    super(params);

    this.question = params.locals.question;
    this.description = `Delete question ${this.question.qid}`;
  }

  async write() {
    assert(this.question.qid, 'question.qid is required');

    debug('QuestionDeleteEditor: write()');
    await fs.remove(path.join(this.course.path, 'questions', this.question.qid));
    await this.removeEmptyPrecedingSubfolders(
      path.join(this.course.path, 'questions'),
      this.question.qid,
    );

    return {
      pathsToAdd: [path.join(this.course.path, 'questions', this.question.qid)],
      commitMessage: `delete question ${this.question.qid}`,
    };
  }
}

export class QuestionRenameEditor extends Editor {
  private qid_new: string;
  private question: Question;

  constructor(params: BaseEditorOptions & { qid_new: string }) {
    super(params);

    this.qid_new = params.qid_new;
    this.question = params.locals.question;
    this.description = `Rename question ${this.question.qid}`;
  }

  async write() {
    assert(this.question.qid, 'question.qid is required');

    debug('QuestionRenameEditor: write()');

    let questionsPath = path.join(this.course.path, 'questions');
    if (this.question.is_draft) {
      questionsPath = path.join(questionsPath, '__drafts__');
    }
    const oldPath = path.join(questionsPath, this.question.qid);
    const newPath = path.join(questionsPath, this.qid_new);

    debug(`Move files\n from ${oldPath}\n to ${newPath}`);
    await fs.move(oldPath, newPath, { overwrite: false });
    await this.removeEmptyPrecedingSubfolders(questionsPath, this.question.qid);

    debug(`Find all assessments (in all course instances) that contain ${this.question.qid}`);
    const result = await sqldb.queryAsync(sql.select_assessments_with_question, {
      question_id: this.question.id,
    });
    const assessments = result.rows;

    const pathsToAdd = [oldPath, newPath];

    debug(
      `For each assessment, read/write infoAssessment.json to replace ${this.question.qid} with ${this.qid_new}`,
    );
    for (const assessment of assessments) {
      const infoPath = path.join(
        this.course.path,
        'courseInstances',
        assessment.course_instance_directory,
        'assessments',
        assessment.assessment_directory,
        'infoAssessment.json',
      );
      pathsToAdd.push(infoPath);

      debug(`Read ${infoPath}`);
      const infoJson = await fs.readJson(infoPath);

      debug(`Find/replace QID in ${infoPath}`);
      let found = false;
      infoJson.zones.forEach((zone) => {
        zone.questions.forEach((question) => {
          if (question.alternatives) {
            question.alternatives.forEach((alternative) => {
              if (alternative.id === this.question.qid) {
                alternative.id = this.qid_new;
                found = true;
              }
            });
          } else if (question.id === this.question.qid) {
            question.id = this.qid_new;
            found = true;
          }
        });
      });
      if (!found) {
        logger.info(`Should have but did not find ${this.question.qid} in ${infoPath}`);
      }
      debug(`Write ${infoPath}`);
      const formattedJson = await formatJsonWithPrettier(JSON.stringify(infoJson));
      await fs.writeFile(infoPath, formattedJson);
    }

    return {
      pathsToAdd,
      commitMessage: `rename question ${this.question.qid} to ${this.qid_new}`,
    };
  }
}

export class QuestionCopyEditor extends Editor {
  private question: Question;

  public readonly uuid: string;

  constructor(params: BaseEditorOptions) {
    super(params);

    this.question = params.locals.question;
    this.description = `Copy question ${this.question.qid}`;

    this.uuid = uuidv4();
  }

  async write() {
    assert(this.question.qid, 'question.qid is required');

    debug('QuestionCopyEditor: write()');
    const questionsPath = path.join(this.course.path, 'questions');

    debug('Get all existing long names');
    const result = await sqldb.queryAsync(sql.select_questions_with_course, {
      course_id: this.course.id,
    });
    const oldNamesLong = _.map(result.rows, 'title');

    debug('Get all existing short names');
    const oldNamesShort = await this.getExistingShortNames(questionsPath, 'info.json');

    debug('Generate qid and title');
    const names = this.getNamesForCopy(
      this.question.qid,
      oldNamesShort,
      this.question.title,
      oldNamesLong,
    );
    const qid = names.shortName;
    const questionPath = path.join(questionsPath, qid);

    const fromPath = this.question.is_draft
      ? path.join(questionsPath, '__drafts__', this.question.qid)
      : path.join(questionsPath, this.question.qid);
    const toPath = questionPath;
    debug(`Copy template\n from ${fromPath}\n to ${toPath}`);
    await fs.copy(fromPath, toPath, { overwrite: false, errorOnExist: true });

    debug('Read info.json');
    const infoJson = await fs.readJson(path.join(questionPath, 'info.json'));

    debug('Write info.json with new title and uuid');
    infoJson.title = names.longName;
    infoJson.uuid = this.uuid;

    // Even when copying a question within a course, we don't want to preserve
    // sharing settings because they cannot be undone
    delete infoJson['sharingSets'];
    delete infoJson['sharePublicly'];
    delete infoJson['sharedPublicly'];
    delete infoJson['shareSourcePublicly'];

    await fs.writeJson(path.join(questionPath, 'info.json'), infoJson, { spaces: 4 });

    return {
      pathsToAdd: [questionPath],
      commitMessage: `copy question ${this.question.qid} to ${qid}`,
    };
  }
}

export class QuestionTransferEditor extends Editor {
  private from_qid: string;
  private from_course_short_name: string;
  private from_path: string;

  public readonly uuid: string;

  constructor(
    params: BaseEditorOptions & {
      from_qid: string;
      from_course_short_name: string;
      from_path: string;
    },
  ) {
    super(params);

    this.from_qid = params.from_qid;
    this.from_course_short_name = params.from_course_short_name;
    this.from_path = params.from_path;
    this.description = `Copy question ${this.from_qid} from course ${this.from_course_short_name}`;

    this.uuid = uuidv4();
  }

  async write() {
    debug('QuestionTransferEditor: write()');
    const questionsPath = path.join(this.course.path, 'questions');

    debug('Get title of question that is being copied');
    const sourceInfoJson = await fs.readJson(path.join(this.from_path, 'info.json'));
    const from_title = sourceInfoJson.title || 'Empty Title';

    debug('Get all existing long names');
    const result = await sqldb.queryAsync(sql.select_questions_with_course, {
      course_id: this.course.id,
    });
    const oldNamesLong = _.map(result.rows, 'title');

    debug('Get all existing short names');
    const oldNamesShort = await this.getExistingShortNames(questionsPath, 'info.json');

    debug('Generate qid and title');
    let qid = this.from_qid;
    let questionTitle = from_title;
    if (oldNamesShort.includes(this.from_qid) || oldNamesLong.includes(from_title)) {
      const names = this.getNamesForCopy(this.from_qid, oldNamesShort, from_title, oldNamesLong);
      qid = names.shortName;
      questionTitle = names.longName;
    }
    const questionPath = path.join(questionsPath, qid);

    const fromPath = this.from_path;
    const toPath = questionPath;
    debug(`Copy template\n from ${fromPath}\n to ${toPath}`);
    await fs.copy(fromPath, toPath, { overwrite: false, errorOnExist: true });

    debug('Read info.json');
    const infoJson = await fs.readJson(path.join(questionPath, 'info.json'));

    debug('Write info.json with new title and uuid');
    infoJson.title = questionTitle;
    infoJson.uuid = this.uuid;

    // When transferring a question from an example/template course, drop the tags. They
    // are likely undesirable in the template course.
    if (this.course.example_course || this.course.template_course) {
      delete infoJson.tags;
    }

    // We do not want to preserve sharing settings when copying a question to another course
    delete infoJson['sharingSets'];
    delete infoJson['sharePublicly'];
    delete infoJson['sharedPublicly'];
    delete infoJson['shareSourcePublicly'];

    await fs.writeJson(path.join(questionPath, 'info.json'), infoJson, { spaces: 4 });

    return {
      pathsToAdd: [questionPath],
      commitMessage: `copy question ${this.from_qid} (from course ${this.from_course_short_name}) to ${qid}`,
    };
  }
}

export class FileDeleteEditor extends Editor {
  private container: { rootPath: string; invalidRootPaths: string[] };
  private deletePath: string;

  constructor(
    params: BaseEditorOptions & {
      container: { rootPath: string; invalidRootPaths: string[] };
      deletePath: string;
    },
  ) {
    super(params);

    this.container = params.container;
    this.deletePath = params.deletePath;

    let prefix = '';
    if (this.course.path !== this.container.rootPath) {
      prefix = `${path.basename(this.container.rootPath)}: `;
    }

    this.description = `${prefix}delete ${path.relative(this.container.rootPath, this.deletePath)}`;
  }

  assertCanEdit() {
    if (!contains(this.container.rootPath, this.deletePath)) {
      throw new AugmentedError('Invalid file path', {
        info: html`
          <p>The path of the file to delete</p>
          <div class="container">
            <pre class="bg-dark text-white rounded p-2">${this.deletePath}</pre>
          </div>
          <p>must be inside the root directory</p>
          <div class="container">
            <pre class="bg-dark text-white rounded p-2">${this.container.rootPath}</pre>
          </div>
        `,
      });
    }

    const found = this.container.invalidRootPaths.find((invalidRootPath) =>
      contains(invalidRootPath, this.deletePath),
    );
    if (found) {
      throw new AugmentedError('Invalid file path', {
        info: html`
          <p>The path of the file to delete</p>
          <div class="container">
            <pre class="bg-dark text-white rounded p-2">${this.deletePath}</pre>
          </div>
          <p>must <em>not</em> be inside the directory</p>
          <div class="container"><pre class="bg-dark text-white rounded p-2">${found}</pre></div>
        `,
      });
    }

    super.assertCanEdit();
  }

  async write() {
    debug('FileDeleteEditor: write()');
    // This will silently do nothing if deletePath no longer exists.
    await fs.remove(this.deletePath);

    return {
      pathsToAdd: [this.deletePath],
      commitMessage: this.description,
    };
  }
}

export class FileRenameEditor extends Editor {
  private container: { rootPath: string; invalidRootPaths: string[] };
  private oldPath: string;
  private newPath: string;

  constructor(
    params: BaseEditorOptions & {
      container: { rootPath: string; invalidRootPaths: string[] };
      oldPath: string;
      newPath: string;
    },
  ) {
    super(params);
    this.container = params.container;
    this.oldPath = params.oldPath;
    this.newPath = params.newPath;

    let prefix = '';
    if (this.course.path !== this.container.rootPath) {
      prefix = `${path.basename(this.container.rootPath)}: `;
    }

    this.description = `${prefix}rename ${path.relative(
      this.container.rootPath,
      this.oldPath,
    )} to ${path.relative(this.container.rootPath, this.newPath)}`;
  }

  assertCanEdit() {
    debug('FileRenameEditor: canEdit()');
    if (!contains(this.container.rootPath, this.oldPath)) {
      throw new AugmentedError('Invalid file path', {
        info: html`
          <p>The file's old path</p>
          <div class="container">
            <pre class="bg-dark text-white rounded p-2">${this.oldPath}</pre>
          </div>
          <p>must be inside the root directory</p>
          <div class="container">
            <pre class="bg-dark text-white rounded p-2">${this.container.rootPath}</pre>
          </div>
        `,
      });
    }

    if (!contains(this.container.rootPath, this.newPath)) {
      throw new AugmentedError('Invalid file path', {
        info: html`
          <p>The file's new path</p>
          <div class="container">
            <pre class="bg-dark text-white rounded p-2">${this.newPath}</pre>
          </div>
          <p>must be inside the root directory</p>
          <div class="container">
            <pre class="bg-dark text-white rounded p-2">${this.container.rootPath}</pre>
          </div>
        `,
      });
    }

    let found;

    found = this.container.invalidRootPaths.find((invalidRootPath) =>
      contains(invalidRootPath, this.oldPath),
    );
    if (found) {
      throw new AugmentedError('Invalid file path', {
        info: html`
          <p>The file's old path</p>
          <div class="container">
            <pre class="bg-dark text-white rounded p-2">${this.oldPath}</pre>
          </div>
          <p>must <em>not</em> be inside the directory</p>
          <div class="container"><pre class="bg-dark text-white rounded p-2">${found}</pre></div>
        `,
      });
    }

    found = this.container.invalidRootPaths.find((invalidRootPath) =>
      contains(invalidRootPath, this.newPath),
    );
    if (found) {
      throw new AugmentedError('Invalid file path', {
        info: html`
          <p>The file's new path</p>
          <div class="container">
            <pre class="bg-dark text-white rounded p-2">${this.newPath}</pre>
          </div>
          <p>must <em>not</em> be inside the directory</p>
          <div class="container"><pre class="bg-dark text-white rounded p-2">${found}</pre></div>
        `,
      });
    }

    super.assertCanEdit();
  }

  async write() {
    debug('FileRenameEditor: write()');

    debug('ensure path exists');
    await fs.ensureDir(path.dirname(this.newPath));

    debug('rename file');
    await fs.rename(this.oldPath, this.newPath);

    return {
      pathsToAdd: [this.oldPath, this.newPath],
      commitMessage: this.description,
    };
  }
}

export class FileUploadEditor extends Editor {
  private container: { rootPath: string; invalidRootPaths: string[] };
  private filePath: string;
  private fileContents: Buffer;

  constructor(
    params: BaseEditorOptions & {
      container: { rootPath: string; invalidRootPaths: string[] };
      filePath: string;
      fileContents: Buffer;
    },
  ) {
    super(params);
    this.container = params.container;
    this.filePath = params.filePath;
    this.fileContents = params.fileContents;

    let prefix = '';
    if (this.course.path !== this.container.rootPath) {
      prefix = `${path.basename(this.container.rootPath)}: `;
    }

    this.description = `${prefix}upload ${path.relative(this.container.rootPath, this.filePath)}`;
  }

  getHashFromBuffer(buffer: Buffer) {
    return sha256(buffer.toString('utf8')).toString();
  }

  async shouldEdit() {
    debug('look for old contents');
    let contents;
    try {
      contents = await fs.readFile(this.filePath);
    } catch (err) {
      if (err.code === 'ENOENT') {
        debug('no old contents, so continue with upload');
        return true;
      }

      throw err;
    }

    debug('get hash of old contents and of new contents');
    const oldHash = this.getHashFromBuffer(contents);
    const newHash = this.getHashFromBuffer(this.fileContents);
    debug('oldHash: ' + oldHash);
    debug('newHash: ' + newHash);
    if (oldHash === newHash) {
      debug('new contents are the same as old contents, so abort upload');
      return false;
    } else {
      debug('new contents are different from old contents, so continue with upload');
      return true;
    }
  }

  assertCanEdit() {
    if (!contains(this.container.rootPath, this.filePath)) {
      throw new AugmentedError('Invalid file path', {
        info: html`
          <p>The file path</p>
          <div class="container">
            <pre class="bg-dark text-white rounded p-2">${this.filePath}</pre>
          </div>
          <p>must be inside the root directory</p>
          <div class="container">
            <pre class="bg-dark text-white rounded p-2">${this.container.rootPath}</pre>
          </div>
        `,
      });
    }

    const found = this.container.invalidRootPaths.find((invalidRootPath) =>
      contains(invalidRootPath, this.filePath),
    );
    if (found) {
      throw new AugmentedError('Invalid file path', {
        info: html`
          <p>The file path</p>
          <div class="container">
            <pre class="bg-dark text-white rounded p-2">${this.filePath}</pre>
          </div>
          <p>must <em>not</em> be inside the directory</p>
          <div class="container"><pre class="bg-dark text-white rounded p-2">${found}</pre></div>
        `,
      });
    }

    super.assertCanEdit();
  }

  async write() {
    debug('FileUploadEditor: write()');

    debug('ensure path exists');
    await fs.ensureDir(path.dirname(this.filePath));

    debug('write file');
    await fs.writeFile(this.filePath, this.fileContents);

    return {
      pathsToAdd: [this.filePath],
      commitMessage: this.description,
    };
  }
}

export class FileModifyEditor extends Editor {
  // Naming convention for contents and hashes in FileModifyEditor:
  //
  //    xyzContentsUTF - contents of xyz file as utf8
  //
  //    xyzContents - contents of xyz file as utf8 that is base64-encoded
  //
  //    xyzHash - hash of contents of xyz file as utf8 that is base64-encoded
  //
  // The base64 encoding and its corresponding hash are used by the file editor.
  // If this weren't the case, then we wouldn't use it here either. For example,
  // FileUploadEditor - which is used by the file browser - doesn't require any
  // base64 encoding. In that case, contents/hashes are just utf8.

  private container: { rootPath: string; invalidRootPaths: string[] };
  private filePath: string;
  private editContents: string;
  private origHash: string;

  constructor(
    params: BaseEditorOptions & {
      container: { rootPath: string; invalidRootPaths: string[] };
      filePath: string;
      editContents: string;
      origHash: string;
    },
  ) {
    super(params);

    this.container = params.container;
    this.filePath = params.filePath;
    this.editContents = params.editContents;
    this.origHash = params.origHash;

    let prefix = '';
    if (this.course.path !== this.container.rootPath) {
      prefix = `${path.basename(this.container.rootPath)}: `;
    }

    this.description = `${prefix}modify ${path.relative(this.container.rootPath, this.filePath)}`;
  }

  getHash(contents: string) {
    return sha256(contents).toString();
  }

  async shouldEdit() {
    debug('get hash of edit contents');
    const editHash = this.getHash(this.editContents);
    debug('editHash: ' + editHash);
    debug('origHash: ' + this.origHash);
    if (this.origHash === editHash) {
      debug('edit contents are the same as orig contents, so abort');
      return false;
    } else {
      debug('edit contents are different from orig contents, so continue');
      return true;
    }
  }

  assertCanEdit() {
    if (!contains(this.container.rootPath, this.filePath)) {
      throw new AugmentedError('Invalid file path', {
        info: html`
          <p>The file path</p>
          <div class="container">
            <pre class="bg-dark text-white rounded p-2">${this.filePath}</pre>
          </div>
          <p>must be inside the root directory</p>
          <div class="container">
            <pre class="bg-dark text-white rounded p-2">${this.container.rootPath}</pre>
          </div>
        `,
      });
    }

    const found = this.container.invalidRootPaths.find((invalidRootPath) =>
      contains(invalidRootPath, this.filePath),
    );
    if (found) {
      throw new AugmentedError('Invalid file path', {
        info: html`
          <p>The file path</p>
          <div class="container">
            <pre class="bg-dark text-white rounded p-2">${this.filePath}</pre>
          </div>
          <p>must <em>not</em> be inside the directory</p>
          <div class="container"><pre class="bg-dark text-white rounded p-2">${found}</pre></div>
        `,
      });
    }

    super.assertCanEdit();
  }

  async write() {
    debug('FileModifyEditor: write()');

    debug('ensure path exists');
    await fs.ensureDir(path.dirname(this.filePath));

    debug('verify disk hash matches orig hash');
    const diskContentsUTF = await fs.readFile(this.filePath, 'utf8');
    const diskContents = b64Util.b64EncodeUnicode(diskContentsUTF);
    const diskHash = this.getHash(diskContents);
    if (this.origHash !== diskHash) {
      throw new Error('Another user made changes to the file you were editing.');
    }

    debug('write file');
    await fs.writeFile(this.filePath, b64Util.b64DecodeUnicode(this.editContents));

    return {
      pathsToAdd: [this.filePath],
      commitMessage: this.description,
    };
  }
}

export class CourseInfoCreateEditor extends Editor {
  private infoJson: any;

  constructor(params: BaseEditorOptions & { infoJson: any }) {
    super(params);

    this.description = 'Create infoCourse.json';
    this.infoJson = params.infoJson;
  }

  async write() {
    debug('CourseInfoEditor: write()');
    const infoPath = path.join(this.course.path, 'infoCourse.json');

    // This will error if:
    // - this.course.path does not exist (use of writeJson)
    // - Creating a new file and infoPath does exist (use of 'wx')
    await fs.writeJson(infoPath, this.infoJson, { spaces: 4, flag: 'wx' });

    return {
      pathsToAdd: [infoPath],
      commitMessage: 'create infoCourse.json',
    };
  }
}<|MERGE_RESOLUTION|>--- conflicted
+++ resolved
@@ -921,21 +921,15 @@
   private qid?: string;
   private title?: string;
   private files?: Record<string, string>;
-<<<<<<< HEAD
   private isDraft: boolean;
   private draftId?: number;
-=======
->>>>>>> a0152714
 
   constructor(
     params: BaseEditorOptions & {
       qid?: string;
       title?: string;
       files?: Record<string, string>;
-<<<<<<< HEAD
       draftId?: number;
-=======
->>>>>>> a0152714
     },
   ) {
     super(params);
@@ -960,7 +954,6 @@
         return { qid: this.qid, title: this.title };
       }
 
-<<<<<<< HEAD
       if (this.isDraft) {
         return { qid: `draft_${this.draftId}`, title: `draft #${this.draftId}` };
       }
@@ -983,24 +976,6 @@
     const questionPath = this.isDraft
       ? path.join(questionsPath, '__drafts__', qid)
       : path.join(questionsPath, qid);
-=======
-      debug('Get all existing long names');
-      const result = await sqldb.queryAsync(sql.select_questions_with_course, {
-        course_id: this.course.id,
-      });
-      const oldNamesLong = _.map(result.rows, 'title');
-
-      debug('Get all existing short names');
-      const oldNamesShort = await this.getExistingShortNames(questionsPath, 'info.json');
-
-      debug('Generate qid and title');
-      const names = this.getNamesForAdd(oldNamesShort, oldNamesLong);
-
-      return { qid: names.shortName, title: names.longName };
-    });
-
-    const questionPath = path.join(questionsPath, qid);
->>>>>>> a0152714
 
     const fromPath = path.join(EXAMPLE_COURSE_PATH, 'questions', 'demo', 'calculation');
     const toPath = questionPath;
