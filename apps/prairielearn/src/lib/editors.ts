import assert from 'node:assert';
import * as path from 'path';

import { type Temporal } from '@js-temporal/polyfill';
import * as async from 'async';
import sha256 from 'crypto-js/sha256.js';
import debugfn from 'debug';
import fs from 'fs-extra';
import { z } from 'zod';

import { AugmentedError, HttpStatusError } from '@prairielearn/error';
import { formatDate } from '@prairielearn/formatter';
import { html } from '@prairielearn/html';
import { logger } from '@prairielearn/logger';
import * as namedLocks from '@prairielearn/named-locks';
import { contains } from '@prairielearn/path-utils';
import * as sqldb from '@prairielearn/postgres';
import { run } from '@prairielearn/run';

import { selectAssessments } from '../models/assessment.js';
import {
  getCourseCommitHash,
  getLockNameForCoursePath,
  getOrUpdateCourseCommitHash,
  updateCourseCommitHash,
} from '../models/course.js';
import { selectQuestionsForCourseInstanceCopy } from '../models/question.js';
import * as courseDB from '../sync/course-db.js';
import * as syncFromDisk from '../sync/syncFromDisk.js';

import { b64DecodeUnicode, b64EncodeUnicode } from './base64-util.js';
import { logChunkChangesToJob, updateChunksForCourse } from './chunks.js';
import type { StaffCourse } from './client/safe-db-types.js';
import { config } from './config.js';
import {
  type Assessment,
  AssessmentSchema,
  type Course,
  type CourseInstance,
  CourseInstanceSchema,
  type Question,
  type User,
} from './db-types.js';
import { getNamesForCopy } from './editorUtil.shared.js';
import { idsEqual } from './id.js';
import { EXAMPLE_COURSE_PATH } from './paths.js';
import { formatJsonWithPrettier } from './prettier.js';
import { type ServerJob, type ServerJobExecutor, createServerJob } from './server-jobs.js';

const sql = sqldb.loadSqlEquiv(import.meta.url);
const debug = debugfn('prairielearn:editors');

async function syncCourseFromDisk(
  course: Course,
  startGitHash: string,
  job: ServerJob,
  courseData?: courseDB.CourseData,
) {
  const endGitHash = await getCourseCommitHash(course.path);

  const syncResult = await syncFromDisk.syncDiskToSqlWithLock(
    course.id,
    course.path,
    job,
    courseData,
  );

  if (syncResult.status === 'sharing_error') {
    throw new Error('Sync completely failed due to invalid question sharing edit.');
  }

  if (config.chunksGenerator) {
    const chunkChanges = await updateChunksForCourse({
      coursePath: course.path,
      courseId: course.id,
      courseData: syncResult.courseData,
      oldHash: startGitHash,
      newHash: endGitHash,
    });
    logChunkChangesToJob(chunkChanges, job);
  }

  await updateCourseCommitHash(course);

  if (syncResult.hadJsonErrors) {
    throw new Error('One or more JSON files contained errors and were unable to be synced');
  }
}

async function cleanAndResetRepository(
  course: Course,
  revision: string,
  env: NodeJS.ProcessEnv,
  job: ServerJob,
) {
  job.info('Clean local files not in remote git repository');
  await job.exec('git', ['clean', '-fdx'], { cwd: course.path, env });
  job.info('Reset state to remote git repository');
  await job.exec('git', ['reset', '--hard', revision], {
    cwd: course.path,
    env,
  });
}

export function getUniqueNames({
  shortNames,
  longNames,
  shortName = 'New',
  longName = 'New',
}: {
  shortNames: string[];
  longNames: string[];
  /**
   * Defaults to 'New' because this function previously only handled the case where the shortName was 'New'
   * Long name is matched case-sensitively
   */
  shortName?: string;
  /**
   * Defaults to 'New' because this function previously only handled the case where the longName was 'New'
   * Short name is always matched case-insensitively, as it is generally used to construct file paths
   */
  longName?: string;
}): { shortName: string; longName: string } {
  function getNumberShortName(oldShortNames: string[]): number {
    let numberOfMostRecentCopy = 1;

    const shortNameCompare = shortName.toLowerCase();

    oldShortNames.forEach((oldShortName) => {
      // shortName is a copy of oldShortName if:
      // it matches (case-sensitively), or
      // if oldShortName matches {shortName}_{number from 0-9}

      const oldShortNameCompare = oldShortName.toLowerCase();
      const found =
        shortNameCompare === oldShortNameCompare ||
        oldShortNameCompare.match(new RegExp(`^${shortNameCompare}_([0-9]+)$`));
      if (found) {
        const foundNumber = found === true ? 1 : Number.parseInt(found[1]);
        if (foundNumber >= numberOfMostRecentCopy) {
          numberOfMostRecentCopy = foundNumber + 1;
        }
      }
    });
    return numberOfMostRecentCopy;
  }

  function getNumberLongName(oldLongNames: string[]): number {
    let numberOfMostRecentCopy = 1;
    // longName is a copy of oldLongName if:
    // it matches exactly, or
    // if oldLongName matches {longName} ({number from 0-9})

    oldLongNames.forEach((oldLongName) => {
      if (typeof oldLongName !== 'string') return;
      const found =
        oldLongName === longName || oldLongName.match(new RegExp(`^${longName} \\(([0-9]+)\\)$`));
      if (found) {
        const foundNumber = found === true ? 1 : Number.parseInt(found[1]);
        if (foundNumber >= numberOfMostRecentCopy) {
          numberOfMostRecentCopy = foundNumber + 1;
        }
      }
    });
    return numberOfMostRecentCopy;
  }

  const numberShortName = getNumberShortName(shortNames);
  const numberLongName = getNumberLongName(longNames);
  const number = Math.max(numberShortName, numberLongName);

  if (number === 1 && shortName !== 'New' && longName !== 'New') {
    // If there are no existing copies, and the shortName/longName aren't the default ones, no number is needed at the end of the names
    return {
      shortName,
      longName,
    };
  } else {
    // If there are existing copies, a number is needed at the end of the names
    return {
      shortName: `${shortName}_${number}`,
      longName: `${longName} (${number})`,
    };
  }
}

/**
 * Returns the new value if it differs from the default value. Otherwise, returns undefined.
 * This is helpful for setting JSON properties that we only want to write to if they are different
 * than the default value.
 *
 * `defaultValue` may be either a value to compare directly with `===`, or a function
 * that accepts a value and returns a boolean to indicate if it should be considered
 * a default value.
 *
 * You should set `isUIBoolean` to true if the property is a UI boolean that controls whether another field is enabled.
 * For example, `beforeDateEnabled` is a UI boolean that controls whether the `beforeDate` field is enabled.
 */
export function propertyValueWithDefault(
  existingValue: any,
  newValue: any,
  defaultValue: any,
  { isUIBoolean = false }: { isUIBoolean?: boolean } = {},
) {
  const isExistingDefault =
    typeof defaultValue === 'function'
      ? defaultValue(existingValue)
      : existingValue === defaultValue;
  const isNewDefault =
    typeof defaultValue === 'function' ? defaultValue(newValue) : newValue === defaultValue;

  // If this is a UI boolean where the default value is false, we want to write that out as false, not as undefined.
  const writeFalse = isUIBoolean && defaultValue === false && newValue === false;
  if (writeFalse) {
    return false;
  }

  if (existingValue === undefined) {
    if (!isNewDefault) {
      return newValue;
    }
    return undefined;
  } else {
    if (!isExistingDefault && isNewDefault) {
      return undefined;
    } else {
      return newValue;
    }
  }
}

interface BaseEditorOptions<ResLocals = object> {
  locals: {
    authz_data: Record<string, any>;
    course: Course;
    user: User;
  } & ResLocals;
}

interface BaseEditorOptionsInternal extends BaseEditorOptions {
  description: string;
}

interface WriteResult {
  pathsToAdd: string[];
  commitMessage: string;
}

export abstract class Editor {
  protected authz_data: Record<string, any>;
  protected course: Course;
  protected user: User;
  public readonly description: string;

  protected constructor(params: BaseEditorOptionsInternal) {
    this.authz_data = params.locals.authz_data;
    this.course = params.locals.course;
    this.user = params.locals.user;
    this.description = params.description;
  }

  /**
   * Write changes to disk. Returns an object with that paths that `git` should
   * add and the commit message that should be used.
   *
   * If no files were changed, return null.
   */
  abstract write(): Promise<WriteResult | null>;

  assertCanEdit() {
    // Do not allow users to edit without permission
    if (!this.authz_data.has_course_permission_edit) {
      throw new HttpStatusError(403, 'Access denied (must be course editor)');
    }

    // Do not allow users to edit the exampleCourse
    if (this.course.example_course) {
      throw new HttpStatusError(403, 'Access denied (cannot edit the example course)');
    }
  }

  async prepareServerJob() {
    this.assertCanEdit();
    const serverJob = await createServerJob({
      courseId: this.course.id,
      userId: this.user.user_id,
      authnUserId: this.authz_data.authn_user.user_id,
      type: 'sync',
      description: this.description,
    });
    return serverJob;
  }

  async executeWithServerJob(serverJob: ServerJobExecutor) {
    // We deliberately use `executeUnsafe` here because we want to wait
    // for the edit to complete during the request during which it was
    // made. We use `executeUnsafe` instead of `execute` because we want
    // errors to be thrown and handled by the caller.
    await serverJob.executeUnsafe(async (job) => {
      const gitEnv = process.env;
      if (config.gitSshCommand != null) {
        gitEnv.GIT_SSH_COMMAND = config.gitSshCommand;
      }

      const lockName = getLockNameForCoursePath(this.course.path);
      await namedLocks.doWithLock(lockName, { timeout: 5000 }, async () => {
        const startGitHash = await getOrUpdateCourseCommitHash(this.course);

        if (!config.fileEditorUseGit) {
          // If we are not using git (e.g., if we are running locally), then we:
          //
          // - Write changes to disk
          // - Sync changes from disk
          //
          // Either the job ends with a thrown error or with the return statement.

          job.info('Write changes to disk');
          job.data.saveAttempted = true;
          await this.write();
          job.data.saveSucceeded = true;

          job.info('Sync changes from disk');
          job.data.syncAttempted = true;
          await syncCourseFromDisk(this.course, startGitHash, job);
          job.data.syncSucceeded = true;

          return;
        }

        // If we are using git (e.g., if we are running in production), then we:
        //
        // - Clean and reset the repository
        // - Write changes to disk
        // - Commit changes to the repository
        // - Push to remote
        //   - If the push fails, pull from remote, clean, reset, write, commit, and push
        // - Clean and reset the repository
        // - Sync changes from disk
        //
        // Note that we only fetch from the remote if the push fails. This avoids an
        // expensive `fetch` operation in the majority of cases where the local course
        // repository is up to date with the remote. If the push fails, we assume that
        // the remote has changes that we need to pull in before we can push.
        //
        // If anything goes wrong in the write or push, we make sure to clean/reset
        // (removing changes made by this edit) and sync (because changes were made
        // by the pull) before we error and exit.

        // Safety check: make sure the course has a defined branch and repository.
        if (!this.course.branch || !this.course.repository) {
          job.fail('Git repository or branch are not set for this course. Exiting...');
          return;
        }

        job.info('Update to latest remote origin address');
        await job.exec('git', ['remote', 'set-url', 'origin', this.course.repository], {
          cwd: this.course.path,
          env: gitEnv,
        });

        await cleanAndResetRepository(this.course, `origin/${this.course.branch}`, gitEnv, job);

        const writeAndCommitChanges = async () => {
          job.data.saveAttempted = true;

          job.info('Write changes to disk');
          const writeResult = await this.write();

          if (!writeResult) {
            job.info('No files were changed');
            return;
          }

          job.info('Commit changes');
          await job.exec('git', ['add', ...writeResult.pathsToAdd], {
            cwd: this.course.path,
            env: gitEnv,
          });
          await job.exec(
            'git',
            [
              '-c',
              `user.name="${this.user.name}"`,
              '-c',
              `user.email="${this.user.email || this.user.uid}"`,
              'commit',
              '-m',
              writeResult.commitMessage,
            ],
            {
              cwd: this.course.path,
              env: gitEnv,
            },
          );
        };

        let courseData: courseDB.CourseData | undefined;
        try {
          await writeAndCommitChanges();

          await cleanAndResetRepository(this.course, 'HEAD', gitEnv, job);
          // Before pushing the changes, ensure that we don't allow someone
          // to put their course into an invalid state by deleting a shared
          // question or otherwise breaking the invariants we rely upon for
          // question sharing.
          const possibleCourseData = await courseDB.loadFullCourse(
            this.course.id,
            this.course.path,
          );
          const sharingConfigurationValid = await syncFromDisk.checkSharingConfigurationValid(
            this.course.id,
            possibleCourseData,
            logger,
          );
          if (!sharingConfigurationValid) {
            await cleanAndResetRepository(this.course, startGitHash, gitEnv, job);
            throw new Error('Invalid sharing operation, reverted to last known good state.');
          }

          try {
            job.info('Push changes to remote git repository');
            await job.exec('git', ['push'], {
              cwd: this.course.path,
              env: gitEnv,
              // During GitHub incidents, we've observed GitHub taking multiple
              // minutes to handle a `git push`. To avoid the job sitting for
              // an unreasonable amount of time and causing a 504 when we fail
              // to respond to the request in time, we'll use a relatively short
              // timeout to fail the push if it takes too long.
              cancelSignal: AbortSignal.timeout(10_000),
            });
            job.data.saveSucceeded = true;

            // If we were able to push the change to GitHub, we can safely
            // use the course data that we already loaded from disk because
            // we can be sure that there weren't any further changes to the
            // files on disk. This helps keep syncing fast by avoiding loading
            // all course JSON files twice.
            //
            // If pushing fails, we'll need to incorporate the latest changes
            // from the remote repository, so we'll have to load the latest
            // course data from disk after we do so.
            courseData = possibleCourseData;
          } catch {
            job.info('Failed to push changes to remote git repository');
            job.info('Pulling changes from remote git repository and trying again');

            job.info('Fetch from remote git repository');
            await job.exec('git', ['fetch'], {
              cwd: this.course.path,
              env: gitEnv,
              // As with `git push` above, we'll use a timeout here to avoid
              // long delays during GitHub incidents resulting in 504 errors.
              cancelSignal: AbortSignal.timeout(10_000),
            });

            // This will both discard the commit we made locally and also pull
            // in any new changes from the remote.
            await cleanAndResetRepository(this.course, `origin/${this.course.branch}`, gitEnv, job);

            await writeAndCommitChanges();

            try {
              job.info('Push changes to remote git repository');
              await job.exec('git', ['push'], {
                cwd: this.course.path,
                env: gitEnv,
                // See above `git push` attempt for an explanation of this timeout.
                cancelSignal: AbortSignal.timeout(10_000),
              });
              job.data.saveSucceeded = true;
            } finally {
              // Clean up to remove any empty directories that might have been
              // left behind by operations like renames. This will also ensure
              // that we get back to a good state if the changes couldn't be
              // pushed to the remote.
              await cleanAndResetRepository(
                this.course,
                `origin/${this.course.branch}`,
                gitEnv,
                job,
              );
            }
          }
        } finally {
          // Whether or not we error, we'll sync the course.
          //
          // If pushing succeeded, then we will be syncing the changes made
          // by this edit.
          //
          // If pushing (or anything before pushing) failed, then we will be
          // syncing the changes we pulled from the remote git repository.
          job.info('Sync changes from disk');
          job.data.syncAttempted = true;
          await syncCourseFromDisk(this.course, startGitHash, job, courseData);
          job.data.syncSucceeded = true;
        }
      });
    });
  }

  /**
   * Remove empty preceding subfolders for a question, assessment, etc. based on its ID.
   * This should be run after renames or deletes to prevent syncing issues.
   * @param rootDirectory Root directory that the items are being stored in.
   * @param id Item to delete root subfolders for, relative from the root directory.
   */
  async removeEmptyPrecedingSubfolders(rootDirectory: string, id: string) {
    const idSplit = id.split(path.sep);

    // Start deleting subfolders in reverse order
<<<<<<< HEAD
    // eslint-disable-next-line unicorn/no-array-reverse
=======
>>>>>>> 54ce04ff
    const reverseFolders = idSplit.slice(0, -1).reverse();
    debug('Checking folders', reverseFolders);

    let seenNonemptyFolder = false;
    for (const [index] of reverseFolders.entries()) {
      if (!seenNonemptyFolder) {
        const delPath = path.join(rootDirectory, ...idSplit.slice(0, idSplit.length - 1 - index));
        debug('Checking', delPath);

        const files = await fs.readdir(delPath);

        // Delete the subfolder if it's empty, otherwise stop here
        if (files.length > 0) {
          debug(delPath, 'is nonempty, stopping here.');
          debug('Folder contains', files);
          seenNonemptyFolder = true;
        } else {
          debug('No files, deleting', delPath);
          await fs.remove(delPath);
        }
      }
    }
  }
}

/**
 * Get all existing shortnames, recursing on nonempty directories that do not contain
 * an "info" file.
 *
 * TODO: we might be able to get away with querying the database for this information instead.
 * It's unclear why we're going to disk in the first place. Possibly it's to be extra cautious
 * in case we're in a state where there are sync errors, but even in that case, sync errors
 * should not have prevented us from persisting short names in the first place.
 *
 * @param rootDirectory Directory to start searching from.
 * @param infoFile Name of the info file, will stop recursing once a directory contains this.
 */
async function getExistingShortNames(rootDirectory: string, infoFile: string) {
  const files: string[] = [];
  const walk = async (relativeDir: string) => {
    const directories = await fs.readdir(path.join(rootDirectory, relativeDir)).catch((err) => {
      // If the directory doesn't exist, then we have nothing to load
      if (err.code === 'ENOENT' || err.code === 'ENOTDIR') {
        return [] as string[];
      }
      throw err;
    });

    // For each subdirectory, try to find an Info file
    await async.each(directories, async (dir) => {
      // Relative path to the current folder
      const subdirPath = path.join(relativeDir, dir);
      // Absolute path to the info file
      const infoPath = path.join(rootDirectory, subdirPath, infoFile);
      const hasInfoFile = await fs.pathExists(infoPath);
      if (hasInfoFile) {
        // Info file exists, we can use this directory
        files.push(subdirPath);
      } else {
        // No info file, let's try recursing
        await walk(subdirPath);
      }
    });
  };

  await walk('');
  debug('getExistingShortNames() returning', files);
  return files;
}

export class AssessmentCopyEditor extends Editor {
  private assessment: Assessment;
  private course_instance: CourseInstance;

  public readonly uuid: string;

  constructor(
    params: BaseEditorOptions<{ course_instance: CourseInstance; assessment: Assessment }>,
  ) {
    const { course_instance, assessment } = params.locals;

    super({
      ...params,
      description: `${course_instance.short_name}: Copy assessment ${assessment.tid}`,
    });

    this.assessment = assessment;
    this.course_instance = course_instance;

    this.uuid = crypto.randomUUID();
  }

  async write() {
    assert(this.course_instance.short_name, 'course_instance.short_name is required');
    assert(this.assessment.tid, 'assessment.tid is required');

    debug('AssessmentCopyEditor: write()');
    const assessmentsPath = path.join(
      this.course.path,
      'courseInstances',
      this.course_instance.short_name,
      'assessments',
    );

    debug('Get all existing long names');
    const assessments = await selectAssessments({ course_instance_id: this.course_instance.id });
    const oldNamesLong = assessments.map((row) => row.title).filter((title) => title !== null);

    debug('Get all existing short names');
    const oldNamesShort = await getExistingShortNames(assessmentsPath, 'infoAssessment.json');

    debug('Generate TID and Title');
    const names = getNamesForCopy(
      this.assessment.tid,
      oldNamesShort,
      this.assessment.title,
      oldNamesLong,
    );
    const tid = names.shortName;
    const assessmentTitle = names.longName;
    const assessmentPath = path.join(assessmentsPath, tid);

    const fromPath = path.join(assessmentsPath, this.assessment.tid);
    const toPath = assessmentPath;

    debug(`Copy question from ${fromPath} to ${toPath}`);
    await fs.copy(fromPath, toPath, { overwrite: false, errorOnExist: true });

    debug('Read infoAssessment.json');
    const infoJson = await fs.readJson(path.join(assessmentPath, 'infoAssessment.json'));

    delete infoJson.shareSourcePublicly;

    debug('Write infoAssessment.json with new title and uuid');
    infoJson.title = assessmentTitle;
    infoJson.uuid = this.uuid;

    const formattedJson = await formatJsonWithPrettier(JSON.stringify(infoJson));
    await fs.writeFile(path.join(assessmentPath, 'infoAssessment.json'), formattedJson);

    return {
      pathsToAdd: [assessmentPath],
      commitMessage: `${this.course_instance.short_name}: copy assessment ${this.assessment.tid} to ${tid}`,
    };
  }
}

export class AssessmentDeleteEditor extends Editor {
  private course_instance: CourseInstance;
  private assessment: Assessment;

  constructor(
    params: BaseEditorOptions<{ course_instance: CourseInstance; assessment: Assessment }>,
  ) {
    const { course_instance, assessment } = params.locals;

    super({
      ...params,
      description: `${course_instance.short_name}: Delete assessment ${assessment.tid}`,
    });

    this.course_instance = course_instance;
    this.assessment = assessment;
  }

  async write() {
    assert(this.course_instance.short_name, 'course_instance.short_name is required');
    assert(this.assessment.tid, 'assessment.tid is required');

    debug('AssessmentDeleteEditor: write()');
    const deletePath = path.join(
      this.course.path,
      'courseInstances',
      this.course_instance.short_name,
      'assessments',
    );
    await fs.remove(path.join(deletePath, this.assessment.tid));
    await this.removeEmptyPrecedingSubfolders(deletePath, this.assessment.tid);

    return {
      pathsToAdd: [path.join(deletePath, this.assessment.tid)],
      commitMessage: `${this.course_instance.short_name}: delete assessment ${this.assessment.tid}`,
    };
  }
}

export class AssessmentRenameEditor extends Editor {
  private tid_new: string;
  private course_instance: CourseInstance;
  private assessment: Assessment;

  constructor(
    params: BaseEditorOptions<{ course_instance: CourseInstance; assessment: Assessment }> & {
      tid_new: string;
    },
  ) {
    const { course_instance, assessment } = params.locals;

    super({
      ...params,
      description: `${course_instance.short_name}: Rename assessment ${assessment.tid}`,
    });

    this.tid_new = params.tid_new;
    this.course_instance = course_instance;
    this.assessment = assessment;
  }

  async write() {
    assert(this.course_instance.short_name, 'course_instance.short_name is required');
    assert(this.assessment.tid, 'assessment.tid is required');

    debug('AssessmentRenameEditor: write()');
    const assessmentsPath = path.join(
      this.course.path,
      'courseInstances',
      this.course_instance.short_name,
      'assessments',
    );
    const oldPath = path.normalize(path.join(assessmentsPath, this.assessment.tid));
    const newPath = path.normalize(path.join(assessmentsPath, this.tid_new));

    // Skip editing if the paths are the same.
    if (oldPath === newPath) return null;

    // Ensure that the assessment folder path is fully contained in the assessments directory
    if (!contains(assessmentsPath, newPath)) {
      throw new AugmentedError('Invalid folder path', {
        info: html`
          <p>The updated path of the assessments folder</p>
          <div class="container">
            <pre class="bg-dark text-white rounded p-2">${newPath}</pre>
          </div>
          <p>must be inside the root directory</p>
          <div class="container">
            <pre class="bg-dark text-white rounded p-2">${assessmentsPath}</pre>
          </div>
        `,
      });
    }

    debug(`Move files from ${oldPath} to ${newPath}`);
    await fs.move(oldPath, newPath, { overwrite: false });
    await this.removeEmptyPrecedingSubfolders(assessmentsPath, this.assessment.tid);

    return {
      pathsToAdd: [oldPath, newPath],
      commitMessage: `${this.course_instance.short_name}: rename assessment ${this.assessment.tid} to ${this.tid_new}`,
    };
  }
}

export class AssessmentAddEditor extends Editor {
  private course_instance: CourseInstance;

  public readonly uuid: string;
  private aid: string;
  private title: string;
  private type: 'Homework' | 'Exam';
  private set: string;
  private module?: string;

  constructor(
    params: BaseEditorOptions<{ course_instance: CourseInstance }> & {
      aid: string;
      title: string;
      type: 'Homework' | 'Exam';
      set: string;
      module?: string;
    },
  ) {
    const { course_instance } = params.locals;

    super({
      ...params,
      description: `${course_instance.short_name}: Add assessment`,
    });

    this.course_instance = course_instance;

    this.uuid = crypto.randomUUID();

    this.aid = params.aid;
    this.title = params.title;
    this.type = params.type;
    this.set = params.set;
    this.module = params.module;
  }

  async write() {
    assert(this.course_instance.short_name, 'course_instance.short_name is required');

    debug('AssessmentAddEditor: write()');
    const assessmentsPath = path.join(
      this.course.path,
      'courseInstances',
      this.course_instance.short_name,
      'assessments',
    );

    debug('Get all existing long names');
    const assessments = await selectAssessments({ course_instance_id: this.course_instance.id });
    const oldNamesLong = assessments.map((row) => row.title).filter((title) => title !== null);
    const nextAssessmentNumber =
      Math.max(
        0,
        ...assessments
          .filter((assessment) => assessment.assessment_set.name === this.set)
          .map((assessment) => Number(assessment.number))
          .filter(Number.isInteger),
      ) + 1;

    debug('Get all existing short names');
    const oldNamesShort = await getExistingShortNames(assessmentsPath, 'infoAssessment.json');

    debug('Generate TID and Title');
    const { shortName: tid, longName: assessmentTitle } = getUniqueNames({
      shortNames: oldNamesShort,
      longNames: oldNamesLong,
      shortName: this.aid,
      longName: this.title,
    });

    const assessmentPath = path.join(assessmentsPath, tid);

    // Ensure that the assessment folder path is fully contained in the assessments directory
    if (!contains(assessmentsPath, assessmentPath)) {
      throw new AugmentedError('Invalid folder path', {
        info: html`
          <p>The path of the assessments folder to add</p>
          <div class="container">
            <pre class="bg-dark text-white rounded p-2">${assessmentPath}</pre>
          </div>
          <p>must be inside the root directory</p>
          <div class="container">
            <pre class="bg-dark text-white rounded p-2">${assessmentsPath}</pre>
          </div>
        `,
      });
    }

    debug('Write infoAssessment.json');

    const infoJson = {
      uuid: this.uuid,
      type: this.type,
      title: assessmentTitle,
      set: this.set,
      module: this.module,
      number: nextAssessmentNumber.toString(),
      allowAccess: [],
      zones: [],
    };

    // We use outputJson to create the directory this.assessmentsPath if it
    // does not exist (which it shouldn't). We use the file system flag 'wx'
    // to throw an error if `assessmentPath` already exists.
    await fs.outputJson(path.join(assessmentPath, 'infoAssessment.json'), infoJson, {
      spaces: 4,
      flag: 'wx',
    });

    return {
      pathsToAdd: [assessmentPath],
      commitMessage: `${this.course_instance.short_name}: add assessment ${tid}`,
    };
  }
}

export class CourseInstanceCopyEditor extends Editor {
  private course_instance: CourseInstance;
  private from_course: Course | StaffCourse;
  private from_path: string;
  private is_transfer: boolean;
  private metadataOverrides?: Record<string, any>;

  public readonly uuid: string;

  constructor(
    params: BaseEditorOptions & {
      from_course: Course | StaffCourse;
      from_path: string;
      course_instance: CourseInstance;
      metadataOverrides?: Record<string, any>;
    },
  ) {
    const is_transfer = !idsEqual(params.locals.course.id, params.from_course.id);
    super({
      ...params,
      description: `Copy course instance ${params.course_instance.short_name}${is_transfer ? ` from ${params.from_course.short_name}` : ''}`,
    });
    this.course_instance = params.course_instance;
    this.from_course = params.from_course;
    this.from_path = params.from_path;
    this.is_transfer = is_transfer;
    this.metadataOverrides = params.metadataOverrides;

    this.uuid = crypto.randomUUID();
  }

  async write() {
    assert(this.course_instance.short_name, 'course_instance.short_name is required');

    debug('CourseInstanceCopyEditor: write()');
    const courseInstancesPath = path.join(this.course.path, 'courseInstances');

    debug('Get all existing long names');
    const oldNamesLong = await sqldb.queryRows(
      sql.select_course_instances_with_course,
      { course_id: this.course.id },
      z.string(),
    );

    debug('Get all existing short names');
    const oldNamesShort = await getExistingShortNames(
      courseInstancesPath,
      'infoCourseInstance.json',
    );

    // NOTE: The public course instance copy page currently does not support customizing these.
    debug('Generate short_name and long_name');
    let shortName = this.course_instance.short_name;
    let longName = this.course_instance.long_name;
    if (oldNamesShort.includes(shortName) || (longName && oldNamesLong.includes(longName))) {
      const names = getNamesForCopy(
        this.course_instance.short_name,
        oldNamesShort,
        this.course_instance.long_name,
        oldNamesLong,
      );
      shortName = names.shortName;
      longName = names.longName;
    }
    const courseInstancePath = path.join(courseInstancesPath, shortName);

    const toPath = courseInstancePath;

    debug(`Copy course instance from ${this.from_path} to ${toPath}`);
    await fs.copy(this.from_path, toPath, { overwrite: false, errorOnExist: true });

    debug('Read infoCourseInstance.json');
    let infoJson = await fs.readJson(path.join(courseInstancePath, 'infoCourseInstance.json'));

    // Clear access rules to avoid leaking student PII or unexpectedly
    // making the copied course instance available to users.
    // Note: this means that copied course instances will be switched to the modern publishing
    // system.
    infoJson.allowAccess = undefined;

    const pathsToAdd: string[] = [];
    if (this.is_transfer) {
      if (!this.from_course.sharing_name) {
        throw new AugmentedError("Can't copy from course which hasn't declared a sharing name", {});
      }

      const existingQuestionUuids = new Set(await selectQuestionUuidsForCourse(this.course));
      const existingQuestionTitles = await selectQuestionTitlesForCourse(this.course);
      const existingQuestionQids = await getExistingShortNames(
        path.join(this.course.path, 'questions'),
        'info.json',
      );

      const questionsForCopy = await selectQuestionsForCourseInstanceCopy(this.course_instance.id);
      const questionsToLink = new Set(
        questionsForCopy.filter((q) => !q.should_copy).map((q) => q.qid),
      );
      const questionsToCopy = new Set(questionsForCopy.filter((q) => q.should_copy));

      // Map of QIDs in the original assessments to the new QIDs in the target course.
      const newQids: Record<string, string> = {};

      for (const question of questionsToCopy) {
        // This shouldn't happen in practice; this is just to satisfy TypeScript.
        assert(question.qid, 'question.qid is required');

        const from_path = path.join(this.from_course.path, 'questions', question.qid);
        const from_qid = path.join(this.from_course.sharing_name, question.qid);

        // If we previously copied the same question from the same course, this
        // will avoid QID/title collisions by appending things like `_copy1` and
        // `(copy 1)` to QIDs and titles, respectively.
        //
        // TODO: Ideally, we'd want to deduplicate questions if possible. That is,
        // if a question was previously copied via another course instance, we can
        // just reuse it instead of copying it again. This will require some way
        // to intelligently compare questions:
        // - We'd need to compare the files (`question.html`, `server.py`, everything
        //   but the JSON file).
        // - We'd need to compare the JSON file, while ignoring things that don't
        //   change the behavior of the question, such as UUID, title, tags, topics, etc.
        // If questions are identical, we can just reuse the one that was copied before.

        // We'll make a best-effort attempt to preserve the UUID when copying a question,
        // as that will in theory allow us to track the usage of copied questions across
        // different courses. This would also let us perform the deduplication proposed
        // above even when questions have had their QIDs changed in the target course.
        const uuid = run(() => {
          // All non-deleted questions should have a UUID.
          assert(question.uuid, 'question.uuid is required');

          if (existingQuestionUuids.has(question.uuid)) return crypto.randomUUID();

          return question.uuid;
        });

        // For reasons that are lost to time, the `file_transfers` machinery that course instance
        // copying utilizes first copies files from the source course to a temporary directory,
        // and then completes the copy by moving the files to the target course. However, we opted
        // not to use this mechanism to copy questions, as we think it's largely unnecessary.
        //
        // TODO: in the future, update `file_transfers` to copy content directly from the source
        // course to the target course. To avoid races, we'd want to store just the _intent_ to copy
        // a question or course instance, and then when we want to complete the copy, we'd grab a
        // lock on both the source and target courses, then perform the copy.
        // To avoid deadlocks we'll need to take these locks in a universal order,
        // such as ordering the two courses by `id` and locking in that order.
        const { questionPath, qid } = await copyQuestion({
          course: this.course,
          from_course: this.from_course,
          from_path,
          from_qid,
          uuid,
          existingTitles: existingQuestionTitles,
          existingQids: existingQuestionQids,
        });

        newQids[question.qid] = qid;
        pathsToAdd.push(questionPath);
      }

      // Update the infoAssessment.json files to include the course sharing name for each question
      // It's OK that we are writing these directly to disk because when copying to another course
      // we are working from a temporary folder
      await updateInfoAssessmentFilesForTargetCourse(
        this.course_instance.id,
        courseInstancePath,
        this.from_course.sharing_name,
        questionsToLink,
        newQids,
      );
    }

    debug('Write infoCourseInstance.json with new longName and uuid');
    infoJson.longName = longName;
    infoJson.uuid = this.uuid;

    // We do not want to preserve sharing settings when copying a course instance
    delete infoJson.shareSourcePublicly;

    if (this.metadataOverrides) {
      infoJson = { ...infoJson, ...this.metadataOverrides };
    }

    const formattedJson = await formatJsonWithPrettier(JSON.stringify(infoJson));
    await fs.writeFile(path.join(courseInstancePath, 'infoCourseInstance.json'), formattedJson);

    pathsToAdd.push(courseInstancePath);
    return {
      pathsToAdd,
      commitMessage: `copy course instance ${this.course_instance.short_name}${this.is_transfer ? ` (from ${this.from_course.short_name})` : ''} to ${shortName}`,
    };
  }
}

async function updateInfoAssessmentFilesForTargetCourse(
  courseInstanceId: string,
  courseInstancePath: string,
  fromCourseSharingName: string,
  questionsToImport: Set<string | null>,
  newQids: Record<string, string>,
) {
  const assessments = await selectAssessments({ course_instance_id: courseInstanceId });
  for (const assessment of assessments) {
    // The column is technically nullable, but in practice all assessments have a TID
    assert(assessment.tid !== null, 'assessment.tid is required');
    const infoPath = path.join(
      courseInstancePath,
      'assessments',
      assessment.tid,
      'infoAssessment.json',
    );

    const infoJson = await fs.readJson(infoPath);

    // We do not want to preserve certain settings when copying an assessment to another course
    delete infoJson.shareSourcePublicly;
    infoJson.allowAccess = [];

    function shouldAddSharingPrefix(qid: string) {
      return qid && !qid.startsWith('@') && questionsToImport.has(qid);
    }

    // Rewrite the question IDs to include the course sharing name,
    // or to point to the new path if the question was copied
    for (const zone of infoJson.zones) {
      for (const question of zone.questions) {
        if (question.id) {
          if (question.id in newQids) {
            question.id = newQids[question.id];
          } else if (shouldAddSharingPrefix(question.id)) {
            question.id = `@${fromCourseSharingName}/${question.id}`;
          }
        } else if (question.alternatives) {
          for (const alternative of question.alternatives) {
            if (alternative.id in newQids) {
              alternative.id = newQids[alternative.id];
            } else if (shouldAddSharingPrefix(alternative.id)) {
              alternative.id = `@${fromCourseSharingName}/${alternative.id}`;
            }
          }
        }
      }
    }
    await fs.writeJson(infoPath, infoJson, { spaces: 4 });
  }
}

export class CourseInstanceDeleteEditor extends Editor {
  private course_instance: CourseInstance;

  constructor(params: BaseEditorOptions<{ course_instance: CourseInstance }>) {
    const { course_instance } = params.locals;

    super({
      ...params,
      description: `Delete course instance ${course_instance.short_name}`,
    });

    this.course_instance = course_instance;
  }

  async write() {
    assert(this.course_instance.short_name, 'course_instance.short_name is required');

    debug('CourseInstanceDeleteEditor: write()');
    const deletePath = path.join(this.course.path, 'courseInstances');
    await fs.remove(path.join(deletePath, this.course_instance.short_name));
    await this.removeEmptyPrecedingSubfolders(deletePath, this.course_instance.short_name);

    return {
      pathsToAdd: [path.join(deletePath, this.course_instance.short_name)],
      commitMessage: `delete course instance ${this.course_instance.short_name}`,
    };
  }
}

export class CourseInstanceRenameEditor extends Editor {
  private ciid_new: string;
  private course_instance: CourseInstance;

  constructor(
    params: BaseEditorOptions<{ course_instance: CourseInstance }> & { ciid_new: string },
  ) {
    const {
      locals: { course_instance },
      ciid_new,
    } = params;

    super({
      ...params,
      description: `Rename course instance ${course_instance.short_name} to ${ciid_new}`,
    });

    this.ciid_new = ciid_new;
    this.course_instance = course_instance;
  }

  async write() {
    assert(this.course_instance.short_name, 'course_instance.short_name is required');

    debug('CourseInstanceRenameEditor: write()');
    const courseInstancesPath = path.join(this.course.path, 'courseInstances');
    const oldPath = path.join(courseInstancesPath, this.course_instance.short_name);
    const newPath = path.join(courseInstancesPath, this.ciid_new);

    // Skip editing if the paths are the same.
    if (oldPath === newPath) return null;

    // Ensure that the updated course instance folder path is fully contained in the course instances directory
    if (!contains(courseInstancesPath, newPath)) {
      throw new AugmentedError('Invalid folder path', {
        info: html`
          <p>The updated path of the course instance folder</p>
          <div class="container">
            <pre class="bg-dark text-white rounded p-2">${newPath}</pre>
          </div>
          <p>must be inside the root directory</p>
          <div class="container">
            <pre class="bg-dark text-white rounded p-2">${courseInstancesPath}</pre>
          </div>
        `,
      });
    }

    debug(`Move files from ${oldPath} to ${newPath}`);
    await fs.move(oldPath, newPath, { overwrite: false });
    await this.removeEmptyPrecedingSubfolders(
      path.join(this.course.path, 'courseInstances'),
      this.course_instance.short_name,
    );

    return {
      pathsToAdd: [oldPath, newPath],
      commitMessage: `rename course instance ${this.course_instance.short_name} to ${this.ciid_new}`,
    };
  }
}

export class CourseInstanceAddEditor extends Editor {
  public readonly uuid: string;
  private short_name: string;
  private long_name: string;
  private start_access_date?: Temporal.ZonedDateTime;
  private end_access_date?: Temporal.ZonedDateTime;

  constructor(
    params: BaseEditorOptions & {
      short_name: string;
      long_name: string;
      start_access_date?: Temporal.ZonedDateTime;
      end_access_date?: Temporal.ZonedDateTime;
    },
  ) {
    super({
      ...params,
      description: 'Add course instance',
    });

    this.uuid = crypto.randomUUID();

    this.short_name = params.short_name;
    this.long_name = params.long_name;

    if (
      params.start_access_date &&
      params.end_access_date &&
      params.start_access_date.epochMilliseconds > params.end_access_date.epochMilliseconds
    ) {
      throw new HttpStatusError(400, 'Start date must be before end date');
    }

    this.start_access_date = params.start_access_date;
    this.end_access_date = params.end_access_date;
  }

  async write() {
    debug('CourseInstanceAddEditor: write()');
    const courseInstancesPath = path.join(this.course.path, 'courseInstances');

    // At this point, upstream code should have already validated
    // the short name to match a regex like /^[-A-Za-z0-9_/]+$/.

    // If upstream code has not done this, that could lead to a path traversal attack.
    const courseInstancePath = path.join(courseInstancesPath, this.short_name);

    // Ensure that the new course instance folder path is fully contained in the course instances directory
    if (!contains(courseInstancesPath, courseInstancePath)) {
      throw new AugmentedError('Invalid folder path', {
        info: html`
          <p>The path of the course instance folder to add</p>
          <div class="container">
            <pre class="bg-dark text-white rounded p-2">${courseInstancePath}</pre>
          </div>
          <p>must be inside the root directory</p>
          <div class="container">
            <pre class="bg-dark text-white rounded p-2">${courseInstancesPath}</pre>
          </div>
        `,
      });
    }

    debug('Write infoCourseInstance.json');

    const publishing = {
      startDate: this.start_access_date
        ? formatDate(
            new Date(this.start_access_date.epochMilliseconds),
            this.course.display_timezone,
            {
              includeTz: false,
            },
          )
        : undefined,
      endDate: this.end_access_date
        ? formatDate(
            new Date(this.end_access_date.epochMilliseconds),
            this.course.display_timezone,
            {
              includeTz: false,
            },
          )
        : undefined,
    };

    const infoJson: Record<string, any> = {
      uuid: this.uuid,
      longName: this.long_name,
    };

    if (publishing.startDate || publishing.endDate) {
      infoJson.publishing = publishing;
    }

    // We use outputJson to create the directory this.courseInstancePath if it
    // does not exist (which it shouldn't). We use the file system flag 'wx' to
    // throw an error if this.courseInstancePath already exists.
    await fs.outputJson(path.join(courseInstancePath, 'infoCourseInstance.json'), infoJson, {
      spaces: 4,
      flag: 'wx',
    });

    return {
      pathsToAdd: [courseInstancePath],
      commitMessage: `add course instance ${this.short_name}`,
    };
  }
}

export class QuestionAddEditor extends Editor {
  public readonly uuid: string;

  private qid?: string;
  private title?: string;
  private template_source?: 'empty' | 'example' | 'course';
  private template_qid?: string;
  private files?: Record<string, string>;
  private isDraft?: boolean;

  constructor(
    params: BaseEditorOptions & {
      qid?: string;
      title?: string;
      template_source?: 'empty' | 'example' | 'course';
      template_qid?: string;
      files?: Record<string, string>;
      isDraft?: boolean;
    },
  ) {
    super({
      ...params,
      description: 'Add question',
    });

    this.uuid = crypto.randomUUID();
    this.qid = params.qid;
    this.title = params.title;
    this.template_source = params.template_source;
    this.template_qid = params.template_qid;
    this.files = params.files;
    this.isDraft = params.isDraft;
  }

  async write() {
    debug('QuestionAddEditor: write()');
    const questionsPath = path.join(this.course.path, 'questions');

    const { qid, title } = await run(async () => {
      if (!(this.qid && this.title) && this.isDraft) {
        let draftNumber = await sqldb.queryRow(
          sql.update_draft_number,
          { course_id: this.course.id },
          z.number(),
        );

        while (
          await fs.pathExists(path.join(questionsPath, '__drafts__', `draft_${draftNumber}`))
        ) {
          // increment and sync to postgres
          draftNumber = await sqldb.queryRow(
            sql.update_draft_number,
            { course_id: this.course.id },
            z.number(),
          );
        }

        return { qid: `__drafts__/draft_${draftNumber}`, title: `draft #${draftNumber}` };
      }

      debug('Get all existing long names');
      const oldNamesLong = await selectQuestionTitlesForCourse(this.course);

      debug('Get all existing short names');
      const oldNamesShort = await getExistingShortNames(questionsPath, 'info.json');

      debug('Generate qid and title');
      const { shortName, longName } = getUniqueNames({
        shortNames: oldNamesShort,
        longNames: oldNamesLong,
        shortName: this.qid,
        longName: this.title,
      });

      return { qid: shortName, title: longName };
    });

    const newQuestionPath = path.join(questionsPath, qid);

    // Ensure that the question folder path is fully contained in the questions directory of the course
    if (!contains(questionsPath, newQuestionPath)) {
      throw new AugmentedError('Invalid folder path', {
        info: html`
          <p>The path of the question folder to add</p>
          <div class="container">
            <pre class="bg-dark text-white rounded p-2">${newQuestionPath}</pre>
          </div>
          <p>must be inside the root directory</p>
          <div class="container">
            <pre class="bg-dark text-white rounded p-2">${questionsPath}</pre>
          </div>
        `,
      });
    }

    if (this.template_source !== 'empty' && this.template_qid) {
      const sourceQuestionsPath =
        this.template_source === 'course'
          ? questionsPath
          : path.join(EXAMPLE_COURSE_PATH, 'questions');
      const fromPath = path.join(sourceQuestionsPath, this.template_qid);

      // Ensure that the template_qid folder path is fully contained in the source course questions directory
      if (!contains(sourceQuestionsPath, fromPath)) {
        throw new AugmentedError('Invalid folder path', {
          info: html`
            <p>The path of the template question folder</p>
            <div class="container">
              <pre class="bg-dark text-white rounded p-2">${fromPath}</pre>
            </div>
            <p>must be inside the root directory</p>
            <div class="container">
              <pre class="bg-dark text-white rounded p-2">${sourceQuestionsPath}</pre>
            </div>
          `,
        });
      }

      // Ensure that the question folder path is fully contained in the questions directory of the course
      if (!contains(questionsPath, newQuestionPath)) {
        throw new AugmentedError('Invalid folder path', {
          info: html`
            <p>The path of the question folder to add</p>
            <div class="container">
              <pre class="bg-dark text-white rounded p-2">${newQuestionPath}</pre>
            </div>
            <p>must be inside the root directory</p>
            <div class="container">
              <pre class="bg-dark text-white rounded p-2">${questionsPath}</pre>
            </div>
          `,
        });
      }

      debug(`Copy question from ${fromPath} to ${newQuestionPath}`);

      await copyQuestionFiles({
        fromPath,
        toPath: newQuestionPath,
        // When copying from example course templates, skip README.md files at the root.
        // They are specific to the template and will quickly drift from the copied question.
        skipReadme: this.template_source === 'example' && this.template_qid.startsWith('template/'),
      });

      debug('Read info.json');
      const infoJson = await fs.readJson(path.join(newQuestionPath, 'info.json'));

      debug('Write info.json with the new title and uuid');
      infoJson.title = this.title;
      infoJson.uuid = this.uuid;

      // Reset the topic.
      infoJson.topic = 'Default';

      // Delete values that might not make sense in the target course.
      delete infoJson.tags;
      delete infoJson.shareSourcePublicly;
      delete infoJson.sharingSets;
      delete infoJson.sharePublicly;

      const formattedJson = await formatJsonWithPrettier(JSON.stringify(infoJson));

      await fs.writeFile(path.join(newQuestionPath, 'info.json'), formattedJson);
    } else {
      debug(`Create an empty question at ${newQuestionPath}`);

      const newQuestionInfoFilePath = path.join(newQuestionPath, 'info.json');
      const newQuestionHtmlFilePath = path.join(newQuestionPath, 'question.html');
      const newQuestionScriptFilePath = path.join(newQuestionPath, 'server.py');

      const data = {
        uuid: this.uuid,
        title,
        topic: 'Default',
        type: 'v3',
      };

      const formattedJson = await formatJsonWithPrettier(JSON.stringify(data));

      await fs.ensureDir(newQuestionPath);
      await fs.writeFile(newQuestionInfoFilePath, formattedJson);
      await fs.ensureFile(newQuestionHtmlFilePath);
      await fs.ensureFile(newQuestionScriptFilePath);
    }

    if (this.files != null) {
      debug('Remove template files when file texts provided');
      await fs.remove(path.join(newQuestionPath, 'question.html'));
      await fs.remove(path.join(newQuestionPath, 'server.py'));

      if ('info.json' in this.files) {
        await fs.remove(path.join(newQuestionPath, 'info.json'));
      }

      debug('Load files from text');
      for (const file of Object.keys(this.files)) {
        const newPath = path.join(newQuestionPath, file);

        // Ensure that files are fully contained in the question directory.
        if (contains(newQuestionPath, newPath)) {
          await fs.writeFile(newPath, this.files[file]);
        } else {
          throw new AugmentedError('Invalid file path', {
            info: html`
              <p>The path of the file to add</p>
              <div class="container">
                <pre class="bg-dark text-white rounded p-2">${newPath}</pre>
              </div>
              <p>must be inside the root directory</p>
              <div class="container">
                <pre class="bg-dark text-white rounded p-2">${newQuestionPath}</pre>
              </div>
            `,
          });
        }
      }
    }
    return {
      pathsToAdd: [newQuestionPath],
      commitMessage: `add question ${qid}`,
    };
  }
}

export class QuestionModifyEditor extends Editor {
  private question: Question;
  private files: Record<string, string | null>;

  constructor(
    params: BaseEditorOptions<{ question: Question }> & {
      files: Record<string, string | null>;
    },
  ) {
    const {
      locals: { question },
      files,
    } = params;

    super({
      ...params,
      description: `Modify question ${question.qid}`,
    });

    this.question = question;
    this.files = files;
  }

  async write() {
    assert(this.question.qid, 'question.qid is required');

    const questionPath = path.join(this.course.path, 'questions', this.question.qid);

    // Validate that all file paths don't escape the question directory.
    for (const filePath of Object.keys(this.files)) {
      if (!contains(questionPath, filePath)) {
        throw new Error(`Invalid file path: ${filePath}`);
      }
    }

    // Note that we deliberately only modify files that were provided. We don't
    // try to delete "excess" files that aren't in the `files` object because the
    // user might have added extra files of their own, e.g. in the `tests` or
    // `clientFilesQuestion` directory. We don't want to remove them, and we also
    // don't want to mandate that the caller must always read all existing files
    // and provide them in the `files` object.
    for (const [filePath, contents] of Object.entries(this.files)) {
      const resolvedPath = path.join(questionPath, filePath);
      if (contents === null) {
        await fs.remove(resolvedPath);
      } else {
        await fs.writeFile(resolvedPath, b64DecodeUnicode(contents));
      }
    }

    return {
      pathsToAdd: [questionPath],
      commitMessage: this.description,
    };
  }
}

export class QuestionDeleteEditor extends Editor {
  private questions: Question[];

  constructor(params: BaseEditorOptions & { questions: Question | Question[] }) {
    let questions: Question[];

    if (Array.isArray(params.questions)) {
      questions = params.questions;
    } else {
      questions = [params.questions];
    }

    super({
      ...params,
      description:
        questions.length === 1
          ? `Delete question ${questions[0].qid}`
          : `Delete questions ${questions.map((x) => x.qid).join(', ')}`,
    });

    this.questions = questions;
  }

  async write() {
    debug('QuestionDeleteEditor: write()');

    for (const question of this.questions) {
      // This shouldn't happen in practice; this is just to satisfy TypeScript.
      assert(question.qid, 'question.qid is required');

      await fs.remove(path.join(this.course.path, 'questions', question.qid));
      await this.removeEmptyPrecedingSubfolders(
        path.join(this.course.path, 'questions'),
        question.qid,
      );
    }

    return {
      pathsToAdd: this.questions.flatMap((question) =>
        question.qid !== null ? path.join(this.course.path, 'questions', question.qid) : [],
      ),
      commitMessage:
        this.questions.length === 1
          ? `delete question ${this.questions[0].qid}`
          : `delete questions (${this.questions.map((x) => x.qid).join(', ')})`,
    };
  }
}

export class QuestionRenameEditor extends Editor {
  private qid_new: string;
  private question: Question;

  constructor(params: BaseEditorOptions<{ question: Question }> & { qid_new: string }) {
    const {
      locals: { question },
      qid_new,
    } = params;

    super({
      ...params,
      description: `Rename question ${question.qid}`,
    });

    this.qid_new = qid_new;
    this.question = question;
  }

  async write() {
    assert(this.question.qid, 'question.qid is required');

    debug('QuestionRenameEditor: write()');

    const questionsPath = path.join(this.course.path, 'questions');
    const oldPath = path.join(questionsPath, this.question.qid);
    const newPath = path.join(questionsPath, this.qid_new);

    // Skip editing if the paths are the same.
    if (oldPath === newPath) return null;

    // Ensure that the updated question folder path is fully contained in the questions directory
    if (!contains(questionsPath, newPath)) {
      throw new AugmentedError('Invalid folder path', {
        info: html`
          <p>The updated path of the question folder</p>
          <div class="container">
            <pre class="bg-dark text-white rounded p-2">${newPath}</pre>
          </div>
          <p>must be inside the root directory</p>
          <div class="container">
            <pre class="bg-dark text-white rounded p-2">${questionsPath}</pre>
          </div>
        `,
      });
    }

    debug(`Move files from ${oldPath} to ${newPath}`);
    await fs.move(oldPath, newPath, { overwrite: false });
    await this.removeEmptyPrecedingSubfolders(questionsPath, this.question.qid);

    debug(`Find all assessments (in all course instances) that contain ${this.question.qid}`);
    const assessments = await sqldb.queryRows(
      sql.select_assessments_with_question,
      { question_id: this.question.id },
      z.object({
        course_instance_directory: CourseInstanceSchema.shape.short_name,
        assessment_directory: AssessmentSchema.shape.tid,
      }),
    );

    const pathsToAdd = [oldPath, newPath];

    debug(
      `For each assessment, read/write infoAssessment.json to replace ${this.question.qid} with ${this.qid_new}`,
    );
    for (const assessment of assessments) {
      assert(
        assessment.course_instance_directory !== null,
        'course_instance_directory is required',
      );
      assert(assessment.assessment_directory !== null, 'assessment_directory is required');
      const infoPath = path.join(
        this.course.path,
        'courseInstances',
        assessment.course_instance_directory,
        'assessments',
        assessment.assessment_directory,
        'infoAssessment.json',
      );
      pathsToAdd.push(infoPath);

      debug(`Read ${infoPath}`);
      const infoJson: any = await fs.readJson(infoPath);

      debug(`Find/replace QID in ${infoPath}`);
      let found = false as boolean;
      infoJson.zones?.forEach((zone: any) => {
        zone.questions?.forEach((question: any) => {
          if (question.alternatives) {
            question.alternatives?.forEach((alternative: any) => {
              if (alternative.id === this.question.qid) {
                alternative.id = this.qid_new;
                found = true;
              }
            });
          } else if (question.id === this.question.qid) {
            question.id = this.qid_new;
            found = true;
          }
        });
      });
      if (!found) {
        logger.info(`Should have but did not find ${this.question.qid} in ${infoPath}`);
      }
      debug(`Write ${infoPath}`);
      const formattedJson = await formatJsonWithPrettier(JSON.stringify(infoJson));
      await fs.writeFile(infoPath, formattedJson);
    }

    return {
      pathsToAdd,
      commitMessage: `rename question ${this.question.qid} to ${this.qid_new}`,
    };
  }
}

export class QuestionCopyEditor extends Editor {
  private from_course: Course;
  private from_course_label: string;
  private from_qid: string;
  private from_path: string;
  private is_transfer: boolean;

  public readonly uuid: string;

  constructor(
    params: BaseEditorOptions & {
      from_course: Course;
      from_qid: string;
      from_path: string;
      is_transfer: boolean;
    },
  ) {
    const { from_qid, from_course, from_path, is_transfer } = params;

    const from_course_label =
      from_course.short_name == null ? 'unknown course' : `course ${from_course.short_name}`;

    super({
      ...params,
      description: `Copy question ${from_qid}${is_transfer ? ` from ${from_course_label}` : ''}`,
    });

    this.from_course = from_course;
    this.from_course_label = from_course_label;
    this.from_qid = from_qid;
    this.from_path = from_path;
    this.is_transfer = is_transfer;

    this.uuid = crypto.randomUUID();
  }

  async write() {
    debug('QuestionCopyEditor: write()');

    const { questionPath, qid } = await copyQuestion({
      course: this.course,
      from_course: this.from_course,
      from_path: this.from_path,
      from_qid: this.from_qid,
      uuid: this.uuid,
      existingTitles: await selectQuestionTitlesForCourse(this.course),
      existingQids: await getExistingShortNames(
        path.join(this.course.path, 'questions'),
        'info.json',
      ),
    });

    return {
      pathsToAdd: [questionPath],
      commitMessage: `copy question ${this.from_qid}${this.is_transfer ? ` (from ${this.from_course_label})` : ''} to ${qid}`,
    };
  }
}

async function selectQuestionTitlesForCourse(course: Course): Promise<string[]> {
  return await sqldb.queryRows(
    sql.select_question_titles_for_course,
    { course_id: course.id },
    z.string(),
  );
}

async function selectQuestionUuidsForCourse(course: Course): Promise<string[]> {
  return await sqldb.queryRows(
    sql.select_question_uuids_for_course,
    { course_id: course.id },
    z.string(),
  );
}

/**
 * Copy question files from one location to another, optionally skipping README.md
 * files at the root of example course template questions.
 *
 * @param options
 * @param options.fromPath - Source directory path
 * @param options.toPath - Destination directory path
 * @param options.skipReadme - If true, skip copying README.md at the root of the source directory
 */
async function copyQuestionFiles({
  fromPath,
  toPath,
  skipReadme,
}: {
  fromPath: string;
  toPath: string;
  skipReadme: boolean;
}): Promise<void> {
  await fs.copy(fromPath, toPath, {
    overwrite: false,
    errorOnExist: true,
    filter: (src: string) => {
      // When copying from example course templates, skip README.md files at the root.
      // They are specific to the template and will quickly drift from the copied question.
      if (skipReadme && src === path.join(fromPath, 'README.md')) {
        return false;
      }
      return true;
    },
  });
}

async function copyQuestion({
  course,
  from_course,
  from_path,
  from_qid,
  uuid,
  existingTitles: oldLongNames,
  existingQids: oldShortNames,
}: {
  course: Course | StaffCourse;
  from_course: Course | StaffCourse;
  from_path: string;
  from_qid: string;
  uuid: string;
  existingTitles: string[];
  existingQids: string[];
}): Promise<{ questionPath: string; qid: string }> {
  const questionsPath = path.join(course.path, 'questions');

  debug('Get title of question that is being copied');
  const sourceInfoJson = await fs.readJson(path.join(from_path, 'info.json'));
  const from_title = sourceInfoJson.title || 'Empty Title';

  debug('Generate qid and title');
  let qid = from_qid;
  let questionTitle = from_title;
  if (oldShortNames.includes(from_qid) || oldLongNames.includes(from_title)) {
    const names = getNamesForCopy(from_qid, oldShortNames, from_title, oldLongNames);
    qid = names.shortName;
    questionTitle = names.longName;
  }
  const questionPath = path.join(questionsPath, qid);

  const fromPath = from_path;
  const toPath = questionPath;

  debug(`Copy question from ${fromPath} to ${toPath}`);

  await copyQuestionFiles({
    fromPath,
    toPath,
    // When copying from example course templates, skip README.md files at the root.
    // They are specific to the template and will quickly drift from the copied question.
    skipReadme: from_course.path === EXAMPLE_COURSE_PATH && from_qid.startsWith('template/'),
  });

  debug('Read info.json');
  const infoJson = await fs.readJson(path.join(questionPath, 'info.json'));

  debug('Write info.json with new title and uuid');
  infoJson.title = questionTitle;
  infoJson.uuid = uuid;

  // When transferring a question from an example/template course, drop the tags. They
  // are likely undesirable in the template course.
  if (course.example_course || course.template_course) {
    delete infoJson.tags;
  }

  // We do not want to preserve sharing settings when copying a question to another course
  delete infoJson.sharingSets;
  delete infoJson.sharePublicly;
  delete infoJson.shareSourcePublicly;

  const formattedJson = await formatJsonWithPrettier(JSON.stringify(infoJson));
  await fs.writeFile(path.join(questionPath, 'info.json'), formattedJson);
  return { questionPath, qid };
}

export class FileDeleteEditor extends Editor {
  private container: { rootPath: string; invalidRootPaths: string[] };
  private deletePath: string;

  constructor(
    params: BaseEditorOptions & {
      container: { rootPath: string; invalidRootPaths: string[] };
      deletePath: string;
    },
  ) {
    const {
      locals: { course },
      container,
      deletePath,
    } = params;

    let prefix = '';
    if (course.path !== container.rootPath) {
      prefix = `${path.basename(container.rootPath)}: `;
    }

    super({
      ...params,
      description: `${prefix}Delete ${path.relative(container.rootPath, deletePath)}`,
    });

    this.container = container;
    this.deletePath = deletePath;
  }

  assertCanEdit() {
    if (!contains(this.container.rootPath, this.deletePath)) {
      throw new AugmentedError('Invalid file path', {
        info: html`
          <p>The path of the file to delete</p>
          <div class="container">
            <pre class="bg-dark text-white rounded p-2">${this.deletePath}</pre>
          </div>
          <p>must be inside the root directory</p>
          <div class="container">
            <pre class="bg-dark text-white rounded p-2">${this.container.rootPath}</pre>
          </div>
        `,
      });
    }

    const found = this.container.invalidRootPaths.find((invalidRootPath) =>
      contains(invalidRootPath, this.deletePath),
    );
    if (found) {
      throw new AugmentedError('Invalid file path', {
        info: html`
          <p>The path of the file to delete</p>
          <div class="container">
            <pre class="bg-dark text-white rounded p-2">${this.deletePath}</pre>
          </div>
          <p>must <em>not</em> be inside the directory</p>
          <div class="container"><pre class="bg-dark text-white rounded p-2">${found}</pre></div>
        `,
      });
    }

    super.assertCanEdit();
  }

  async write() {
    debug('FileDeleteEditor: write()');
    // This will silently do nothing if deletePath no longer exists.
    await fs.remove(this.deletePath);

    return {
      pathsToAdd: [this.deletePath],
      commitMessage: this.description,
    };
  }
}

export class FileRenameEditor extends Editor {
  private container: { rootPath: string; invalidRootPaths: string[] };
  private oldPath: string;
  private newPath: string;

  constructor(
    params: BaseEditorOptions & {
      container: { rootPath: string; invalidRootPaths: string[] };
      oldPath: string;
      newPath: string;
    },
  ) {
    const {
      locals: { course },
      container,
      oldPath,
      newPath,
    } = params;

    let prefix = '';
    if (course.path !== container.rootPath) {
      prefix = `${path.basename(container.rootPath)}: `;
    }

    const relativeOldPath = path.relative(container.rootPath, oldPath);
    const relativeNewPath = path.relative(container.rootPath, newPath);

    super({
      ...params,
      description: `${prefix}Rename ${relativeOldPath} to ${relativeNewPath}`,
    });

    this.container = container;
    this.oldPath = oldPath;
    this.newPath = newPath;
  }

  assertCanEdit() {
    debug('FileRenameEditor: canEdit()');
    if (!contains(this.container.rootPath, this.oldPath)) {
      throw new AugmentedError('Invalid file path', {
        info: html`
          <p>The file's old path</p>
          <div class="container">
            <pre class="bg-dark text-white rounded p-2">${this.oldPath}</pre>
          </div>
          <p>must be inside the root directory</p>
          <div class="container">
            <pre class="bg-dark text-white rounded p-2">${this.container.rootPath}</pre>
          </div>
        `,
      });
    }

    if (!contains(this.container.rootPath, this.newPath)) {
      throw new AugmentedError('Invalid file path', {
        info: html`
          <p>The file's new path</p>
          <div class="container">
            <pre class="bg-dark text-white rounded p-2">${this.newPath}</pre>
          </div>
          <p>must be inside the root directory</p>
          <div class="container">
            <pre class="bg-dark text-white rounded p-2">${this.container.rootPath}</pre>
          </div>
        `,
      });
    }

    let found;

    found = this.container.invalidRootPaths.find((invalidRootPath) =>
      contains(invalidRootPath, this.oldPath),
    );
    if (found) {
      throw new AugmentedError('Invalid file path', {
        info: html`
          <p>The file's old path</p>
          <div class="container">
            <pre class="bg-dark text-white rounded p-2">${this.oldPath}</pre>
          </div>
          <p>must <em>not</em> be inside the directory</p>
          <div class="container"><pre class="bg-dark text-white rounded p-2">${found}</pre></div>
        `,
      });
    }

    found = this.container.invalidRootPaths.find((invalidRootPath) =>
      contains(invalidRootPath, this.newPath),
    );
    if (found) {
      throw new AugmentedError('Invalid file path', {
        info: html`
          <p>The file's new path</p>
          <div class="container">
            <pre class="bg-dark text-white rounded p-2">${this.newPath}</pre>
          </div>
          <p>must <em>not</em> be inside the directory</p>
          <div class="container"><pre class="bg-dark text-white rounded p-2">${found}</pre></div>
        `,
      });
    }

    super.assertCanEdit();
  }

  async write() {
    debug('FileRenameEditor: write()');

    debug('ensure path exists');
    await fs.ensureDir(path.dirname(this.newPath));

    debug('rename file');
    await fs.rename(this.oldPath, this.newPath);

    return {
      pathsToAdd: [this.oldPath, this.newPath],
      commitMessage: this.description,
    };
  }
}

export class FileUploadEditor extends Editor {
  private container: { rootPath: string; invalidRootPaths: string[] };
  private filePath: string;
  private fileContents: Buffer;

  constructor(
    params: BaseEditorOptions & {
      container: { rootPath: string; invalidRootPaths: string[] };
      filePath: string;
      fileContents: Buffer;
    },
  ) {
    const {
      locals: { course },
      container,
      filePath,
      fileContents,
    } = params;

    let prefix = '';
    if (course.path !== container.rootPath) {
      prefix = `${path.basename(container.rootPath)}: `;
    }
    super({
      ...params,
      description: `${prefix}Upload ${path.relative(container.rootPath, params.filePath)}`,
    });

    this.container = container;
    this.filePath = filePath;
    this.fileContents = fileContents;
  }

  getHashFromBuffer(buffer: Buffer) {
    return sha256(buffer.toString('utf8')).toString();
  }

  async shouldEdit() {
    debug('look for old contents');
    let contents;
    try {
      contents = await fs.readFile(this.filePath);
    } catch (err: any) {
      if (err.code === 'ENOENT') {
        debug('no old contents, so continue with upload');
        return true;
      }

      throw err;
    }

    debug('get hash of old contents and of new contents');
    const oldHash = this.getHashFromBuffer(contents);
    const newHash = this.getHashFromBuffer(this.fileContents);
    debug('oldHash: ' + oldHash);
    debug('newHash: ' + newHash);
    if (oldHash === newHash) {
      debug('new contents are the same as old contents, so abort upload');
      return false;
    } else {
      debug('new contents are different from old contents, so continue with upload');
      return true;
    }
  }

  assertCanEdit() {
    if (!contains(this.container.rootPath, this.filePath)) {
      throw new AugmentedError('Invalid file path', {
        info: html`
          <p>The file path</p>
          <div class="container">
            <pre class="bg-dark text-white rounded p-2">${this.filePath}</pre>
          </div>
          <p>must be inside the root directory</p>
          <div class="container">
            <pre class="bg-dark text-white rounded p-2">${this.container.rootPath}</pre>
          </div>
        `,
      });
    }

    const found = this.container.invalidRootPaths.find((invalidRootPath) =>
      contains(invalidRootPath, this.filePath),
    );
    if (found) {
      throw new AugmentedError('Invalid file path', {
        info: html`
          <p>The file path</p>
          <div class="container">
            <pre class="bg-dark text-white rounded p-2">${this.filePath}</pre>
          </div>
          <p>must <em>not</em> be inside the directory</p>
          <div class="container"><pre class="bg-dark text-white rounded p-2">${found}</pre></div>
        `,
      });
    }

    super.assertCanEdit();
  }

  async write() {
    debug('FileUploadEditor: write()');

    if (!(await this.shouldEdit())) return null;

    debug('ensure path exists');
    await fs.ensureDir(path.dirname(this.filePath));

    debug('write file');
    await fs.writeFile(this.filePath, this.fileContents);

    return {
      pathsToAdd: [this.filePath],
      commitMessage: this.description,
    };
  }
}

export class FileModifyEditor extends Editor {
  // Naming convention for contents and hashes in FileModifyEditor:
  //
  //    xyzContentsUTF - contents of xyz file as utf8
  //
  //    xyzContents - contents of xyz file as utf8 that is base64-encoded
  //
  //    xyzHash - hash of contents of xyz file as utf8 that is base64-encoded
  //
  // The base64 encoding and its corresponding hash are used by the file editor.
  // If this weren't the case, then we wouldn't use it here either. For example,
  // FileUploadEditor - which is used by the file browser - doesn't require any
  // base64 encoding. In that case, contents/hashes are just utf8.

  private container: { rootPath: string; invalidRootPaths: string[] };
  private filePath: string;
  private editContents: string;
  private origHash: string;

  constructor(
    params: BaseEditorOptions & {
      container: { rootPath: string; invalidRootPaths: string[] };
      filePath: string;
      editContents: string;
      origHash: string;
    },
  ) {
    const {
      locals: { course },
      container,
      filePath,
      editContents,
      origHash,
    } = params;

    let prefix = '';
    if (course.path !== container.rootPath) {
      prefix = `${path.basename(container.rootPath)}: `;
    }

    super({
      ...params,
      description: `${prefix}Modify ${path.relative(container.rootPath, filePath)}`,
    });

    this.container = container;
    this.filePath = filePath;
    this.editContents = editContents;
    this.origHash = origHash;
  }

  getHash(contents: string) {
    return sha256(contents).toString();
  }

  shouldEdit() {
    debug('get hash of edit contents');
    const editHash = this.getHash(this.editContents);
    debug('editHash: ' + editHash);
    debug('origHash: ' + this.origHash);
    if (this.origHash === editHash) {
      debug('edit contents are the same as orig contents, so abort');
      return false;
    } else {
      debug('edit contents are different from orig contents, so continue');
      return true;
    }
  }

  assertCanEdit() {
    if (!contains(this.container.rootPath, this.filePath)) {
      throw new AugmentedError('Invalid file path', {
        info: html`
          <p>The file path</p>
          <div class="container">
            <pre class="bg-dark text-white rounded p-2">${this.filePath}</pre>
          </div>
          <p>must be inside the root directory</p>
          <div class="container">
            <pre class="bg-dark text-white rounded p-2">${this.container.rootPath}</pre>
          </div>
        `,
      });
    }

    const found = this.container.invalidRootPaths.find((invalidRootPath) =>
      contains(invalidRootPath, this.filePath),
    );
    if (found) {
      throw new AugmentedError('Invalid file path', {
        info: html`
          <p>The file path</p>
          <div class="container">
            <pre class="bg-dark text-white rounded p-2">${this.filePath}</pre>
          </div>
          <p>must <em>not</em> be inside the directory</p>
          <div class="container"><pre class="bg-dark text-white rounded p-2">${found}</pre></div>
        `,
      });
    }

    super.assertCanEdit();
  }

  async write() {
    debug('FileModifyEditor: write()');

    if (!this.shouldEdit()) return null;

    debug('ensure path exists');
    await fs.ensureDir(path.dirname(this.filePath));

    debug('verify disk hash matches orig hash');
    const diskContentsUTF = await fs.readFile(this.filePath, 'utf8');
    const diskContents = b64EncodeUnicode(diskContentsUTF);
    const diskHash = this.getHash(diskContents);
    if (this.origHash !== diskHash) {
      throw new Error('Another user made changes to the file you were editing.');
    }

    debug('write file');
    await fs.writeFile(this.filePath, b64DecodeUnicode(this.editContents));

    return {
      pathsToAdd: [this.filePath],
      commitMessage: this.description,
    };
  }
}

export class CourseInfoCreateEditor extends Editor {
  private infoJson: any;

  constructor(params: BaseEditorOptions & { infoJson: any }) {
    super({
      ...params,
      description: 'Create infoCourse.json',
    });

    this.infoJson = params.infoJson;
  }

  async write() {
    debug('CourseInfoEditor: write()');
    const infoPath = path.join(this.course.path, 'infoCourse.json');

    const formattedJson = await formatJsonWithPrettier(JSON.stringify(this.infoJson));

    // This will error if:
    // - this.course.path does not exist (use of writeFile)
    // - Creating a new file and infoPath does exist (use of 'wx')
    await fs.writeFile(infoPath, formattedJson, { flag: 'wx' });

    return {
      pathsToAdd: [infoPath],
      commitMessage: 'create infoCourse.json',
    };
  }
}

export class MultiEditor extends Editor {
  private editors: Editor[];

  constructor(params: BaseEditorOptions & { description: string }, editors: Editor[]) {
    super(params);

    this.editors = editors;
  }

  assertCanEdit() {
    // This should be handled automatically by the individual editors, but
    // we'll check it here just in case.
    super.assertCanEdit();

    for (const editor of this.editors) {
      editor.assertCanEdit();
    }
  }

  async write() {
    const pathsToAdd = new Set<string>();
    const commitMessages: string[] = [];

    let didChange = false;

    for (const editor of this.editors) {
      const result = await editor.write();
      if (result) {
        didChange = true;
        result.pathsToAdd.forEach((path) => pathsToAdd.add(path));
        commitMessages.push(result.commitMessage);
      }
    }

    if (!didChange) return null;

    return {
      pathsToAdd: Array.from(pathsToAdd),
      commitMessage: commitMessages.join('; '),
    };
  }
}<|MERGE_RESOLUTION|>--- conflicted
+++ resolved
@@ -509,10 +509,6 @@
     const idSplit = id.split(path.sep);
 
     // Start deleting subfolders in reverse order
-<<<<<<< HEAD
-    // eslint-disable-next-line unicorn/no-array-reverse
-=======
->>>>>>> 54ce04ff
     const reverseFolders = idSplit.slice(0, -1).reverse();
     debug('Checking folders', reverseFolders);
 
