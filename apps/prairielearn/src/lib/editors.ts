--- conflicted
+++ resolved
@@ -1426,31 +1426,24 @@
 export class QuestionDeleteEditor extends Editor {
   private questions: Question[];
 
-<<<<<<< HEAD
   constructor(params: BaseEditorOptions & { questions: Question | Question[] }) {
-    super(params);
+    let questions;
 
     if (Array.isArray(params.questions)) {
-      this.questions = params.questions;
+      questions = params.questions;
     } else {
-      this.questions = [params.questions];
-    }
-
-    this.description =
-      this.questions.length === 1
-        ? `Delete question ${this.questions[0].qid}`
-        : `Delete questions ${this.questions.map((x) => x.qid).join(', ')}`;
-=======
-  constructor(params: BaseEditorOptions<{ question: Question }>) {
-    const { question } = params.locals;
+      questions = [params.questions];
+    }
 
     super({
       ...params,
-      description: `Delete question ${question.qid}`,
-    });
-
-    this.question = question;
->>>>>>> ebdfa8df
+      description:
+        questions.length === 1
+          ? `Delete question ${questions[0].qid}`
+          : `Delete questions ${questions.map((x) => x.qid).join(', ')}`,
+    });
+
+    this.questions = questions;
   }
 
   async write() {
