import assert from 'node:assert';
import * as path from 'path';

import { type Temporal } from '@js-temporal/polyfill';
import * as async from 'async';
import sha256 from 'crypto-js/sha256.js';
import debugfn from 'debug';
import fs from 'fs-extra';
import _ from 'lodash';
import { v4 as uuidv4 } from 'uuid';
import { z } from 'zod';

import { AugmentedError, HttpStatusError } from '@prairielearn/error';
import { formatDate } from '@prairielearn/formatter';
import { html } from '@prairielearn/html';
import { logger } from '@prairielearn/logger';
import * as namedLocks from '@prairielearn/named-locks';
import { contains } from '@prairielearn/path-utils';
import * as sqldb from '@prairielearn/postgres';
import { run } from '@prairielearn/run';
import { escapeRegExp } from '@prairielearn/sanitize';

import {
  getCourseCommitHash,
  getLockNameForCoursePath,
  getOrUpdateCourseCommitHash,
  updateCourseCommitHash,
} from '../models/course.js';
import * as courseDB from '../sync/course-db.js';
import * as syncFromDisk from '../sync/syncFromDisk.js';

import * as b64Util from './base64-util.js';
import { logChunkChangesToJob, updateChunksForCourse } from './chunks.js';
import { config } from './config.js';
import {
  type Assessment,
  type Course,
  type CourseInstance,
  type Question,
  type User,
} from './db-types.js';
import { EXAMPLE_COURSE_PATH } from './paths.js';
import { formatJsonWithPrettier } from './prettier.js';
import { type ServerJob, type ServerJobExecutor, createServerJob } from './server-jobs.js';

const sql = sqldb.loadSqlEquiv(import.meta.url);
const debug = debugfn('prairielearn:editors');

async function syncCourseFromDisk(
  course: Course,
  startGitHash: string,
  job: ServerJob,
  courseData?: courseDB.CourseData,
) {
  const endGitHash = await getCourseCommitHash(course.path);

  const syncResult = await syncFromDisk.syncDiskToSqlWithLock(
    course.id,
    course.path,
    job,
    courseData,
  );

  if (syncResult.status === 'sharing_error') {
    throw new Error('Sync completely failed due to invalid question sharing edit.');
  }

  if (config.chunksGenerator) {
    const chunkChanges = await updateChunksForCourse({
      coursePath: course.path,
      courseId: course.id,
      courseData: syncResult.courseData,
      oldHash: startGitHash,
      newHash: endGitHash,
    });
    logChunkChangesToJob(chunkChanges, job);
  }

  await updateCourseCommitHash(course);

  if (syncResult.hadJsonErrors) {
    throw new Error('One or more JSON files contained errors and were unable to be synced');
  }
}

async function cleanAndResetRepository(
  course: Course,
  revision: string,
  env: NodeJS.ProcessEnv,
  job: ServerJob,
) {
  job.info('Clean local files not in remote git repository');
  await job.exec('git', ['clean', '-fdx'], { cwd: course.path, env });
  job.info('Reset state to remote git repository');
  await job.exec('git', ['reset', '--hard', revision], {
    cwd: course.path,
    env,
  });
}

export function getUniqueNames({
  shortNames,
  longNames,
  shortName = 'New',
  longName = 'New',
}: {
  shortNames: string[];
  longNames: string[];
  /**
   * Defaults to 'New' because this function previously only handled the case where the shortName was 'New'
   * Long name is matched case-sensitively
   */
  shortName?: string;
  /**
   * Defaults to 'New' because this function previously only handled the case where the longName was 'New'
   * Short name is always matched case-insensitively, as it is generally used to construct file paths
   */
  longName?: string;
}): { shortName: string; longName: string } {
  function getNumberShortName(oldShortNames: string[]): number {
    let numberOfMostRecentCopy = 1;

    const shortNameCompare = shortName.toLowerCase();

    oldShortNames.forEach((oldShortName) => {
      // shortName is a copy of oldShortName if:
      // it matches (case-sensitively), or
      // if oldShortName matches {shortName}_{number from 0-9}

      const oldShortNameCompare = oldShortName.toLowerCase();
      const found =
        shortNameCompare === oldShortNameCompare ||
        oldShortNameCompare.match(new RegExp(`^${shortNameCompare}_([0-9]+)$`));
      if (found) {
        const foundNumber = shortNameCompare === oldShortNameCompare ? 1 : parseInt(found[1]);
        if (foundNumber >= numberOfMostRecentCopy) {
          numberOfMostRecentCopy = foundNumber + 1;
        }
      }
    });
    return numberOfMostRecentCopy;
  }

  function getNumberLongName(oldLongNames: string[]): number {
    let numberOfMostRecentCopy = 1;
    // longName is a copy of oldLongName if:
    // it matches exactly, or
    // if oldLongName matches {longName} ({number from 0-9})

    oldLongNames.forEach((oldLongName) => {
      if (!_.isString(oldLongName)) return;
      const found =
        oldLongName === longName || oldLongName.match(new RegExp(`^${longName} \\(([0-9]+)\\)$`));
      if (found) {
        const foundNumber = oldLongName === longName ? 1 : parseInt(found[1]);
        if (foundNumber >= numberOfMostRecentCopy) {
          numberOfMostRecentCopy = foundNumber + 1;
        }
      }
    });
    return numberOfMostRecentCopy;
  }

  const numberShortName = getNumberShortName(shortNames);
  const numberLongName = getNumberLongName(longNames);
  const number = numberShortName > numberLongName ? numberShortName : numberLongName;

  if (number === 1 && shortName !== 'New' && longName !== 'New') {
    // If there are no existing copies, and the shortName/longName aren't the default ones, no number is needed at the end of the names
    return {
      shortName,
      longName,
    };
  } else {
    // If there are existing copies, a number is needed at the end of the names
    return {
      shortName: `${shortName}_${number}`,
      longName: `${longName} (${number})`,
    };
  }
}

interface BaseEditorOptions {
  locals: Record<string, any>;
}

interface WriteResult {
  pathsToAdd: string[];
  commitMessage: string;
}

export abstract class Editor {
  protected authz_data: Record<string, any>;
  protected course: Course;
  protected user: User;
  protected description: string;

  constructor(params: BaseEditorOptions) {
    this.authz_data = params.locals.authz_data;
    this.course = params.locals.course;
    this.user = params.locals.user;
  }

  /**
   * Write changes to disk. Returns an object with that paths that `git` should
   * add and the commit message that should be used.
   */
  protected abstract write(): Promise<WriteResult>;

  /**
   * Determines whether or not the edit should be executed. For instance, this
   * can check if the edit would actually modify a file and skip the write/commit/push
   * steps if it would not.
   */
  protected async shouldEdit(): Promise<boolean> {
    return true;
  }

  protected assertCanEdit() {
    // Do not allow users to edit without permission
    if (!this.authz_data.has_course_permission_edit) {
      throw new HttpStatusError(403, 'Access denied (must be course editor)');
    }

    // Do not allow users to edit the exampleCourse
    if (this.course.example_course) {
      throw new HttpStatusError(403, 'Access denied (cannot edit the example course)');
    }
  }

  async prepareServerJob() {
    this.assertCanEdit();
    const serverJob = await createServerJob({
      courseId: this.course.id,
      userId: this.user.user_id,
      authnUserId: this.authz_data.authn_user.user_id,
      type: 'sync',
      description: this.description,
    });
    return serverJob;
  }

  async executeWithServerJob(serverJob: ServerJobExecutor) {
    // We deliberately use `executeUnsafe` here because we want to wait
    // for the edit to complete during the request during which it was
    // made. We use `executeUnsafe` instead of `execute` because we want
    // errors to be thrown and handled by the caller.
    await serverJob.executeUnsafe(async (job) => {
      const gitEnv = process.env;
      if (config.gitSshCommand != null) {
        gitEnv.GIT_SSH_COMMAND = config.gitSshCommand;
      }

      const lockName = getLockNameForCoursePath(this.course.path);
      await namedLocks.doWithLock(lockName, { timeout: 5000 }, async () => {
        const startGitHash = await getOrUpdateCourseCommitHash(this.course);

        if (!config.fileEditorUseGit) {
          // If we are not using git (e.g., if we are running locally), then we:
          //
          // - Write changes to disk
          // - Sync changes from disk
          //
          // Either the job ends with a thrown error or with the return statement.

          job.info('Write changes to disk');
          job.data.saveAttempted = true;
          await this.write();
          job.data.saveSucceeded = true;

          job.info('Sync changes from disk');
          job.data.syncAttempted = true;
          await syncCourseFromDisk(this.course, startGitHash, job);
          job.data.syncSucceeded = true;

          return;
        }

        // If we are using git (e.g., if we are running in production), then we:
        //
        // - Clean and reset the repository
        // - Write changes to disk
        // - Commit changes to the repository
        // - Push to remote
        //   - If the push fails, pull from remote, clean, reset, write, commit, and push
        // - Clean and reset the repository
        // - Sync changes from disk
        //
        // Note that we only fetch from the remote if the push fails. This avoids an
        // expensive `fetch` operation in the majority of cases where the local course
        // repository is up to date with the remote. If the push fails, we assume that
        // the remote has changes that we need to pull in before we can push.
        //
        // If anything goes wrong in the write or push, we make sure to clean/reset
        // (removing changes made by this edit) and sync (because changes were made
        // by the pull) before we error and exit.

        // Safety check: make sure the course has a defined branch and repository.
        if (!this.course.branch || !this.course.repository) {
          job.fail('Git repository or branch are not set for this course. Exiting...');
          return;
        }

        job.info('Update to latest remote origin address');
        await job.exec('git', ['remote', 'set-url', 'origin', this.course.repository], {
          cwd: this.course.path,
          env: gitEnv,
        });

        await cleanAndResetRepository(this.course, `origin/${this.course.branch}`, gitEnv, job);

        const writeAndCommitChanges = async () => {
          job.data.saveAttempted = true;

          if (!(await this.shouldEdit())) return;

          job.info('Write changes to disk');
          const { pathsToAdd, commitMessage } = await this.write();

          job.info('Commit changes');
          await job.exec('git', ['add', ...pathsToAdd], {
            cwd: this.course.path,
            env: gitEnv,
          });
          await job.exec(
            'git',
            [
              '-c',
              `user.name="${this.user.name}"`,
              '-c',
              `user.email="${this.user.email || this.user.uid}"`,
              'commit',
              '-m',
              commitMessage,
            ],
            {
              cwd: this.course.path,
              env: gitEnv,
            },
          );
        };

        let courseData: courseDB.CourseData | undefined;
        try {
          await writeAndCommitChanges();

          await cleanAndResetRepository(this.course, 'HEAD', gitEnv, job);
          // Before pushing the changes, ensure that we don't allow someone
          // to put their course into an invalid state by deleting a shared
          // question or otherwise breaking the invariants we rely upon for
          // question sharing.
          const possibleCourseData = await courseDB.loadFullCourse(
            this.course.id,
            this.course.path,
          );
          const sharingConfigurationValid = await syncFromDisk.checkSharingConfigurationValid(
            this.course.id,
            possibleCourseData,
            logger,
          );
          if (!sharingConfigurationValid) {
            await cleanAndResetRepository(this.course, startGitHash, gitEnv, job);
            throw new Error('Invalid sharing operation, reverted to last known good state.');
          }

          try {
            job.info('Push changes to remote git repository');
            await job.exec('git', ['push'], {
              cwd: this.course.path,
              env: gitEnv,
            });
            job.data.saveSucceeded = true;

            // If we were able to push the change to GitHub, we can safely
            // use the course data that we already loaded from disk because
            // we can be sure that there weren't any further changes to the
            // files on disk. This helps keep syncing fast by avoiding loading
            // all course JSON files twice.
            //
            // If pushing fails, we'll need to incorporate the latest changes
            // from the remote repository, so we'll have to load the latest
            // course data from disk after we do so.
            courseData = possibleCourseData;
          } catch {
            job.info('Failed to push changes to remote git repository');
            job.info('Pulling changes from remote git repository and trying again');

            job.info('Fetch from remote git repository');
            await job.exec('git', ['fetch'], {
              cwd: this.course.path,
              env: gitEnv,
            });

            // This will both discard the commit we made locally and also pull
            // in any new changes from the remote.
            await cleanAndResetRepository(this.course, `origin/${this.course.branch}`, gitEnv, job);

            await writeAndCommitChanges();

            try {
              job.info('Push changes to remote git repository');
              await job.exec('git', ['push'], {
                cwd: this.course.path,
                env: gitEnv,
              });
              job.data.saveSucceeded = true;
            } finally {
              // Clean up to remove any empty directories that might have been
              // left behind by operations like renames. This will also ensure
              // that we get back to a good state if the changes couldn't be
              // pushed to the remote.
              await cleanAndResetRepository(
                this.course,
                `origin/${this.course.branch}`,
                gitEnv,
                job,
              );
            }
          }
        } finally {
          // Whether or not we error, we'll sync the course.
          //
          // If pushing succeeded, then we will be syncing the changes made
          // by this edit.
          //
          // If pushing (or anything before pushing) failed, then we will be
          // syncing the changes we pulled from the remote git repository.
          job.info('Sync changes from disk');
          job.data.syncAttempted = true;
          await syncCourseFromDisk(this.course, startGitHash, job, courseData);
          job.data.syncSucceeded = true;
        }
      });
    });
  }

  /**
   * Remove empty preceding subfolders for a question, assessment, etc. based on its ID.
   * This should be run after renames or deletes to prevent syncing issues.
   * @param rootDirectory Root directory that the items are being stored in.
   * @param id Item to delete root subfolders for, relative from the root directory.
   */
  async removeEmptyPrecedingSubfolders(rootDirectory: string, id: string) {
    const idSplit = id.split(path.sep);

    // Start deleting subfolders in reverse order
    const reverseFolders = idSplit.slice(0, -1).reverse();
    debug('Checking folders', reverseFolders);

    let seenNonemptyFolder = false;
    for (const [index] of reverseFolders.entries()) {
      if (!seenNonemptyFolder) {
        const delPath = path.join(rootDirectory, ...idSplit.slice(0, idSplit.length - 1 - index));
        debug('Checking', delPath);

        const files = await fs.readdir(delPath);

        // Delete the subfolder if it's empty, otherwise stop here
        if (files.length > 0) {
          debug(delPath, 'is nonempty, stopping here.');
          debug('Folder contains', files);
          seenNonemptyFolder = true;
        } else {
          debug('No files, deleting', delPath);
          await fs.remove(delPath);
        }
      }
    }
  }

  /**
   * Get all existing shortnames, recursing on nonempty directories that do not contain
   * an ".info" file.
   * @param rootDirectory Directory to start searching from.
   * @param infoFile Name of the info file, will stop recursing once a directory contains this.
   */
  async getExistingShortNames(rootDirectory: string, infoFile: string) {
    const files: string[] = [];
    const walk = async (relativeDir) => {
      const directories = await fs.readdir(path.join(rootDirectory, relativeDir)).catch((err) => {
        // If the directory doesn't exist, then we have nothing to load
        if (err.code === 'ENOENT' || err.code === 'ENOTDIR') {
          return [] as string[];
        }
        throw err;
      });

      // For each subdirectory, try to find an Info file
      await async.each(directories, async (dir) => {
        // Relative path to the current folder
        const subdirPath = path.join(relativeDir, dir);
        // Absolute path to the info file
        const infoPath = path.join(rootDirectory, subdirPath, infoFile);
        const hasInfoFile = await fs.pathExists(infoPath);
        if (hasInfoFile) {
          // Info file exists, we can use this directory
          files.push(subdirPath);
        } else {
          // No info file, let's try recursing
          await walk(subdirPath);
        }
      });
    };

    await walk('');
    debug('getExistingShortNames() returning', files);
    return files;
  }

  getNamesForCopy(
    oldShortName: string,
    shortNames: string[],
    oldLongName: string | null,
    longNames: string[],
  ): { shortName: string; longName: string } {
    function getBaseShortName(oldname: string): string {
      const found = oldname.match(new RegExp('^(.*)_copy[0-9]+$'));
      if (found) {
        return found[1];
      } else {
        return oldname;
      }
    }

    function getBaseLongName(oldname: string | null): string {
      if (!_.isString(oldname)) return 'Unknown';
      debug(oldname);
      const found = oldname.match(new RegExp('^(.*) \\(copy [0-9]+\\)$'));
      debug(found);
      if (found) {
        return found[1];
      } else {
        return oldname;
      }
    }

    function getNumberShortName(basename: string, oldnames: string[]): number {
      let number = 1;
      oldnames.forEach((oldname) => {
        const found = oldname.match(new RegExp(`^${escapeRegExp(basename)}_copy([0-9]+)$`));
        if (found) {
          const foundNumber = parseInt(found[1]);
          if (foundNumber >= number) {
            number = foundNumber + 1;
          }
        }
      });
      return number;
    }

    function getNumberLongName(basename: string, oldnames: string[]): number {
      let number = 1;
      oldnames.forEach((oldname) => {
        if (!_.isString(oldname)) return;
        const found = oldname.match(new RegExp(`^${escapeRegExp(basename)} \\(copy ([0-9]+)\\)$`));
        if (found) {
          const foundNumber = parseInt(found[1]);
          if (foundNumber >= number) {
            number = foundNumber + 1;
          }
        }
      });
      return number;
    }

    const baseShortName = getBaseShortName(oldShortName);
    const baseLongName = getBaseLongName(oldLongName);
    const numberShortName = getNumberShortName(baseShortName, shortNames);
    const numberLongName = getNumberLongName(baseLongName, longNames);
    const number = numberShortName > numberLongName ? numberShortName : numberLongName;
    return {
      shortName: `${baseShortName}_copy${number}`,
      longName: `${baseLongName} (copy ${number})`,
    };
  }
}

export class AssessmentCopyEditor extends Editor {
  private assessment: Assessment;
  private course_instance: CourseInstance;

  public readonly uuid: string;

  constructor(params: BaseEditorOptions) {
    super(params);

    this.assessment = params.locals.assessment;
    this.course_instance = params.locals.course_instance;
    this.description = `${this.course_instance.short_name}: copy assessment ${this.assessment.tid}`;

    this.uuid = uuidv4();
  }

  async write() {
    assert(this.course_instance.short_name, 'course_instance.short_name is required');
    assert(this.assessment.tid, 'assessment.tid is required');

    debug('AssessmentCopyEditor: write()');
    const assessmentsPath = path.join(
      this.course.path,
      'courseInstances',
      this.course_instance.short_name,
      'assessments',
    );

    debug('Get all existing long names');
    const result = await sqldb.queryAsync(sql.select_assessments_with_course_instance, {
      course_instance_id: this.course_instance.id,
    });
    const oldNamesLong = _.map(result.rows, 'title');

    debug('Get all existing short names');
    const oldNamesShort = await this.getExistingShortNames(assessmentsPath, 'infoAssessment.json');

    debug('Generate TID and Title');
    const names = this.getNamesForCopy(
      this.assessment.tid,
      oldNamesShort,
      this.assessment.title,
      oldNamesLong,
    );
    const tid = names.shortName;
    const assessmentTitle = names.longName;
    const assessmentPath = path.join(assessmentsPath, tid);

    const fromPath = path.join(assessmentsPath, this.assessment.tid);
    const toPath = assessmentPath;

    debug(`Copy template\n from ${fromPath}\n to ${toPath}`);
    await fs.copy(fromPath, toPath, { overwrite: false, errorOnExist: true });

    debug('Read infoAssessment.json');
    const infoJson = await fs.readJson(path.join(assessmentPath, 'infoAssessment.json'));

    debug('Write infoAssessment.json with new title and uuid');
    infoJson.title = assessmentTitle;
    infoJson.uuid = this.uuid;
    await fs.writeJson(path.join(assessmentPath, 'infoAssessment.json'), infoJson, {
      spaces: 4,
    });

    return {
      pathsToAdd: [assessmentPath],
      commitMessage: `${this.course_instance.short_name}: copy assessment ${this.assessment.tid} to ${tid}`,
    };
  }
}

export class AssessmentDeleteEditor extends Editor {
  private course_instance: CourseInstance;
  private assessment: Assessment;

  constructor(params: BaseEditorOptions) {
    super(params);

    this.course_instance = params.locals.course_instance;
    this.assessment = params.locals.assessment;
    this.description = `${this.course_instance.short_name}: delete assessment ${this.assessment.tid}`;
  }

  async write() {
    assert(this.course_instance.short_name, 'course_instance.short_name is required');
    assert(this.assessment.tid, 'assessment.tid is required');

    debug('AssessmentDeleteEditor: write()');
    const deletePath = path.join(
      this.course.path,
      'courseInstances',
      this.course_instance.short_name,
      'assessments',
    );
    await fs.remove(path.join(deletePath, this.assessment.tid));
    await this.removeEmptyPrecedingSubfolders(deletePath, this.assessment.tid);

    return {
      pathsToAdd: [path.join(deletePath, this.assessment.tid)],
      commitMessage: `${this.course_instance.short_name}: delete assessment ${this.assessment.tid}`,
    };
  }
}

export class AssessmentRenameEditor extends Editor {
  private tid_new: string;
  private course_instance: CourseInstance;
  private assessment: Assessment;

  constructor(params: BaseEditorOptions & { tid_new: string }) {
    super(params);

    this.tid_new = params.tid_new;
    this.course_instance = params.locals.course_instance;
    this.assessment = params.locals.assessment;
    this.description = `${this.course_instance.short_name}: rename assessment ${this.assessment.tid}`;
  }

  async write() {
    assert(this.course_instance.short_name, 'course_instance.short_name is required');
    assert(this.assessment.tid, 'assessment.tid is required');

    debug('AssessmentRenameEditor: write()');
    const basePath = path.join(
      this.course.path,
      'courseInstances',
      this.course_instance.short_name,
      'assessments',
    );
    const oldPath = path.join(basePath, this.assessment.tid);
    const newPath = path.join(basePath, this.tid_new);

    debug(`Move files\n from ${oldPath}\n to ${newPath}`);
    await fs.move(oldPath, newPath, { overwrite: false });
    await this.removeEmptyPrecedingSubfolders(basePath, this.assessment.tid);

    return {
      pathsToAdd: [oldPath, newPath],
      commitMessage: `${this.course_instance.short_name}: rename assessment ${this.assessment.tid} to ${this.tid_new}`,
    };
  }
}

export class AssessmentAddEditor extends Editor {
  private course_instance: CourseInstance;

  public readonly uuid: string;
  private aid: string;
  private title: string;
  private type: 'Homework' | 'Exam';
  private set: string;
  private module?: string;

  constructor(
    params: BaseEditorOptions & {
      aid: string;
      title: string;
      type: 'Homework' | 'Exam';
      set: string;
      module?: string;
    },
  ) {
    super(params);

    this.course_instance = params.locals.course_instance;

    this.description = `${this.course_instance.short_name}: add assessment`;

    this.uuid = uuidv4();

    this.aid = params.aid;
    this.title = params.title;
    this.type = params.type;
    this.set = params.set;
    this.module = params.module;
  }

  async write() {
    assert(this.course_instance.short_name, 'course_instance.short_name is required');

    debug('AssessmentAddEditor: write()');
    const assessmentsPath = path.join(
      this.course.path,
      'courseInstances',
      this.course_instance.short_name,
      'assessments',
    );

    debug('Get all existing long names');
    const result = await sqldb.queryAsync(sql.select_assessments_with_course_instance, {
      course_instance_id: this.course_instance.id,
    });
    const oldNamesLong = _.map(result.rows, 'title');

    debug('Get all existing short names');
    const oldNamesShort = await this.getExistingShortNames(assessmentsPath, 'infoAssessment.json');

    debug('Generate TID and Title');
    const { shortName: tid, longName: assessmentTitle } = getUniqueNames({
      shortNames: oldNamesShort,
      longNames: oldNamesLong,
      shortName: this.aid,
      longName: this.title,
    });

    const assessmentPath = path.join(assessmentsPath, tid);

    // Ensure that the assessment folder path is fully contained in the assessments directory
    if (!contains(assessmentsPath, assessmentPath)) {
      throw new AugmentedError('Invalid folder path', {
        info: html`
          <p>The path of the assessments folder to add</p>
          <div class="container">
            <pre class="bg-dark text-white rounded p-2">${assessmentPath}</pre>
          </div>
          <p>must be inside the root directory</p>
          <div class="container">
            <pre class="bg-dark text-white rounded p-2">${assessmentsPath}</pre>
          </div>
        `,
      });
    }

    debug('Write infoAssessment.json');

    const infoJson = {
      uuid: this.uuid,
      type: this.type,
      title: assessmentTitle,
      set: this.set,
      module: this.module,
      number: '1',
      allowAccess: [],
      zones: [],
    };

    // We use outputJson to create the directory this.assessmentsPath if it
    // does not exist (which it shouldn't). We use the file system flag 'wx'
    // to throw an error if `assessmentPath` already exists.
    await fs.outputJson(path.join(assessmentPath, 'infoAssessment.json'), infoJson, {
      spaces: 4,
      flag: 'wx',
    });

    return {
      pathsToAdd: [assessmentPath],
      commitMessage: `${this.course_instance.short_name}: add assessment ${tid}`,
    };
  }
}

export class CourseInstanceCopyEditor extends Editor {
  private course_instance: CourseInstance;

  public readonly uuid: string;

  constructor(params: BaseEditorOptions) {
    super(params);

    this.course_instance = params.locals.course_instance;
    this.description = `Copy course instance ${this.course_instance.short_name}`;

    this.uuid = uuidv4();
  }

  async write() {
    assert(this.course_instance.short_name, 'course_instance.short_name is required');

    debug('CourseInstanceCopyEditor: write()');
    const courseInstancesPath = path.join(this.course.path, 'courseInstances');

    debug('Get all existing long names');
    const result = await sqldb.queryAsync(sql.select_course_instances_with_course, {
      course_id: this.course.id,
    });
    const oldNamesLong = _.map(result.rows, 'long_name');

    debug('Get all existing short names');
    const oldNamesShort = await this.getExistingShortNames(
      courseInstancesPath,
      'infoCourseInstance.json',
    );

    debug('Generate short_name and long_name');
    const names = this.getNamesForCopy(
      this.course_instance.short_name,
      oldNamesShort,
      this.course_instance.long_name,
      oldNamesLong,
    );
    const short_name = names.shortName;
    const courseInstancePath = path.join(courseInstancesPath, short_name);

    const fromPath = path.join(courseInstancesPath, this.course_instance.short_name);
    const toPath = courseInstancePath;

    debug(`Copy template\n from ${fromPath}\n to ${toPath}`);
    await fs.copy(fromPath, toPath, { overwrite: false, errorOnExist: true });

    debug('Read infoCourseInstance.json');
    const infoJson = await fs.readJson(path.join(courseInstancePath, 'infoCourseInstance.json'));

    debug('Write infoCourseInstance.json with new longName and uuid');
    infoJson.longName = names.longName;
    infoJson.uuid = this.uuid;
    await fs.writeJson(path.join(courseInstancePath, 'infoCourseInstance.json'), infoJson, {
      spaces: 4,
    });

    return {
      pathsToAdd: [courseInstancePath],
      commitMessage: `copy course instance ${this.course_instance.short_name} to ${short_name}`,
    };
  }
}

export class CourseInstanceDeleteEditor extends Editor {
  private course_instance: CourseInstance;

  constructor(params: BaseEditorOptions) {
    super(params);

    this.course_instance = params.locals.course_instance;
    this.description = `Delete course instance ${this.course_instance.short_name}`;
  }

  async write() {
    assert(this.course_instance.short_name, 'course_instance.short_name is required');

    debug('CourseInstanceDeleteEditor: write()');
    const deletePath = path.join(this.course.path, 'courseInstances');
    await fs.remove(path.join(deletePath, this.course_instance.short_name));
    await this.removeEmptyPrecedingSubfolders(deletePath, this.course_instance.short_name);

    return {
      pathsToAdd: [path.join(deletePath, this.course_instance.short_name)],
      commitMessage: `delete course instance ${this.course_instance.short_name}`,
    };
  }
}

export class CourseInstanceRenameEditor extends Editor {
  private ciid_new: string;
  private course_instance: CourseInstance;

  constructor(params: BaseEditorOptions & { ciid_new: string }) {
    super(params);
    this.ciid_new = params.ciid_new;
    this.course_instance = params.locals.course_instance;
    this.description = `Rename course instance ${this.course_instance.short_name}`;
  }

  async write() {
    assert(this.course_instance.short_name, 'course_instance.short_name is required');

    debug('CourseInstanceRenameEditor: write()');
    const oldPath = path.join(this.course.path, 'courseInstances', this.course_instance.short_name);
    const newPath = path.join(this.course.path, 'courseInstances', this.ciid_new);

    debug(`Move files\n from ${oldPath}\n to ${newPath}`);
    await fs.move(oldPath, newPath, { overwrite: false });
    await this.removeEmptyPrecedingSubfolders(
      path.join(this.course.path, 'courseInstances'),
      this.course_instance.short_name,
    );

    return {
      pathsToAdd: [oldPath, newPath],
      commitMessage: `rename course instance ${this.course_instance.short_name} to ${this.ciid_new}`,
    };
  }
}

export class CourseInstanceAddEditor extends Editor {
  public readonly uuid: string;
  private short_name: string;
  private long_name: string;
  private start_access_date?: Temporal.ZonedDateTime;
  private end_access_date?: Temporal.ZonedDateTime;

  constructor(
    params: BaseEditorOptions & {
      short_name: string;
      long_name: string;
      start_access_date?: Temporal.ZonedDateTime;
      end_access_date?: Temporal.ZonedDateTime;
    },
  ) {
    super(params);

    this.uuid = uuidv4();

    this.description = 'Add course instance';
    this.short_name = params.short_name;
    this.long_name = params.long_name;

    if (
      params.start_access_date &&
      params.end_access_date &&
      params.start_access_date.epochMilliseconds > params.end_access_date.epochMilliseconds
    ) {
      throw new HttpStatusError(400, 'Start date must be before end date');
    }

    this.start_access_date = params.start_access_date;
    this.end_access_date = params.end_access_date;
  }

  async write() {
    debug('CourseInstanceAddEditor: write()');
    const courseInstancesPath = path.join(this.course.path, 'courseInstances');

    debug('Get all existing long names');
    const result = await sqldb.queryAsync(sql.select_course_instances_with_course, {
      course_id: this.course.id,
    });
    const oldNamesLong = _.map(result.rows, 'long_name');

    debug('Get all existing short names');
    const oldNamesShort = await this.getExistingShortNames(
      courseInstancesPath,
      'infoCourseInstance.json',
    );

    debug('Generate short_name and long_name');
    const { shortName, longName } = getUniqueNames({
      shortNames: oldNamesShort,
      longNames: oldNamesLong,
      shortName: this.short_name,
      longName: this.long_name,
    });

    debug('Write infoCourseInstance.json');

    let allowAccess: { startDate?: string; endDate?: string } | undefined = undefined;

    if (this.start_access_date || this.end_access_date) {
      allowAccess = {
        startDate: this.start_access_date
          ? formatDate(
              new Date(this.start_access_date.epochMilliseconds),
              this.course.display_timezone,
              {
                includeTz: false,
              },
            )
          : undefined,
        endDate: this.end_access_date
          ? formatDate(
              new Date(this.end_access_date.epochMilliseconds),
              this.course.display_timezone,
              {
                includeTz: false,
              },
            )
          : undefined,
      };
    }

    const infoJson = {
      uuid: this.uuid,
      longName,
      allowAccess: allowAccess !== undefined ? [allowAccess] : [],
    };

    const courseInstancePath = path.join(courseInstancesPath, shortName);

    // We use outputJson to create the directory this.courseInstancePath if it
    // does not exist (which it shouldn't). We use the file system flag 'wx' to
    // throw an error if this.courseInstancePath already exists.
    await fs.outputJson(path.join(courseInstancePath, 'infoCourseInstance.json'), infoJson, {
      spaces: 4,
      flag: 'wx',
    });

    return {
      pathsToAdd: [courseInstancePath],
      commitMessage: `add course instance ${shortName}`,
    };
  }
}

export class QuestionAddEditor extends Editor {
  public readonly uuid: string;

  private qid?: string;
  private title?: string;
  private files?: Record<string, string>;
  private isDraft?: boolean;

  constructor(
    params: BaseEditorOptions & {
      qid?: string;
      title?: string;
      files?: Record<string, string>;
      isDraft?: boolean;
    },
  ) {
    super(params);

    this.description = 'Add question';

    this.uuid = uuidv4();
    this.qid = params.qid;
    this.title = params.title;
    this.files = params.files;
    this.isDraft = params.isDraft;
  }

  async write() {
    debug('QuestionAddEditor: write()');
    const questionsPath = path.join(this.course.path, 'questions');

    const { qid, title } = await run(async () => {
      if (!(this.qid && this.title) && this.isDraft) {
        let draftNumber = await sqldb.queryRow(
          sql.update_draft_number,
          { course_id: this.course.id },
          z.number(),
        );

        while (fs.existsSync(path.join(questionsPath, '__drafts__', `draft_${draftNumber}`))) {
          //increment and sync to postgres
          draftNumber = await sqldb.queryRow(
            sql.update_draft_number,
            { course_id: this.course.id },
            z.number(),
          );
        }

        return { qid: `__drafts__/draft_${draftNumber}`, title: `draft #${draftNumber}` };
      }

      debug('Get all existing long names');
      const result = await sqldb.queryAsync(sql.select_questions_with_course, {
        course_id: this.course.id,
      });
      const oldNamesLong = _.map(result.rows, 'title');

      debug('Get all existing short names');
      const oldNamesShort = await this.getExistingShortNames(questionsPath, 'info.json');

      debug('Generate qid and title');
<<<<<<< HEAD
      const names = getNamesForAdd(oldNamesShort, oldNamesLong, this.qid, this.title);
=======
      const { shortName, longName } = getUniqueNames({
        shortNames: oldNamesShort,
        longNames: oldNamesLong,
      });
>>>>>>> 479137a7

      return { qid: shortName, title: longName };
    });

    const questionPath = path.join(questionsPath, qid);

    const fromPath = path.join(EXAMPLE_COURSE_PATH, 'questions', 'template', 'empty');
    const toPath = questionPath;

    debug(`Copy template\n from ${fromPath}\n to ${toPath}`);
    await fs.copy(fromPath, toPath, { overwrite: false, errorOnExist: true });

    if (this.files != null) {
      debug('Remove template files when file texts provided');
      await fs.remove(path.join(toPath, 'question.html'));
      await fs.remove(path.join(toPath, 'server.py'));

      if ('info.json' in this.files) {
        await fs.remove(path.join(toPath, 'info.json'));
      }

      debug('Load files from text');
      for (const file of Object.keys(this.files)) {
        const newPath = path.join(toPath, file);

        // Ensure that files are fully contained in the question directory.
        if (contains(toPath, newPath)) {
          await fs.writeFile(newPath, this.files[file]);
        } else {
          throw new AugmentedError('Invalid file path', {
            info: html`
              <p>The path of the file to add</p>
              <div class="container">
                <pre class="bg-dark text-white rounded p-2">${newPath}</pre>
              </div>
              <p>must be inside the root directory</p>
              <div class="container">
                <pre class="bg-dark text-white rounded p-2">${toPath}</pre>
              </div>
            `,
          });
        }
      }
    }

    debug('Read info.json');
    const infoJson = await fs.readJson(path.join(questionPath, 'info.json'));

    debug('Write info.json with new title and uuid');
    infoJson.title = title;
    infoJson.uuid = this.uuid;
    // The template question contains tags that shouldn't be copied to the new question.
    delete infoJson.tags;

    console.log('infoJson', infoJson);

    await fs.writeJson(path.join(questionPath, 'info.json'), infoJson, { spaces: 4 });

    return {
      pathsToAdd: [questionPath],
      commitMessage: `add question ${qid}`,
    };
  }
}

export class QuestionAddFromTemplateEditor extends Editor {
  public readonly uuid: string;

  private qid: string;
  private title: string;
  private template_qid: string;

  constructor(
    params: BaseEditorOptions & {
      qid: string;
      title: string;
      template_qid: string;
    },
  ) {
    super(params);

    this.description = 'Add question from a template';

    this.uuid = uuidv4();
    this.qid = params.qid;
    this.title = params.title;
    this.template_qid = params.template_qid;
  }

  async write() {
    debug('QuestionAddFromTemplateEditor: write()');
    const questionsPath = path.join(this.course.path, 'questions');

    debug('Get all existing long names');
    const result = await sqldb.queryAsync(sql.select_questions_with_course, {
      course_id: this.course.id,
    });

    const oldNamesLong = _.map(result.rows, 'title');

    debug('Get all existing short names');
    const oldNamesShort = await this.getExistingShortNames(questionsPath, 'info.json');

    debug('Generate qid and title');
    const names = getNamesForAdd(oldNamesShort, oldNamesLong, this.qid, this.title);

    const questionPath = path.join(questionsPath, names.shortName);

    const fromPath = path.join(EXAMPLE_COURSE_PATH, 'questions', this.template_qid);
    const toPath = questionPath;

    // Ensure that the question folder path is fully contained in the questions directory of the course
    if (!contains(questionsPath, questionPath)) {
      throw new AugmentedError('Invalid folder path', {
        info: html`
          <p>The path of the question folder to add</p>
          <div class="container">
            <pre class="bg-dark text-white rounded p-2">${questionPath}</pre>
          </div>
          <p>must be inside the root directory</p>
          <div class="container">
            <pre class="bg-dark text-white rounded p-2">${questionsPath}</pre>
          </div>
        `,
      });
    }

    debug(`Copy template\n from ${fromPath}\n to ${toPath}`);
    await fs.copy(fromPath, toPath, { overwrite: false, errorOnExist: true });

    debug('Read info.json');
    const infoJson = await fs.readJson(path.join(questionPath, 'info.json'));

    debug('Write info.json with the new title and uuid');
    infoJson.title = this.title;
    infoJson.uuid = this.uuid;

    // The template question may contain tags that shouldn't be copied to the new question.
    delete infoJson.tags;

    // The template question may have a topic that should be reset
    infoJson.topic = 'Demo';

    // The template question may have a shareSourcePublicly property that should be set to false.
    delete infoJson.shareSourcePublicly;

    await fs.writeJson(path.join(questionPath, 'info.json'), infoJson, { spaces: 4 });

    return {
      pathsToAdd: [questionPath],
      commitMessage: `add question from template ${this.qid}`,
    };
  }
}

export class QuestionModifyEditor extends Editor {
  private question: Question;
  private origHash: string;
  private files: Record<string, string>;

  constructor(
    params: BaseEditorOptions & {
      files: Record<string, string>;
    },
  ) {
    super(params);

    this.question = params.locals.question;
    this.files = params.files;
    this.description = `Modify question ${this.question.qid}`;
  }

  async write() {
    assert(this.question.qid, 'question.qid is required');

    const questionPath = path.join(this.course.path, 'questions', this.question.qid);

    // Validate that all file paths don't escape the question directory.
    for (const filePath of Object.keys(this.files)) {
      if (!contains(questionPath, filePath)) {
        throw new Error(`Invalid file path: ${filePath}`);
      }
    }

    // Note that we deliberately only modify files that were provided. We don't
    // try to delete "excess" files that aren't in the `files` object because the
    // user might have added extra files of their own, e.g. in the `tests` or
    // `clientFilesQuestion` directory. We don't want to remove them, and we also
    // don't want to mandate that the caller must always read all existing files
    // and provide them in the `files` object.
    for (const [filePath, contents] of Object.entries(this.files)) {
      const resolvedPath = path.join(questionPath, filePath);
      await fs.writeFile(resolvedPath, b64Util.b64DecodeUnicode(contents));
    }

    return {
      pathsToAdd: [questionPath],
      commitMessage: this.description,
    };
  }
}

export class QuestionDeleteEditor extends Editor {
  private question: Question;

  constructor(params: BaseEditorOptions) {
    super(params);

    this.question = params.locals.question;
    this.description = `Delete question ${this.question.qid}`;
  }

  async write() {
    assert(this.question.qid, 'question.qid is required');

    debug('QuestionDeleteEditor: write()');
    await fs.remove(path.join(this.course.path, 'questions', this.question.qid));
    await this.removeEmptyPrecedingSubfolders(
      path.join(this.course.path, 'questions'),
      this.question.qid,
    );

    return {
      pathsToAdd: [path.join(this.course.path, 'questions', this.question.qid)],
      commitMessage: `delete question ${this.question.qid}`,
    };
  }
}

export class QuestionRenameEditor extends Editor {
  private qid_new: string;
  private question: Question;

  constructor(params: BaseEditorOptions & { qid_new: string }) {
    super(params);

    this.qid_new = params.qid_new;
    this.question = params.locals.question;
    this.description = `Rename question ${this.question.qid}`;
  }

  async write() {
    assert(this.question.qid, 'question.qid is required');

    debug('QuestionRenameEditor: write()');

    const questionsPath = path.join(this.course.path, 'questions');
    const oldPath = path.join(questionsPath, this.question.qid);
    const newPath = path.join(questionsPath, this.qid_new);

    debug(`Move files\n from ${oldPath}\n to ${newPath}`);
    await fs.move(oldPath, newPath, { overwrite: false });
    await this.removeEmptyPrecedingSubfolders(questionsPath, this.question.qid);

    debug(`Find all assessments (in all course instances) that contain ${this.question.qid}`);
    const result = await sqldb.queryAsync(sql.select_assessments_with_question, {
      question_id: this.question.id,
    });
    const assessments = result.rows;

    const pathsToAdd = [oldPath, newPath];

    debug(
      `For each assessment, read/write infoAssessment.json to replace ${this.question.qid} with ${this.qid_new}`,
    );
    for (const assessment of assessments) {
      const infoPath = path.join(
        this.course.path,
        'courseInstances',
        assessment.course_instance_directory,
        'assessments',
        assessment.assessment_directory,
        'infoAssessment.json',
      );
      pathsToAdd.push(infoPath);

      debug(`Read ${infoPath}`);
      const infoJson = await fs.readJson(infoPath);

      debug(`Find/replace QID in ${infoPath}`);
      let found = false;
      infoJson.zones.forEach((zone) => {
        zone.questions.forEach((question) => {
          if (question.alternatives) {
            question.alternatives.forEach((alternative) => {
              if (alternative.id === this.question.qid) {
                alternative.id = this.qid_new;
                found = true;
              }
            });
          } else if (question.id === this.question.qid) {
            question.id = this.qid_new;
            found = true;
          }
        });
      });
      if (!found) {
        logger.info(`Should have but did not find ${this.question.qid} in ${infoPath}`);
      }
      debug(`Write ${infoPath}`);
      const formattedJson = await formatJsonWithPrettier(JSON.stringify(infoJson));
      await fs.writeFile(infoPath, formattedJson);
    }

    return {
      pathsToAdd,
      commitMessage: `rename question ${this.question.qid} to ${this.qid_new}`,
    };
  }
}

export class QuestionCopyEditor extends Editor {
  private question: Question;

  public readonly uuid: string;

  constructor(params: BaseEditorOptions) {
    super(params);

    this.question = params.locals.question;
    this.description = `Copy question ${this.question.qid}`;

    this.uuid = uuidv4();
  }

  async write() {
    assert(this.question.qid, 'question.qid is required');

    debug('QuestionCopyEditor: write()');
    const questionsPath = path.join(this.course.path, 'questions');

    debug('Get all existing long names');
    const result = await sqldb.queryAsync(sql.select_questions_with_course, {
      course_id: this.course.id,
    });
    const oldNamesLong = _.map(result.rows, 'title');

    debug('Get all existing short names');
    const oldNamesShort = await this.getExistingShortNames(questionsPath, 'info.json');

    debug('Generate qid and title');
    const names = this.getNamesForCopy(
      this.question.qid,
      oldNamesShort,
      this.question.title,
      oldNamesLong,
    );
    const qid = names.shortName;
    const questionPath = path.join(questionsPath, qid);

    const fromPath = path.join(questionsPath, this.question.qid);
    const toPath = questionPath;

    debug(`Copy template\n from ${fromPath}\n to ${toPath}`);
    await fs.copy(fromPath, toPath, { overwrite: false, errorOnExist: true });

    debug('Read info.json');
    const infoJson = await fs.readJson(path.join(questionPath, 'info.json'));

    debug('Write info.json with new title and uuid');
    infoJson.title = names.longName;
    infoJson.uuid = this.uuid;

    // Even when copying a question within a course, we don't want to preserve
    // sharing settings because they cannot be undone
    delete infoJson['sharingSets'];
    delete infoJson['sharePublicly'];
    delete infoJson['shareSourcePublicly'];

    await fs.writeJson(path.join(questionPath, 'info.json'), infoJson, { spaces: 4 });

    return {
      pathsToAdd: [questionPath],
      commitMessage: `copy question ${this.question.qid} to ${qid}`,
    };
  }
}

export class QuestionTransferEditor extends Editor {
  private from_qid: string;
  private from_course: string;
  private from_path: string;

  public readonly uuid: string;

  constructor(
    params: BaseEditorOptions & {
      from_qid: string;
      from_course_short_name: Course['short_name'];
      from_path: string;
    },
  ) {
    super(params);

    this.from_qid = params.from_qid;
    this.from_course =
      params.from_course_short_name == null
        ? 'unknown course'
        : `course ${params.from_course_short_name}`;
    this.from_path = params.from_path;
    this.description = `Copy question ${this.from_qid} from ${this.from_course}`;

    this.uuid = uuidv4();
  }

  async write() {
    debug('QuestionTransferEditor: write()');
    const questionsPath = path.join(this.course.path, 'questions');

    debug('Get title of question that is being copied');
    const sourceInfoJson = await fs.readJson(path.join(this.from_path, 'info.json'));
    const from_title = sourceInfoJson.title || 'Empty Title';

    debug('Get all existing long names');
    const result = await sqldb.queryAsync(sql.select_questions_with_course, {
      course_id: this.course.id,
    });
    const oldNamesLong = _.map(result.rows, 'title');

    debug('Get all existing short names');
    const oldNamesShort = await this.getExistingShortNames(questionsPath, 'info.json');

    debug('Generate qid and title');
    let qid = this.from_qid;
    let questionTitle = from_title;
    if (oldNamesShort.includes(this.from_qid) || oldNamesLong.includes(from_title)) {
      const names = this.getNamesForCopy(this.from_qid, oldNamesShort, from_title, oldNamesLong);
      qid = names.shortName;
      questionTitle = names.longName;
    }
    const questionPath = path.join(questionsPath, qid);

    const fromPath = this.from_path;
    const toPath = questionPath;

    debug(`Copy template\n from ${fromPath}\n to ${toPath}`);
    await fs.copy(fromPath, toPath, { overwrite: false, errorOnExist: true });

    debug('Read info.json');
    const infoJson = await fs.readJson(path.join(questionPath, 'info.json'));

    debug('Write info.json with new title and uuid');
    infoJson.title = questionTitle;
    infoJson.uuid = this.uuid;

    // When transferring a question from an example/template course, drop the tags. They
    // are likely undesirable in the template course.
    if (this.course.example_course || this.course.template_course) {
      delete infoJson.tags;
    }

    // We do not want to preserve sharing settings when copying a question to another course
    delete infoJson['sharingSets'];
    delete infoJson['sharePublicly'];
    delete infoJson['shareSourcePublicly'];

    await fs.writeJson(path.join(questionPath, 'info.json'), infoJson, { spaces: 4 });

    return {
      pathsToAdd: [questionPath],
      commitMessage: `copy question ${this.from_qid} (from ${this.from_course}) to ${qid}`,
    };
  }
}

export class FileDeleteEditor extends Editor {
  private container: { rootPath: string; invalidRootPaths: string[] };
  private deletePath: string;

  constructor(
    params: BaseEditorOptions & {
      container: { rootPath: string; invalidRootPaths: string[] };
      deletePath: string;
    },
  ) {
    super(params);

    this.container = params.container;
    this.deletePath = params.deletePath;

    let prefix = '';
    if (this.course.path !== this.container.rootPath) {
      prefix = `${path.basename(this.container.rootPath)}: `;
    }

    this.description = `${prefix}delete ${path.relative(this.container.rootPath, this.deletePath)}`;
  }

  assertCanEdit() {
    if (!contains(this.container.rootPath, this.deletePath)) {
      throw new AugmentedError('Invalid file path', {
        info: html`
          <p>The path of the file to delete</p>
          <div class="container">
            <pre class="bg-dark text-white rounded p-2">${this.deletePath}</pre>
          </div>
          <p>must be inside the root directory</p>
          <div class="container">
            <pre class="bg-dark text-white rounded p-2">${this.container.rootPath}</pre>
          </div>
        `,
      });
    }

    const found = this.container.invalidRootPaths.find((invalidRootPath) =>
      contains(invalidRootPath, this.deletePath),
    );
    if (found) {
      throw new AugmentedError('Invalid file path', {
        info: html`
          <p>The path of the file to delete</p>
          <div class="container">
            <pre class="bg-dark text-white rounded p-2">${this.deletePath}</pre>
          </div>
          <p>must <em>not</em> be inside the directory</p>
          <div class="container"><pre class="bg-dark text-white rounded p-2">${found}</pre></div>
        `,
      });
    }

    super.assertCanEdit();
  }

  async write() {
    debug('FileDeleteEditor: write()');
    // This will silently do nothing if deletePath no longer exists.
    await fs.remove(this.deletePath);

    return {
      pathsToAdd: [this.deletePath],
      commitMessage: this.description,
    };
  }
}

export class FileRenameEditor extends Editor {
  private container: { rootPath: string; invalidRootPaths: string[] };
  private oldPath: string;
  private newPath: string;

  constructor(
    params: BaseEditorOptions & {
      container: { rootPath: string; invalidRootPaths: string[] };
      oldPath: string;
      newPath: string;
    },
  ) {
    super(params);
    this.container = params.container;
    this.oldPath = params.oldPath;
    this.newPath = params.newPath;

    let prefix = '';
    if (this.course.path !== this.container.rootPath) {
      prefix = `${path.basename(this.container.rootPath)}: `;
    }

    this.description = `${prefix}rename ${path.relative(
      this.container.rootPath,
      this.oldPath,
    )} to ${path.relative(this.container.rootPath, this.newPath)}`;
  }

  assertCanEdit() {
    debug('FileRenameEditor: canEdit()');
    if (!contains(this.container.rootPath, this.oldPath)) {
      throw new AugmentedError('Invalid file path', {
        info: html`
          <p>The file's old path</p>
          <div class="container">
            <pre class="bg-dark text-white rounded p-2">${this.oldPath}</pre>
          </div>
          <p>must be inside the root directory</p>
          <div class="container">
            <pre class="bg-dark text-white rounded p-2">${this.container.rootPath}</pre>
          </div>
        `,
      });
    }

    if (!contains(this.container.rootPath, this.newPath)) {
      throw new AugmentedError('Invalid file path', {
        info: html`
          <p>The file's new path</p>
          <div class="container">
            <pre class="bg-dark text-white rounded p-2">${this.newPath}</pre>
          </div>
          <p>must be inside the root directory</p>
          <div class="container">
            <pre class="bg-dark text-white rounded p-2">${this.container.rootPath}</pre>
          </div>
        `,
      });
    }

    let found;

    found = this.container.invalidRootPaths.find((invalidRootPath) =>
      contains(invalidRootPath, this.oldPath),
    );
    if (found) {
      throw new AugmentedError('Invalid file path', {
        info: html`
          <p>The file's old path</p>
          <div class="container">
            <pre class="bg-dark text-white rounded p-2">${this.oldPath}</pre>
          </div>
          <p>must <em>not</em> be inside the directory</p>
          <div class="container"><pre class="bg-dark text-white rounded p-2">${found}</pre></div>
        `,
      });
    }

    found = this.container.invalidRootPaths.find((invalidRootPath) =>
      contains(invalidRootPath, this.newPath),
    );
    if (found) {
      throw new AugmentedError('Invalid file path', {
        info: html`
          <p>The file's new path</p>
          <div class="container">
            <pre class="bg-dark text-white rounded p-2">${this.newPath}</pre>
          </div>
          <p>must <em>not</em> be inside the directory</p>
          <div class="container"><pre class="bg-dark text-white rounded p-2">${found}</pre></div>
        `,
      });
    }

    super.assertCanEdit();
  }

  async write() {
    debug('FileRenameEditor: write()');

    debug('ensure path exists');
    await fs.ensureDir(path.dirname(this.newPath));

    debug('rename file');
    await fs.rename(this.oldPath, this.newPath);

    return {
      pathsToAdd: [this.oldPath, this.newPath],
      commitMessage: this.description,
    };
  }
}

export class FileUploadEditor extends Editor {
  private container: { rootPath: string; invalidRootPaths: string[] };
  private filePath: string;
  private fileContents: Buffer;

  constructor(
    params: BaseEditorOptions & {
      container: { rootPath: string; invalidRootPaths: string[] };
      filePath: string;
      fileContents: Buffer;
    },
  ) {
    super(params);
    this.container = params.container;
    this.filePath = params.filePath;
    this.fileContents = params.fileContents;

    let prefix = '';
    if (this.course.path !== this.container.rootPath) {
      prefix = `${path.basename(this.container.rootPath)}: `;
    }

    this.description = `${prefix}upload ${path.relative(this.container.rootPath, this.filePath)}`;
  }

  getHashFromBuffer(buffer: Buffer) {
    return sha256(buffer.toString('utf8')).toString();
  }

  async shouldEdit() {
    debug('look for old contents');
    let contents;
    try {
      contents = await fs.readFile(this.filePath);
    } catch (err) {
      if (err.code === 'ENOENT') {
        debug('no old contents, so continue with upload');
        return true;
      }

      throw err;
    }

    debug('get hash of old contents and of new contents');
    const oldHash = this.getHashFromBuffer(contents);
    const newHash = this.getHashFromBuffer(this.fileContents);
    debug('oldHash: ' + oldHash);
    debug('newHash: ' + newHash);
    if (oldHash === newHash) {
      debug('new contents are the same as old contents, so abort upload');
      return false;
    } else {
      debug('new contents are different from old contents, so continue with upload');
      return true;
    }
  }

  assertCanEdit() {
    if (!contains(this.container.rootPath, this.filePath)) {
      throw new AugmentedError('Invalid file path', {
        info: html`
          <p>The file path</p>
          <div class="container">
            <pre class="bg-dark text-white rounded p-2">${this.filePath}</pre>
          </div>
          <p>must be inside the root directory</p>
          <div class="container">
            <pre class="bg-dark text-white rounded p-2">${this.container.rootPath}</pre>
          </div>
        `,
      });
    }

    const found = this.container.invalidRootPaths.find((invalidRootPath) =>
      contains(invalidRootPath, this.filePath),
    );
    if (found) {
      throw new AugmentedError('Invalid file path', {
        info: html`
          <p>The file path</p>
          <div class="container">
            <pre class="bg-dark text-white rounded p-2">${this.filePath}</pre>
          </div>
          <p>must <em>not</em> be inside the directory</p>
          <div class="container"><pre class="bg-dark text-white rounded p-2">${found}</pre></div>
        `,
      });
    }

    super.assertCanEdit();
  }

  async write() {
    debug('FileUploadEditor: write()');

    debug('ensure path exists');
    await fs.ensureDir(path.dirname(this.filePath));

    debug('write file');
    await fs.writeFile(this.filePath, this.fileContents);

    return {
      pathsToAdd: [this.filePath],
      commitMessage: this.description,
    };
  }
}

export class FileModifyEditor extends Editor {
  // Naming convention for contents and hashes in FileModifyEditor:
  //
  //    xyzContentsUTF - contents of xyz file as utf8
  //
  //    xyzContents - contents of xyz file as utf8 that is base64-encoded
  //
  //    xyzHash - hash of contents of xyz file as utf8 that is base64-encoded
  //
  // The base64 encoding and its corresponding hash are used by the file editor.
  // If this weren't the case, then we wouldn't use it here either. For example,
  // FileUploadEditor - which is used by the file browser - doesn't require any
  // base64 encoding. In that case, contents/hashes are just utf8.

  private container: { rootPath: string; invalidRootPaths: string[] };
  private filePath: string;
  private editContents: string;
  private origHash: string;

  constructor(
    params: BaseEditorOptions & {
      container: { rootPath: string; invalidRootPaths: string[] };
      filePath: string;
      editContents: string;
      origHash: string;
    },
  ) {
    super(params);

    this.container = params.container;
    this.filePath = params.filePath;
    this.editContents = params.editContents;
    this.origHash = params.origHash;

    let prefix = '';
    if (this.course.path !== this.container.rootPath) {
      prefix = `${path.basename(this.container.rootPath)}: `;
    }

    this.description = `${prefix}modify ${path.relative(this.container.rootPath, this.filePath)}`;
  }

  getHash(contents: string) {
    return sha256(contents).toString();
  }

  async shouldEdit() {
    debug('get hash of edit contents');
    const editHash = this.getHash(this.editContents);
    debug('editHash: ' + editHash);
    debug('origHash: ' + this.origHash);
    if (this.origHash === editHash) {
      debug('edit contents are the same as orig contents, so abort');
      return false;
    } else {
      debug('edit contents are different from orig contents, so continue');
      return true;
    }
  }

  assertCanEdit() {
    if (!contains(this.container.rootPath, this.filePath)) {
      throw new AugmentedError('Invalid file path', {
        info: html`
          <p>The file path</p>
          <div class="container">
            <pre class="bg-dark text-white rounded p-2">${this.filePath}</pre>
          </div>
          <p>must be inside the root directory</p>
          <div class="container">
            <pre class="bg-dark text-white rounded p-2">${this.container.rootPath}</pre>
          </div>
        `,
      });
    }

    const found = this.container.invalidRootPaths.find((invalidRootPath) =>
      contains(invalidRootPath, this.filePath),
    );
    if (found) {
      throw new AugmentedError('Invalid file path', {
        info: html`
          <p>The file path</p>
          <div class="container">
            <pre class="bg-dark text-white rounded p-2">${this.filePath}</pre>
          </div>
          <p>must <em>not</em> be inside the directory</p>
          <div class="container"><pre class="bg-dark text-white rounded p-2">${found}</pre></div>
        `,
      });
    }

    super.assertCanEdit();
  }

  async write() {
    debug('FileModifyEditor: write()');

    debug('ensure path exists');
    await fs.ensureDir(path.dirname(this.filePath));

    debug('verify disk hash matches orig hash');
    const diskContentsUTF = await fs.readFile(this.filePath, 'utf8');
    const diskContents = b64Util.b64EncodeUnicode(diskContentsUTF);
    const diskHash = this.getHash(diskContents);
    if (this.origHash !== diskHash) {
      throw new Error('Another user made changes to the file you were editing.');
    }

    debug('write file');
    await fs.writeFile(this.filePath, b64Util.b64DecodeUnicode(this.editContents));

    return {
      pathsToAdd: [this.filePath],
      commitMessage: this.description,
    };
  }
}

export class CourseInfoCreateEditor extends Editor {
  private infoJson: any;

  constructor(params: BaseEditorOptions & { infoJson: any }) {
    super(params);

    this.description = 'Create infoCourse.json';
    this.infoJson = params.infoJson;
  }

  async write() {
    debug('CourseInfoEditor: write()');
    const infoPath = path.join(this.course.path, 'infoCourse.json');

    // This will error if:
    // - this.course.path does not exist (use of writeJson)
    // - Creating a new file and infoPath does exist (use of 'wx')
    await fs.writeJson(infoPath, this.infoJson, { spaces: 4, flag: 'wx' });

    return {
      pathsToAdd: [infoPath],
      commitMessage: 'create infoCourse.json',
    };
  }
}<|MERGE_RESOLUTION|>--- conflicted
+++ resolved
@@ -1118,14 +1118,11 @@
       const oldNamesShort = await this.getExistingShortNames(questionsPath, 'info.json');
 
       debug('Generate qid and title');
-<<<<<<< HEAD
-      const names = getNamesForAdd(oldNamesShort, oldNamesLong, this.qid, this.title);
-=======
+
       const { shortName, longName } = getUniqueNames({
         shortNames: oldNamesShort,
         longNames: oldNamesLong,
       });
->>>>>>> 479137a7
 
       return { qid: shortName, title: longName };
     });
