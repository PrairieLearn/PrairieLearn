--- conflicted
+++ resolved
@@ -313,13 +313,9 @@
               job.data.saveSucceeded = true;
             } finally {
               // Clean up to remove any empty directories that might have been
-<<<<<<< HEAD
-              // left behind by operations like renames.
-=======
               // left behind by operations like renames. This will also ensure
               // that we get back to a good state if the changes couldn't be
               // pushed to the remote.
->>>>>>> fe89432c
               await cleanAndResetRepository(
                 this.course,
                 `origin/${this.course.branch}`,
