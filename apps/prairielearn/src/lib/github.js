import { Octokit } from '@octokit/rest';
const { v4: uuidv4 } = require('uuid');
const _ = require('lodash');
import ERR from 'async-stacktrace';

<<<<<<< HEAD
import { config } from './config';
import { logger } from '@prairielearn/logger';
import { createJob, failJobSequence, serverJobs, createJobSequence } from './server-jobs-legacy';
import { updateCourseCommitHash } from './course';
import { syncDiskToSqlAsync } from '../sync/syncFromDisk';
import { sendCourseRequestMessage } from './opsbot';
import { updateChunksForCourse, logChunkChangesToJob } from './chunks';
=======
const ERR = require('async-stacktrace');
const { config } = require('./config');
const { logger } = require('@prairielearn/logger');
const serverJobs = require('./server-jobs-legacy');
const { updateCourseCommitHash } = require('../models/course');
const syncFromDisk = require('../sync/syncFromDisk');
const opsbot = require('./opsbot');
const chunks = require('./chunks');
>>>>>>> 8fd15229

const sqldb = require('@prairielearn/postgres');
const sql = sqldb.loadSqlEquiv(__filename);

/*
  Required configuration options to get this working:
  - config.githubClientToken
  - config.githubCourseOwner
  - config.githubCourseTemplate
  - config.githubMachineTeam
*/

/**
 * Creates an octokit client from the client token specified in the config]
 * @returns octokit client that can be passed into the other functions in this module.
 */
export function getGithubClient() {
  if (config.githubClientToken === null) {
    return null;
  }
  return new Octokit({ auth: config.githubClientToken });
}

export function _waitAsync(millis) {
  return new Promise((res, _rej) => {
    setTimeout(res, millis);
  });
}

/**
 * Slugs a course shortname into a GitHub repository name.
 * @param short_name Course shortname
 */
export function reponameFromShortname(short_name) {
  return 'pl-' + short_name.replace(' ', '').toLowerCase();
}

/**
 * Creates a new repository from a given template.
 * @param client Octokit client
 * @param repo Name of the new repo to create
 * @param template Name of the template to use
 */
export async function createRepoFromTemplateAsync(client, repo, template) {
  await client.repos.createUsingTemplate({
    template_owner: config.githubCourseOwner,
    template_repo: template,
    owner: config.githubCourseOwner,
    name: repo,
    private: true,
  });

  // The above call will complete before the repo itself is actually ready to use,
  // so poll for a bit until all the files are finally copied in
  let repo_up = false;
  const poll_time_ms = 100;
  while (!repo_up) {
    try {
      // If the repo is not ready yet, this will fail with "repo is empty"
      await client.repos.getContent({
        owner: config.githubCourseOwner,
        repo: repo,
      });
      repo_up = true;
    } catch (err) {
      logger.debug(`${repo} is not ready yet, polling again in ${poll_time_ms} ms`);
    }

    if (!repo_up) {
      await _waitAsync(poll_time_ms);
    }
  }
}

/**
 * Pulls the contents of a file from a repository.
 * @param client Octokit client
 * @param repo Repository to get file contents from
 * @param path Path to the file, relative from the root of the repository.
 * @returns An object representing the file data.  Raw contents are stored in the 'contents' key,
 * while the file's SHA is stored in 'sha' (this is needed if you want to update the contents later)
 */
export async function getFileFromRepoAsync(client, repo, path) {
  const file = await client.repos.getContent({
    owner: config.githubCourseOwner,
    repo: repo,
    path: path,
  });
  return {
    sha: file.data.sha,
    contents: Buffer.from(file.data.content, file.data.encoding).toString('ascii'),
  };
}

/**
 * Updates a file's contents in a repository.
 * @param client Octokit client
 * @param repo Repository to set file contents in
 * @param path Path to the file, relative from the root of the repository.
 * @param contents Raw contents of the file, stored as a string.
 * @param sha The file's SHA that is being updated (this is returned in getFileFromRepoAsync).
 */
export async function putFileToRepoAsync(client, repo, path, contents, sha) {
  await client.repos.createOrUpdateFileContents({
    owner: config.githubCourseOwner,
    repo: repo,
    path: path,
    message: `Update ${path}`,
    // Add a trailing newline to the contents.
    content: Buffer.from(contents + '\n', 'ascii').toString('base64'),
    sha: sha,
  });
}

/**
 * Add a team to a specific repository.
 * @param client Octokit client
 * @param repo Repository to update
 * @param team Team to add
 * @param permission String permission to give to the team, can be one of the following:
 *  - pull
 *  - push
 *  - admin
 *  - maintain
 *  - triage
 */
export async function addTeamToRepoAsync(client, repo, team, permission) {
  await client.teams.addOrUpdateRepoPermissionsInOrg({
    owner: config.githubCourseOwner,
    org: config.githubCourseOwner,
    repo: repo,
    team_slug: team,
    permission: permission,
  });
}

/**
 * Invites a user to a specific repository.
 * @param client Octokit client
 * @param repo Repository to update
 * @param username Username to add
 * @param permission String permission to give to the user, can be one of the following:
 *  - pull
 *  - push
 *  - admin
 *  - maintain
 *  - triage
 */
export async function addUserToRepoAsync(client, repo, username, permission) {
  await client.repos.addCollaborator({
    owner: config.githubCourseOwner,
    repo: repo,
    username: username,
    permission: permission,
  });
}

/**
 *
 * @param {any} options
 * @param {string} job_sequence_id
 * @param {string} user_id
 * @param {(job: import('./server-jobs-legacy').Job) => Promise<void>} func
 * @returns
 */
export function _runJobAsync(options, job_sequence_id, user_id, func) {
  return new Promise((resolve, reject) => {
    options = _.defaults(
      {
        user_id: user_id,
        authn_user_id: user_id,
        job_sequence_id,
        on_success: resolve,
        on_error: reject,
      },
      options,
    );

    createJob(options, function (err, job) {
      if (err) {
        logger.error('Error in createJob()', err);
        failJobSequence(job_sequence_id);
        reject(err);
        return;
      }
      func(job)
        .then(() => {
          job.succeed();
          resolve();
        })
        .catch((err) => {
          job.fail(err);
          // Give a descriptive error message
          const err_msg = `Failure while running job "${job.options.description}":\n` + `${err}`;
          reject(new Error(err_msg));
        });
    });
  });
}

export function _runJobCommandAsync(options, job_sequence_id, user_id) {
  return new Promise((resolve, reject) => {
    options = _.defaults(
      {
        user_id: user_id,
        authn_user_id: user_id,
        job_sequence_id,
        on_success: resolve,
      },
      options,
    );

    serverJobs.spawnJob(options, (err, job) => {
      if (ERR(err, reject)) return;
      job.options.on_error = () => {
        // Give a descriptive error message
        const err_msg = `Failure while running job "${options.description}":\n` + `${job.output}`;
        reject(new Error(err_msg));
      };
    });
  });
}

/**
 * Starts a new server job to create a course GitHub repo, add it to the database, and then sync it locally.
 * @params options Options for creating the course, should contain the following keys:
 * - short_name
 * - title
 * - institution_id
 * - display_timezone
 * - path
 * - repo_short_name
 * - github_user
 * - course_request_id
 * @params authn_user Authenticated user that is creating the course.
 * @params callback Callback to run once the job sequence is created.  Will contain the sequence id as an argument.
 */
export function createCourseRepoJob(options, authn_user, callback) {
  const worker_function = async (job_sequence_id) => {
    const client = getGithubClient();
    if (client === null) {
      // If we are running locally and don't have a client, then just exit early
      await _runJobAsync(
        {
          type: 'exit_early',
          description: 'Nothing to do, exiting...',
          last_in_sequence: true,
        },
        job_sequence_id,
        authn_user.user_id,
        async () => {
          return;
        },
      );
      return;
    }

    // As a debug step, show the course information given to us since the
    // info can be changed by an admin before the job is run
    await _runJobAsync(
      { type: 'info', description: 'Show course information' },
      job_sequence_id,
      authn_user.user_id,
      async (job) => {
        job.info(`Creating course ${options.short_name}`);
        job.info(JSON.stringify(options, null, 4));
      },
    );

    // Create base github repo from template
    await _runJobAsync(
      {
        type: 'create_repo',
        description: 'Creating repository from template',
      },
      job_sequence_id,
      authn_user.user_id,
      async (job) => {
        await createRepoFromTemplateAsync(
          client,
          options.repo_short_name,
          config.githubCourseTemplate,
        );
        job.info(`Created repository ${options.repo_short_name}`);

        // Find main branch (which is the only branch in the new repo).
        // The output of this is array of objects following:
        // https://docs.github.com/en/rest/reference/repos#list-branches
        const branches = (
          await client.repos.listBranches({
            owner: config.githubCourseOwner,
            repo: options.repo_short_name,
          })
        ).data;
        if (branches.length !== 1) {
          throw new Error(`New repo has ${branches.length} branches, expected one.`);
        }
        options.branch = branches[0].name || config.githubMainBranch;
        job.info(`Main branch for new repository: "${options.branch}"`);
      },
    );

    // Update the infoCourse.json file by grabbing the original and JSON editing it.
    await _runJobAsync(
      { type: 'update_info_course', description: 'Updating infoCourse.json' },
      job_sequence_id,
      authn_user.user_id,
      async (job) => {
        let { sha: sha, contents } = await getFileFromRepoAsync(
          client,
          options.repo_short_name,
          'infoCourse.json',
        );
        job.info(`Loaded infoCourse.json file (SHA ${sha})`);

        const courseInfo = JSON.parse(contents);
        courseInfo.uuid = uuidv4();
        courseInfo.name = options.short_name;
        courseInfo.title = options.title;
        courseInfo.timezone = options.display_timezone;

        const newContents = JSON.stringify(courseInfo, null, 4);
        job.verbose('New infoCourse.json file:');
        job.verbose(newContents);

        await putFileToRepoAsync(
          client,
          options.repo_short_name,
          'infoCourse.json',
          newContents,
          sha,
        );
        job.info('Uploaded new infoCourse.json file');
      },
    );

    // Add machine and instructor to the repo
    await _runJobAsync(
      { type: 'add_machine', description: 'Adding machine team to repo' },
      job_sequence_id,
      authn_user.user_id,
      async (job) => {
        await addTeamToRepoAsync(
          client,
          options.repo_short_name,
          config.githubMachineTeam,
          'admin',
        );
        job.info(
          `Added team ${config.githubMachineTeam} as administrator of repo ${options.repo_short_name}`,
        );
      },
    );
    if (options.github_user) {
      await _runJobAsync(
        {
          type: 'add_instructor',
          description: 'Adding instructor to repository',
        },
        job_sequence_id,
        authn_user.user_id,
        async (job) => {
          try {
            await addUserToRepoAsync(client, options.repo_short_name, options.github_user, 'admin');
            job.info(
              `Added user ${options.github_user} as administrator of repo ${options.repo_short_name}`,
            );
          } catch (err) {
            job.error(`Could not add user "${options.github_user}": ${err}`);
          }
        },
      );
    }

    // Insert the course into the courses table
    let inserted_course;
    await _runJobAsync(
      { type: 'update_courses', description: 'Adding course to database' },
      job_sequence_id,
      authn_user.user_id,
      async (job) => {
        const sql_params = [
          options.institution_id,
          options.short_name,
          options.title,
          options.display_timezone,
          options.path,
          `git@github.com:${config.githubCourseOwner}/${options.repo_short_name}.git`,
          options.branch,
          authn_user.user_id,
        ];
        inserted_course = (await sqldb.callAsync('courses_insert', sql_params)).rows[0];
        job.verbose('Inserted course into database:');
        job.verbose(JSON.stringify(inserted_course, null, 4));
      },
    );

    // Give the owner required permissions
    await _runJobAsync(
      { type: 'update_', description: 'Giving user owner permission' },
      job_sequence_id,
      authn_user.user_id,
      async () => {
        const sql_params = {
          course_id: inserted_course.id,
          course_request_id: options.course_request_id,
        };
        await sqldb.queryOneRowAsync(sql.set_course_owner_permission, sql_params);
      },
    );

    // Automatically sync the new course. This part is shamelessly stolen
    // from `pages/shared/syncHelpers.js`.
    const git_env = process.env;
    if (config.gitSshCommand != null) {
      git_env.GIT_SSH_COMMAND = config.gitSshCommand;
    }
    await _runJobCommandAsync(
      {
        type: 'clone_from_git',
        description: 'Clone from remote git repository',
        command: 'git',
        arguments: ['clone', inserted_course.repository, inserted_course.path],
        env: git_env,
      },
      job_sequence_id,
      authn_user.user_id,
    );
    let sync_result;
    await _runJobAsync(
      {
        type: 'sync_from_disk',
        description: 'Sync git repository to database',
        last_in_sequence: !config.chunksGenerator,
      },
      job_sequence_id,
      authn_user.user_id,
      async function (job) {
        sync_result = await syncDiskToSqlAsync(inserted_course.path, inserted_course.id, job);
      },
    );

    // If we have chunks enabled, then create associated chunks for the new course
    if (config.chunksGenerator) {
      await _runJobAsync(
        {
          type: 'load_chunks',
          description: 'Create course chunks',
          last_in_sequence: true,
        },
        job_sequence_id,
        authn_user.user_id,
        async (job) => {
          const chunkChanges = await updateChunksForCourse({
            coursePath: inserted_course.path,
            courseId: inserted_course.id,
            courseData: sync_result.courseData,
          });
          logChunkChangesToJob(chunkChanges, job);
        },
      );
    }

    await _runJobAsync(
      {
        type: 'update_commit_hash',
        description: 'Update course commit hash',
      },
      job_sequence_id,
      authn_user.user_id,
      async () => {
        await updateCourseCommitHash(inserted_course);
      },
    );
  };

  // Create a server job to wrap the course creation process
  createJobSequence(
    {
      user_id: authn_user.user_id,
      authn_user_id: authn_user.user_id,
      type: 'create_course_repo',
      description: 'Create course repository from request',
      course_request_id: options.course_request_id,
    },
    async (err, job_sequence_id) => {
      if (ERR(err, callback)) return;
      callback(null, job_sequence_id);

      try {
        await worker_function(job_sequence_id);
        await sqldb.queryAsync(sql.set_course_request_status, {
          status: 'approved',
          course_request_id: options.course_request_id,
        });
      } catch (err) {
        await sqldb.queryAsync(sql.set_course_request_status, {
          status: 'failed',
          course_request_id: options.course_request_id,
        });
        sendCourseRequestMessage(
          `*Failed to create course "${options.short_name}"*\n\n` +
            '```\n' +
            `${err.message.trim()}\n` +
            '```',
        ).catch((err) => logger.error(err));
      }
    },
  );
}<|MERGE_RESOLUTION|>--- conflicted
+++ resolved
@@ -1,9 +1,8 @@
 import { Octokit } from '@octokit/rest';
 const { v4: uuidv4 } = require('uuid');
 const _ = require('lodash');
-import ERR from 'async-stacktrace';
-
-<<<<<<< HEAD
+const ERR = require('async-stacktrace');
+
 import { config } from './config';
 import { logger } from '@prairielearn/logger';
 import { createJob, failJobSequence, serverJobs, createJobSequence } from './server-jobs-legacy';
@@ -11,16 +10,6 @@
 import { syncDiskToSqlAsync } from '../sync/syncFromDisk';
 import { sendCourseRequestMessage } from './opsbot';
 import { updateChunksForCourse, logChunkChangesToJob } from './chunks';
-=======
-const ERR = require('async-stacktrace');
-const { config } = require('./config');
-const { logger } = require('@prairielearn/logger');
-const serverJobs = require('./server-jobs-legacy');
-const { updateCourseCommitHash } = require('../models/course');
-const syncFromDisk = require('../sync/syncFromDisk');
-const opsbot = require('./opsbot');
-const chunks = require('./chunks');
->>>>>>> 8fd15229
 
 const sqldb = require('@prairielearn/postgres');
 const sql = sqldb.loadSqlEquiv(__filename);
