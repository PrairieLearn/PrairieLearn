--- conflicted
+++ resolved
@@ -1,8 +1,4 @@
-<<<<<<< HEAD
 //@ts-check
-=======
-// @ts-check
->>>>>>> c2ba6f84
 const { Octokit } = require('@octokit/rest');
 const { v4: uuidv4 } = require('uuid');
 const Sentry = require('@prairielearn/sentry');
@@ -164,75 +160,6 @@
   },
 
   /**
-<<<<<<< HEAD
-   *
-   * @param {any} options
-   * @param {string} job_sequence_id
-   * @param {string} user_id
-   * @param {(job: import('./server-jobs-legacy').Job) => Promise<void>} func
-   * @returns {Promise<void>}
-   */
-  _runJobAsync: function (options, job_sequence_id, user_id, func) {
-    return new Promise((resolve, reject) => {
-      options = _.defaults(
-        {
-          user_id: user_id,
-          authn_user_id: user_id,
-          job_sequence_id,
-          on_success: resolve,
-          on_error: reject,
-        },
-        options,
-      );
-
-      serverJobs.createJob(options, function (err, job) {
-        if (err) {
-          logger.error('Error in createJob()', err);
-          serverJobs.failJobSequence(job_sequence_id);
-          reject(err);
-          return;
-        }
-        func(job)
-          .then(() => {
-            job.succeed();
-            resolve();
-          })
-          .catch((err) => {
-            job.fail(err);
-            // Give a descriptive error message
-            const err_msg = `Failure while running job "${job.options.description}":\n` + `${err}`;
-            reject(new Error(err_msg));
-          });
-      });
-    });
-  },
-
-  _runJobCommandAsync: function (options, job_sequence_id, user_id) {
-    return new Promise((resolve, reject) => {
-      options = _.defaults(
-        {
-          user_id: user_id,
-          authn_user_id: user_id,
-          job_sequence_id,
-          on_success: resolve,
-        },
-        options,
-      );
-
-      serverJobs.spawnJob(options, (err, job) => {
-        if (ERR(err, reject)) return;
-        job.options.on_error = () => {
-          // Give a descriptive error message
-          const err_msg = `Failure while running job "${options.description}":\n` + `${job.output}`;
-          reject(new Error(err_msg));
-        };
-      });
-    });
-  },
-
-  /**
-=======
->>>>>>> c2ba6f84
    * Starts a new server job to create a course GitHub repo, add it to the database, and then sync it locally.
    * @param options Options for creating the course, should contain the following keys:
    * - short_name
@@ -345,46 +272,6 @@
       }
 
       // Insert the course into the courses table
-<<<<<<< HEAD
-      /**
-       * @type {object}
-       */
-      let inserted_course;
-      await module.exports._runJobAsync(
-        { type: 'update_courses', description: 'Adding course to database' },
-        job_sequence_id,
-        authn_user.user_id,
-        async (job) => {
-          const sql_params = [
-            options.institution_id,
-            options.short_name,
-            options.title,
-            options.display_timezone,
-            options.path,
-            `git@github.com:${config.githubCourseOwner}/${options.repo_short_name}.git`,
-            options.branch,
-            authn_user.user_id,
-          ];
-          inserted_course = (await sqldb.callAsync('courses_insert', sql_params)).rows[0];
-          job.verbose('Inserted course into database:');
-          job.verbose(JSON.stringify(inserted_course, null, 4));
-        },
-      );
-
-      // Give the owner required permissions
-      await module.exports._runJobAsync(
-        { type: 'update_', description: 'Giving user owner permission' },
-        job_sequence_id,
-        authn_user.user_id,
-        async () => {
-          const sql_params = {
-            course_id: inserted_course?.id,
-            course_request_id: options.course_request_id,
-          };
-          await sqldb.queryOneRowAsync(sql.set_course_owner_permission, sql_params);
-        },
-      );
-=======
       logger.info('Adding course to database');
       const inserted_course = (
         await sqldb.callAsync('courses_insert', [
@@ -407,7 +294,6 @@
         course_id: inserted_course.id,
         course_request_id: options.course_request_id,
       });
->>>>>>> c2ba6f84
 
       // Automatically sync the new course. This part is shamelessly stolen
       // from `pages/shared/syncHelpers.js`.
@@ -415,37 +301,6 @@
       if (config.gitSshCommand != null) {
         git_env.GIT_SSH_COMMAND = config.gitSshCommand;
       }
-<<<<<<< HEAD
-      if (inserted_course === undefined) throw new Error('inserted_course is undefined');
-      await module.exports._runJobCommandAsync(
-        {
-          type: 'clone_from_git',
-          description: 'Clone from remote git repository',
-          command: 'git',
-          arguments: ['clone', inserted_course?.repository, inserted_course?.path],
-          env: git_env,
-        },
-        job_sequence_id,
-        authn_user.user_id,
-      );
-      let sync_result;
-      if (inserted_course.path === null) return;
-      await module.exports._runJobAsync(
-        {
-          type: 'sync_from_disk',
-          description: 'Sync git repository to database',
-          last_in_sequence: !config.chunksGenerator,
-        },
-        job_sequence_id,
-        authn_user.user_id,
-        async function (job) {
-          sync_result = await syncFromDisk.syncDiskToSqlAsync(
-            inserted_course.path,
-            inserted_course.id,
-            job,
-          );
-        },
-=======
 
       logger.info('Clone from remote git repository');
       await job.exec('git', ['clone', inserted_course.repository, inserted_course.path], {
@@ -459,7 +314,6 @@
         inserted_course.path,
         inserted_course.id,
         job,
->>>>>>> c2ba6f84
       );
 
       // If we have chunks enabled, then create associated chunks for the new course
