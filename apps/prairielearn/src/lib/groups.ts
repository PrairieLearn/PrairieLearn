import * as error from '@prairielearn/error';
import { z } from 'zod';
import _ = require('lodash');

import * as sqldb from '@prairielearn/postgres';
import { idsEqual } from './id';
<<<<<<< HEAD
import { GroupSchema, IdSchema } from './db-types';
import { getEnrollmentForUserInCourseInstance } from '../models/enrollment';
=======
import { GroupSchema, IdSchema, User, UserSchema } from './db-types';
>>>>>>> 88ee7bd2
const sql = sqldb.loadSqlEquiv(__filename);

const GroupConfigSchema = z.object({
  assessment_id: z.string().nullable(),
  course_instance_id: z.string(),
  date: z.date().nullable(),
  deleted_at: z.date().nullable(),
  has_roles: z.boolean().nullable(),
  id: z.string(),
  maximum: z.number().nullable(),
  minimum: z.number().nullable(),
  name: z.string().nullable(),
  student_authz_create: z.boolean().nullable(),
  student_authz_join: z.boolean().nullable(),
  student_authz_leave: z.boolean().nullable(),
});
type GroupConfig = z.infer<typeof GroupConfigSchema>;

const RoleAssignmentSchema = z.object({
  user_id: z.string(),
  uid: z.string(),
  role_name: z.string(),
  group_role_id: z.string(),
});
type RoleAssignment = z.infer<typeof RoleAssignmentSchema>;

const GroupRoleSchema = z.object({
  id: z.string(),
  role_name: z.string(),
  count: z.coerce.number(),
  maximum: z.number().nullable(),
  minimum: z.number().nullable(),
  can_assign_roles_at_start: z.boolean(),
  can_assign_roles_during_assessment: z.boolean(),
});
type GroupRole = z.infer<typeof GroupRoleSchema>;

const AssessmentLevelPermissionsSchema = z.object({
  can_assign_roles_at_start: z.boolean().nullable(),
  can_assign_roles_during_assessment: z.boolean().nullable(),
});
type AssessmentLevelPermissions = z.infer<typeof AssessmentLevelPermissionsSchema>;

interface RolesInfo {
  roleAssignments: Record<string, RoleAssignment[]>;
  groupRoles: GroupRole[];
  validationErrors: GroupRole[];
  disabledRoles: string[];
  rolesAreBalanced: boolean;
  usersWithoutRoles: User[];
}

interface GroupInfo {
  groupMembers: User[];
  groupSize: number;
  groupName: string;
  joinCode: string;
  start: boolean;
  rolesInfo?: RolesInfo;
}

interface GroupRoleAssignment {
  group_role_id: string;
  user_id: string;
}

const GroupForUpdateSchema = GroupSchema.extend({
  cur_size: z.number(),
  max_size: z.number(),
  has_roles: z.boolean(),
});

/**
 * Gets the group config info for a given assessment id.
 */
export async function getGroupConfig(assessmentId: string): Promise<GroupConfig> {
  return await sqldb.queryRow(
    sql.get_group_config,
    { assessment_id: assessmentId },
    GroupConfigSchema,
  );
}

/**
 * Returns the group id for the user's current group in an assessment, if it exists.
 * Used in checking whether the user is in a group or not.
 */
export async function getGroupId(assessmentId: string, userId: string): Promise<string | null> {
  return await sqldb.queryOptionalRow(
    sql.get_group_id,
    { assessment_id: assessmentId, user_id: userId },
    IdSchema,
  );
}

export async function getGroupInfo(group_id: string, groupConfig: GroupConfig): Promise<GroupInfo> {
  const group = await sqldb.queryRow(sql.select_group, { group_id }, GroupSchema);
  const groupMembers = await sqldb.queryRows(sql.select_group_members, { group_id }, UserSchema);

  const needSize = (groupConfig.minimum ?? 0) - groupMembers.length;
  const groupInfo: GroupInfo = {
    groupMembers,
    groupSize: groupMembers.length,
    groupName: group.name,
    joinCode: group.name + '-' + group.join_code,
    start: needSize <= 0,
  };

  if (groupConfig.has_roles) {
    const rolesInfo = await getRolesInfo(group_id, groupInfo.groupMembers);
    groupInfo.start =
      groupInfo.start &&
      rolesInfo.rolesAreBalanced &&
      rolesInfo.validationErrors.length === 0 &&
      rolesInfo.usersWithoutRoles.length === 0;
    groupInfo.rolesInfo = rolesInfo;
  }

  return groupInfo;
}

/**
 * A helper function to getGroupInfo that returns a data structure containing info about an
 * assessment's group roles.
 */
async function getRolesInfo(groupId: string, groupMembers: User[]): Promise<RolesInfo> {
  // Get the current role assignments of the group
  const result = await sqldb.queryRows(
    sql.get_role_assignments,
    { group_id: groupId },
    RoleAssignmentSchema,
  );
  const roleAssignments = _.groupBy(result, 'uid');

  // Get info on all group roles for the assessment
  const groupRoles = await sqldb.queryRows(
    sql.get_group_roles,
    { group_id: groupId },
    GroupRoleSchema,
  );

  // Identify errors for any roles where count is not between max and min (if they exist)
  const validationErrors = groupRoles.filter(
    (role) =>
      (role.minimum && role.count < role.minimum) || (role.maximum && role.count > role.maximum),
  );

  // Identify any disabled roles based on group size, role minimums
  const minimumRolesToFill = _.sum(groupRoles.map((role) => role.minimum ?? 0));
  const optionalRoleNames = groupRoles
    .filter((role) => (role.minimum ?? 0) === 0)
    .map((role) => role.role_name);
  const disabledRoles = groupMembers.length <= minimumRolesToFill ? optionalRoleNames : [];

  // Check if any users have too many roles
  const rolesAreBalanced =
    groupMembers.length < minimumRolesToFill ||
    Object.values(roleAssignments).every((roles) => roles.length === 1);

  // Check if users have no roles
  const usersWithoutRoles = groupMembers.filter(
    (member) => roleAssignments[member.uid] === undefined,
  );

  return {
    roleAssignments,
    groupRoles,
    validationErrors,
    disabledRoles,
    rolesAreBalanced,
    usersWithoutRoles,
  };
}

<<<<<<< HEAD
export async function addUserToGroup(
  assessment_id: string,
  group_id: string,
  user_id: string,
  authn_user_id: string,
  enforceGroupSize: boolean,
) {
  await sqldb.runInTransactionAsync(async () => {
    const group = await sqldb.queryOptionalRow(
      sql.select_group_for_update,
      { group_id, assessment_id },
      GroupForUpdateSchema,
    );
    if (group == null) {
      throw new Error(`Group does not exist.`);
    }

    const enrollment = await getEnrollmentForUserInCourseInstance({
      course_instance_id: group.course_instance_id,
      user_id,
    });
    if (enrollment == null) {
      throw new Error(`User is not enrolled in this course.`);
    }

    // This is technically susceptible to race conditions. That won't be an
    // issue once we have a unique constraint for group membership.
    const existingGroupId = await getGroupId(assessment_id, user_id);
    if (existingGroupId != null) {
      if (idsEqual(user_id, authn_user_id)) {
        throw new Error('You are already in another group.');
      } else {
        throw new Error('User is already in another group.');
      }
    }

    if (enforceGroupSize && group.cur_size >= group.max_size) {
      throw new Error(`Group is already full.`);
    }

    // Find a group role. If none of the roles can be assigned, assign no role.
    const groupRoleId = group.has_roles
      ? await sqldb.queryOptionalRow(
          sql.select_suitable_group_role,
          { assessment_id, group_id: group.id, cur_size: group.cur_size },
          IdSchema,
        )
      : null;

    await sqldb.queryAsync(sql.insert_group_user, {
      group_id: group.id,
      user_id: user_id,
      group_config_id: group.group_config_id,
      authn_user_id: authn_user_id,
      group_role_id: groupRoleId,
    });
  });
=======
/**
 * This function assumes that the group has roles, so any caller must ensure
 * that it is only called in that scenario
 */
export async function getQuestionGroupPermissions(
  instance_question_id: string,
  group_id: string,
  user_id: string,
): Promise<{ can_submit: boolean; can_view: boolean }> {
  const userPermissions = await sqldb.queryOptionalRow(
    sql.select_question_permissions,
    { instance_question_id, group_id, user_id },
    z.object({ can_submit: z.boolean(), can_view: z.boolean() }),
  );
  return userPermissions ?? { can_submit: false, can_view: false };
>>>>>>> 88ee7bd2
}

export async function joinGroup(
  fullJoinCode: string,
  assessmentId: string,
  userId: string,
  authnUserId: string,
): Promise<void> {
  const splitJoinCode = fullJoinCode.split('-');
  if (splitJoinCode.length !== 2 || splitJoinCode[1].length !== 4) {
    // the join code input by user is not valid (not in format of groupname+4-character)
    throw new Error('The join code has an incorrect format');
    return;
  }

  const groupName = splitJoinCode[0];
  const joinCode = splitJoinCode[1].toUpperCase();

  try {
    await sqldb.runInTransactionAsync(async () => {
      const groupId = await sqldb.queryOptionalRow(
        sql.select_group_by_name,
        { group_name: groupName, join_code: joinCode, assessment_id: assessmentId },
        IdSchema,
      );
      if (groupId == null) {
        throw new Error('Group does not exist.');
      }
      await addUserToGroup(assessmentId, groupId, userId, authnUserId, true);
    });
  } catch (err) {
    throw new Error(`Cannot join group "${fullJoinCode}": ${err.message}`);
  }
}

export async function createGroup(
  groupName: string,
  assessmentId: string,
  userIds: string[],
  authnUserId: string,
): Promise<void> {
  if (groupName.length > 30) {
    throw new Error('The group name is too long. Use at most 30 alphanumerical characters.');
  }
  if (!groupName.match(/^[0-9a-zA-Z]+$/)) {
    throw new Error(
      'The group name is invalid. Only alphanumerical characters (letters and digits) are allowed.',
    );
  }

  if (userIds.length === 0) {
    throw new Error('There must be at least one user in the group.');
  }

  try {
    await sqldb.runInTransactionAsync(async () => {
      let groupId;
      try {
        groupId = await sqldb.queryRow(
          sql.create_group,
          {
            assessment_id: assessmentId,
            authn_user_id: authnUserId,
            group_name: groupName,
          },
          IdSchema,
        );
      } catch (err) {
        throw new Error('Group name is already taken.');
      }
      for (const userId of userIds) {
        await addUserToGroup(assessmentId, groupId, userId, authnUserId, false);
      }
    });
  } catch (err) {
    throw new Error(`Failed to create the group ${groupName}. ${err.message}`);
  }
}

/**
 * @param {GroupInfo} groupInfo
 * @param {string} leavingUserId
 * @returns {GroupRoleAssignment[]}
 */
export function getGroupRoleReassignmentsAfterLeave(
  groupInfo: GroupInfo,
  leavingUserId: string,
): GroupRoleAssignment[] {
  // Get the roleIds of the leaving user that need to be re-assigned to other users
  const groupRoleAssignments = Object.values(groupInfo.rolesInfo?.roleAssignments ?? {}).flat();

  const leavingUserRoleIds = groupRoleAssignments
    .filter(({ user_id }) => idsEqual(user_id, leavingUserId))
    .map(({ group_role_id }) => group_role_id);

  const roleIdsToReassign =
    groupInfo.rolesInfo?.groupRoles
      .filter(
        (role) =>
          (role.minimum ?? 0) > 0 &&
          role.count <= (role.minimum ?? 0) &&
          leavingUserRoleIds.includes(role.id),
      )
      .map((role) => role.id) ?? [];

  // Get group user to group role assignments, excluding the leaving user
  const groupRoleAssignmentUpdates = groupRoleAssignments
    .filter(({ user_id }) => !idsEqual(user_id, leavingUserId))
    .map(({ user_id, group_role_id }) => ({ user_id, group_role_id }));

  for (const roleId of roleIdsToReassign) {
    // First, try to give the role to a user with no roles
    const userIdWithNoRoles = groupInfo.groupMembers.find(
      (m) =>
        !idsEqual(m.user_id, leavingUserId) &&
        groupRoleAssignmentUpdates.find(({ user_id }) => idsEqual(user_id, m.user_id)) ===
          undefined,
    )?.user_id;
    if (userIdWithNoRoles !== undefined) {
      groupRoleAssignmentUpdates.push({
        user_id: userIdWithNoRoles,
        group_role_id: roleId,
      });
      continue;
    }

    // Next, try to find a user with a non-required role and replace that role
    const idxToUpdate = groupRoleAssignmentUpdates.findIndex(({ group_role_id }) => {
      const roleMin =
        groupInfo.rolesInfo?.groupRoles.find((role) => idsEqual(role.id, group_role_id))?.minimum ??
        0;
      return roleMin === 0;
    });
    if (idxToUpdate !== -1) {
      groupRoleAssignmentUpdates[idxToUpdate].group_role_id = roleId;
      continue;
    }

    // Finally, try to give the role to a user that doesn't already have it
    const assigneeUserId = groupInfo.groupMembers.find(
      (m) =>
        !idsEqual(m.user_id, leavingUserId) &&
        !groupRoleAssignmentUpdates.some(
          (u) => idsEqual(u.group_role_id, roleId) && idsEqual(u.user_id, m.user_id),
        ),
    )?.user_id;
    if (assigneeUserId !== undefined) {
      groupRoleAssignmentUpdates.push({
        user_id: assigneeUserId,
        group_role_id: roleId,
      });
      continue;
    }
  }

  return groupRoleAssignmentUpdates;
}

export async function leaveGroup(
  assessmentId: string,
  userId: string,
  authnUserId: string,
): Promise<void> {
  await sqldb.runInTransactionAsync(async () => {
    const groupId = await getGroupId(assessmentId, userId);
    if (groupId === null) {
      throw new Error(
        "Couldn't access the user's group ID with the provided assessment and user IDs",
      );
    }
    const groupConfig = await getGroupConfig(assessmentId);

    if (groupConfig.has_roles) {
      const groupInfo = await getGroupInfo(groupId, groupConfig);

      // Reassign roles if there is more than 1 user
      const currentSize = groupInfo.groupMembers.length;
      if (currentSize > 1) {
        const groupRoleAssignmentUpdates = getGroupRoleReassignmentsAfterLeave(groupInfo, userId);
        await sqldb.queryAsync(sql.update_group_roles, {
          role_assignments: JSON.stringify(groupRoleAssignmentUpdates),
          group_id: groupId,
          user_id: userId,
          authn_user_id: authnUserId,
        });

        // Groups with low enough size should only use required roles
        const minRolesToFill = _.sum(
          groupInfo.rolesInfo?.groupRoles.map((role) => role.minimum ?? 0),
        );
        if (currentSize - 1 <= minRolesToFill) {
          await sqldb.queryAsync(sql.delete_non_required_roles, {
            group_id: groupId,
            assessment_id: assessmentId,
          });
        }
      }
    }

    // Delete user from group and log
    await sqldb.queryAsync(sql.delete_group_users, {
      group_id: groupId,
      user_id: userId,
      authn_user_id: authnUserId,
    });
  });
}

export async function getAssessmentPermissions(
  assessmentId: string,
  userId: string,
): Promise<AssessmentLevelPermissions> {
  return await sqldb.queryRow(
    sql.get_assessment_level_permissions,
    { assessment_id: assessmentId, user_id: userId },
    AssessmentLevelPermissionsSchema,
  );
}

/**
 * Updates the role assignments of users in a group, given the output from groupRoleTable.ejs.
 */
export async function updateGroupRoles(
  requestBody: Record<string, any>,
  assessmentId: string,
  groupId: string,
  userId: string,
  hasStaffPermission: boolean,
  authnUserId: string,
) {
  await sqldb.runInTransactionAsync(async () => {
    if (!hasStaffPermission) {
      const permissions = await getAssessmentPermissions(assessmentId, userId);
      if (!permissions.can_assign_roles_at_start) {
        throw error.make(
          403,
          'User does not have permission to assign roles at the start of this assessment',
        );
      }
    }

    const groupConfig = await getGroupConfig(assessmentId);
    const groupInfo = await getGroupInfo(groupId, groupConfig);

    // Convert form data to valid input format for a SQL function
    const roleKeys = Object.keys(requestBody).filter((key) => key.startsWith('user_role_'));
    const roleAssignments = roleKeys.map((roleKey) => {
      const [roleId, userId] = roleKey.replace('user_role_', '').split('-');
      if (!groupInfo.groupMembers.some((member) => idsEqual(member.user_id, userId))) {
        throw error.make(403, `User ${userId} is not a member of this group`);
      }
      if (!groupInfo.rolesInfo?.groupRoles.some((role) => idsEqual(role.id, roleId))) {
        throw error.make(403, `Role ${roleId} does not exist for this assessment`);
      }
      return {
        group_id: groupId,
        user_id: userId,
        group_role_id: roleId,
      };
    });

    // If no one is being given a role with assigner permissions, give that role to the current user
    const assignerRoleIds =
      groupInfo.rolesInfo?.groupRoles
        .filter((role) => role.can_assign_roles_at_start)
        .map((role) => role.id) ?? [];
    const assignerRoleFound = roleAssignments.some((roleAssignment) =>
      assignerRoleIds.includes(roleAssignment.group_role_id),
    );
    if (!assignerRoleFound) {
      if (!groupInfo.groupMembers?.some((member) => idsEqual(member.user_id, userId))) {
        // If the current user is not in the group, this usually means they are a staff member, so give the assigner role to the first user
        userId = groupInfo.groupMembers[0].user_id;
      }
      roleAssignments.push({
        group_id: groupId,
        user_id: userId,
        group_role_id: assignerRoleIds[0],
      });
    }

    await sqldb.queryAsync(sql.update_group_roles, {
      group_id: groupId,
      role_assignments: JSON.stringify(roleAssignments),
      authn_user_id: authnUserId,
    });
  });
}

/**
 * Delete all groups for the given assessment.
 */
export async function deleteAllGroups(assessmentId: string, authnUserId: string) {
  await sqldb.queryAsync(sql.delete_all_groups, {
    assessment_id: assessmentId,
    authn_user_id: authnUserId,
  });
}<|MERGE_RESOLUTION|>--- conflicted
+++ resolved
@@ -4,12 +4,8 @@
 
 import * as sqldb from '@prairielearn/postgres';
 import { idsEqual } from './id';
-<<<<<<< HEAD
-import { GroupSchema, IdSchema } from './db-types';
+import { GroupSchema, IdSchema, User, UserSchema } from './db-types';
 import { getEnrollmentForUserInCourseInstance } from '../models/enrollment';
-=======
-import { GroupSchema, IdSchema, User, UserSchema } from './db-types';
->>>>>>> 88ee7bd2
 const sql = sqldb.loadSqlEquiv(__filename);
 
 const GroupConfigSchema = z.object({
@@ -184,7 +180,23 @@
   };
 }
 
-<<<<<<< HEAD
+/**
+ * This function assumes that the group has roles, so any caller must ensure
+ * that it is only called in that scenario
+ */
+export async function getQuestionGroupPermissions(
+  instance_question_id: string,
+  group_id: string,
+  user_id: string,
+): Promise<{ can_submit: boolean; can_view: boolean }> {
+  const userPermissions = await sqldb.queryOptionalRow(
+    sql.select_question_permissions,
+    { instance_question_id, group_id, user_id },
+    z.object({ can_submit: z.boolean(), can_view: z.boolean() }),
+  );
+  return userPermissions ?? { can_submit: false, can_view: false };
+}
+
 export async function addUserToGroup(
   assessment_id: string,
   group_id: string,
@@ -242,23 +254,6 @@
       group_role_id: groupRoleId,
     });
   });
-=======
-/**
- * This function assumes that the group has roles, so any caller must ensure
- * that it is only called in that scenario
- */
-export async function getQuestionGroupPermissions(
-  instance_question_id: string,
-  group_id: string,
-  user_id: string,
-): Promise<{ can_submit: boolean; can_view: boolean }> {
-  const userPermissions = await sqldb.queryOptionalRow(
-    sql.select_question_permissions,
-    { instance_question_id, group_id, user_id },
-    z.object({ can_submit: z.boolean(), can_view: z.boolean() }),
-  );
-  return userPermissions ?? { can_submit: false, can_view: false };
->>>>>>> 88ee7bd2
 }
 
 export async function joinGroup(
