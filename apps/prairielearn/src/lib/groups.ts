--- conflicted
+++ resolved
@@ -305,13 +305,8 @@
 
     await sqldb.execute(sql.insert_group_user, {
       group_id: group.id,
-<<<<<<< HEAD
-      user_id: user.user_id,
+      user_id: user.id,
       group_config_id: group.team_config_id,
-=======
-      user_id: user.id,
-      group_config_id: group.group_config_id,
->>>>>>> 47890a36
       assessment_id: assessment.id,
       authn_user_id,
       group_role_id: groupRoleId,
@@ -567,11 +562,7 @@
       (m) =>
         !idsEqual(m.id, leavingUserId) &&
         !groupRoleAssignmentUpdates.some(
-<<<<<<< HEAD
-          (u) => idsEqual(u.team_role_id, roleId) && idsEqual(u.user_id, m.user_id),
-=======
-          (u) => idsEqual(u.group_role_id, roleId) && idsEqual(u.user_id, m.id),
->>>>>>> 47890a36
+          (u) => idsEqual(u.team_role_id, roleId) && idsEqual(u.user_id, m.id),
         ),
     )?.id;
     if (assigneeUserId !== undefined) {
