--- conflicted
+++ resolved
@@ -62,48 +62,6 @@
       },
     );
   });
-<<<<<<< HEAD
-=======
-
-  socket.on('getResults', (msg, callback) => {
-    if (
-      !ensureProps(msg, [
-        'question_id',
-        'instance_question_id',
-        'variant_id',
-        'variant_token',
-        'submission_id',
-        'url_prefix',
-        'question_context',
-        'authorized_edit',
-      ])
-    ) {
-      return callback(null);
-    }
-    if (!checkToken(msg.variant_token, msg.variant_id)) {
-      return callback(null);
-    }
-
-    renderPanelsForSubmission({
-      submission_id: msg.submission_id,
-      question_id: msg.question_id,
-      instance_question_id: msg.instance_question_id,
-      variant_id: msg.variant_id,
-      user_id: msg.user_id,
-      urlPrefix: msg.url_prefix,
-      questionContext: msg.question_context,
-      authorizedEdit: msg.authorized_edit,
-      renderScorePanels: true,
-    }).then(
-      (panels) => callback(panels),
-      (err) => {
-        logger.error('Error rendering panels for submission', err);
-        Sentry.captureException(err);
-        callback(null);
-      },
-    );
-  });
->>>>>>> ce0ea8c9
 }
 
 export async function getVariantSubmissionsStatus(variant_id: string) {
