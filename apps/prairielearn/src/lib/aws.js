// @ts-check
import { Upload } from '@aws-sdk/lib-storage';
import { S3 } from '@aws-sdk/client-s3';
const fs = require('fs-extra');
import * as util from 'util';
import * as async from 'async';
import * as path from 'path';
import { fromNodeProviderChain } from '@aws-sdk/credential-providers';
const debug = require('debug')('prairielearn:' + path.basename(__filename, '.js'));
import { pipeline } from 'node:stream/promises';
import { makeAwsConfigProvider } from '@prairielearn/aws';

import { logger } from '@prairielearn/logger';
import { config } from './config';

const awsConfigProvider = makeAwsConfigProvider({
  credentials: fromNodeProviderChain(),
  getClientConfig: () => ({
    region: config.awsRegion,
    ...config.awsServiceGlobalOptions,
  }),
  getS3ClientConfig: () => {
    if (!config.runningInEc2) {
      // If we're not running in EC2, assume we're running with a local s3rver instance.
      // See https://github.com/jamhall/s3rver for more details.
      return {
        forcePathStyle: true,
        credentials: {
          accessKeyId: 'S3RVER',
          secretAccessKey: 'S3RVER',
        },
        endpoint: 'http://localhost:5000',
      };
    }

    return {};
  },
});

export const makeS3ClientConfig = awsConfigProvider.makeS3ClientConfig;

export const makeAwsClientConfig = awsConfigProvider.makeAwsClientConfig;

/**
 * Upload a local file or directory to S3.
 *
 * @param {string} s3Bucket - The S3 bucket name.
 * @param {string} s3Path - The S3 destination path.
 * @param {string | null} localPath - The local source path.
 * @param {boolean=} isDirectory - Whether the upload source is a directory (defaults to false).
 * @param {Buffer | null} buffer - A file buffer if local source path falsy.
 */
export async function uploadToS3Async(
  s3Bucket,
  s3Path,
  localPath,
  isDirectory = false,
  buffer = null,
) {
  const s3 = new S3(makeS3ClientConfig());

  let body;
  if (isDirectory) {
    body = '';
    s3Path += s3Path.endsWith('/') ? '' : '/';
  } else {
    if (localPath) {
      body = fs.createReadStream(localPath);
    } else if (buffer) {
      body = buffer;
    } else {
      throw new Error('must specify localPath or buffer');
    }
  }

  const res = await new Upload({
    client: s3,
    params: {
      Bucket: s3Bucket,
      Key: s3Path,
      Body: body,
    },
  }).done();
  if (localPath) {
    logger.verbose(`Uploaded localPath=${localPath} to s3://${s3Bucket}/${s3Path}`);
  } else {
    logger.verbose(`Uploaded buffer to s3://${s3Bucket}/${s3Path}`);
  }
<<<<<<< HEAD
  return res;
}
export const uploadToS3 = util.callbackify(uploadToS3Async);
=======
  // TODO: remove type case once the following are addressed:
  // https://github.com/aws/aws-sdk-js-v3/issues/5513
  // https://github.com/aws/aws-sdk-js-v3/pull/5512
  return /** @type {import('@aws-sdk/client-s3').CompleteMultipartUploadCommandOutput} */ (res);
};
module.exports.uploadToS3 = util.callbackify(module.exports.uploadToS3Async);
>>>>>>> 0c89b0b9

/**
 * Recursively upload a directory to a path in S3, including empty
 * subfolders. The file `${localPath}/filename` will be uploaded
 * to `${s3Bucket}/${s3Path}/filename`.
 *
 * @param {string} s3Bucket Remote S3 bucket to upload into.
 * @param {string} s3Path Remote S3 path to upload into.
 * @param {string} localPath Local path to upload.
 * @param {string[]} ignoreList List of files to ignore. These should be paths relative to localPath.
 */
export const uploadDirectoryToS3Async = async function (
  s3Bucket,
  s3Path,
  localPath,
  ignoreList = [],
) {
  const s3 = new S3(makeS3ClientConfig());
  const ignoreSet = new Set(ignoreList);

  async function walkDirectory(subDir) {
    const localFullDir = path.join(localPath, subDir);
    const files = await fs.readdir(localFullDir);
    await async.each(files, async (file) => {
      const localFilePath = path.join(localPath, subDir, file);
      const s3FilePath = path.join(s3Path, subDir, file);
      const relFilePath = path.join(subDir, file);

      if (ignoreSet.has(relFilePath)) return;

      const stat = await fs.stat(localFilePath);
      if (stat.isFile()) {
        const fileBody = await fs.readFile(localFilePath);
        try {
          await new Upload({
            client: s3,
            params: {
              Bucket: s3Bucket,
              Key: s3FilePath,
              Body: fileBody,
            },
          }).done();
          logger.verbose(`Uploaded file ${localFilePath} to s3://${s3Bucket}/${s3FilePath}`);
        } catch (err) {
          logger.verbose(
            `Did not sync file ${localFilePath} to $s3://${s3Bucket}/${s3FilePath}: ${err}`,
          );
        }
      } else if (stat.isDirectory()) {
        const s3DirPath = s3FilePath.endsWith('/') ? s3FilePath : `${s3FilePath}/`;
        try {
          await s3.putObject({
            Bucket: s3Bucket,
            Key: s3DirPath,
            Body: '',
          });
          logger.verbose(`Uploaded directory ${localFilePath} to s3://${s3Bucket}/${s3DirPath}`);
        } catch (err) {
          logger.verbose(
            `Did not sync directory ${localFilePath} to $s3://${s3Bucket}/${s3DirPath}: ${err}`,
          );
        }
        await walkDirectory(relFilePath);
      }
    });
  }

  await walkDirectory('');
};
export const uploadDirectoryToS3 = util.callbackify(uploadDirectoryToS3Async);

/**
 * Download a file or directory from S3.
 *
 * @param {string} s3Bucket - The S3 bucket name.
 * @param {string} s3Path - The S3 source path.
 * @param {string} localPath - The local target path.
 * @param {object?} options - Optional parameters, including owner and group (optional, defaults to {}).
 */
export async function downloadFromS3Async(s3Bucket, s3Path, localPath, options = {}) {
  if (localPath.endsWith('/')) {
    debug(`downloadFromS3: bypassing S3 and creating directory localPath=${localPath}`);
    await fs.promises.mkdir(localPath, { recursive: true });
    if (options.owner != null && options.group != null) {
      await fs.promises.chown(localPath, options.owner, options.group);
    }
    return;
  }

  debug(`downloadFromS3: creating containing directory for file localPath=${localPath}`);
  await fs.promises.mkdir(path.dirname(localPath), { recursive: true });
  if (options.owner != null && options.group != null) {
    await fs.promises.chown(path.dirname(localPath), options.owner, options.group);
  }

  const s3 = new S3(makeS3ClientConfig());
  const res = await s3.getObject({
    Bucket: s3Bucket,
    Key: s3Path,
  });
  const s3Stream = /** @type {import('stream').Readable} */ (res.Body);
  const fileStream = fs.createWriteStream(localPath);

  await pipeline(s3Stream, fileStream);

  if (options.owner != null && options.group != null) {
    await fs.chown(localPath, options.owner, options.group);
  }
}
export const downloadFromS3 = util.callbackify(downloadFromS3Async);

/**
 * Delete a file or directory from S3.
 *
 * @param {string} s3Bucket - The S3 bucket name.
 * @param {string} s3Path - The S3 target path.
 * @param {boolean=} isDirectory - Whether the deletion target is a directory (defaults to false).
 */
export async function deleteFromS3Async(s3Bucket, s3Path, isDirectory = false) {
  const s3 = new S3(makeS3ClientConfig());

  if (isDirectory) {
    s3Path += s3Path.endsWith('/') ? '' : '/';
  }
  await s3.deleteObject({
    Bucket: s3Bucket,
    Key: s3Path,
  });
  debug(`Deleted s3://${s3Bucket}/${s3Path}`);
}
export const deleteFromS3 = util.callbackify(deleteFromS3Async);

/**
 * Get a file from S3.
 *
 * @param {string} bucket - S3 bucket name.
 * @param {string} key - The S3 target path.
 * @param {boolean} buffer - Defaults to true to return buffer.
 * @return {Promise<Buffer | import('@aws-sdk/client-s3').GetObjectOutput['Body']>} Buffer or ReadableStream type from S3 file contents.
 */
export async function getFromS3Async(bucket, key, buffer = true) {
  const s3 = new S3(makeS3ClientConfig());
  const res = await s3.getObject({ Bucket: bucket, Key: key });
  if (!res.Body) throw new Error('No data returned from S3');
  logger.verbose(`Fetched data from s3://${bucket}/${key}`);

  if (buffer) {
    return Buffer.from(await res.Body.transformToByteArray());
  } else {
    return res.Body;
  }
}<|MERGE_RESOLUTION|>--- conflicted
+++ resolved
@@ -86,18 +86,12 @@
   } else {
     logger.verbose(`Uploaded buffer to s3://${s3Bucket}/${s3Path}`);
   }
-<<<<<<< HEAD
-  return res;
-}
-export const uploadToS3 = util.callbackify(uploadToS3Async);
-=======
   // TODO: remove type case once the following are addressed:
   // https://github.com/aws/aws-sdk-js-v3/issues/5513
   // https://github.com/aws/aws-sdk-js-v3/pull/5512
   return /** @type {import('@aws-sdk/client-s3').CompleteMultipartUploadCommandOutput} */ (res);
-};
-module.exports.uploadToS3 = util.callbackify(module.exports.uploadToS3Async);
->>>>>>> 0c89b0b9
+}
+export const uploadToS3 = util.callbackify(uploadToS3Async);
 
 /**
  * Recursively upload a directory to a path in S3, including empty
