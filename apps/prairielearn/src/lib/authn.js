// @ts-check
import { z } from 'zod';
import * as sqldb from '@prairielearn/postgres';
import { generateSignedToken } from '@prairielearn/signed-token';

import { config } from './config';
import { clearCookie, setCookie, shouldSecureCookie } from '../lib/cookie';
import { InstitutionSchema, UserSchema } from './db-types';
<<<<<<< HEAD
import { isEnterprise } from './license';
import { shouldRedirectToTermsPage, redirectToTermsPage } from '../ee/lib/terms';
=======
import { HttpRedirect } from './redirect';
>>>>>>> 55d022d1

const sql = sqldb.loadSqlEquiv(__filename);

/**
 * @typedef {Object} LoadUserOptions
 * @property {boolean} [pl_authn_cookie] - Create the cookie?
 * @property {boolean} [redirect] - Redirect after processing?
 */
/**
 * @typedef {Object} LoadUserAuth
 * @property {string} [uid]
 * @property {string | null} [uin]
 * @property {string | null} [name]
 * @property {string} [provider]
 * @property {number} [user_id] - If present, skip the users_select_or_insert call
 * @property {number | string | null} [institution_id]
 */
/**
 * @param {import('express').Request} req
 * @param {import('express').Response} res
 * @param {LoadUserAuth} authnParams
 * @param {LoadUserOptions} [optionsParams]
 */
export async function loadUser(req, res, authnParams, optionsParams = {}) {
  let options = { pl_authn_cookie: true, redirect: false, ...optionsParams };

  let user_id;
  if ('user_id' in authnParams) {
    user_id = authnParams.user_id;
  } else {
    let params = [
      authnParams.uid,
      authnParams.name,
      authnParams.uin,
      authnParams.provider,
      authnParams.institution_id,
    ];

    let userSelectOrInsertRes = await sqldb.callAsync('users_select_or_insert', params);

    user_id = userSelectOrInsertRes.rows[0].user_id;
    const { result, user_institution_id } = userSelectOrInsertRes.rows[0];
    if (result === 'invalid_authn_provider') {
      throw new HttpRedirect(
        `/pl/login?unsupported_provider=true&institution_id=${user_institution_id}`,
      );
    }
  }

  const selectedUser = await sqldb.queryOptionalRow(
    sql.select_user,
    { user_id },
    z.object({
      user: UserSchema,
      institution: InstitutionSchema,
      is_administrator: z.boolean(),
      is_instructor: z.boolean(),
      news_item_notification_count: z.number(),
    }),
  );

  if (!selectedUser) {
    throw new Error('user not found with user_id ' + user_id);
  }

  // The session store will pick this up and store it in the `user_sessions.user_id` column.
  req.session.user_id = user_id;

  // Our authentication middleware will read this value.
  req.session.authn_provider_name = authnParams.provider;

  if (options.pl_authn_cookie) {
    var tokenData = {
      user_id,
      authn_provider_name: authnParams.provider || null,
    };
    var pl_authn = generateSignedToken(tokenData, config.secretKey);
    setCookie(res, ['pl_authn', 'pl2_authn'], pl_authn, {
      maxAge: config.authnCookieMaxAgeMilliseconds,
      httpOnly: true,
      secure: shouldSecureCookie(req),
    });

    // After explicitly authenticating, clear the cookie that disables
    // automatic authentication.
    if (req.cookies.pl_disable_auto_authn || req.cookies.pl2_disable_auto_authn) {
      clearCookie(res, ['pl_disable_auto_authn', 'pl2_disable_auto_authn']);
    }
  }

  if (options.redirect) {
    let redirUrl = res.locals.homeUrl;
    if ('preAuthUrl' in req.cookies) {
      redirUrl = req.cookies.preAuthUrl;
      clearCookie(res, ['preAuthUrl', 'pl2_pre_auth_url']);
    }

    // Potentially prompt the user to accept the terms before redirecting them.
    if (isEnterprise() && (await shouldRedirectToTermsPage(selectedUser.user, req.ip))) {
      redirectToTermsPage(res, redirUrl);
      return;
    }

    res.redirect(redirUrl);
    return;
  }

  // If we fall-through here, set the res.locals.authn_user variables (middleware)

  res.locals.authn_user = selectedUser.user;
  res.locals.authn_institution = selectedUser.institution;
  res.locals.authn_provider_name = authnParams.provider;
  res.locals.authn_is_administrator = selectedUser.is_administrator;
  res.locals.authn_is_instructor = selectedUser.is_instructor;

  const defaultAccessType = res.locals.devMode ? 'active' : 'inactive';
  const accessType = req.cookies.pl_access_as_administrator || defaultAccessType;
  res.locals.access_as_administrator = accessType === 'active';
  res.locals.is_administrator =
    res.locals.authn_is_administrator && res.locals.access_as_administrator;

  res.locals.news_item_notification_count = selectedUser.news_item_notification_count;
}<|MERGE_RESOLUTION|>--- conflicted
+++ resolved
@@ -6,12 +6,9 @@
 import { config } from './config';
 import { clearCookie, setCookie, shouldSecureCookie } from '../lib/cookie';
 import { InstitutionSchema, UserSchema } from './db-types';
-<<<<<<< HEAD
+import { HttpRedirect } from './redirect';
 import { isEnterprise } from './license';
 import { shouldRedirectToTermsPage, redirectToTermsPage } from '../ee/lib/terms';
-=======
-import { HttpRedirect } from './redirect';
->>>>>>> 55d022d1
 
 const sql = sqldb.loadSqlEquiv(__filename);
 
