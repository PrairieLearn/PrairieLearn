--- conflicted
+++ resolved
@@ -645,18 +645,14 @@
       const activeCiId = activeCiIdByName.get(ciid) ?? null;
       const ciIdMismatch = Boolean(activeCiId && activeCiId !== existingCiId);
 
-      // eslint-disable-next-line @typescript-eslint/no-unnecessary-condition
-      const existingCiChunk = existingCourseChunks.courseInstances[ciid]?.clientFilesCourseInstance;
-      // eslint-disable-next-line @typescript-eslint/no-unnecessary-condition
-      const changedCiChunk = changedCourseChunks.courseInstances[ciid]?.clientFilesCourseInstance;
+      const existingCiChunk =
+        existingCourseChunks.courseInstances.get(ciid)?.clientFilesCourseInstance;
+
+      const changedCiChunk =
+        changedCourseChunks.courseInstances.get(ciid)?.clientFilesCourseInstance;
       if (
         hasClientFilesCourseInstanceDirectory &&
-<<<<<<< HEAD
         (!existingCiChunk || changedCiChunk || ciIdMismatch)
-=======
-        (!existingCourseChunks.courseInstances.get(ciid)?.clientFilesCourseInstance ||
-          changedCourseChunks.courseInstances.get(ciid)?.clientFilesCourseInstance)
->>>>>>> e199a4bf
       ) {
         updatedChunks.push({
           type: 'clientFilesCourseInstance',
@@ -680,19 +676,12 @@
         const activeAssessId = activeAssessmentIdByCourseInstance.get(ciid)?.get(tid) ?? null;
         const assessIdMismatch = Boolean(activeAssessId && activeAssessId !== existingAssessId);
         const hasExistingAssess =
-          // eslint-disable-next-line @typescript-eslint/no-unnecessary-condition
-          existingCourseChunks.courseInstances[ciid]?.assessments?.has(tid) ?? false;
+          existingCourseChunks.courseInstances.get(ciid)?.assessments.has(tid) ?? false;
         const hasChangedAssess =
-          // eslint-disable-next-line @typescript-eslint/no-unnecessary-condition
-          changedCourseChunks.courseInstances[ciid]?.assessments?.has(tid) ?? false;
+          changedCourseChunks.courseInstances.get(ciid)?.assessments.has(tid) ?? false;
         if (
           hasClientFilesAssessmentDirectory &&
-<<<<<<< HEAD
           (!hasExistingAssess || hasChangedAssess || assessIdMismatch)
-=======
-          (!existingCourseChunks.courseInstances.get(ciid)?.assessments.has(tid) ||
-            changedCourseChunks.courseInstances.get(ciid)?.assessments.has(tid))
->>>>>>> e199a4bf
         ) {
           updatedChunks.push({
             type: 'clientFilesAssessment',
