--- conflicted
+++ resolved
@@ -8,7 +8,6 @@
 
 import { selectAssessmentInfoForJob } from '../models/assessment.js';
 import { selectCourseInstanceById } from '../models/course-instances.js';
-import { ensureEnrollment } from '../models/enrollment.js';
 import { selectQuestionByQid } from '../models/question.js';
 import { selectOrInsertUserByUid } from '../models/user.js';
 
@@ -22,11 +21,7 @@
   IdSchema,
   RubricItemSchema,
 } from './db-types.js';
-<<<<<<< HEAD
-import { createOrAddToGroup, deleteAllGroups, getGroupConfig } from './groups.js';
-=======
-import { createOrAddToGroup } from './groups.js';
->>>>>>> d0d2a1cc
+import { createOrAddToGroup, deleteAllGroups } from './groups.js';
 import { type InstanceQuestionScoreInput, updateInstanceQuestionScore } from './manualGrading.js';
 import { createServerJob } from './server-jobs.js';
 
@@ -220,7 +215,7 @@
               uids: usernames,
               authn_user_id,
               // In dev mode, we bypass normal authz checks - the function will handle user enrollment checks
-              authzData: null as any,
+              authzData: dangerousFullSystemAuthz(),
             });
 
             return { type: 'group' as const, group_id: group.id };
@@ -269,7 +264,7 @@
                 course_instance_id: course_instance.id,
                 instance_question_id,
                 question_id: question.id,
-                authn_user_id: variant_authn_user_id,
+                authn_user_id,
                 user_id: entity.type === 'user' ? entity.user_id : null,
                 group_id: entity.type === 'group' ? entity.group_id : null,
                 seed: row.Seed,
@@ -379,254 +374,4 @@
   });
 
   return serverJob.jobSequenceId;
-<<<<<<< HEAD
-}
-
-interface ProcessingContext {
-  job: {
-    info: (msg: string) => void;
-    error: (msg: string) => void;
-    verbose: (msg: string) => void;
-  };
-  assessment: Assessment;
-  course_id: string;
-  course_instance: CourseInstance;
-  authn_user_id: string;
-  maxPoints: number;
-  assessmentQuestions: Awaited<ReturnType<typeof selectAssessmentQuestions>>;
-  selectOrInsertUser: typeof selectOrInsertUserByUid;
-  selectQuestion: (qid: string) => ReturnType<typeof selectQuestionByQid>;
-  selectAssessmentQuestion: (
-    question_id: string,
-  ) => Promise<z.infer<typeof AssessmentQuestionSchema>>;
-  getOrInsertAssessmentInstance: ReturnType<typeof makeDedupedInserter<string>>;
-  getOrInsertInstanceQuestion: ReturnType<typeof makeDedupedInserter<string>>;
-  getOrInsertVariant: ReturnType<typeof makeDedupedInserter<string>>;
-}
-
-async function processIndividualSubmissionRow(
-  record: any,
-  context: ProcessingContext,
-): Promise<void> {
-  const row = IndividualSubmissionCsvRowSchema.parse(record);
-  const { selectOrInsertUser, course_instance } = context;
-
-  const user = await selectOrInsertUser(row.UID);
-
-  // Ensure the user is enrolled in the course instance
-  await ensureEnrollment({
-    courseInstance: course_instance,
-    userId: user.user_id,
-    requestedRole: 'System',
-    authzData: dangerousFullSystemAuthz(),
-    actionDetail: 'implicit_joined',
-  });
-
-  await processSubmissionForEntity(
-    row,
-    context,
-    { type: 'user', user_id: user.user_id },
-    user.user_id,
-  );
-}
-
-async function processGroupSubmissionRow(record: any, context: ProcessingContext): Promise<void> {
-  const row = GroupSubmissionCsvRowSchema.parse(record);
-  const { assessment, course_instance, authn_user_id, selectOrInsertUser } = context;
-
-  const groupName = row['Group name'];
-  const usernames = row.Usernames;
-
-  if (usernames.length === 0) {
-    throw new Error(`Group "${groupName}" has no usernames`);
-  }
-
-  // Create users for all group members concurrently
-  const users = await Promise.all(usernames.map((uid) => selectOrInsertUser(uid)));
-
-  // Ensure all users are enrolled in the course instance
-  await Promise.all(
-    users.map((user) =>
-      ensureEnrollment({
-        courseInstance: course_instance,
-        userId: user.user_id,
-        requestedRole: 'System',
-        authzData: dangerousFullSystemAuthz(),
-        actionDetail: 'implicit_joined',
-      }),
-    ),
-  );
-
-  // Use createOrAddToGroup which handles both creating new groups and adding to existing ones
-  const group = await createOrAddToGroup({
-    course_instance,
-    assessment,
-    group_name: groupName,
-    uids: usernames,
-    authn_user_id,
-    // In dev mode, we bypass normal authz checks - the function will handle user enrollment checks
-    authzData: dangerousFullSystemAuthz(),
-  });
-
-  await processSubmissionForEntity(
-    row,
-    context,
-    { type: 'group', group_id: group.id },
-    authn_user_id,
-  );
-}
-
-/**
- * Common submission processing logic for both individual and group submissions
- */
-async function processSubmissionForEntity(
-  row: z.infer<typeof BaseSubmissionCsvRowSchema>,
-  context: ProcessingContext,
-  entity: { type: 'user'; user_id: string } | { type: 'group'; group_id: string },
-  variant_authn_user_id: string,
-): Promise<void> {
-  const {
-    assessment,
-    course_id,
-    course_instance,
-    authn_user_id,
-    maxPoints,
-    selectQuestion,
-    selectAssessmentQuestion,
-    getOrInsertAssessmentInstance,
-    getOrInsertInstanceQuestion,
-    getOrInsertVariant,
-  } = context;
-
-  const question = await selectQuestion(row.Question);
-  const assessmentQuestion = await selectAssessmentQuestion(question.id);
-
-  // Insert assessment instance (for user or group)
-  const entityKey = entity.type === 'user' ? entity.user_id : entity.group_id;
-  const assessment_instance_id = await getOrInsertAssessmentInstance(
-    [entityKey, row['Assessment instance'].toString()],
-    async () =>
-      await sqldb.queryRow(
-        sql.insert_assessment_instance,
-        {
-          assessment_id: assessment.id,
-          user_id: entity.type === 'user' ? entity.user_id : null,
-          group_id: entity.type === 'group' ? entity.group_id : null,
-          instance_number: row['Assessment instance'],
-        },
-        IdSchema,
-      ),
-  );
-
-  const instance_question_id = await getOrInsertInstanceQuestion(
-    [assessment_instance_id, question.id],
-    async () =>
-      await sqldb.queryRow(
-        sql.insert_instance_question,
-        {
-          assessment_instance_id,
-          assessment_question_id: assessmentQuestion.id,
-          requires_manual_grading: (assessmentQuestion.max_manual_points ?? 0) > 0,
-        },
-        IdSchema,
-      ),
-  );
-
-  // Insert variant (for user or group)
-  const variant_id = await getOrInsertVariant(
-    [assessment_instance_id, question.id, row.Variant.toString()],
-    async () =>
-      await sqldb.queryRow(
-        sql.insert_variant,
-        {
-          course_id,
-          course_instance_id: course_instance.id,
-          instance_question_id,
-          question_id: question.id,
-          authn_user_id: variant_authn_user_id,
-          user_id: entity.type === 'user' ? entity.user_id : null,
-          group_id: entity.type === 'group' ? entity.group_id : null,
-          seed: row.Seed,
-          params: row.Params,
-          true_answer: row['True answer'],
-          options: row.Options,
-          number: row.Variant,
-        },
-        IdSchema,
-      ),
-  );
-
-  const submission_id = await sqldb.queryRow(
-    sql.insert_submission,
-    {
-      variant_id,
-      authn_user_id,
-      submitted_answer: row['Submitted answer'],
-      params: row.Params,
-      true_answer: row['True answer'],
-      submission_date: row['Submission date'],
-    },
-    IdSchema,
-  );
-
-  let manual_rubric_data: InstanceQuestionScoreInput['manual_rubric_data'] | null = null;
-
-  if (assessmentQuestion.manual_rubric_id) {
-    const rubric_items = await sqldb.queryRows(
-      sql.select_rubric_items,
-      { rubric_id: assessmentQuestion.manual_rubric_id },
-      RubricItemSchema,
-    );
-
-    await sqldb.execute(sql.update_assessment_instance_max_points, {
-      assessment_instance_id,
-      max_points: maxPoints,
-    });
-
-    // This is a best-effort process: we attempt to match uploaded rubric items to an
-    // existing rubric item in the database. If no match is found, the uploaded item
-    // is ignored and not applied.
-    const applied_rubric_item_ids: string[] = [];
-
-    if (row['Rubric Grading']?.items) {
-      for (const { description } of row['Rubric Grading'].items) {
-        const rubric_item = rubric_items.find((ri) => ri.description === description);
-        if (!rubric_item) {
-          continue;
-        }
-        applied_rubric_item_ids.push(rubric_item.id);
-      }
-    }
-    manual_rubric_data = {
-      rubric_id: assessmentQuestion.manual_rubric_id,
-      applied_rubric_items: applied_rubric_item_ids.map((id) => ({
-        rubric_item_id: id,
-      })),
-      adjust_points: row['Rubric Grading']?.adjust_points ?? null,
-    };
-  }
-
-  await updateInstanceQuestionScore(
-    assessment,
-    instance_question_id,
-    submission_id,
-    null,
-    {
-      manual_score_perc: null,
-      manual_points: run(() => {
-        if (assessmentQuestion.manual_rubric_id) {
-          return row['Rubric Grading']?.computed_points ?? null;
-        } else {
-          return row['Manual points'];
-        }
-      }),
-      auto_score_perc: null,
-      auto_points: row['Auto points'] ?? null,
-      feedback: row.Feedback,
-      manual_rubric_data,
-    },
-    authn_user_id,
-  );
-=======
->>>>>>> d0d2a1cc
 }