/* eslint perfectionist/sort-objects: error */

import { describe, expect, it } from 'vitest';
import type z from 'zod';

import {
  RawStaffEnrollmentSchema,
  StaffAlternativeGroupSchema,
  StaffAssessmentInstanceSchema,
  StaffAssessmentQuestionSchema,
  StaffAssessmentSchema,
  StaffAssessmentSetSchema,
  StaffAuditEventSchema,
  StaffCourseInstanceSchema,
  StaffCourseSchema,
<<<<<<< HEAD
  StaffLti13CourseInstanceSchema,
=======
  StaffEnrollmentSchema,
  StaffInstitutionSchema,
  StaffQuestionSchema,
  StaffTagSchema,
  StaffTopicSchema,
>>>>>>> a9724ffe
  StaffUserSchema,
  StaffZoneSchema,
  StudentAssessmentInstanceSchema__UNSAFE,
  StudentAssessmentSchema,
  StudentAssessmentSetSchema,
  StudentCourseInstanceSchema,
  StudentCourseSchema,
  StudentLti13CourseInstanceSchema,
  StudentUserSchema,
} from './safe-db-types.js';

// Minimal valid data for each schema (with required fields only)
const minimalStaffCourse: z.input<typeof StaffCourseSchema> = {
  announcement_color: null,
  announcement_html: null,
  branch: 'main',
  commit_hash: null,
  course_instance_enrollment_limit: null,
  created_at: new Date(),
  deleted_at: null,
  display_timezone: 'UTC',
  example_course: false,
  id: '1',
  institution_id: '2',
  json_comment: null,
  options: {},
  path: 'path',
  repository: null,
  sharing_name: null,
  short_name: null,
  show_getting_started: false,
  sync_errors: null,
  sync_job_sequence_id: null,
  sync_warnings: null,
  template_course: false,
  title: null,
};

// StudentCourse omits many fields from StaffCourse
const minimalStudentCourse: z.input<typeof StudentCourseSchema> = {
  created_at: new Date(),
  deleted_at: null,
  display_timezone: 'UTC',
  example_course: false,
  id: '1',
  institution_id: '2',
  short_name: null,
  template_course: false,
  title: null,
};

const minimalStaffCourseInstance: z.input<typeof StaffCourseInstanceSchema> = {
  assessments_group_by: 'Set',
  course_id: '1',
  deleted_at: null,
  display_timezone: 'UTC',
  enrollment_code: 'aaaaaaaaaaa',
  enrollment_limit: null,
  self_enrollment_enabled: true,
  self_enrollment_enabled_before_date: null,
  self_enrollment_requires_secret_link: false,
  hide_in_enroll_page: null,
  id: '3',
  json_comment: null,
  long_name: null,
  share_source_publicly: false,
  short_name: null,
  sync_errors: null,
  sync_job_sequence_id: null,
  sync_warnings: null,
  uuid: null,
};

// StudentCourseInstance omits some fields from StaffCourseInstance
const minimalStudentCourseInstance: z.input<typeof StudentCourseInstanceSchema> = {
  assessments_group_by: 'Set',
  course_id: '1',
  deleted_at: null,
  display_timezone: 'UTC',
  hide_in_enroll_page: null,
  id: '3',
  long_name: null,
  short_name: null,
};

const minimalStaffUser: z.input<typeof StaffUserSchema> = {
  email: 'a@b.com',
  institution_id: '2',
  name: 'Test User',
  uid: 'u123@example.com',
  uin: '123456789',
  user_id: '4',
};

// StudentUser omits uin and email. We're building this type to reflect
// information about one student that should be available to other students.
const minimalStudentUser: z.input<typeof StudentUserSchema> = {
  institution_id: '2',
  name: 'Test User',
  uid: 'u123@example.com',
  user_id: '4',
};

// Minimal valid data for each new schema
const minimalStaffAssessment: z.input<typeof StaffAssessmentSchema> = {
  advance_score_perc: null,
  allow_issue_reporting: null,
  allow_personal_notes: false,
  allow_real_time_grading: null,
  assessment_module_id: null,
  assessment_set_id: null,
  auto_close: null,
  config: null,
  constant_question_value: null,
  course_instance_id: '1',
  deleted_at: null,
  duration_stat_hist: [],
  duration_stat_max: 24 * 60 * 60 * 1000,
  duration_stat_mean: 24 * 60 * 60 * 1000,
  duration_stat_median: 24 * 60 * 60 * 1000,
  duration_stat_min: 24 * 60 * 60 * 1000,
  duration_stat_thresholds: [],
  group_work: null,
  honor_code: null,
  id: '2',
  json_can_submit: null,
  json_can_view: null,
  json_comment: null,
  json_grade_rate_minutes: null,
  max_bonus_points: null,
  max_points: null,
  multiple_instance: null,
  number: 'A1',
  obj: null,
  order_by: null,
  require_honor_code: null,
  score_stat_hist: [],
  score_stat_max: 100,
  score_stat_mean: 80,
  score_stat_median: 80,
  score_stat_min: 0,
  score_stat_n_hundred: 1,
  score_stat_n_hundred_perc: 10,
  score_stat_n_zero: 0,
  score_stat_n_zero_perc: 0,
  score_stat_number: 10,
  score_stat_std: 5,
  share_source_publicly: false,
  shuffle_questions: null,
  statistics_last_updated_at: new Date(),
  stats_last_updated: null,
  sync_errors: null,
  sync_job_sequence_id: null,
  sync_warnings: null,
  text: null,
  tid: null,
  title: null,
  type: 'Exam',
  uuid: null,
};

const minimalStudentAssessment: z.input<typeof StudentAssessmentSchema> = {
  advance_score_perc: null,
  allow_issue_reporting: null,
  allow_personal_notes: false,
  allow_real_time_grading: null,
  assessment_module_id: null,
  assessment_set_id: null,
  auto_close: null,
  constant_question_value: null,
  course_instance_id: '1',
  deleted_at: null,
  group_work: null,
  honor_code: null,
  id: '2',
  max_bonus_points: null,
  max_points: null,
  multiple_instance: null,
  number: 'A1',
  require_honor_code: null,
  shuffle_questions: null,
  text: null,
  tid: null,
  title: null,
  type: 'Exam',
};

const minimalStaffAssessmentInstance: z.input<typeof StaffAssessmentInstanceSchema> = {
  assessment_id: '2',
  auth_user_id: null,
  auto_close: null,
  client_fingerprint_id_change_count: 0,
  closed_at: null,
  date: null,
  date_limit: null,
  duration: null,
  grading_needed: false,
  group_id: null,
  id: '3',
  include_in_statistics: false,
  last_client_fingerprint_id: null,
  max_bonus_points: null,
  max_points: null,
  mode: null,
  modified_at: new Date(),
  number: null,
  open: null,
  points: null,
  score_perc: null,
  user_id: null,
};

const minimalStudentAssessmentInstance: z.input<typeof StudentAssessmentInstanceSchema__UNSAFE> = {
  assessment_id: '2',
  auth_user_id: null,
  auto_close: null,
  closed_at: null,
  date: null,
  date_limit: null,
  duration: null,
  grading_needed: false,
  group_id: null,
  id: '3',
  max_bonus_points: null,
  max_points: null,
  mode: null,
  modified_at: new Date(),
  number: null,
  open: null,
  points: null,
  score_perc: null,
  user_id: null,
};

const minimalStaffAssessmentSet: z.input<typeof StaffAssessmentSetSchema> = {
  abbreviation: 'HW',
  color: 'blue',
  course_id: '1',
  heading: 'Homework',
  id: '4',
  implicit: false,
  json_comment: null,
  name: 'Homework',
  number: 1,
};

const minimalStudentAssessmentSet: z.input<typeof StudentAssessmentSetSchema> = {
  abbreviation: 'HW',
  color: 'blue',
  course_id: '1',
  heading: 'Homework',
  id: '4',
  implicit: false,
  name: 'Homework',
  number: 1,
};

const minimalRawStaffEnrollment: z.input<typeof RawStaffEnrollmentSchema> = {
  course_instance_id: '10',
  created_at: new Date(),
  id: '1',
  joined_at: new Date(),
  lti_managed: false,
  pending_lti13_email: null,
  pending_lti13_instance_id: null,
  pending_lti13_name: null,
  pending_lti13_sub: null,
  pending_uid: null,
  status: 'joined',
  user_id: '1',
};

const minimalStaffAuditEvent: z.input<typeof StaffAuditEventSchema> = {
  action: 'insert',
  action_detail: null,
  agent_authn_user_id: null,
  agent_user_id: null,
  assessment_id: null,
  assessment_instance_id: null,
  assessment_question_id: null,
  context: {},
  course_id: null,
  course_instance_id: null,
  date: new Date(),
  group_id: null,
  id: '5',
  institution_id: null,
  new_row: null,
  old_row: null,
  row_id: '6',
  subject_user_id: null,
  table_name: 'assessment_instances',
};

<<<<<<< HEAD
const minimalStaffLti13CourseInstance: z.input<typeof StaffLti13CourseInstanceSchema> = {
  context_id: 'context-123',
  context_label: 'CS101',
  context_memberships_url: 'https://example.com/memberships',
  context_title: 'Introduction to Computer Science',
  course_instance_id: '1',
  created_at: new Date(),
  deployment_id: 'deployment-456',
  enrollment_lti_enforced: false,
  enrollment_lti_enforced_after_date: null,
  id: '2',
  lineitems_url: 'https://example.com/lineitems',
  lti13_instance_id: '3',
};

const minimalStudentLti13CourseInstance: z.input<typeof StudentLti13CourseInstanceSchema> = {
  context_id: 'context-123',
  context_label: 'CS101',
  context_title: 'Introduction to Computer Science',
  course_instance_id: '1',
  created_at: new Date(),
  id: '2',
  lti13_instance_id: '3',
=======
const minimalStaffAlternativeGroup: z.input<typeof StaffAlternativeGroupSchema> = {
  advance_score_perc: null,
  assessment_id: '2',
  id: '5',
  json_can_submit: null,
  json_can_view: null,
  json_comment: null,
  json_grade_rate_minutes: null,
  json_has_alternatives: null,
  number: null,
  number_choose: null,
  zone_id: '6',
};

const minimalStaffAssessmentQuestion: z.input<typeof StaffAssessmentQuestionSchema> = {
  advance_score_perc: null,
  ai_grading_mode: false,
  alternative_group_id: null,
  assessment_id: '2',
  average_average_submission_score: null,
  average_first_submission_score: null,
  average_last_submission_score: null,
  average_max_submission_score: null,
  average_number_submissions: null,
  average_submission_score_hist: null,
  average_submission_score_variance: null,
  deleted_at: null,
  discrimination: null,
  effective_advance_score_perc: null,
  first_submission_score_hist: null,
  first_submission_score_variance: null,
  force_max_points: null,
  grade_rate_minutes: null,
  id: '7',
  incremental_submission_points_array_averages: null,
  incremental_submission_points_array_variances: null,
  incremental_submission_score_array_averages: null,
  incremental_submission_score_array_variances: null,
  init_points: null,
  json_comment: null,
  json_grade_rate_minutes: null,
  last_submission_score_hist: null,
  last_submission_score_variance: null,
  manual_rubric_id: null,
  max_auto_points: null,
  max_manual_points: null,
  max_points: null,
  max_submission_score_hist: null,
  max_submission_score_variance: null,
  mean_question_score: null,
  median_question_score: null,
  number: null,
  number_in_alternative_group: null,
  number_submissions_hist: null,
  number_submissions_variance: null,
  points_list: null,
  question_id: '8',
  question_score_variance: null,
  quintile_question_scores: null,
  some_nonzero_submission_perc: null,
  some_perfect_submission_perc: null,
  some_submission_perc: null,
  submission_score_array_averages: null,
  submission_score_array_variances: null,
  tries_per_variant: null,
};

const minimalStaffEnrollment: z.input<typeof StaffEnrollmentSchema> = {
  course_instance_id: '3',
  created_at: null,
  id: '9',
  joined_at: null,
  lti_managed: false,
  pending_lti13_email: null,
  pending_lti13_instance_id: null,
  pending_lti13_name: null,
  pending_lti13_sub: null,
  pending_uid: null,
  status: 'joined',
  user_id: null,
};

const minimalStaffInstitution: z.input<typeof StaffInstitutionSchema> = {
  default_authn_provider_id: null,
  display_timezone: 'UTC',
  id: '1',
  long_name: 'Test Institution',
  short_name: 'TI',
};

const minimalStaffQuestion: z.input<typeof StaffQuestionSchema> = {
  client_files: null,
  course_id: '1',
  deleted_at: null,
  dependencies: {},
  directory: null,
  draft: false,
  external_grading_enable_networking: null,
  external_grading_enabled: null,
  external_grading_entrypoint: null,
  external_grading_environment: {},
  external_grading_files: null,
  external_grading_image: null,
  external_grading_timeout: null,
  grading_method: 'Internal',
  id: '8',
  json_comment: null,
  json_external_grading_comment: null,
  json_workspace_comment: null,
  number: null,
  options: null,
  partial_credit: null,
  qid: null,
  share_publicly: false,
  share_source_publicly: false,
  show_correct_answer: null,
  single_variant: null,
  sync_errors: null,
  sync_job_sequence_id: null,
  sync_warnings: null,
  template_directory: null,
  title: null,
  topic_id: null,
  type: null,
  uuid: null,
  workspace_args: null,
  workspace_enable_networking: null,
  workspace_environment: null,
  workspace_graded_files: null,
  workspace_home: null,
  workspace_image: null,
  workspace_port: null,
  workspace_url_rewrite: null,
};

const minimalStaffTag: z.input<typeof StaffTagSchema> = {
  color: 'blue',
  course_id: '1',
  description: 'Test tag',
  id: '10',
  implicit: false,
  json_comment: null,
  name: 'Test Tag',
  number: null,
};

const minimalStaffTopic: z.input<typeof StaffTopicSchema> = {
  color: 'green',
  course_id: '1',
  description: 'Test topic',
  id: '11',
  implicit: false,
  json_comment: null,
  name: 'Test Topic',
  number: null,
};

const minimalStaffZone: z.input<typeof StaffZoneSchema> = {
  advance_score_perc: null,
  assessment_id: '2',
  best_questions: null,
  id: '6',
  json_can_submit: null,
  json_can_view: null,
  json_comment: null,
  json_grade_rate_minutes: null,
  max_points: null,
  number: null,
  number_choose: null,
  title: null,
>>>>>>> a9724ffe
};

describe('safe-db-types schemas', () => {
  it('parses valid StaffCourse and drops extra fields', () => {
    const parsed = StaffCourseSchema.parse({ ...minimalStaffCourse, extra: 123 });
    expect(parsed).not.toHaveProperty('extra');
    expect(parsed).toMatchObject(minimalStaffCourse);
  });

  it('parses valid StudentCourse and drops extra fields', () => {
    const parsed = StudentCourseSchema.parse({ ...minimalStudentCourse, extra: 123 });
    expect(parsed).not.toHaveProperty('extra');
    expect(parsed).toMatchObject(minimalStudentCourse);
  });

  it('parses valid StaffCourseInstance and drops extra fields', () => {
    const parsed = StaffCourseInstanceSchema.parse({ ...minimalStaffCourseInstance, extra: 123 });
    expect(parsed).not.toHaveProperty('extra');
    expect(parsed).toMatchObject(minimalStaffCourseInstance);
  });

  it('parses valid StudentCourseInstance and drops extra fields', () => {
    const parsed = StudentCourseInstanceSchema.parse({
      ...minimalStudentCourseInstance,
      extra: 123,
    });
    expect(parsed).not.toHaveProperty('extra');
    expect(parsed).toMatchObject(minimalStudentCourseInstance);
  });

  it('parses valid StaffUser and drops extra fields', () => {
    const parsed = StaffUserSchema.parse({ ...minimalStaffUser, extra: 123 });
    expect(parsed).not.toHaveProperty('extra');
    expect(parsed).toMatchObject(minimalStaffUser);
  });

  it('parses valid StudentUser and drops extra fields', () => {
    const parsed = StudentUserSchema.parse({ ...minimalStudentUser, extra: 123 });
    expect(parsed).not.toHaveProperty('extra');
    expect(parsed).toMatchObject(minimalStudentUser);
  });

  it('parses valid RawStaffEnrollment and drops extra fields', () => {
    const parsed = RawStaffEnrollmentSchema.parse({ ...minimalRawStaffEnrollment, extra: 123 });
    expect(parsed).not.toHaveProperty('extra');
    expect(parsed).toMatchObject(minimalRawStaffEnrollment);
  });

  it('rejects invalid RawStaffEnrollment status', () => {
    expect(() =>
      RawStaffEnrollmentSchema.parse({ ...minimalRawStaffEnrollment, status: 'invalid' as any }),
    ).toThrow();
  });

  it('parses valid StaffAssessment and drops extra fields', () => {
    const parsed = StaffAssessmentSchema.parse({ ...minimalStaffAssessment, extra: 123 });
    expect(parsed).not.toHaveProperty('extra');
    expect(parsed).toMatchObject(minimalStaffAssessment);
  });

  it('parses valid StudentAssessment and drops extra fields', () => {
    const parsed = StudentAssessmentSchema.parse({ ...minimalStudentAssessment, extra: 123 });
    expect(parsed).not.toHaveProperty('extra');
    expect(parsed).toMatchObject(minimalStudentAssessment);
  });

  it('parses valid StaffAssessmentInstance and drops extra fields', () => {
    const parsed = StaffAssessmentInstanceSchema.parse({
      ...minimalStaffAssessmentInstance,
      extra: 123,
    });
    expect(parsed).not.toHaveProperty('extra');
    expect(parsed).toMatchObject(minimalStaffAssessmentInstance);
  });

  it('parses valid StudentAssessmentInstance and drops extra fields', () => {
    const parsed = StudentAssessmentInstanceSchema__UNSAFE.parse({
      ...minimalStudentAssessmentInstance,
      extra: 123,
    });
    expect(parsed).not.toHaveProperty('extra');
    expect(parsed).toMatchObject(minimalStudentAssessmentInstance);
  });

  it('parses valid StaffAssessmentSet and drops extra fields', () => {
    const parsed = StaffAssessmentSetSchema.parse({ ...minimalStaffAssessmentSet, extra: 123 });
    expect(parsed).not.toHaveProperty('extra');
    expect(parsed).toMatchObject(minimalStaffAssessmentSet);
  });

  it('parses valid StudentAssessmentSet and drops extra fields', () => {
    const parsed = StudentAssessmentSetSchema.parse({ ...minimalStudentAssessmentSet, extra: 123 });
    expect(parsed).not.toHaveProperty('extra');
    expect(parsed).toMatchObject(minimalStudentAssessmentSet);
  });

  it('parses valid StaffAuditEvent and drops extra fields', () => {
    const parsed = StaffAuditEventSchema.parse({ ...minimalStaffAuditEvent, extra: 123 });
    expect(parsed).not.toHaveProperty('extra');
    expect(parsed).toMatchObject(minimalStaffAuditEvent);
  });

<<<<<<< HEAD
  it('parses valid StaffLti13CourseInstance and drops extra fields', () => {
    const parsed = StaffLti13CourseInstanceSchema.parse({
      ...minimalStaffLti13CourseInstance,
      extra: 123,
    });
    expect(parsed).not.toHaveProperty('extra');
    expect(parsed).toMatchObject(minimalStaffLti13CourseInstance);
  });

  it('parses valid StudentLti13CourseInstance and drops extra fields', () => {
    const parsed = StudentLti13CourseInstanceSchema.parse({
      ...minimalStudentLti13CourseInstance,
      extra: 123,
    });
    expect(parsed).not.toHaveProperty('extra');
    expect(parsed).toMatchObject(minimalStudentLti13CourseInstance);
=======
  it('parses valid StaffAlternativeGroup and drops extra fields', () => {
    const parsed = StaffAlternativeGroupSchema.parse({
      ...minimalStaffAlternativeGroup,
      extra: 123,
    });
    expect(parsed).not.toHaveProperty('extra');
    expect(parsed).toMatchObject(minimalStaffAlternativeGroup);
  });

  it('parses valid StaffAssessmentQuestion and drops extra fields', () => {
    const parsed = StaffAssessmentQuestionSchema.parse({
      ...minimalStaffAssessmentQuestion,
      extra: 123,
    });
    expect(parsed).not.toHaveProperty('extra');
    expect(parsed).toMatchObject(minimalStaffAssessmentQuestion);
  });

  it('parses valid StaffEnrollment and drops extra fields', () => {
    const parsed = StaffEnrollmentSchema.parse({ ...minimalStaffEnrollment, extra: 123 });
    expect(parsed).not.toHaveProperty('extra');
    expect(parsed).toMatchObject(minimalStaffEnrollment);
  });

  it('parses valid StaffInstitution and drops extra fields', () => {
    const parsed = StaffInstitutionSchema.parse({ ...minimalStaffInstitution, extra: 123 });
    expect(parsed).not.toHaveProperty('extra');
    expect(parsed).toMatchObject(minimalStaffInstitution);
  });

  it('parses valid StaffQuestion and drops extra fields', () => {
    const parsed = StaffQuestionSchema.parse({ ...minimalStaffQuestion, extra: 123 });
    expect(parsed).not.toHaveProperty('extra');
    expect(parsed).toMatchObject(minimalStaffQuestion);
  });

  it('parses valid StaffTag and drops extra fields', () => {
    const parsed = StaffTagSchema.parse({ ...minimalStaffTag, extra: 123 });
    expect(parsed).not.toHaveProperty('extra');
    expect(parsed).toMatchObject(minimalStaffTag);
  });

  it('parses valid StaffTopic and drops extra fields', () => {
    const parsed = StaffTopicSchema.parse({ ...minimalStaffTopic, extra: 123 });
    expect(parsed).not.toHaveProperty('extra');
    expect(parsed).toMatchObject(minimalStaffTopic);
  });

  it('parses valid StaffZone and drops extra fields', () => {
    const parsed = StaffZoneSchema.parse({ ...minimalStaffZone, extra: 123 });
    expect(parsed).not.toHaveProperty('extra');
    expect(parsed).toMatchObject(minimalStaffZone);
>>>>>>> a9724ffe
  });
});<|MERGE_RESOLUTION|>--- conflicted
+++ resolved
@@ -13,15 +13,12 @@
   StaffAuditEventSchema,
   StaffCourseInstanceSchema,
   StaffCourseSchema,
-<<<<<<< HEAD
-  StaffLti13CourseInstanceSchema,
-=======
   StaffEnrollmentSchema,
   StaffInstitutionSchema,
+  StaffLti13CourseInstanceSchema,
   StaffQuestionSchema,
   StaffTagSchema,
   StaffTopicSchema,
->>>>>>> a9724ffe
   StaffUserSchema,
   StaffZoneSchema,
   StudentAssessmentInstanceSchema__UNSAFE,
@@ -80,13 +77,13 @@
   display_timezone: 'UTC',
   enrollment_code: 'aaaaaaaaaaa',
   enrollment_limit: null,
+  hide_in_enroll_page: null,
+  id: '3',
+  json_comment: null,
+  long_name: null,
   self_enrollment_enabled: true,
   self_enrollment_enabled_before_date: null,
   self_enrollment_requires_secret_link: false,
-  hide_in_enroll_page: null,
-  id: '3',
-  json_comment: null,
-  long_name: null,
   share_source_publicly: false,
   short_name: null,
   sync_errors: null,
@@ -316,7 +313,6 @@
   table_name: 'assessment_instances',
 };
 
-<<<<<<< HEAD
 const minimalStaffLti13CourseInstance: z.input<typeof StaffLti13CourseInstanceSchema> = {
   context_id: 'context-123',
   context_label: 'CS101',
@@ -340,7 +336,8 @@
   created_at: new Date(),
   id: '2',
   lti13_instance_id: '3',
-=======
+};
+
 const minimalStaffAlternativeGroup: z.input<typeof StaffAlternativeGroupSchema> = {
   advance_score_perc: null,
   assessment_id: '2',
@@ -511,7 +508,6 @@
   number: null,
   number_choose: null,
   title: null,
->>>>>>> a9724ffe
 };
 
 describe('safe-db-types schemas', () => {
@@ -614,7 +610,6 @@
     expect(parsed).toMatchObject(minimalStaffAuditEvent);
   });
 
-<<<<<<< HEAD
   it('parses valid StaffLti13CourseInstance and drops extra fields', () => {
     const parsed = StaffLti13CourseInstanceSchema.parse({
       ...minimalStaffLti13CourseInstance,
@@ -631,7 +626,7 @@
     });
     expect(parsed).not.toHaveProperty('extra');
     expect(parsed).toMatchObject(minimalStudentLti13CourseInstance);
-=======
+  });
   it('parses valid StaffAlternativeGroup and drops extra fields', () => {
     const parsed = StaffAlternativeGroupSchema.parse({
       ...minimalStaffAlternativeGroup,
@@ -684,6 +679,5 @@
     const parsed = StaffZoneSchema.parse({ ...minimalStaffZone, extra: 123 });
     expect(parsed).not.toHaveProperty('extra');
     expect(parsed).toMatchObject(minimalStaffZone);
->>>>>>> a9724ffe
   });
 });