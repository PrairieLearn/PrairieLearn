--- conflicted
+++ resolved
@@ -64,11 +64,7 @@
   enrollment_limit: null,
   hide_in_enroll_page: null,
   id: '3',
-<<<<<<< HEAD
-  join_id: '1234567890ab',
-=======
   enrollment_code: '1234567890ab',
->>>>>>> efb2a185
   json_comment: null,
   long_name: null,
   share_source_publicly: false,
