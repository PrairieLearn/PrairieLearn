--- conflicted
+++ resolved
@@ -80,10 +80,7 @@
   id: '3',
   json_comment: null,
   long_name: null,
-<<<<<<< HEAD
-=======
   modern_publishing: false,
->>>>>>> cd36dfeb
   publishing_end_date: null,
   publishing_start_date: null,
   self_enrollment_enabled: true,
