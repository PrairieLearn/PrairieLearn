--- conflicted
+++ resolved
@@ -156,11 +156,7 @@
     course_instance: {
       ...mockStudentData.course_instance,
       enrollment_limit: 10,
-<<<<<<< HEAD
-      join_id: '1234567890ab',
-=======
       enrollment_code: '1234567890ab',
->>>>>>> efb2a185
       json_comment: 'foo',
       share_source_publicly: true,
       sync_errors: null,
