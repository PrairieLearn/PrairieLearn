import { describe, expect, it } from 'vitest';
import type z from 'zod';

import {
  type StaffCourseInstanceContextSchema,
  type StudentCourseInstanceContextSchema,
  getCourseInstanceContext,
  getPageContext,
} from './page-context.js';

describe('getPageContext', () => {
  it('strips extra fields from the data', () => {
    const mockData = {
      authz_data: {
        authn_is_administrator: false,
        authn_has_course_permission_preview: true,
        authn_has_course_permission_view: true,
        authn_has_course_permission_edit: true,
        authn_has_course_permission_own: true,
        authn_course_role: 'Instructor',
        authn_course_instance_role: 'Instructor',
        authn_mode: 'edit',
        authn_has_student_access: false,
        authn_has_student_access_with_enrollment: false,
        authn_has_course_instance_permission_view: true,
        authn_has_course_instance_permission_edit: true,
        is_administrator: false,
        has_course_permission_preview: true,
        has_course_permission_view: true,
        has_course_permission_edit: true,
        has_course_permission_own: true,
        course_role: 'Instructor',
        course_instance_role: 'Instructor',
        mode: 'edit',
        has_student_access: false,
        has_student_access_with_enrollment: false,
        has_course_instance_permission_edit: true,
        has_course_instance_permission_view: true,
        user: {
          name: 'Test User',
          uid: 'test@illinois.edu',
          email: 'test@illinois.edu',
          institution_id: 1,
          uin: '123456789',
          user_id: 1,
          foo: 'bar',
        },
      },
      __csrf_token: '123',
      urlPrefix: '/pl/course/1/course_instance/1',
      access_as_administrator: false,
      authn_user: {
        name: 'Test User',
        uid: 'test@illinois.edu',
        email: 'test@illinois.edu',
        institution_id: 1,
        uin: '123456789',
        user_id: 1,
        foo: 'bar',
      },
      navbarType: 'student',
      extraField: 'this should be stripped',
      anotherExtraField: 123,
    };

    const expected = {
      authz_data: {
        authn_is_administrator: false,
        authn_has_course_permission_preview: true,
        authn_has_course_permission_view: true,
        authn_has_course_permission_edit: true,
        authn_has_course_permission_own: true,
        authn_course_role: 'Instructor',
        authn_course_instance_role: 'Instructor',
        authn_mode: 'edit',
        authn_has_student_access: false,
        authn_has_student_access_with_enrollment: false,
        authn_has_course_instance_permission_view: true,
        authn_has_course_instance_permission_edit: true,
        is_administrator: false,
        has_course_permission_preview: true,
        has_course_permission_view: true,
        has_course_permission_edit: true,
        has_course_permission_own: true,
        course_role: 'Instructor',
        course_instance_role: 'Instructor',
        mode: 'edit',
        has_student_access: false,
        has_student_access_with_enrollment: false,
        has_course_instance_permission_edit: true,
        has_course_instance_permission_view: true,
        user: {
          name: 'Test User',
          uid: 'test@illinois.edu',
          email: 'test@illinois.edu',
          institution_id: '1',
          uin: '123456789',
          user_id: '1',
        },
      },
      __csrf_token: '123',
      urlPrefix: '/pl/course/1/course_instance/1',
      access_as_administrator: false,
      authn_user: {
        name: 'Test User',
        uid: 'test@illinois.edu',
        email: 'test@illinois.edu',
        institution_id: '1',
        uin: '123456789',
        user_id: '1',
      },
      navbarType: 'student',
    };

    const result = getPageContext(mockData);

    expect(result).toEqual(expected);
  });

  it('throws error when required fields are missing', () => {
    const invalidData = {
      // Missing most fields
      authz_data: {
        has_course_instance_permission_edit: true,
        // Missing required fields like authn_is_administrator, is_administrator, user, etc.
      },
    };

    expect(() => getPageContext(invalidData)).toThrow();
  });
});

describe('getCourseInstanceContext', () => {
  const mockStudentData: z.input<typeof StudentCourseInstanceContextSchema> = {
    course_instance: {
      assessments_group_by: 'Set',
      course_id: '1',
      deleted_at: null,
      display_timezone: 'America/Chicago',
      hide_in_enroll_page: false,
      id: '1',
      long_name: 'Example Student Course Instance',
      short_name: 'Example Student Course',
    },
    course: {
      deleted_at: null,
      display_timezone: 'America/Chicago',
      id: '1',
      short_name: 'Example Student Course',
      created_at: new Date(),
      example_course: false,
      institution_id: '1',
      template_course: false,
      title: 'Example Student Course',
    },
  };
  const mockInstructorData: z.input<typeof StaffCourseInstanceContextSchema> = {
    course_instance: {
      ...mockStudentData.course_instance,
<<<<<<< HEAD
=======
      enrollment_code: '1234567890ab',
>>>>>>> 9db08a50
      enrollment_limit: 10,
      json_comment: 'foo',
      share_source_publicly: true,
      sync_errors: null,
      sync_job_sequence_id: null,
      sync_warnings: null,
      uuid: '1',
    },
    course: {
      ...mockStudentData.course,
      announcement_color: 'red',
      announcement_html: '<p>Hello, world!</p>',
      course_instance_enrollment_limit: 10,
      path: 'example/path',
      json_comment: null,
      sync_errors: null,
      sync_job_sequence_id: null,
      sync_warnings: null,
      branch: 'main',
      commit_hash: '1234567890',
      repository: 'https://github.com/example/example.git',
      sharing_name: 'example',
      show_getting_started: false,
    },
    institution: {
      id: '1',
<<<<<<< HEAD
=======
      display_timezone: 'America/Chicago',
      default_authn_provider_id: null,
>>>>>>> 9db08a50
      long_name: 'Example Institution',
      short_name: 'EI',
    },
  };

  it('parses student context correctly', () => {
    const result = getCourseInstanceContext(mockStudentData, 'student');
    expect(result).toEqual(mockStudentData);
  });

  it('parses instructor context correctly', () => {
    const result = getCourseInstanceContext(mockInstructorData, 'instructor');
    expect(result).toEqual(mockInstructorData);
  });

  it('throws error for invalid student context', () => {
    const invalidData = { ...mockStudentData, course: { invalid_prop: true } };
    expect(() => getCourseInstanceContext(invalidData, 'student')).toThrow();
  });

  it('throws error for invalid instructor context', () => {
    const invalidData = { ...mockInstructorData, course_instance: { id: 3 } };
    expect(() => getCourseInstanceContext(invalidData, 'instructor')).toThrow();
  });

  it('strips extra fields from student context', () => {
    const studentDataWithExtra = {
      course_instance: { ...mockStudentData.course_instance, extra: 'field' },
      course: { ...mockStudentData.course, another: 'field' },
    };
    const result = getCourseInstanceContext(studentDataWithExtra, 'student');
    expect(result.course_instance).not.toHaveProperty('extra');
    expect(result.course).not.toHaveProperty('another');
  });

  it('strips extra fields from instructor context', () => {
    const instructorDataWithExtra = {
      course_instance: { ...mockInstructorData.course_instance, extra: 'field' },
      course: { ...mockInstructorData.course, another: 'field' },
      institution: { ...mockInstructorData.institution, extra: 'field' },
    };
    const result = getCourseInstanceContext(instructorDataWithExtra, 'instructor');
    expect(result.course_instance).not.toHaveProperty('extra');
    expect(result.course).not.toHaveProperty('another');
  });
});<|MERGE_RESOLUTION|>--- conflicted
+++ resolved
@@ -157,10 +157,7 @@
   const mockInstructorData: z.input<typeof StaffCourseInstanceContextSchema> = {
     course_instance: {
       ...mockStudentData.course_instance,
-<<<<<<< HEAD
-=======
       enrollment_code: '1234567890ab',
->>>>>>> 9db08a50
       enrollment_limit: 10,
       json_comment: 'foo',
       share_source_publicly: true,
@@ -187,11 +184,8 @@
     },
     institution: {
       id: '1',
-<<<<<<< HEAD
-=======
       display_timezone: 'America/Chicago',
       default_authn_provider_id: null,
->>>>>>> 9db08a50
       long_name: 'Example Institution',
       short_name: 'EI',
     },
