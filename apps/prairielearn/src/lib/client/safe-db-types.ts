--- conflicted
+++ resolved
@@ -12,11 +12,8 @@
   CourseInstanceSchema as RawCourseInstanceSchema,
   CourseSchema as RawCourseSchema,
   EnrollmentSchema as RawEnrollmentSchema,
-<<<<<<< HEAD
+  InstitutionSchema as RawInstitutionSchema,
   Lti13CourseInstanceSchema as RawLti13CourseInstanceSchema,
-=======
-  InstitutionSchema as RawInstitutionSchema,
->>>>>>> a9724ffe
   QuestionSchema as RawQuestionSchema,
   TagSchema as RawTagSchema,
   TopicSchema as RawTopicSchema,
