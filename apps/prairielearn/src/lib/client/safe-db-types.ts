--- conflicted
+++ resolved
@@ -3,7 +3,6 @@
 import { type z } from 'zod';
 
 import {
-  InstitutionSchema,
   AlternativeGroupSchema as RawAlternativeGroupSchema,
   AssessmentInstanceSchema as RawAssessmentInstanceSchema,
   AssessmentQuestionSchema as RawAssessmentQuestionSchema,
@@ -195,18 +194,12 @@
   course_instance_id: true,
   created_at: true,
   id: true,
-<<<<<<< HEAD
-=======
   joined_at: true,
->>>>>>> 9db08a50
   lti_managed: true,
   pending_lti13_email: true,
   pending_lti13_instance_id: true,
   pending_lti13_name: true,
-<<<<<<< HEAD
-=======
   pending_lti13_sub: true,
->>>>>>> 9db08a50
   pending_uid: true,
   status: true,
   user_id: true,
@@ -215,13 +208,9 @@
 export type StaffEnrollment = z.infer<typeof StaffEnrollmentSchema>;
 
 /** Institutions */
-<<<<<<< HEAD
-export const RawStaffInstitutionSchema = InstitutionSchema.pick({
-=======
 export const RawStaffInstitutionSchema = RawInstitutionSchema.pick({
   default_authn_provider_id: true,
   display_timezone: true,
->>>>>>> 9db08a50
   id: true,
   long_name: true,
   short_name: true,
