import { type z } from 'zod';

import {
  InstitutionSchema,
  AlternativeGroupSchema as RawAlternativeGroupSchema,
  AssessmentInstanceSchema as RawAssessmentInstanceSchema,
  AssessmentQuestionSchema as RawAssessmentQuestionSchema,
  AssessmentSchema as RawAssessmentSchema,
  AssessmentSetSchema as RawAssessmentSetSchema,
  AuditEventSchema as RawAuditEventSchema,
  CourseInstanceSchema as RawCourseInstanceSchema,
  CourseSchema as RawCourseSchema,
  EnrollmentSchema as RawEnrollmentSchema,
  InstitutionSchema as RawInstitutionSchema,
  QuestionSchema as RawQuestionSchema,
  TagSchema as RawTagSchema,
  TopicSchema as RawTopicSchema,
  UserSchema as RawUserSchema,
  ZoneSchema as RawZoneSchema,
} from '../db-types.js';

/** Alternative Groups */
export const StaffAlternativeGroupSchema =
  RawAlternativeGroupSchema.brand<'StaffAlternativeGroup'>();
export type StaffAlternativeGroup = z.infer<typeof StaffAlternativeGroupSchema>;

/** Assessments */
export const RawStaffAssessmentSchema = RawAssessmentSchema;
export const StaffAssessmentSchema = RawStaffAssessmentSchema.brand<'StaffAssessment'>();
export type StaffAssessment = z.infer<typeof StaffAssessmentSchema>;

export const RawStudentAssessmentSchema = RawStaffAssessmentSchema.pick({
  advance_score_perc: true,
  allow_issue_reporting: true,
  allow_real_time_grading: true,
  allow_personal_notes: true,
  assessment_module_id: true,
  assessment_set_id: true,
  auto_close: true,
  constant_question_value: true,
  course_instance_id: true,
  deleted_at: true,
  group_work: true,
  honor_code: true,
  id: true,
  max_bonus_points: true,
  max_points: true,
  multiple_instance: true,
  number: true,
  require_honor_code: true,
  shuffle_questions: true,
  text: true,
  tid: true,
  title: true,
  type: true,
});
export const StudentAssessmentSchema = RawStudentAssessmentSchema.brand<'StudentAssessment'>();
export type StudentAssessment = z.infer<typeof StudentAssessmentSchema>;

/** Assessment Instances */

export const RawStaffAssessmentInstanceSchema = RawAssessmentInstanceSchema;
export const StaffAssessmentInstanceSchema =
  RawStaffAssessmentInstanceSchema.brand<'StaffAssessmentInstance'>();
export type StaffAssessmentInstance = z.infer<typeof StaffAssessmentInstanceSchema>;

export const RawStudentAssessmentInstanceSchema__UNSAFE = RawStaffAssessmentInstanceSchema.pick({
  assessment_id: true,
  auth_user_id: true,
  auto_close: true,
  closed_at: true,
  date: true,
  date_limit: true,
  duration: true,
  grading_needed: true,
  group_id: true,
  id: true,
  max_bonus_points: true,
  max_points: true,
  mode: true,
  modified_at: true,
  number: true,
  open: true,
  // '__UNSAFE' indicates that this schema needs further transformations before being sent to the client.
  points: true, // potentially sensitive
  score_perc: true, // potentially sensitive
  user_id: true,
});
export const StudentAssessmentInstanceSchema__UNSAFE =
  RawStudentAssessmentInstanceSchema__UNSAFE.brand<'StudentAssessmentInstance'>();
export type StudentAssessmentInstance__UNSAFE = z.infer<
  typeof StudentAssessmentInstanceSchema__UNSAFE
>;

/** Assessment Sets */

export const RawStaffAssessmentSetSchema = RawAssessmentSetSchema;
export const StaffAssessmentSetSchema = RawStaffAssessmentSetSchema.brand<'StaffAssessmentSet'>();
export type StaffAssessmentSet = z.infer<typeof StaffAssessmentSetSchema>;

export const RawStudentAssessmentSetSchema = RawStaffAssessmentSetSchema.pick({
  abbreviation: true,
  color: true,
  course_id: true,
  heading: true,
  id: true,
  implicit: true,
  name: true,
  number: true,
});
export const StudentAssessmentSetSchema =
  RawStudentAssessmentSetSchema.brand<'StudentAssessmentSet'>();
export type StudentAssessmentSet = z.infer<typeof StudentAssessmentSetSchema>;

/** Assessment Questions */

export const StaffAssessmentQuestionSchema =
  RawAssessmentQuestionSchema.brand<'StaffAssessmentQuestion'>();
export type StaffAssessmentQuestion = z.infer<typeof StaffAssessmentQuestionSchema>;

/** Audit Events */
export const StaffAuditEventSchema = RawAuditEventSchema.brand<'StaffAuditEvent'>();
export type StaffAuditEvent = z.infer<typeof StaffAuditEventSchema>;

/** Courses */

export const RawStaffCourseSchema = RawCourseSchema.pick({
  announcement_color: true,
  announcement_html: true,
  branch: true,
  commit_hash: true,
  course_instance_enrollment_limit: true,
  created_at: true,
  deleted_at: true,
  display_timezone: true,
  example_course: true,
  id: true,
  institution_id: true,
  json_comment: true,
  options: true,
  path: true,
  repository: true,
  sharing_name: true,
  short_name: true,
  show_getting_started: true,
  sync_errors: true,
  sync_job_sequence_id: true,
  sync_warnings: true,
  template_course: true,
  title: true,
});
export const StaffCourseSchema = RawStaffCourseSchema.brand<'StaffCourse'>();
export type StaffCourse = z.infer<typeof StaffCourseSchema>;

export const RawStudentCourseSchema = RawStaffCourseSchema.pick({
  created_at: true,
  deleted_at: true,
  display_timezone: true,
  example_course: true,
  id: true,
  institution_id: true,
  options: true,
  short_name: true,
  template_course: true,
  title: true,
});
export const StudentCourseSchema = RawStudentCourseSchema.brand<'StudentCourse'>();
export type StudentCourse = z.infer<typeof StudentCourseSchema>;

/** Course Instances */

export const RawStaffCourseInstanceSchema = RawCourseInstanceSchema;
export const StaffCourseInstanceSchema =
  RawStaffCourseInstanceSchema.brand<'StaffCourseInstance'>();
export type StaffCourseInstance = z.infer<typeof StaffCourseInstanceSchema>;

export const RawStudentCourseInstanceSchema = RawStaffCourseInstanceSchema.pick({
  assessments_group_by: true,
  course_id: true,
  deleted_at: true,
  display_timezone: true,
  hide_in_enroll_page: true,
  id: true,
  long_name: true,
  short_name: true,
});
export const StudentCourseInstanceSchema =
  RawStudentCourseInstanceSchema.brand<'StudentCourseInstance'>();
export type StudentCourseInstance = z.infer<typeof StudentCourseInstanceSchema>;

/** Enrollments */
export const RawStaffEnrollmentSchema = RawEnrollmentSchema.pick({
  course_instance_id: true,
  created_at: true,
  id: true,
  joined_at: true,
  lti_managed: true,
  pending_lti13_email: true,
  pending_lti13_instance_id: true,
  pending_lti13_name: true,
  pending_uid: true,
  status: true,
  user_id: true,
});
export const StaffEnrollmentSchema = RawStaffEnrollmentSchema.brand<'StaffEnrollment'>();
export type StaffEnrollment = z.infer<typeof StaffEnrollmentSchema>;

/** Institutions */
<<<<<<< HEAD
export const RawStaffInstitutionSchema = InstitutionSchema.pick({
=======
export const RawStaffInstitutionSchema = RawInstitutionSchema.pick({
  default_authn_provider_id: true,
  display_timezone: true,
>>>>>>> 031f9fb7
  id: true,
  long_name: true,
  short_name: true,
});
export const StaffInstitutionSchema = RawStaffInstitutionSchema.brand<'StaffInstitution'>();
export type StaffInstitution = z.infer<typeof StaffInstitutionSchema>;

/** Questions */
export const StaffQuestionSchema = RawQuestionSchema.brand<'StaffQuestion'>();
export type StaffQuestion = z.infer<typeof StaffQuestionSchema>;

/** Topics */
export const StaffTopicSchema = RawTopicSchema.brand<'StaffTopic'>();
export type StaffTopic = z.infer<typeof StaffTopicSchema>;

/** Tags */
export const StaffTagSchema = RawTagSchema.brand<'StaffTag'>();
export type StaffTag = z.infer<typeof StaffTagSchema>;

/** Users */

const RawStaffUserSchema = RawUserSchema.pick({
  email: true,
  institution_id: true,
  name: true,
  uid: true,
  uin: true,
  user_id: true,
});
export const StaffUserSchema = RawStaffUserSchema.brand<'StaffUser'>();
export type StaffUser = z.infer<typeof StaffUserSchema>;

const RawStudentUserSchema = RawStaffUserSchema.pick({
  institution_id: true,
  name: true,
  uid: true,
  user_id: true,
});
export const StudentUserSchema = RawStudentUserSchema.brand<'StudentUser'>();
export type StudentUser = z.infer<typeof StudentUserSchema>;

/** Zones */
export const StaffZoneSchema = RawZoneSchema.brand<'StaffZone'>();
export type StaffZone = z.infer<typeof StaffZoneSchema>;<|MERGE_RESOLUTION|>--- conflicted
+++ resolved
@@ -1,7 +1,6 @@
 import { type z } from 'zod';
 
 import {
-  InstitutionSchema,
   AlternativeGroupSchema as RawAlternativeGroupSchema,
   AssessmentInstanceSchema as RawAssessmentInstanceSchema,
   AssessmentQuestionSchema as RawAssessmentQuestionSchema,
@@ -206,13 +205,9 @@
 export type StaffEnrollment = z.infer<typeof StaffEnrollmentSchema>;
 
 /** Institutions */
-<<<<<<< HEAD
-export const RawStaffInstitutionSchema = InstitutionSchema.pick({
-=======
 export const RawStaffInstitutionSchema = RawInstitutionSchema.pick({
   default_authn_provider_id: true,
   display_timezone: true,
->>>>>>> 031f9fb7
   id: true,
   long_name: true,
   short_name: true,
