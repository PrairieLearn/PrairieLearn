--- conflicted
+++ resolved
@@ -79,15 +79,12 @@
   },
 });
 
-<<<<<<< HEAD
-=======
 /**
  * Returns a parser for TanStack Table VisibilityState for a given set of columns.
  * Parses a comma-separated list of visible columns from a query string, e.g. 'a,b'.
  * Serializes to a comma-separated list of visible columns, omitting if all are visible.
  * Used for reflecting column visibility in the URL.
  */
->>>>>>> 1e388ddf
 export function parseAsColumnVisibilityStateWithColumns(allColumns: string[]) {
   return createParser<VisibilityState>({
     parse(queryValue: string) {
@@ -109,13 +106,6 @@
       return visible.join(',');
     },
     eq(a, b) {
-<<<<<<< HEAD
-      return Object.keys(a).every((col) => a[col] === b[col]);
-    },
-  });
-}
-
-=======
       const aKeys = Object.keys(a);
       const bKeys = Object.keys(b);
       return aKeys.length === bKeys.length && aKeys.every((col) => a[col] === b[col]);
@@ -132,7 +122,6 @@
  *
  * Example: `a,b` <-> `{ left: ['a', 'b'], right: [] }`
  */
->>>>>>> 1e388ddf
 export const parseAsColumnPinningState = createParser<ColumnPinningState>({
   parse(queryValue) {
     if (!queryValue) return { left: [], right: [] };
