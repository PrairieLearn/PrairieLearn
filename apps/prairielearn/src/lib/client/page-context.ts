--- conflicted
+++ resolved
@@ -34,12 +34,8 @@
 }
 
 // Since this data comes from res.locals and not the database, we can make certain guarantees
-<<<<<<< HEAD
-// about the data.
-=======
 // about the data. Specifically, `short_name` will never be null for non-deleted courses
 // and course instances.
->>>>>>> 6bc1fba2
 
 const StudentCourseInstanceContextSchema = z.object({
   course_instance: z.object({
