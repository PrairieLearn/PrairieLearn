--- conflicted
+++ resolved
@@ -97,12 +97,6 @@
   resLocals: Record<string, any>,
   authLevel: 'student' | 'instructor',
 ): StudentCourseInstanceContext | StaffCourseInstanceContext {
-<<<<<<< HEAD
-  if (authLevel === 'student') {
-    return StudentCourseInstanceContextSchema.parse(resLocals);
-  }
-  return StaffCourseInstanceContextSchema.parse(resLocals);
-=======
   const schema = run(() => {
     if (authLevel === 'student') {
       return StudentCourseInstanceContextSchema;
@@ -110,7 +104,6 @@
     return StaffCourseInstanceContextSchema;
   });
   return schema.parse(resLocals);
->>>>>>> 06192d0c
 }
 
 const RawStaffAssessmentContextSchema = z.object({
@@ -119,13 +112,6 @@
   }),
   assessment_set: RawStaffAssessmentSetSchema,
 });
-<<<<<<< HEAD
-
-export function getAssessmentContext(
-  resLocals: Record<string, any>,
-): z.infer<typeof RawStaffAssessmentContextSchema> {
-  return RawStaffAssessmentContextSchema.parse(resLocals);
-=======
 const StaffAssessmentContextSchema =
   RawStaffAssessmentContextSchema.brand<'StaffAssessmentContext'>();
 
@@ -134,5 +120,17 @@
 export function getAssessmentContext(resLocals: Record<string, any>): StaffAssessmentContext {
   const schema = StaffAssessmentContextSchema;
   return schema.parse(resLocals);
->>>>>>> 06192d0c
+}
+
+const RawStaffAssessmentContextSchema = z.object({
+  assessment: RawStaffAssessmentSchema.extend({
+    type: z.enum(['Exam', 'Homework']),
+  }),
+  assessment_set: RawStaffAssessmentSetSchema,
+});
+
+export function getAssessmentContext(
+  resLocals: Record<string, any>,
+): z.infer<typeof RawStaffAssessmentContextSchema> {
+  return RawStaffAssessmentContextSchema.parse(resLocals);
 }