--- conflicted
+++ resolved
@@ -22,14 +22,6 @@
 const BasePageContextSchema = z.object({
   __csrf_token: z.string(),
   urlPrefix: z.string(),
-<<<<<<< HEAD
-  plainUrlPrefix: z.string(),
-=======
-
-  // authn data
-  authn_user: StaffUserSchema,
-  authn_institution: StaffInstitutionSchema,
->>>>>>> 60738842
   authn_provider_name: z.string(),
   authn_is_administrator: SelectUserSchema.shape.is_administrator,
   access_as_administrator: z.boolean(),
