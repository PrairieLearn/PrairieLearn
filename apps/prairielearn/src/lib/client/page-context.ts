import { z } from 'zod';

import { run } from '@prairielearn/run';

import { NavPageSchema, NavbarTypeSchema } from '../../components/Navbar.types.js';
import { SelectUserSchema } from '../authn.types.js';
import { PageAuthzDataSchema } from '../authz-data-lib.js';

import {
  RawStaffAssessmentSchema,
  RawStaffCourseInstanceSchema,
  RawStaffCourseSchema,
  RawStudentCourseInstanceSchema,
  RawStudentCourseSchema,
<<<<<<< HEAD
  StaffAssessmentSetSchema,
=======
  StaffAssessmentQuestionSchema,
>>>>>>> 49dfcd12
  StaffInstitutionSchema,
  StaffQuestionSchema,
  StaffUserSchema,
  StudentUserSchema,
} from './safe-db-types.js';

/* Plain page context */

const BasePageContextSchema = z.object({
  __csrf_token: z.string(),
  urlPrefix: z.string(),
  authn_provider_name: z.string(),
  authn_is_administrator: SelectUserSchema.shape.is_administrator,
  access_as_administrator: z.boolean(),
  is_administrator: z.boolean(),
  is_institution_administrator: z.boolean(),
  news_item_notification_count: SelectUserSchema.shape.news_item_notification_count,
  navPage: NavPageSchema,
  /** You should prefer to set the navbarType instead of using this value. */
  navbarType: NavbarTypeSchema,
});

const StudentPlainPageContextSchema = BasePageContextSchema.extend({
  authn_user: StudentUserSchema,
  authn_institution: StaffInstitutionSchema,
}).brand<'StudentPlainPageContext'>();
type StudentPlainPageContext = z.infer<typeof StudentPlainPageContextSchema>;

const StaffPlainPageContextSchema = BasePageContextSchema.extend({
  authn_user: StaffUserSchema,
  authn_institution: StaffInstitutionSchema,
}).brand<'StaffPlainPageContext'>();
type StaffPlainPageContext = z.infer<typeof StaffPlainPageContextSchema>;

/* Authz data page context */

<<<<<<< HEAD
const RawStaffAssessmentContextSchema = z.object({
  assessment: RawStaffAssessmentSchema.extend({
    // Other types are deprecated, so we can narrow down the options here.
    type: z.enum(['Exam', 'Homework']),
  }).brand('StaffAssessment'),
  assessment_set: StaffAssessmentSetSchema,
});
const StaffAssessmentContextSchema =
  RawStaffAssessmentContextSchema.brand<'StaffAssessmentContext'>();

export type StaffAssessmentContext = z.infer<typeof StaffAssessmentContextSchema>;
=======
const AuthzDataPageContextSchema = z
  .object({
    authz_data: PageAuthzDataSchema,
  })
  .brand<'AuthzDataPageContext'>();
type AuthzDataPageContext = z.infer<typeof AuthzDataPageContextSchema>;
>>>>>>> 49dfcd12

// Since this data comes from res.locals and not the database, we can make certain guarantees
// about the data.

/* Course context */

const StudentCourseContextSchema = z
  .object({
    course: z
      .object({
        ...RawStudentCourseSchema.shape,
        // `short_name` will never be null for non-deleted courses.
        short_name: z.string(),
      })
      .brand('StudentCourse'),
    has_enhanced_navigation: z.boolean(),
  })
  .brand<'StudentCourseContext'>();
type StudentCourseContext = z.infer<typeof StudentCourseContextSchema>;

const StaffCourseContextSchema = z
  .object({
    course: z
      .object({
        ...RawStaffCourseSchema.shape,
        // `short_name` will never be null for non-deleted courses.
        short_name: z.string(),
      })
      .brand('StaffCourse'),
    institution: StaffInstitutionSchema,
    has_enhanced_navigation: z.boolean(),
  })
  .brand<'StaffCourseContext'>();
type StaffCourseContext = z.infer<typeof StaffCourseContextSchema>;

/* Course instance context */

const StudentCourseInstanceContextSchema = z
  .object({
    course_instance: z
      .object({
        ...RawStudentCourseInstanceSchema.shape,
        // `short_name` will never be null for non-deleted course instances.
        short_name: z.string(),
      })
      .brand('StudentCourseInstance'),
  })
  .brand<'StudentCourseInstanceContext'>();

type StudentCourseInstanceContext = z.infer<typeof StudentCourseInstanceContextSchema>;

const StaffCourseInstanceContextSchema = z
  .object({
    course_instance: z
      .object({
        ...RawStaffCourseInstanceSchema.shape,
        // `short_name` will never be null for non-deleted course instances.
        short_name: z.string(),
      })
      .brand('StaffCourseInstance'),
  })
  .brand<'StaffCourseInstanceContext'>();

type StaffCourseInstanceContext = z.infer<typeof StaffCourseInstanceContextSchema>;

/* Assessment context */

const StaffAssessmentContextSchema = z
  .object({
    assessment: RawStaffAssessmentSchema.extend({
      // `type` will always be one of these values
      type: z.enum(['Exam', 'Homework']),
    }),
    assessment_set: RawStaffAssessmentSetSchema,
  })
  .brand<'StaffAssessmentContext'>();
type StaffAssessmentContext = z.infer<typeof StaffAssessmentContextSchema>;

/* Assessment question context */

const StaffAssessmentQuestionContextSchema = z
  .object({
    assessment_question: StaffAssessmentQuestionSchema,
    question: StaffQuestionSchema,
    number_in_alternative_group: z.string(),
    num_open_instances: z.number(),
  })
  .brand<'StaffAssessmentQuestionContext'>();
type StaffAssessmentQuestionContext = z.infer<typeof StaffAssessmentQuestionContextSchema>;

// Merged page contexts

type StudentCourseInstancePageContext = StudentPlainPageContext &
  StudentCourseContext &
  StudentCourseInstanceContext;

type StaffCoursePageContext = StaffPlainPageContext & StaffCourseContext;
type StaffCourseInstancePageContext = StaffCoursePageContext & StaffCourseInstanceContext;
type StaffAssessmentPageContext = StaffCourseInstancePageContext & StaffAssessmentContext;
type StaffAssessmentQuestionPageContext = StaffAssessmentPageContext &
  StaffAssessmentQuestionContext;

/* All possible page contexts for a given page and access type */
interface PageTypeReturnMap {
  student: {
    plain: StudentPlainPageContext;
    course: never;
    courseInstance: StudentCourseInstancePageContext;
    assessment: never;
    assessmentQuestion: never;
  };
  instructor: {
    plain: StaffPlainPageContext;
    course: StaffCoursePageContext;
    courseInstance: StaffCourseInstancePageContext;
    assessment: StaffAssessmentPageContext;
    assessmentQuestion: StaffAssessmentQuestionPageContext;
  };
}

export type PageContext<
  PageType extends 'plain' | 'course' | 'courseInstance' | 'assessment' | 'assessmentQuestion',
  AccessType extends 'student' | 'instructor',
  WithAuthz extends boolean = true,
> = WithAuthz extends true
  ? PageTypeReturnMap[AccessType][PageType] & AuthzDataPageContext
  : PageTypeReturnMap[AccessType][PageType];

export type PlainPageContext = PageContext<'plain', 'student' | 'instructor', false>;
export type PageContextWithAuthzData = PageContext<'plain', 'student' | 'instructor', true>;

/**
 * Extract page context from res.locals with hierarchical inclusion.
 * - pageType 'plain': returns base page context
 * - pageType 'course': returns base + course context
 * - pageType 'courseInstance': returns base + course context + course instance context
 * - pageType 'assessment': returns base + course instance + assessment context
 * - pageType 'assessmentQuestion': returns base + course instance + assessment + assessment question context
 */
export function extractPageContext<
  PageType extends 'plain' | 'course' | 'courseInstance' | 'assessment' | 'assessmentQuestion',
  AccessType extends 'student' | 'instructor',
  WithAuthz extends boolean = true,
>(
  resLocals: Record<string, any>,
  options: {
    pageType: PageType;
    accessType: AccessType;
    withAuthzData?: WithAuthz;
  },
): PageContext<PageType, AccessType, WithAuthz> {
  type ReturnType = PageContext<PageType, AccessType, WithAuthz>;

  const { pageType, accessType, withAuthzData = true } = options;

  const baseData = run(() => {
    if (accessType === 'student') {
      return StudentPlainPageContextSchema.parse(resLocals);
    } else {
      return StaffPlainPageContextSchema.parse(resLocals);
    }
  });

  const authzData = run(() => {
    if (withAuthzData) {
      return AuthzDataPageContextSchema.parse(resLocals);
    } else {
      return null;
    }
  });

  if (pageType === 'plain') {
    return {
      ...baseData,
      ...authzData,
    } as ReturnType;
  }

  const courseData = run(() => {
    if (accessType === 'student') {
      return StudentCourseContextSchema.parse(resLocals);
    } else {
      return StaffCourseContextSchema.parse(resLocals);
    }
  });

  if (pageType === 'course') {
    return {
      ...baseData,
      ...authzData,
      ...courseData,
    } as ReturnType;
  }

  const ciData = run(() => {
    if (accessType === 'student') {
      return StudentCourseInstanceContextSchema.parse(resLocals);
    } else {
      return StaffCourseInstanceContextSchema.parse(resLocals);
    }
  });

  if (pageType === 'courseInstance') {
    return {
      ...baseData,
      ...authzData,
      ...courseData,
      ...ciData,
    } as ReturnType;
  }

  const assessmentData = run(() => {
    if (accessType === 'student') {
      throw new Error('Assessment context is only available for instructors');
    }
    return StaffAssessmentContextSchema.parse(resLocals);
  });

  if (pageType === 'assessment') {
    return {
      ...baseData,
      ...authzData,
      ...courseData,
      ...ciData,
      ...assessmentData,
    } as ReturnType;
  }

  const assessmentQuestionData = run(() => {
    if (accessType === 'student') {
      throw new Error('Assessment question context is only available for instructors');
    }
    return StaffAssessmentQuestionContextSchema.parse(resLocals);
  });

  if (pageType === 'assessmentQuestion') {
    return {
      ...baseData,
      ...authzData,
      ...courseData,
      ...ciData,
      ...assessmentData,
      ...assessmentQuestionData,
    } as ReturnType;
  }

  throw new Error(`Unknown pageType: ${String(pageType)}`);
}<|MERGE_RESOLUTION|>--- conflicted
+++ resolved
@@ -12,11 +12,8 @@
   RawStaffCourseSchema,
   RawStudentCourseInstanceSchema,
   RawStudentCourseSchema,
-<<<<<<< HEAD
+  StaffAssessmentQuestionSchema,
   StaffAssessmentSetSchema,
-=======
-  StaffAssessmentQuestionSchema,
->>>>>>> 49dfcd12
   StaffInstitutionSchema,
   StaffQuestionSchema,
   StaffUserSchema,
@@ -53,26 +50,12 @@
 
 /* Authz data page context */
 
-<<<<<<< HEAD
-const RawStaffAssessmentContextSchema = z.object({
-  assessment: RawStaffAssessmentSchema.extend({
-    // Other types are deprecated, so we can narrow down the options here.
-    type: z.enum(['Exam', 'Homework']),
-  }).brand('StaffAssessment'),
-  assessment_set: StaffAssessmentSetSchema,
-});
-const StaffAssessmentContextSchema =
-  RawStaffAssessmentContextSchema.brand<'StaffAssessmentContext'>();
-
-export type StaffAssessmentContext = z.infer<typeof StaffAssessmentContextSchema>;
-=======
 const AuthzDataPageContextSchema = z
   .object({
     authz_data: PageAuthzDataSchema,
   })
   .brand<'AuthzDataPageContext'>();
 type AuthzDataPageContext = z.infer<typeof AuthzDataPageContextSchema>;
->>>>>>> 49dfcd12
 
 // Since this data comes from res.locals and not the database, we can make certain guarantees
 // about the data.
@@ -145,8 +128,8 @@
     assessment: RawStaffAssessmentSchema.extend({
       // `type` will always be one of these values
       type: z.enum(['Exam', 'Homework']),
-    }),
-    assessment_set: RawStaffAssessmentSetSchema,
+    }).brand('StaffAssessment'),
+    assessment_set: StaffAssessmentSetSchema,
   })
   .brand<'StaffAssessmentContext'>();
 type StaffAssessmentContext = z.infer<typeof StaffAssessmentContextSchema>;
