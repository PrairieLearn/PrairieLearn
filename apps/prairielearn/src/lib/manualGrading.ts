--- conflicted
+++ resolved
@@ -46,10 +46,7 @@
  * @param options.user_id - The user_id of the current grader. Typically the current effective user.
  * @param options.prior_instance_question_id - The instance question previously graded. Used to ensure a consistent order if a grader starts grading from the middle of a list or skips an instance.
  * @param options.skip_graded_submissions - If true, the returned next submission must require manual grading. Otherwise, it does not, but will have a higher pseudorandomly-generated stable order.
-<<<<<<< HEAD
  * @param options.use_instance_question_groups - Whether or not to use the instance question groups to determine the next instance question.
-=======
->>>>>>> 10fbe42e
  */
 export async function nextInstanceQuestionUrl({
   urlPrefix,
@@ -58,10 +55,7 @@
   user_id,
   prior_instance_question_id,
   skip_graded_submissions,
-<<<<<<< HEAD
-  use_instance_question_groups,
-=======
->>>>>>> 10fbe42e
+  use_instance_question_groups
 }: {
   urlPrefix: string;
   assessment_id: string;
@@ -69,7 +63,6 @@
   user_id: string;
   prior_instance_question_id: string | null;
   skip_graded_submissions: boolean;
-<<<<<<< HEAD
   use_instance_question_groups: boolean;
 }): Promise<string> {
   const prior_instance_question_group_id = use_instance_question_groups
@@ -92,27 +85,18 @@
     : null;
 
   let next_instance_question_id = await sqldb.queryOptionalRow(
-=======
-}): Promise<string> {
   const instance_question_id = await sqldb.queryOptionalRow(
->>>>>>> 10fbe42e
     sql.select_next_instance_question,
     {
       assessment_id,
       assessment_question_id,
       user_id,
       prior_instance_question_id,
-<<<<<<< HEAD
       prior_instance_question_group_id,
       skip_graded_submissions,
       use_instance_question_groups,
     },
-    IdSchema.nullable(),
-=======
-      skip_graded_submissions,
-    },
-    IdSchema,
->>>>>>> 10fbe42e
+    IdSchema.nullable()
   );
 
   if (
