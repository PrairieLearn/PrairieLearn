import * as async from 'async';
import * as mustache from 'mustache';
<<<<<<< HEAD
import _ from 'lodash';
=======
import * as _ from 'lodash';
>>>>>>> d35fe2ae
import { z } from 'zod';
import * as sqldb from '@prairielearn/postgres';

import { idsEqual } from './id';
import * as markdown from './markdown';
import * as ltiOutcomes from './ltiOutcomes';
import {
  AssessmentQuestionSchema,
  IdSchema,
  RubricGradingItemSchema,
  RubricGradingSchema,
  RubricItem,
  RubricItemSchema,
  RubricSchema,
} from './db-types';

const sql = sqldb.loadSqlEquiv(__filename);

const AppliedRubricItemSchema = z.object({
  /** ID of the rubric item to be applied. */
  rubric_item_id: IdSchema,
  /** Score to be applied to the rubric item. Defaults to 1 (100%), i.e., uses the full points assigned to the rubric item. */
  score: z.coerce.number().nullish(),
});
type AppliedRubricItem = z.infer<typeof AppliedRubricItemSchema>;

const RubricDataSchema = RubricSchema.extend({
  rubric_items: z.array(
    RubricItemSchema.extend({
      num_submissions: z.number(),
      description_rendered: z.string().optional(),
      explanation_rendered: z.string().optional(),
      grader_note_rendered: z.string().optional(),
    }),
  ),
});
export type RubricData = z.infer<typeof RubricDataSchema>;

const RubricGradingDataSchema = RubricGradingSchema.extend({
  rubric_items: z.record(IdSchema, RubricGradingItemSchema).nullable(),
});
export type RubricGradingData = z.infer<typeof RubricGradingDataSchema>;

const PartialScoresSchema = z
  .record(
    z.string(),
    z
      .object({
        score: z.coerce.number().nullish(),
        weight: z.coerce.number().nullish(),
      })
      .passthrough(),
  )
  .nullable();

// Some historical cases of points and score ended up with NaN values stored in
// the database. In these cases, manual grading will convert the NaN to zero, so
// that the instructor can still have a chance to fix the issue.
const PointsSchema = z.union([z.nan().transform(() => 0), z.number().nullable()]);

const SubmissionForScoreUpdateSchema = z.object({
  submission_id: IdSchema.nullable(),
  instance_question_id: IdSchema,
  assessment_instance_id: IdSchema,
  max_points: PointsSchema,
  max_auto_points: PointsSchema,
  max_manual_points: PointsSchema,
  manual_rubric_id: IdSchema.nullable(),
  partial_scores: PartialScoresSchema,
  auto_points: PointsSchema,
  manual_points: PointsSchema,
  manual_rubric_grading_id: IdSchema.nullable(),
  modified_at_conflict: z.boolean(),
});

const InstanceQuestionToUpdateSchema = RubricGradingSchema.extend({
  assessment_id: IdSchema,
  assessment_instance_id: IdSchema,
  instance_question_id: IdSchema,
  submission_id: IdSchema,
  rubric_settings_changed: z.boolean(),
  applied_rubric_items: RubricGradingItemSchema.array().nullable(),
  rubric_items_changed: z.boolean(),
});

type RubricItemInput = Partial<RubricItem> & { order: number };

/** Builds the URL of an instance question tagged to be manually graded for a particular
 * assessment question. Only returns instance questions assigned to a particular grader.
 *
 * @param urlPrefix - URL prefix for the current course instance.
 * @param assessment_id - The assessment linked to the assessment question. Used to ensure the assessment is authorized, since middlewares don't authenticate assessment questions.
 * @param assessment_question_id - The assessment question being graded.
 * @param user_id - The user_id of the current grader. Typically the current effective user.
 * @param prior_instance_question_id - The instance question previously graded. Used to ensure a consistent order if a grader starts grading from the middle of a list or skips an instance.
 */
export async function nextUngradedInstanceQuestionUrl(
  urlPrefix: string,
  assessment_id: string,
  assessment_question_id: string,
  user_id: string,
  prior_instance_question_id: string | null,
): Promise<string> {
  const instance_question_id = await sqldb.queryOptionalRow(
    sql.select_next_ungraded_instance_question,
    { assessment_id, assessment_question_id, user_id, prior_instance_question_id },
    IdSchema,
  );

  if (instance_question_id != null) {
    return `${urlPrefix}/assessment/${assessment_id}/manual_grading/instance_question/${instance_question_id}`;
  }
  // If we have no more submissions, then redirect back to main assessment question page
  return `${urlPrefix}/assessment/${assessment_id}/manual_grading/assessment_question/${assessment_question_id}`;
}

/** Populates the locals objects for rubric data. Assigns values to `rubric_data` in the locals.
 *
 * @param locals - The locals data to be retrieved and updated. The `assessment_question` is expected to have been retrieved before this call, as well as any value that impacts the mustache rendering, such as `variant` and `submission`.
 */
export async function populateRubricData(locals: Record<string, any>): Promise<void> {
  // If there is no assessment question (e.g., in question preview), there is no rubric
  if (!locals.assessment_question?.manual_rubric_id) return;

  const rubric_data = await sqldb.queryOptionalRow(
    sql.select_rubric_data,
    {
      assessment_question_id: locals.assessment_question.id,
      rubric_id: locals.assessment_question.manual_rubric_id,
    },
    RubricDataSchema,
  );

  // Render rubric items: description, explanation and grader note
  const mustache_data = {
    correct_answers: locals.variant?.true_answer,
    params: locals.variant?.params,
    submitted_answers: locals.submission?.submitted_answer,
  };

  await async.eachLimit(rubric_data?.rubric_items || [], 3, async (item) => {
    item.description_rendered = (
      await markdown.processContentInline(mustache.render(item.description || '', mustache_data))
    ).toString();
    item.explanation_rendered = (
      await markdown.processContent(mustache.render(item.explanation || '', mustache_data))
    ).toString();
    item.grader_note_rendered = (
      await markdown.processContent(mustache.render(item.grader_note || '', mustache_data))
    ).toString();
  });

  locals.rubric_data = rubric_data;
}

/** Builds the locals object for rubric grading data. Can be called with any object that contains a
 * `manual_rubric_grading_id` field, typically a submission or grading job. Updates the object
 * in-place by adding a `rubric_grading` value, as well as the rendered version of the manual
 * feedback.
 *
 * @param submission - The object whose rubric grading must be retrieved and populated. Typically a submission or grading job.
 */
export async function populateManualGradingData(submission: Record<string, any>): Promise<void> {
  if (submission.manual_rubric_grading_id) {
    submission.rubric_grading = await sqldb.queryOptionalRow(
      sql.select_rubric_grading_data,
      { rubric_grading_id: submission.manual_rubric_grading_id },
      RubricGradingDataSchema,
    );
  }
  if (submission.feedback?.manual) {
    submission.feedback_manual_html = await markdown.processContent(
      submission.feedback?.manual?.toString() || '',
    );
  }
}

/** Updates the rubric settings for an assessment question.
 *
 * @param assessment_question_id - The ID of the assessment question being updated. Assumed to be authenticated.
 * @param use_rubric - Indicates if a rubric should be used for manual grading.
 * @param replace_auto_points - If true, the rubric is used to compute the total points. If false, the rubric is used to compute the manual points.
 * @param starting_points - The points to assign to a question as a start, before rubric items are applied. Typically 0 for positive grading, or the total points for negative grading.
 * @param min_points - The minimum number of points to assign based on a rubric (floor). Computed points from rubric items are never assigned less than this, even if items bring the total to less than this value, unless an adjustment is used.
 * @param max_extra_points - The maximum number of points to assign based on a rubric beyond the question's assigned points (ceiling). Computed points from rubric items over the assigned points are never assigned more than this, even if items bring the total to more than this value, unless an adjustment is used.
 * @param rubric_items - An array of items available for grading. The `order` property is used to determine the order of the items. If an item has an `id` property that corresponds to an existing rubric item, it is updated, otherwise it is inserted.
 * @param tag_for_manual_grading - If true, tags all currently graded instance questions to be graded again using the new rubric values. If false, existing gradings are recomputed if necessary, but their grading status is retained.
 * @param authn_user_id - The user_id of the logged in user.
 */
export async function updateAssessmentQuestionRubric(
  assessment_question_id: string,
  use_rubric: boolean,
  replace_auto_points: boolean,
  starting_points: number,
  min_points: number,
  max_extra_points: number,
  rubric_items: RubricItemInput[],
  tag_for_manual_grading: boolean,
  authn_user_id: string,
): Promise<void> {
  // Basic validation: points and description must exist, description must be within size limits
  if (use_rubric) {
    if (!rubric_items?.length) {
      throw new Error('No rubric items were provided.');
    }

    rubric_items.forEach((item) => {
      if (item.points == null) {
        throw new Error('Rubric item provided without a points value.');
      }
      if (item.description == null || item.description === '') {
        throw new Error('Rubric item provided without a description.');
      }
      if (item.description.length > 100) {
        throw new Error(
          'Rubric item description is too long, must be no longer than 100 characters. Use the explanation for further comments.',
        );
      }
    });
  }

  await sqldb.runInTransactionAsync(async () => {
    const assessment_question = await sqldb.queryRow(
      sql.select_assessment_question_for_update,
      { assessment_question_id },
      AssessmentQuestionSchema,
    );

    if (use_rubric) {
      const max_points =
        (replace_auto_points
          ? assessment_question.max_points ?? 0
          : assessment_question.max_manual_points ?? 0) + Number(max_extra_points);

      // This test is done inside the transaction to avoid a race condition in case the assessment
      // question's values change.
      if (max_points <= Number(min_points)) {
        throw new Error(
          `Question has no range of possible points. Rubric points are limited to a minimum of ${min_points} and a maximum of ${max_points}.`,
        );
      }
    }

    const current_rubric_id = assessment_question.manual_rubric_id;
    let new_rubric_id = current_rubric_id;

    if (!use_rubric) {
      // Rubric exists, but should not exist, remove
      new_rubric_id = null;
    } else if (current_rubric_id === null) {
      // Rubric does not exist yet, but should, insert new rubric
      new_rubric_id = await sqldb.queryRow(
        sql.insert_rubric,
        { starting_points, min_points, max_extra_points, replace_auto_points },
        IdSchema,
      );
    } else {
      // Rubric already exists, update its settings
      await sqldb.queryAsync(sql.update_rubric, {
        rubric_id: new_rubric_id,
        starting_points,
        min_points,
        max_extra_points,
        replace_auto_points,
      });
    }

    if (new_rubric_id !== current_rubric_id) {
      // Update rubric ID in assessment question
      await sqldb.queryAsync(sql.update_assessment_question_rubric_id, {
        assessment_question_id,
        manual_rubric_id: new_rubric_id,
      });
    }

    if (use_rubric) {
      // Update rubric items. Start by soft-deleting rubric items that are no longer active.
      await sqldb.queryAsync(sql.delete_rubric_items, {
        rubric_id: new_rubric_id,
        active_rubric_items: rubric_items.map((item) => item.id).filter((id) => id),
      });

      rubric_items.sort((a, b) => a.order - b.order);
      await async.eachOfSeries(
        rubric_items.map((item, number) => ({
          // Set default values to ensure fields exist, will be overridden by the spread
          id: null,
          explanation: null,
          grader_note: null,
          ...item,
          number,
          rubric_id: new_rubric_id,
        })),
        async (item) => {
          // Attempt to update the rubric item based on the ID. If the ID is not set or does not
          // exist, insert a new rubric item.
          const updated =
            item.id == null
              ? null
              : await sqldb.queryOptionalRow(sql.update_rubric_item, item, IdSchema);
          if (updated == null) {
            await sqldb.queryAsync(sql.insert_rubric_item, item);
          }
        },
      );

      await recomputeInstanceQuestions(assessment_question_id, authn_user_id);
    }

    if (tag_for_manual_grading) {
      await sqldb.queryAsync(sql.tag_for_manual_grading, { assessment_question_id });
    }
  });
}

/** Recomputes all graded instance questions based on changes in the rubric settings and items. A new grading job is created, but only if settings or item points are changed.
 *
 * @param assessment_question_id - The ID of the assessment question being updated. Assumed to be authenticated.
 * @param authn_user_id - The user_id of the logged in user.
 */
async function recomputeInstanceQuestions(
  assessment_question_id: string,
  authn_user_id: string,
): Promise<void> {
  await sqldb.runInTransactionAsync(async () => {
    // Recompute grades for existing instance questions using this rubric
    const instance_questions = await sqldb.queryRows(
      sql.select_instance_questions_to_update,
      { assessment_question_id, authn_user_id },
      InstanceQuestionToUpdateSchema,
    );

    await async.eachSeries(instance_questions, async (instance_question) => {
      await updateInstanceQuestionScore(
        instance_question.assessment_id,
        instance_question.instance_question_id,
        instance_question.submission_id,
        null, // check_modified_at,
        { manual_rubric_data: instance_question },
        authn_user_id,
      );
    });
  });
}

/** Creates a new grading object for a specific rubric.
 *
 * @param rubric_id - ID of the rubric (typically retrieved from the assessment question).
 * @param max_points - number of points assigned as the maximum number of points to the assessment question.
 * @param max_manual_points - number of points assigned as the maximum number of manual points to the assessment question.
 * @param rubric_items - array of items to apply to the grading.
 * @param adjust_points - number of points to add (positive) or subtract (negative) from the total computed from the items.
 * @returns The ID and points of the created rubric grading.
 */
async function insertRubricGrading(
  rubric_id: string,
  max_points: number,
  max_manual_points: number,
  rubric_items: AppliedRubricItem[],
  adjust_points: number | null,
): Promise<{ id: string; computed_points: number; replace_auto_points: boolean }> {
  return sqldb.runInTransactionAsync(async () => {
    const { rubric_data, rubric_item_data } = await sqldb.queryRow(
      sql.select_rubric_items,
      { rubric_id, rubric_items: rubric_items?.map((item) => item.rubric_item_id) || [] },
      z.object({ rubric_data: RubricSchema, rubric_item_data: z.array(RubricItemSchema) }),
    );

    const sum_rubric_item_points = _.sum(
      rubric_items?.map(
        (item) =>
          (item.score ?? 1) *
          (rubric_item_data.find((db_item) => idsEqual(db_item.id, item.rubric_item_id))?.points ??
            0),
      ),
    );
    const computed_points =
      Math.min(
        Math.max(rubric_data.starting_points + sum_rubric_item_points, rubric_data.min_points),
        (rubric_data.replace_auto_points ? max_points : max_manual_points) +
          rubric_data.max_extra_points,
      ) + Number(adjust_points || 0);

    const rubric_grading_id = await sqldb.queryRow(
      sql.insert_rubric_grading,
      {
        rubric_id,
        computed_points,
        adjust_points: adjust_points || 0,
        rubric_items: JSON.stringify(rubric_items || []),
      },
      IdSchema,
    );

    return {
      id: rubric_grading_id,
      computed_points,
      replace_auto_points: rubric_data.replace_auto_points,
    };
  });
}

const InstanceQuestionScoreInputSchema = z.object({
  /** The manual points to assign to the instance question. */
  manual_points: z.coerce.number().nullish(),
  /** The percentage of manual points to assign to the instance question. */
  manual_score_perc: z.coerce.number().nullish(),
  /** The auto points to assign to the instance question. */
  auto_points: z.coerce.number().nullish(),
  /** The percentage of auto points to assign to the instance question. */
  auto_score_perc: z.coerce.number().nullish(),
  /** The total points to assign to the instance question. If provided, the manual points are assigned this value minus the question's auto points. */
  points: z.coerce.number().nullish(),
  /** The percentage of total points to assign to the instance question. If provided, the manual points are assigned the equivalent of points for this value minus the question's auto points. */
  score_perc: z.coerce.number().nullish(),
  /** Feedback data to be provided to the student. Freeform, though usually contains a `manual` field for markdown-based comments. */
  feedback: z.record(z.string(), z.any()).nullish(),
  /** Partial scores associated to individual elements. Must match the format accepted by individual elements. If provided, auto_points are computed based on this value. */
  partial_scores: PartialScoresSchema.nullish(),
  /** Rubric items associated to the grading of manual points. If provided, overrides manual points. */
  manual_rubric_data: z
    .object({
      rubric_id: IdSchema,
      applied_rubric_items: AppliedRubricItemSchema.array().nullish(),
      adjust_points: z.coerce.number().nullish(),
    })
    .nullish(),
});
type InstanceQuestionScoreInput = z.infer<typeof InstanceQuestionScoreInputSchema>;

/** Manually updates the score of an instance question.
 * @param assessment_id - The ID of the assessment associated to the instance question. Assumed to be safe.
 * @param instance_question_id - The ID of the instance question to be updated. May or may not be safe.
 * @param submission_id - The ID of the submission. Optional, if not provided the last submission if the instance question is used.
 * @param check_modified_at - The value of modified_at when the question was retrieved, optional. If provided, and the modified_at value does not match this value, a grading job is created but the score is not updated.
 * @param score - The score values to be used for update.
 * @param authn_user_id - The user_id of the logged in user.
 * @returns The ID of the grading job created, if any, and a flag indicating if the score was not updated due to a modified_at conflict.
 */
export async function updateInstanceQuestionScore(
  assessment_id: string,
  instance_question_id: string,
  submission_id: string | null,
  check_modified_at: string | null,
  score: InstanceQuestionScoreInput,
  authn_user_id: string,
): Promise<{ grading_job_id: string | null; modified_at_conflict: boolean }> {
  return sqldb.runInTransactionAsync(async () => {
    const current_submission = await sqldb.queryRow(
      sql.select_submission_for_score_update,
      { assessment_id, instance_question_id, submission_id, check_modified_at },
      SubmissionForScoreUpdateSchema,
    );

    score = InstanceQuestionScoreInputSchema.parse(score);

    let new_points: number | null = null;
    let new_score_perc: number | null = null;
    let new_auto_score_perc: number | null = null;
    let new_auto_points: number | null = null;
    let new_manual_points: number | null = null;
    let manual_rubric_grading_id: string | null = null;

    if (score?.partial_scores) {
      if (typeof score.partial_scores !== 'object') {
        throw new Error('partial_scores is not an object');
      }
      if (current_submission.partial_scores) {
        score.partial_scores = { ...current_submission.partial_scores, ...score.partial_scores };
      }
      new_auto_score_perc =
        (100 *
          _.sumBy(
            Object.values(score.partial_scores),
            (value) => (value?.score ?? 0) * (value?.weight ?? 1),
          )) /
        _.sumBy(Object.values(score.partial_scores), (value) => value?.weight ?? 1);
      new_auto_points = (new_auto_score_perc / 100) * (current_submission.max_auto_points ?? 0);
    }

    if (score?.auto_score_perc != null) {
      if (score?.auto_points != null) {
        throw new Error('Cannot set both auto_score_perc and auto_points');
      }
      if (score?.score_perc != null) {
        throw new Error('Cannot set both auto_score_perc and score_perc');
      }
      new_auto_score_perc = Number(score.auto_score_perc);
      new_auto_points = (new_auto_score_perc * (current_submission.max_auto_points ?? 0)) / 100;
    } else if (score?.auto_points != null) {
      if (score?.points != null) {
        throw new Error('Cannot set both auto_points and points');
      }
      new_auto_points = Number(score.auto_points);
      new_auto_score_perc =
        current_submission.max_auto_points != null && current_submission.max_auto_points > 0
          ? (new_auto_points * 100) / current_submission.max_auto_points
          : 0;
    }

    if (current_submission.manual_rubric_id && score?.manual_rubric_data?.rubric_id) {
      const manual_rubric_grading = await insertRubricGrading(
        score?.manual_rubric_data?.rubric_id,
        current_submission.max_points ?? 0,
        current_submission.max_manual_points ?? 0,
        score?.manual_rubric_data?.applied_rubric_items || [],
        score?.manual_rubric_data?.adjust_points ?? 0,
      );
      score.manual_points =
        manual_rubric_grading.computed_points -
        (manual_rubric_grading.replace_auto_points
          ? new_auto_points ?? current_submission.auto_points ?? 0
          : 0);
      score.manual_score_perc = undefined;
      manual_rubric_grading_id = manual_rubric_grading.id;
    } else if (
      current_submission.manual_rubric_id &&
      score?.points == null &&
      score?.score_perc == null &&
      score?.manual_points == null &&
      score?.manual_score_perc == null
    ) {
      // If there is a rubric, and the manual_points will not be updated, keep the current rubric grading.
      manual_rubric_grading_id = current_submission.manual_rubric_grading_id;
    } else {
      // If the manual_points will be updated and the rubric grading has not been set, clear the rubric grading.
      manual_rubric_grading_id = null;
    }

    if (score?.manual_score_perc != null) {
      if (score?.manual_points != null) {
        throw new Error('Cannot set both manual_score_perc and manual_points');
      }
      if (score?.score_perc != null) {
        throw new Error('Cannot set both manual_score_perc and score_perc');
      }
      new_manual_points =
        (Number(score.manual_score_perc) * (current_submission.max_manual_points ?? 0)) / 100;
      new_points = new_manual_points + (new_auto_points ?? current_submission.auto_points ?? 0);
      new_score_perc =
        current_submission.max_points != null && current_submission.max_points > 0
          ? (new_points * 100) / current_submission.max_points
          : 0;
    } else if (score?.manual_points != null) {
      if (score?.points != null) {
        throw new Error('Cannot set both manual_points and points');
      }
      new_manual_points = Number(score.manual_points);
      new_points = new_manual_points + (new_auto_points ?? current_submission.auto_points ?? 0);
      new_score_perc =
        current_submission.max_points != null && current_submission.max_points > 0
          ? (new_points * 100) / current_submission.max_points
          : 0;
    } else if (score?.score_perc != null) {
      if (score?.points != null) {
        throw new Error('Cannot set both score_perc and points');
      }
      new_score_perc = Number(score.score_perc);
      new_points = (new_score_perc * (current_submission.max_points ?? 0)) / 100;
      new_manual_points = new_points - (new_auto_points ?? current_submission.auto_points ?? 0);
    } else if (score?.points != null) {
      new_points = Number(score.points);
      new_score_perc =
        current_submission.max_points != null && current_submission.max_points > 0
          ? (new_points * 100) / current_submission.max_points
          : 0;
      new_manual_points = new_points - (new_auto_points ?? current_submission.auto_points ?? 0);
    } else if (new_auto_points != null) {
      new_points = new_auto_points + (current_submission.manual_points ?? 0);
      new_score_perc =
        current_submission.max_points != null && current_submission.max_points > 0
          ? (new_points * 100) / current_submission.max_points
          : 0;
    }

    let grading_job_id: string | null = null;

    // if we were originally provided a submission_id or we have feedback or partial scores, create a
    // grading job and update the submission
    if (
      current_submission.submission_id &&
      ((submission_id != null && idsEqual(current_submission.submission_id, submission_id)) ||
        new_score_perc != null ||
        score?.feedback ||
        score?.partial_scores)
    ) {
      grading_job_id = await sqldb.queryRow(
        sql.insert_grading_job,
        {
          submission_id: current_submission.submission_id,
          authn_user_id,
          correct: new_auto_score_perc == null ? null : new_auto_score_perc > 50,
          score: new_score_perc == null ? null : new_score_perc / 100,
          auto_points: new_auto_points,
          manual_points: new_manual_points,
          feedback: score?.feedback,
          partial_scores: score?.partial_scores,
          manual_rubric_grading_id,
        },
        IdSchema,
      );

      if (!current_submission.modified_at_conflict && current_submission.submission_id) {
        await sqldb.queryOneRowAsync(sql.update_submission_score, {
          submission_id: current_submission.submission_id,
          feedback: score?.feedback,
          partial_scores: score?.partial_scores,
          manual_rubric_grading_id,
          score: new_auto_score_perc == null ? null : new_auto_score_perc / 100,
          correct: new_auto_score_perc == null ? null : new_auto_score_perc > 50,
        });
      }
    }

    // do the score update of the instance_question, log it, and update the assessment_instance, if we
    // have a new_score
    if (new_score_perc != null && !current_submission.modified_at_conflict) {
      await sqldb.queryAsync(sql.update_instance_question_score, {
        instance_question_id: current_submission.instance_question_id,
        points: new_points,
        score_perc: new_score_perc,
        auto_points: new_auto_points,
        manual_points: new_manual_points,
        score: new_auto_score_perc == null ? null : new_auto_score_perc / 100,
        authn_user_id,
        max_points: current_submission.max_points,
        max_manual_points: current_submission.max_manual_points,
        max_auto_points: current_submission.max_auto_points,
      });

      await sqldb.callAsync('assessment_instances_grade', [
        current_submission.assessment_instance_id,
        authn_user_id,
        100, // credit
        false, // only_log_if_score_updated
        true, // allow_decrease
      ]);

      await ltiOutcomes.updateScore(current_submission.assessment_instance_id);
    }

    return {
      grading_job_id,
      modified_at_conflict: current_submission.modified_at_conflict,
    };
  });
}<|MERGE_RESOLUTION|>--- conflicted
+++ resolved
@@ -1,10 +1,6 @@
 import * as async from 'async';
 import * as mustache from 'mustache';
-<<<<<<< HEAD
-import _ from 'lodash';
-=======
 import * as _ from 'lodash';
->>>>>>> d35fe2ae
 import { z } from 'zod';
 import * as sqldb from '@prairielearn/postgres';
 
