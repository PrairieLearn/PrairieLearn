--- conflicted
+++ resolved
@@ -72,11 +72,7 @@
   submission,
 }: {
   assessment_question?: AssessmentQuestion | null;
-<<<<<<< HEAD
-  submission?: Submission | SubmissionForRender | null | undefined;
-=======
   submission?: Submission | SubmissionForRender | null;
->>>>>>> 7e35095a
 }): Promise<RubricData | null> {
   // If there is no assessment question (e.g., in question preview), there is no rubric
   if (!assessment_question?.manual_rubric_id) return null;
