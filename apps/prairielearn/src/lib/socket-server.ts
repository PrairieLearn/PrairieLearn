import type http from 'http';

import { createAdapter } from '@socket.io/redis-adapter';
import debugfn from 'debug';
import { Redis } from 'ioredis';
import { Server } from 'socket.io';

import { logger } from '@prairielearn/logger';

import { config } from './config.js';

const debug = debugfn('prairielearn:socket-server');

function attachEventListeners(client: Redis, type: string) {
  client.on('error', (err) => {
    logger.error(`redis client event for ${type}: error`, err);
  });
  client.on('connect', () => {
    logger.verbose(`redis client event for ${type}: connect`);
  });
  client.on('ready', () => {
    logger.verbose(`redis client event for ${type}: ready`);
  });
  client.on('reconnecting', (reconnectTimeMilliseconds: number) => {
    logger.verbose(
      `redis client event for ${type}: reconnecting in ${reconnectTimeMilliseconds} milliseconds`,
    );
  });
  client.on('close', () => {
    logger.verbose(`redis client event for ${type}: close`);
  });
  client.on('end', () => {
    logger.verbose(`redis client event for ${type}: end`);
  });
  client.on('wait', () => {
    logger.verbose(`redis client event for ${type}: wait`);
  });
  client.on('select', () => {
    logger.verbose(`redis client event for ${type}: select`);
  });
}

export let io: Server;

let pub: Redis;
let sub: Redis;

export async function init(server: http.Server) {
  debug('init(): creating socket server');
  io = new Server(server);
  if (config.redisUrl) {
    // Use redis to mirror broadcasts via all servers
    debug('init(): initializing redis pub/sub clients');
    pub = new Redis(config.redisUrl, {
      retryStrategy: (_) => null,
    });
    sub = new Redis(config.redisUrl, {
      retryStrategy: (_) => null,
    });

    attachEventListeners(pub, 'pub');
    attachEventListeners(sub, 'sub');

    debug('init(): initializing redis socket adapter');
    io.adapter(createAdapter(pub, sub));
  }
}

export async function close() {
  // Note that we don't use `io.close()` here, as that actually tries to close
  // the underlying HTTP server. In our desired shutdown sequence, we first
  // close the HTTP server and then later disconnect all sockets. There's some
  // discussion about this behavior here:
  // https://github.com/socketio/socket.io/discussions/4002#discussioncomment-4080748
  //
  // The following sequence is based on what `io.close()` would do internally.
  //
  // Note the use of `io.local`, which prevents the server from attempting to
  // broadcast the disconnect to other servers via Redis.
  io.local.disconnectSockets(true);
  await Promise.all([...io._nsps.values()].map((nsp) => nsp.adapter.close()));
  io.engine.close();

<<<<<<< HEAD
  try {
    await Promise.all([pub?.quit(), sub?.quit()]);
  } catch (error) {
    console.log('SOCKET_SERVER', error);
  }
=======
  await pub?.quit();
  await sub?.quit();
>>>>>>> c7a139c5
}<|MERGE_RESOLUTION|>--- conflicted
+++ resolved
@@ -51,12 +51,8 @@
   if (config.redisUrl) {
     // Use redis to mirror broadcasts via all servers
     debug('init(): initializing redis pub/sub clients');
-    pub = new Redis(config.redisUrl, {
-      retryStrategy: (_) => null,
-    });
-    sub = new Redis(config.redisUrl, {
-      retryStrategy: (_) => null,
-    });
+    pub = new Redis(config.redisUrl);
+    sub = new Redis(config.redisUrl);
 
     attachEventListeners(pub, 'pub');
     attachEventListeners(sub, 'sub');
@@ -81,14 +77,6 @@
   await Promise.all([...io._nsps.values()].map((nsp) => nsp.adapter.close()));
   io.engine.close();
 
-<<<<<<< HEAD
-  try {
-    await Promise.all([pub?.quit(), sub?.quit()]);
-  } catch (error) {
-    console.log('SOCKET_SERVER', error);
-  }
-=======
   await pub?.quit();
   await sub?.quit();
->>>>>>> c7a139c5
 }