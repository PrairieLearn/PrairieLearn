--- conflicted
+++ resolved
@@ -146,12 +146,8 @@
   debug(
     `initEstimator(): jobType = ${jobType}, maxJobCount = ${maxJobCount}, warnOnOldJobs = ${warnOnOldJobs}`,
   );
-<<<<<<< HEAD
   if (_.has(estimators, jobType)) {
     if (import.meta.env?.DEV) return;
-=======
-  if (Object.prototype.hasOwnProperty.call(estimators, jobType)) {
->>>>>>> 26d8fa1f
     throw new Error(`duplicate jobType: ${jobType}`);
   }
   estimators[jobType] = new LoadEstimator(jobType, maxJobCount, warnOnOldJobs);
