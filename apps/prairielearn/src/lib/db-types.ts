--- conflicted
+++ resolved
@@ -47,14 +47,10 @@
 // because `Group` comes before `GroupConfig` alphabetically.
 // *******************************************************************************
 
-<<<<<<< HEAD
-export const AdministratorSchema = z.strictObject({
-=======
 export const AccessLogSchema = null;
 export const AccessTokenSchema = null;
 
-export const AdministratorSchema = z.object({
->>>>>>> 0f8fe8fd
+export const AdministratorSchema = z.strictObject({
   id: IdSchema,
   user_id: IdSchema,
 });
@@ -90,14 +86,10 @@
 });
 export type AlternativeGroup = z.infer<typeof AlternativeGroupSchema>;
 
-<<<<<<< HEAD
-export const AssessmentSchema = z.strictObject({
-=======
 export const AssessmentScoreLogSchema = null;
 export const AssessmentStateLogSchema = null;
 
-export const AssessmentSchema = z.object({
->>>>>>> 0f8fe8fd
+export const AssessmentSchema = z.strictObject({
   advance_score_perc: z.number().nullable(),
   allow_issue_reporting: z.boolean().nullable(),
   allow_real_time_grading: z.boolean().nullable(),
@@ -267,11 +259,7 @@
 });
 export type AssessmentQuestion = z.infer<typeof AssessmentQuestionSchema>;
 
-<<<<<<< HEAD
-export const AssessmentQuestionRolePermissionsSchema = z.strictObject({
-=======
-export const AssessmentQuestionRolePermissionSchema = z.object({
->>>>>>> 0f8fe8fd
+export const AssessmentQuestionRolePermissionSchema = z.strictObject({
   assessment_question_id: IdSchema,
   can_submit: z.boolean().nullable(),
   can_view: z.boolean().nullable(),
@@ -319,15 +307,11 @@
 });
 export type AuthnProvider = z.infer<typeof AuthnProviderSchema>;
 
-<<<<<<< HEAD
-export const ClientFingerprintSchema = z.strictObject({
-=======
 export const BatchedMigrationJobSchema = null;
 export const BatchedMigrationSchema = null;
 export const ChunkSchema = null;
 
-export const ClientFingerprintSchema = z.object({
->>>>>>> 0f8fe8fd
+export const ClientFingerprintSchema = z.strictObject({
   accept_language: z.string().nullable(),
   created_at: DateFromISOString,
   id: IdSchema,
@@ -338,12 +322,7 @@
 });
 export type ClientFingerprint = z.infer<typeof ClientFingerprintSchema>;
 
-<<<<<<< HEAD
 export const CourseSchema = z.strictObject({
-=======
-// pl_courses table
-export const CourseSchema = z.object({
->>>>>>> 0f8fe8fd
   announcement_color: z.string().nullable(),
   announcement_html: z.string().nullable(),
   branch: z.string(),
@@ -373,14 +352,10 @@
 });
 export type Course = z.infer<typeof CourseSchema>;
 
-<<<<<<< HEAD
-export const CourseInstanceSchema = z.strictObject({
-=======
 // courses table
 export const CourseGlueSchema = null;
 
-export const CourseInstanceSchema = z.object({
->>>>>>> 0f8fe8fd
+export const CourseInstanceSchema = z.strictObject({
   assessments_group_by: z.enum(['Set', 'Module']),
   course_id: IdSchema,
   deleted_at: DateFromISOString.nullable(),
@@ -426,13 +401,9 @@
 });
 export type CourseInstanceRequiredPlan = z.infer<typeof CourseInstanceRequiredPlanSchema>;
 
-<<<<<<< HEAD
+export const CourseInstanceUsageSchema = null;
+
 export const CoursePermissionSchema = z.strictObject({
-=======
-export const CourseInstanceUsageSchema = null;
-
-export const CoursePermissionSchema = z.object({
->>>>>>> 0f8fe8fd
   course_id: IdSchema,
   course_role: z.enum(['None', 'Previewer', 'Viewer', 'Editor', 'Owner']).nullable(),
   id: IdSchema,
@@ -457,14 +428,10 @@
 });
 export type CourseRequest = z.infer<typeof CourseRequestSchema>;
 
-<<<<<<< HEAD
-export const DraftQuestionMetadataSchema = z.strictObject({
-=======
 export const CronJobSchema = null;
 export const CurrentPageSchema = null;
 
-export const DraftQuestionMetadataSchema = z.object({
->>>>>>> 0f8fe8fd
+export const DraftQuestionMetadataSchema = z.strictObject({
   created_at: DateFromISOString,
   created_by: IdSchema.nullable(),
   id: IdSchema,
@@ -481,15 +448,11 @@
 });
 export type Enrollment = z.infer<typeof EnrollmentSchema>;
 
-<<<<<<< HEAD
-export const FileSchema = z.strictObject({
-=======
 export const ExamModeNetworkSchema = null;
 export const ExamSchema = null;
 export const FeatureGrantSchema = null;
 
-export const FileSchema = z.object({
->>>>>>> 0f8fe8fd
+export const FileSchema = z.strictObject({
   assessment_id: IdSchema.nullable(),
   assessment_instance_id: IdSchema.nullable(),
   created_at: DateFromISOString,
@@ -558,13 +521,9 @@
 });
 export type FileTransfer = z.infer<typeof FileTransferSchema>;
 
-<<<<<<< HEAD
+export const GraderLoadSchema = null;
+
 export const GradingJobSchema = z.strictObject({
-=======
-export const GraderLoadSchema = null;
-
-export const GradingJobSchema = z.object({
->>>>>>> 0f8fe8fd
   auth_user_id: IdSchema.nullable(),
   auto_points: z.number().nullable(),
   correct: z.boolean().nullable(),
@@ -624,13 +583,9 @@
 });
 export type GroupConfig = z.infer<typeof GroupConfigSchema>;
 
-<<<<<<< HEAD
+export const GroupLogSchema = null;
+
 export const GroupRoleSchema = z.strictObject({
-=======
-export const GroupLogSchema = null;
-
-export const GroupRoleSchema = z.object({
->>>>>>> 0f8fe8fd
   assessment_id: IdSchema.nullable(),
   can_assign_roles: z.boolean().nullable(),
   id: IdSchema,
@@ -698,13 +653,9 @@
 });
 export type InstanceQuestion = z.infer<typeof InstanceQuestionSchema>;
 
-<<<<<<< HEAD
+export const InstitutionAuthnProviderSchema = null;
+
 export const InstitutionSchema = z.strictObject({
-=======
-export const InstitutionAuthnProviderSchema = null;
-
-export const InstitutionSchema = z.object({
->>>>>>> 0f8fe8fd
   course_instance_enrollment_limit: z.number(),
   default_authn_provider_id: IdSchema.nullable(),
   display_timezone: z.string(),
@@ -792,13 +743,9 @@
 });
 export type JobSequence = z.infer<typeof JobSequenceSchema>;
 
-<<<<<<< HEAD
-export const Lti13AssessmentsSchema = z.strictObject({
-=======
 export const LastAccessSchema = null;
 
-export const Lti13AssessmentSchema = z.object({
->>>>>>> 0f8fe8fd
+export const Lti13AssessmentSchema = z.strictObject({
   assessment_id: IdSchema,
   id: IdSchema,
   last_activity: DateFromISOString,
@@ -843,11 +790,7 @@
 });
 export type Lti13Instance = z.infer<typeof Lti13InstanceSchema>;
 
-<<<<<<< HEAD
 export const Lti13UserSchema = z.strictObject({
-=======
-export const Lti13UserSchema = z.object({
->>>>>>> 0f8fe8fd
   id: IdSchema,
   lti13_instance_id: IdSchema,
   sub: z.string(),
@@ -855,11 +798,7 @@
 });
 export type Lti13User = z.infer<typeof Lti13UserSchema>;
 
-<<<<<<< HEAD
-export const LtiCredentialsSchema = z.strictObject({
-=======
-export const LtiCredentialSchema = z.object({
->>>>>>> 0f8fe8fd
+export const LtiCredentialSchema = z.strictObject({
   consumer_key: z.string().nullable(),
   course_instance_id: z.string().nullable(),
   created_at: DateFromISOString.nullable(),
@@ -886,14 +825,10 @@
 });
 export type NewsItem = z.infer<typeof NewsItemSchema>;
 
-<<<<<<< HEAD
-export const PlanGrantSchema = z.strictObject({
-=======
 export const NewsItemNotificationSchema = null;
 export const PageViewLogSchema = null;
 
-export const PlanGrantSchema = z.object({
->>>>>>> 0f8fe8fd
+export const PlanGrantSchema = z.strictObject({
   course_instance_id: IdSchema.nullable(),
   created_at: DateFromISOString,
   id: IdSchema,
@@ -912,11 +847,6 @@
   name: z.string(),
   params: z.record(z.string(), z.any()).nullable(),
   result: z.record(z.string(), z.any()).nullable(),
-<<<<<<< HEAD
-  // The sql column is deprecated and slated for removal in a near-future PR, so it is not included.
-  sql: z.string().nullable(),
-=======
->>>>>>> 0f8fe8fd
 });
 export type QueryRun = z.infer<typeof QueryRunSchema>;
 
@@ -983,15 +913,11 @@
 });
 export type Question = z.infer<typeof QuestionSchema>;
 
-<<<<<<< HEAD
-export const RubricSchema = z.strictObject({
-=======
 export const QuestionScoreLogSchema = null;
 export const QuestionTagSchema = null;
 export const ReservationSchema = null;
 
-export const RubricSchema = z.object({
->>>>>>> 0f8fe8fd
+export const RubricSchema = z.strictObject({
   created_at: DateFromISOString,
   deleted_at: DateFromISOString.nullable(),
   id: IdSchema,
@@ -1056,13 +982,9 @@
 });
 export type SamlProvider = z.infer<typeof SamlProviderSchema>;
 
-<<<<<<< HEAD
+export const ServerLoadSchema = null;
+
 export const SharingSetSchema = z.strictObject({
-=======
-export const ServerLoadSchema = null;
-
-export const SharingSetSchema = z.object({
->>>>>>> 0f8fe8fd
   course_id: IdSchema,
   description: z.string().nullable(),
   id: IdSchema,
@@ -1070,14 +992,10 @@
 });
 export type SharingSet = z.infer<typeof SharingSetSchema>;
 
-<<<<<<< HEAD
-export const StripeCheckoutSessionSchema = z.strictObject({
-=======
 export const SharingSetCourseSchema = null;
 export const SharingSetQuestionSchema = null;
 
-export const StripeCheckoutSessionSchema = z.object({
->>>>>>> 0f8fe8fd
+export const StripeCheckoutSessionSchema = z.strictObject({
   agent_user_id: IdSchema,
   completed_at: DateFromISOString.nullable(),
   course_instance_id: IdSchema.nullable(),
@@ -1148,13 +1066,9 @@
 });
 export type Tag = z.infer<typeof TagSchema>;
 
-<<<<<<< HEAD
+export const TimeSeriesSchema = null;
+
 export const TopicSchema = z.strictObject({
-=======
-export const TimeSeriesSchema = null;
-
-export const TopicSchema = z.object({
->>>>>>> 0f8fe8fd
   color: z.string(),
   course_id: IdSchema,
   description: z.string(),
@@ -1184,18 +1098,13 @@
 
 export const UserSessionSchema = z.strictObject({
   created_at: DateFromISOString,
+  revoked_at: DateFromISOString.nullable(),
+  updated_at: DateFromISOString,
+  expires_at: DateFromISOString,
+  user_id: IdSchema.nullable(),
   data: z.any(),
-  expires_at: DateFromISOString,
-  id: IdSchema,
-  revoked_at: DateFromISOString.nullable(),
+  id: IdSchema,
   session_id: z.string(),
-<<<<<<< HEAD
-=======
-  created_at: DateFromISOString,
-  revoked_at: DateFromISOString.nullable(),
->>>>>>> 0f8fe8fd
-  updated_at: DateFromISOString,
-  user_id: IdSchema.nullable(),
 });
 export type UserSession = z.infer<typeof UserSessionSchema>;
 
@@ -1227,13 +1136,9 @@
 });
 export type Variant = z.infer<typeof VariantSchema>;
 
-<<<<<<< HEAD
+export const VariantViewLogSchema = null;
+
 export const WorkspaceSchema = z.strictObject({
-=======
-export const VariantViewLogSchema = null;
-
-export const WorkspaceSchema = z.object({
->>>>>>> 0f8fe8fd
   created_at: DateFromISOString,
   disk_usage_bytes: z.coerce.number().nullable(), // This is BIGINT, but always fits a number
   heartbeat_at: DateFromISOString.nullable(),
@@ -1274,13 +1179,9 @@
 });
 export type WorkspaceHost = z.infer<typeof WorkspaceHostSchema>;
 
-<<<<<<< HEAD
+export const WorkspaceHostLogSchema = null;
+
 export const WorkspaceLogSchema = z.strictObject({
-=======
-export const WorkspaceHostLogSchema = null;
-
-export const WorkspaceLogSchema = z.object({
->>>>>>> 0f8fe8fd
   date: DateFromISOString.nullable(),
   id: IdSchema,
   message: z.string().nullable(),
