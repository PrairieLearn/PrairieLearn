--- conflicted
+++ resolved
@@ -680,7 +680,6 @@
 });
 export type CourseRequest = z.infer<typeof CourseRequestSchema>;
 
-<<<<<<< HEAD
 export const Lti13CourseInstanceSchema = z.object({
   context_id: z.string(),
   context_label: z.string().nullable(),
@@ -692,8 +691,8 @@
   id: IdSchema,
   lti13_instance_id: IdSchema,
 });
+
 export type Lti13CourseInstance = z.infer<typeof Lti13CourseInstanceSchema>;
-=======
 export const AssessmentSchema = z.object({
   advance_score_perc: z.number().nullable(),
   allow_issue_reporting: z.boolean().nullable(),
@@ -818,5 +817,4 @@
 });
 export type AssessmentQuestionRolePermissions = z.infer<
   typeof AssessmentQuestionRolePermissionsSchema
->;
->>>>>>> 3499d368
+>;