--- conflicted
+++ resolved
@@ -966,21 +966,6 @@
   active: z.boolean(),
   assessment_id: IdSchema,
   credit: z.number().nullable(),
-<<<<<<< HEAD
-  end_date: z.string().nullable(),
-  exam_uuid: z.string().nullable(),
-  id: IdSchema,
-  mode: ModeSchema.nullable(),
-  number: z.number().nullable(),
-  password: z.string().nullable(),
-  seb_config: z.object({}).nullable(),
-  show_closed_assessment: z.boolean(),
-  show_closed_assessment_score: z.boolean(),
-  start_date: z.string().nullable(),
-  time_limit_min: z.number().nullable(),
-  uids: z.array(z.string()).nullable(),
-});
-=======
   end_date: DateFromISOString.nullable(),
   exam_uuid: z.string().nullable(),
   id: IdSchema,
@@ -1006,5 +991,4 @@
   uuid: z.string(),
   visible_to_students: z.boolean(),
 });
-export type NewsItem = z.infer<typeof NewsItemSchema>;
->>>>>>> 617f55df
+export type NewsItem = z.infer<typeof NewsItemSchema>;