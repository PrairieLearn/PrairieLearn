--- conflicted
+++ resolved
@@ -410,7 +410,319 @@
 
 export const CoursePermissionSchema = z.object({
   course_id: IdSchema,
-<<<<<<< HEAD
+  course_role: z.enum(['None', 'Previewer', 'Viewer', 'Editor', 'Owner']).nullable(),
+  id: IdSchema,
+  user_id: IdSchema,
+});
+export type CoursePermission = z.infer<typeof CoursePermissionSchema>;
+
+export const CourseRequestSchema = z.object({
+  approved_by: IdSchema.nullable(),
+  approved_status: z.enum(['pending', 'approved', 'denied', 'creating', 'failed']),
+  created_at: DateFromISOString,
+  first_name: z.string().nullable(),
+  github_user: z.string().nullable(),
+  id: IdSchema,
+  institution: z.string().nullable(),
+  last_name: z.string().nullable(),
+  referral_source: z.string().nullable(),
+  short_name: z.string(),
+  title: z.string(),
+  user_id: IdSchema,
+  work_email: z.string().nullable(),
+});
+export type CourseRequest = z.infer<typeof CourseRequestSchema>;
+
+export const EnrollmentSchema = z.object({
+  course_instance_id: IdSchema,
+  created_at: DateFromISOString,
+  id: IdSchema,
+  user_id: IdSchema,
+});
+export type Enrollment = z.infer<typeof EnrollmentSchema>;
+
+export const GradingJobSchema = z.object({
+  auth_user_id: IdSchema.nullable(),
+  auto_points: z.number().nullable(),
+  correct: z.boolean().nullable(),
+  date: DateFromISOString.nullable(),
+  feedback: z.record(z.string(), z.any()).nullable(),
+  gradable: z.boolean().nullable(),
+  graded_at: DateFromISOString.nullable(),
+  graded_by: IdSchema.nullable(),
+  grading_finished_at: DateFromISOString.nullable(),
+  grading_method: z.enum(['Internal', 'External', 'Manual']).nullable(),
+  grading_received_at: DateFromISOString.nullable(),
+  grading_request_canceled_at: DateFromISOString.nullable(),
+  grading_request_canceled_by: IdSchema.nullable(),
+  grading_requested_at: DateFromISOString.nullable(),
+  grading_started_at: DateFromISOString.nullable(),
+  grading_submitted_at: DateFromISOString.nullable(),
+  id: IdSchema,
+  manual_points: z.number().nullable(),
+  manual_rubric_grading_id: IdSchema.nullable(),
+  output: z.string().nullable(),
+  partial_scores: z.record(z.string(), z.any()).nullable(),
+  s3_bucket: z.string().nullable(),
+  s3_root_key: z.string().nullable(),
+  score: z.number().nullable(),
+  submission_id: IdSchema,
+  v2_score: z.number().nullable(),
+});
+export type GradingJob = z.infer<typeof GradingJobSchema>;
+
+export const GroupSchema = z.object({
+  course_instance_id: IdSchema,
+  date: DateFromISOString.nullable(),
+  deleted_at: DateFromISOString.nullable(),
+  group_config_id: IdSchema,
+  id: IdSchema,
+  join_code: z.string(),
+  name: z.string(),
+});
+export type Group = z.infer<typeof GroupSchema>;
+
+export const GroupConfigSchema = z.object({
+  assessment_id: IdSchema.nullable(),
+  course_instance_id: IdSchema,
+  date: DateFromISOString,
+  deleted_at: DateFromISOString.nullable(),
+  has_roles: z.boolean(),
+  id: IdSchema,
+  maximum: z.number().nullable(),
+  minimum: z.number().nullable(),
+  name: z.string().nullable(),
+  student_authz_create: z.boolean().nullable(),
+  student_authz_leave: z.boolean().nullable(),
+  student_authz_join: z.boolean().nullable(),
+});
+export type GroupConfig = z.infer<typeof GroupConfigSchema>;
+
+export const GroupRoleSchema = z.object({
+  assessment_id: IdSchema.nullable(),
+  can_assign_roles: z.boolean().nullable(),
+  id: IdSchema,
+  maximum: z.number().nullable(),
+  minimum: z.number().nullable(),
+  role_name: z.string(),
+});
+export type GroupRole = z.infer<typeof GroupRoleSchema>;
+
+export const GroupUserSchema = z.object({
+  group_config_id: IdSchema,
+  group_id: IdSchema,
+  user_id: IdSchema,
+});
+export type GroupUser = z.infer<typeof GroupUserSchema>;
+
+export const GroupUserRoleSchema = z.object({
+  group_id: IdSchema,
+  group_role_id: IdSchema,
+  id: IdSchema,
+  user_id: IdSchema,
+});
+export type GroupUserRole = z.infer<typeof GroupUserRoleSchema>;
+
+export const InstanceQuestionSchema = z.object({
+  assessment_instance_id: IdSchema,
+  assessment_question_id: IdSchema,
+  assigned_grader: IdSchema.nullable(),
+  authn_user_id: IdSchema.nullable(),
+  auto_points: z.number().nullable(),
+  average_submission_score: z.number().nullable(),
+  created_at: DateFromISOString.nullable(),
+  current_value: z.number().nullable(),
+  duration: IntervalSchema.nullable(),
+  first_duration: IntervalSchema.nullable(),
+  first_submission_score: z.number().nullable(),
+  highest_submission_score: z.number().nullable(),
+  id: IdSchema,
+  incremental_submission_points_array: z.array(z.number().nullable()).nullable(),
+  incremental_submission_score_array: z.array(z.number().nullable()).nullable(),
+  last_grader: IdSchema.nullable(),
+  last_submission_score: z.number().nullable(),
+  manual_points: z.number().nullable(),
+  max_submission_score: z.number().nullable(),
+  modified_at: DateFromISOString,
+  number: z.number().nullable(),
+  number_attempts: z.number(),
+  open: z.boolean(),
+  order_by: z.number().nullable(),
+  points: z.number().nullable(),
+  points_list: z.array(z.number()).nullable(),
+  points_list_original: z.array(z.number()).nullable(),
+  requires_manual_grading: z.boolean(),
+  score_perc: z.number().nullable(),
+  some_nonzero_submission: z.boolean().nullable(),
+  some_perfect_submission: z.boolean().nullable(),
+  some_submission: z.boolean().nullable(),
+  status: z
+    .enum(['complete', 'unanswered', 'saved', 'correct', 'incorrect', 'grading', 'invalid'])
+    .nullable(),
+  submission_score_array: z.array(z.number().nullable()).nullable(),
+  used_for_grade: z.boolean().nullable(),
+  variants_points_list: z.array(z.number().nullable()),
+});
+export type InstanceQuestion = z.infer<typeof InstanceQuestionSchema>;
+
+export const InstitutionSchema = z.object({
+  course_instance_enrollment_limit: z.number(),
+  default_authn_provider_id: IdSchema.nullable(),
+  display_timezone: z.string(),
+  id: IdSchema,
+  long_name: z.string(),
+  short_name: z.string(),
+  uid_regexp: z.string().nullable(),
+  yearly_enrollment_limit: z.number(),
+});
+export type Institution = z.infer<typeof InstitutionSchema>;
+
+export const IssueSchema = z.object({
+  assessment_id: IdSchema.nullable(),
+  authn_user_id: IdSchema.nullable(),
+  course_caused: z.boolean().nullable(),
+  course_data: z.record(z.string(), z.any()).nullable(),
+  course_id: IdSchema.nullable(),
+  course_instance_id: IdSchema.nullable(),
+  date: DateFromISOString.nullable(),
+  id: IdSchema,
+  instance_question_id: IdSchema.nullable(),
+  instructor_message: z.string().nullable(),
+  manually_reported: z.boolean().nullable(),
+  open: z.boolean().nullable(),
+  question_id: IdSchema.nullable(),
+  student_message: z.string().nullable(),
+  system_data: z.record(z.string(), z.any()).nullable(),
+  user_id: IdSchema.nullable(),
+  variant_id: IdSchema.nullable(),
+});
+export type Issue = z.infer<typeof IssueSchema>;
+
+export const JobSchema = z.object({
+  arguments: z.string().array().nullable(),
+  assessment_id: IdSchema.nullable(),
+  authn_user_id: IdSchema.nullable(),
+  command: z.string().nullable(),
+  course_id: IdSchema.nullable(),
+  course_instance_id: IdSchema.nullable(),
+  course_request_id: IdSchema.nullable(),
+  data: z.any().nullable(),
+  description: z.string().nullable(),
+  env: z.record(z.string(), z.any()).nullable(),
+  error_message: z.string().nullable(),
+  exit_code: z.number().nullable(),
+  exit_signal: z.string().nullable(),
+  finish_date: DateFromISOString.nullable(),
+  heartbeat_at: DateFromISOString.nullable(),
+  id: IdSchema,
+  job_sequence_id: IdSchema.nullable(),
+  last_in_sequence: z.boolean().nullable(),
+  no_job_sequence_update: z.boolean().nullable(),
+  number_in_sequence: z.number().nullable(),
+  output: z.string().nullable(),
+  start_date: DateFromISOString.nullable(),
+  status: EnumJobStatusSchema.nullable(),
+  type: z.string().nullable(),
+  user_id: IdSchema.nullable(),
+  working_directory: z.string().nullable(),
+});
+export type Job = z.infer<typeof JobSchema>;
+
+export const JobSequenceSchema = z.object({
+  assessment_id: IdSchema.nullable(),
+  authn_user_id: IdSchema.nullable(),
+  course_id: IdSchema.nullable(),
+  course_instance_id: IdSchema.nullable(),
+  course_request_id: IdSchema.nullable(),
+  description: z.string().nullable(),
+  finish_date: DateFromISOString.nullable(),
+  id: IdSchema,
+  legacy: z.boolean(),
+  number: z.number().nullable(),
+  start_date: DateFromISOString.nullable(),
+  status: EnumJobStatusSchema.nullable(),
+  type: z.string().nullable(),
+  user_id: IdSchema.nullable(),
+});
+export type JobSequence = z.infer<typeof JobSequenceSchema>;
+
+export const Lti13InstanceSchema = z.object({
+  access_token_expires_at: z.date().nullable(),
+  access_tokenset: z.any().nullable(),
+  client_params: z.any().nullable(),
+  created_at: z.date(),
+  custom_fields: z.any().nullable(),
+  deleted_at: z.date().nullable(),
+  email_attribute: z.string().nullable(),
+  id: IdSchema,
+  institution_id: IdSchema,
+  issuer_params: z.any().nullable(),
+  keystore: z.any().nullable(),
+  name_attribute: z.string().nullable(),
+  name: z.string(),
+  platform: z.string(),
+  tool_platform_name: z.string().nullable(),
+  uid_attribute: z.string().nullable(),
+  uin_attribute: z.string().nullable(),
+});
+export type Lti13Instance = z.infer<typeof Lti13InstanceSchema>;
+
+export const Lti13UserSchema = z.object({
+  lti13_instance_id: IdSchema,
+  sub: z.string(),
+  user_id: IdSchema,
+});
+export type Lti13User = z.infer<typeof Lti13UserSchema>;
+
+export const Lti13CourseInstanceSchema = z.object({
+  context_id: z.string(),
+  context_label: z.string().nullable(),
+  context_title: z.string().nullable(),
+  course_instance_id: IdSchema,
+  created_at: DateFromISOString,
+  deleted_at: DateFromISOString.nullable(),
+  deployment_id: z.string(),
+  id: IdSchema,
+  lti13_instance_id: IdSchema,
+});
+
+export type Lti13CourseInstance = z.infer<typeof Lti13CourseInstanceSchema>;
+export const LtiCredentialsSchema = z.object({
+  consumer_key: z.string().nullable(),
+  course_instance_id: z.string().nullable(),
+  created_at: DateFromISOString.nullable(),
+  deleted_at: DateFromISOString.nullable(),
+  id: IdSchema,
+  secret: z.string().nullable(),
+});
+export type LtiCredentials = z.infer<typeof LtiCredentialsSchema>;
+
+export const NewsItemSchema = z.object({
+  author: z.string().nullable(),
+  date: DateFromISOString,
+  directory: z.string(),
+  id: IdSchema,
+  order_by: z.number(),
+  title: z.string(),
+  uuid: z.string(),
+  visible_to_students: z.boolean(),
+});
+export type NewsItem = z.infer<typeof NewsItemSchema>;
+
+export const PlanGrantSchema = z.object({
+  course_instance_id: IdSchema.nullable(),
+  created_at: DateFromISOString,
+  id: IdSchema,
+  institution_id: IdSchema.nullable(),
+  plan_name: z.enum(['basic', 'compute', 'everything']),
+  type: EnumPlanGrantTypeSchema,
+  user_id: IdSchema.nullable(),
+});
+export type PlanGrant = z.infer<typeof PlanGrantSchema>;
+
+export const QuestionSchema = z.object({
+  client_files: z.array(z.string()).nullable(),
+  course_id: IdSchema,
   deleted_at: DateFromISOString.nullable(),
   dependencies: z.any(),
   directory: z.string().nullable(),
@@ -457,6 +769,196 @@
 });
 export type Question = z.infer<typeof QuestionSchema>;
 
+export const RubricSchema = z.object({
+  created_at: DateFromISOString,
+  deleted_at: DateFromISOString.nullable(),
+  id: IdSchema,
+  max_extra_points: z.number(),
+  min_points: z.number(),
+  modified_at: DateFromISOString,
+  replace_auto_points: z.boolean(),
+  starting_points: z.number(),
+});
+export type Rubric = z.infer<typeof RubricSchema>;
+
+export const RubricGradingSchema = z.object({
+  adjust_points: z.number(),
+  computed_points: z.number(),
+  id: IdSchema,
+  max_extra_points: z.number(),
+  min_points: z.number(),
+  rubric_id: IdSchema,
+  starting_points: z.number(),
+});
+export type RubricGrading = z.infer<typeof RubricGradingSchema>;
+
+export const RubricGradingItemSchema = z.object({
+  description: z.string(),
+  id: IdSchema,
+  points: z.number(),
+  rubric_grading_id: IdSchema,
+  rubric_item_id: IdSchema,
+  score: z.number(),
+});
+export type RubricGradingItem = z.infer<typeof RubricGradingItemSchema>;
+
+export const RubricItemSchema = z.object({
+  always_show_to_students: z.boolean(),
+  deleted_at: DateFromISOString.nullable(),
+  description: z.string(),
+  explanation: z.string().nullable(),
+  grader_note: z.string().nullable(),
+  id: IdSchema,
+  key_binding: z.string().nullable(),
+  number: z.number(),
+  points: z.number(),
+  rubric_id: IdSchema,
+});
+export type RubricItem = z.infer<typeof RubricItemSchema>;
+
+export const SamlProviderSchema = z.object({
+  certificate: z.string(),
+  email_attribute: z.string().nullable(),
+  id: IdSchema,
+  institution_id: IdSchema,
+  issuer: z.string(),
+  name_attribute: z.string().nullable(),
+  private_key: z.string(),
+  public_key: z.string(),
+  sso_login_url: z.string(),
+  uid_attribute: z.string().nullable(),
+  uin_attribute: z.string().nullable(),
+  validate_audience: z.boolean(),
+  want_assertions_signed: z.boolean(),
+  want_authn_response_signed: z.boolean(),
+});
+export type SamlProvider = z.infer<typeof SamlProviderSchema>;
+
+export const SharingSetSchema = z.object({
+  course_id: IdSchema,
+  id: IdSchema,
+  name: z.string().nullable(),
+});
+export type SharingSet = z.infer<typeof SharingSetSchema>;
+
+export const StripeCheckoutSessionSchema = z.object({
+  agent_user_id: IdSchema,
+  completed_at: DateFromISOString.nullable(),
+  course_instance_id: IdSchema.nullable(),
+  created_at: DateFromISOString,
+  data: z.any(),
+  id: IdSchema,
+  plan_grants_created: z.boolean(),
+  plan_names: z.array(z.enum(['basic', 'compute', 'everything'])),
+  stripe_object_id: z.string(),
+  subject_user_id: IdSchema.nullable(),
+});
+export type StripeCheckoutSession = z.infer<typeof StripeCheckoutSessionSchema>;
+
+export const SubmissionSchema = z.object({
+  auth_user_id: IdSchema.nullable(),
+  broken: z.boolean().nullable(),
+  client_fingerprint_id: IdSchema.nullable(),
+  correct: z.boolean().nullable(),
+  credit: z.number().nullable(),
+  date: DateFromISOString.nullable(),
+  duration: IntervalSchema.nullable(),
+  feedback: z.record(z.string(), z.any()).nullable(),
+  format_errors: z.record(z.string(), z.any()).nullable(),
+  gradable: z.boolean().nullable(),
+  graded_at: DateFromISOString.nullable(),
+  grading_method: z.enum(['Internal', 'External', 'Manual']).nullable(),
+  grading_requested_at: DateFromISOString.nullable(),
+  id: IdSchema,
+  manual_rubric_grading_id: IdSchema.nullable(),
+  mode: EnumModeSchema.nullable(),
+  override_score: z.number().nullable(),
+  params: z.record(z.string(), z.any()).nullable(),
+  partial_scores: z.record(z.string(), z.any()).nullable(),
+  raw_submitted_answer: z.record(z.string(), z.any()).nullable(),
+  score: z.number().nullable(),
+  submitted_answer: z.record(z.string(), z.any()).nullable(),
+  true_answer: z.record(z.string(), z.any()).nullable(),
+  v2_score: z.number().nullable(),
+  variant_id: IdSchema,
+});
+export type Submission = z.infer<typeof SubmissionSchema>;
+
+export const TagSchema = z.object({
+  color: z.string().nullable(),
+  course_id: IdSchema,
+  description: z.string().nullable(),
+  id: IdSchema,
+  implicit: z.boolean(),
+  name: z.string().nullable(),
+  number: z.number().nullable(),
+});
+export type Tag = z.infer<typeof TagSchema>;
+
+export const TopicSchema = z.object({
+  color: z.string().nullable(),
+  course_id: IdSchema,
+  description: z.string().nullable(),
+  id: IdSchema,
+  implicit: z.boolean(),
+  name: z.string().nullable(),
+  number: z.number().nullable(),
+});
+export type Topic = z.infer<typeof TopicSchema>;
+
+export const UserSchema = z.object({
+  deleted_at: DateFromISOString.nullable(),
+  email: z.string().nullable(),
+  institution_id: IdSchema,
+  lti_context_id: z.string().nullable(),
+  lti_course_instance_id: IdSchema.nullable(),
+  lti_user_id: z.string().nullable(),
+  name: z.string().nullable(),
+  stripe_customer_id: z.string().nullable(),
+  terms_accepted_at: DateFromISOString.nullable(),
+  uid: z.string(),
+  uin: z.string().nullable(),
+  user_id: IdSchema,
+});
+export type User = z.infer<typeof UserSchema>;
+
+export const UserSessionSchema = z.object({
+  id: IdSchema,
+  session_id: z.string(),
+  created_at: DateFromISOString,
+  updated_at: DateFromISOString,
+  expires_at: DateFromISOString,
+  user_id: IdSchema.nullable(),
+  data: z.any(),
+});
+export type UserSession = z.infer<typeof UserSessionSchema>;
+
+export const VariantSchema = z.object({
+  authn_user_id: IdSchema.nullable(),
+  broken: z.boolean().nullable(),
+  broken_at: DateFromISOString.nullable(),
+  broken_by: IdSchema.nullable(),
+  course_id: IdSchema,
+  course_instance_id: IdSchema.nullable(),
+  date: DateFromISOString.nullable(),
+  duration: IntervalSchema.nullable(),
+  first_duration: IntervalSchema.nullable(),
+  group_id: IdSchema.nullable(),
+  id: IdSchema,
+  instance_question_id: IdSchema.nullable(),
+  num_tries: z.number(),
+  number: z.number().nullable(),
+  open: z.boolean().nullable(),
+  options: z.record(z.string(), z.any()).nullable(),
+  params: z.record(z.string(), z.any()).nullable(),
+  question_id: IdSchema,
+  true_answer: z.record(z.string(), z.any()).nullable(),
+  user_id: IdSchema.nullable(),
+  variant_seed: z.string().nullable(),
+  workspace_id: IdSchema.nullable(),
+});
+export type Variant = z.infer<typeof VariantSchema>;
+
 export const WorkspaceSchema = z.object({
   created_at: DateFromISOString,
   disk_usage_bytes: z.coerce.number().nullable(), // This is BIGINT, but always fits a number
@@ -508,629 +1010,6 @@
 });
 export type WorkspaceLog = z.infer<typeof WorkspaceLogSchema>;
 
-export const Lti13InstanceSchema = z.object({
-  access_token_expires_at: DateFromISOString.nullable(),
-  access_tokenset: z.any().nullable(),
-  client_params: z.any().nullable(),
-  created_at: DateFromISOString,
-  custom_fields: z.any().nullable(),
-  deleted_at: DateFromISOString.nullable(),
-  email_attribute: z.string().nullable(),
-=======
-  course_role: z.enum(['None', 'Previewer', 'Viewer', 'Editor', 'Owner']).nullable(),
->>>>>>> 98869e96
-  id: IdSchema,
-  user_id: IdSchema,
-});
-export type CoursePermission = z.infer<typeof CoursePermissionSchema>;
-
-export const CourseRequestSchema = z.object({
-  approved_by: IdSchema.nullable(),
-  approved_status: z.enum(['pending', 'approved', 'denied', 'creating', 'failed']),
-  created_at: DateFromISOString,
-  first_name: z.string().nullable(),
-  github_user: z.string().nullable(),
-  id: IdSchema,
-  institution: z.string().nullable(),
-  last_name: z.string().nullable(),
-  referral_source: z.string().nullable(),
-  short_name: z.string(),
-  title: z.string(),
-  user_id: IdSchema,
-  work_email: z.string().nullable(),
-});
-export type CourseRequest = z.infer<typeof CourseRequestSchema>;
-
-export const EnrollmentSchema = z.object({
-  course_instance_id: IdSchema,
-  created_at: DateFromISOString,
-  id: IdSchema,
-  user_id: IdSchema,
-});
-export type Enrollment = z.infer<typeof EnrollmentSchema>;
-
-export const GradingJobSchema = z.object({
-  auth_user_id: IdSchema.nullable(),
-  auto_points: z.number().nullable(),
-  correct: z.boolean().nullable(),
-  date: DateFromISOString.nullable(),
-  feedback: z.record(z.string(), z.any()).nullable(),
-  gradable: z.boolean().nullable(),
-  graded_at: DateFromISOString.nullable(),
-  graded_by: IdSchema.nullable(),
-  grading_finished_at: DateFromISOString.nullable(),
-  grading_method: z.enum(['Internal', 'External', 'Manual']).nullable(),
-  grading_received_at: DateFromISOString.nullable(),
-  grading_request_canceled_at: DateFromISOString.nullable(),
-  grading_request_canceled_by: IdSchema.nullable(),
-  grading_requested_at: DateFromISOString.nullable(),
-  grading_started_at: DateFromISOString.nullable(),
-  grading_submitted_at: DateFromISOString.nullable(),
-  id: IdSchema,
-  manual_points: z.number().nullable(),
-  manual_rubric_grading_id: IdSchema.nullable(),
-  output: z.string().nullable(),
-  partial_scores: z.record(z.string(), z.any()).nullable(),
-  s3_bucket: z.string().nullable(),
-  s3_root_key: z.string().nullable(),
-  score: z.number().nullable(),
-  submission_id: IdSchema,
-  v2_score: z.number().nullable(),
-});
-export type GradingJob = z.infer<typeof GradingJobSchema>;
-
-export const GroupSchema = z.object({
-  course_instance_id: IdSchema,
-  date: DateFromISOString.nullable(),
-  deleted_at: DateFromISOString.nullable(),
-  group_config_id: IdSchema,
-  id: IdSchema,
-  join_code: z.string(),
-  name: z.string(),
-});
-export type Group = z.infer<typeof GroupSchema>;
-
-export const GroupConfigSchema = z.object({
-  assessment_id: IdSchema.nullable(),
-  course_instance_id: IdSchema,
-  date: DateFromISOString,
-  deleted_at: DateFromISOString.nullable(),
-  has_roles: z.boolean(),
-  id: IdSchema,
-  maximum: z.number().nullable(),
-  minimum: z.number().nullable(),
-  name: z.string().nullable(),
-  student_authz_create: z.boolean().nullable(),
-  student_authz_leave: z.boolean().nullable(),
-  student_authz_join: z.boolean().nullable(),
-});
-export type GroupConfig = z.infer<typeof GroupConfigSchema>;
-
-export const GroupRoleSchema = z.object({
-  assessment_id: IdSchema.nullable(),
-  can_assign_roles: z.boolean().nullable(),
-  id: IdSchema,
-  maximum: z.number().nullable(),
-  minimum: z.number().nullable(),
-  role_name: z.string(),
-});
-export type GroupRole = z.infer<typeof GroupRoleSchema>;
-
-export const GroupUserSchema = z.object({
-  group_config_id: IdSchema,
-  group_id: IdSchema,
-  user_id: IdSchema,
-});
-export type GroupUser = z.infer<typeof GroupUserSchema>;
-
-export const GroupUserRoleSchema = z.object({
-  group_id: IdSchema,
-  group_role_id: IdSchema,
-  id: IdSchema,
-  user_id: IdSchema,
-});
-export type GroupUserRole = z.infer<typeof GroupUserRoleSchema>;
-
-export const InstanceQuestionSchema = z.object({
-  assessment_instance_id: IdSchema,
-  assessment_question_id: IdSchema,
-  assigned_grader: IdSchema.nullable(),
-  authn_user_id: IdSchema.nullable(),
-  auto_points: z.number().nullable(),
-  average_submission_score: z.number().nullable(),
-  created_at: DateFromISOString.nullable(),
-  current_value: z.number().nullable(),
-  duration: IntervalSchema.nullable(),
-  first_duration: IntervalSchema.nullable(),
-  first_submission_score: z.number().nullable(),
-  highest_submission_score: z.number().nullable(),
-  id: IdSchema,
-  incremental_submission_points_array: z.array(z.number().nullable()).nullable(),
-  incremental_submission_score_array: z.array(z.number().nullable()).nullable(),
-  last_grader: IdSchema.nullable(),
-  last_submission_score: z.number().nullable(),
-  manual_points: z.number().nullable(),
-  max_submission_score: z.number().nullable(),
-  modified_at: DateFromISOString,
-  number: z.number().nullable(),
-  number_attempts: z.number(),
-  open: z.boolean(),
-  order_by: z.number().nullable(),
-  points: z.number().nullable(),
-  points_list: z.array(z.number()).nullable(),
-  points_list_original: z.array(z.number()).nullable(),
-  requires_manual_grading: z.boolean(),
-  score_perc: z.number().nullable(),
-  some_nonzero_submission: z.boolean().nullable(),
-  some_perfect_submission: z.boolean().nullable(),
-  some_submission: z.boolean().nullable(),
-  status: z
-    .enum(['complete', 'unanswered', 'saved', 'correct', 'incorrect', 'grading', 'invalid'])
-    .nullable(),
-  submission_score_array: z.array(z.number().nullable()).nullable(),
-  used_for_grade: z.boolean().nullable(),
-  variants_points_list: z.array(z.number().nullable()),
-});
-export type InstanceQuestion = z.infer<typeof InstanceQuestionSchema>;
-
-export const InstitutionSchema = z.object({
-  course_instance_enrollment_limit: z.number(),
-  default_authn_provider_id: IdSchema.nullable(),
-  display_timezone: z.string(),
-  id: IdSchema,
-  long_name: z.string(),
-  short_name: z.string(),
-  uid_regexp: z.string().nullable(),
-  yearly_enrollment_limit: z.number(),
-});
-export type Institution = z.infer<typeof InstitutionSchema>;
-
-export const IssueSchema = z.object({
-  assessment_id: IdSchema.nullable(),
-  authn_user_id: IdSchema.nullable(),
-  course_caused: z.boolean().nullable(),
-  course_data: z.record(z.string(), z.any()).nullable(),
-  course_id: IdSchema.nullable(),
-  course_instance_id: IdSchema.nullable(),
-  date: DateFromISOString.nullable(),
-  id: IdSchema,
-  instance_question_id: IdSchema.nullable(),
-  instructor_message: z.string().nullable(),
-  manually_reported: z.boolean().nullable(),
-  open: z.boolean().nullable(),
-  question_id: IdSchema.nullable(),
-  student_message: z.string().nullable(),
-  system_data: z.record(z.string(), z.any()).nullable(),
-  user_id: IdSchema.nullable(),
-  variant_id: IdSchema.nullable(),
-});
-export type Issue = z.infer<typeof IssueSchema>;
-
-export const JobSchema = z.object({
-  arguments: z.string().array().nullable(),
-  assessment_id: IdSchema.nullable(),
-  authn_user_id: IdSchema.nullable(),
-  command: z.string().nullable(),
-  course_id: IdSchema.nullable(),
-  course_instance_id: IdSchema.nullable(),
-  course_request_id: IdSchema.nullable(),
-  data: z.any().nullable(),
-  description: z.string().nullable(),
-  env: z.record(z.string(), z.any()).nullable(),
-  error_message: z.string().nullable(),
-  exit_code: z.number().nullable(),
-  exit_signal: z.string().nullable(),
-  finish_date: DateFromISOString.nullable(),
-  heartbeat_at: DateFromISOString.nullable(),
-  id: IdSchema,
-  job_sequence_id: IdSchema.nullable(),
-  last_in_sequence: z.boolean().nullable(),
-  no_job_sequence_update: z.boolean().nullable(),
-  number_in_sequence: z.number().nullable(),
-  output: z.string().nullable(),
-  start_date: DateFromISOString.nullable(),
-  status: EnumJobStatusSchema.nullable(),
-  type: z.string().nullable(),
-  user_id: IdSchema.nullable(),
-  working_directory: z.string().nullable(),
-});
-export type Job = z.infer<typeof JobSchema>;
-
-export const JobSequenceSchema = z.object({
-  assessment_id: IdSchema.nullable(),
-  authn_user_id: IdSchema.nullable(),
-  course_id: IdSchema.nullable(),
-  course_instance_id: IdSchema.nullable(),
-  course_request_id: IdSchema.nullable(),
-  description: z.string().nullable(),
-  finish_date: DateFromISOString.nullable(),
-  id: IdSchema,
-  legacy: z.boolean(),
-  number: z.number().nullable(),
-  start_date: DateFromISOString.nullable(),
-  status: EnumJobStatusSchema.nullable(),
-  type: z.string().nullable(),
-  user_id: IdSchema.nullable(),
-});
-export type JobSequence = z.infer<typeof JobSequenceSchema>;
-
-export const Lti13InstanceSchema = z.object({
-  access_token_expires_at: z.date().nullable(),
-  access_tokenset: z.any().nullable(),
-  client_params: z.any().nullable(),
-  created_at: z.date(),
-  custom_fields: z.any().nullable(),
-  deleted_at: z.date().nullable(),
-  email_attribute: z.string().nullable(),
-  id: IdSchema,
-  institution_id: IdSchema,
-  issuer_params: z.any().nullable(),
-  keystore: z.any().nullable(),
-  name_attribute: z.string().nullable(),
-  name: z.string(),
-  platform: z.string(),
-  tool_platform_name: z.string().nullable(),
-  uid_attribute: z.string().nullable(),
-  uin_attribute: z.string().nullable(),
-});
-export type Lti13Instance = z.infer<typeof Lti13InstanceSchema>;
-
-export const Lti13UserSchema = z.object({
-  lti13_instance_id: IdSchema,
-  sub: z.string(),
-  user_id: IdSchema,
-});
-export type Lti13User = z.infer<typeof Lti13UserSchema>;
-
-<<<<<<< HEAD
-export const Lti13CourseInstanceSchema = z.object({
-  context_id: z.string(),
-  context_label: z.string().nullable(),
-  context_title: z.string().nullable(),
-  course_instance_id: IdSchema,
-  created_at: DateFromISOString,
-  deleted_at: DateFromISOString.nullable(),
-  deployment_id: z.string(),
-  id: IdSchema,
-  lti13_instance_id: IdSchema,
-});
-
-export type Lti13CourseInstance = z.infer<typeof Lti13CourseInstanceSchema>;
-export const AssessmentSchema = z.object({
-  advance_score_perc: z.number().nullable(),
-  allow_issue_reporting: z.boolean().nullable(),
-  allow_real_time_grading: z.boolean().nullable(),
-  assessment_module_id: IdSchema.nullable(),
-  assessment_set_id: IdSchema.nullable(),
-  auto_close: z.boolean().nullable(),
-  config: z.any().nullable(),
-  constant_question_value: z.boolean().nullable(),
-  course_instance_id: IdSchema,
-=======
-export const LtiCredentialsSchema = z.object({
-  consumer_key: z.string().nullable(),
-  course_instance_id: z.string().nullable(),
-  created_at: DateFromISOString.nullable(),
->>>>>>> 98869e96
-  deleted_at: DateFromISOString.nullable(),
-  id: IdSchema,
-  secret: z.string().nullable(),
-});
-export type LtiCredentials = z.infer<typeof LtiCredentialsSchema>;
-
-export const NewsItemSchema = z.object({
-  author: z.string().nullable(),
-  date: DateFromISOString,
-  directory: z.string(),
-  id: IdSchema,
-  order_by: z.number(),
-  title: z.string(),
-  uuid: z.string(),
-  visible_to_students: z.boolean(),
-});
-export type NewsItem = z.infer<typeof NewsItemSchema>;
-
-export const PlanGrantSchema = z.object({
-  course_instance_id: IdSchema.nullable(),
-  created_at: DateFromISOString,
-  id: IdSchema,
-  institution_id: IdSchema.nullable(),
-  plan_name: z.enum(['basic', 'compute', 'everything']),
-  type: EnumPlanGrantTypeSchema,
-  user_id: IdSchema.nullable(),
-});
-export type PlanGrant = z.infer<typeof PlanGrantSchema>;
-
-export const QuestionSchema = z.object({
-  client_files: z.array(z.string()).nullable(),
-  course_id: IdSchema,
-  deleted_at: DateFromISOString.nullable(),
-  dependencies: z.any(),
-  directory: z.string().nullable(),
-  external_grading_enable_networking: z.boolean().nullable(),
-  external_grading_enabled: z.boolean().nullable(),
-  external_grading_entrypoint: z.string().nullable(),
-  external_grading_environment: z.any(),
-  external_grading_files: z.any().nullable(),
-  external_grading_image: z.string().nullable(),
-  external_grading_timeout: z.number().nullable(),
-  grading_method: z.enum(['Internal', 'External', 'Manual']),
-  id: IdSchema,
-  number: z.number().nullable(),
-  options: z.any().nullable(),
-  partial_credit: z.boolean().nullable(),
-  qid: z.string().nullable(),
-  shared_publicly: z.boolean(),
-  shared_publicly_with_source: z.boolean(),
-  show_correct_answer: z.boolean().nullable(),
-  single_variant: z.boolean().nullable(),
-  sync_errors: z.string().nullable(),
-  sync_job_sequence_id: IdSchema.nullable(),
-  sync_warnings: z.string().nullable(),
-  template_directory: z.string().nullable(),
-  title: z.string().nullable(),
-  topic_id: IdSchema.nullable(),
-  type: z.enum([
-    'Calculation',
-    'MultipleChoice',
-    'Checkbox',
-    'File',
-    'MultipleTrueFalse',
-    'Freeform',
-  ]),
-  uuid: z.string().nullable(),
-  workspace_args: z.string().nullable(),
-  workspace_enable_networking: z.boolean().nullable(),
-  workspace_environment: z.any().nullable(),
-  workspace_graded_files: z.array(z.string()).nullable(),
-  workspace_home: z.string().nullable(),
-  workspace_image: z.string().nullable(),
-  workspace_port: z.number().nullable(),
-  workspace_url_rewrite: z.boolean().nullable(),
-});
-export type Question = z.infer<typeof QuestionSchema>;
-
-export const RubricSchema = z.object({
-  created_at: DateFromISOString,
-  deleted_at: DateFromISOString.nullable(),
-  id: IdSchema,
-  max_extra_points: z.number(),
-  min_points: z.number(),
-  modified_at: DateFromISOString,
-  replace_auto_points: z.boolean(),
-  starting_points: z.number(),
-});
-export type Rubric = z.infer<typeof RubricSchema>;
-
-export const RubricGradingSchema = z.object({
-  adjust_points: z.number(),
-  computed_points: z.number(),
-  id: IdSchema,
-  max_extra_points: z.number(),
-  min_points: z.number(),
-  rubric_id: IdSchema,
-  starting_points: z.number(),
-});
-export type RubricGrading = z.infer<typeof RubricGradingSchema>;
-
-export const RubricGradingItemSchema = z.object({
-  description: z.string(),
-  id: IdSchema,
-  points: z.number(),
-  rubric_grading_id: IdSchema,
-  rubric_item_id: IdSchema,
-  score: z.number(),
-});
-export type RubricGradingItem = z.infer<typeof RubricGradingItemSchema>;
-
-export const RubricItemSchema = z.object({
-  always_show_to_students: z.boolean(),
-  deleted_at: DateFromISOString.nullable(),
-  description: z.string(),
-  explanation: z.string().nullable(),
-  grader_note: z.string().nullable(),
-  id: IdSchema,
-  key_binding: z.string().nullable(),
-  number: z.number(),
-  points: z.number(),
-  rubric_id: IdSchema,
-});
-export type RubricItem = z.infer<typeof RubricItemSchema>;
-
-export const SamlProviderSchema = z.object({
-  certificate: z.string(),
-  email_attribute: z.string().nullable(),
-  id: IdSchema,
-  institution_id: IdSchema,
-  issuer: z.string(),
-  name_attribute: z.string().nullable(),
-  private_key: z.string(),
-  public_key: z.string(),
-  sso_login_url: z.string(),
-  uid_attribute: z.string().nullable(),
-  uin_attribute: z.string().nullable(),
-  validate_audience: z.boolean(),
-  want_assertions_signed: z.boolean(),
-  want_authn_response_signed: z.boolean(),
-});
-export type SamlProvider = z.infer<typeof SamlProviderSchema>;
-
-export const SharingSetSchema = z.object({
-  course_id: IdSchema,
-  id: IdSchema,
-  name: z.string().nullable(),
-});
-export type SharingSet = z.infer<typeof SharingSetSchema>;
-
-export const StripeCheckoutSessionSchema = z.object({
-  agent_user_id: IdSchema,
-  completed_at: DateFromISOString.nullable(),
-  course_instance_id: IdSchema.nullable(),
-  created_at: DateFromISOString,
-  data: z.any(),
-  id: IdSchema,
-  plan_grants_created: z.boolean(),
-  plan_names: z.array(z.enum(['basic', 'compute', 'everything'])),
-  stripe_object_id: z.string(),
-  subject_user_id: IdSchema.nullable(),
-});
-export type StripeCheckoutSession = z.infer<typeof StripeCheckoutSessionSchema>;
-
-export const SubmissionSchema = z.object({
-  auth_user_id: IdSchema.nullable(),
-  broken: z.boolean().nullable(),
-  client_fingerprint_id: IdSchema.nullable(),
-  correct: z.boolean().nullable(),
-  credit: z.number().nullable(),
-  date: DateFromISOString.nullable(),
-  duration: IntervalSchema.nullable(),
-  feedback: z.record(z.string(), z.any()).nullable(),
-  format_errors: z.record(z.string(), z.any()).nullable(),
-  gradable: z.boolean().nullable(),
-  graded_at: DateFromISOString.nullable(),
-  grading_method: z.enum(['Internal', 'External', 'Manual']).nullable(),
-  grading_requested_at: DateFromISOString.nullable(),
-  id: IdSchema,
-  manual_rubric_grading_id: IdSchema.nullable(),
-  mode: EnumModeSchema.nullable(),
-  override_score: z.number().nullable(),
-  params: z.record(z.string(), z.any()).nullable(),
-  partial_scores: z.record(z.string(), z.any()).nullable(),
-  raw_submitted_answer: z.record(z.string(), z.any()).nullable(),
-  score: z.number().nullable(),
-  submitted_answer: z.record(z.string(), z.any()).nullable(),
-  true_answer: z.record(z.string(), z.any()).nullable(),
-  v2_score: z.number().nullable(),
-  variant_id: IdSchema,
-});
-export type Submission = z.infer<typeof SubmissionSchema>;
-
-export const TagSchema = z.object({
-  color: z.string().nullable(),
-  course_id: IdSchema,
-  description: z.string().nullable(),
-  id: IdSchema,
-  implicit: z.boolean(),
-  name: z.string().nullable(),
-  number: z.number().nullable(),
-});
-export type Tag = z.infer<typeof TagSchema>;
-
-export const TopicSchema = z.object({
-  color: z.string().nullable(),
-  course_id: IdSchema,
-  description: z.string().nullable(),
-  id: IdSchema,
-  implicit: z.boolean(),
-  name: z.string().nullable(),
-  number: z.number().nullable(),
-});
-export type Topic = z.infer<typeof TopicSchema>;
-
-export const UserSchema = z.object({
-  deleted_at: DateFromISOString.nullable(),
-  email: z.string().nullable(),
-  institution_id: IdSchema,
-  lti_context_id: z.string().nullable(),
-  lti_course_instance_id: IdSchema.nullable(),
-  lti_user_id: z.string().nullable(),
-  name: z.string().nullable(),
-  stripe_customer_id: z.string().nullable(),
-  terms_accepted_at: DateFromISOString.nullable(),
-  uid: z.string(),
-  uin: z.string().nullable(),
-  user_id: IdSchema,
-});
-export type User = z.infer<typeof UserSchema>;
-
-export const UserSessionSchema = z.object({
-  id: IdSchema,
-  session_id: z.string(),
-  created_at: DateFromISOString,
-  updated_at: DateFromISOString,
-  expires_at: DateFromISOString,
-  user_id: IdSchema.nullable(),
-  data: z.any(),
-});
-export type UserSession = z.infer<typeof UserSessionSchema>;
-
-export const VariantSchema = z.object({
-  authn_user_id: IdSchema.nullable(),
-  broken: z.boolean().nullable(),
-  broken_at: DateFromISOString.nullable(),
-  broken_by: IdSchema.nullable(),
-  course_id: IdSchema,
-  course_instance_id: IdSchema.nullable(),
-  date: DateFromISOString.nullable(),
-  duration: IntervalSchema.nullable(),
-  first_duration: IntervalSchema.nullable(),
-  group_id: IdSchema.nullable(),
-  id: IdSchema,
-  instance_question_id: IdSchema.nullable(),
-  num_tries: z.number(),
-  number: z.number().nullable(),
-  open: z.boolean().nullable(),
-  options: z.record(z.string(), z.any()).nullable(),
-  params: z.record(z.string(), z.any()).nullable(),
-  question_id: IdSchema,
-  true_answer: z.record(z.string(), z.any()).nullable(),
-  user_id: IdSchema.nullable(),
-  variant_seed: z.string().nullable(),
-  workspace_id: IdSchema.nullable(),
-});
-export type Variant = z.infer<typeof VariantSchema>;
-
-export const WorkspaceSchema = z.object({
-  created_at: DateFromISOString,
-  disk_usage_bytes: z.coerce.number().nullable(), // This is BIGINT, but always fits a number
-  heartbeat_at: DateFromISOString.nullable(),
-  hostname: z.string().nullable(),
-  id: IdSchema,
-  launch_port: z.coerce.number(), // This is BIGINT, but always fits a number
-  launch_uuid: z.string().nullable(),
-  launched_at: DateFromISOString.nullable(),
-  launching_duration: IntervalSchema.nullable(),
-  message: z.string().nullable(),
-  message_updated_at: DateFromISOString,
-  rebooted_at: DateFromISOString.nullable(),
-  reset_at: DateFromISOString.nullable(),
-  running_at: DateFromISOString.nullable(),
-  running_duration: IntervalSchema.nullable(),
-  state: z.enum(['uninitialized', 'stopped', 'launching', 'running']),
-  state_updated_at: DateFromISOString,
-  stopped_at: DateFromISOString.nullable(),
-  version: z.coerce.number(), // This is BIGINT, but always fits a number
-  workspace_host_id: IdSchema.nullable(),
-});
-export type Workspace = z.infer<typeof WorkspaceSchema>;
-
-export const WorkspaceHostSchema = z.object({
-  hostname: z.string().nullable(),
-  id: IdSchema,
-  instance_id: z.string(),
-  launched_at: DateFromISOString.nullable(),
-  load_count: z.number().nullable(),
-  ready_at: DateFromISOString.nullable(),
-  state: z
-    .enum(['launching', 'ready', 'draining', 'unhealthy', 'terminating', 'terminated'])
-    .nullable(),
-  state_changed_at: DateFromISOString.nullable(),
-  terminated_at: DateFromISOString.nullable(),
-  unhealthy_at: DateFromISOString.nullable(),
-  unhealthy_reason: z.string().nullable(),
-});
-export type WorkspaceHost = z.infer<typeof WorkspaceHostSchema>;
-
-export const WorkspaceLogSchema = z.object({
-  date: DateFromISOString.nullable(),
-  id: IdSchema,
-  message: z.string().nullable(),
-  state: z.enum(['uninitialized', 'stopped', 'launching', 'running']).nullable(),
-  version: z.string(),
-  workspace_id: IdSchema,
-});
-export type WorkspaceLog = z.infer<typeof WorkspaceLogSchema>;
-
 export const ZoneSchema = z.object({
   advance_score_perc: z.number().nullable(),
   assessment_id: IdSchema,
