--- conflicted
+++ resolved
@@ -373,11 +373,8 @@
   open: z.boolean().nullable(),
   points: z.number().nullable(),
   score_perc: z.number().nullable(),
-<<<<<<< HEAD
+  score_perc_pending: z.number(),
   team_id: IdSchema.nullable(),
-=======
-  score_perc_pending: z.number(),
->>>>>>> 1ded1c3c
   user_id: IdSchema.nullable(),
 });
 export type AssessmentInstance = z.infer<typeof AssessmentInstanceSchema>;
