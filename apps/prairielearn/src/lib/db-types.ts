import { z } from 'zod';

import { DateFromISOString, IdSchema, IntervalSchema } from '@prairielearn/zod';

// re-export schemas for backwards compatibility
export { DateFromISOString, IdSchema, IntervalSchema };

// *******************************************************************************
// Miscellaneous schemas; keep these alphabetized.
// *******************************************************************************

// Result of assessments_format_for_question sproc
export const AssessmentsFormatForQuestionSchema = z.array(
  z.object({
    label: z.string(),
    assessment_id: IdSchema,
    course_instance_id: IdSchema,
    share_source_publicly: z.boolean(),
    color: z.string(),
  }),
);

export const JsonCommentSchema = z.union([z.string(), z.array(z.any()), z.record(z.any())]);

// *******************************************************************************
// Enum schemas. These should be alphabetized by their corresponding enum name.
// *******************************************************************************

export const EnumGradingMethodSchema = z.enum(['Internal', 'External', 'Manual']);
export type EnumGradingMethod = z.infer<typeof EnumGradingMethodSchema>;

export const EnumJobStatusSchema = z.enum(['Running', 'Success', 'Error']);
export type EnumJobStatus = z.infer<typeof EnumJobStatusSchema>;

export const EnumModeSchema = z.enum(['Public', 'Exam', 'SEB']);
export type EnumMode = z.infer<typeof EnumModeSchema>;

export const EnumModeReasonSchema = z.enum(['Default', 'PrairieTest', 'Network']);
export type EnumModeReason = z.infer<typeof EnumModeReasonSchema>;

export const EnumPlanGrantTypeSchema = z.enum(['trial', 'stripe', 'invoice', 'gift']);
export type EnumPlanGrantType = z.infer<typeof EnumPlanGrantTypeSchema>;

export const EnumQuestionTypeSchema = z.enum([
  'Calculation',
  'MultipleChoice',
  'Checkbox',
  'File',
  'MultipleTrueFalse',
  'Freeform',
]);
export type EnumQuestionType = z.infer<typeof EnumQuestionTypeSchema>;

// *******************************************************************************
// Database table schemas. These should be alphabetized by their corresponding
// table name. For instance, `GroupSchema` should come before `GroupConfigSchema`
// because `Group` comes before `GroupConfig` alphabetically.
// *******************************************************************************

export const AccessLogSchema = null;
export const AccessTokenSchema = null;

export const AdministratorSchema = z.object({
  id: IdSchema,
  user_id: IdSchema,
});
export type Administrator = z.infer<typeof AdministratorSchema>;

export const AiGradingJobSchema = z.object({
  completion: z.any(),
  completion_tokens: z.number(),
  course_id: IdSchema,
  course_instance_id: IdSchema,
  cost: z.number(),
  grading_job_id: IdSchema,
  id: IdSchema,
  job_sequence_id: IdSchema.nullable(),
  model: z.string(),
  prompt: z.any(),
  prompt_tokens: z.number(),
});
export type AiGradingJob = z.infer<typeof AiGradingJobSchema>;

export const AlternativeGroupSchema = z.object({
  advance_score_perc: z.number().nullable(),
  assessment_id: IdSchema,
  id: IdSchema,
  json_comment: JsonCommentSchema.nullable(),
  json_grade_rate_minutes: z.number().nullable(),
  json_can_view: z.string().array().nullable(),
  json_can_submit: z.string().array().nullable(),
  json_has_alternatives: z.boolean().nullable(),
  number: z.number().nullable(),
  number_choose: z.number().nullable(),
  zone_id: IdSchema,
});
export type AlternativeGroup = z.infer<typeof AlternativeGroupSchema>;

export const AssessmentScoreLogSchema = null;
export const AssessmentStateLogSchema = null;

export const AssessmentSchema = z.object({
  advance_score_perc: z.number().nullable(),
  allow_issue_reporting: z.boolean().nullable(),
  allow_real_time_grading: z.boolean().nullable(),
  allow_personal_notes: z.boolean(),
  assessment_module_id: IdSchema.nullable(),
  assessment_set_id: IdSchema.nullable(),
  auto_close: z.boolean().nullable(),
  config: z.any().nullable(),
  constant_question_value: z.boolean().nullable(),
  course_instance_id: IdSchema,
  deleted_at: DateFromISOString.nullable(),
  duration_stat_hist: z.number().array(),
  duration_stat_max: IntervalSchema,
  duration_stat_mean: IntervalSchema,
  duration_stat_median: IntervalSchema,
  duration_stat_min: IntervalSchema,
  duration_stat_threshold_labels: z.string().array(),
  duration_stat_threshold_seconds: z.number().array(),
  duration_stat_thresholds: IntervalSchema.array(),
  group_work: z.boolean().nullable(),
  honor_code: z.string().nullable(),
  id: IdSchema,
  json_comment: JsonCommentSchema.nullable(),
  json_grade_rate_minutes: z.number().nullable(),
  json_can_view: z.string().array().nullable(),
  json_can_submit: z.string().array().nullable(),
  max_bonus_points: z.number().nullable(),
  max_points: z.number().nullable(),
  multiple_instance: z.boolean().nullable(),
  number: z.string(),
  obj: z.any().nullable(),
  order_by: z.number().nullable(),
  require_honor_code: z.boolean().nullable(),
  score_stat_hist: z.number().array(),
  score_stat_max: z.number(),
  score_stat_mean: z.number(),
  score_stat_median: z.number(),
  score_stat_min: z.number(),
  score_stat_n_hundred: z.number(),
  score_stat_n_hundred_perc: z.number(),
  score_stat_n_zero: z.number(),
  score_stat_n_zero_perc: z.number(),
  score_stat_number: z.number(),
  score_stat_std: z.number(),
  share_source_publicly: z.boolean(),
  shuffle_questions: z.boolean().nullable(),
  statistics_last_updated_at: DateFromISOString,
  stats_last_updated: DateFromISOString.nullable(),
  sync_errors: z.string().nullable(),
  sync_job_sequence_id: IdSchema.nullable(),
  sync_warnings: z.string().nullable(),
  text: z.string().nullable(),
  tid: z.string().nullable(),
  title: z.string().nullable(),
  type: z.enum(['Exam', 'RetryExam', 'Basic', 'Game', 'Homework']).nullable(),
  uuid: z.string().nullable(),
});
export type Assessment = z.infer<typeof AssessmentSchema>;

export const AssessmentAccessRuleSchema = z.object({
  active: z.boolean(),
  assessment_id: IdSchema,
  credit: z.number().nullable(),
  end_date: DateFromISOString.nullable(),
  exam_uuid: z.string().nullable(),
  id: IdSchema,
  json_comment: JsonCommentSchema.nullable(),
  mode: EnumModeSchema.nullable(),
  number: z.number(),
  password: z.string().nullable(),
  seb_config: z.any().nullable(),
  show_closed_assessment: z.boolean(),
  show_closed_assessment_score: z.boolean(),
  start_date: DateFromISOString.nullable(),
  time_limit_min: z.number().nullable(),
  uids: z.string().array().nullable(),
});
export type AssessmentAccessRule = z.infer<typeof AssessmentAccessRuleSchema>;

export const AssessmentInstanceSchema = z.object({
  assessment_id: IdSchema,
  auth_user_id: IdSchema.nullable(),
  auto_close: z.boolean().nullable(),
  client_fingerprint_id_change_count: z.number(),
  closed_at: DateFromISOString.nullable(),
  date: DateFromISOString.nullable(),
  date_limit: DateFromISOString.nullable(),
  duration: IntervalSchema.nullable(),
  grading_needed: z.boolean(),
  group_id: IdSchema.nullable(),
  id: IdSchema,
  include_in_statistics: z.boolean(),
  last_client_fingerprint_id: IdSchema.nullable(),
  max_bonus_points: z.number().nullable(),
  max_points: z.number().nullable(),
  mode: EnumModeSchema.nullable(),
  modified_at: DateFromISOString,
  number: z.number().nullable(),
  open: z.boolean().nullable(),
  points: z.number().nullable(),
  score_perc: z.number().nullable(),
  user_id: IdSchema.nullable(),
});
export type AssessmentInstance = z.infer<typeof AssessmentInstanceSchema>;

export const AssessmentModuleSchema = z.object({
  id: IdSchema,
  course_id: IdSchema,
  name: z.string(),
  heading: z.string(),
  number: z.number().nullable(),
  implicit: z.boolean(),
});
export type AssessmentModule = z.infer<typeof AssessmentModuleSchema>;

export const AssessmentQuestionSchema = z.object({
  advance_score_perc: z.number().nullable(),
  ai_grading_mode: z.boolean(),
  alternative_group_id: IdSchema.nullable(),
  assessment_id: IdSchema,
  average_average_submission_score: z.number().nullable(),
  average_first_submission_score: z.number().nullable(),
  average_last_submission_score: z.number().nullable(),
  average_max_submission_score: z.number().nullable(),
  average_number_submissions: z.number().nullable(),
  average_submission_score_hist: z.array(z.number()).nullable(),
  average_submission_score_variance: z.number().nullable(),
  deleted_at: DateFromISOString.nullable(),
  discrimination: z.number().nullable(),
  effective_advance_score_perc: z.number().nullable(),
  first_submission_score_hist: z.array(z.number()).nullable(),
  first_submission_score_variance: z.number().nullable(),
  force_max_points: z.boolean().nullable(),
  grade_rate_minutes: z.number().nullable(),
  id: IdSchema,
  incremental_submission_points_array_averages: z.array(z.number()).nullable(),
  incremental_submission_points_array_variances: z.array(z.number()).nullable(),
  incremental_submission_score_array_averages: z.array(z.number()).nullable(),
  incremental_submission_score_array_variances: z.array(z.number()).nullable(),
  init_points: z.number().nullable(),
  json_comment: JsonCommentSchema.nullable(),
  json_grade_rate_minutes: z.number().nullable(),
  last_submission_score_hist: z.array(z.number()).nullable(),
  last_submission_score_variance: z.number().nullable(),
  manual_rubric_id: IdSchema.nullable(),
  max_auto_points: z.number().nullable(),
  max_manual_points: z.number().nullable(),
  max_points: z.number().nullable(),
  max_submission_score_hist: z.array(z.number()).nullable(),
  max_submission_score_variance: z.number().nullable(),
  mean_question_score: z.number().nullable(),
  median_question_score: z.number().nullable(),
  number: z.number().nullable(),
  number_in_alternative_group: z.number().nullable(),
  number_submissions_hist: z.array(z.number()).nullable(),
  number_submissions_variance: z.number().nullable(),
  points_list: z.array(z.number()).nullable(),
  question_id: IdSchema,
  question_score_variance: z.number().nullable(),
  quintile_question_scores: z.array(z.number()).nullable(),
  some_nonzero_submission_perc: z.number().nullable(),
  some_perfect_submission_perc: z.number().nullable(),
  some_submission_perc: z.number().nullable(),
  submission_score_array_averages: z.array(z.number()).nullable(),
  submission_score_array_variances: z.array(z.number()).nullable(),
  tries_per_variant: z.number().nullable(),
});
export type AssessmentQuestion = z.infer<typeof AssessmentQuestionSchema>;

export const AssessmentQuestionRolePermissionSchema = z.object({
  assessment_question_id: IdSchema,
  can_submit: z.boolean().nullable(),
  can_view: z.boolean().nullable(),
  group_role_id: IdSchema,
});
export type AssessmentQuestionRolePermission = z.infer<
  typeof AssessmentQuestionRolePermissionSchema
>;

export const AssessmentSetSchema = z.object({
  abbreviation: z.string(),
  color: z.string(),
  course_id: IdSchema,
  heading: z.string(),
  id: IdSchema,
  json_comment: JsonCommentSchema.nullable(),
  implicit: z.boolean(),
  name: z.string(),
  number: z.number(),
});
export type AssessmentSet = z.infer<typeof AssessmentSetSchema>;

export const AuditLogSchema = z.object({
  action: z.string().nullable(),
  authn_user_id: IdSchema.nullable(),
  column_name: z.string().nullable(),
  course_id: IdSchema.nullable(),
  course_instance_id: IdSchema.nullable(),
  date: DateFromISOString.nullable(),
  group_id: IdSchema.nullable(),
  id: IdSchema,
  institution_id: IdSchema.nullable(),
  new_state: z.any(),
  old_state: z.any(),
  parameters: z.any(),
  row_id: IdSchema.nullable(),
  table_name: z.string().nullable(),
  user_id: IdSchema.nullable(),
});
export type AuditLog = z.infer<typeof AuditLogSchema>;

export const AuthnProviderSchema = z.object({
  id: IdSchema,
  name: z.enum(['Shibboleth', 'Google', 'Azure', 'LTI', 'SAML', 'LTI 1.3']).nullable(),
});
export type AuthnProvider = z.infer<typeof AuthnProviderSchema>;

export const BatchedMigrationJobSchema = null;
export const BatchedMigrationSchema = null;
export const ChunkSchema = null;

export const ClientFingerprintSchema = z.object({
  accept_language: z.string().nullable(),
  created_at: DateFromISOString,
  id: IdSchema,
  ip_address: z.string(),
  user_agent: z.string().nullable(),
  user_id: IdSchema,
  user_session_id: IdSchema,
});
export type ClientFingerprint = z.infer<typeof ClientFingerprintSchema>;

// pl_courses table
export const CourseSchema = z.object({
  announcement_color: z.string().nullable(),
  announcement_html: z.string().nullable(),
  branch: z.string(),
  commit_hash: z.string().nullable(),
  course_instance_enrollment_limit: z.number().nullable(),
  created_at: DateFromISOString,
  deleted_at: DateFromISOString.nullable(),
  display_timezone: z.string(),
  draft_number: z.number(),
  example_course: z.boolean(),
  id: IdSchema,
  institution_id: IdSchema,
  json_comment: JsonCommentSchema.nullable(),
  options: z.any(),
  path: z.string(),
  repository: z.string().nullable(),
  sharing_name: z.string().nullable(),
  sharing_token: z.string(),
  short_name: z.string().nullable(),
  show_getting_started: z.boolean(),
  sync_errors: z.string().nullable(),
  sync_job_sequence_id: IdSchema.nullable(),
  sync_warnings: z.string().nullable(),
  template_course: z.boolean(),
  title: z.string().nullable(),
  yearly_enrollment_limit: z.number().nullable(),
});
export type Course = z.infer<typeof CourseSchema>;

export const CourseInstanceSchema = z.object({
  assessments_group_by: z.enum(['Set', 'Module']),
  course_id: IdSchema,
  deleted_at: DateFromISOString.nullable(),
  display_timezone: z.string(),
  enrollment_limit: z.number().nullable(),
  hide_in_enroll_page: z.boolean().nullable(),
  id: IdSchema,
  json_comment: JsonCommentSchema.nullable(),
  long_name: z.string().nullable(),
  share_source_publicly: z.boolean(),
  short_name: z.string().nullable(),
  sync_errors: z.string().nullable(),
  sync_job_sequence_id: IdSchema.nullable(),
  sync_warnings: z.string().nullable(),
  uuid: z.string().nullable(),
});
export type CourseInstance = z.infer<typeof CourseInstanceSchema>;

export const CourseInstanceAccessRuleSchema = z.object({
  course_instance_id: IdSchema,
  end_date: DateFromISOString.nullable(),
  id: IdSchema,
  institution: z.string().nullable(),
  json_comment: JsonCommentSchema.nullable(),
  number: z.number().nullable(),
  start_date: DateFromISOString.nullable(),
  uids: z.string().array().nullable(),
});
export type CourseInstanceAccessRule = z.infer<typeof CourseInstanceAccessRuleSchema>;

export const CourseInstancePermissionSchema = z.object({
  course_instance_id: IdSchema,
  course_instance_role: z.enum(['None', 'Student Data Viewer', 'Student Data Editor']).nullable(),
  course_permission_id: IdSchema,
  id: IdSchema,
});
export type CourseInstancePermission = z.infer<typeof CourseInstancePermissionSchema>;

export const CourseInstanceRequiredPlanSchema = z.object({
  course_instance_id: IdSchema,
  id: IdSchema,
  plan_name: z.enum(['basic', 'compute', 'everything']),
});
export type CourseInstanceRequiredPlan = z.infer<typeof CourseInstanceRequiredPlanSchema>;

export const CourseInstanceUsageSchema = null;

export const CoursePermissionSchema = z.object({
  course_id: IdSchema,
  course_role: z.enum(['None', 'Previewer', 'Viewer', 'Editor', 'Owner']).nullable(),
  id: IdSchema,
  user_id: IdSchema,
});
export type CoursePermission = z.infer<typeof CoursePermissionSchema>;

export const CourseRequestSchema = z.object({
  approved_by: IdSchema.nullable(),
  approved_status: z.enum(['pending', 'approved', 'denied', 'creating', 'failed']),
  created_at: DateFromISOString,
  first_name: z.string().nullable(),
  github_user: z.string().nullable(),
  id: IdSchema,
  institution: z.string().nullable(),
  last_name: z.string().nullable(),
  referral_source: z.string().nullable(),
  short_name: z.string(),
  title: z.string(),
  user_id: IdSchema,
  work_email: z.string().nullable(),
});
export type CourseRequest = z.infer<typeof CourseRequestSchema>;

export const CronJobSchema = null;
export const CurrentPageSchema = null;

export const DraftQuestionMetadataSchema = z.object({
  created_at: DateFromISOString,
  created_by: IdSchema.nullable(),
  id: IdSchema,
  question_id: IdSchema.nullable(),
  updated_by: IdSchema.nullable(),
});
export type DraftQuestionMetadata = z.infer<typeof DraftQuestionMetadataSchema>;

export const EnrollmentSchema = z.object({
  course_instance_id: IdSchema,
  created_at: DateFromISOString.nullable(),
  id: IdSchema,
  user_id: IdSchema,
});
export type Enrollment = z.infer<typeof EnrollmentSchema>;

export const ExamModeNetworkSchema = z.object({
  created_at: DateFromISOString,
  during: z.unknown(), // https://github.com/PrairieLearn/PrairieLearn/pull/12437#discussion_r2219773815
  id: IdSchema,
  location: z.string().nullable(),
  network: z.string().cidr(),
  purpose: z.string().nullable(),
});
export type ExamModeNetwork = z.infer<typeof ExamModeNetworkSchema>;

export const ExamSchema = null;
export const FeatureGrantSchema = null;

export const FileSchema = z.object({
  assessment_id: IdSchema.nullable(),
  assessment_instance_id: IdSchema.nullable(),
  created_at: DateFromISOString,
  created_by: IdSchema.nullable(),
  deleted_at: DateFromISOString.nullable(),
  deleted_by: IdSchema.nullable(),
  display_filename: z.string(),
  id: IdSchema,
  instance_question_id: IdSchema.nullable(),
  storage_filename: z.string(),
  storage_type: z.enum(['FileSystem', 'S3']),
  type: z.string(),
  user_id: IdSchema.nullable(),
});
export type File = z.infer<typeof FileSchema>;

export const FileEditSchema = z.object({
  course_id: IdSchema,
  created_at: DateFromISOString,
  deleted_at: DateFromISOString.nullable(),
  did_save: z.boolean().nullable(),
  did_sync: z.boolean().nullable(),
  dir_name: z.string(),
  file_id: IdSchema.nullable(),
  file_name: z.string(),
  id: IdSchema,
  job_sequence_id: IdSchema.nullable(),
  orig_hash: z.string(),
  user_id: IdSchema,
});
export type FileEdit = z.infer<typeof FileEditSchema>;

export const AiQuestionGenerationPromptSchema = z.object({
  completion: z.any(),
  system_prompt: z.string().nullable(),
  errors: z.array(z.string()),
  html: z.string().nullable(),
  id: z.string(),
  prompt_type: z.enum([
    'initial',
    'human_revision',
    'auto_revision',
    'manual_change',
    'manual_revert',
  ]),
  prompting_user_id: z.string(),
  python: z.string().nullable(),
  question_id: z.string(),
  response: z.string(),
  user_prompt: z.string(),
  job_sequence_id: z.string().nullable(),
});

export type AiQuestionGenerationPrompt = z.infer<typeof AiQuestionGenerationPromptSchema>;

export const FileTransferSchema = z.object({
  created_at: DateFromISOString,
  deleted_at: DateFromISOString.nullable(),
  from_course_id: IdSchema,
  from_filename: z.string(),
  id: IdSchema,
  storage_filename: z.string(),
  to_course_id: IdSchema,
  transfer_type: z.enum(['CopyQuestion', 'CopyCourseInstance']),
  user_id: IdSchema,
});
export type FileTransfer = z.infer<typeof FileTransferSchema>;

export const GraderLoadSchema = null;

export const GradingJobSchema = z.object({
  auth_user_id: IdSchema.nullable(),
  auto_points: z.number().nullable(),
  correct: z.boolean().nullable(),
  date: DateFromISOString.nullable(),
  deleted_at: DateFromISOString.nullable(),
  deleted_by: IdSchema.nullable(),
  feedback: z.record(z.string(), z.any()).nullable(),
  gradable: z.boolean().nullable(),
  graded_at: DateFromISOString.nullable(),
  graded_by: IdSchema.nullable(),
  grading_finished_at: DateFromISOString.nullable(),
  grading_method: z.enum(['Internal', 'External', 'Manual', 'AI']).nullable(),
  grading_received_at: DateFromISOString.nullable(),
  grading_request_canceled_at: DateFromISOString.nullable(),
  grading_request_canceled_by: IdSchema.nullable(),
  grading_requested_at: DateFromISOString.nullable(),
  grading_started_at: DateFromISOString.nullable(),
  grading_submitted_at: DateFromISOString.nullable(),
  id: IdSchema,
  manual_points: z.number().nullable(),
  manual_rubric_grading_id: IdSchema.nullable(),
  output: z.string().nullable(),
  partial_scores: z.record(z.string(), z.any()).nullable(),
  s3_bucket: z.string().nullable(),
  s3_root_key: z.string().nullable(),
  score: z.number().nullable(),
  submission_id: IdSchema,
  v2_score: z.number().nullable(),
});
export type GradingJob = z.infer<typeof GradingJobSchema>;

export const GroupSchema = z.object({
  course_instance_id: IdSchema,
  date: DateFromISOString.nullable(),
  deleted_at: DateFromISOString.nullable(),
  group_config_id: IdSchema,
  id: IdSchema,
  join_code: z.string(),
  name: z.string(),
});
export type Group = z.infer<typeof GroupSchema>;

export const GroupConfigSchema = z.object({
  assessment_id: IdSchema.nullable(),
  course_instance_id: IdSchema,
  date: DateFromISOString,
  deleted_at: DateFromISOString.nullable(),
  has_roles: z.boolean(),
  id: IdSchema,
  maximum: z.number().nullable(),
  minimum: z.number().nullable(),
  name: z.string().nullable(),
  student_authz_choose_name: z.boolean(),
  student_authz_create: z.boolean().nullable(),
  student_authz_leave: z.boolean().nullable(),
  student_authz_join: z.boolean().nullable(),
});
export type GroupConfig = z.infer<typeof GroupConfigSchema>;

export const GroupLogSchema = null;

export const GroupRoleSchema = z.object({
  assessment_id: IdSchema.nullable(),
  can_assign_roles: z.boolean().nullable(),
  id: IdSchema,
  maximum: z.number().nullable(),
  minimum: z.number().nullable(),
  role_name: z.string(),
});
export type GroupRole = z.infer<typeof GroupRoleSchema>;

export const GroupUserSchema = z.object({
  group_config_id: IdSchema,
  group_id: IdSchema,
  user_id: IdSchema,
});
export type GroupUser = z.infer<typeof GroupUserSchema>;

export const GroupUserRoleSchema = z.object({
  group_id: IdSchema,
  group_role_id: IdSchema,
  id: IdSchema,
  user_id: IdSchema,
});
export type GroupUserRole = z.infer<typeof GroupUserRoleSchema>;

export const InstanceQuestionSchema = z.object({
  assessment_instance_id: IdSchema,
  assessment_question_id: IdSchema,
  assigned_grader: IdSchema.nullable(),
  authn_user_id: IdSchema.nullable(),
  auto_points: z.number().nullable(),
  average_submission_score: z.number().nullable(),
  created_at: DateFromISOString.nullable(),
  current_value: z.number().nullable(),
  duration: IntervalSchema.nullable(),
  first_duration: IntervalSchema.nullable(),
  first_submission_score: z.number().nullable(),
  highest_submission_score: z.number().nullable(),
  id: IdSchema,
  incremental_submission_points_array: z.array(z.number().nullable()).nullable(),
  incremental_submission_score_array: z.array(z.number().nullable()).nullable(),
  is_ai_graded: z.boolean(),
  last_grader: IdSchema.nullable(),
  last_submission_score: z.number().nullable(),
  manual_points: z.number().nullable(),
  max_submission_score: z.number().nullable(),
  modified_at: DateFromISOString,
  number: z.number().nullable(),
  number_attempts: z.number(),
  open: z.boolean(),
  order_by: z.number().nullable(),
  points: z.number().nullable(),
  points_list: z.array(z.number()).nullable(),
  points_list_original: z.array(z.number()).nullable(),
  requires_manual_grading: z.boolean(),
  score_perc: z.number().nullable(),
  some_nonzero_submission: z.boolean().nullable(),
  some_perfect_submission: z.boolean().nullable(),
  some_submission: z.boolean().nullable(),
  status: z
    .enum(['complete', 'unanswered', 'saved', 'correct', 'incorrect', 'grading', 'invalid'])
    .nullable(),
  submission_score_array: z.array(z.number().nullable()).nullable(),
  used_for_grade: z.boolean().nullable(),
  variants_points_list: z.array(z.number().nullable()),
});
export type InstanceQuestion = z.infer<typeof InstanceQuestionSchema>;

export const InstitutionAuthnProviderSchema = null;

export const InstitutionSchema = z.object({
  course_instance_enrollment_limit: z.number(),
  default_authn_provider_id: IdSchema.nullable(),
  display_timezone: z.string(),
  id: IdSchema,
  long_name: z.string(),
  short_name: z.string(),
  uid_regexp: z.string().nullable(),
  yearly_enrollment_limit: z.number(),
});
export type Institution = z.infer<typeof InstitutionSchema>;

export const InstitutionAdministratorSchema = z.object({
  id: IdSchema,
  institution_id: IdSchema,
  user_id: IdSchema,
});
export type InstitutionAdministrator = z.infer<typeof InstitutionAdministratorSchema>;

export const IssueSchema = z.object({
  assessment_id: IdSchema.nullable(),
  authn_user_id: IdSchema.nullable(),
  course_caused: z.boolean().nullable(),
  course_data: z.record(z.string(), z.any()).nullable(),
  course_id: IdSchema.nullable(),
  course_instance_id: IdSchema.nullable(),
  date: DateFromISOString.nullable(),
  id: IdSchema,
  instance_question_id: IdSchema.nullable(),
  instructor_message: z.string().nullable(),
  manually_reported: z.boolean().nullable(),
  open: z.boolean().nullable(),
  question_id: IdSchema.nullable(),
  student_message: z.string().nullable(),
  system_data: z.record(z.string(), z.any()).nullable(),
  user_id: IdSchema.nullable(),
  variant_id: IdSchema.nullable(),
});
export type Issue = z.infer<typeof IssueSchema>;

export const JobSchema = z.object({
  arguments: z.string().array().nullable(),
  assessment_id: IdSchema.nullable(),
  authn_user_id: IdSchema.nullable(),
  command: z.string().nullable(),
  course_id: IdSchema.nullable(),
  course_instance_id: IdSchema.nullable(),
  course_request_id: IdSchema.nullable(),
  data: z.any().nullable(),
  description: z.string().nullable(),
  env: z.record(z.string(), z.any()).nullable(),
  error_message: z.string().nullable(),
  exit_code: z.number().nullable(),
  exit_signal: z.string().nullable(),
  finish_date: DateFromISOString.nullable(),
  heartbeat_at: DateFromISOString.nullable(),
  id: IdSchema,
  job_sequence_id: IdSchema.nullable(),
  last_in_sequence: z.boolean().nullable(),
  no_job_sequence_update: z.boolean().nullable(),
  number_in_sequence: z.number().nullable(),
  output: z.string().nullable(),
  start_date: DateFromISOString.nullable(),
  status: EnumJobStatusSchema.nullable(),
  type: z.string().nullable(),
  user_id: IdSchema.nullable(),
  working_directory: z.string().nullable(),
});
export type Job = z.infer<typeof JobSchema>;

export const JobSequenceSchema = z.object({
  assessment_id: IdSchema.nullable(),
  authn_user_id: IdSchema.nullable(),
  course_id: IdSchema.nullable(),
  course_instance_id: IdSchema.nullable(),
  course_request_id: IdSchema.nullable(),
  description: z.string().nullable(),
  finish_date: DateFromISOString.nullable(),
  id: IdSchema,
  legacy: z.boolean(),
  number: z.number().nullable(),
  start_date: DateFromISOString.nullable(),
  status: EnumJobStatusSchema.nullable(),
  type: z.string().nullable(),
  user_id: IdSchema.nullable(),
});
export type JobSequence = z.infer<typeof JobSequenceSchema>;

export const LastAccessSchema = null;

export const Lti13AssessmentSchema = z.object({
  assessment_id: IdSchema,
  id: IdSchema,
  last_activity: DateFromISOString,
  lineitem_id_url: z.string(),
  lineitem: z.record(z.string(), z.any()),
  lti13_course_instance_id: IdSchema,
});
export type Lti13Assessment = z.infer<typeof Lti13AssessmentSchema>;

export const Lti13CourseInstanceSchema = z.object({
  context_id: z.string(),
  context_label: z.string().nullable(),
  context_title: z.string().nullable(),
  course_instance_id: IdSchema,
  created_at: DateFromISOString,
  deployment_id: z.string(),
  id: IdSchema,
  lti13_instance_id: IdSchema,
  lineitems_url: z.string().nullable(),
  context_memberships_url: z.string().nullable(),
});
export type Lti13CourseInstance = z.infer<typeof Lti13CourseInstanceSchema>;

export const Lti13InstanceSchema = z.object({
  access_token_expires_at: DateFromISOString.nullable(),
  access_tokenset: z.any().nullable(),
  client_params: z.any().nullable(),
  created_at: DateFromISOString,
  custom_fields: z.any().nullable(),
  deleted_at: DateFromISOString.nullable(),
  email_attribute: z.string().nullable(),
  id: IdSchema,
  institution_id: IdSchema,
  issuer_params: z.any().nullable(),
  keystore: z.any().nullable(),
  name_attribute: z.string().nullable(),
  name: z.string(),
  platform: z.string(),
  require_linked_lti_user: z.boolean(),
  tool_platform_name: z.string().nullable(),
  uid_attribute: z.string().nullable(),
  uin_attribute: z.string().nullable(),
});
export type Lti13Instance = z.infer<typeof Lti13InstanceSchema>;

export const Lti13UserSchema = z.object({
  id: IdSchema,
  lti13_instance_id: IdSchema,
  sub: z.string(),
  user_id: IdSchema,
});
export type Lti13User = z.infer<typeof Lti13UserSchema>;

export const LtiCredentialSchema = z.object({
  consumer_key: z.string().nullable(),
  course_instance_id: z.string().nullable(),
  created_at: DateFromISOString.nullable(),
  deleted_at: DateFromISOString.nullable(),
  id: IdSchema,
  secret: z.string().nullable(),
});
export type LtiCredential = z.infer<typeof LtiCredentialSchema>;

export const LtiLinkSchema = z.object({
  assessment_id: IdSchema.nullable(),
  context_id: z.string().nullable(),
  course_instance_id: IdSchema.nullable(),
  created_at: DateFromISOString,
  deleted_at: DateFromISOString.nullable(),
  id: IdSchema,
  resource_link_description: z.string().nullable(),
  resource_link_id: z.string().nullable(),
  resource_link_title: z.string().nullable(),
});
export type LtiLink = z.infer<typeof LtiLinkSchema>;

export const LtiOutcomeSchema = z.object({
  assessment_id: IdSchema.nullable(),
  id: IdSchema,
  lis_outcome_service_url: z.string().nullable(),
  lis_result_sourcedid: z.string().nullable(),
  lti_credential_id: IdSchema.nullable(),
  user_id: IdSchema.nullable(),
});
export const MigrationSchema = null;
export const NamedLockSchema = null;

export const NewsItemSchema = z.object({
  author: z.string().nullable(),
  date: DateFromISOString,
  directory: z.string(),
  id: IdSchema,
  order_by: z.number(),
  title: z.string(),
  uuid: z.string(),
  visible_to_students: z.boolean(),
});
export type NewsItem = z.infer<typeof NewsItemSchema>;

export const NewsItemNotificationSchema = null;
export const PageViewLogSchema = null;

export const PlanGrantSchema = z.object({
  course_instance_id: IdSchema.nullable(),
  created_at: DateFromISOString,
  id: IdSchema,
  institution_id: IdSchema.nullable(),
  plan_name: z.enum(['basic', 'compute', 'everything']),
  type: EnumPlanGrantTypeSchema,
  user_id: IdSchema.nullable(),
});
export type PlanGrant = z.infer<typeof PlanGrantSchema>;

export const QueryRunSchema = z.object({
  authn_user_id: IdSchema,
  date: DateFromISOString,
  error: z.string().nullable(),
  id: IdSchema,
  name: z.string(),
  params: z.record(z.string(), z.any()).nullable(),
  result: z.record(z.string(), z.any()).nullable(),
});
export type QueryRun = z.infer<typeof QueryRunSchema>;

export const QuestionGenerationContextEmbeddingSchema = z.object({
  id: IdSchema,
  doc_text: z.string(),
  doc_path: z.string(),
  embedding: z.string(),
  chunk_id: z.string(),
});

export const QuestionSchema = z.object({
  client_files: z.array(z.string()).nullable(),
  course_id: IdSchema,
  deleted_at: DateFromISOString.nullable(),
  dependencies: z.any(),
  directory: z.string().nullable(),
  external_grading_enable_networking: z.boolean().nullable(),
  external_grading_enabled: z.boolean().nullable(),
  external_grading_entrypoint: z.string().nullable(),
  external_grading_environment: z.any(),
  external_grading_files: z.any().nullable(),
  external_grading_image: z.string().nullable(),
  external_grading_timeout: z.number().nullable(),
  grading_method: EnumGradingMethodSchema,
  id: IdSchema,
  json_comment: JsonCommentSchema.nullable(),
  json_external_grading_comment: z
    .union([z.string(), z.array(z.any()), z.record(z.any())])
    .nullable(),
  json_workspace_comment: z.union([z.string(), z.array(z.any()), z.record(z.any())]).nullable(),
  draft: z.boolean(),
  number: z.number().nullable(),
  options: z.any().nullable(),
  partial_credit: z.boolean().nullable(),
  qid: z.string().nullable(),
  share_publicly: z.boolean(),
  share_source_publicly: z.boolean(),
  show_correct_answer: z.boolean().nullable(),
  single_variant: z.boolean().nullable(),
  sync_errors: z.string().nullable(),
  sync_job_sequence_id: IdSchema.nullable(),
  sync_warnings: z.string().nullable(),
  template_directory: z.string().nullable(),
  title: z.string().nullable(),
  topic_id: IdSchema.nullable(),
<<<<<<< HEAD
  type: z
    .enum(['Calculation', 'MultipleChoice', 'Checkbox', 'File', 'MultipleTrueFalse', 'Freeform'])
    .nullable(),
=======
  type: EnumQuestionTypeSchema.nullable(),
>>>>>>> 2331ab5b
  uuid: z.string().nullable(),
  workspace_args: z.string().nullable(),
  workspace_enable_networking: z.boolean().nullable(),
  workspace_environment: z.any().nullable(),
  workspace_graded_files: z.array(z.string()).nullable(),
  workspace_home: z.string().nullable(),
  workspace_image: z.string().nullable(),
  workspace_port: z.number().nullable(),
  workspace_url_rewrite: z.boolean().nullable(),
});
export type Question = z.infer<typeof QuestionSchema>;

export const QuestionScoreLogSchema = null;
export const QuestionTagSchema = null;
export const ReservationSchema = null;

export const RubricSchema = z.object({
  created_at: DateFromISOString,
  deleted_at: DateFromISOString.nullable(),
  id: IdSchema,
  max_extra_points: z.number(),
  min_points: z.number(),
  modified_at: DateFromISOString,
  replace_auto_points: z.boolean(),
  starting_points: z.number(),
});
export type Rubric = z.infer<typeof RubricSchema>;

export const RubricGradingSchema = z.object({
  adjust_points: z.number(),
  computed_points: z.number(),
  id: IdSchema,
  max_extra_points: z.number(),
  min_points: z.number(),
  rubric_id: IdSchema,
  starting_points: z.number(),
});
export type RubricGrading = z.infer<typeof RubricGradingSchema>;

export const RubricGradingItemSchema = z.object({
  description: z.string(),
  id: IdSchema,
  points: z.number(),
  rubric_grading_id: IdSchema,
  rubric_item_id: IdSchema,
  score: z.number(),
});
export type RubricGradingItem = z.infer<typeof RubricGradingItemSchema>;

export const RubricItemSchema = z.object({
  always_show_to_students: z.boolean(),
  deleted_at: DateFromISOString.nullable(),
  description: z.string(),
  explanation: z.string().nullable(),
  grader_note: z.string().nullable(),
  id: IdSchema,
  key_binding: z.string().nullable(),
  number: z.number(),
  points: z.number(),
  rubric_id: IdSchema,
});
export type RubricItem = z.infer<typeof RubricItemSchema>;

export const SamlProviderSchema = z.object({
  certificate: z.string(),
  email_attribute: z.string().nullable(),
  id: IdSchema,
  institution_id: IdSchema,
  issuer: z.string(),
  name_attribute: z.string().nullable(),
  private_key: z.string(),
  public_key: z.string(),
  sso_login_url: z.string(),
  uid_attribute: z.string().nullable(),
  uin_attribute: z.string().nullable(),
  validate_audience: z.boolean(),
  want_assertions_signed: z.boolean(),
  want_authn_response_signed: z.boolean(),
});
export type SamlProvider = z.infer<typeof SamlProviderSchema>;

export const ServerLoadSchema = null;

export const SharingSetSchema = z.object({
  course_id: IdSchema,
  description: z.string().nullable(),
  id: IdSchema,
  name: z.string().nullable(),
});
export type SharingSet = z.infer<typeof SharingSetSchema>;

export const SharingSetCourseSchema = null;
export const SharingSetQuestionSchema = null;

export const StripeCheckoutSessionSchema = z.object({
  agent_user_id: IdSchema,
  completed_at: DateFromISOString.nullable(),
  course_instance_id: IdSchema.nullable(),
  created_at: DateFromISOString,
  data: z.any(),
  id: IdSchema,
  plan_grants_created: z.boolean(),
  plan_names: z.array(z.enum(['basic', 'compute', 'everything'])),
  stripe_object_id: z.string(),
  subject_user_id: IdSchema.nullable(),
});
export type StripeCheckoutSession = z.infer<typeof StripeCheckoutSessionSchema>;

export const SubmissionGradingContextEmbeddingSchema = z.object({
  id: IdSchema,
  embedding: z.string(),
  submission_id: IdSchema,
  submission_text: z.string(),
  created_at: DateFromISOString,
  updated_at: DateFromISOString,
  assessment_question_id: IdSchema,
});
export type SubmissionGradingContextEmbedding = z.infer<
  typeof SubmissionGradingContextEmbeddingSchema
>;

export const SubmissionSchema = z.object({
  auth_user_id: IdSchema.nullable(),
  broken: z.boolean().nullable(),
  client_fingerprint_id: IdSchema.nullable(),
  correct: z.boolean().nullable(),
  credit: z.number().nullable(),
  date: DateFromISOString.nullable(),
  duration: IntervalSchema.nullable(),
  feedback: z.record(z.string(), z.any()).nullable(),
  format_errors: z.record(z.string(), z.any()).nullable(),
  gradable: z.boolean().nullable(),
  graded_at: DateFromISOString.nullable(),
  grading_requested_at: DateFromISOString.nullable(),
  id: IdSchema,
  is_ai_graded: z.boolean(),
  manual_rubric_grading_id: IdSchema.nullable(),
  mode: EnumModeSchema.nullable(),
  modified_at: DateFromISOString,
  override_score: z.number().nullable(),
  params: z.record(z.string(), z.any()).nullable(),
  partial_scores: z.record(z.string(), z.any()).nullable(),
  raw_submitted_answer: z.record(z.string(), z.any()).nullable(),
  regradable: z.boolean().default(false),
  score: z.number().nullable(),
  submitted_answer: z.record(z.string(), z.any()).nullable(),
  true_answer: z.record(z.string(), z.any()).nullable(),
  v2_score: z.number().nullable(),
  variant_id: IdSchema,
});
export type Submission = z.infer<typeof SubmissionSchema>;

export const TagSchema = z.object({
  color: z.string(),
  course_id: IdSchema,
  description: z.string(),
  id: IdSchema,
  json_comment: JsonCommentSchema.nullable(),
  implicit: z.boolean(),
  name: z.string(),
  number: z.number().nullable(),
});
export type Tag = z.infer<typeof TagSchema>;

export const TimeSeriesSchema = null;

export const TopicSchema = z.object({
  color: z.string(),
  course_id: IdSchema,
  description: z.string(),
  id: IdSchema,
  implicit: z.boolean(),
  json_comment: JsonCommentSchema.nullable(),
  name: z.string(),
  number: z.number().nullable(),
});
export type Topic = z.infer<typeof TopicSchema>;

export const UserSchema = z.object({
  deleted_at: DateFromISOString.nullable(),
  email: z.string().nullable(),
  institution_id: IdSchema,
  lti_context_id: z.string().nullable(),
  lti_course_instance_id: IdSchema.nullable(),
  lti_user_id: z.string().nullable(),
  name: z.string().nullable(),
  stripe_customer_id: z.string().nullable(),
  terms_accepted_at: DateFromISOString.nullable(),
  uid: z.string(),
  uin: z.string().nullable(),
  user_id: IdSchema,
});
export type User = z.infer<typeof UserSchema>;

export const UserSessionSchema = z.object({
  id: IdSchema,
  session_id: z.string(),
  created_at: DateFromISOString,
  revoked_at: DateFromISOString.nullable(),
  updated_at: DateFromISOString,
  expires_at: DateFromISOString,
  user_id: IdSchema.nullable(),
  data: z.any(),
});
export type UserSession = z.infer<typeof UserSessionSchema>;

export const VariantSchema = z.object({
  authn_user_id: IdSchema,
  broken: z.boolean().nullable(),
  broken_at: DateFromISOString.nullable(),
  broken_by: IdSchema.nullable(),
  client_fingerprint_id: IdSchema.nullable(),
  course_id: IdSchema,
  course_instance_id: IdSchema.nullable(),
  date: DateFromISOString.nullable(),
  duration: IntervalSchema.nullable(),
  first_duration: IntervalSchema.nullable(),
  group_id: IdSchema.nullable(),
  id: IdSchema,
  instance_question_id: IdSchema.nullable(),
  modified_at: DateFromISOString,
  num_tries: z.number(),
  number: z.number().nullable(),
  open: z.boolean().nullable(),
  options: z.record(z.string(), z.any()).nullable(),
  params: z.record(z.string(), z.any()).nullable(),
  question_id: IdSchema,
  true_answer: z.record(z.string(), z.any()).nullable(),
  user_id: IdSchema.nullable(),
  variant_seed: z.string(),
  workspace_id: IdSchema.nullable(),
});
export type Variant = z.infer<typeof VariantSchema>;

export const VariantViewLogSchema = null;

export const WorkspaceSchema = z.object({
  created_at: DateFromISOString,
  disk_usage_bytes: z.coerce.number().nullable(), // This is BIGINT, but always fits a number
  heartbeat_at: DateFromISOString.nullable(),
  hostname: z.string().nullable(),
  id: IdSchema,
  launch_port: z.coerce.number(), // This is BIGINT, but always fits a number
  launch_uuid: z.string().nullable(),
  launched_at: DateFromISOString.nullable(),
  launching_duration: IntervalSchema.nullable(),
  message: z.string().nullable(),
  message_updated_at: DateFromISOString,
  rebooted_at: DateFromISOString.nullable(),
  reset_at: DateFromISOString.nullable(),
  running_at: DateFromISOString.nullable(),
  running_duration: IntervalSchema.nullable(),
  state: z.enum(['uninitialized', 'stopped', 'launching', 'running']),
  state_updated_at: DateFromISOString,
  stopped_at: DateFromISOString.nullable(),
  version: z.coerce.number(), // This is BIGINT, but always fits a number
  workspace_host_id: IdSchema.nullable(),
});
export type Workspace = z.infer<typeof WorkspaceSchema>;

export const WorkspaceHostSchema = z.object({
  hostname: z.string().nullable(),
  id: IdSchema,
  instance_id: z.string(),
  launched_at: DateFromISOString.nullable(),
  load_count: z.number().nullable(),
  ready_at: DateFromISOString.nullable(),
  state: z
    .enum(['launching', 'ready', 'draining', 'unhealthy', 'terminating', 'terminated'])
    .nullable(),
  state_changed_at: DateFromISOString.nullable(),
  terminated_at: DateFromISOString.nullable(),
  unhealthy_at: DateFromISOString.nullable(),
  unhealthy_reason: z.string().nullable(),
});
export type WorkspaceHost = z.infer<typeof WorkspaceHostSchema>;

export const WorkspaceHostLogSchema = null;

export const WorkspaceLogSchema = z.object({
  date: DateFromISOString.nullable(),
  id: IdSchema,
  message: z.string().nullable(),
  state: z.enum(['uninitialized', 'stopped', 'launching', 'running']).nullable(),
  version: z.string(),
  workspace_id: IdSchema,
});
export type WorkspaceLog = z.infer<typeof WorkspaceLogSchema>;

export const ZoneSchema = z.object({
  advance_score_perc: z.number().nullable(),
  assessment_id: IdSchema,
  best_questions: z.number().nullable(),
  id: IdSchema,
  json_comment: JsonCommentSchema.nullable(),
  json_grade_rate_minutes: z.number().nullable(),
  json_can_view: z.string().array().nullable(),
  json_can_submit: z.string().array().nullable(),
  max_points: z.number().nullable(),
  number: z.number().nullable(),
  number_choose: z.number().nullable(),
  title: z.string().nullable(),
});
export type Zone = z.infer<typeof ZoneSchema>;<|MERGE_RESOLUTION|>--- conflicted
+++ resolved
@@ -930,13 +930,7 @@
   template_directory: z.string().nullable(),
   title: z.string().nullable(),
   topic_id: IdSchema.nullable(),
-<<<<<<< HEAD
-  type: z
-    .enum(['Calculation', 'MultipleChoice', 'Checkbox', 'File', 'MultipleTrueFalse', 'Freeform'])
-    .nullable(),
-=======
   type: EnumQuestionTypeSchema.nullable(),
->>>>>>> 2331ab5b
   uuid: z.string().nullable(),
   workspace_args: z.string().nullable(),
   workspace_enable_networking: z.boolean().nullable(),
