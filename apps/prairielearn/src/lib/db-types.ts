--- conflicted
+++ resolved
@@ -1007,84 +1007,4 @@
   number_choose: z.number().nullable(),
   title: z.string().nullable(),
 });
-<<<<<<< HEAD
-export type Zone = z.infer<typeof ZoneSchema>;
-
-export const AdministratorSchema = z.object({
-  id: IdSchema,
-  user_id: IdSchema,
-});
-export type Administrator = z.infer<typeof AdministratorSchema>;
-
-// Result of grading_job_status sproc
-export const GradingJobStatusSchema = z.enum([
-  'none',
-  'canceled',
-  'queued',
-  'grading',
-  'graded',
-  'requested',
-]);
-export type GradingJobStatus = z.infer<typeof GradingJobStatusSchema>;
-
-export const JobSequenceSchema = z.object({
-  assessment_id: IdSchema.nullable(),
-  authn_user_id: IdSchema.nullable(),
-  course_id: IdSchema.nullable(),
-  course_instance_id: IdSchema.nullable(),
-  course_request_id: IdSchema.nullable(),
-  description: z.string().nullable(),
-  finish_date: DateFromISOString.nullable(),
-  id: IdSchema,
-  legacy: z.boolean(),
-  number: z.number().nullable(),
-  start_date: DateFromISOString.nullable(),
-  status: EnumJobStatusSchema.nullable(),
-  type: z.string().nullable(),
-  user_id: IdSchema.nullable(),
-});
-export type JobSequence = z.infer<typeof JobSequenceSchema>;
-
-export const LtiCredentialsSchema = z.object({
-  consumer_key: z.string().nullable(),
-  course_instance_id: z.string().nullable(),
-  created_at: DateFromISOString.nullable(),
-  deleted_at: DateFromISOString.nullable(),
-  id: IdSchema,
-  secret: z.string().nullable(),
-});
-export type LtiCredentials = z.infer<typeof LtiCredentialsSchema>;
-
-export const AssessmentAccessRuleSchema = z.object({
-  active: z.boolean(),
-  assessment_id: IdSchema,
-  credit: z.number().nullable(),
-  end_date: DateFromISOString.nullable(),
-  exam_uuid: z.string().nullable(),
-  id: IdSchema,
-  mode: ModeSchema.nullable(),
-  number: z.number(),
-  password: z.string().nullable(),
-  seb_config: z.any().nullable(),
-  show_closed_assessment: z.boolean(),
-  show_closed_assessment_score: z.boolean(),
-  start_date: DateFromISOString.nullable(),
-  time_limit_min: z.number().nullable(),
-  uids: z.string().array().nullable(),
-});
-export type AssessmentAccessRule = z.infer<typeof AssessmentAccessRuleSchema>;
-
-export const NewsItemSchema = z.object({
-  author: z.string().nullable(),
-  date: DateFromISOString,
-  directory: z.string(),
-  id: IdSchema,
-  order_by: z.number(),
-  title: z.string(),
-  uuid: z.string(),
-  visible_to_students: z.boolean(),
-});
-export type NewsItem = z.infer<typeof NewsItemSchema>;
-=======
-export type Zone = z.infer<typeof ZoneSchema>;
->>>>>>> 40c35117
+export type Zone = z.infer<typeof ZoneSchema>;