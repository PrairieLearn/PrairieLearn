--- conflicted
+++ resolved
@@ -26,7 +26,6 @@
 ]);
 export type EnumChunkType = z.infer<typeof EnumChunkTypeSchema>;
 
-<<<<<<< HEAD
 export const EnumCourseInstanceRoleSchema = z.enum([
   'None',
   'Student Data Viewer',
@@ -36,7 +35,7 @@
 
 export const EnumCourseRoleSchema = z.enum(['None', 'Previewer', 'Viewer', 'Editor', 'Owner']);
 export type EnumCourseRole = z.infer<typeof EnumCourseRoleSchema>;
-=======
+
 export const EnumEnrollmentStatusSchema = z.enum([
   'invited',
   'joined',
@@ -46,7 +45,6 @@
   'lti13_pending',
 ]);
 export type EnumEnrollmentStatus = z.infer<typeof EnumEnrollmentStatusSchema>;
->>>>>>> af7f4411
 
 export const EnumGradingMethodSchema = z.enum(['Internal', 'External', 'Manual']);
 export type EnumGradingMethod = z.infer<typeof EnumGradingMethodSchema>;
