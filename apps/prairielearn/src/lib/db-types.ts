--- conflicted
+++ resolved
@@ -103,19 +103,6 @@
 });
 export type User = z.infer<typeof UserSchema>;
 
-<<<<<<< HEAD
-export const PlanGrantSchema = z.object({
-  course_instance_id: IdSchema.nullable(),
-  created_at: z.date(),
-  enrollment_id: IdSchema.nullable(),
-  id: IdSchema,
-  institution_id: IdSchema.nullable(),
-  plan_name: z.enum(['basic', 'compute', 'everything']),
-  type: z.enum(['trial', 'stripe', 'invoice', 'gift']),
-  user_id: IdSchema.nullable(),
-});
-export type PlanGrant = z.infer<typeof PlanGrantSchema>;
-=======
 export const QuestionSchema = z.object({
   client_files: z.array(z.string()).nullable(),
   course_id: IdSchema,
@@ -163,4 +150,15 @@
   workspace_url_rewrite: z.boolean().nullable(),
 });
 export type Question = z.infer<typeof QuestionSchema>;
->>>>>>> 2b9b189a
+
+export const PlanGrantSchema = z.object({
+  course_instance_id: IdSchema.nullable(),
+  created_at: z.date(),
+  enrollment_id: IdSchema.nullable(),
+  id: IdSchema,
+  institution_id: IdSchema.nullable(),
+  plan_name: z.enum(['basic', 'compute', 'everything']),
+  type: z.enum(['trial', 'stripe', 'invoice', 'gift']),
+  user_id: IdSchema.nullable(),
+});
+export type PlanGrant = z.infer<typeof PlanGrantSchema>;