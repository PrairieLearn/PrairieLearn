--- conflicted
+++ resolved
@@ -73,23 +73,6 @@
 });
 export type AuthnProvider = z.infer<typeof AuthnProviderSchema>;
 
-<<<<<<< HEAD
-export const PlanGrantSchema = z.object({
-  course_instance_id: IdSchema.nullable(),
-  created_at: z.date(),
-  // TODO: handled `deleted_at` everywhere we need to.
-  deleted_at: z.date().nullable(),
-  enrollment_id: IdSchema.nullable(),
-  // TODO: remove this column.
-  enrollment_limit: z.number().nullable(),
-  id: IdSchema,
-  institution_id: IdSchema.nullable(),
-  plan_name: z.enum(['basic', 'compute', 'everything']),
-  type: z.enum(['trial', 'stripe', 'invoice', 'gift']),
-  user_id: IdSchema.nullable(),
-});
-export type PlanGrant = z.infer<typeof PlanGrantSchema>;
-=======
 export const GroupConfigSchema = z.object({
   assessment_id: IdSchema.nullable(),
   course_instance_id: IdSchema,
@@ -118,4 +101,19 @@
   user_id: IdSchema,
 });
 export type User = z.infer<typeof UserSchema>;
->>>>>>> 56c71dfe
+
+export const PlanGrantSchema = z.object({
+  course_instance_id: IdSchema.nullable(),
+  created_at: z.date(),
+  // TODO: handled `deleted_at` everywhere we need to.
+  deleted_at: z.date().nullable(),
+  enrollment_id: IdSchema.nullable(),
+  // TODO: remove this column.
+  enrollment_limit: z.number().nullable(),
+  id: IdSchema,
+  institution_id: IdSchema.nullable(),
+  plan_name: z.enum(['basic', 'compute', 'everything']),
+  type: z.enum(['trial', 'stripe', 'invoice', 'gift']),
+  user_id: IdSchema.nullable(),
+});
+export type PlanGrant = z.infer<typeof PlanGrantSchema>;