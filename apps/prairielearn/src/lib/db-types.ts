import { z } from 'zod';

// IDs are always coerced to strings. This ensures consistent handling when an
// ID is fetched directly or via `to_jsonb`, which returns a number.
//
// The `refine` step is important to ensure that the thing we've coerced to a
// string is actually a number. If it's not, we want to fail quickly.
export const IdSchema = z
  .string({ coerce: true })
  .refine((val) => /^\d+$/.test(val), { message: 'ID is not an integer' });

// Accepts either a string or a Date object. If a string is passed, it is
// validated and parsed as an ISO date string.
//
// Useful for parsing dates from JSON, which are always strings.
export const DateFromISOString = z
  .union([z.string(), z.date()])
  .refine(
    (s) => {
      const date = new Date(s);
      return !Number.isNaN(date.getTime());
    },
    {
      message: 'must be a valid ISO date string',
    },
  )
  .transform((s) => new Date(s));

export const CourseSchema = z.object({
  branch: z.string(),
  commit_hash: z.string().nullable(),
  created_at: DateFromISOString,
  deleted_at: DateFromISOString.nullable(),
  display_timezone: z.string(),
  example_course: z.boolean(),
  id: IdSchema,
  institution_id: IdSchema,
  options: z.any(),
  path: z.string().nullable(),
  repository: z.string().nullable(),
  sharing_name: z.string().nullable(),
  sharing_token: z.string(),
  short_name: z.string().nullable(),
  sync_errors: z.string().nullable(),
  sync_job_sequence_id: IdSchema.nullable(),
  sync_warnings: z.string().nullable(),
  template_course: z.boolean(),
  title: z.string().nullable(),
});
export type Course = z.infer<typeof CourseSchema>;

export const CourseInstanceSchema = z.object({
  assessments_group_by: z.enum(['Set', 'Module']),
  course_id: IdSchema,
  deleted_at: DateFromISOString.nullable(),
  display_timezone: z.string(),
  enrollment_limit: z.number().nullable(),
  hide_in_enroll_page: z.boolean().nullable(),
  id: IdSchema,
  long_name: z.string().nullable(),
  ps_linked: z.boolean(),
  short_name: z.string().nullable(),
  sync_errors: z.string().nullable(),
  sync_job_sequence_id: IdSchema.nullable(),
  sync_warnings: z.string().nullable(),
  uuid: z.string().nullable(),
});
export type CourseInstance = z.infer<typeof CourseInstanceSchema>;

export const InstitutionSchema = z.object({
  course_instance_enrollment_limit: z.number(),
  default_authn_provider_id: IdSchema.nullable(),
  display_timezone: z.string(),
  id: IdSchema,
  long_name: z.string(),
  short_name: z.string(),
  uid_regexp: z.string().nullable(),
  yearly_enrollment_limit: z.number(),
});
export type Institution = z.infer<typeof InstitutionSchema>;

export const SamlProviderSchema = z.object({
  certificate: z.string(),
  id: IdSchema,
  institution_id: IdSchema,
  issuer: z.string(),
  name_attribute: z.string().nullable(),
  private_key: z.string(),
  public_key: z.string(),
  sso_login_url: z.string(),
  uid_attribute: z.string().nullable(),
  uin_attribute: z.string().nullable(),
});
export type SamlProvider = z.infer<typeof SamlProviderSchema>;

export const AuthnProviderSchema = z.object({
  id: IdSchema,
  name: z.string().nullable(),
});
export type AuthnProvider = z.infer<typeof AuthnProviderSchema>;

export const GroupConfigSchema = z.object({
  assessment_id: IdSchema.nullable(),
  course_instance_id: IdSchema,
  date: DateFromISOString,
  deleted_at: DateFromISOString.nullable(),
  has_roles: z.boolean(),
  id: IdSchema,
  maximum: z.number().nullable(),
  minimum: z.number().nullable(),
  name: z.string().nullable(),
  student_authz_create: z.boolean().nullable(),
  student_authz_leave: z.boolean().nullable(),
  student_authz_join: z.boolean().nullable(),
});
export type GroupConfig = z.infer<typeof GroupConfigSchema>;

export const UserSchema = z.object({
  deleted_at: DateFromISOString.nullable(),
  institution_id: IdSchema,
  lti_context_id: z.string().nullable(),
  lti_course_instance_id: IdSchema.nullable(),
  lti_user_id: z.string().nullable(),
  name: z.string().nullable(),
  stripe_customer_id: z.string().nullable(),
  uid: z.string(),
  uin: z.string().nullable(),
  user_id: IdSchema,
});
export type User = z.infer<typeof UserSchema>;

export const QuestionSchema = z.object({
  client_files: z.array(z.string()).nullable(),
  course_id: IdSchema,
  deleted_at: DateFromISOString.nullable(),
  dependencies: z.any(),
  directory: z.string().nullable(),
  external_grading_enable_networking: z.boolean().nullable(),
  external_grading_enabled: z.boolean().nullable(),
  external_grading_entrypoint: z.string().nullable(),
  external_grading_environment: z.any(),
  external_grading_files: z.any().nullable(),
  external_grading_image: z.string().nullable(),
  external_grading_timeout: z.number().nullable(),
  grading_method: z.enum(['Internal', 'External', 'Manual']),
  id: IdSchema,
  number: z.number().nullable(),
  options: z.any().nullable(),
  partial_credit: z.boolean().nullable(),
  qid: z.string().nullable(),
  show_correct_answer: z.boolean().nullable(),
  single_variant: z.boolean().nullable(),
  sync_errors: z.string().nullable(),
  sync_job_sequence_id: IdSchema.nullable(),
  sync_warnings: z.string().nullable(),
  template_directory: z.string().nullable(),
  title: z.string().nullable(),
  topic_id: IdSchema.nullable(),
  type: z.enum([
    'Calculation',
    'ShortAnswer',
    'MultipleChoice',
    'Checkbox',
    'File',
    'MultipleTrueFalse',
    'Freeform',
  ]),
  uuid: z.string().nullable(),
  workspace_args: z.string().nullable(),
  workspace_enable_networking: z.boolean().nullable(),
  workspace_environment: z.any().nullable(),
  workspace_graded_files: z.array(z.string()).nullable(),
  workspace_home: z.string().nullable(),
  workspace_image: z.string().nullable(),
  workspace_port: z.number().nullable(),
  workspace_url_rewrite: z.boolean().nullable(),
});
export type Question = z.infer<typeof QuestionSchema>;

export const WorkspaceHostSchema = z.object({
  hostname: z.string().nullable(),
  id: IdSchema,
  instance_id: z.string(),
  launched_at: DateFromISOString.nullable(),
  load_count: z.number().nullable(),
  ready_at: DateFromISOString.nullable(),
  state: z
    .enum(['launching', 'ready', 'draining', 'unhealthy', 'terminating', 'terminated'])
    .nullable(),
  state_changed_at: DateFromISOString.nullable(),
  terminated_at: DateFromISOString.nullable(),
  unhealthy_at: DateFromISOString.nullable(),
  unhealthy_reason: z.string().nullable(),
});
export type WorkspaceHost = z.infer<typeof WorkspaceHostSchema>;

export const WorkspaceLogSchema = z.object({
  date: DateFromISOString.nullable(),
  id: IdSchema,
  message: z.string().nullable(),
  state: z.enum(['uninitialized', 'stopped', 'launching', 'running']).nullable(),
  version: z.string(),
  workspace_id: IdSchema,
});
export type WorkspaceLog = z.infer<typeof WorkspaceLogSchema>;

export const EnumPlanGrantTypeSchema = z.enum(['trial', 'stripe', 'invoice', 'gift']);
export type EnumPlanGrantType = z.infer<typeof EnumPlanGrantTypeSchema>;

export const PlanGrantSchema = z.object({
  course_instance_id: IdSchema.nullable(),
  created_at: DateFromISOString,
  id: IdSchema,
  institution_id: IdSchema.nullable(),
  plan_name: z.enum(['basic', 'compute', 'everything']),
  type: EnumPlanGrantTypeSchema,
  user_id: IdSchema.nullable(),
});
export type PlanGrant = z.infer<typeof PlanGrantSchema>;

export const AuditLogSchema = z.object({
  action: z.string().nullable(),
  authn_user_id: IdSchema.nullable(),
  column_name: z.string().nullable(),
  course_id: IdSchema.nullable(),
  course_instance_id: IdSchema.nullable(),
  date: DateFromISOString.nullable(),
  group_id: IdSchema.nullable(),
  id: IdSchema,
  institution_id: IdSchema.nullable(),
  new_state: z.any(),
  old_state: z.any(),
  parameters: z.any(),
  row_id: IdSchema.nullable(),
  table_name: z.string().nullable(),
  user_id: IdSchema.nullable(),
});
export type AuditLog = z.infer<typeof AuditLogSchema>;

export const CourseInstanceRequiredPlanSchema = z.object({
  course_instance_id: IdSchema,
  id: IdSchema,
  plan_name: z.enum(['basic', 'compute', 'everything']),
});
export type CourseInstanceRequiredPlan = z.infer<typeof CourseInstanceRequiredPlanSchema>;

export const EnrollmentSchema = z.object({
  course_instance_id: IdSchema,
  created_at: DateFromISOString,
  id: IdSchema,
  // Currently unused.
  // TODO: remove from schema entirely?
  role: z.any(),
  user_id: IdSchema,
});
export type Enrollment = z.infer<typeof EnrollmentSchema>;

export const StripeCheckoutSessionSchema = z.object({
  agent_user_id: IdSchema,
  completed_at: DateFromISOString.nullable(),
  course_instance_id: IdSchema.nullable(),
  created_at: DateFromISOString,
  data: z.any(),
  id: IdSchema,
  plan_grants_created: z.boolean(),
  plan_names: z.array(z.enum(['basic', 'compute', 'everything'])),
  stripe_object_id: z.string(),
  subject_user_id: IdSchema.nullable(),
});
export type StripeCheckoutSession = z.infer<typeof StripeCheckoutSessionSchema>;

<<<<<<< HEAD
export const TopicSchema = z.object({
  color: z.string().nullable(),
  course_id: IdSchema,
  description: z.string().nullable(),
  id: IdSchema,
  name: z.string().nullable(),
  number: z.number().nullable(),
});
export type Topic = z.infer<typeof TopicSchema>;

export const TagsForQuestionSchema = z
  .array(
    z.object({
      name: z.string().nullable(),
      id: IdSchema,
      color: z.string().nullable(),
    }),
  )
  .nullable();

export const AssessmentsFormatForQuestionSchema = z
  .array(
    z.object({
      label: z.string().nullable(),
      assessment_id: IdSchema,
      course_instance_id: IdSchema,
      color: z.string().nullable(),
    }),
  )
  .nullable();
=======
export const UserSessionSchema = z.object({
  id: IdSchema,
  session_id: z.string(),
  created_at: DateFromISOString,
  updated_at: DateFromISOString,
  expires_at: DateFromISOString,
  user_id: IdSchema.nullable(),
  data: z.any(),
});
export type UserSession = z.infer<typeof UserSessionSchema>;
>>>>>>> a475b682
<|MERGE_RESOLUTION|>--- conflicted
+++ resolved
@@ -269,7 +269,6 @@
 });
 export type StripeCheckoutSession = z.infer<typeof StripeCheckoutSessionSchema>;
 
-<<<<<<< HEAD
 export const TopicSchema = z.object({
   color: z.string().nullable(),
   course_id: IdSchema,
@@ -300,7 +299,7 @@
     }),
   )
   .nullable();
-=======
+
 export const UserSessionSchema = z.object({
   id: IdSchema,
   session_id: z.string(),
@@ -310,5 +309,4 @@
   user_id: IdSchema.nullable(),
   data: z.any(),
 });
-export type UserSession = z.infer<typeof UserSessionSchema>;
->>>>>>> a475b682
+export type UserSession = z.infer<typeof UserSessionSchema>;