--- conflicted
+++ resolved
@@ -41,7 +41,6 @@
 export const EnumPlanGrantTypeSchema = z.enum(['trial', 'stripe', 'invoice', 'gift']);
 export type EnumPlanGrantType = z.infer<typeof EnumPlanGrantTypeSchema>;
 
-<<<<<<< HEAD
 export const EnumEnrollmentStatusSchema = z.enum([
   'invited',
   'joined',
@@ -50,7 +49,7 @@
   'blocked',
 ]);
 export type EnumEnrollmentStatus = z.infer<typeof EnumEnrollmentStatusSchema>;
-=======
+
 export const EnumQuestionTypeSchema = z.enum([
   'Calculation',
   'MultipleChoice',
@@ -60,7 +59,6 @@
   'Freeform',
 ]);
 export type EnumQuestionType = z.infer<typeof EnumQuestionTypeSchema>;
->>>>>>> db029a67
 
 // *******************************************************************************
 // Database table schemas. These should be alphabetized by their corresponding
