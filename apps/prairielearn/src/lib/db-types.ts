import parsePostgresInterval from 'postgres-interval';
import { z } from 'zod';

const INTERVAL_MS_PER_SECOND = 1000;
const INTERVAL_MS_PER_MINUTE = 60 * INTERVAL_MS_PER_SECOND;
const INTERVAL_MS_PER_HOUR = 60 * INTERVAL_MS_PER_MINUTE;
const INTERVAL_MS_PER_DAY = 24 * INTERVAL_MS_PER_HOUR;
const INTERVAL_MS_PER_MONTH = 30 * INTERVAL_MS_PER_DAY;
const INTERVAL_MS_PER_YEAR = 365.25 * INTERVAL_MS_PER_DAY;

/**
 * IDs are always coerced to strings. This ensures consistent handling when an
 * ID is fetched directly or via `to_jsonb`, which returns a number.
 *
 * The `refine` step is important to ensure that the thing we've coerced to a
 * string is actually a number. If it's not, we want to fail quickly.
 */
export const IdSchema = z
  .string({ coerce: true })
  .refine((val) => /^\d+$/.test(val), { message: 'ID is not a non-negative integer' });

/**
 * This is a schema for the objects produced by the `postgres-interval` library.
 */
const PostgresIntervalSchema = z.object({
  years: z.number().default(0),
  months: z.number().default(0),
  days: z.number().default(0),
  hours: z.number().default(0),
  minutes: z.number().default(0),
  seconds: z.number().default(0),
  milliseconds: z.number().default(0),
});

/**
 * This schema handles two representations of an interval:
 *
 * - A string like "1 year 2 days", which is how intervals will be represented
 *   if they go through `to_jsonb` in a query.
 * - A {@link PostgresIntervalSchema} object, which is what we'll get if a
 *   query directly returns an interval column. The interval will already be
 *   parsed by `postgres-interval` by way of `pg-types`.
 *
 * In either case, we convert the interval to a number of milliseconds.
 */
export const IntervalSchema = z
  .union([z.string(), PostgresIntervalSchema])
  .transform((interval) => {
    if (typeof interval === 'string') {
      interval = parsePostgresInterval(interval);
    }

    // This calculation matches Postgres's behavior when computing the number of
    // milliseconds in an interval with `EXTRACT(epoch from '...'::interval) * 1000`.
    // The noteworthy parts of this conversion are that 1 year = 365.25 days and
    // 1 month = 30 days.
    return (
      interval.years * INTERVAL_MS_PER_YEAR +
      interval.months * INTERVAL_MS_PER_MONTH +
      interval.days * INTERVAL_MS_PER_DAY +
      interval.hours * INTERVAL_MS_PER_HOUR +
      interval.minutes * INTERVAL_MS_PER_MINUTE +
      interval.seconds * INTERVAL_MS_PER_SECOND +
      interval.milliseconds
    );
  });

/**
 * Accepts either a string or a Date object. If a string is passed, it is
 * validated and parsed as an ISO date string.
 *
 * Useful for parsing dates from JSON, which are always strings.
 */
export const DateFromISOString = z
  .union([z.string(), z.date()])
  .refine(
    (s) => {
      const date = new Date(s);
      return !Number.isNaN(date.getTime());
    },
    {
      message: 'must be a valid ISO date string',
    },
  )
  .transform((s) => new Date(s));

// *******************************************************************************
// Miscellaneous schemas; keep these alphabetized.
// *******************************************************************************

// Result of assessments_format_for_question sproc
export const AssessmentsFormatForQuestionSchema = z.array(
  z.object({
    label: z.string(),
    assessment_id: IdSchema,
    course_instance_id: IdSchema,
    color: z.string(),
  }),
);

// *******************************************************************************
// Enum schemas. These should be alphabetized by their corresponding enum name.
// *******************************************************************************

export const EnumJobStatusSchema = z.enum(['Running', 'Success', 'Error']);
export type EnumJobStatus = z.infer<typeof EnumJobStatusSchema>;

export const EnumModeSchema = z.enum(['Public', 'Exam', 'SEB']);
export type EnumMode = z.infer<typeof EnumModeSchema>;

export const EnumModeReasonSchema = z.enum(['Default', 'PrairieTest', 'Network']);
export type EnumModeReason = z.infer<typeof EnumModeReasonSchema>;

export const EnumPlanGrantTypeSchema = z.enum(['trial', 'stripe', 'invoice', 'gift']);
export type EnumPlanGrantType = z.infer<typeof EnumPlanGrantTypeSchema>;

// *******************************************************************************
// Database table schemas. These should be alphabetized by their corresponding
// table name. For instance, `GroupSchema` should come before `GroupConfigSchema`
// because `Group` comes before `GroupConfig` alphabetically.
// *******************************************************************************

export const AdministratorSchema = z.object({
  id: IdSchema,
  user_id: IdSchema,
});
export type Administrator = z.infer<typeof AdministratorSchema>;

export const AlternativeGroupSchema = z.object({
  advance_score_perc: z.number().nullable(),
  assessment_id: IdSchema,
  id: IdSchema,
  number: z.number().nullable(),
  number_choose: z.number().nullable(),
  zone_id: IdSchema,
});
export type AlternativeGroup = z.infer<typeof AlternativeGroupSchema>;

export const AssessmentSchema = z.object({
  advance_score_perc: z.number().nullable(),
  allow_issue_reporting: z.boolean().nullable(),
  allow_real_time_grading: z.boolean().nullable(),
  allow_personal_notes: z.boolean(),
  assessment_module_id: IdSchema.nullable(),
  assessment_set_id: IdSchema.nullable(),
  auto_close: z.boolean().nullable(),
  config: z.any().nullable(),
  constant_question_value: z.boolean().nullable(),
  course_instance_id: IdSchema,
  deleted_at: DateFromISOString.nullable(),
  duration_stat_hist: z.number().array(),
  duration_stat_max: IntervalSchema,
  duration_stat_mean: IntervalSchema,
  duration_stat_median: IntervalSchema,
  duration_stat_min: IntervalSchema,
  duration_stat_threshold_labels: z.string().array(),
  duration_stat_threshold_seconds: z.number().array(),
  duration_stat_thresholds: IntervalSchema.array(),
  group_work: z.boolean().nullable(),
  id: IdSchema,
  max_bonus_points: z.number().nullable(),
  max_points: z.number().nullable(),
  multiple_instance: z.boolean().nullable(),
  number: z.string(),
  obj: z.any().nullable(),
  order_by: z.number().nullable(),
  require_honor_code: z.boolean().nullable(),
  score_stat_hist: z.number().array(),
  score_stat_max: z.number(),
  score_stat_mean: z.number(),
  score_stat_median: z.number(),
  score_stat_min: z.number(),
  score_stat_n_hundred: z.number(),
  score_stat_n_hundred_perc: z.number(),
  score_stat_n_zero: z.number(),
  score_stat_n_zero_perc: z.number(),
  score_stat_number: z.number(),
  score_stat_std: z.number(),
  shuffle_questions: z.boolean().nullable(),
  statistics_last_updated_at: DateFromISOString,
  stats_last_updated: DateFromISOString.nullable(),
  sync_errors: z.string().nullable(),
  sync_job_sequence_id: IdSchema.nullable(),
  sync_warnings: z.string().nullable(),
  text: z.string().nullable(),
  tid: z.string().nullable(),
  title: z.string().nullable(),
  type: z.enum(['Exam', 'RetryExam', 'Basic', 'Game', 'Homework']).nullable(),
  uuid: z.string().nullable(),
});
export type Assessment = z.infer<typeof AssessmentSchema>;

export const AssessmentAccessRuleSchema = z.object({
  active: z.boolean(),
  assessment_id: IdSchema,
  credit: z.number().nullable(),
  end_date: DateFromISOString.nullable(),
  exam_uuid: z.string().nullable(),
  id: IdSchema,
  mode: EnumModeSchema.nullable(),
  number: z.number(),
  password: z.string().nullable(),
  seb_config: z.any().nullable(),
  show_closed_assessment: z.boolean(),
  show_closed_assessment_score: z.boolean(),
  start_date: DateFromISOString.nullable(),
  time_limit_min: z.number().nullable(),
  uids: z.string().array().nullable(),
});
export type AssessmentAccessRule = z.infer<typeof AssessmentAccessRuleSchema>;

export const AssessmentInstanceSchema = z.object({
  assessment_id: IdSchema,
  auth_user_id: IdSchema.nullable(),
  auto_close: z.boolean().nullable(),
  client_fingerprint_id_change_count: z.number(),
  closed_at: DateFromISOString.nullable(),
  date: DateFromISOString.nullable(),
  date_limit: DateFromISOString.nullable(),
  duration: IntervalSchema.nullable(),
  grading_needed: z.boolean(),
  group_id: IdSchema.nullable(),
  id: IdSchema,
  include_in_statistics: z.boolean(),
  last_client_fingerprint_id: IdSchema.nullable(),
  max_bonus_points: z.number().nullable(),
  max_points: z.number().nullable(),
  mode: EnumModeSchema.nullable(),
  modified_at: DateFromISOString,
  number: z.number().nullable(),
  open: z.boolean().nullable(),
  points: z.number().nullable(),
  score_perc: z.number().nullable(),
  user_id: IdSchema.nullable(),
});
export type AssessmentInstance = z.infer<typeof AssessmentInstanceSchema>;

export const AssessmentModuleSchema = z.object({
  id: IdSchema,
  course_id: IdSchema,
  name: z.string(),
  heading: z.string().nullable(),
  number: z.number().nullable(),
  implicit: z.boolean(),
});
export type AssessmentModule = z.infer<typeof AssessmentModuleSchema>;

export const AssessmentQuestionSchema = z.object({
  advance_score_perc: z.number().nullable(),
  alternative_group_id: IdSchema.nullable(),
  assessment_id: IdSchema,
  average_average_submission_score: z.number().nullable(),
  average_first_submission_score: z.number().nullable(),
  average_last_submission_score: z.number().nullable(),
  average_max_submission_score: z.number().nullable(),
  average_number_submissions: z.number().nullable(),
  average_submission_score_hist: z.array(z.number()).nullable(),
  average_submission_score_variance: z.number().nullable(),
  deleted_at: DateFromISOString.nullable(),
  discrimination: z.number().nullable(),
  effective_advance_score_perc: z.number().nullable(),
  first_submission_score_hist: z.array(z.number()).nullable(),
  first_submission_score_variance: z.number().nullable(),
  force_max_points: z.boolean().nullable(),
  grade_rate_minutes: z.number().nullable(),
  id: IdSchema,
  incremental_submission_points_array_averages: z.array(z.number()).nullable(),
  incremental_submission_points_array_variances: z.array(z.number()).nullable(),
  incremental_submission_score_array_averages: z.array(z.number()).nullable(),
  incremental_submission_score_array_variances: z.array(z.number()).nullable(),
  init_points: z.number().nullable(),
  last_submission_score_hist: z.array(z.number()).nullable(),
  last_submission_score_variance: z.number().nullable(),
  manual_rubric_id: IdSchema.nullable(),
  max_auto_points: z.number().nullable(),
  max_manual_points: z.number().nullable(),
  max_points: z.number().nullable(),
  max_submission_score_hist: z.array(z.number()).nullable(),
  max_submission_score_variance: z.number().nullable(),
  mean_question_score: z.number().nullable(),
  median_question_score: z.number().nullable(),
  number: z.number().nullable(),
  number_in_alternative_group: z.number().nullable(),
  number_submissions_hist: z.array(z.number()).nullable(),
  number_submissions_variance: z.number().nullable(),
  points_list: z.array(z.number()).nullable(),
  question_id: IdSchema,
  question_score_variance: z.number().nullable(),
  quintile_question_scores: z.array(z.number()).nullable(),
  some_nonzero_submission_perc: z.number().nullable(),
  some_perfect_submission_perc: z.number().nullable(),
  some_submission_perc: z.number().nullable(),
  submission_score_array_averages: z.array(z.number()).nullable(),
  submission_score_array_variances: z.array(z.number()).nullable(),
  tries_per_variant: z.number().nullable(),
});
export type AssessmentQuestion = z.infer<typeof AssessmentQuestionSchema>;

export const AssessmentQuestionRolePermissionsSchema = z.object({
  assessment_question_id: IdSchema,
  can_submit: z.boolean().nullable(),
  can_view: z.boolean().nullable(),
  group_role_id: IdSchema,
});
export type AssessmentQuestionRolePermissions = z.infer<
  typeof AssessmentQuestionRolePermissionsSchema
>;

export const AssessmentSetSchema = z.object({
  abbreviation: z.string(),
  color: z.string(),
  course_id: IdSchema,
  heading: z.string(),
  id: IdSchema,
  implicit: z.boolean(),
  name: z.string(),
  number: z.number(),
});
export type AssessmentSet = z.infer<typeof AssessmentSetSchema>;

export const AuditLogSchema = z.object({
  action: z.string().nullable(),
  authn_user_id: IdSchema.nullable(),
  column_name: z.string().nullable(),
  course_id: IdSchema.nullable(),
  course_instance_id: IdSchema.nullable(),
  date: DateFromISOString.nullable(),
  group_id: IdSchema.nullable(),
  id: IdSchema,
  institution_id: IdSchema.nullable(),
  new_state: z.any(),
  old_state: z.any(),
  parameters: z.any(),
  row_id: IdSchema.nullable(),
  table_name: z.string().nullable(),
  user_id: IdSchema.nullable(),
});
export type AuditLog = z.infer<typeof AuditLogSchema>;

export const AuthnProviderSchema = z.object({
  id: IdSchema,
  name: z.string().nullable(),
});
export type AuthnProvider = z.infer<typeof AuthnProviderSchema>;

export const ClientFingerprintSchema = z.object({
  accept_language: z.string().nullable(),
  created_at: DateFromISOString,
  id: IdSchema,
  ip_address: z.string(),
  user_agent: z.string().nullable(),
  user_id: IdSchema,
  user_session_id: IdSchema,
});
export type ClientFingerprint = z.infer<typeof ClientFingerprintSchema>;

export const CourseSchema = z.object({
  announcement_color: z.string().nullable(),
  announcement_html: z.string().nullable(),
  branch: z.string(),
  commit_hash: z.string().nullable(),
  course_instance_enrollment_limit: z.number().nullable(),
  created_at: DateFromISOString,
  deleted_at: DateFromISOString.nullable(),
  display_timezone: z.string(),
  example_course: z.boolean(),
  id: IdSchema,
  institution_id: IdSchema,
  options: z.any(),
  path: z.string(),
  repository: z.string().nullable(),
  sharing_name: z.string().nullable(),
  sharing_token: z.string(),
  short_name: z.string().nullable(),
  sync_errors: z.string().nullable(),
  sync_job_sequence_id: IdSchema.nullable(),
  sync_warnings: z.string().nullable(),
  template_course: z.boolean(),
  title: z.string().nullable(),
  yearly_enrollment_limit: z.number().nullable(),
});
export type Course = z.infer<typeof CourseSchema>;

export const CourseInstanceSchema = z.object({
  assessments_group_by: z.enum(['Set', 'Module']),
  course_id: IdSchema,
  deleted_at: DateFromISOString.nullable(),
  display_timezone: z.string(),
  enrollment_limit: z.number().nullable(),
  hide_in_enroll_page: z.boolean().nullable(),
  id: IdSchema,
  long_name: z.string().nullable(),
  ps_linked: z.boolean(),
  short_name: z.string().nullable(),
  sync_errors: z.string().nullable(),
  sync_job_sequence_id: IdSchema.nullable(),
  sync_warnings: z.string().nullable(),
  uuid: z.string().nullable(),
});
export type CourseInstance = z.infer<typeof CourseInstanceSchema>;

export const CourseInstanceAccessRuleSchema = z.object({
  course_instance_id: IdSchema,
  end_date: DateFromISOString.nullable(),
  id: IdSchema,
  institution: z.string().nullable(),
  number: z.number().nullable(),
  start_date: DateFromISOString.nullable(),
  uids: z.string().array().nullable(),
});
export type CourseInstanceAccessRule = z.infer<typeof CourseInstanceAccessRuleSchema>;

export const CourseInstancePermissionSchema = z.object({
  course_instance_id: IdSchema,
  course_instance_role: z.enum(['None', 'Student Data Viewer', 'Student Data Editor']).nullable(),
  course_permission_id: IdSchema,
  id: IdSchema,
});
export type CourseInstancePermission = z.infer<typeof CourseInstancePermissionSchema>;

export const CourseInstanceRequiredPlanSchema = z.object({
  course_instance_id: IdSchema,
  id: IdSchema,
  plan_name: z.enum(['basic', 'compute', 'everything']),
});
export type CourseInstanceRequiredPlan = z.infer<typeof CourseInstanceRequiredPlanSchema>;

export const CoursePermissionSchema = z.object({
  course_id: IdSchema,
  course_role: z.enum(['None', 'Previewer', 'Viewer', 'Editor', 'Owner']).nullable(),
  id: IdSchema,
  user_id: IdSchema,
});
export type CoursePermission = z.infer<typeof CoursePermissionSchema>;

export const CourseRequestSchema = z.object({
  approved_by: IdSchema.nullable(),
  approved_status: z.enum(['pending', 'approved', 'denied', 'creating', 'failed']),
  created_at: DateFromISOString,
  first_name: z.string().nullable(),
  github_user: z.string().nullable(),
  id: IdSchema,
  institution: z.string().nullable(),
  last_name: z.string().nullable(),
  referral_source: z.string().nullable(),
  short_name: z.string(),
  title: z.string(),
  user_id: IdSchema,
  work_email: z.string().nullable(),
});
export type CourseRequest = z.infer<typeof CourseRequestSchema>;

export const EnrollmentSchema = z.object({
  course_instance_id: IdSchema,
  created_at: DateFromISOString,
  id: IdSchema,
  user_id: IdSchema,
});
export type Enrollment = z.infer<typeof EnrollmentSchema>;

export const FileSchema = z.object({
  assessment_id: IdSchema.nullable(),
  assessment_instance_id: IdSchema.nullable(),
  created_at: DateFromISOString,
  created_by: IdSchema.nullable(),
  deleted_at: DateFromISOString.nullable(),
  deleted_by: IdSchema.nullable(),
  display_filename: z.string(),
  id: IdSchema,
  instance_question_id: IdSchema.nullable(),
  storage_filename: z.string(),
  storage_type: z.enum(['FileSystem', 'S3']),
  type: z.string(),
  user_id: IdSchema.nullable(),
});
export type File = z.infer<typeof FileSchema>;

export const FileEditSchema = z.object({
  course_id: IdSchema,
  created_at: DateFromISOString,
  deleted_at: DateFromISOString.nullable(),
  did_save: z.boolean().nullable(),
  did_sync: z.boolean().nullable(),
  dir_name: z.string(),
  file_id: IdSchema.nullable(),
  file_name: z.string(),
  id: IdSchema,
  job_sequence_id: IdSchema.nullable(),
  orig_hash: z.string(),
  user_id: IdSchema,
});
export type FileEdit = z.infer<typeof FileEditSchema>;

export const AiGenerationPromptSchema = z.object({
  completion: z.any(),
  system_prompt: z.string().nullable(),
  errors: z.array(z.string()),
  html: z.string().nullable(),
  id: z.string(),
  prompt_type: z.enum(['initial', 'human_revision', 'auto_revision']),
<<<<<<< HEAD
  prompting_authn_user_id: z.string(),
=======
  prompting_user_id: z.string(),
>>>>>>> 7a6a148f
  python: z.string().nullable(),
  question_id: z.string(),
  response: z.string(),
  user_prompt: z.string(),
  job_sequence_id: z.string().nullable(),
});

export type AiGenerationPrompt = z.infer<typeof AiGenerationPromptSchema>;

export const FileTransferSchema = z.object({
  created_at: DateFromISOString,
  deleted_at: DateFromISOString.nullable(),
  from_course_id: IdSchema,
  from_filename: z.string(),
  id: IdSchema,
  storage_filename: z.string(),
  to_course_id: IdSchema,
  transfer_type: z.enum(['CopyQuestion']),
  user_id: IdSchema,
});
export type FileTransfer = z.infer<typeof FileTransferSchema>;

export const GradingJobSchema = z.object({
  auth_user_id: IdSchema.nullable(),
  auto_points: z.number().nullable(),
  correct: z.boolean().nullable(),
  date: DateFromISOString.nullable(),
  feedback: z.record(z.string(), z.any()).nullable(),
  gradable: z.boolean().nullable(),
  graded_at: DateFromISOString.nullable(),
  graded_by: IdSchema.nullable(),
  grading_finished_at: DateFromISOString.nullable(),
  grading_method: z.enum(['Internal', 'External', 'Manual']).nullable(),
  grading_received_at: DateFromISOString.nullable(),
  grading_request_canceled_at: DateFromISOString.nullable(),
  grading_request_canceled_by: IdSchema.nullable(),
  grading_requested_at: DateFromISOString.nullable(),
  grading_started_at: DateFromISOString.nullable(),
  grading_submitted_at: DateFromISOString.nullable(),
  id: IdSchema,
  manual_points: z.number().nullable(),
  manual_rubric_grading_id: IdSchema.nullable(),
  output: z.string().nullable(),
  partial_scores: z.record(z.string(), z.any()).nullable(),
  s3_bucket: z.string().nullable(),
  s3_root_key: z.string().nullable(),
  score: z.number().nullable(),
  submission_id: IdSchema,
  v2_score: z.number().nullable(),
});
export type GradingJob = z.infer<typeof GradingJobSchema>;

export const GroupSchema = z.object({
  course_instance_id: IdSchema,
  date: DateFromISOString.nullable(),
  deleted_at: DateFromISOString.nullable(),
  group_config_id: IdSchema,
  id: IdSchema,
  join_code: z.string(),
  name: z.string(),
});
export type Group = z.infer<typeof GroupSchema>;

export const GroupConfigSchema = z.object({
  assessment_id: IdSchema.nullable(),
  course_instance_id: IdSchema,
  date: DateFromISOString,
  deleted_at: DateFromISOString.nullable(),
  has_roles: z.boolean(),
  id: IdSchema,
  maximum: z.number().nullable(),
  minimum: z.number().nullable(),
  name: z.string().nullable(),
  student_authz_create: z.boolean().nullable(),
  student_authz_leave: z.boolean().nullable(),
  student_authz_join: z.boolean().nullable(),
});
export type GroupConfig = z.infer<typeof GroupConfigSchema>;

export const GroupRoleSchema = z.object({
  assessment_id: IdSchema.nullable(),
  can_assign_roles: z.boolean().nullable(),
  id: IdSchema,
  maximum: z.number().nullable(),
  minimum: z.number().nullable(),
  role_name: z.string(),
});
export type GroupRole = z.infer<typeof GroupRoleSchema>;

export const GroupUserSchema = z.object({
  group_config_id: IdSchema,
  group_id: IdSchema,
  user_id: IdSchema,
});
export type GroupUser = z.infer<typeof GroupUserSchema>;

export const GroupUserRoleSchema = z.object({
  group_id: IdSchema,
  group_role_id: IdSchema,
  id: IdSchema,
  user_id: IdSchema,
});
export type GroupUserRole = z.infer<typeof GroupUserRoleSchema>;

export const InstanceQuestionSchema = z.object({
  assessment_instance_id: IdSchema,
  assessment_question_id: IdSchema,
  assigned_grader: IdSchema.nullable(),
  authn_user_id: IdSchema.nullable(),
  auto_points: z.number().nullable(),
  average_submission_score: z.number().nullable(),
  created_at: DateFromISOString.nullable(),
  current_value: z.number().nullable(),
  duration: IntervalSchema.nullable(),
  first_duration: IntervalSchema.nullable(),
  first_submission_score: z.number().nullable(),
  highest_submission_score: z.number().nullable(),
  id: IdSchema,
  incremental_submission_points_array: z.array(z.number().nullable()).nullable(),
  incremental_submission_score_array: z.array(z.number().nullable()).nullable(),
  last_grader: IdSchema.nullable(),
  last_submission_score: z.number().nullable(),
  manual_points: z.number().nullable(),
  max_submission_score: z.number().nullable(),
  modified_at: DateFromISOString,
  number: z.number().nullable(),
  number_attempts: z.number(),
  open: z.boolean(),
  order_by: z.number().nullable(),
  points: z.number().nullable(),
  points_list: z.array(z.number()).nullable(),
  points_list_original: z.array(z.number()).nullable(),
  requires_manual_grading: z.boolean(),
  score_perc: z.number().nullable(),
  some_nonzero_submission: z.boolean().nullable(),
  some_perfect_submission: z.boolean().nullable(),
  some_submission: z.boolean().nullable(),
  status: z
    .enum(['complete', 'unanswered', 'saved', 'correct', 'incorrect', 'grading', 'invalid'])
    .nullable(),
  submission_score_array: z.array(z.number().nullable()).nullable(),
  used_for_grade: z.boolean().nullable(),
  variants_points_list: z.array(z.number().nullable()),
});
export type InstanceQuestion = z.infer<typeof InstanceQuestionSchema>;

export const InstitutionSchema = z.object({
  course_instance_enrollment_limit: z.number(),
  default_authn_provider_id: IdSchema.nullable(),
  display_timezone: z.string(),
  id: IdSchema,
  long_name: z.string(),
  short_name: z.string(),
  uid_regexp: z.string().nullable(),
  yearly_enrollment_limit: z.number(),
});
export type Institution = z.infer<typeof InstitutionSchema>;

export const InstitutionAdministratorSchema = z.object({
  id: IdSchema,
  institution_id: IdSchema,
  user_id: IdSchema,
});
export type InstitutionAdministrator = z.infer<typeof InstitutionAdministratorSchema>;

export const IssueSchema = z.object({
  assessment_id: IdSchema.nullable(),
  authn_user_id: IdSchema.nullable(),
  course_caused: z.boolean().nullable(),
  course_data: z.record(z.string(), z.any()).nullable(),
  course_id: IdSchema.nullable(),
  course_instance_id: IdSchema.nullable(),
  date: DateFromISOString.nullable(),
  id: IdSchema,
  instance_question_id: IdSchema.nullable(),
  instructor_message: z.string().nullable(),
  manually_reported: z.boolean().nullable(),
  open: z.boolean().nullable(),
  question_id: IdSchema.nullable(),
  student_message: z.string().nullable(),
  system_data: z.record(z.string(), z.any()).nullable(),
  user_id: IdSchema.nullable(),
  variant_id: IdSchema.nullable(),
});
export type Issue = z.infer<typeof IssueSchema>;

export const JobSchema = z.object({
  arguments: z.string().array().nullable(),
  assessment_id: IdSchema.nullable(),
  authn_user_id: IdSchema.nullable(),
  command: z.string().nullable(),
  course_id: IdSchema.nullable(),
  course_instance_id: IdSchema.nullable(),
  course_request_id: IdSchema.nullable(),
  data: z.any().nullable(),
  description: z.string().nullable(),
  env: z.record(z.string(), z.any()).nullable(),
  error_message: z.string().nullable(),
  exit_code: z.number().nullable(),
  exit_signal: z.string().nullable(),
  finish_date: DateFromISOString.nullable(),
  heartbeat_at: DateFromISOString.nullable(),
  id: IdSchema,
  job_sequence_id: IdSchema.nullable(),
  last_in_sequence: z.boolean().nullable(),
  no_job_sequence_update: z.boolean().nullable(),
  number_in_sequence: z.number().nullable(),
  output: z.string().nullable(),
  start_date: DateFromISOString.nullable(),
  status: EnumJobStatusSchema.nullable(),
  type: z.string().nullable(),
  user_id: IdSchema.nullable(),
  working_directory: z.string().nullable(),
});
export type Job = z.infer<typeof JobSchema>;

export const JobSequenceSchema = z.object({
  assessment_id: IdSchema.nullable(),
  authn_user_id: IdSchema.nullable(),
  course_id: IdSchema.nullable(),
  course_instance_id: IdSchema.nullable(),
  course_request_id: IdSchema.nullable(),
  description: z.string().nullable(),
  finish_date: DateFromISOString.nullable(),
  id: IdSchema,
  legacy: z.boolean(),
  number: z.number().nullable(),
  start_date: DateFromISOString.nullable(),
  status: EnumJobStatusSchema.nullable(),
  type: z.string().nullable(),
  user_id: IdSchema.nullable(),
});
export type JobSequence = z.infer<typeof JobSequenceSchema>;

export const Lti13AssessmentsSchema = z.object({
  assessment_id: IdSchema,
  id: IdSchema,
  last_activity: DateFromISOString,
  lineitem_id_url: z.string(),
  lineitem: z.record(z.string(), z.any()),
  lti13_course_instance_id: IdSchema,
});
export type Lti13Assessments = z.infer<typeof Lti13AssessmentsSchema>;

export const Lti13CourseInstanceSchema = z.object({
  context_id: z.string(),
  context_label: z.string().nullable(),
  context_title: z.string().nullable(),
  course_instance_id: IdSchema,
  created_at: DateFromISOString,
  deployment_id: z.string(),
  id: IdSchema,
  lti13_instance_id: IdSchema,
  lineitems_url: z.string().nullable(),
  context_memberships_url: z.string().nullable(),
});
export type Lti13CourseInstance = z.infer<typeof Lti13CourseInstanceSchema>;

export const Lti13InstanceSchema = z.object({
  access_token_expires_at: DateFromISOString.nullable(),
  access_tokenset: z.any().nullable(),
  client_params: z.any().nullable(),
  created_at: DateFromISOString,
  custom_fields: z.any().nullable(),
  deleted_at: DateFromISOString.nullable(),
  email_attribute: z.string().nullable(),
  id: IdSchema,
  institution_id: IdSchema,
  issuer_params: z.any().nullable(),
  keystore: z.any().nullable(),
  name_attribute: z.string().nullable(),
  name: z.string(),
  platform: z.string(),
  tool_platform_name: z.string().nullable(),
  uid_attribute: z.string().nullable(),
  uin_attribute: z.string().nullable(),
});
export type Lti13Instance = z.infer<typeof Lti13InstanceSchema>;

export const Lti13UserSchema = z.object({
  lti13_instance_id: IdSchema,
  sub: z.string(),
  user_id: IdSchema,
});
export type Lti13User = z.infer<typeof Lti13UserSchema>;

export const LtiCredentialsSchema = z.object({
  consumer_key: z.string().nullable(),
  course_instance_id: z.string().nullable(),
  created_at: DateFromISOString.nullable(),
  deleted_at: DateFromISOString.nullable(),
  id: IdSchema,
  secret: z.string().nullable(),
});
export type LtiCredentials = z.infer<typeof LtiCredentialsSchema>;

export const NewsItemSchema = z.object({
  author: z.string().nullable(),
  date: DateFromISOString,
  directory: z.string(),
  id: IdSchema,
  order_by: z.number(),
  title: z.string(),
  uuid: z.string(),
  visible_to_students: z.boolean(),
});
export type NewsItem = z.infer<typeof NewsItemSchema>;

export const PlanGrantSchema = z.object({
  course_instance_id: IdSchema.nullable(),
  created_at: DateFromISOString,
  id: IdSchema,
  institution_id: IdSchema.nullable(),
  plan_name: z.enum(['basic', 'compute', 'everything']),
  type: EnumPlanGrantTypeSchema,
  user_id: IdSchema.nullable(),
});
export type PlanGrant = z.infer<typeof PlanGrantSchema>;

export const QueryRunSchema = z.object({
  authn_user_id: IdSchema,
  date: DateFromISOString,
  error: z.string().nullable(),
  id: IdSchema,
  name: z.string(),
  params: z.record(z.string(), z.any()).nullable(),
  result: z.record(z.string(), z.any()).nullable(),
  // The sql column is deprecated and slated for removal in a near-future PR, so it is not included.
});
export type QueryRun = z.infer<typeof QueryRunSchema>;

export const QuestionGenerationContextEmbeddingSchema = z.object({
  id: IdSchema,
  doc_text: z.string(),
  doc_path: z.string(),
  embedding: z.string(),
  chunk_id: z.string(),
});

export const QuestionSchema = z.object({
  client_files: z.array(z.string()).nullable(),
  course_id: IdSchema,
  deleted_at: DateFromISOString.nullable(),
  dependencies: z.any(),
  directory: z.string().nullable(),
  external_grading_enable_networking: z.boolean().nullable(),
  external_grading_enabled: z.boolean().nullable(),
  external_grading_entrypoint: z.string().nullable(),
  external_grading_environment: z.any(),
  external_grading_files: z.any().nullable(),
  external_grading_image: z.string().nullable(),
  external_grading_timeout: z.number().nullable(),
  grading_method: z.enum(['Internal', 'External', 'Manual']),
  id: IdSchema,
  draft: z.boolean(),
  number: z.number().nullable(),
  options: z.any().nullable(),
  partial_credit: z.boolean().nullable(),
  qid: z.string().nullable(),
  shared_publicly: z.boolean(),
  share_source_publicly: z.boolean(),
  show_correct_answer: z.boolean().nullable(),
  single_variant: z.boolean().nullable(),
  sync_errors: z.string().nullable(),
  sync_job_sequence_id: IdSchema.nullable(),
  sync_warnings: z.string().nullable(),
  template_directory: z.string().nullable(),
  title: z.string().nullable(),
  topic_id: IdSchema.nullable(),
  type: z.enum([
    'Calculation',
    'MultipleChoice',
    'Checkbox',
    'File',
    'MultipleTrueFalse',
    'Freeform',
  ]),
  uuid: z.string().nullable(),
  workspace_args: z.string().nullable(),
  workspace_enable_networking: z.boolean().nullable(),
  workspace_environment: z.any().nullable(),
  workspace_graded_files: z.array(z.string()).nullable(),
  workspace_home: z.string().nullable(),
  workspace_image: z.string().nullable(),
  workspace_port: z.number().nullable(),
  workspace_url_rewrite: z.boolean().nullable(),
});
export type Question = z.infer<typeof QuestionSchema>;

export const RubricSchema = z.object({
  created_at: DateFromISOString,
  deleted_at: DateFromISOString.nullable(),
  id: IdSchema,
  max_extra_points: z.number(),
  min_points: z.number(),
  modified_at: DateFromISOString,
  replace_auto_points: z.boolean(),
  starting_points: z.number(),
});
export type Rubric = z.infer<typeof RubricSchema>;

export const RubricGradingSchema = z.object({
  adjust_points: z.number(),
  computed_points: z.number(),
  id: IdSchema,
  max_extra_points: z.number(),
  min_points: z.number(),
  rubric_id: IdSchema,
  starting_points: z.number(),
});
export type RubricGrading = z.infer<typeof RubricGradingSchema>;

export const RubricGradingItemSchema = z.object({
  description: z.string(),
  id: IdSchema,
  points: z.number(),
  rubric_grading_id: IdSchema,
  rubric_item_id: IdSchema,
  score: z.number(),
});
export type RubricGradingItem = z.infer<typeof RubricGradingItemSchema>;

export const RubricItemSchema = z.object({
  always_show_to_students: z.boolean(),
  deleted_at: DateFromISOString.nullable(),
  description: z.string(),
  explanation: z.string().nullable(),
  grader_note: z.string().nullable(),
  id: IdSchema,
  key_binding: z.string().nullable(),
  number: z.number(),
  points: z.number(),
  rubric_id: IdSchema,
});
export type RubricItem = z.infer<typeof RubricItemSchema>;

export const SamlProviderSchema = z.object({
  certificate: z.string(),
  email_attribute: z.string().nullable(),
  id: IdSchema,
  institution_id: IdSchema,
  issuer: z.string(),
  name_attribute: z.string().nullable(),
  private_key: z.string(),
  public_key: z.string(),
  sso_login_url: z.string(),
  uid_attribute: z.string().nullable(),
  uin_attribute: z.string().nullable(),
  validate_audience: z.boolean(),
  want_assertions_signed: z.boolean(),
  want_authn_response_signed: z.boolean(),
});
export type SamlProvider = z.infer<typeof SamlProviderSchema>;

export const SharingSetSchema = z.object({
  course_id: IdSchema,
  id: IdSchema,
  name: z.string().nullable(),
});
export type SharingSet = z.infer<typeof SharingSetSchema>;

export const StripeCheckoutSessionSchema = z.object({
  agent_user_id: IdSchema,
  completed_at: DateFromISOString.nullable(),
  course_instance_id: IdSchema.nullable(),
  created_at: DateFromISOString,
  data: z.any(),
  id: IdSchema,
  plan_grants_created: z.boolean(),
  plan_names: z.array(z.enum(['basic', 'compute', 'everything'])),
  stripe_object_id: z.string(),
  subject_user_id: IdSchema.nullable(),
});
export type StripeCheckoutSession = z.infer<typeof StripeCheckoutSessionSchema>;

export const SubmissionGradingContextEmbeddingSchema = z.object({
  id: IdSchema,
  embedding: z.string(),
  submission_id: IdSchema,
  submission_text: z.string(),
  created_at: DateFromISOString,
  updated_at: DateFromISOString,
  assessment_question_id: IdSchema,
});
export type SubmissionGradingContextEmbedding = z.infer<
  typeof SubmissionGradingContextEmbeddingSchema
>;

export const SubmissionSchema = z.object({
  auth_user_id: IdSchema.nullable(),
  broken: z.boolean().nullable(),
  client_fingerprint_id: IdSchema.nullable(),
  correct: z.boolean().nullable(),
  credit: z.number().nullable(),
  date: DateFromISOString.nullable(),
  duration: IntervalSchema.nullable(),
  feedback: z.record(z.string(), z.any()).nullable(),
  format_errors: z.record(z.string(), z.any()).nullable(),
  gradable: z.boolean().nullable(),
  graded_at: DateFromISOString.nullable(),
  grading_method: z.enum(['Internal', 'External', 'Manual']).nullable(),
  grading_requested_at: DateFromISOString.nullable(),
  id: IdSchema,
  manual_rubric_grading_id: IdSchema.nullable(),
  mode: EnumModeSchema.nullable(),
  override_score: z.number().nullable(),
  params: z.record(z.string(), z.any()).nullable(),
  partial_scores: z.record(z.string(), z.any()).nullable(),
  raw_submitted_answer: z.record(z.string(), z.any()).nullable(),
  score: z.number().nullable(),
  submitted_answer: z.record(z.string(), z.any()).nullable(),
  true_answer: z.record(z.string(), z.any()).nullable(),
  v2_score: z.number().nullable(),
  variant_id: IdSchema,
});
export type Submission = z.infer<typeof SubmissionSchema>;

export const TagSchema = z.object({
  color: z.string().nullable(),
  course_id: IdSchema,
  description: z.string().nullable(),
  id: IdSchema,
  implicit: z.boolean(),
  name: z.string().nullable(),
  number: z.number().nullable(),
});
export type Tag = z.infer<typeof TagSchema>;

export const TopicSchema = z.object({
  color: z.string().nullable(),
  course_id: IdSchema,
  description: z.string().nullable(),
  id: IdSchema,
  implicit: z.boolean(),
  name: z.string().nullable(),
  number: z.number().nullable(),
});
export type Topic = z.infer<typeof TopicSchema>;

export const UserSchema = z.object({
  deleted_at: DateFromISOString.nullable(),
  email: z.string().nullable(),
  institution_id: IdSchema,
  lti_context_id: z.string().nullable(),
  lti_course_instance_id: IdSchema.nullable(),
  lti_user_id: z.string().nullable(),
  name: z.string().nullable(),
  stripe_customer_id: z.string().nullable(),
  terms_accepted_at: DateFromISOString.nullable(),
  uid: z.string(),
  uin: z.string().nullable(),
  user_id: IdSchema,
});
export type User = z.infer<typeof UserSchema>;

export const UserSessionSchema = z.object({
  id: IdSchema,
  session_id: z.string(),
  created_at: DateFromISOString,
  updated_at: DateFromISOString,
  expires_at: DateFromISOString,
  user_id: IdSchema.nullable(),
  data: z.any(),
});
export type UserSession = z.infer<typeof UserSessionSchema>;

export const VariantSchema = z.object({
  authn_user_id: IdSchema.nullable(),
  broken: z.boolean().nullable(),
  broken_at: DateFromISOString.nullable(),
  broken_by: IdSchema.nullable(),
  course_id: IdSchema,
  course_instance_id: IdSchema.nullable(),
  date: DateFromISOString.nullable(),
  duration: IntervalSchema.nullable(),
  first_duration: IntervalSchema.nullable(),
  group_id: IdSchema.nullable(),
  id: IdSchema,
  instance_question_id: IdSchema.nullable(),
  num_tries: z.number(),
  number: z.number().nullable(),
  open: z.boolean().nullable(),
  options: z.record(z.string(), z.any()).nullable(),
  params: z.record(z.string(), z.any()).nullable(),
  question_id: IdSchema,
  true_answer: z.record(z.string(), z.any()).nullable(),
  user_id: IdSchema.nullable(),
  variant_seed: z.string().nullable(),
  workspace_id: IdSchema.nullable(),
});
export type Variant = z.infer<typeof VariantSchema>;

export const WorkspaceSchema = z.object({
  created_at: DateFromISOString,
  disk_usage_bytes: z.coerce.number().nullable(), // This is BIGINT, but always fits a number
  heartbeat_at: DateFromISOString.nullable(),
  hostname: z.string().nullable(),
  id: IdSchema,
  launch_port: z.coerce.number(), // This is BIGINT, but always fits a number
  launch_uuid: z.string().nullable(),
  launched_at: DateFromISOString.nullable(),
  launching_duration: IntervalSchema.nullable(),
  message: z.string().nullable(),
  message_updated_at: DateFromISOString,
  rebooted_at: DateFromISOString.nullable(),
  reset_at: DateFromISOString.nullable(),
  running_at: DateFromISOString.nullable(),
  running_duration: IntervalSchema.nullable(),
  state: z.enum(['uninitialized', 'stopped', 'launching', 'running']),
  state_updated_at: DateFromISOString,
  stopped_at: DateFromISOString.nullable(),
  version: z.coerce.number(), // This is BIGINT, but always fits a number
  workspace_host_id: IdSchema.nullable(),
});
export type Workspace = z.infer<typeof WorkspaceSchema>;

export const WorkspaceHostSchema = z.object({
  hostname: z.string().nullable(),
  id: IdSchema,
  instance_id: z.string(),
  launched_at: DateFromISOString.nullable(),
  load_count: z.number().nullable(),
  ready_at: DateFromISOString.nullable(),
  state: z
    .enum(['launching', 'ready', 'draining', 'unhealthy', 'terminating', 'terminated'])
    .nullable(),
  state_changed_at: DateFromISOString.nullable(),
  terminated_at: DateFromISOString.nullable(),
  unhealthy_at: DateFromISOString.nullable(),
  unhealthy_reason: z.string().nullable(),
});
export type WorkspaceHost = z.infer<typeof WorkspaceHostSchema>;

export const WorkspaceLogSchema = z.object({
  date: DateFromISOString.nullable(),
  id: IdSchema,
  message: z.string().nullable(),
  state: z.enum(['uninitialized', 'stopped', 'launching', 'running']).nullable(),
  version: z.string(),
  workspace_id: IdSchema,
});
export type WorkspaceLog = z.infer<typeof WorkspaceLogSchema>;

export const ZoneSchema = z.object({
  advance_score_perc: z.number().nullable(),
  assessment_id: IdSchema,
  best_questions: z.number().nullable(),
  id: IdSchema,
  max_points: z.number().nullable(),
  number: z.number().nullable(),
  number_choose: z.number().nullable(),
  title: z.string().nullable(),
});
export type Zone = z.infer<typeof ZoneSchema>;<|MERGE_RESOLUTION|>--- conflicted
+++ resolved
@@ -498,11 +498,7 @@
   html: z.string().nullable(),
   id: z.string(),
   prompt_type: z.enum(['initial', 'human_revision', 'auto_revision']),
-<<<<<<< HEAD
-  prompting_authn_user_id: z.string(),
-=======
   prompting_user_id: z.string(),
->>>>>>> 7a6a148f
   python: z.string().nullable(),
   question_id: z.string(),
   response: z.string(),
