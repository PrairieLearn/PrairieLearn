--- conflicted
+++ resolved
@@ -481,37 +481,6 @@
 });
 export type InstanceQuestion = z.infer<typeof InstanceQuestionSchema>;
 
-<<<<<<< HEAD
-export const JobSchema = z.object({
-  arguments: z.string().array().nullable(),
-  assessment_id: IdSchema.nullable(),
-  authn_user_id: IdSchema.nullable(),
-  command: z.string().nullable(),
-  course_id: IdSchema.nullable(),
-  course_instance_id: IdSchema.nullable(),
-  course_request_id: IdSchema.nullable(),
-  data: z.any().nullable(),
-  description: z.string().nullable(),
-  env: z.record(z.string(), z.any()).nullable(),
-  error_message: z.string().nullable(),
-  exit_code: z.number().nullable(),
-  exit_signal: z.string().nullable(),
-  finish_date: DateFromISOString.nullable(),
-  heartbeat_at: DateFromISOString.nullable(),
-  id: IdSchema,
-  job_sequence_id: IdSchema.nullable(),
-  last_in_sequence: z.boolean().nullable(),
-  no_job_sequence_update: z.boolean().nullable(),
-  number_in_sequence: z.number().nullable(),
-  output: z.string().nullable(),
-  start_date: DateFromISOString.nullable(),
-  status: z.enum(['Running', 'Success', 'Error']).nullable(),
-  type: z.string().nullable(),
-  user_id: IdSchema.nullable(),
-  working_directory: z.string().nullable(),
-});
-export type Job = z.infer<typeof JobSchema>;
-=======
 export const SubmissionSchema = z.object({
   auth_user_id: IdSchema.nullable(),
   broken: z.boolean().nullable(),
@@ -594,4 +563,33 @@
   v2_score: z.number().nullable(),
 });
 export type GradingJob = z.infer<typeof GradingJobSchema>;
->>>>>>> 4ae9de7e
+
+export const JobSchema = z.object({
+  arguments: z.string().array().nullable(),
+  assessment_id: IdSchema.nullable(),
+  authn_user_id: IdSchema.nullable(),
+  command: z.string().nullable(),
+  course_id: IdSchema.nullable(),
+  course_instance_id: IdSchema.nullable(),
+  course_request_id: IdSchema.nullable(),
+  data: z.any().nullable(),
+  description: z.string().nullable(),
+  env: z.record(z.string(), z.any()).nullable(),
+  error_message: z.string().nullable(),
+  exit_code: z.number().nullable(),
+  exit_signal: z.string().nullable(),
+  finish_date: DateFromISOString.nullable(),
+  heartbeat_at: DateFromISOString.nullable(),
+  id: IdSchema,
+  job_sequence_id: IdSchema.nullable(),
+  last_in_sequence: z.boolean().nullable(),
+  no_job_sequence_update: z.boolean().nullable(),
+  number_in_sequence: z.number().nullable(),
+  output: z.string().nullable(),
+  start_date: DateFromISOString.nullable(),
+  status: z.enum(['Running', 'Success', 'Error']).nullable(),
+  type: z.string().nullable(),
+  user_id: IdSchema.nullable(),
+  working_directory: z.string().nullable(),
+});
+export type Job = z.infer<typeof JobSchema>;