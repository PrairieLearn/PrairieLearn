--- conflicted
+++ resolved
@@ -151,14 +151,6 @@
 });
 export type Question = z.infer<typeof QuestionSchema>;
 
-<<<<<<< HEAD
-export const InstitutionAdministratorSchema = z.object({
-  id: IdSchema,
-  institution_id: IdSchema,
-  user_id: IdSchema,
-});
-export type InstitutionAdministrator = z.infer<typeof InstitutionAdministratorSchema>;
-=======
 export const WorkspaceHostSchema = z.object({
   hostname: z.string().nullable(),
   id: IdSchema,
@@ -185,4 +177,10 @@
   workspace_id: IdSchema,
 });
 export type WorkspaceLog = z.infer<typeof WorkspaceLogSchema>;
->>>>>>> cdb0f210
+
+export const InstitutionAdministratorSchema = z.object({
+  id: IdSchema,
+  institution_id: IdSchema,
+  user_id: IdSchema,
+});
+export type InstitutionAdministrator = z.infer<typeof InstitutionAdministratorSchema>;