--- conflicted
+++ resolved
@@ -87,11 +87,8 @@
 export const CourseSchema = z.object({
   branch: z.string(),
   commit_hash: z.string().nullable(),
-<<<<<<< HEAD
   course_instance_enrollment_limit: z.number().nullable(),
-=======
   created_at: DateFromISOString,
->>>>>>> aefa9184
   deleted_at: DateFromISOString.nullable(),
   display_timezone: z.string(),
   example_course: z.boolean(),
