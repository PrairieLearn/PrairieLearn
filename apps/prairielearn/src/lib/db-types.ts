import parsePostgresInterval from 'postgres-interval';
import { z } from 'zod';

const INTERVAL_MS_PER_SECOND = 1000;
const INTERVAL_MS_PER_MINUTE = 60 * INTERVAL_MS_PER_SECOND;
const INTERVAL_MS_PER_HOUR = 60 * INTERVAL_MS_PER_MINUTE;
const INTERVAL_MS_PER_DAY = 24 * INTERVAL_MS_PER_HOUR;
const INTERVAL_MS_PER_MONTH = 30 * INTERVAL_MS_PER_DAY;
const INTERVAL_MS_PER_YEAR = 365.25 * INTERVAL_MS_PER_DAY;

/**
 * IDs are always coerced to strings. This ensures consistent handling when an
 * ID is fetched directly or via `to_jsonb`, which returns a number.
 *
 * The `refine` step is important to ensure that the thing we've coerced to a
 * string is actually a number. If it's not, we want to fail quickly.
 */
export const IdSchema = z
  .string({ coerce: true })
  .refine((val) => /^\d+$/.test(val), { message: 'ID is not a non-negative integer' });

/**
 * This is a schema for the objects produced by the `postgres-interval` library.
 */
const PostgresIntervalSchema = z.object({
  years: z.number().default(0),
  months: z.number().default(0),
  days: z.number().default(0),
  hours: z.number().default(0),
  minutes: z.number().default(0),
  seconds: z.number().default(0),
  milliseconds: z.number().default(0),
});

/**
 * This schema handles two representations of an interval:
 *
 * - A string like "1 year 2 days", which is how intervals will be represented
 *   if they go through `to_jsonb` in a query.
 * - A {@link PostgresIntervalSchema} object, which is what we'll get if a
 *   query directly returns an interval column. The interval will already be
 *   parsed by `postgres-interval` by way of `pg-types`.
 *
 * In either case, we convert the interval to a number of milliseconds.
 */
export const IntervalSchema = z
  .union([z.string(), PostgresIntervalSchema])
  .transform((interval) => {
    if (typeof interval === 'string') {
      interval = parsePostgresInterval(interval);
    }

    // This calculation matches Postgres's behavior when computing the number of
    // milliseconds in an interval with `EXTRACT(epoch from '...'::interval) * 1000`.
    // The noteworthy parts of this conversion are that 1 year = 365.25 days and
    // 1 month = 30 days.
    return (
      interval.years * INTERVAL_MS_PER_YEAR +
      interval.months * INTERVAL_MS_PER_MONTH +
      interval.days * INTERVAL_MS_PER_DAY +
      interval.hours * INTERVAL_MS_PER_HOUR +
      interval.minutes * INTERVAL_MS_PER_MINUTE +
      interval.seconds * INTERVAL_MS_PER_SECOND +
      interval.milliseconds
    );
  });

/**
 * Accepts either a string or a Date object. If a string is passed, it is
 * validated and parsed as an ISO date string.
 *
 * Useful for parsing dates from JSON, which are always strings.
 */
export const DateFromISOString = z
  .union([z.string(), z.date()])
  .refine(
    (s) => {
      const date = new Date(s);
      return !Number.isNaN(date.getTime());
    },
    {
      message: 'must be a valid ISO date string',
    },
  )
  .transform((s) => new Date(s));

// *******************************************************************************
// Miscellaneous schemas; keep these alphabetized.
// *******************************************************************************

// Result of assessments_format_for_question sproc
export const AssessmentsFormatForQuestionSchema = z.array(
  z.object({
    label: z.string(),
    assessment_id: IdSchema,
    course_instance_id: IdSchema,
    color: z.string(),
  }),
);

// *******************************************************************************
// Enum schemas. These should be alphabetized by their corresponding enum name.
// *******************************************************************************

export const EnumJobStatusSchema = z.enum(['Running', 'Success', 'Error']);
export type EnumJobStatus = z.infer<typeof EnumJobStatusSchema>;

export const EnumModeSchema = z.enum(['Public', 'Exam', 'SEB']);
export type EnumMode = z.infer<typeof EnumModeSchema>;

export const EnumModeReasonSchema = z.enum(['Default', 'PrairieTest', 'Network']);
export type EnumModeReason = z.infer<typeof EnumModeReasonSchema>;

export const EnumPlanGrantTypeSchema = z.enum(['trial', 'stripe', 'invoice', 'gift']);
export type EnumPlanGrantType = z.infer<typeof EnumPlanGrantTypeSchema>;

// *******************************************************************************
// Database table schemas. These should be alphabetized by their corresponding
// table name. For instance, `GroupSchema` should come before `GroupConfigSchema`
// because `Group` comes before `GroupConfig` alphabetically.
// *******************************************************************************

export const AdministratorSchema = z.object({
  id: IdSchema,
  user_id: IdSchema,
});
export type Administrator = z.infer<typeof AdministratorSchema>;

export const AlternativeGroupSchema = z.object({
  advance_score_perc: z.number().nullable(),
  assessment_id: IdSchema,
  id: IdSchema,
  number: z.number().nullable(),
  number_choose: z.number().nullable(),
  zone_id: IdSchema,
});
export type AlternativeGroup = z.infer<typeof AlternativeGroupSchema>;

export const AssessmentSchema = z.object({
  advance_score_perc: z.number().nullable(),
  allow_issue_reporting: z.boolean().nullable(),
  allow_real_time_grading: z.boolean().nullable(),
  allow_personal_notes: z.boolean(),
  assessment_module_id: IdSchema.nullable(),
  assessment_set_id: IdSchema.nullable(),
  auto_close: z.boolean().nullable(),
  config: z.any().nullable(),
  constant_question_value: z.boolean().nullable(),
  course_instance_id: IdSchema,
  deleted_at: DateFromISOString.nullable(),
  duration_stat_hist: z.number().array(),
  duration_stat_max: IntervalSchema,
  duration_stat_mean: IntervalSchema,
  duration_stat_median: IntervalSchema,
  duration_stat_min: IntervalSchema,
  duration_stat_threshold_labels: z.string().array(),
  duration_stat_threshold_seconds: z.number().array(),
  duration_stat_thresholds: IntervalSchema.array(),
  group_work: z.boolean().nullable(),
  id: IdSchema,
  max_bonus_points: z.number().nullable(),
  max_points: z.number().nullable(),
  multiple_instance: z.boolean().nullable(),
  number: z.string(),
  obj: z.any().nullable(),
  order_by: z.number().nullable(),
  require_honor_code: z.boolean().nullable(),
  score_stat_hist: z.number().array(),
  score_stat_max: z.number(),
  score_stat_mean: z.number(),
  score_stat_median: z.number(),
  score_stat_min: z.number(),
  score_stat_n_hundred: z.number(),
  score_stat_n_hundred_perc: z.number(),
  score_stat_n_zero: z.number(),
  score_stat_n_zero_perc: z.number(),
  score_stat_number: z.number(),
  score_stat_std: z.number(),
  shuffle_questions: z.boolean().nullable(),
  statistics_last_updated_at: DateFromISOString,
  stats_last_updated: DateFromISOString.nullable(),
  sync_errors: z.string().nullable(),
  sync_job_sequence_id: IdSchema.nullable(),
  sync_warnings: z.string().nullable(),
  text: z.string().nullable(),
  tid: z.string().nullable(),
  title: z.string().nullable(),
  type: z.enum(['Exam', 'RetryExam', 'Basic', 'Game', 'Homework']).nullable(),
  uuid: z.string().nullable(),
});
export type Assessment = z.infer<typeof AssessmentSchema>;

export const AssessmentAccessRuleSchema = z.object({
  active: z.boolean(),
  assessment_id: IdSchema,
  credit: z.number().nullable(),
  end_date: DateFromISOString.nullable(),
  exam_uuid: z.string().nullable(),
  id: IdSchema,
  mode: EnumModeSchema.nullable(),
  number: z.number(),
  password: z.string().nullable(),
  seb_config: z.any().nullable(),
  show_closed_assessment: z.boolean(),
  show_closed_assessment_score: z.boolean(),
  start_date: DateFromISOString.nullable(),
  time_limit_min: z.number().nullable(),
  uids: z.string().array().nullable(),
});
export type AssessmentAccessRule = z.infer<typeof AssessmentAccessRuleSchema>;

export const AssessmentInstanceSchema = z.object({
  assessment_id: IdSchema,
  auth_user_id: IdSchema.nullable(),
  auto_close: z.boolean().nullable(),
  client_fingerprint_id_change_count: z.number(),
  closed_at: DateFromISOString.nullable(),
  date: DateFromISOString.nullable(),
  date_limit: DateFromISOString.nullable(),
  duration: IntervalSchema.nullable(),
  grading_needed: z.boolean(),
  group_id: IdSchema.nullable(),
  id: IdSchema,
  include_in_statistics: z.boolean(),
  last_client_fingerprint_id: IdSchema.nullable(),
  max_bonus_points: z.number().nullable(),
  max_points: z.number().nullable(),
  mode: EnumModeSchema.nullable(),
  modified_at: DateFromISOString,
  number: z.number().nullable(),
  open: z.boolean().nullable(),
  points: z.number().nullable(),
  score_perc: z.number().nullable(),
  user_id: IdSchema.nullable(),
});
export type AssessmentInstance = z.infer<typeof AssessmentInstanceSchema>;

export const AssessmentModuleSchema = z.object({
  id: IdSchema,
  course_id: IdSchema,
  name: z.string(),
  heading: z.string().nullable(),
  number: z.number().nullable(),
  implicit: z.boolean(),
});
export type AssessmentModule = z.infer<typeof AssessmentModuleSchema>;

export const AssessmentQuestionSchema = z.object({
  advance_score_perc: z.number().nullable(),
  alternative_group_id: IdSchema.nullable(),
  assessment_id: IdSchema,
  average_average_submission_score: z.number().nullable(),
  average_first_submission_score: z.number().nullable(),
  average_last_submission_score: z.number().nullable(),
  average_max_submission_score: z.number().nullable(),
  average_number_submissions: z.number().nullable(),
  average_submission_score_hist: z.array(z.number()).nullable(),
  average_submission_score_variance: z.number().nullable(),
  deleted_at: DateFromISOString.nullable(),
  discrimination: z.number().nullable(),
  effective_advance_score_perc: z.number().nullable(),
  first_submission_score_hist: z.array(z.number()).nullable(),
  first_submission_score_variance: z.number().nullable(),
  force_max_points: z.boolean().nullable(),
  grade_rate_minutes: z.number().nullable(),
  id: IdSchema,
  incremental_submission_points_array_averages: z.array(z.number()).nullable(),
  incremental_submission_points_array_variances: z.array(z.number()).nullable(),
  incremental_submission_score_array_averages: z.array(z.number()).nullable(),
  incremental_submission_score_array_variances: z.array(z.number()).nullable(),
  init_points: z.number().nullable(),
  last_submission_score_hist: z.array(z.number()).nullable(),
  last_submission_score_variance: z.number().nullable(),
  manual_perc: z.number().nullable(),
  manual_rubric_id: IdSchema.nullable(),
  max_auto_points: z.number().nullable(),
  max_manual_points: z.number().nullable(),
  max_points: z.number().nullable(),
  max_submission_score_hist: z.array(z.number()).nullable(),
  max_submission_score_variance: z.number().nullable(),
  mean_question_score: z.number().nullable(),
  median_question_score: z.number().nullable(),
  number: z.number().nullable(),
  number_in_alternative_group: z.number().nullable(),
  number_submissions_hist: z.array(z.number()).nullable(),
  number_submissions_variance: z.number().nullable(),
  points_list: z.array(z.number()).nullable(),
  question_id: IdSchema,
  question_score_variance: z.number().nullable(),
  quintile_question_scores: z.array(z.number()).nullable(),
  some_nonzero_submission_perc: z.number().nullable(),
  some_perfect_submission_perc: z.number().nullable(),
  some_submission_perc: z.number().nullable(),
  submission_score_array_averages: z.array(z.number()).nullable(),
  submission_score_array_variances: z.array(z.number()).nullable(),
  tries_per_variant: z.number().nullable(),
});
export type AssessmentQuestion = z.infer<typeof AssessmentQuestionSchema>;

export const AssessmentQuestionRolePermissionsSchema = z.object({
  assessment_question_id: IdSchema,
  can_submit: z.boolean().nullable(),
  can_view: z.boolean().nullable(),
  group_role_id: IdSchema,
});
export type AssessmentQuestionRolePermissions = z.infer<
  typeof AssessmentQuestionRolePermissionsSchema
>;

export const AssessmentSetSchema = z.object({
  abbreviation: z.string(),
  color: z.string(),
  course_id: IdSchema,
  heading: z.string(),
  id: IdSchema,
  implicit: z.boolean(),
  name: z.string(),
  number: z.number(),
});
export type AssessmentSet = z.infer<typeof AssessmentSetSchema>;

export const AuditLogSchema = z.object({
  action: z.string().nullable(),
  authn_user_id: IdSchema.nullable(),
  column_name: z.string().nullable(),
  course_id: IdSchema.nullable(),
  course_instance_id: IdSchema.nullable(),
  date: DateFromISOString.nullable(),
  group_id: IdSchema.nullable(),
  id: IdSchema,
  institution_id: IdSchema.nullable(),
  new_state: z.any(),
  old_state: z.any(),
  parameters: z.any(),
  row_id: IdSchema.nullable(),
  table_name: z.string().nullable(),
  user_id: IdSchema.nullable(),
});
export type AuditLog = z.infer<typeof AuditLogSchema>;

export const AuthnProviderSchema = z.object({
  id: IdSchema,
  name: z.string().nullable(),
});
export type AuthnProvider = z.infer<typeof AuthnProviderSchema>;

export const ClientFingerprintSchema = z.object({
  accept_language: z.string().nullable(),
  created_at: DateFromISOString,
  id: IdSchema,
  ip_address: z.string(),
  user_agent: z.string().nullable(),
  user_id: IdSchema,
  user_session_id: IdSchema,
});
export type ClientFingerprint = z.infer<typeof ClientFingerprintSchema>;

export const CourseSchema = z.object({
  announcement_color: z.string().nullable(),
  announcement_html: z.string().nullable(),
  branch: z.string(),
  commit_hash: z.string().nullable(),
  course_instance_enrollment_limit: z.number().nullable(),
  created_at: DateFromISOString,
  deleted_at: DateFromISOString.nullable(),
  display_timezone: z.string(),
  example_course: z.boolean(),
  id: IdSchema,
  institution_id: IdSchema,
  options: z.any(),
  path: z.string(),
  repository: z.string().nullable(),
  sharing_name: z.string().nullable(),
  sharing_token: z.string(),
  short_name: z.string().nullable(),
  sync_errors: z.string().nullable(),
  sync_job_sequence_id: IdSchema.nullable(),
  sync_warnings: z.string().nullable(),
  template_course: z.boolean(),
  title: z.string().nullable(),
  yearly_enrollment_limit: z.number().nullable(),
});
export type Course = z.infer<typeof CourseSchema>;

export const CourseInstanceSchema = z.object({
  assessments_group_by: z.enum(['Set', 'Module']),
  course_id: IdSchema,
  deleted_at: DateFromISOString.nullable(),
  display_timezone: z.string(),
  enrollment_limit: z.number().nullable(),
  hide_in_enroll_page: z.boolean().nullable(),
  id: IdSchema,
  long_name: z.string().nullable(),
  ps_linked: z.boolean(),
  short_name: z.string().nullable(),
  sync_errors: z.string().nullable(),
  sync_job_sequence_id: IdSchema.nullable(),
  sync_warnings: z.string().nullable(),
  uuid: z.string().nullable(),
});
export type CourseInstance = z.infer<typeof CourseInstanceSchema>;

export const CourseInstanceAccessRuleSchema = z.object({
  course_instance_id: IdSchema,
  end_date: DateFromISOString.nullable(),
  id: IdSchema,
  institution: z.string().nullable(),
  number: z.number().nullable(),
  start_date: DateFromISOString.nullable(),
  uids: z.string().array().nullable(),
});
export type CourseInstanceAccessRule = z.infer<typeof CourseInstanceAccessRuleSchema>;

export const CourseInstancePermissionSchema = z.object({
  course_instance_id: IdSchema,
  course_instance_role: z.enum(['None', 'Student Data Viewer', 'Student Data Editor']).nullable(),
  course_permission_id: IdSchema,
  id: IdSchema,
});
export type CourseInstancePermission = z.infer<typeof CourseInstancePermissionSchema>;

export const CourseInstanceRequiredPlanSchema = z.object({
  course_instance_id: IdSchema,
  id: IdSchema,
  plan_name: z.enum(['basic', 'compute', 'everything']),
});
export type CourseInstanceRequiredPlan = z.infer<typeof CourseInstanceRequiredPlanSchema>;

export const CoursePermissionSchema = z.object({
  course_id: IdSchema,
  course_role: z.enum(['None', 'Previewer', 'Viewer', 'Editor', 'Owner']).nullable(),
  id: IdSchema,
  user_id: IdSchema,
});
export type CoursePermission = z.infer<typeof CoursePermissionSchema>;

export const CourseRequestSchema = z.object({
  approved_by: IdSchema.nullable(),
  approved_status: z.enum(['pending', 'approved', 'denied', 'creating', 'failed']),
  created_at: DateFromISOString,
  first_name: z.string().nullable(),
  github_user: z.string().nullable(),
  id: IdSchema,
  institution: z.string().nullable(),
  last_name: z.string().nullable(),
  referral_source: z.string().nullable(),
  short_name: z.string(),
  title: z.string(),
  user_id: IdSchema,
  work_email: z.string().nullable(),
});
export type CourseRequest = z.infer<typeof CourseRequestSchema>;

export const DraftQuestionMetadataSchema = z.object({
  created_at: DateFromISOString,
  created_by: IdSchema.nullable(),
  id: IdSchema,
  question_id: IdSchema.nullable(),
  updated_by: IdSchema.nullable(),
});
export type DraftQuestionMetadata = z.infer<typeof DraftQuestionMetadataSchema>;

export const EnrollmentSchema = z.object({
  course_instance_id: IdSchema,
  created_at: DateFromISOString,
  id: IdSchema,
  user_id: IdSchema,
});
export type Enrollment = z.infer<typeof EnrollmentSchema>;

export const FileSchema = z.object({
  assessment_id: IdSchema.nullable(),
  assessment_instance_id: IdSchema.nullable(),
  created_at: DateFromISOString,
  created_by: IdSchema.nullable(),
  deleted_at: DateFromISOString.nullable(),
  deleted_by: IdSchema.nullable(),
  display_filename: z.string(),
  id: IdSchema,
  instance_question_id: IdSchema.nullable(),
  storage_filename: z.string(),
  storage_type: z.enum(['FileSystem', 'S3']),
  type: z.string(),
  user_id: IdSchema.nullable(),
});
export type File = z.infer<typeof FileSchema>;

export const FileEditSchema = z.object({
  course_id: IdSchema,
  created_at: DateFromISOString,
  deleted_at: DateFromISOString.nullable(),
  did_save: z.boolean().nullable(),
  did_sync: z.boolean().nullable(),
  dir_name: z.string(),
  file_id: IdSchema.nullable(),
  file_name: z.string(),
  id: IdSchema,
  job_sequence_id: IdSchema.nullable(),
  orig_hash: z.string(),
  user_id: IdSchema,
});
export type FileEdit = z.infer<typeof FileEditSchema>;

export const AiGenerationPromptSchema = z.object({
  completion: z.any(),
  system_prompt: z.string().nullable(),
  errors: z.array(z.string()),
  html: z.string().nullable(),
  id: z.string(),
  prompt_type: z.enum(['initial', 'human_revision', 'auto_revision']),
  prompting_user_id: z.string(),
  python: z.string().nullable(),
  question_id: z.string(),
  response: z.string(),
  user_prompt: z.string(),
  job_sequence_id: z.string().nullable(),
});

export type AiGenerationPrompt = z.infer<typeof AiGenerationPromptSchema>;

export const FileTransferSchema = z.object({
  created_at: DateFromISOString,
  deleted_at: DateFromISOString.nullable(),
  from_course_id: IdSchema,
  from_filename: z.string(),
  id: IdSchema,
  storage_filename: z.string(),
  to_course_id: IdSchema,
  transfer_type: z.enum(['CopyQuestion']),
  user_id: IdSchema,
});
export type FileTransfer = z.infer<typeof FileTransferSchema>;

export const GradingJobSchema = z.object({
  auth_user_id: IdSchema.nullable(),
  auto_points: z.number().nullable(),
  correct: z.boolean().nullable(),
  date: DateFromISOString.nullable(),
  feedback: z.record(z.string(), z.any()).nullable(),
  gradable: z.boolean().nullable(),
  graded_at: DateFromISOString.nullable(),
  graded_by: IdSchema.nullable(),
  grading_finished_at: DateFromISOString.nullable(),
  grading_method: z.enum(['Internal', 'External', 'Manual']).nullable(),
  grading_received_at: DateFromISOString.nullable(),
  grading_request_canceled_at: DateFromISOString.nullable(),
  grading_request_canceled_by: IdSchema.nullable(),
  grading_requested_at: DateFromISOString.nullable(),
  grading_started_at: DateFromISOString.nullable(),
  grading_submitted_at: DateFromISOString.nullable(),
  id: IdSchema,
  manual_points: z.number().nullable(),
  manual_rubric_grading_id: IdSchema.nullable(),
  output: z.string().nullable(),
  partial_scores: z.record(z.string(), z.any()).nullable(),
  s3_bucket: z.string().nullable(),
  s3_root_key: z.string().nullable(),
  score: z.number().nullable(),
  submission_id: IdSchema,
  v2_score: z.number().nullable(),
});
export type GradingJob = z.infer<typeof GradingJobSchema>;

export const GroupSchema = z.object({
  course_instance_id: IdSchema,
  date: DateFromISOString.nullable(),
  deleted_at: DateFromISOString.nullable(),
  group_config_id: IdSchema,
  id: IdSchema,
  join_code: z.string(),
  name: z.string(),
});
export type Group = z.infer<typeof GroupSchema>;

export const GroupConfigSchema = z.object({
  assessment_id: IdSchema.nullable(),
  course_instance_id: IdSchema,
  date: DateFromISOString,
  deleted_at: DateFromISOString.nullable(),
  has_roles: z.boolean(),
  id: IdSchema,
  maximum: z.number().nullable(),
  minimum: z.number().nullable(),
  name: z.string().nullable(),
  student_authz_create: z.boolean().nullable(),
  student_authz_leave: z.boolean().nullable(),
  student_authz_join: z.boolean().nullable(),
});
export type GroupConfig = z.infer<typeof GroupConfigSchema>;

export const GroupRoleSchema = z.object({
  assessment_id: IdSchema.nullable(),
  can_assign_roles: z.boolean().nullable(),
  id: IdSchema,
  maximum: z.number().nullable(),
  minimum: z.number().nullable(),
  role_name: z.string(),
});
export type GroupRole = z.infer<typeof GroupRoleSchema>;

export const GroupUserSchema = z.object({
  group_config_id: IdSchema,
  group_id: IdSchema,
  user_id: IdSchema,
});
export type GroupUser = z.infer<typeof GroupUserSchema>;

export const GroupUserRoleSchema = z.object({
  group_id: IdSchema,
  group_role_id: IdSchema,
  id: IdSchema,
  user_id: IdSchema,
});
export type GroupUserRole = z.infer<typeof GroupUserRoleSchema>;

export const InstanceQuestionSchema = z.object({
  assessment_instance_id: IdSchema,
  assessment_question_id: IdSchema,
  assigned_grader: IdSchema.nullable(),
  authn_user_id: IdSchema.nullable(),
  auto_points: z.number().nullable(),
  average_submission_score: z.number().nullable(),
  created_at: DateFromISOString.nullable(),
  current_value: z.number().nullable(),
  duration: IntervalSchema.nullable(),
  first_duration: IntervalSchema.nullable(),
  first_submission_score: z.number().nullable(),
  highest_submission_score: z.number().nullable(),
  id: IdSchema,
  incremental_submission_points_array: z.array(z.number().nullable()).nullable(),
  incremental_submission_score_array: z.array(z.number().nullable()).nullable(),
  last_grader: IdSchema.nullable(),
  last_submission_score: z.number().nullable(),
  manual_points: z.number().nullable(),
  max_submission_score: z.number().nullable(),
  modified_at: DateFromISOString,
  number: z.number().nullable(),
  number_attempts: z.number(),
  open: z.boolean(),
  order_by: z.number().nullable(),
  points: z.number().nullable(),
  points_list: z.array(z.number()).nullable(),
  points_list_original: z.array(z.number()).nullable(),
  requires_manual_grading: z.boolean(),
  score_perc: z.number().nullable(),
  some_nonzero_submission: z.boolean().nullable(),
  some_perfect_submission: z.boolean().nullable(),
  some_submission: z.boolean().nullable(),
  status: z
    .enum(['complete', 'unanswered', 'saved', 'correct', 'incorrect', 'grading', 'invalid'])
    .nullable(),
  submission_score_array: z.array(z.number().nullable()).nullable(),
  used_for_grade: z.boolean().nullable(),
  variants_points_list: z.array(z.number().nullable()),
});
export type InstanceQuestion = z.infer<typeof InstanceQuestionSchema>;

export const InstitutionSchema = z.object({
  course_instance_enrollment_limit: z.number(),
  default_authn_provider_id: IdSchema.nullable(),
  display_timezone: z.string(),
  id: IdSchema,
  long_name: z.string(),
  short_name: z.string(),
  uid_regexp: z.string().nullable(),
  yearly_enrollment_limit: z.number(),
});
export type Institution = z.infer<typeof InstitutionSchema>;

export const InstitutionAdministratorSchema = z.object({
  id: IdSchema,
  institution_id: IdSchema,
  user_id: IdSchema,
});
export type InstitutionAdministrator = z.infer<typeof InstitutionAdministratorSchema>;

export const IssueSchema = z.object({
  assessment_id: IdSchema.nullable(),
  authn_user_id: IdSchema.nullable(),
  course_caused: z.boolean().nullable(),
  course_data: z.record(z.string(), z.any()).nullable(),
  course_id: IdSchema.nullable(),
  course_instance_id: IdSchema.nullable(),
  date: DateFromISOString.nullable(),
  id: IdSchema,
  instance_question_id: IdSchema.nullable(),
  instructor_message: z.string().nullable(),
  manually_reported: z.boolean().nullable(),
  open: z.boolean().nullable(),
  question_id: IdSchema.nullable(),
  student_message: z.string().nullable(),
  system_data: z.record(z.string(), z.any()).nullable(),
  user_id: IdSchema.nullable(),
  variant_id: IdSchema.nullable(),
});
export type Issue = z.infer<typeof IssueSchema>;

export const JobSchema = z.object({
  arguments: z.string().array().nullable(),
  assessment_id: IdSchema.nullable(),
  authn_user_id: IdSchema.nullable(),
  command: z.string().nullable(),
  course_id: IdSchema.nullable(),
  course_instance_id: IdSchema.nullable(),
  course_request_id: IdSchema.nullable(),
  data: z.any().nullable(),
  description: z.string().nullable(),
  env: z.record(z.string(), z.any()).nullable(),
  error_message: z.string().nullable(),
  exit_code: z.number().nullable(),
  exit_signal: z.string().nullable(),
  finish_date: DateFromISOString.nullable(),
  heartbeat_at: DateFromISOString.nullable(),
  id: IdSchema,
  job_sequence_id: IdSchema.nullable(),
  last_in_sequence: z.boolean().nullable(),
  no_job_sequence_update: z.boolean().nullable(),
  number_in_sequence: z.number().nullable(),
  output: z.string().nullable(),
  start_date: DateFromISOString.nullable(),
  status: EnumJobStatusSchema.nullable(),
  type: z.string().nullable(),
  user_id: IdSchema.nullable(),
  working_directory: z.string().nullable(),
});
export type Job = z.infer<typeof JobSchema>;

export const JobSequenceSchema = z.object({
  assessment_id: IdSchema.nullable(),
  authn_user_id: IdSchema.nullable(),
  course_id: IdSchema.nullable(),
  course_instance_id: IdSchema.nullable(),
  course_request_id: IdSchema.nullable(),
  description: z.string().nullable(),
  finish_date: DateFromISOString.nullable(),
  id: IdSchema,
  legacy: z.boolean(),
  number: z.number().nullable(),
  start_date: DateFromISOString.nullable(),
  status: EnumJobStatusSchema.nullable(),
  type: z.string().nullable(),
  user_id: IdSchema.nullable(),
});
export type JobSequence = z.infer<typeof JobSequenceSchema>;

export const Lti13AssessmentsSchema = z.object({
  assessment_id: IdSchema,
  id: IdSchema,
  last_activity: DateFromISOString,
  lineitem_id_url: z.string(),
  lineitem: z.record(z.string(), z.any()),
  lti13_course_instance_id: IdSchema,
});
export type Lti13Assessments = z.infer<typeof Lti13AssessmentsSchema>;

export const Lti13CourseInstanceSchema = z.object({
  context_id: z.string(),
  context_label: z.string().nullable(),
  context_title: z.string().nullable(),
  course_instance_id: IdSchema,
  created_at: DateFromISOString,
  deployment_id: z.string(),
  id: IdSchema,
  lti13_instance_id: IdSchema,
  lineitems_url: z.string().nullable(),
  context_memberships_url: z.string().nullable(),
});
export type Lti13CourseInstance = z.infer<typeof Lti13CourseInstanceSchema>;

export const Lti13InstanceSchema = z.object({
  access_token_expires_at: DateFromISOString.nullable(),
  access_tokenset: z.any().nullable(),
  client_params: z.any().nullable(),
  created_at: DateFromISOString,
  custom_fields: z.any().nullable(),
  deleted_at: DateFromISOString.nullable(),
  email_attribute: z.string().nullable(),
  id: IdSchema,
  institution_id: IdSchema,
  issuer_params: z.any().nullable(),
  keystore: z.any().nullable(),
  name_attribute: z.string().nullable(),
  name: z.string(),
  platform: z.string(),
  tool_platform_name: z.string().nullable(),
  uid_attribute: z.string().nullable(),
  uin_attribute: z.string().nullable(),
});
export type Lti13Instance = z.infer<typeof Lti13InstanceSchema>;

export const Lti13UserSchema = z.object({
  lti13_instance_id: IdSchema,
  sub: z.string(),
  user_id: IdSchema,
});
export type Lti13User = z.infer<typeof Lti13UserSchema>;

export const LtiCredentialsSchema = z.object({
  consumer_key: z.string().nullable(),
  course_instance_id: z.string().nullable(),
  created_at: DateFromISOString.nullable(),
  deleted_at: DateFromISOString.nullable(),
  id: IdSchema,
  secret: z.string().nullable(),
});
export type LtiCredentials = z.infer<typeof LtiCredentialsSchema>;

export const NewsItemSchema = z.object({
  author: z.string().nullable(),
  date: DateFromISOString,
  directory: z.string(),
  id: IdSchema,
  order_by: z.number(),
  title: z.string(),
  uuid: z.string(),
  visible_to_students: z.boolean(),
});
export type NewsItem = z.infer<typeof NewsItemSchema>;

export const PlanGrantSchema = z.object({
  course_instance_id: IdSchema.nullable(),
  created_at: DateFromISOString,
  id: IdSchema,
  institution_id: IdSchema.nullable(),
  plan_name: z.enum(['basic', 'compute', 'everything']),
  type: EnumPlanGrantTypeSchema,
  user_id: IdSchema.nullable(),
});
export type PlanGrant = z.infer<typeof PlanGrantSchema>;

export const QueryRunSchema = z.object({
  authn_user_id: IdSchema,
  date: DateFromISOString,
  error: z.string().nullable(),
  id: IdSchema,
  name: z.string(),
  params: z.record(z.string(), z.any()).nullable(),
  result: z.record(z.string(), z.any()).nullable(),
  // The sql column is deprecated and slated for removal in a near-future PR, so it is not included.
});
export type QueryRun = z.infer<typeof QueryRunSchema>;

export const QuestionGenerationContextEmbeddingSchema = z.object({
  id: IdSchema,
  doc_text: z.string(),
  doc_path: z.string(),
  embedding: z.string(),
  chunk_id: z.string(),
});

export const QuestionSchema = z.object({
  client_files: z.array(z.string()).nullable(),
  course_id: IdSchema,
  deleted_at: DateFromISOString.nullable(),
  dependencies: z.any(),
  directory: z.string().nullable(),
  external_grading_enable_networking: z.boolean().nullable(),
  external_grading_enabled: z.boolean().nullable(),
  external_grading_entrypoint: z.string().nullable(),
  external_grading_environment: z.any(),
  external_grading_files: z.any().nullable(),
  external_grading_image: z.string().nullable(),
  external_grading_timeout: z.number().nullable(),
  grading_method: z.enum(['Internal', 'External', 'Manual']),
  id: IdSchema,
<<<<<<< HEAD
  manual_perc: z.number().nullable(),
=======
  draft: z.boolean(),
>>>>>>> d72ad482
  number: z.number().nullable(),
  options: z.any().nullable(),
  partial_credit: z.boolean().nullable(),
  qid: z.string().nullable(),
  shared_publicly: z.boolean(),
  share_source_publicly: z.boolean(),
  show_correct_answer: z.boolean().nullable(),
  single_variant: z.boolean().nullable(),
  sync_errors: z.string().nullable(),
  sync_job_sequence_id: IdSchema.nullable(),
  sync_warnings: z.string().nullable(),
  template_directory: z.string().nullable(),
  title: z.string().nullable(),
  topic_id: IdSchema.nullable(),
  type: z.enum([
    'Calculation',
    'MultipleChoice',
    'Checkbox',
    'File',
    'MultipleTrueFalse',
    'Freeform',
  ]),
  uuid: z.string().nullable(),
  workspace_args: z.string().nullable(),
  workspace_enable_networking: z.boolean().nullable(),
  workspace_environment: z.any().nullable(),
  workspace_graded_files: z.array(z.string()).nullable(),
  workspace_home: z.string().nullable(),
  workspace_image: z.string().nullable(),
  workspace_port: z.number().nullable(),
  workspace_url_rewrite: z.boolean().nullable(),
});
export type Question = z.infer<typeof QuestionSchema>;

export const RubricSchema = z.object({
  created_at: DateFromISOString,
  deleted_at: DateFromISOString.nullable(),
  id: IdSchema,
  max_extra_points: z.number(),
  min_points: z.number(),
  modified_at: DateFromISOString,
  replace_auto_points: z.boolean(),
  starting_points: z.number(),
});
export type Rubric = z.infer<typeof RubricSchema>;

export const RubricGradingSchema = z.object({
  adjust_points: z.number(),
  computed_points: z.number(),
  id: IdSchema,
  max_extra_points: z.number(),
  min_points: z.number(),
  rubric_id: IdSchema,
  starting_points: z.number(),
});
export type RubricGrading = z.infer<typeof RubricGradingSchema>;

export const RubricGradingItemSchema = z.object({
  description: z.string(),
  id: IdSchema,
  points: z.number(),
  rubric_grading_id: IdSchema,
  rubric_item_id: IdSchema,
  score: z.number(),
});
export type RubricGradingItem = z.infer<typeof RubricGradingItemSchema>;

export const RubricItemSchema = z.object({
  always_show_to_students: z.boolean(),
  deleted_at: DateFromISOString.nullable(),
  description: z.string(),
  explanation: z.string().nullable(),
  grader_note: z.string().nullable(),
  id: IdSchema,
  key_binding: z.string().nullable(),
  number: z.number(),
  points: z.number(),
  rubric_id: IdSchema,
});
export type RubricItem = z.infer<typeof RubricItemSchema>;

export const SamlProviderSchema = z.object({
  certificate: z.string(),
  email_attribute: z.string().nullable(),
  id: IdSchema,
  institution_id: IdSchema,
  issuer: z.string(),
  name_attribute: z.string().nullable(),
  private_key: z.string(),
  public_key: z.string(),
  sso_login_url: z.string(),
  uid_attribute: z.string().nullable(),
  uin_attribute: z.string().nullable(),
  validate_audience: z.boolean(),
  want_assertions_signed: z.boolean(),
  want_authn_response_signed: z.boolean(),
});
export type SamlProvider = z.infer<typeof SamlProviderSchema>;

export const SharingSetSchema = z.object({
  course_id: IdSchema,
  id: IdSchema,
  name: z.string().nullable(),
});
export type SharingSet = z.infer<typeof SharingSetSchema>;

export const StripeCheckoutSessionSchema = z.object({
  agent_user_id: IdSchema,
  completed_at: DateFromISOString.nullable(),
  course_instance_id: IdSchema.nullable(),
  created_at: DateFromISOString,
  data: z.any(),
  id: IdSchema,
  plan_grants_created: z.boolean(),
  plan_names: z.array(z.enum(['basic', 'compute', 'everything'])),
  stripe_object_id: z.string(),
  subject_user_id: IdSchema.nullable(),
});
export type StripeCheckoutSession = z.infer<typeof StripeCheckoutSessionSchema>;

export const SubmissionGradingContextEmbeddingSchema = z.object({
  id: IdSchema,
  embedding: z.string(),
  submission_id: IdSchema,
  submission_text: z.string(),
  created_at: DateFromISOString,
  updated_at: DateFromISOString,
  assessment_question_id: IdSchema,
});
export type SubmissionGradingContextEmbedding = z.infer<
  typeof SubmissionGradingContextEmbeddingSchema
>;

export const SubmissionSchema = z.object({
  auth_user_id: IdSchema.nullable(),
  broken: z.boolean().nullable(),
  client_fingerprint_id: IdSchema.nullable(),
  correct: z.boolean().nullable(),
  credit: z.number().nullable(),
  date: DateFromISOString.nullable(),
  duration: IntervalSchema.nullable(),
  feedback: z.record(z.string(), z.any()).nullable(),
  format_errors: z.record(z.string(), z.any()).nullable(),
  gradable: z.boolean().nullable(),
  graded_at: DateFromISOString.nullable(),
  grading_method: z.enum(['Internal', 'External', 'Manual']).nullable(),
  grading_requested_at: DateFromISOString.nullable(),
  id: IdSchema,
  manual_rubric_grading_id: IdSchema.nullable(),
  mode: EnumModeSchema.nullable(),
  override_score: z.number().nullable(),
  params: z.record(z.string(), z.any()).nullable(),
  partial_scores: z.record(z.string(), z.any()).nullable(),
  raw_submitted_answer: z.record(z.string(), z.any()).nullable(),
  score: z.number().nullable(),
  submitted_answer: z.record(z.string(), z.any()).nullable(),
  true_answer: z.record(z.string(), z.any()).nullable(),
  v2_score: z.number().nullable(),
  variant_id: IdSchema,
});
export type Submission = z.infer<typeof SubmissionSchema>;

export const TagSchema = z.object({
  color: z.string().nullable(),
  course_id: IdSchema,
  description: z.string().nullable(),
  id: IdSchema,
  implicit: z.boolean(),
  name: z.string().nullable(),
  number: z.number().nullable(),
});
export type Tag = z.infer<typeof TagSchema>;

export const TopicSchema = z.object({
  color: z.string().nullable(),
  course_id: IdSchema,
  description: z.string().nullable(),
  id: IdSchema,
  implicit: z.boolean(),
  name: z.string().nullable(),
  number: z.number().nullable(),
});
export type Topic = z.infer<typeof TopicSchema>;

export const UserSchema = z.object({
  deleted_at: DateFromISOString.nullable(),
  email: z.string().nullable(),
  institution_id: IdSchema,
  lti_context_id: z.string().nullable(),
  lti_course_instance_id: IdSchema.nullable(),
  lti_user_id: z.string().nullable(),
  name: z.string().nullable(),
  stripe_customer_id: z.string().nullable(),
  terms_accepted_at: DateFromISOString.nullable(),
  uid: z.string(),
  uin: z.string().nullable(),
  user_id: IdSchema,
});
export type User = z.infer<typeof UserSchema>;

export const UserSessionSchema = z.object({
  id: IdSchema,
  session_id: z.string(),
  created_at: DateFromISOString,
  updated_at: DateFromISOString,
  expires_at: DateFromISOString,
  user_id: IdSchema.nullable(),
  data: z.any(),
});
export type UserSession = z.infer<typeof UserSessionSchema>;

export const VariantSchema = z.object({
  authn_user_id: IdSchema.nullable(),
  broken: z.boolean().nullable(),
  broken_at: DateFromISOString.nullable(),
  broken_by: IdSchema.nullable(),
  course_id: IdSchema,
  course_instance_id: IdSchema.nullable(),
  date: DateFromISOString.nullable(),
  duration: IntervalSchema.nullable(),
  first_duration: IntervalSchema.nullable(),
  group_id: IdSchema.nullable(),
  id: IdSchema,
  instance_question_id: IdSchema.nullable(),
  num_tries: z.number(),
  number: z.number().nullable(),
  open: z.boolean().nullable(),
  options: z.record(z.string(), z.any()).nullable(),
  params: z.record(z.string(), z.any()).nullable(),
  question_id: IdSchema,
  true_answer: z.record(z.string(), z.any()).nullable(),
  user_id: IdSchema.nullable(),
  variant_seed: z.string().nullable(),
  workspace_id: IdSchema.nullable(),
});
export type Variant = z.infer<typeof VariantSchema>;

export const WorkspaceSchema = z.object({
  created_at: DateFromISOString,
  disk_usage_bytes: z.coerce.number().nullable(), // This is BIGINT, but always fits a number
  heartbeat_at: DateFromISOString.nullable(),
  hostname: z.string().nullable(),
  id: IdSchema,
  launch_port: z.coerce.number(), // This is BIGINT, but always fits a number
  launch_uuid: z.string().nullable(),
  launched_at: DateFromISOString.nullable(),
  launching_duration: IntervalSchema.nullable(),
  message: z.string().nullable(),
  message_updated_at: DateFromISOString,
  rebooted_at: DateFromISOString.nullable(),
  reset_at: DateFromISOString.nullable(),
  running_at: DateFromISOString.nullable(),
  running_duration: IntervalSchema.nullable(),
  state: z.enum(['uninitialized', 'stopped', 'launching', 'running']),
  state_updated_at: DateFromISOString,
  stopped_at: DateFromISOString.nullable(),
  version: z.coerce.number(), // This is BIGINT, but always fits a number
  workspace_host_id: IdSchema.nullable(),
});
export type Workspace = z.infer<typeof WorkspaceSchema>;

export const WorkspaceHostSchema = z.object({
  hostname: z.string().nullable(),
  id: IdSchema,
  instance_id: z.string(),
  launched_at: DateFromISOString.nullable(),
  load_count: z.number().nullable(),
  ready_at: DateFromISOString.nullable(),
  state: z
    .enum(['launching', 'ready', 'draining', 'unhealthy', 'terminating', 'terminated'])
    .nullable(),
  state_changed_at: DateFromISOString.nullable(),
  terminated_at: DateFromISOString.nullable(),
  unhealthy_at: DateFromISOString.nullable(),
  unhealthy_reason: z.string().nullable(),
});
export type WorkspaceHost = z.infer<typeof WorkspaceHostSchema>;

export const WorkspaceLogSchema = z.object({
  date: DateFromISOString.nullable(),
  id: IdSchema,
  message: z.string().nullable(),
  state: z.enum(['uninitialized', 'stopped', 'launching', 'running']).nullable(),
  version: z.string(),
  workspace_id: IdSchema,
});
export type WorkspaceLog = z.infer<typeof WorkspaceLogSchema>;

export const ZoneSchema = z.object({
  advance_score_perc: z.number().nullable(),
  assessment_id: IdSchema,
  best_questions: z.number().nullable(),
  id: IdSchema,
  max_points: z.number().nullable(),
  number: z.number().nullable(),
  number_choose: z.number().nullable(),
  title: z.string().nullable(),
});
export type Zone = z.infer<typeof ZoneSchema>;<|MERGE_RESOLUTION|>--- conflicted
+++ resolved
@@ -854,6 +854,7 @@
   deleted_at: DateFromISOString.nullable(),
   dependencies: z.any(),
   directory: z.string().nullable(),
+  draft: z.boolean(),
   external_grading_enable_networking: z.boolean().nullable(),
   external_grading_enabled: z.boolean().nullable(),
   external_grading_entrypoint: z.string().nullable(),
@@ -863,11 +864,7 @@
   external_grading_timeout: z.number().nullable(),
   grading_method: z.enum(['Internal', 'External', 'Manual']),
   id: IdSchema,
-<<<<<<< HEAD
   manual_perc: z.number().nullable(),
-=======
-  draft: z.boolean(),
->>>>>>> d72ad482
   number: z.number().nullable(),
   options: z.any().nullable(),
   partial_credit: z.boolean().nullable(),
