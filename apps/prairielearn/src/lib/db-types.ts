--- conflicted
+++ resolved
@@ -349,11 +349,7 @@
   id: IdSchema,
   json_comment: JsonCommentSchema.nullable(),
   long_name: z.string().nullable(),
-<<<<<<< HEAD
-  share_source_publicly: z.boolean().nullable(),
-=======
   share_source_publicly: z.boolean(),
->>>>>>> f0d542e9
   short_name: z.string().nullable(),
   sync_errors: z.string().nullable(),
   sync_job_sequence_id: IdSchema.nullable(),
