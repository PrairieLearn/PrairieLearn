import parsePostgresInterval from 'postgres-interval';
import { z } from 'zod';

const INTERVAL_MS_PER_SECOND = 1000;
const INTERVAL_MS_PER_MINUTE = 60 * INTERVAL_MS_PER_SECOND;
const INTERVAL_MS_PER_HOUR = 60 * INTERVAL_MS_PER_MINUTE;
const INTERVAL_MS_PER_DAY = 24 * INTERVAL_MS_PER_HOUR;
const INTERVAL_MS_PER_MONTH = 30 * INTERVAL_MS_PER_DAY;
const INTERVAL_MS_PER_YEAR = 365.25 * INTERVAL_MS_PER_DAY;

/**
 * IDs are always coerced to strings. This ensures consistent handling when an
 * ID is fetched directly or via `to_jsonb`, which returns a number.
 *
 * The `refine` step is important to ensure that the thing we've coerced to a
 * string is actually a number. If it's not, we want to fail quickly.
 */
export const IdSchema = z
  .string({ coerce: true })
  .refine((val) => /^\d+$/.test(val), { message: 'ID is not a non-negative integer' });

/**
 * This is a schema for the objects produced by the `postgres-interval` library.
 */
const PostgresIntervalSchema = z.object({
  years: z.number().default(0),
  months: z.number().default(0),
  days: z.number().default(0),
  hours: z.number().default(0),
  minutes: z.number().default(0),
  seconds: z.number().default(0),
  milliseconds: z.number().default(0),
});

/**
 * This schema handles two representations of an interval:
 *
 * - A string like "1 year 2 days", which is how intervals will be represented
 *   if they go through `to_jsonb` in a query.
 * - A {@link PostgresIntervalSchema} object, which is what we'll get if a
 *   query directly returns an interval column. The interval will already be
 *   parsed by `postgres-interval` by way of `pg-types`.
 *
 * In either case, we convert the interval to a number of milliseconds.
 */
export const IntervalSchema = z
  .union([z.string(), PostgresIntervalSchema])
  .transform((interval) => {
    if (typeof interval === 'string') {
      interval = parsePostgresInterval(interval);
    }

    // This calculation matches Postgres's behavior when computing the number of
    // milliseconds in an interval with `EXTRACT(epoch from '...'::interval) * 1000`.
    // The noteworthy parts of this conversion are that 1 year = 365.25 days and
    // 1 month = 30 days.
    return (
      interval.years * INTERVAL_MS_PER_YEAR +
      interval.months * INTERVAL_MS_PER_MONTH +
      interval.days * INTERVAL_MS_PER_DAY +
      interval.hours * INTERVAL_MS_PER_HOUR +
      interval.minutes * INTERVAL_MS_PER_MINUTE +
      interval.seconds * INTERVAL_MS_PER_SECOND +
      interval.milliseconds
    );
  });

/**
 * Accepts either a string or a Date object. If a string is passed, it is
 * validated and parsed as an ISO date string.
 *
 * Useful for parsing dates from JSON, which are always strings.
 */
export const DateFromISOString = z
  .union([z.string(), z.date()])
  .refine(
    (s) => {
      const date = new Date(s);
      return !Number.isNaN(date.getTime());
    },
    {
      message: 'must be a valid ISO date string',
    },
  )
  .transform((s) => new Date(s));

export const ModeSchema = z.enum(['Public', 'Exam', 'SEB']);
export type Mode = z.infer<typeof ModeSchema>;

export const CourseSchema = z.object({
  branch: z.string(),
  commit_hash: z.string().nullable(),
  course_instance_enrollment_limit: z.number().nullable(),
  created_at: DateFromISOString,
  deleted_at: DateFromISOString.nullable(),
  display_timezone: z.string(),
  example_course: z.boolean(),
  id: IdSchema,
  institution_id: IdSchema,
  options: z.any(),
  path: z.string(),
  repository: z.string().nullable(),
  sharing_name: z.string().nullable(),
  sharing_token: z.string(),
  short_name: z.string().nullable(),
  sync_errors: z.string().nullable(),
  sync_job_sequence_id: IdSchema.nullable(),
  sync_warnings: z.string().nullable(),
  template_course: z.boolean(),
  title: z.string().nullable(),
  yearly_enrollment_limit: z.number().nullable(),
});
export type Course = z.infer<typeof CourseSchema>;

export const CourseInstanceSchema = z.object({
  assessments_group_by: z.enum(['Set', 'Module']),
  course_id: IdSchema,
  deleted_at: DateFromISOString.nullable(),
  display_timezone: z.string(),
  enrollment_limit: z.number().nullable(),
  hide_in_enroll_page: z.boolean().nullable(),
  id: IdSchema,
  long_name: z.string().nullable(),
  ps_linked: z.boolean(),
  short_name: z.string().nullable(),
  sync_errors: z.string().nullable(),
  sync_job_sequence_id: IdSchema.nullable(),
  sync_warnings: z.string().nullable(),
  uuid: z.string().nullable(),
});
export type CourseInstance = z.infer<typeof CourseInstanceSchema>;

export const InstitutionSchema = z.object({
  course_instance_enrollment_limit: z.number(),
  default_authn_provider_id: IdSchema.nullable(),
  display_timezone: z.string(),
  id: IdSchema,
  long_name: z.string(),
  short_name: z.string(),
  uid_regexp: z.string().nullable(),
  yearly_enrollment_limit: z.number(),
});
export type Institution = z.infer<typeof InstitutionSchema>;

export const SamlProviderSchema = z.object({
  certificate: z.string(),
  email_attribute: z.string().nullable(),
  id: IdSchema,
  institution_id: IdSchema,
  issuer: z.string(),
  name_attribute: z.string().nullable(),
  private_key: z.string(),
  public_key: z.string(),
  sso_login_url: z.string(),
  uid_attribute: z.string().nullable(),
  uin_attribute: z.string().nullable(),
  validate_audience: z.boolean(),
  want_assertions_signed: z.boolean(),
  want_authn_response_signed: z.boolean(),
});
export type SamlProvider = z.infer<typeof SamlProviderSchema>;

export const AuthnProviderSchema = z.object({
  id: IdSchema,
  name: z.string().nullable(),
});
export type AuthnProvider = z.infer<typeof AuthnProviderSchema>;

export const GroupConfigSchema = z.object({
  assessment_id: IdSchema.nullable(),
  course_instance_id: IdSchema,
  date: DateFromISOString,
  deleted_at: DateFromISOString.nullable(),
  has_roles: z.boolean(),
  id: IdSchema,
  maximum: z.number().nullable(),
  minimum: z.number().nullable(),
  name: z.string().nullable(),
  student_authz_create: z.boolean().nullable(),
  student_authz_leave: z.boolean().nullable(),
  student_authz_join: z.boolean().nullable(),
});
export type GroupConfig = z.infer<typeof GroupConfigSchema>;

export const UserSchema = z.object({
  deleted_at: DateFromISOString.nullable(),
  email: z.string().nullable(),
  institution_id: IdSchema,
  lti_context_id: z.string().nullable(),
  lti_course_instance_id: IdSchema.nullable(),
  lti_user_id: z.string().nullable(),
  name: z.string().nullable(),
  stripe_customer_id: z.string().nullable(),
  terms_accepted_at: DateFromISOString.nullable(),
  uid: z.string(),
  uin: z.string().nullable(),
  user_id: IdSchema,
});
export type User = z.infer<typeof UserSchema>;

export const QuestionSchema = z.object({
  client_files: z.array(z.string()).nullable(),
  course_id: IdSchema,
  deleted_at: DateFromISOString.nullable(),
  dependencies: z.any(),
  directory: z.string().nullable(),
  external_grading_enable_networking: z.boolean().nullable(),
  external_grading_enabled: z.boolean().nullable(),
  external_grading_entrypoint: z.string().nullable(),
  external_grading_environment: z.any(),
  external_grading_files: z.any().nullable(),
  external_grading_image: z.string().nullable(),
  external_grading_timeout: z.number().nullable(),
  grading_method: z.enum(['Internal', 'External', 'Manual']),
  id: IdSchema,
  number: z.number().nullable(),
  options: z.any().nullable(),
  partial_credit: z.boolean().nullable(),
  qid: z.string().nullable(),
  shared_publicly: z.boolean(),
  shared_publicly_with_source: z.boolean(),
  show_correct_answer: z.boolean().nullable(),
  single_variant: z.boolean().nullable(),
  sync_errors: z.string().nullable(),
  sync_job_sequence_id: IdSchema.nullable(),
  sync_warnings: z.string().nullable(),
  template_directory: z.string().nullable(),
  title: z.string().nullable(),
  topic_id: IdSchema.nullable(),
  type: z.enum([
    'Calculation',
    'MultipleChoice',
    'Checkbox',
    'File',
    'MultipleTrueFalse',
    'Freeform',
  ]),
  uuid: z.string().nullable(),
  workspace_args: z.string().nullable(),
  workspace_enable_networking: z.boolean().nullable(),
  workspace_environment: z.any().nullable(),
  workspace_graded_files: z.array(z.string()).nullable(),
  workspace_home: z.string().nullable(),
  workspace_image: z.string().nullable(),
  workspace_port: z.number().nullable(),
  workspace_url_rewrite: z.boolean().nullable(),
});
export type Question = z.infer<typeof QuestionSchema>;

export const WorkspaceSchema = z.object({
  created_at: DateFromISOString,
  disk_usage_bytes: z.coerce.number().nullable(), // This is BIGINT, but always fits a number
  heartbeat_at: DateFromISOString.nullable(),
  hostname: z.string().nullable(),
  id: IdSchema,
  launch_port: z.coerce.number(), // This is BIGINT, but always fits a number
  launch_uuid: z.string().nullable(),
  launched_at: DateFromISOString.nullable(),
  launching_duration: IntervalSchema.nullable(),
  message: z.string().nullable(),
  message_updated_at: DateFromISOString,
  rebooted_at: DateFromISOString.nullable(),
  reset_at: DateFromISOString.nullable(),
  running_at: DateFromISOString.nullable(),
  running_duration: IntervalSchema.nullable(),
  state: z.enum(['uninitialized', 'stopped', 'launching', 'running']),
  state_updated_at: DateFromISOString,
  stopped_at: DateFromISOString.nullable(),
  version: z.coerce.number(), // This is BIGINT, but always fits a number
  workspace_host_id: IdSchema.nullable(),
});
export type Workspace = z.infer<typeof WorkspaceSchema>;

export const WorkspaceHostSchema = z.object({
  hostname: z.string().nullable(),
  id: IdSchema,
  instance_id: z.string(),
  launched_at: DateFromISOString.nullable(),
  load_count: z.number().nullable(),
  ready_at: DateFromISOString.nullable(),
  state: z
    .enum(['launching', 'ready', 'draining', 'unhealthy', 'terminating', 'terminated'])
    .nullable(),
  state_changed_at: DateFromISOString.nullable(),
  terminated_at: DateFromISOString.nullable(),
  unhealthy_at: DateFromISOString.nullable(),
  unhealthy_reason: z.string().nullable(),
});
export type WorkspaceHost = z.infer<typeof WorkspaceHostSchema>;

export const WorkspaceLogSchema = z.object({
  date: DateFromISOString.nullable(),
  id: IdSchema,
  message: z.string().nullable(),
  state: z.enum(['uninitialized', 'stopped', 'launching', 'running']).nullable(),
  version: z.string(),
  workspace_id: IdSchema,
});
export type WorkspaceLog = z.infer<typeof WorkspaceLogSchema>;

export const Lti13InstanceSchema = z.object({
<<<<<<< HEAD
  id: IdSchema,
  institution_id: IdSchema,
  created_at: DateFromISOString,
  deleted_at: DateFromISOString.nullable(),
  platform: z.string(),
=======
  access_token_expires_at: z.date().nullable(),
  access_tokenset: z.any().nullable(),
  client_params: z.any().nullable(),
  created_at: z.date(),
  custom_fields: z.any().nullable(),
  deleted_at: z.date().nullable(),
  email_attribute: z.string().nullable(),
  id: IdSchema,
  institution_id: IdSchema,
  issuer_params: z.any().nullable(),
  keystore: z.any().nullable(),
  name_attribute: z.string().nullable(),
>>>>>>> f8b2f71b
  name: z.string(),
  platform: z.string(),
  tool_platform_name: z.string().nullable(),
<<<<<<< HEAD
  keystore: z.any().nullable(),
  issuer_params: z.any().nullable(),
  client_params: z.any().nullable(),
  custom_fields: z.any().nullable(),
  access_tokenset: z.any().nullable(),
  access_token_expires_at: DateFromISOString.nullable(),
=======
>>>>>>> f8b2f71b
  uid_attribute: z.string().nullable(),
  uin_attribute: z.string().nullable(),
});
export type Lti13Instance = z.infer<typeof Lti13InstanceSchema>;

export const Lti13UserSchema = z.object({
  lti13_instance_id: IdSchema,
  sub: z.string(),
  user_id: IdSchema,
});
export type Lti13User = z.infer<typeof Lti13UserSchema>;

export const EnumPlanGrantTypeSchema = z.enum(['trial', 'stripe', 'invoice', 'gift']);
export type EnumPlanGrantType = z.infer<typeof EnumPlanGrantTypeSchema>;

export const PlanGrantSchema = z.object({
  course_instance_id: IdSchema.nullable(),
  created_at: DateFromISOString,
  id: IdSchema,
  institution_id: IdSchema.nullable(),
  plan_name: z.enum(['basic', 'compute', 'everything']),
  type: EnumPlanGrantTypeSchema,
  user_id: IdSchema.nullable(),
});
export type PlanGrant = z.infer<typeof PlanGrantSchema>;

export const AuditLogSchema = z.object({
  action: z.string().nullable(),
  authn_user_id: IdSchema.nullable(),
  column_name: z.string().nullable(),
  course_id: IdSchema.nullable(),
  course_instance_id: IdSchema.nullable(),
  date: DateFromISOString.nullable(),
  group_id: IdSchema.nullable(),
  id: IdSchema,
  institution_id: IdSchema.nullable(),
  new_state: z.any(),
  old_state: z.any(),
  parameters: z.any(),
  row_id: IdSchema.nullable(),
  table_name: z.string().nullable(),
  user_id: IdSchema.nullable(),
});
export type AuditLog = z.infer<typeof AuditLogSchema>;

export const CourseInstanceRequiredPlanSchema = z.object({
  course_instance_id: IdSchema,
  id: IdSchema,
  plan_name: z.enum(['basic', 'compute', 'everything']),
});
export type CourseInstanceRequiredPlan = z.infer<typeof CourseInstanceRequiredPlanSchema>;

export const EnrollmentSchema = z.object({
  course_instance_id: IdSchema,
  created_at: DateFromISOString,
  id: IdSchema,
  user_id: IdSchema,
});
export type Enrollment = z.infer<typeof EnrollmentSchema>;

export const StripeCheckoutSessionSchema = z.object({
  agent_user_id: IdSchema,
  completed_at: DateFromISOString.nullable(),
  course_instance_id: IdSchema.nullable(),
  created_at: DateFromISOString,
  data: z.any(),
  id: IdSchema,
  plan_grants_created: z.boolean(),
  plan_names: z.array(z.enum(['basic', 'compute', 'everything'])),
  stripe_object_id: z.string(),
  subject_user_id: IdSchema.nullable(),
});
export type StripeCheckoutSession = z.infer<typeof StripeCheckoutSessionSchema>;

export const TagSchema = z.object({
  color: z.string().nullable(),
  course_id: IdSchema,
  description: z.string().nullable(),
  id: IdSchema,
  implicit: z.boolean(),
  name: z.string().nullable(),
  number: z.number().nullable(),
});
export type Tag = z.infer<typeof TagSchema>;

export const TopicSchema = z.object({
  color: z.string().nullable(),
  course_id: IdSchema,
  description: z.string().nullable(),
  id: IdSchema,
  implicit: z.boolean(),
  name: z.string().nullable(),
  number: z.number().nullable(),
});
export type Topic = z.infer<typeof TopicSchema>;

export const SharingSetSchema = z.object({
  course_id: IdSchema,
  id: IdSchema,
  name: z.string().nullable(),
});
export type SharingSet = z.infer<typeof SharingSetSchema>;

export const UserSessionSchema = z.object({
  id: IdSchema,
  session_id: z.string(),
  created_at: DateFromISOString,
  updated_at: DateFromISOString,
  expires_at: DateFromISOString,
  user_id: IdSchema.nullable(),
  data: z.any(),
});
export type UserSession = z.infer<typeof UserSessionSchema>;

export const AssessmentsFormatForQuestionSchema = z.array(
  z.object({
    label: z.string().nullable(),
    assessment_id: IdSchema,
    course_instance_id: IdSchema,
    color: z.string().nullable(),
  }),
);

export const AssessmentQuestionSchema = z.object({
  advance_score_perc: z.number().nullable(),
  alternative_group_id: IdSchema.nullable(),
  assessment_id: IdSchema,
  average_average_submission_score: z.number().nullable(),
  average_first_submission_score: z.number().nullable(),
  average_last_submission_score: z.number().nullable(),
  average_max_submission_score: z.number().nullable(),
  average_number_submissions: z.number().nullable(),
  average_submission_score_hist: z.array(z.number()).nullable(),
  average_submission_score_variance: z.number().nullable(),
  deleted_at: DateFromISOString.nullable(),
  discrimination: z.number().nullable(),
  effective_advance_score_perc: z.number().nullable(),
  first_submission_score_hist: z.array(z.number()).nullable(),
  first_submission_score_variance: z.number().nullable(),
  force_max_points: z.boolean().nullable(),
  grade_rate_minutes: z.number().nullable(),
  id: IdSchema,
  incremental_submission_points_array_averages: z.array(z.number()).nullable(),
  incremental_submission_points_array_variances: z.array(z.number()).nullable(),
  incremental_submission_score_array_averages: z.array(z.number()).nullable(),
  incremental_submission_score_array_variances: z.array(z.number()).nullable(),
  init_points: z.number().nullable(),
  last_submission_score_hist: z.array(z.number()).nullable(),
  last_submission_score_variance: z.number().nullable(),
  manual_rubric_id: IdSchema.nullable(),
  max_auto_points: z.number().nullable(),
  max_manual_points: z.number().nullable(),
  max_points: z.number().nullable(),
  max_submission_score_hist: z.array(z.number()).nullable(),
  max_submission_score_variance: z.number().nullable(),
  mean_question_score: z.number().nullable(),
  median_question_score: z.number().nullable(),
  number: z.number().nullable(),
  number_in_alternative_group: z.number().nullable(),
  number_submissions_hist: z.array(z.number()).nullable(),
  number_submissions_variance: z.number().nullable(),
  points_list: z.array(z.number()).nullable(),
  question_id: IdSchema,
  question_score_variance: z.number().nullable(),
  quintile_question_scores: z.array(z.number()).nullable(),
  some_nonzero_submission_perc: z.number().nullable(),
  some_perfect_submission_perc: z.number().nullable(),
  some_submission_perc: z.number().nullable(),
  submission_score_array_averages: z.array(z.number()).nullable(),
  submission_score_array_variances: z.array(z.number()).nullable(),
  tries_per_variant: z.number().nullable(),
});
export type AssessmentQuestion = z.infer<typeof AssessmentQuestionSchema>;

export const RubricSchema = z.object({
  created_at: DateFromISOString,
  deleted_at: DateFromISOString.nullable(),
  id: IdSchema,
  max_extra_points: z.number(),
  min_points: z.number(),
  modified_at: DateFromISOString,
  replace_auto_points: z.boolean(),
  starting_points: z.number(),
});
export type Rubric = z.infer<typeof RubricSchema>;

export const RubricItemSchema = z.object({
  always_show_to_students: z.boolean(),
  deleted_at: DateFromISOString.nullable(),
  description: z.string(),
  explanation: z.string().nullable(),
  grader_note: z.string().nullable(),
  id: IdSchema,
  key_binding: z.string().nullable(),
  number: z.number(),
  points: z.number(),
  rubric_id: IdSchema,
});
export type RubricItem = z.infer<typeof RubricItemSchema>;

export const RubricGradingSchema = z.object({
  adjust_points: z.number(),
  computed_points: z.number(),
  id: IdSchema,
  max_extra_points: z.number(),
  min_points: z.number(),
  rubric_id: IdSchema,
  starting_points: z.number(),
});
export type RubricGrading = z.infer<typeof RubricGradingSchema>;

export const RubricGradingItemSchema = z.object({
  description: z.string(),
  id: IdSchema,
  points: z.number(),
  rubric_grading_id: IdSchema,
  rubric_item_id: IdSchema,
  score: z.number(),
});
export type RubricGradingItem = z.infer<typeof RubricGradingItemSchema>;

export const InstanceQuestionSchema = z.object({
  assessment_instance_id: IdSchema,
  assessment_question_id: IdSchema,
  assigned_grader: IdSchema.nullable(),
  authn_user_id: IdSchema.nullable(),
  auto_points: z.number().nullable(),
  average_submission_score: z.number().nullable(),
  created_at: DateFromISOString.nullable(),
  current_value: z.number().nullable(),
  duration: IntervalSchema.nullable(),
  first_duration: IntervalSchema.nullable(),
  first_submission_score: z.number().nullable(),
  highest_submission_score: z.number().nullable(),
  id: IdSchema,
  incremental_submission_points_array: z.array(z.number().nullable()).nullable(),
  incremental_submission_score_array: z.array(z.number().nullable()).nullable(),
  last_grader: IdSchema.nullable(),
  last_submission_score: z.number().nullable(),
  manual_points: z.number().nullable(),
  max_submission_score: z.number().nullable(),
  modified_at: DateFromISOString,
  number: z.number().nullable(),
  number_attempts: z.number(),
  open: z.boolean(),
  order_by: z.number().nullable(),
  points: z.number().nullable(),
  points_list: z.array(z.number()).nullable(),
  points_list_original: z.array(z.number()).nullable(),
  requires_manual_grading: z.boolean(),
  score_perc: z.number().nullable(),
  some_nonzero_submission: z.boolean().nullable(),
  some_perfect_submission: z.boolean().nullable(),
  some_submission: z.boolean().nullable(),
  status: z
    .enum(['complete', 'unanswered', 'saved', 'correct', 'incorrect', 'grading', 'invalid'])
    .nullable(),
  submission_score_array: z.array(z.number().nullable()).nullable(),
  used_for_grade: z.boolean().nullable(),
  variants_points_list: z.array(z.number().nullable()),
});
export type InstanceQuestion = z.infer<typeof InstanceQuestionSchema>;

export const SubmissionSchema = z.object({
  auth_user_id: IdSchema.nullable(),
  broken: z.boolean().nullable(),
  client_fingerprint_id: IdSchema.nullable(),
  correct: z.boolean().nullable(),
  credit: z.number().nullable(),
  date: DateFromISOString.nullable(),
  duration: IntervalSchema.nullable(),
  feedback: z.record(z.string(), z.any()).nullable(),
  format_errors: z.record(z.string(), z.any()).nullable(),
  gradable: z.boolean().nullable(),
  graded_at: DateFromISOString.nullable(),
  grading_method: z.enum(['Internal', 'External', 'Manual']).nullable(),
  grading_requested_at: DateFromISOString.nullable(),
  id: IdSchema,
  manual_rubric_grading_id: IdSchema.nullable(),
  mode: ModeSchema.nullable(),
  override_score: z.number().nullable(),
  params: z.record(z.string(), z.any()).nullable(),
  partial_scores: z.record(z.string(), z.any()).nullable(),
  raw_submitted_answer: z.record(z.string(), z.any()).nullable(),
  score: z.number().nullable(),
  submitted_answer: z.record(z.string(), z.any()).nullable(),
  true_answer: z.record(z.string(), z.any()).nullable(),
  v2_score: z.number().nullable(),
  variant_id: IdSchema,
});
export type Submission = z.infer<typeof SubmissionSchema>;

export const VariantSchema = z.object({
  authn_user_id: IdSchema.nullable(),
  broken: z.boolean().nullable(),
  broken_at: DateFromISOString.nullable(),
  broken_by: IdSchema.nullable(),
  course_id: IdSchema,
  course_instance_id: IdSchema.nullable(),
  date: DateFromISOString.nullable(),
  duration: IntervalSchema.nullable(),
  first_duration: IntervalSchema.nullable(),
  group_id: IdSchema.nullable(),
  id: IdSchema,
  instance_question_id: IdSchema.nullable(),
  num_tries: z.number(),
  number: z.number().nullable(),
  open: z.boolean().nullable(),
  options: z.record(z.string(), z.any()).nullable(),
  params: z.record(z.string(), z.any()).nullable(),
  question_id: IdSchema,
  true_answer: z.record(z.string(), z.any()).nullable(),
  user_id: IdSchema.nullable(),
  variant_seed: z.string().nullable(),
  workspace_id: IdSchema.nullable(),
});
export type Variant = z.infer<typeof VariantSchema>;

export const GradingJobSchema = z.object({
  auth_user_id: IdSchema.nullable(),
  auto_points: z.number().nullable(),
  correct: z.boolean().nullable(),
  date: DateFromISOString.nullable(),
  feedback: z.record(z.string(), z.any()).nullable(),
  gradable: z.boolean().nullable(),
  graded_at: DateFromISOString.nullable(),
  graded_by: IdSchema.nullable(),
  grading_finished_at: DateFromISOString.nullable(),
  grading_method: z.enum(['Internal', 'External', 'Manual']).nullable(),
  grading_received_at: DateFromISOString.nullable(),
  grading_request_canceled_at: DateFromISOString.nullable(),
  grading_request_canceled_by: IdSchema.nullable(),
  grading_requested_at: DateFromISOString.nullable(),
  grading_started_at: DateFromISOString.nullable(),
  grading_submitted_at: DateFromISOString.nullable(),
  id: IdSchema,
  manual_points: z.number().nullable(),
  manual_rubric_grading_id: IdSchema.nullable(),
  output: z.string().nullable(),
  partial_scores: z.record(z.string(), z.any()).nullable(),
  s3_bucket: z.string().nullable(),
  s3_root_key: z.string().nullable(),
  score: z.number().nullable(),
  submission_id: IdSchema,
  v2_score: z.number().nullable(),
});
export type GradingJob = z.infer<typeof GradingJobSchema>;

export const ClientFingerprintSchema = z.object({
  id: IdSchema,
  user_id: IdSchema,
  user_session_id: IdSchema,
  ip_address: z.string(),
  user_agent: z.string().nullable(),
  accept_language: z.string().nullable(),
  created_at: DateFromISOString,
});

export const EnumJobStatusSchema = z.enum(['Running', 'Success', 'Error']);

export const JobSchema = z.object({
  arguments: z.string().array().nullable(),
  assessment_id: IdSchema.nullable(),
  authn_user_id: IdSchema.nullable(),
  command: z.string().nullable(),
  course_id: IdSchema.nullable(),
  course_instance_id: IdSchema.nullable(),
  course_request_id: IdSchema.nullable(),
  data: z.any().nullable(),
  description: z.string().nullable(),
  env: z.record(z.string(), z.any()).nullable(),
  error_message: z.string().nullable(),
  exit_code: z.number().nullable(),
  exit_signal: z.string().nullable(),
  finish_date: DateFromISOString.nullable(),
  heartbeat_at: DateFromISOString.nullable(),
  id: IdSchema,
  job_sequence_id: IdSchema.nullable(),
  last_in_sequence: z.boolean().nullable(),
  no_job_sequence_update: z.boolean().nullable(),
  number_in_sequence: z.number().nullable(),
  output: z.string().nullable(),
  start_date: DateFromISOString.nullable(),
  status: EnumJobStatusSchema.nullable(),
  type: z.string().nullable(),
  user_id: IdSchema.nullable(),
  working_directory: z.string().nullable(),
});
export type Job = z.infer<typeof JobSchema>;

export const CourseRequestSchema = z.object({
  approved_by: IdSchema.nullable(),
  approved_status: z.enum(['pending', 'approved', 'denied', 'creating', 'failed']),
  created_at: DateFromISOString,
  first_name: z.string().nullable(),
  github_user: z.string().nullable(),
  id: IdSchema,
  institution: z.string().nullable(),
  last_name: z.string().nullable(),
  referral_source: z.string().nullable(),
  short_name: z.string(),
  title: z.string(),
  user_id: IdSchema,
  work_email: z.string().nullable(),
});
export type CourseRequest = z.infer<typeof CourseRequestSchema>;

export const Lti13CourseInstanceSchema = z.object({
  context_id: z.string(),
  context_label: z.string().nullable(),
  context_title: z.string().nullable(),
  course_instance_id: IdSchema,
  created_at: DateFromISOString,
  deleted_at: DateFromISOString.nullable(),
  deployment_id: z.string(),
  id: IdSchema,
  lti13_instance_id: IdSchema,
});

export type Lti13CourseInstance = z.infer<typeof Lti13CourseInstanceSchema>;
export const AssessmentSchema = z.object({
  advance_score_perc: z.number().nullable(),
  allow_issue_reporting: z.boolean().nullable(),
  allow_real_time_grading: z.boolean().nullable(),
  assessment_module_id: IdSchema.nullable(),
  assessment_set_id: IdSchema.nullable(),
  auto_close: z.boolean().nullable(),
  config: z.any().nullable(),
  constant_question_value: z.boolean().nullable(),
  course_instance_id: IdSchema,
  deleted_at: DateFromISOString.nullable(),
  duration_stat_hist: z.number().array(),
  duration_stat_max: IntervalSchema,
  duration_stat_mean: IntervalSchema,
  duration_stat_median: IntervalSchema,
  duration_stat_min: IntervalSchema,
  duration_stat_threshold_labels: z.string().array(),
  duration_stat_threshold_seconds: z.number().array(),
  duration_stat_thresholds: IntervalSchema.array(),
  group_work: z.boolean().nullable(),
  id: IdSchema,
  max_bonus_points: z.number().nullable(),
  max_points: z.number().nullable(),
  multiple_instance: z.boolean().nullable(),
  number: z.string(),
  obj: z.any().nullable(),
  order_by: z.number().nullable(),
  require_honor_code: z.boolean().nullable(),
  score_stat_hist: z.number().array(),
  score_stat_max: z.number(),
  score_stat_mean: z.number(),
  score_stat_median: z.number(),
  score_stat_min: z.number(),
  score_stat_n_hundred: z.number(),
  score_stat_n_hundred_perc: z.number(),
  score_stat_n_zero: z.number(),
  score_stat_n_zero_perc: z.number(),
  score_stat_number: z.number(),
  score_stat_std: z.number(),
  shuffle_questions: z.boolean().nullable(),
  statistics_last_updated_at: DateFromISOString,
  stats_last_updated: DateFromISOString.nullable(),
  sync_errors: z.string().nullable(),
  sync_job_sequence_id: IdSchema.nullable(),
  sync_warnings: z.string().nullable(),
  text: z.string().nullable(),
  tid: z.string().nullable(),
  title: z.string().nullable(),
  type: z.enum(['Exam', 'RetryExam', 'Basic', 'Game', 'Homework']).nullable(),
  uuid: z.string().nullable(),
});
export type Assessment = z.infer<typeof AssessmentSchema>;

export const AssessmentInstanceSchema = z.object({
  assessment_id: IdSchema,
  auth_user_id: IdSchema.nullable(),
  auto_close: z.boolean().nullable(),
  client_fingerprint_id_change_count: z.number(),
  closed_at: DateFromISOString.nullable(),
  date: DateFromISOString.nullable(),
  date_limit: DateFromISOString.nullable(),
  duration: IntervalSchema.nullable(),
  grading_needed: z.boolean(),
  group_id: IdSchema.nullable(),
  id: IdSchema,
  include_in_statistics: z.boolean(),
  last_client_fingerprint_id: IdSchema.nullable(),
  max_bonus_points: z.number().nullable(),
  max_points: z.number().nullable(),
  mode: ModeSchema.nullable(),
  modified_at: DateFromISOString,
  number: z.number().nullable(),
  open: z.boolean().nullable(),
  points: z.number().nullable(),
  score_perc: z.number().nullable(),
  user_id: IdSchema.nullable(),
});
export type AssessmentInstance = z.infer<typeof AssessmentInstanceSchema>;

export const GroupSchema = z.object({
  course_instance_id: IdSchema,
  date: DateFromISOString.nullable(),
  deleted_at: DateFromISOString.nullable(),
  group_config_id: IdSchema,
  id: IdSchema,
  join_code: z.string(),
  name: z.string(),
});
export type Group = z.infer<typeof GroupSchema>;

export const GroupUserSchema = z.object({
  group_config_id: IdSchema,
  group_id: IdSchema,
  user_id: IdSchema,
});
export type GroupUser = z.infer<typeof GroupUserSchema>;

export const GroupRoleSchema = z.object({
  assessment_id: IdSchema.nullable(),
  can_assign_roles: z.boolean().nullable(),
  id: IdSchema,
  maximum: z.number().nullable(),
  minimum: z.number().nullable(),
  role_name: z.string(),
});
export type GroupRole = z.infer<typeof GroupRoleSchema>;

export const GroupUserRoleSchema = z.object({
  group_id: IdSchema,
  group_role_id: IdSchema,
  id: IdSchema,
  user_id: IdSchema,
});
export type GroupUserRole = z.infer<typeof GroupUserRoleSchema>;

export const AssessmentQuestionRolePermissionsSchema = z.object({
  assessment_question_id: IdSchema,
  group_role_id: IdSchema,
  can_submit: z.boolean().nullable(),
  can_view: z.boolean().nullable(),
});
export type AssessmentQuestionRolePermissions = z.infer<
  typeof AssessmentQuestionRolePermissionsSchema
>;

export const IssueSchema = z.object({
  assessment_id: IdSchema.nullable(),
  authn_user_id: IdSchema.nullable(),
  course_caused: z.boolean().nullable(),
  course_data: z.record(z.string(), z.any()).nullable(),
  course_id: IdSchema.nullable(),
  course_instance_id: IdSchema.nullable(),
  date: DateFromISOString.nullable(),
  id: IdSchema,
  instance_question_id: IdSchema.nullable(),
  instructor_message: z.string().nullable(),
  manually_reported: z.boolean().nullable(),
  open: z.boolean().nullable(),
  question_id: IdSchema.nullable(),
  student_message: z.string().nullable(),
  system_data: z.record(z.string(), z.any()).nullable(),
  user_id: IdSchema.nullable(),
  variant_id: IdSchema.nullable(),
});
export type Issue = z.infer<typeof IssueSchema>;

export const AssessmentSetSchema = z.object({
  abbreviation: z.string().nullable(),
  color: z.string().nullable(),
  course_id: IdSchema,
  heading: z.string().nullable(),
  id: IdSchema,
  implicit: z.boolean(),
  name: z.string().nullable(),
  number: z.number().nullable(),
});
export type AssessmentSet = z.infer<typeof AssessmentSetSchema>;

export const CoursePermissionSchema = z.object({
  course_id: IdSchema,
  course_role: z.enum(['None', 'Previewer', 'Viewer', 'Editor', 'Owner']).nullable(),
  id: IdSchema,
  user_id: IdSchema,
});
export type CoursePermission = z.infer<typeof CoursePermissionSchema>;

export const CourseInstancePermissionSchema = z.object({
  course_instance_id: IdSchema,
  course_instance_role: z.enum(['None', 'Student Data Viewer', 'Student Data Editor']).nullable(),
  course_permission_id: IdSchema,
  id: IdSchema,
});
export type CourseInstancePermission = z.infer<typeof CourseInstancePermissionSchema>;

export const AlternativeGroupSchema = z.object({
  advance_score_perc: z.number().nullable(),
  assessment_id: IdSchema,
  id: IdSchema,
  number: z.number().nullable(),
  number_choose: z.number().nullable(),
  zone_id: IdSchema,
});
export type AlternativeGroup = z.infer<typeof AlternativeGroupSchema>;

export const ZoneSchema = z.object({
  advance_score_perc: z.number().nullable(),
  assessment_id: IdSchema,
  best_questions: z.number().nullable(),
  id: IdSchema,
  max_points: z.number().nullable(),
  number: z.number().nullable(),
  number_choose: z.number().nullable(),
  title: z.string().nullable(),
});
export type Zone = z.infer<typeof ZoneSchema>;

export const AdministratorSchema = z.object({
  id: IdSchema,
  user_id: IdSchema,
});
export type Administrator = z.infer<typeof AdministratorSchema>;

// Result of grading_job_status sproc
export const GradingJobStatusSchema = z.enum([
  'none',
  'canceled',
  'queued',
  'grading',
  'graded',
  'requested',
]);
export type GradingJobStatus = z.infer<typeof GradingJobStatusSchema>;

export const JobSequenceSchema = z.object({
  assessment_id: IdSchema.nullable(),
  authn_user_id: IdSchema.nullable(),
  course_id: IdSchema.nullable(),
  course_instance_id: IdSchema.nullable(),
  course_request_id: IdSchema.nullable(),
  description: z.string().nullable(),
  finish_date: DateFromISOString.nullable(),
  id: IdSchema,
  legacy: z.boolean(),
  number: z.number().nullable(),
  start_date: DateFromISOString.nullable(),
  status: EnumJobStatusSchema.nullable(),
  type: z.string().nullable(),
  user_id: IdSchema.nullable(),
});
export type JobSequence = z.infer<typeof JobSequenceSchema>;

export const LtiCredentialsSchema = z.object({
  consumer_key: z.string().nullable(),
  course_instance_id: z.string().nullable(),
  created_at: DateFromISOString.nullable(),
  deleted_at: DateFromISOString.nullable(),
  id: IdSchema,
  secret: z.string().nullable(),
});
export type LtiCredentials = z.infer<typeof LtiCredentialsSchema>;<|MERGE_RESOLUTION|>--- conflicted
+++ resolved
@@ -299,38 +299,21 @@
 export type WorkspaceLog = z.infer<typeof WorkspaceLogSchema>;
 
 export const Lti13InstanceSchema = z.object({
-<<<<<<< HEAD
-  id: IdSchema,
-  institution_id: IdSchema,
-  created_at: DateFromISOString,
-  deleted_at: DateFromISOString.nullable(),
-  platform: z.string(),
-=======
-  access_token_expires_at: z.date().nullable(),
+  access_token_expires_at: DateFromISOString.nullable(),
   access_tokenset: z.any().nullable(),
   client_params: z.any().nullable(),
-  created_at: z.date(),
+  created_at: DateFromISOString,
   custom_fields: z.any().nullable(),
-  deleted_at: z.date().nullable(),
+  deleted_at: DateFromISOString.nullable(),
   email_attribute: z.string().nullable(),
   id: IdSchema,
   institution_id: IdSchema,
   issuer_params: z.any().nullable(),
   keystore: z.any().nullable(),
   name_attribute: z.string().nullable(),
->>>>>>> f8b2f71b
   name: z.string(),
   platform: z.string(),
   tool_platform_name: z.string().nullable(),
-<<<<<<< HEAD
-  keystore: z.any().nullable(),
-  issuer_params: z.any().nullable(),
-  client_params: z.any().nullable(),
-  custom_fields: z.any().nullable(),
-  access_tokenset: z.any().nullable(),
-  access_token_expires_at: DateFromISOString.nullable(),
-=======
->>>>>>> f8b2f71b
   uid_attribute: z.string().nullable(),
   uin_attribute: z.string().nullable(),
 });
