--- conflicted
+++ resolved
@@ -295,14 +295,6 @@
 });
 export type WorkspaceLog = z.infer<typeof WorkspaceLogSchema>;
 
-<<<<<<< HEAD
-export const InstitutionAdministratorSchema = z.object({
-  id: IdSchema,
-  institution_id: IdSchema,
-  user_id: IdSchema,
-});
-export type InstitutionAdministrator = z.infer<typeof InstitutionAdministratorSchema>;
-=======
 export const Lti13InstanceSchema = z.object({
   id: IdSchema,
   institution_id: IdSchema,
@@ -926,4 +918,10 @@
   'requested',
 ]);
 export type GradingJobStatus = z.infer<typeof GradingJobStatusSchema>;
->>>>>>> a46de30b
+
+export const InstitutionAdministratorSchema = z.object({
+  id: IdSchema,
+  institution_id: IdSchema,
+  user_id: IdSchema,
+});
+export type InstitutionAdministrator = z.infer<typeof InstitutionAdministratorSchema>;