--- conflicted
+++ resolved
@@ -54,11 +54,7 @@
   ),
   join_group AS (
     INSERT INTO
-<<<<<<< HEAD
-      group_users (user_id, group_id, group_config_id)
-=======
-      group_users AS gu (user_id, group_id)
->>>>>>> bd6d3f36
+      group_users AS gu (user_id, group_id, group_config_id)
     SELECT
       $user_id,
       cg.id,
