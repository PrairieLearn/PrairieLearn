-- BLOCK get_group_config
SELECT
  gc.*
FROM
  group_configs AS gc
WHERE
  gc.assessment_id = $assessment_id
  AND gc.deleted_at IS NULL;

-- BLOCK create_group
WITH
  create_group AS (
    INSERT INTO
      groups (name, group_config_id, course_instance_id) (
        SELECT
          $group_name,
          gc.id,
          gc.course_instance_id
        FROM
          group_configs AS gc
        WHERE
          gc.assessment_id = $assessment_id
          AND gc.deleted_at IS NULL
      )
    RETURNING
      id,
      group_config_id
  ),
  create_log AS (
    INSERT INTO
      group_logs (authn_user_id, user_id, group_id, action)
    SELECT
      $authn_user_id,
      $user_id,
      cg.id,
      'create'
    FROM
      create_group AS cg
  ),
  get_role AS (
    SELECT
      gr.id AS role_id
    FROM
      group_roles AS gr
    WHERE
      (
        gr.assessment_id = $assessment_id
        AND gr.can_assign_roles_at_start
      )
    ORDER BY
      gr.maximum
    LIMIT
      1
  ),
  join_group AS (
    INSERT INTO
<<<<<<< HEAD
      group_users AS gu (user_id, group_id)
=======
      group_users AS gu (user_id, group_id, group_config_id)
>>>>>>> 9b8a5e02
    SELECT
      $user_id,
      cg.id,
      cg.group_config_id
    FROM
      create_group AS cg
    RETURNING
      gu.*
  ),
  assign_role AS (
    INSERT INTO
<<<<<<< HEAD
      group_user_roles (group_user_id, user_id, group_id, group_role_id)
    SELECT
      jg.id,
=======
      group_user_roles (user_id, group_id, group_role_id)
    SELECT
>>>>>>> 9b8a5e02
      jg.user_id,
      jg.group_id,
      gr.role_id
    FROM
      join_group AS jg,
      get_role as gr
  )
INSERT INTO
  group_logs (authn_user_id, user_id, group_id, action)
SELECT
  $authn_user_id,
  $user_id,
  cg.id,
  'join'
FROM
  create_group AS cg;

-- BLOCK get_group_members
SELECT DISTINCT
  u.uid,
  u.user_id,
  g.name AS group_name,
  g.join_code
FROM
  group_users AS gu
  JOIN users as u ON u.user_id = gu.user_id
  JOIN groups as g ON gu.group_id = g.id
WHERE
  g.id = $group_id;

-- BLOCK get_group_roles
WITH
  get_assessment_id AS (
    SELECT
      gc.assessment_id
    FROM
      group_configs AS gc
      JOIN groups AS g ON g.group_config_id = gc.id
    WHERE
      g.id = $group_id
  ),
  count_group_user_per_role AS (
    SELECT
      gur.group_role_id,
      COUNT(gur.id) AS count
    FROM
      group_user_roles AS gur
    WHERE
      gur.group_id = $group_id
    GROUP BY
      gur.group_role_id
  )
SELECT
  gr.id,
  gr.role_name,
  COALESCE(gur.count, 0) AS count,
  gr.maximum,
  gr.minimum,
  gr.can_assign_roles_at_start,
  gr.can_assign_roles_during_assessment
FROM
  get_assessment_id
  JOIN group_roles AS gr ON (
    gr.assessment_id = get_assessment_id.assessment_id
  )
  LEFT JOIN count_group_user_per_role AS gur ON gur.group_role_id = gr.id
ORDER BY
  minimum DESC;

-- BLOCK get_assessment_level_permissions
SELECT
  bool_or(gr.can_assign_roles_at_start) AS can_assign_roles_at_start,
  bool_or(gr.can_assign_roles_during_assessment) AS can_assign_roles_during_assessment
FROM
<<<<<<< HEAD
  group_roles as gr
  JOIN group_user_roles as gur ON (gr.id = gur.group_role_id)
WHERE
  gr.assessment_id = $assessment_id
  -- TODO probably a good idea to add a join with groups before doing this check?
=======
  group_configs as gc
  JOIN groups as g ON (gc.id = g.group_config_id)
  JOIN group_user_roles as gur ON (gur.group_id = g.id)
  JOIN group_roles AS gr ON (gr.id = gur.group_role_id)
WHERE
  gc.assessment_id = $assessment_id
>>>>>>> 9b8a5e02
  AND gur.user_id = $user_id;

-- BLOCK get_role_assignments
SELECT
  gu.user_id,
  u.uid,
  gr.role_name,
  gr.id as group_role_id
FROM
  users u
  JOIN group_user_roles gu ON u.user_id = gu.user_id
  JOIN group_roles gr ON gu.group_role_id = gr.id
WHERE
  gu.group_id = $group_id;

-- BLOCK get_group_id
SELECT
  g.id
FROM
  groups as g
  JOIN group_configs AS gc ON g.group_config_id = gc.id
  JOIN group_users AS gu ON gu.group_id = g.id
WHERE
  gc.assessment_id = $assessment_id
  AND gu.user_id = $user_id
  AND g.deleted_at IS NULL;

-- BLOCK delete_non_required_roles
DELETE FROM group_user_roles gur USING group_roles AS gr
WHERE
  gur.group_id = $group_id
  AND gur.group_role_id = gr.id
  AND gr.assessment_id = $assessment_id
  AND gr.minimum = 0;

-- BLOCK delete_group_users
WITH
  deleted_group_users AS (
    DELETE FROM group_users
    WHERE
      user_id = $user_id
      AND group_id = $group_id
  )
INSERT INTO
  group_logs (authn_user_id, user_id, group_id, action)
VALUES
  ($authn_user_id, $user_id, $group_id, 'leave');

-- BLOCK update_group_roles
WITH
  json_roles AS (
    SELECT
<<<<<<< HEAD
      gu.id AS group_user_id,
=======
>>>>>>> 9b8a5e02
      gu.user_id,
      gu.group_id,
      (role_assignment ->> 'group_role_id')::bigint AS group_role_id
    FROM
      JSON_ARRAY_ELEMENTS($role_assignments::json) AS role_assignment
      JOIN group_users AS gu ON gu.group_id = $group_id
      AND gu.user_id = (role_assignment ->> 'user_id')::bigint
  ),
  assign_new_group_roles AS (
    INSERT INTO
      group_user_roles (group_user_id, group_id, user_id, group_role_id)
    SELECT
<<<<<<< HEAD
      jr.group_user_id,
=======
>>>>>>> 9b8a5e02
      jr.group_id,
      jr.user_id,
      jr.group_role_id
    FROM
      json_roles jr
    ON CONFLICT DO NOTHING
  ),
  deleted_group_users_roles AS (
    DELETE FROM group_user_roles AS gur
    WHERE
      gur.group_id = $group_id
      AND NOT EXISTS (
        SELECT
          1
        FROM
          json_roles jr
        WHERE
          gur.user_id = jr.user_id
          AND gur.group_role_id = jr.group_role_id
      )
  )
INSERT INTO
  group_logs (authn_user_id, user_id, group_id, action)
VALUES
  (
    $authn_user_id,
    $user_id,
    $group_id,
    'update roles'
  );

-- BLOCK delete_all_groups
WITH
  assessment_groups AS (
    SELECT
      g.id
    FROM
      group_configs AS gc
      JOIN groups AS g ON (g.group_config_id = gc.id)
    WHERE
      gc.assessment_id = $assessment_id
      AND g.deleted_at IS NULL
      AND gc.deleted_at IS NULL
  ),
  deleted_group_users AS (
    DELETE FROM group_users
    WHERE
      group_id IN (
        SELECT
          id
        FROM
          assessment_groups
      )
    RETURNING
      user_id,
      group_id
  ),
  deleted_group_users_logs AS (
    INSERT INTO
      group_logs (authn_user_id, user_id, group_id, action)
    SELECT
      $authn_user_id,
      user_id,
      group_id,
      'leave'
    FROM
      deleted_group_users
  ),
  deleted_groups AS (
    UPDATE groups AS g
    SET
      deleted_at = NOW()
    FROM
      assessment_groups AS ag
    WHERE
      g.id = ag.id
    RETURNING
      g.id
  )
INSERT INTO
  group_logs (authn_user_id, group_id, action)
SELECT
  $authn_user_id,
  id,
  'delete'
FROM
  deleted_groups;<|MERGE_RESOLUTION|>--- conflicted
+++ resolved
@@ -54,11 +54,7 @@
   ),
   join_group AS (
     INSERT INTO
-<<<<<<< HEAD
-      group_users AS gu (user_id, group_id)
-=======
       group_users AS gu (user_id, group_id, group_config_id)
->>>>>>> 9b8a5e02
     SELECT
       $user_id,
       cg.id,
@@ -70,16 +66,11 @@
   ),
   assign_role AS (
     INSERT INTO
-<<<<<<< HEAD
-      group_user_roles (group_user_id, user_id, group_id, group_role_id)
-    SELECT
-      jg.id,
-=======
-      group_user_roles (user_id, group_id, group_role_id)
-    SELECT
->>>>>>> 9b8a5e02
+      group_user_roles (user_id, group_id, group_user_id, group_role_id)
+    SELECT
       jg.user_id,
       jg.group_id,
+      jg.id,
       gr.role_id
     FROM
       join_group AS jg,
@@ -152,20 +143,12 @@
   bool_or(gr.can_assign_roles_at_start) AS can_assign_roles_at_start,
   bool_or(gr.can_assign_roles_during_assessment) AS can_assign_roles_during_assessment
 FROM
-<<<<<<< HEAD
-  group_roles as gr
-  JOIN group_user_roles as gur ON (gr.id = gur.group_role_id)
-WHERE
-  gr.assessment_id = $assessment_id
-  -- TODO probably a good idea to add a join with groups before doing this check?
-=======
   group_configs as gc
   JOIN groups as g ON (gc.id = g.group_config_id)
   JOIN group_user_roles as gur ON (gur.group_id = g.id)
   JOIN group_roles AS gr ON (gr.id = gur.group_role_id)
 WHERE
   gc.assessment_id = $assessment_id
->>>>>>> 9b8a5e02
   AND gur.user_id = $user_id;
 
 -- BLOCK get_role_assignments
@@ -218,12 +201,9 @@
 WITH
   json_roles AS (
     SELECT
-<<<<<<< HEAD
-      gu.id AS group_user_id,
-=======
->>>>>>> 9b8a5e02
       gu.user_id,
       gu.group_id,
+      gu.id AS group_user_id,
       (role_assignment ->> 'group_role_id')::bigint AS group_role_id
     FROM
       JSON_ARRAY_ELEMENTS($role_assignments::json) AS role_assignment
@@ -232,14 +212,11 @@
   ),
   assign_new_group_roles AS (
     INSERT INTO
-      group_user_roles (group_user_id, group_id, user_id, group_role_id)
-    SELECT
-<<<<<<< HEAD
-      jr.group_user_id,
-=======
->>>>>>> 9b8a5e02
+      group_user_roles (group_id, user_id, group_user_id, group_role_id)
+    SELECT
       jr.group_id,
       jr.user_id,
+      jr.group_user_id,
       jr.group_role_id
     FROM
       json_roles jr
