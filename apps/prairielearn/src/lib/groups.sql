--- conflicted
+++ resolved
@@ -82,13 +82,8 @@
 SELECT
   u.*
 FROM
-<<<<<<< HEAD
   team_users AS gu
-  JOIN users AS u ON (u.user_id = gu.user_id)
-=======
-  group_users AS gu
   JOIN users AS u ON (u.id = gu.user_id)
->>>>>>> 47890a36
 WHERE
   gu.team_id = $group_id;
 
@@ -158,17 +153,10 @@
   gr.role_name,
   gr.id AS team_role_id
 FROM
-<<<<<<< HEAD
   team_users AS gu
-  JOIN users u ON (gu.user_id = u.user_id)
+  JOIN users u ON (gu.user_id = u.id)
   JOIN team_user_roles gur ON (
     gu.team_id = gur.team_id
-=======
-  group_users AS gu
-  JOIN users u ON (gu.user_id = u.id)
-  JOIN group_user_roles gur ON (
-    gu.group_id = gur.group_id
->>>>>>> 47890a36
     AND gu.user_id = gur.user_id
   )
   JOIN team_roles gr ON (gur.team_role_id = gr.id)
