-- BLOCK select_issues
SELECT
  i.assessment_id,
  i.authn_user_id,
  i.course_caused,
  (
    CASE
      WHEN $load_course_data THEN i.course_data
    END
  ) AS course_data,
  i.course_id,
  i.course_instance_id,
  i.date,
  i.id,
  i.instance_question_id,
  i.instructor_message,
  i.manually_reported,
  i.open,
  i.question_id,
  i.student_message,
  (
    CASE
      WHEN $load_system_data THEN i.system_data
    END
  ) AS system_data,
  i.user_id,
  i.variant_id,
  format_date_full (
    i.date,
    coalesce(ci.display_timezone, c.display_timezone)
  ) AS formatted_date,
  u.uid AS user_uid,
  u.name AS user_name,
  u.email AS user_email
FROM
  issues AS i
  LEFT JOIN course_instances AS ci ON (ci.id = i.course_instance_id)
<<<<<<< HEAD
  JOIN courses AS c ON (c.id = i.course_id)
  LEFT JOIN users AS u ON (u.user_id = i.user_id)
=======
  JOIN pl_courses AS c ON (c.id = i.course_id)
  LEFT JOIN users AS u ON (u.id = i.user_id)
>>>>>>> 47890a36
WHERE
  i.variant_id = $variant_id
  AND i.course_caused
ORDER BY
  i.date;

-- BLOCK select_basic_submissions
SELECT
  -- This includes every `submissions` column EXCEPT for jsonb columns.
  -- Those can be quite large in size, so we'll only load them for specific
  -- submissions in the `select_detailed_submissions` query below.
  s.auth_user_id,
  s.broken,
  s.client_fingerprint_id,
  s.correct,
  s.credit,
  s.date,
  s.duration,
  s.gradable,
  s.graded_at,
  s.grading_requested_at,
  s.id,
  s.is_ai_graded,
  s.mode,
  s.override_score,
  s.score,
  s.v2_score,
  s.variant_id,
  s.manual_rubric_grading_id,
  s.modified_at,
  to_jsonb(gj) AS grading_job,
  format_date_full_compact (
    s.date,
    coalesce(ci.display_timezone, c.display_timezone)
  ) AS formatted_date,
  u.uid AS user_uid
FROM
  submissions AS s
  JOIN variants AS v ON (v.id = s.variant_id)
  LEFT JOIN instance_questions AS iq ON (iq.id = v.instance_question_id)
  LEFT JOIN assessment_instances AS ai ON (ai.id = iq.assessment_instance_id)
  LEFT JOIN assessments AS a ON (a.id = ai.assessment_id)
  LEFT JOIN course_instances AS ci ON (ci.id = a.course_instance_id)
  JOIN questions AS q ON (q.id = v.question_id)
  JOIN courses AS c ON (c.id = v.course_id)
  LEFT JOIN LATERAL (
    SELECT
      *
    FROM
      grading_jobs
    WHERE
      submission_id = s.id
      AND grading_method NOT IN ('Manual', 'AI')
    ORDER BY
      date DESC,
      id DESC
    LIMIT
      1
  ) AS gj ON TRUE
  LEFT JOIN users u ON (s.auth_user_id = u.id)
WHERE
  v.id = $variant_id
ORDER BY
  s.date DESC;

-- BLOCK select_detailed_submissions
SELECT
  -- This includes ONLY the jsonb columns from `submissions`.
  s.feedback,
  s.format_errors,
  s.params,
  s.partial_scores,
  s.raw_submitted_answer,
  s.submitted_answer,
  s.true_answer
FROM
  submissions AS s
WHERE
  s.id = ANY ($submission_ids::bigint[])
ORDER BY
  s.date DESC;

-- BLOCK select_submission_info
WITH
  next_iq AS (
    SELECT
      iq.id AS current_id,
      (lead(iq.id) OVER w) AS id,
      (lead(qo.sequence_locked) OVER w) AS sequence_locked
    FROM
      instance_questions AS iq
      JOIN assessment_instances AS ai ON (ai.id = iq.assessment_instance_id)
      JOIN question_order (ai.id) AS qo ON (qo.instance_question_id = iq.id)
    WHERE
      -- need all of these rows to join on question_order
      ai.id IN (
        SELECT
          iq.assessment_instance_id
        FROM
          submissions AS s
          JOIN variants AS v ON (v.id = s.variant_id)
          JOIN instance_questions AS iq ON (iq.id = v.instance_question_id)
          JOIN assessment_instances AS ai ON (ai.id = iq.assessment_instance_id)
        WHERE
          s.id = $unsafe_submission_id
      )
    WINDOW
      w AS (
        ORDER BY
          qo.row_order
      )
  ),
  last_grading_job AS (
    SELECT
      *
    FROM
      grading_jobs AS gj
    WHERE
      gj.submission_id = $unsafe_submission_id
      -- TODO: exclude AI grading jobs here too?
      AND grading_method != 'Manual'
    ORDER BY
      gj.date DESC,
      gj.id DESC
    LIMIT
      1
  )
SELECT
  to_jsonb(lgj) AS grading_job,
  to_jsonb(s) AS submission,
  qo.question_number,
  jsonb_build_object(
    'id',
    next_iq.id,
    'sequence_locked',
    next_iq.sequence_locked
  ) AS next_instance_question,
  to_jsonb(aq) AS assessment_question,
  to_jsonb(ai) AS assessment_instance,
  to_jsonb(a) AS assessment,
  to_jsonb(aset) AS assessment_set,
  to_jsonb(ci) AS course_instance,
  to_jsonb(c) AS variant_course,
  to_jsonb(qc) AS question_course,
  format_date_full_compact (
    s.date,
    coalesce(ci.display_timezone, c.display_timezone)
  ) AS formatted_date,
  u.uid AS user_uid,
  (
    SELECT
      count(*)
    FROM
      submissions AS s2
    WHERE
      s2.variant_id = s.variant_id
      AND s2.date < s.date
  ) + 1 AS submission_index,
  (
    SELECT
      count(*)
    FROM
      submissions AS s2
    WHERE
      s2.variant_id = s.variant_id
  ) AS submission_count,
  to_jsonb(gc) AS group_config
FROM
  submissions AS s
  JOIN variants AS v ON (v.id = s.variant_id)
  LEFT JOIN last_grading_job AS lgj ON (TRUE)
  LEFT JOIN instance_questions AS iq ON (iq.id = v.instance_question_id)
  JOIN questions AS q ON (q.id = v.question_id)
  LEFT JOIN assessment_questions AS aq ON (iq.assessment_question_id = aq.id)
  LEFT JOIN assessment_instances AS ai ON (ai.id = iq.assessment_instance_id)
  LEFT JOIN assessments AS a ON (a.id = ai.assessment_id)
  LEFT JOIN assessment_sets AS aset ON (aset.id = a.assessment_set_id)
  LEFT JOIN course_instances AS ci ON (ci.id = v.course_instance_id)
  JOIN courses AS c ON (c.id = v.course_id)
  JOIN courses AS qc ON (qc.id = q.course_id)
  LEFT JOIN next_iq ON (next_iq.current_id = iq.id)
  LEFT JOIN users AS u ON (s.auth_user_id = u.id)
  LEFT JOIN question_order (ai.id) AS qo ON (qo.instance_question_id = iq.id)
  LEFT JOIN group_configs AS gc ON (
    gc.assessment_id = a.id
    AND gc.deleted_at IS NULL
  )
WHERE
  s.id = $unsafe_submission_id
  AND q.id = $question_id
  AND (
    $instance_question_id::bigint IS NULL
    OR iq.id = $instance_question_id::bigint
  )
  AND v.id = $variant_id;

-- BLOCK select_is_shared
SELECT
  EXISTS (
    SELECT
      *
    FROM
      sharing_set_questions
    WHERE
      question_id = $question_id
  )
  OR EXISTS (
    SELECT
      *
    FROM
      questions
    WHERE
      id = $question_id
      AND share_publicly
  );<|MERGE_RESOLUTION|>--- conflicted
+++ resolved
@@ -35,13 +35,8 @@
 FROM
   issues AS i
   LEFT JOIN course_instances AS ci ON (ci.id = i.course_instance_id)
-<<<<<<< HEAD
   JOIN courses AS c ON (c.id = i.course_id)
-  LEFT JOIN users AS u ON (u.user_id = i.user_id)
-=======
-  JOIN pl_courses AS c ON (c.id = i.course_id)
   LEFT JOIN users AS u ON (u.id = i.user_id)
->>>>>>> 47890a36
 WHERE
   i.variant_id = $variant_id
   AND i.course_caused
