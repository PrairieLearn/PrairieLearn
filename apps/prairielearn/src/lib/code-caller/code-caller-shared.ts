<<<<<<< HEAD
import * as opentelemetry from '@prairielearn/opentelemetry';
=======
export class FunctionMissingError extends Error {
  constructor(message: string) {
    super(message);
    this.name = 'FunctionMissingError';
  }
}
>>>>>>> 81500921

export interface CodeCallerResult {
  result: any;
  output: string;
}

export type CallType =
  | 'question'
  | 'v2-question'
  | 'course-element'
  | 'core-element'
  | 'ping'
  | 'restart';

export interface PrepareForCourseOptions {
  coursePath: string;
  forbiddenModules: string[];
}

export interface CodeCaller {
  uuid: string;
  getCoursePath: () => string | null;
  prepareForCourse: (options: PrepareForCourseOptions) => Promise<void>;
  call: (
    type: CallType,
    directory: string | null,
    file: string | null,
    fcn: string | null,
    args: any[],
  ) => Promise<{ result: any; output: string }>;
  restart: () => Promise<boolean>;
  done: () => void;
}

export class FunctionMissingError extends Error {
  constructor(message: string) {
    super(message);
    this.name = 'FunctionMissingError';
  }
}

export function developmentSpanEvent(
  span: opentelemetry.Span | null | undefined,
  name: string,
  attributes?: opentelemetry.Attributes,
) {
  if (process.env.NODE_ENV === 'production' || !span) return;

  span?.addEvent(name, attributes);
}<|MERGE_RESOLUTION|>--- conflicted
+++ resolved
@@ -1,13 +1,11 @@
-<<<<<<< HEAD
-import * as opentelemetry from '@prairielearn/opentelemetry';
-=======
+import type * as opentelemetry from '@prairielearn/opentelemetry';
+
 export class FunctionMissingError extends Error {
   constructor(message: string) {
     super(message);
     this.name = 'FunctionMissingError';
   }
 }
->>>>>>> 81500921
 
 export interface CodeCallerResult {
   result: any;
@@ -42,13 +40,6 @@
   done: () => void;
 }
 
-export class FunctionMissingError extends Error {
-  constructor(message: string) {
-    super(message);
-    this.name = 'FunctionMissingError';
-  }
-}
-
 export function developmentSpanEvent(
   span: opentelemetry.Span | null | undefined,
   name: string,
