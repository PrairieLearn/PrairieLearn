--- conflicted
+++ resolved
@@ -1,13 +1,4 @@
-<<<<<<< HEAD
-import * as opentelemetry from '@prairielearn/opentelemetry';
-=======
-export class FunctionMissingError extends Error {
-  constructor(message: string) {
-    super(message);
-    this.name = 'FunctionMissingError';
-  }
-}
->>>>>>> e134b49b
+import type * as opentelemetry from '@prairielearn/opentelemetry';
 
 export interface CodeCallerResult {
   result: any;
