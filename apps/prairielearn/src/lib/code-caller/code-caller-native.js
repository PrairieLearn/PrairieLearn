// @ts-check
<<<<<<< HEAD
const _ = require('lodash');
const path = require('path');
const child_process = require('child_process');
const { v4: uuidv4 } = require('uuid');
const { createServer } = require('net');
const { logger } = require('@prairielearn/logger');
// TODO: is this safe to use in the subprocess version?
const { trace } = require('@prairielearn/opentelemetry');

const { FunctionMissingError, developmentSpanEvent } = require('./code-caller-shared');
const { deferredPromise } = require('../deferred');
const { APP_ROOT_PATH, REPOSITORY_ROOT_PATH } = require('../paths');
=======
import * as _ from 'lodash';
import * as path from 'node:path';
import * as child_process from 'node:child_process';
import { v4 as uuidv4 } from 'uuid';
import debugfn from 'debug';

import { FunctionMissingError } from './code-caller-shared';
import { logger } from '@prairielearn/logger';
import { deferredPromise } from '../deferred';
import { APP_ROOT_PATH, REPOSITORY_ROOT_PATH } from '../paths';

const debug = debugfn('prairielearn:code-caller-native');
>>>>>>> 9765f7b6

const debug = require('debug')('prairielearn:' + path.basename(__filename, '.js'));

const CREATED = Symbol('CREATED');
const WAITING = Symbol('WAITING');
const IN_CALL = Symbol('IN_CALL');
const RESTARTING = Symbol('RESTARTING');
const EXITING = Symbol('EXITING');
const EXITED = Symbol('EXITED');

/**
 * @typedef {Object} CodeCallerNativeOptions
 * @property {boolean} [dropPrivileges]
 * @property {number} [questionTimeoutMilliseconds]
 * @property {number} [pingTimeoutMilliseconds]
 * @property {(msg: string, data?: any) => void} errorLogger
 */

/** @typedef {CREATED | WAITING | IN_CALL | RESTARTING | EXITING | EXITED} CodeCallerState */

/** @typedef {import('./code-caller-native-types').CodeCallerNativeChildProcess} CodeCallerNativeChildProcess */

/**
 * @typedef {Object} ErrorData
 * @property {CodeCallerState} state
 * @property {boolean} childIsNull
 * @property {boolean} callbackIsNull
 * @property {boolean} timeoutIDIsNull
 * @property {string} outputStdout
 * @property {string} outputStderr
 * @property {string} outputBoth
 * @property {string} outputData
 * @property {string} stack
 * @property {any} lastCallData
 */

/** @typedef {Error & { data?: ErrorData }} CodeCallerError */

/**
  Internal state machine
  ======================

  The list of internal states and the possible transitions are:

  CREATED: Child process is not yet started.
    -> WAITING, EXITED

  WAITING: Child process is running but no call is active, everything is healthy.
    -> IN_CALL, RESTARTING, EXITING, EXITED

  IN_CALL: A call is currently running.
    -> WAITING, EXITING, EXITED

  RESTARTING: The worker is restarting; waiting for confirmation of successful restart.
    -> WAITING, EXITING

  EXITING: The child process is being terminated.
    -> EXITED

  EXITED: The child process has exited.
    -> none

*/

/** @typedef {import('./code-caller-shared').CodeCaller} CodeCaller */
/** @typedef {import('./code-caller-shared').CallType} CallType */

/**
 * @param {import('net').Socket | null} socket
 * @param {string} data
 * @returns {Promise<void>}
 */
async function writeDataToSocket(socket, data) {
  if (!socket) throw new Error('Socket is null');

  return new Promise((resolve, reject) => {
    const message = Buffer.from(data, 'utf8');
    const length = Buffer.alloc(4);
    length.writeUInt32BE(message.length, 0);
    socket.write(length);
    socket.write(message, (err) => {
      if (err) {
        reject(err);
      } else {
        resolve();
      }
    });
  });
}

/**
 * @implements {CodeCaller}
 */
export class CodeCallerNative {
  /**
   * Creates a new {@link CodeCallerNative} with the specified options.
   *
   * @param {CodeCallerNativeOptions} [options]
   */
  constructor(
    options = {
      dropPrivileges: false,
      questionTimeoutMilliseconds: 5_000,
      pingTimeoutMilliseconds: 60_000,
      // `CodeCallerNative` is used both directly by the server and also inside of
      // the `prairielearn/executor` Docker image. When used inside Docker, the
      // error output *must* be sent via stderr, as we use stdout for data
      // communication. This is incompatible with the default behavior of our
      // logger, which will only write to stdout. So, we allow a different
      // logging function to be provided.
      errorLogger: logger.error,
    },
  ) {
    /** @type {CodeCallerState} */
    this.state = CREATED;
    this.uuid = uuidv4();

    this.debug('enter constructor()');

    /** @type {CodeCallerNativeChildProcess | null} */
    this.child = null;
    /** @type {import('net').Socket | null} */
    this.socket = null;
    this.callback = null;
    this.timeoutID = null;

    this.options = options;

    // Accumulators for output from the child process.
    /** @type {string[]} */
    this.outputStdout = [];
    /** @type {string[]} */
    this.outputStderr = [];
    /** @type {string[]} */
    this.outputBoth = [];
    /** @type {string[]} */
    this.outputData = [];
    this.outputRestart = '';
    this.socketDataBuffers = [];
    this.socketDataLength = 0;

    // for error logging
    this.lastCallData = null;

    this.coursePath = null;
    this.forbiddenModules = [];

    this._checkState();

    this.debug('exit constructor()');
  }

  /**
   * Wrapper around `debug` that automatically includes UUID and the caller state.
   *
   * @param {string} message
   */
  debug(message) {
    const paddedState = this.state.toString().padEnd(18);
    debug(`[${this.uuid} ${paddedState}] ${message}`);
  }

  /**
   * @param {import('./code-caller-shared').PrepareForCourseOptions} options
   */
  async prepareForCourse({ coursePath, forbiddenModules }) {
    this.debug('enter prepareForCourse()');
    this.coursePath = coursePath;
    this.forbiddenModules = forbiddenModules;
    this.debug('exit prepareForCourse()');
  }

  /**
   * Calls the function in the specified Python file.
   *
   * @param {CallType} type
   * @param {string | null} directory
   * @param {string | null} file
   * @param {string | null} fcn
   * @param {any[]} args
   * @returns {Promise<{ result: any, output: string }>}
   */
  async call(type, directory, file, fcn, args) {
    this.debug('enter call()');

    // Reset this so that we don't include old data if the checks below fail.
    this.lastCallData = null;

    if (!this._checkState([WAITING])) {
      throw new Error(`Invalid CodeCallerNative state: ${String(this.state)}`);
    }

    let cwd;
    const paths = [path.join(APP_ROOT_PATH, 'python')];
    if (type === 'question') {
      if (!directory) throw new Error('Missing directory');
      if (!this.coursePath) throw new Error('Missing course path');
      cwd = path.join(this.coursePath, 'questions', directory);
      paths.push(path.join(this.coursePath, 'serverFilesCourse'));
    } else if (type === 'v2-question') {
      // v2 questions always use the root of the PrairieLearn repository as their
      // working directory.
      cwd = REPOSITORY_ROOT_PATH;
    } else if (type === 'course-element') {
      if (!directory) throw new Error('Missing directory');
      if (!this.coursePath) throw new Error('Missing course path');
      cwd = path.join(this.coursePath, 'elements', directory);
      paths.push(path.join(this.coursePath, 'serverFilesCourse'));
    } else if (type === 'core-element') {
      if (!directory) throw new Error('Missing directory');
      cwd = path.join(APP_ROOT_PATH, 'elements', directory);
    } else if (type === 'restart' || type === 'ping') {
      // Doesn't need a working directory
    } else {
      throw new Error(`Unknown function call type: ${type}`);
    }

    const callData = { file, fcn, args, cwd, paths, forbidden_modules: this.forbiddenModules };
    const callDataString = JSON.stringify(callData);

    const deferred = deferredPromise();
    this.callback = (err, data, output) => {
      if (err) {
        deferred.reject(err);
      } else {
        deferred.resolve({ result: data, output });
      }
    };

    const timeout =
      type === 'ping'
        ? this.options.pingTimeoutMilliseconds
        : this.options.questionTimeoutMilliseconds;
    this.timeoutID = setTimeout(this._timeout.bind(this), timeout);

    // Reset output accumulators.
    this.outputStdout = [];
    this.outputStderr = [];
    this.outputBoth = [];
    this.outputData = [];
    this.outputRestart = '';
    this.socketDataBuffers = [];
    this.socketDataLength = 0;

    this.lastCallData = callData;

    // Grab a reference to the current span so that we can use it when we get results.
    this.span = trace.getActiveSpan();

    developmentSpanEvent(this.span, 'write-data-start', {
      file: file ?? undefined,
      fcn: fcn ?? undefined,
    });
    await writeDataToSocket(this.socket, callDataString);
    developmentSpanEvent(this.span, 'write-data-end', {
      file: file ?? undefined,
      fcn: fcn ?? undefined,
    });

    this.state = IN_CALL;
    this._checkState();
    this.debug('exit call()');

    return deferred.promise;
  }

  /**
   * Instructs the caller to restart, which means exiting the forked process
   * and forking a new one from the zygote.
   *
   * @returns {Promise<boolean>}
   */
  async restart() {
    debug(`enter restart(), state: ${String(this.state)}, uuid: ${this.uuid}`);
    this._checkState([CREATED, WAITING, EXITING, EXITED]);

    if (this.state === CREATED) {
      // no need to restart if we don't have a worker
      this.debug('exit restart()');
      return true;
    } else if (this.state === WAITING) {
      const { result } = await this.call('restart', null, null, 'restart', []);
      this.coursePath = null;
      this.forbiddenModules = [];
      if (result !== 'success') throw new Error(`Error while restarting: ${result}`);
      this.debug('exit restart()');
      this.state = RESTARTING;
      return new Promise((resolve, reject) => {
        this.callback = (err) => {
          if (err) {
            reject(err);
          } else {
            resolve(true);
          }
        };
        this.timeoutID = setTimeout(this._restartTimeout.bind(this), 1000);

        // Before reporting the restart as successful, we need to wait
        // for a confirmation message to ensure that control has actually
        // been returned to the Zygote. There's a potential race condition
        // where we receive this confirmation before we actually enter the
        // official RESTARTING stage. To account for this, we check if
        // there was a correct restart confirmation delivered at this point.
        // If there was, we can immediately report the restart as successful.
        // Otherwise, we defer control to either the output handler or the
        // timeout; eventually, one of them will complete and allow us to exit
        // the restarting stage.
        if (this._restartWasSuccessful()) {
          this._restartIsFinished();
        }
      });
    } else if (this.state === EXITING || this.state === EXITED) {
      this.debug('exit restart()');
      return false;
    } else {
      this.debug('exit restart()');
      throw new Error(`Invalid CodeCallerNative state: ${String(this.state)}`);
    }
  }

  done() {
    this.debug('enter done()');
    this._checkState([CREATED, WAITING, EXITING, EXITED]);

    if (this.state === CREATED) {
      this.state = EXITED;
    } else if (this.state === WAITING) {
      this.child?.kill();
      this.state = EXITING;
    }
    this._checkState();
    this.debug('exit done()');
  }

  async ensureChild() {
    this.debug('enter ensureChild()');
    this._checkState();

    if (this.state === CREATED) {
      await this._startChild();
      await this.call('ping', null, null, 'ping', []);
    }

    this._checkState();
    this.debug('exit ensureChild()');
  }

  async _startChild() {
    this.debug('enter _startChild()');
    this._checkState([CREATED]);

    // Start a server listening on a free port on the host.
    const waitForConnection = deferredPromise();
    const server = createServer((socket) => {
      // We only ever allow one connection at a time.
      if (this.socket != null) {
        socket.destroy();
        return;
      }

      // Disable Nagle's algorithm.
      socket.setNoDelay();

      this.socket = socket;

      // TODO: might want another handler here; `_handleChildExit` expects a
      // code and a signal.
      socket.on('close', this._handleChildExit.bind(this));
      socket.on('error', this._handleChildError.bind(this));
      socket.on('data', this._handleSocketData.bind(this));
      waitForConnection.resolve(null);
    });
    await new Promise((resolve, reject) => {
      server.listen(0, '127.0.0.1').once('listening', resolve).once('error', reject);
    });

    const address = /** @type {import('net').AddressInfo} */ (server.address());
    const port = address.port;

    const cmd = 'python3';
    const pythonZygote = path.join(APP_ROOT_PATH, 'python', 'zygote.py');
    const args = ['-B', pythonZygote];
    const env = _.clone(process.env);
    // PYTHONIOENCODING might not be needed once we switch to Python 3.7
    // https://www.python.org/dev/peps/pep-0538/
    // https://www.python.org/dev/peps/pep-0540/
    env.PYTHONIOENCODING = 'utf-8';
    env.PORT = String(port);
    if (this.options.dropPrivileges) {
      // This instructs the Python process to switch to a deprivileged user before
      // executing any user code.
      env.DROP_PRIVILEGES = '1';
    }

    /** @type {import('child_process').SpawnOptions} */
    const options = {
      cwd: __dirname,
      // stdin, stdout, stderr, data, and restart confirmations
      stdio: ['pipe', 'pipe', 'pipe', 'pipe', 'pipe'],
      env,
    };
    const child = /** @type {CodeCallerNativeChildProcess} */ (
      child_process.spawn(cmd, args, options)
    );
    this.debug(`started child pid ${child.pid}`);

    child.stdio[1].setEncoding('utf8');
    child.stdio[2].setEncoding('utf8');
    child.stdio[3].setEncoding('utf8');
    child.stdio[4].setEncoding('utf8');

    child.stdio[1].on('data', this._handleStdoutData.bind(this));
    child.stdio[2].on('data', this._handleStderrData.bind(this));
    child.stdio[3].on('data', this._handleStdio3Data.bind(this));
    child.stdio[4].on('data', this._handleStdio4Data.bind(this));

    child.on('exit', this._handleChildExit.bind(this));
    child.on('error', this._handleChildError.bind(this));

    // Wait until we receive a connection from the child process.
    await waitForConnection.promise;

    this.child = child;
    this.state = WAITING;
    this._checkState();
    this.debug('exit _startChild()');
  }

  _handleStdoutData(data) {
    this.debug('enter _handleStdoutData()');
    this._checkState([IN_CALL, EXITING]);
    if (this.state === IN_CALL) {
      this.outputStdout.push(data);
      this.outputBoth.push(data);
    } else {
      this._logError(`Unexpected STDOUT data: ${data}`);
    }
    this.debug('exit _handleStdoutData()');
  }

  _handleStderrData(data) {
    this.debug('enter _handleStderrData()');
    this.debug(`_handleStderrData(), data: ${data}`);
    this._checkState([IN_CALL, EXITING, WAITING]);
    if (this.state === IN_CALL) {
      this.outputStderr.push(data);
      this.outputBoth.push(data);
    } else {
      this._logError(`Unexpected STDERR data: ${data}`);
    }
    this.debug('exit _handleStderrData()');
  }

  _handleStdio3Data(data) {
    this.debug('enter _handleStdio3Data()');
    this._checkState([IN_CALL, EXITING]);
    if (this.state === IN_CALL) {
      this.outputData.push(data);
      // If `data` contains a newline, then `outputData` must contain a newline as well.
      // We avoid looking in `outputData` because it's a potentially very large string.
      if (data.indexOf('\n') >= 0) {
        this._callIsFinished();
      }
    }
    this.debug('exit _handleStdio3Data()');
  }

  _handleStdio4Data(data) {
    this.debug('enter _handleStdio4Data()');
    // Unlike in other calls, we'll allow data in any state since this data
    // will come in outside the normal "call" flow and isn't guaranteed to
    // be received in the RESTARTING state.
    this.outputRestart += data;

    // If this data is received while not in the RESTARTING state, it will
    // be handled by the restart() function itself.
    if (this.state === RESTARTING && this._restartWasSuccessful()) {
      this._restartIsFinished();
    }
    this.debug('exit _handleStdio4Data()');
  }

  _handleSocketData(data) {
    this.debug('enter _handleSocketData()');
    this._checkState([IN_CALL, EXITING]);
    if (this.socketDataLength === 0) {
      developmentSpanEvent(this.span, 'read-data-start', {
        file: this.lastCallData?.file ?? undefined,
        fcn: this.lastCallData?.fcn ?? undefined,
      });
    }
    if (this.state === IN_CALL) {
      this.last = Date.now();
      if (this.socketDataLength < 4 && this.socketDataBuffers.length > 0) {
        this.socketDataBuffers[0] = Buffer.concat([this.socketDataBuffers[0], data]);
      } else {
        this.socketDataBuffers.push(data);
      }
      this.socketDataLength += data.length;
      if (this.socketDataLength >= 4) {
        const length = this.socketDataBuffers[0].readUInt32BE(0);
        if (this.socketDataLength >= length + 4) {
          developmentSpanEvent(this.span, 'read-data-end', {
            file: this.lastCallData?.file ?? undefined,
            fcn: this.lastCallData?.fcn ?? undefined,
          });
          this._callIsFinished();
        }
      }
    }
    this.debug('exit _handleSocketData()');
  }

  _handleChildExit(code, signal) {
    this.debug('enter _handleChildExit()');
    this._checkState([WAITING, IN_CALL, EXITING]);
    if (this.state === WAITING) {
      this._logError(
        'CodeCallerNative child process exited while in state = WAITING, code = ' +
          String(code) +
          ', signal = ' +
          String(signal),
      );
      this.child = null;
      this.state = EXITED;
    } else if (this.state === IN_CALL) {
      this._clearTimeout();
      this.child = null;
      this.state = EXITED;
      this._callCallback(
        new Error(
          'CodeCallerNative child process exited unexpectedly, code = ' +
            String(code) +
            ', signal = ' +
            String(signal),
        ),
      );
    } else if (this.state === EXITING) {
      // no error, this is the good case
      this.child = null;
      this.state = EXITED;
    }
    this.debug('exit _handleChildExit()');
  }

  _handleChildError(error) {
    this.debug('enter _handleChildError()');
    this._checkState([WAITING, IN_CALL, EXITING]);
    if (this.state === WAITING) {
      this._logError(
        'CodeCallerNative child process raised error while in state = WAITING, message = ' +
          String(error),
      );
      this.state = EXITING;
      this.child?.kill('SIGTERM');
    } else if (this.state === IN_CALL) {
      this._logError(
        'CodeCallerNative child process raised error while in state = IN_CALL, message = ' +
          String(error),
      );
      this._clearTimeout();
      this.state = EXITING;
      this.child?.kill('SIGTERM');
      const err = new Error('CodeCallerNative child process error: ' + String(error));
      this._callCallback(err);
    } else if (this.state === EXITING) {
      this._logError(
        'CodeCallerNative child process raised error while in state = EXITING, message = ' +
          String(error),
      );
    }
    this._checkState();
    this.debug('exit _handleChildError()');
  }

  _timeout() {
    this.debug('enter _timeout()');
    this._checkState([IN_CALL]);
    this.timeoutID = null;
    const err = new Error('timeout exceeded, killing CodeCallerNative child');
    this.child?.kill('SIGTERM');
    this.state = EXITING;
    this._callCallback(err);
    this.debug('exit _timeout()');
  }

  _clearTimeout() {
    this.debug('enter _clearTimeout()');
    clearTimeout(this.timeoutID ?? undefined);
    this.timeoutID = null;
    this.debug('exit _clearTimeout()');
  }

  _restartTimeout() {
    this.debug('enter _restartTimeout()');
    this._checkState([RESTARTING]);
    this.timeoutID = null;
    const err = new Error('restart timeout exceeded, killing CodeCallerNative child');
    this.child?.kill('SIGTERM');
    this.state = EXITING;
    this._callCallback(err);
    this.debug('exit _restartTimeout()');
  }

  _clearRestartTimeout() {
    this.debug('enter _clearRestartTimeout()');
    clearTimeout(this.timeoutID ?? undefined);
    this.timeoutID = null;
    this.debug('exit _clearRestartTimeout()');
  }

  _callCallback(err, data, output) {
    this.debug('enter _callCallback()');
    if (err) err.data = this._errorData();
    const c = this.callback;
    this.callback = null;
    c?.(err, data, output);
    this.debug('exit _callCallback()');
  }

  _callIsFinished() {
    this.debug('enter _callIsFinished()');
    if (!this._checkState([IN_CALL])) return;
    this._clearTimeout();
    let data,
      err = null;
    try {
      if (this.outputData.length > 0) {
        data = JSON.parse(this.outputData.join(''));
      } else {
        const allData = Buffer.concat(this.socketDataBuffers);
        data = JSON.parse(allData.subarray(4).toString('utf-8'));
      }
    } catch (e) {
      err = new Error('Error decoding CodeCallerNative JSON: ' + e.message);
    }
    if (err) {
      this.state = EXITING;
      this.child?.kill('SIGTERM');
      this._callCallback(err);
    } else {
      this.state = WAITING;
      if (data.present) {
        this._callCallback(null, data.val, this.outputBoth.join(''));
      } else {
        this._callCallback(new FunctionMissingError('Function not found in module'));
      }
    }

    // This is potentially quite a large object. Drop our reference to it to
    // allow this memory to be quickly garbage collected.
    this.lastCallData = null;

    this.debug('exit _callIsFinished()');
  }

  /**
   * Returns true if a restart was successfully confirmed. A return value of
   * false doesn't necessarily mean that the restart has failed; we just may
   * not yet have enough information to determine if it was successful. We
   * always let the restart timeout handle the unsuccessful case to simplify
   * code.
   */
  _restartWasSuccessful() {
    if (this.outputRestart.indexOf('\n') === -1) {
      // We haven't yet gotten enough output to know if the restart
      // was successful.
      return false;
    }
    try {
      const data = JSON.parse(this.outputRestart);
      return data.exited === true;
    } catch (e) {
      return false;
    }
  }

  _restartIsFinished() {
    this.debug('enter _restartIsFinished()');
    if (!this._checkState([RESTARTING])) return;
    this._clearRestartTimeout();
    this.state = WAITING;
    const c = this.callback;
    this.callback = null;
    // This function is guaranteed to only be called if there was a successful
    // restart, so we don't have to do any checking here.
    c?.(null, true);
    this.debug('exit _restartIsFinished()');
  }

  /**
   *
   * @returns {ErrorData}
   */
  _errorData() {
    const errForStack = new Error();
    return {
      state: this.state,
      childIsNull: this.child == null,
      callbackIsNull: this.callback == null,
      timeoutIDIsNull: this.timeoutID == null,
      outputStdout: this.outputStdout.join(''),
      outputStderr: this.outputStderr.join(''),
      outputBoth: this.outputBoth.join(''),
      outputData: this.outputData.join(''),
      stack: errForStack.stack ?? '',
      lastCallData: this.lastCallData,
    };
  }

  _logError(msg) {
    this.debug('enter _logError()');
    const errData = this._errorData();
    this.options.errorLogger(msg, errData);
    this.debug('exit _logError()');
    return false;
  }

  _checkState(allowedStates) {
    if (allowedStates && !allowedStates.includes(this.state)) {
      const allowedStatesList = '[' + _.map(allowedStates, String).join(',') + ']';
      return this._logError(
        'Expected CodeCallerNative states ' +
          allowedStatesList +
          ' but actually have state ' +
          String(this.state),
      );
    }

    let childNull, callbackNull, timeoutIDNull;
    if (this.state === CREATED) {
      childNull = true;
      callbackNull = true;
      timeoutIDNull = true;
    } else if (this.state === WAITING) {
      childNull = false;
      callbackNull = true;
      timeoutIDNull = true;
    } else if (this.state === IN_CALL) {
      childNull = false;
      callbackNull = false;
      timeoutIDNull = false;
    } else if (this.state === RESTARTING) {
      childNull = false;
      callbackNull = false;
      timeoutIDNull = false;
    } else if (this.state === EXITING) {
      childNull = false;
      callbackNull = true;
      timeoutIDNull = true;
    } else if (this.state === EXITED) {
      childNull = true;
      callbackNull = true;
      timeoutIDNull = true;
    } else {
      return this._logError('Invalid CodeCallerNative state: ' + String(this.state));
    }

    if (childNull != null) {
      if (childNull && this.child != null) {
        return this._logError(
          'CodeCallerNative state "' + String(this.state) + '": child should be null',
        );
      }
      if (!childNull && this.child == null) {
        return this._logError(
          'CodeCallerNative state "' + String(this.state) + '": child should not be null',
        );
      }
    }
    if (callbackNull != null) {
      if (callbackNull && this.callback != null) {
        return this._logError(
          'CodeCallerNative state "' + String(this.state) + '": callback should be null',
        );
      }
      if (!callbackNull && this.callback == null) {
        return this._logError(
          'CodeCallerNative state "' + String(this.state) + '": callback should not be null',
        );
      }
    }
    if (timeoutIDNull != null) {
      if (timeoutIDNull && this.timeoutID != null) {
        return this._logError(
          'CodeCallerNative state "' + String(this.state) + '": timeoutID should be null',
        );
      }
      if (!timeoutIDNull && this.timeoutID == null) {
        return this._logError(
          'CodeCallerNative state "' + String(this.state) + '": timeoutID should not be null',
        );
      }
    }

    return true;
  }
}<|MERGE_RESOLUTION|>--- conflicted
+++ resolved
@@ -1,33 +1,19 @@
 // @ts-check
-<<<<<<< HEAD
-const _ = require('lodash');
-const path = require('path');
-const child_process = require('child_process');
-const { v4: uuidv4 } = require('uuid');
-const { createServer } = require('net');
-const { logger } = require('@prairielearn/logger');
-// TODO: is this safe to use in the subprocess version?
-const { trace } = require('@prairielearn/opentelemetry');
-
-const { FunctionMissingError, developmentSpanEvent } = require('./code-caller-shared');
-const { deferredPromise } = require('../deferred');
-const { APP_ROOT_PATH, REPOSITORY_ROOT_PATH } = require('../paths');
-=======
 import * as _ from 'lodash';
 import * as path from 'node:path';
 import * as child_process from 'node:child_process';
 import { v4 as uuidv4 } from 'uuid';
 import debugfn from 'debug';
-
-import { FunctionMissingError } from './code-caller-shared';
+import { createServer } from 'node:net';
 import { logger } from '@prairielearn/logger';
+// TODO: is this safe to use in the subprocess version?
+import { trace } from '@prairielearn/opentelemetry';
+
+import { FunctionMissingError, developmentSpanEvent } from './code-caller-shared';
 import { deferredPromise } from '../deferred';
 import { APP_ROOT_PATH, REPOSITORY_ROOT_PATH } from '../paths';
 
 const debug = debugfn('prairielearn:code-caller-native');
->>>>>>> 9765f7b6
-
-const debug = require('debug')('prairielearn:' + path.basename(__filename, '.js'));
 
 const CREATED = Symbol('CREATED');
 const WAITING = Symbol('WAITING');
