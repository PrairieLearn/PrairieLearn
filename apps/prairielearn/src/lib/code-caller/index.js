--- conflicted
+++ resolved
@@ -7,16 +7,7 @@
 import { v4 as uuidv4 } from 'uuid';
 
 import { logger } from '@prairielearn/logger';
-<<<<<<< HEAD
 import { instrumented } from '@prairielearn/opentelemetry';
-import { config } from '../config';
-import * as chunks from '../chunks';
-import { features } from '../features';
-import * as load from '../load';
-import { CodeCallerContainer, init as initCodeCallerDocker } from './code-caller-container';
-import { CodeCallerNative } from './code-caller-native';
-import { FunctionMissingError } from './code-caller-shared';
-=======
 import * as Sentry from '@prairielearn/sentry';
 
 import * as chunks from '../chunks.js';
@@ -27,7 +18,6 @@
 import { CodeCallerContainer, init as initCodeCallerDocker } from './code-caller-container.js';
 import { CodeCallerNative } from './code-caller-native.js';
 import { FunctionMissingError } from './code-caller-shared.js';
->>>>>>> ef81d357
 
 const debug = debugfn('prairielearn:code-caller');
 
