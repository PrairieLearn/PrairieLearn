// @ts-check
import * as os from 'node:os';
import { setTimeout as sleep } from 'node:timers/promises';

import debugfn from 'debug';
import { createPool } from 'generic-pool';
import { v4 as uuidv4 } from 'uuid';

import { logger } from '@prairielearn/logger';
import { instrumented } from '@prairielearn/opentelemetry';
import * as Sentry from '@prairielearn/sentry';

import * as chunks from '../chunks.js';
import { config } from '../config.js';
import * as load from '../load.js';

import { CodeCallerContainer, init as initCodeCallerDocker } from './code-caller-container.js';
import { CodeCallerNative } from './code-caller-native.js';
import { FunctionMissingError } from './code-caller-shared.js';

const debug = debugfn('prairielearn:code-caller');

/**
 * This module maintains a pool of CodeCaller workers, which are used any
 * time we need to execute Python code (elements, question code, etc.).
 *
 * Load is reported in:
 * - python_worker_active: number of python workers currently processing jobs/callbacks
 * - python_worker_idle: number of python workers available for incoming jobs/callbacks
 * - python_callback_waiting: number of queued jobs/callbacks waiting for an available worker
 */

/** @typedef {import('./code-caller-shared.js').CodeCaller} CodeCaller */

/** @type {import('generic-pool').Pool<CodeCaller> | null} */
let pool = null;

/** @type {Set<CodeCaller>} */
let unhealthyCodeCallers = new Set();

async function getHealthyCodeCaller() {
  if (!pool) {
    throw new Error('CodeCaller pool not initialized');
  }

  // eslint-disable-next-line no-constant-condition
  while (true) {
    const codeCaller = await pool.acquire();
    if (!unhealthyCodeCallers.has(codeCaller)) {
      return codeCaller;
    }
    await pool.release(codeCaller);
    await sleep(0);
  }
}

function destroyUnhealthyCodeCallers() {
  unhealthyCodeCallers.forEach((codeCaller) => {
    // Delete from the set first. That way, if `pool.destroy()` is still running
    // on the next tick of this `destroyUnhealthyCodeCallers()` function, we
    // won't try to destroy it again.
    unhealthyCodeCallers.delete(codeCaller);
    pool?.destroy(codeCaller).catch((err) => {
      logger.error('Error destroying unhealthy Python worker', err);
      Sentry.captureException(err);
    });
  });

  // Unref the timeout so that it doesn't keep the process alive.
  setTimeout(destroyUnhealthyCodeCallers, 100).unref();
}

export async function init() {
  debug('init()');

  const { workersExecutionMode } = config;
  if (!['container', 'native', 'disabled'].includes(workersExecutionMode)) {
    throw new Error(`unknown config.workersExecutionMode: ${workersExecutionMode}`);
  }

  if (workersExecutionMode === 'disabled') {
    return;
  }

  if (workersExecutionMode === 'container') {
    await initCodeCallerDocker();
  }

  const numWorkers = config.workersCount ?? Math.ceil(config.workersPerCpu * os.cpus().length);
  pool = createPool(
    {
      create: async () => {
        let codeCallerOptions = {
          questionTimeoutMilliseconds: config.questionTimeoutMilliseconds,
          pingTimeoutMilliseconds: config.workerPingTimeoutMilliseconds,
          errorLogger: logger.error.bind(logger),
        };
        let codeCaller;
        if (workersExecutionMode === 'container') {
          codeCaller = new CodeCallerContainer(codeCallerOptions);
        } else if (workersExecutionMode === 'native') {
          codeCaller = new CodeCallerNative(codeCallerOptions);
        } else {
          throw new Error(`Unexpected workersExecutionMode: ${workersExecutionMode}`);
        }
        await codeCaller.ensureChild();
        load.startJob('python_worker_idle', codeCaller.uuid);
        return codeCaller;
      },
      destroy: async (codeCaller) => {
        load.endJob('python_worker_idle', codeCaller.uuid);
        codeCaller.done();
      },
    },
    {
      min: numWorkers,
      max: numWorkers,
    },
  );

  pool.on('factoryCreateError', (err) => {
    logger.error('Error creating Python worker', err);
    Sentry.captureException(err);
  });

  pool.on('factoryDestroyError', (err) => {
    logger.error('Error destroying Python worker', err);
    Sentry.captureException(err);
  });

  // This is part of a huge kludge we use to work around the fact that Sentry
  // uses domains. We need to ensure that new code callers are only created
  // outside the context of the domain of a request. Otherwise, if a request
  // has very large objects associated with it (e.g. `res.locals` for a large
  // submission), those objects will be kept alive forever by the domain, which
  // ends up being associated with the Docker HTTP client that survives for
  // the lifetime of the container.
  //
  // To work around this, instead of calling `pool.destroy(codeCaller)`
  // immediately after an error, we'll add the code caller to a set of
  // unhealthy ones. This `destroyUnhealthyCodeCallers()` function will then
  // execute at a regular interval and destroy any unhealthy code callers.
  //
  // See https://github.com/getsentry/sentry-javascript/issues/7031 for more
  // details. If they ever switch to using AsyncLocalStorage, we can remove
  // this and destroy code callers as soon as they become unhealthy.
  destroyUnhealthyCodeCallers();

  // Ensure that the workers are ready; this will ensure that we're ready to
  // execute code as soon as we start processing requests.
  //
  // We skip this if we're running in dev mode, as we want to prioritize the
  // speed of starting up the server to ensure running in watch mode is as
  // fast as possible.
  //
  // Note: if resource creation fails for any reason, this will never resolve
  // or reject. This is unfortunate, but we'll still log and report the error
  // above, so it won't fail totally silently. If we fail to create workers,
  // we have a bigger problem.
  if (!config.devMode) {
    await pool.ready();
  }
}

export async function finish() {
  debug('finish(): waiting for pool to drain');
  await pool?.drain();
  await pool?.clear();
  pool = null;
  debug('finish(): pool finished draining');
}

/**
 * Acquires a Python worker and automatically returns it to the pool or
 * disposes of it once it has been used.
 *
 * @template T
 * @param {import('../db-types.js').Course} course
 * @param {(codeCaller: CodeCaller) => Promise<T>} fn
 * @returns {Promise<T>}
 */
export async function withCodeCaller(course, fn) {
  if (config.workersExecutionMode === 'disabled') {
    throw new Error('Code execution is disabled');
  }

  if (!pool) {
    throw new Error('CodeCaller pool not initialized');
  }

  if (pool.available === 0 && !config.workerUseQueue) {
    debug(`getPythonCaller(): no workers available, waiting to error`);
    return new Promise((resolve, reject) => {
      setTimeout(() => {
        reject(new Error('Server is overloaded. Please try again.'));
      }, config.workerOverloadDelayMS);
    });
  }

  const jobUuid = uuidv4();
  load.startJob('python_callback_waiting', jobUuid);

  const codeCaller = await instrumented(
    'codeCaller.getHealthyCodeCaller()',
    async () => await getHealthyCodeCaller(),
  );

  try {
    const coursePath = chunks.getRuntimeDirectoryForCourse(course);
<<<<<<< HEAD
    await instrumented('codeCaller.prepareForCourse', async () => {
      await codeCaller.prepareForCourse({
        coursePath,
        forbiddenModules: allowRpy2 ? [] : ['rpy2'],
      });
=======
    await codeCaller.prepareForCourse({
      coursePath,
      forbiddenModules: [],
>>>>>>> fdd33e5c
    });
  } catch (err) {
    // If we fail to prepare for a course, assume that the code caller is
    // broken and dispose of it.
    unhealthyCodeCallers.add(codeCaller);
    throw err;
  } finally {
    load.endJob('python_callback_waiting', jobUuid);
  }

  debug(`getPythonCaller(): got ${codeCaller.uuid}`);
  load.endJob('python_worker_idle', codeCaller.uuid);
  load.startJob('python_worker_active', codeCaller.uuid);

  let fnResult, fnErr;
  try {
    fnResult = await fn(codeCaller);
  } catch (err) {
    fnErr = err;
  }

  debug('returnPythonCaller()');
  load.endJob('python_worker_active', codeCaller.uuid);

  let needsFullRestart = false;
  let restartErr;
  try {
    const restartSuccess = await codeCaller.restart();
    if (!restartSuccess) {
      debug('returnPythonCaller(): restart requested a full restart');
      // no error logged here, everything is still ok
      needsFullRestart = true;
    }
  } catch (err) {
    restartErr = err;
    debug(`returnPythonCaller(): restart errored: ${err}`);
    logger.error('Error restarting pythonCaller', err);
    needsFullRestart = true;
  }

  load.startJob('python_worker_idle', codeCaller.uuid);

  if (needsFullRestart) {
    unhealthyCodeCallers.add(codeCaller);
  } else {
    await pool.release(codeCaller);
  }

  const overallErr = fnErr ?? restartErr;
  if (overallErr) {
    throw overallErr;
  } else {
    // TypeScript doesn't understand our error-handling logic above. If
    // `overallErr` is falsy, `fnResult` will indeed have type `T`. We'll
    // cast it to `T` to appease TypeScript.
    return /** @type {T} */ (fnResult);
  }
}

export { FunctionMissingError };<|MERGE_RESOLUTION|>--- conflicted
+++ resolved
@@ -207,17 +207,11 @@
 
   try {
     const coursePath = chunks.getRuntimeDirectoryForCourse(course);
-<<<<<<< HEAD
     await instrumented('codeCaller.prepareForCourse', async () => {
       await codeCaller.prepareForCourse({
         coursePath,
-        forbiddenModules: allowRpy2 ? [] : ['rpy2'],
+        forbiddenModules: [],
       });
-=======
-    await codeCaller.prepareForCourse({
-      coursePath,
-      forbiddenModules: [],
->>>>>>> fdd33e5c
     });
   } catch (err) {
     // If we fail to prepare for a course, assume that the code caller is
