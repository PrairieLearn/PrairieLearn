--- conflicted
+++ resolved
@@ -361,12 +361,7 @@
     this.debug('exit done()');
   }
 
-<<<<<<< HEAD
-  /** @private */
-  async ensureChild() {
-=======
   private async ensureChild() {
->>>>>>> 8a932a77
     this.debug('enter ensureChild()');
     this._checkState();
 
