import * as os from 'node:os';

import debugfn from 'debug';
import { createPool, type Pool } from 'generic-pool';
import { v4 as uuidv4 } from 'uuid';

import { logger } from '@prairielearn/logger';
import { run } from '@prairielearn/run';
import * as Sentry from '@prairielearn/sentry';

import * as chunks from '../chunks.js';
import { config } from '../config.js';
import { type Course } from '../db-types.js';
import * as load from '../load.js';

import { CodeCallerContainer, init as initCodeCallerDocker } from './code-caller-container.js';
import { CodeCallerNative } from './code-caller-native.js';
import { type CodeCaller, FunctionMissingError } from './code-caller-shared.js';

const debug = debugfn('prairielearn:code-caller');

/**
 * This module maintains a pool of CodeCaller workers, which are used any
 * time we need to execute Python code (elements, question code, etc.).
 *
 * Load is reported in:
 * - python_worker_active: number of python workers currently processing jobs/callbacks
 * - python_worker_idle: number of python workers available for incoming jobs/callbacks
 * - python_callback_waiting: number of queued jobs/callbacks waiting for an available worker
 */

let pool: Pool<CodeCaller> | null = null;

export async function init() {
  debug('init()');

  const { workersExecutionMode } = config;
  if (!['container', 'native', 'disabled'].includes(workersExecutionMode)) {
    throw new Error(`unknown config.workersExecutionMode: ${workersExecutionMode}`);
  }

  if (workersExecutionMode === 'disabled') {
    return;
  }

  if (workersExecutionMode === 'container') {
    await initCodeCallerDocker();
  }

  const numWorkers = config.workersCount ?? Math.ceil(config.workersPerCpu * os.cpus().length);
  pool = createPool<CodeCaller>(
    {
      create: async () => {
        const codeCallerOptions = {
          dropPrivileges: false,
          questionTimeoutMilliseconds: config.questionTimeoutMilliseconds,
          pingTimeoutMilliseconds: config.workerPingTimeoutMilliseconds,
        };

        const codeCaller = await run(async () => {
          if (workersExecutionMode === 'container') {
            return await CodeCallerContainer.create(codeCallerOptions);
          } else if (workersExecutionMode === 'native') {
            return await CodeCallerNative.create({
              ...codeCallerOptions,
<<<<<<< HEAD
=======
              pythonVenvSearchPaths: config.pythonVenvSearchPaths,
              errorLogger: logger.error.bind(logger),
>>>>>>> 8a932a77
              // We can only drop privileges if this code caller is running in a container.
              dropPrivileges: false,
            });
          } else {
            throw new Error(`Unexpected workersExecutionMode: ${workersExecutionMode}`);
          }
        });

        load.startJob('python_worker_idle', codeCaller.uuid);
        return codeCaller;
      },
      destroy: async (codeCaller) => {
        logger.info(
          `Destroying Python worker ${codeCaller.uuid} (last course path: ${codeCaller.getCoursePath()})`,
        );
        load.endJob('python_worker_idle', codeCaller.uuid);
        codeCaller.done();
      },
    },
    {
      min: numWorkers,
      max: numWorkers,
    },
  );

  pool.on('factoryCreateError', (err) => {
    logger.error('Error creating Python worker', err);
    Sentry.captureException(err);
  });

  pool.on('factoryDestroyError', (err) => {
    logger.error('Error destroying Python worker', err);
    Sentry.captureException(err);
  });

  // Ensure that the workers are ready; this will ensure that we're ready to
  // execute code as soon as we start processing requests.
  //
  // We skip this if we're running in dev mode, as we want to prioritize the
  // speed of starting up the server to ensure running in watch mode is as
  // fast as possible.
  //
  // Note: if resource creation fails for any reason, this will never resolve
  // or reject. This is unfortunate, but we'll still log and report the error
  // above, so it won't fail totally silently. If we fail to create workers,
  // we have a bigger problem.
  if (!config.devMode) {
    await pool.ready();
  }
}

export async function finish() {
  debug('finish(): waiting for pool to drain');
  await pool?.drain();
  await pool?.clear();
  pool = null;
  debug('finish(): pool finished draining');
}

export function getMetrics() {
  return {
    size: pool?.size ?? 0,
    available: pool?.available ?? 0,
    borrowed: pool?.borrowed ?? 0,
    pending: pool?.pending ?? 0,
  };
}

/**
 * Acquires a Python worker and automatically returns it to the pool or
 * disposes of it once it has been used.
 */
export async function withCodeCaller<T>(
  course: Course,
  fn: (codeCaller: CodeCaller) => Promise<T>,
): Promise<T> {
  if (config.workersExecutionMode === 'disabled') {
    throw new Error('Code execution is disabled');
  }

  if (!pool) {
    throw new Error('CodeCaller pool not initialized');
  }

  if (pool.available === 0 && !config.workerUseQueue) {
    debug('getPythonCaller(): no workers available, waiting to error');
    return new Promise((resolve, reject) => {
      setTimeout(() => {
        reject(new Error('Server is overloaded. Please try again.'));
      }, config.workerOverloadDelayMS);
    });
  }

  const jobUuid = uuidv4();
  load.startJob('python_callback_waiting', jobUuid);

  const codeCaller = await pool.acquire();

  try {
    const coursePath = chunks.getRuntimeDirectoryForCourse(course);
    await codeCaller.prepareForCourse({
      coursePath,
      forbiddenModules: [],
    });
  } catch (err) {
    // If we fail to prepare for a course, assume that the code caller is
    // broken and dispose of it.
    await pool.destroy(codeCaller);
    throw err;
  } finally {
    load.endJob('python_callback_waiting', jobUuid);
  }

  debug(`getPythonCaller(): got ${codeCaller.uuid}`);
  load.endJob('python_worker_idle', codeCaller.uuid);
  load.startJob('python_worker_active', codeCaller.uuid);

  let fnResult, fnErr;
  try {
    fnResult = await fn(codeCaller);
  } catch (err) {
    fnErr = err;
  }

  debug('returnPythonCaller()');
  load.endJob('python_worker_active', codeCaller.uuid);

  let needsFullRestart = false;
  let restartErr;
  try {
    const restartSuccess = await codeCaller.restart();
    if (!restartSuccess) {
      debug('returnPythonCaller(): restart requested a full restart');
      // no error logged here, everything is still ok
      needsFullRestart = true;
    }
  } catch (err) {
    restartErr = err;
    debug(`returnPythonCaller(): restart errored: ${err}`);
    logger.error('Error restarting pythonCaller', err);
    needsFullRestart = true;
  }

  load.startJob('python_worker_idle', codeCaller.uuid);

  if (needsFullRestart) {
    await pool.destroy(codeCaller);
  } else {
    await pool.release(codeCaller);
  }

  const overallErr = fnErr ?? restartErr;
  if (overallErr) {
    throw overallErr;
  } else {
    // TypeScript doesn't understand our error-handling logic above. If
    // `overallErr` is falsy, `fnResult` will indeed have type `T`. We'll
    // cast it to `T` to appease TypeScript.
    return fnResult as T;
  }
}

export { FunctionMissingError, CodeCaller };<|MERGE_RESOLUTION|>--- conflicted
+++ resolved
@@ -63,11 +63,8 @@
           } else if (workersExecutionMode === 'native') {
             return await CodeCallerNative.create({
               ...codeCallerOptions,
-<<<<<<< HEAD
-=======
               pythonVenvSearchPaths: config.pythonVenvSearchPaths,
               errorLogger: logger.error.bind(logger),
->>>>>>> 8a932a77
               // We can only drop privileges if this code caller is running in a container.
               dropPrivileges: false,
             });
