--- conflicted
+++ resolved
@@ -47,19 +47,11 @@
   dropPrivileges: boolean;
   questionTimeoutMilliseconds: number;
   pingTimeoutMilliseconds: number;
-<<<<<<< HEAD
-  errorLogger?: (msg: string, data?: any) => void;
-}
-
-interface CodeCallerNativeInternalOptions extends Required<CodeCallerNativeOptions> {
-  pythonExecutable: string;
-=======
   pythonVenvSearchPaths: string[];
   errorLogger: (msg: string, data?: any) => void;
->>>>>>> 8a932a77
 }
 
-interface CodeCallerNativeOptionsInternal extends Required<CodeCallerNativeOptions> {
+interface CodeCallerNativeInternalOptions extends Required<CodeCallerNativeOptions> {
   pythonExecutable: string;
 }
 
@@ -110,11 +102,7 @@
   child: CodeCallerNativeChildProcess | null;
   callback: ((err: CodeCallerError | null, data?: any, output?: string) => void) | null;
   timeoutID: NodeJS.Timeout | null;
-<<<<<<< HEAD
   options: CodeCallerNativeInternalOptions;
-=======
-  options: CodeCallerNativeOptionsInternal;
->>>>>>> 8a932a77
   outputStdout: string[];
   outputStderr: string[];
   outputBoth: string[];
@@ -132,7 +120,7 @@
   static async create(options: CodeCallerNativeOptions): Promise<CodeCallerNative> {
     const pythonExecutable = await run(async () => {
       for (const p of options.pythonVenvSearchPaths) {
-        const venvPython = path.resolve(REPOSITORY_ROOT_PATH, path.join(p, 'bin', 'python3.10'));
+        const venvPython = path.resolve(REPOSITORY_ROOT_PATH, path.join(p, 'bin', 'python3.12'));
         if (await fs.pathExists(venvPython)) return venvPython;
       }
 
@@ -149,46 +137,9 @@
   }
 
   /**
-   * Creating a new {@link CodeCallerNative} instance requires some async work,
-   * so we use this static method to create a new instance since a constructor
-   * cannot be async.
-   *
-   * @param {CodeCallerNativeOptions} options
-   * @returns {Promise<CodeCallerNative>}
-   */
-<<<<<<< HEAD
-  static async create(options: CodeCallerNativeOptions): Promise<CodeCallerNative> {
-    // Determine which Python executable to use. If there's a `.venv` directory
-    // at the root of the repository, use the Python executable in that
-    // directory. Otherwise, use the system Python executable.
-    let pythonExecutable = 'python3.12';
-    const venvPython = path.join(REPOSITORY_ROOT_PATH, '.venv', 'bin', 'python3.12');
-    if (await fs.pathExists(venvPython)) {
-      pythonExecutable = venvPython;
-    }
-
-    const codeCaller = new CodeCallerNative({
-      pythonExecutable,
-      // `CodeCallerNative` is used both directly by the server and also inside of
-      // the `prairielearn/executor` Docker image. When used inside Docker, the
-      // error output *must* be sent via stderr, as we use stdout for data
-      // communication. This is incompatible with the default behavior of our
-      // logger, which will only write to stdout. So, we allow a different
-      // logging function to be provided.
-      errorLogger: logger.error.bind(logger),
-      ...options,
-    });
-    await codeCaller.ensureChild();
-    return codeCaller;
-  }
-
-  /**
    * Creates a new {@link CodeCallerNative} with the specified options.
    */
   private constructor(options: CodeCallerNativeInternalOptions) {
-=======
-  private constructor(options: CodeCallerNativeOptionsInternal) {
->>>>>>> 8a932a77
     this.state = CREATED;
     this.uuid = uuidv4();
 
@@ -385,12 +336,7 @@
     this.debug('exit done()');
   }
 
-<<<<<<< HEAD
-  /** @private */
-  async ensureChild() {
-=======
   private async ensureChild() {
->>>>>>> 8a932a77
     this.debug('enter ensureChild()');
     this._checkState();
 
