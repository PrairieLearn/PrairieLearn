import * as async from 'async';
import debugfn from 'debug';
import * as ejs from 'ejs';
import { z } from 'zod';

import * as error from '@prairielearn/error';
import * as sqldb from '@prairielearn/postgres';

import { selectAssessmentInfoForJob } from '../models/assessment.js';

import {
  type Assessment,
  type AssessmentInstance,
  AssessmentInstanceSchema,
  ClientFingerprintSchema,
  CourseSchema,
  DateFromISOString,
  IdSchema,
  QuestionSchema,
  VariantSchema,
} from './db-types.js';
import { gradeVariant } from './grading.js';
import { getGroupId } from './groups.js';
import * as ltiOutcomes from './ltiOutcomes.js';
<<<<<<< HEAD
import type { UntypedResLocals } from './res-locals.js';
=======
import type { UntypedResLocals } from './res-locals.types.js';
>>>>>>> 5e4cbf5c
import { createServerJob } from './server-jobs.js';

const debug = debugfn('prairielearn:assessment');
const sql = sqldb.loadSqlEquiv(import.meta.url);

export const InstanceLogSchema = z.object({
  event_name: z.string(),
  event_color: z.string(),
  event_date: z.date(),
  auth_user_uid: z.string().nullable(),
  qid: z.string().nullable(),
  question_id: z.string().nullable(),
  instance_question_id: z.string().nullable(),
  variant_id: z.string().nullable(),
  variant_number: z.number().nullable(),
  submission_id: z.string().nullable(),
  data: z.record(z.any()).nullable(),
  client_fingerprint: ClientFingerprintSchema.nullable(),
  client_fingerprint_number: z.number().nullable(),
  formatted_date: z.string(),
  date_iso8601: z.string(),
  student_question_number: z.string().nullable(),
  instructor_question_number: z.string().nullable(),
});
export type InstanceLogEntry = z.infer<typeof InstanceLogSchema>;

/**
 * Check that an assessment_instance_id really belongs to the given assessment_id
 *
 * @param assessment_instance_id - The assessment instance to check.
 * @param assessment_id - The assessment it should belong to.
 * @returns Throws an error if the assessment instance doesn't belong to the assessment.
 */
export async function checkBelongs(
  assessment_instance_id: string,
  assessment_id: string,
): Promise<void> {
  if (
    (await sqldb.queryOptionalRow(
      sql.check_belongs,
      { assessment_instance_id, assessment_id },
      IdSchema,
    )) == null
  ) {
    throw new error.HttpStatusError(403, 'access denied');
  }
}

/**
 * Render the "text" property of an assessment.
 *
 * @param assessment - The assessment to render the text for.
 * @param assessment.id - The assessment ID.
 * @param assessment.text - The assessment text.
 * @param urlPrefix - The current server urlPrefix.
 * @returns The rendered text.
 */
export function renderText(
  assessment: { id: string; text: string | null },
  urlPrefix: string,
): string | null {
  if (!assessment.text) return null;

  const assessmentUrlPrefix = urlPrefix + '/assessment/' + assessment.id;

  const context = {
    clientFilesCourse: assessmentUrlPrefix + '/clientFilesCourse',
    clientFilesCourseInstance: assessmentUrlPrefix + '/clientFilesCourseInstance',
    clientFilesAssessment: assessmentUrlPrefix + '/clientFilesAssessment',
  };
  return ejs.render(assessment.text, context);
}

/**
 * Create a new assessment instance and all the questions in it.
 * @param params
 * @param params.assessment - The assessment to create the assessment instance for.
 * @param params.user_id - The user who will own the new assessment instance.
 * @param params.authn_user_id - The current authenticated user.
 * @param params.mode - The mode for the new assessment instance.
 * @param params.time_limit_min - The time limit for the new assessment instance.
 * @param params.date - The date of creation for the new assessment instance.
 * @param params.client_fingerprint_id - The client fingerprint ID.
 * @returns The ID of the new assessment instance.
 */
export async function makeAssessmentInstance({
  assessment,
  user_id,
  authn_user_id,
  mode,
  time_limit_min,
  date,
  client_fingerprint_id,
}: {
  assessment: Assessment;
  user_id: string;
  authn_user_id: string;
  mode: AssessmentInstance['mode'];
  time_limit_min: number | null;
  date: Date;
  client_fingerprint_id: string | null;
}): Promise<string> {
  return await sqldb.runInTransactionAsync(async () => {
    let group_id: string | null = null;
    if (assessment.group_work) {
      group_id = await getGroupId(assessment.id, user_id);
      if (group_id == null) {
        throw new error.HttpStatusError(403, 'No group found for this user in this assessment');
      }
    }

    const { assessment_instance_id, created } = await sqldb.queryRow(
      sql.insert_assessment_instance,
      {
        assessment_id: assessment.id,
        group_id,
        user_id,
        mode,
        time_limit_min,
        date,
        client_fingerprint_id,
        authn_user_id,
      },
      z.object({ assessment_instance_id: IdSchema, created: z.boolean() }),
    );

    // Only update the assessment instance if a new instance was created.
    if (created) {
      await updateAssessmentInstance(assessment_instance_id, authn_user_id, false);
    }

    return assessment_instance_id;
  });
}

/**
 * Add new questions to the assessment instance and regrade it if necessary.
 *
 * @param assessment_instance_id - The assessment instance to grade.
 * @param authn_user_id - The current authenticated user.
 * @param recomputeGrades - Whether to recompute the grades after adding the questions. Should only be false when the caller takes responsibility for grading the assessment instance later.
 * @returns Whether the assessment instance was updated.
 */
export async function updateAssessmentInstance(
  assessment_instance_id: string,
  authn_user_id: string,
  recomputeGrades = true,
): Promise<boolean> {
  const updated = await sqldb.runInTransactionAsync(async () => {
    const assessmentInstance = await sqldb.queryOptionalRow(
      sql.select_and_lock_assessment_instance,
      { assessment_instance_id },
      AssessmentInstanceSchema,
    );
    if (assessmentInstance == null) {
      throw new error.HttpStatusError(404, 'Assessment instance not found');
    }
    if (!assessmentInstance.open) {
      // Silently return without updating
      return false;
    }

    // Insert any new questions not previously in the assessment instance
    const newInstanceQuestionIds = await sqldb.queryRows(
      sql.insert_instance_questions,
      { assessment_instance_id, assessment_id: assessmentInstance.assessment_id, authn_user_id },
      IdSchema,
    );

    const newMaxPoints = await sqldb.queryOptionalRow(
      sql.update_assessment_instance_max_points,
      { assessment_instance_id, authn_user_id },
      AssessmentInstanceSchema.pick({ max_points: true, max_bonus_points: true }),
    );
    // If assessment was not updated, grades do not need to be recomputed.
    if (newInstanceQuestionIds.length === 0 && newMaxPoints == null) return false;

    // if updated, regrade to pick up max_points changes, etc.
    if (recomputeGrades) {
      await sqldb.callRow(
        'assessment_instances_grade',
        [
          assessment_instance_id,
          authn_user_id,
          null, // credit
          true, // only_log_if_score_updated
        ],
        z.object({
          updated: z.boolean(),
          new_points: z.number(),
          new_score_perc: z.number(),
        }),
      );
    }
    return true;
  });
  // Don't try to update LTI score if the assessment wasn't updated.
  if (updated && recomputeGrades) {
    // NOTE: It's important that this is run outside of `runInTransaction`
    // above. This will hit the network, and as a rule we don't do any
    // potentially long-running work inside of a transaction.
    await ltiOutcomes.updateScore(assessment_instance_id);
  }
  return updated;
}

/**
 * Grade all questions in an assessment instance and (optionally) close it.
 *
 * All user-facing routes should set `requireOpen` to true. However, internal
 * functions that asynchronously grade exams can set `requireOpen` to false
 * if needed.
 *
 * @param params
 * @param params.assessment_instance_id - The assessment instance to grade.
 * @param params.user_id - The current effective user.
 * @param params.authn_user_id - The current authenticated user.
 * @param params.requireOpen - Whether to enforce that the assessment instance is open before grading.
 * @param params.close - Whether to close the assessment instance after grading.
 * @param params.ignoreGradeRateLimit - Whether to ignore grade rate limits.
 * @param params.ignoreRealTimeGradingDisabled - Whether to ignore real-time grading disabled checks.
 * @param params.client_fingerprint_id - The client fingerprint ID.
 */
export async function gradeAssessmentInstance({
  assessment_instance_id,
  user_id,
  authn_user_id,
  requireOpen,
  close,
  ignoreGradeRateLimit,
  ignoreRealTimeGradingDisabled,
  client_fingerprint_id,
}: {
  assessment_instance_id: string;
  user_id: string | null;
  authn_user_id: string | null;
  requireOpen: boolean;
  close: boolean;
  ignoreGradeRateLimit: boolean;
  ignoreRealTimeGradingDisabled: boolean;
  client_fingerprint_id: string | null;
}): Promise<void> {
  debug('gradeAssessmentInstance()');
  ignoreGradeRateLimit = close || ignoreGradeRateLimit;
  ignoreRealTimeGradingDisabled = close || ignoreRealTimeGradingDisabled;

  if (requireOpen || close) {
    await sqldb.runInTransactionAsync(async () => {
      const assessmentInstance = await sqldb.queryOptionalRow(
        sql.select_and_lock_assessment_instance,
        { assessment_instance_id },
        AssessmentInstanceSchema,
      );
      if (assessmentInstance == null) {
        throw new error.HttpStatusError(404, 'Assessment instance not found');
      }
      if (!assessmentInstance.open) {
        throw new error.HttpStatusError(403, 'Assessment instance is not open');
      }

      if (close) {
        // If we're supposed to close the assessment, do it *before* we
        // we start grading. This avoids a race condition where the student
        // makes an additional submission while grading is already in progress.
        await sqldb.execute(sql.close_assessment_instance, {
          assessment_instance_id,
          authn_user_id,
          client_fingerprint_id,
        });
      }
    });
  }

  const variants = await sqldb.queryRows(
    sql.select_variants_for_assessment_instance_grading,
    { assessment_instance_id },
    z.object({ variant: VariantSchema, question: QuestionSchema, variant_course: CourseSchema }),
  );
  debug('gradeAssessmentInstance()', 'selected variants', 'count:', variants.length);
  await async.eachSeries(variants, async (row) => {
    debug('gradeAssessmentInstance()', 'loop', 'variant.id:', row.variant.id);

    // Skip grading broken variants, as `gradeVariant` will consider an attempt
    // to grade a broken variant as an error.
    if (row.variant.broken_at) return;

    const check_submission_id = null;
    await gradeVariant({
      variant: row.variant,
      check_submission_id,
      question: row.question,
      variant_course: row.variant_course,
      user_id,
      authn_user_id,
      ignoreGradeRateLimit,
      ignoreRealTimeGradingDisabled,
    });
  });
  // The `grading_needed` flag was set by the closing query above. Once we've
  // successfully graded every part of the assessment instance, set the flag to
  // false so that we don't try to grade it again in the future.
  //
  // This flag exists only to handle the case where we close the exam but then
  // the PrairieLearn server crashes before we can grade it. In that case, the
  // `autoFinishExams` cronjob will detect that the assessment instance hasn't
  // been fully graded and will grade any ungraded portions of it.
  //
  // There's a potential race condition here where the `autoFinishExams` cronjob
  // runs after closing the instance but before the above calls to
  // `gradeVariant` have finished. In that case, we'll concurrently try to grade
  // the same variant twice. This shouldn't impact correctness, as
  // `gradeVariant` is resilient to being run multiple times concurrently. The
  // only bad thing that will happen is that we'll have wasted some work, but
  // that's acceptable.
  await sqldb.execute(sql.unset_grading_needed, { assessment_instance_id });
}

const InstancesToGradeSchema = z.object({
  assessment_instance_id: IdSchema,
  instance_number: z.number(),
  username: z.string(),
});

/**
 * Grade all assessment instances and (optionally) close them.
 *
 * @param params
 * @param params.assessment_id - The assessment to grade.
 * @param params.user_id - The current user performing the update.
 * @param params.authn_user_id - The current authenticated user.
 * @param params.close - Whether to close the assessment instances after grading.
 * @param params.ignoreGradeRateLimit - Whether to ignore grade rate limits.
 * @param params.ignoreRealTimeGradingDisabled - Whether to ignore real-time grading disabled checks.
 * @returns The ID of the new job sequence.
 */
export async function gradeAllAssessmentInstances({
  assessment_id,
  user_id,
  authn_user_id,
  close,
  ignoreGradeRateLimit,
  ignoreRealTimeGradingDisabled,
}: {
  assessment_id: string;
  user_id: string;
  authn_user_id: string;
  close: boolean;
  ignoreGradeRateLimit: boolean;
  ignoreRealTimeGradingDisabled: boolean;
}): Promise<string> {
  debug('gradeAllAssessmentInstances()');
  const { assessment_label, course_instance_id, course_id } =
    await selectAssessmentInfoForJob(assessment_id);

  const serverJob = await createServerJob({
    courseId: course_id,
    courseInstanceId: course_instance_id,
    assessmentId: assessment_id,
    userId: user_id,
    authnUserId: authn_user_id,
    type: 'grade_all_assessment_instances',
    description: 'Grade all assessment instances for ' + assessment_label,
  });

  serverJob.executeInBackground(async (job) => {
    job.info('Grading assessment instances for ' + assessment_label);

    const instances = await sqldb.queryRows(
      sql.select_instances_to_grade,
      { assessment_id },
      InstancesToGradeSchema,
    );
    job.info(instances.length === 1 ? 'One instance found' : instances.length + ' instances found');
    await async.eachSeries(instances, async (row) => {
      job.info(`Grading assessment instance #${row.instance_number} for ${row.username}`);
      await gradeAssessmentInstance({
        assessment_instance_id: row.assessment_instance_id,
        user_id,
        authn_user_id,
        requireOpen: true,
        close,
        ignoreGradeRateLimit,
        ignoreRealTimeGradingDisabled,
        client_fingerprint_id: null,
      });
    });
  });

  return serverJob.jobSequenceId;
}

/**
 * Updates statistics for all assessments in a course instance, but only if an
 * update is needed.
 *
 * @param course_instance_id - The course instance ID.
 */
export async function updateAssessmentStatisticsForCourseInstance(
  course_instance_id: string,
): Promise<void> {
  const rows = await sqldb.queryRows(
    sql.select_assessments_for_statistics_update,
    { course_instance_id },
    IdSchema,
  );
  await async.eachLimit(rows, 3, updateAssessmentStatistics);
}

/**
 * Updates statistics for an assessment, if needed.
 *
 * @param assessment_id - The assessment ID.
 */
export async function updateAssessmentStatistics(assessment_id: string): Promise<void> {
  await sqldb.runInTransactionAsync(async () => {
    // lock the assessment
    await sqldb.executeRow(sql.select_assessment_lock, { assessment_id });

    // check whether we need to update the statistics
    const needs_statistics_update = await sqldb.queryRow(
      sql.select_assessment_needs_statistics_update,
      { assessment_id },
      z.boolean(),
    );
    if (!needs_statistics_update) return;

    // update the statistics
    await sqldb.executeRow(sql.update_assessment_statistics, { assessment_id });
  });
}

export async function updateAssessmentInstanceScore(
  assessment_instance_id: string,
  score_perc: number,
  authn_user_id: string,
): Promise<void> {
  await sqldb.runInTransactionAsync(async () => {
    const { max_points } = await sqldb.queryRow(
      sql.select_and_lock_assessment_instance,
      { assessment_instance_id },
      AssessmentInstanceSchema,
    );
    const points = (score_perc * (max_points ?? 0)) / 100;
    await sqldb.execute(sql.update_assessment_instance_score, {
      assessment_instance_id,
      score_perc,
      points,
      authn_user_id,
    });
  });
}

export async function updateAssessmentInstancePoints(
  assessment_instance_id: string,
  points: number,
  authn_user_id: string,
): Promise<void> {
  await sqldb.runInTransactionAsync(async () => {
    const { max_points } = await sqldb.queryRow(
      sql.select_and_lock_assessment_instance,
      { assessment_instance_id },
      AssessmentInstanceSchema,
    );
    const score_perc = (points / (max_points != null && max_points > 0 ? max_points : 1)) * 100;
    await sqldb.execute(sql.update_assessment_instance_score, {
      assessment_instance_id,
      score_perc,
      points,
      authn_user_id,
    });
  });
}

/**
 * Selects a log of all events associated to an assessment instance.
 *
 * @param assessment_instance_id - The ID of the assessment instance.
 * @param include_files - A flag indicating if submitted files should be included in the
 * log.
 * @returns the results of the log query.
 */
export async function selectAssessmentInstanceLog(
  assessment_instance_id: string,
  include_files: boolean,
): Promise<InstanceLogEntry[]> {
  const log: InstanceLogEntry[] = await sqldb.queryRows(
    sql.assessment_instance_log,
    { assessment_instance_id, include_files },
    InstanceLogSchema,
  );
  const fingerprintNumbers = {};
  let i = 1;
  log.forEach((row) => {
    if (row.client_fingerprint) {
      if (!fingerprintNumbers[row.client_fingerprint.id]) {
        fingerprintNumbers[row.client_fingerprint.id] = i;
        i++;
      }
      row.client_fingerprint_number = fingerprintNumbers[row.client_fingerprint.id];
    }
  });
  return log;
}

export async function selectAssessmentInstanceLogCursor(
  assessment_instance_id: string,
  include_files: boolean,
): Promise<sqldb.CursorIterator<InstanceLogEntry>> {
  return sqldb.queryCursor(
    sql.assessment_instance_log,
    { assessment_instance_id, include_files },
    InstanceLogSchema,
  );
}

export async function updateAssessmentQuestionStats(assessment_question_id: string): Promise<void> {
  await sqldb.execute(sql.calculate_stats_for_assessment_question, { assessment_question_id });
}

export async function updateAssessmentQuestionStatsForAssessment(
  assessment_id: string,
): Promise<void> {
  await sqldb.runInTransactionAsync(async () => {
    const assessment_questions = await sqldb.queryRows(
      sql.select_assessment_questions,
      { assessment_id },
      IdSchema,
    );
    await async.eachLimit(assessment_questions, 3, updateAssessmentQuestionStats);
    await sqldb.execute(sql.update_assessment_stats_last_updated, { assessment_id });
  });
}

export async function deleteAssessmentInstance(
  assessment_id: string,
  assessment_instance_id: string,
  authn_user_id: string,
): Promise<void> {
  const deleted_id = await sqldb.queryOptionalRow(
    sql.delete_assessment_instance,
    { assessment_id, assessment_instance_id, authn_user_id },
    IdSchema,
  );
  if (deleted_id == null) {
    throw new error.HttpStatusError(
      403,
      'This assessment instance does not exist in this assessment.',
    );
  }
}

export async function deleteAllAssessmentInstancesForAssessment(
  assessment_id: string,
  authn_user_id: string,
): Promise<void> {
  await sqldb.execute(sql.delete_all_assessment_instances_for_assessment, {
    assessment_id,
    authn_user_id,
  });
}

/**
 * This is used to conditionally display/permit a shortcut to delete the
 * assessment instance. Usually, the only way to delete an assessment instance
 * is from the "Students" tab of an assessment. However, when a staff member is
 * iterating on or testing an assessment, it can be tedious to constantly go
 * back to that page to delete the instance in order to recreate it.
 *
 * The shortcut is a "Regenerate assessment instance" button on the assessment
 * instance page and instance question page. It's only displayed if the user
 * has the necessary permissions: either "Previewer" or above access on the
 * course, or "Student Data Viewer" or above access on the course instance.
 * We're deliberately permissive with these permissions to allow "untrusted"
 * course staff to e.g. perform quality control on assessments.
 *
 * We have an extra check: the instance must have been created by a user that
 * was an instructor at the time of creation. This addresses the case where
 * some user was an enrolled student in course instance X and was later added
 * as course staff to course instance Y. In this case, the user should not be
 * able to delete their old assessment instances in course instance X. This
 * check is performed with the `assessment_instances.include_in_statistics`
 * column, which reflects whether or not the user was an instructor at the time
 * of creation. We'll rename this column to something more general, e.g.
 * `created_by_instructor`, in a future migration.
 *
 * There's one exception to the above check: the example course, where
 * `include_in_statistics` is generally `false` even when instructors create
 * assessment instances; this is because the example course has weird implicit
 * permissions.
 *
 * Note that we check for `authn_` permissions specifically. This ensures that
 * the menu appears for both "student view" and "student view without access
 * restrictions".
 *
 * @returns Whether or not the user should be allowed to delete the assessment instance.
 */
export function canDeleteAssessmentInstance(resLocals: UntypedResLocals): boolean {
  return (
    // Check for permissions.
    (resLocals.authz_data.authn_has_course_permission_preview ||
      resLocals.authz_data.authn_has_course_instance_permission_view) &&
    // Check that the assessment instance belongs to this user, or that the
    // user belongs to the group that created the assessment instance.
    resLocals.authz_result.authorized_edit &&
    // Check that the assessment instance was created by an instructor; bypass
    // this check if the course is an example course.
    (!resLocals.assessment_instance.include_in_statistics || resLocals.course.example_course)
  );
}

export async function selectAssessmentInstanceLastSubmissionDate(assessment_instance_id: string) {
  return await sqldb.queryRow(
    sql.select_assessment_instance_last_submission_date,
    { assessment_instance_id },
    DateFromISOString.nullable(),
  );
}<|MERGE_RESOLUTION|>--- conflicted
+++ resolved
@@ -22,11 +22,7 @@
 import { gradeVariant } from './grading.js';
 import { getGroupId } from './groups.js';
 import * as ltiOutcomes from './ltiOutcomes.js';
-<<<<<<< HEAD
-import type { UntypedResLocals } from './res-locals.js';
-=======
 import type { UntypedResLocals } from './res-locals.types.js';
->>>>>>> 5e4cbf5c
 import { createServerJob } from './server-jobs.js';
 
 const debug = debugfn('prairielearn:assessment');
