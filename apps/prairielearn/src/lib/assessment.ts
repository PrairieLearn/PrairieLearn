import * as async from 'async';
import debugfn from 'debug';
import * as ejs from 'ejs';
import { z } from 'zod';

import * as error from '@prairielearn/error';
import * as sqldb from '@prairielearn/postgres';

import { selectAssessmentInfoForJob } from '../models/assessment.js';

import {
  type Assessment,
  type AssessmentInstance,
  AssessmentInstanceSchema,
  ClientFingerprintSchema,
  CourseSchema,
  DateFromISOString,
  IdSchema,
  QuestionSchema,
  VariantSchema,
} from './db-types.js';
import { gradeVariant } from './grading.js';
import { getGroupId } from './groups.js';
import * as ltiOutcomes from './ltiOutcomes.js';
import { createServerJob } from './server-jobs.js';

const debug = debugfn('prairielearn:assessment');
const sql = sqldb.loadSqlEquiv(import.meta.url);

export const InstanceLogSchema = z.object({
  event_name: z.string(),
  event_color: z.string(),
  event_date: z.date(),
  auth_user_uid: z.string().nullable(),
  qid: z.string().nullable(),
  question_id: z.string().nullable(),
  instance_question_id: z.string().nullable(),
  variant_id: z.string().nullable(),
  variant_number: z.number().nullable(),
  submission_id: z.string().nullable(),
  data: z.record(z.any()).nullable(),
  client_fingerprint: ClientFingerprintSchema.nullable(),
  client_fingerprint_number: z.number().nullable(),
  formatted_date: z.string(),
  date_iso8601: z.string(),
  student_question_number: z.string().nullable(),
  instructor_question_number: z.string().nullable(),
});
export type InstanceLogEntry = z.infer<typeof InstanceLogSchema>;

/**
 * Check that an assessment_instance_id really belongs to the given assessment_id
 *
 * @param assessment_instance_id - The assessment instance to check.
 * @param assessment_id - The assessment it should belong to.
 * @returns Throws an error if the assessment instance doesn't belong to the assessment.
 */
export async function checkBelongs(
  assessment_instance_id: string,
  assessment_id: string,
): Promise<void> {
  if (
    (await sqldb.queryOptionalRow(
      sql.check_belongs,
      { assessment_instance_id, assessment_id },
      IdSchema,
    )) == null
  ) {
    throw new error.HttpStatusError(403, 'access denied');
  }
}

/**
 * Render the "text" property of an assessment.
 *
 * @param assessment - The assessment to render the text for.
 * @param assessment.id - The assessment ID.
 * @param assessment.text - The assessment text.
 * @param urlPrefix - The current server urlPrefix.
 * @returns The rendered text.
 */
export function renderText(
  assessment: { id: string; text: string | null },
  urlPrefix: string,
): string | null {
  if (!assessment.text) return null;

  const assessmentUrlPrefix = urlPrefix + '/assessment/' + assessment.id;

  const context = {
    clientFilesCourse: assessmentUrlPrefix + '/clientFilesCourse',
    clientFilesCourseInstance: assessmentUrlPrefix + '/clientFilesCourseInstance',
    clientFilesAssessment: assessmentUrlPrefix + '/clientFilesAssessment',
  };
  return ejs.render(assessment.text, context);
}

/**
 * Create a new assessment instance and all the questions in it.
 * @param params
 * @param params.assessment - The assessment to create the assessment instance for.
 * @param params.user_id - The user who will own the new assessment instance.
 * @param params.authn_user_id - The current authenticated user.
 * @param params.mode - The mode for the new assessment instance.
 * @param params.time_limit_min - The time limit for the new assessment instance.
 * @param params.date - The date of creation for the new assessment instance.
 * @param params.client_fingerprint_id - The client fingerprint ID.
 * @returns The ID of the new assessment instance.
 */
export async function makeAssessmentInstance({
  assessment,
  user_id,
  authn_user_id,
  mode,
  time_limit_min,
  date,
  client_fingerprint_id,
}: {
  assessment: Assessment;
  user_id: string;
  authn_user_id: string;
  mode: AssessmentInstance['mode'];
  time_limit_min: number | null;
  date: Date;
  client_fingerprint_id: string | null;
}): Promise<string> {
  return await sqldb.runInTransactionAsync(async () => {
    let group_id: string | null = null;
    if (assessment.group_work) {
      group_id = await getGroupId(assessment.id, user_id);
      if (group_id == null) {
        throw new error.HttpStatusError(403, 'No group found for this user in this assessment');
      }
    }

    const { assessment_instance_id, created } = await sqldb.queryRow(
      sql.insert_assessment_instance,
      {
        assessment_id: assessment.id,
        group_id,
        user_id,
        mode,
        time_limit_min,
        date,
        client_fingerprint_id,
        authn_user_id,
      },
      z.object({ assessment_instance_id: IdSchema, created: z.boolean() }),
    );

    // Only update the assessment instance if a new instance was created.
    if (created) {
      await updateAssessmentInstance(assessment_instance_id, authn_user_id, false);
    }

    return assessment_instance_id;
  });
}

/**
 * Add new questions to the assessment instance and regrade it if necessary.
 *
 * @param assessment_instance_id - The assessment instance to grade.
 * @param authn_user_id - The current authenticated user.
 * @param recomputeGrades - Whether to recompute the grades after adding the questions. Should only be false when the caller takes responsibility for grading the assessment instance later.
 * @returns Whether the assessment instance was updated.
 */
export async function updateAssessmentInstance(
  assessment_instance_id: string,
  authn_user_id: string,
  recomputeGrades = true,
): Promise<boolean> {
  const updated = await sqldb.runInTransactionAsync(async () => {
    const assessmentInstance = await sqldb.queryOptionalRow(
      sql.select_and_lock_assessment_instance,
      { assessment_instance_id },
      AssessmentInstanceSchema,
    );
    if (assessmentInstance == null) {
      throw new error.HttpStatusError(404, 'Assessment instance not found');
    }
    if (!assessmentInstance.open) {
      // Silently return without updating
      return false;
    }

    // Insert any new questions not previously in the assessment instance
    const newInstanceQuestionIds = await sqldb.queryRows(
      sql.insert_instance_questions,
      { assessment_instance_id, assessment_id: assessmentInstance.assessment_id, authn_user_id },
      IdSchema,
    );

    const newMaxPoints = await sqldb.queryOptionalRow(
      sql.update_assessment_instance_max_points,
      { assessment_instance_id, authn_user_id },
      AssessmentInstanceSchema.pick({ max_points: true, max_bonus_points: true }),
    );
    // If assessment was not updated, grades do not need to be recomputed.
    if (newInstanceQuestionIds.length === 0 && newMaxPoints == null) return false;

    // if updated, regrade to pick up max_points changes, etc.
    if (recomputeGrades) {
      await sqldb.callRow(
        'assessment_instances_grade',
        [
          assessment_instance_id,
          authn_user_id,
          null, // credit
          true, // only_log_if_score_updated
        ],
        z.object({
          updated: z.boolean(),
          new_points: z.number(),
          new_score_perc: z.number(),
        }),
      );
    }
    return true;
  });
  // Don't try to update LTI score if the assessment wasn't updated.
  if (updated && recomputeGrades) {
    // NOTE: It's important that this is run outside of `runInTransaction`
    // above. This will hit the network, and as a rule we don't do any
    // potentially long-running work inside of a transaction.
    await ltiOutcomes.updateScore(assessment_instance_id);
  }
  return updated;
}

/**
 * Grade all questions in an assessment instance and (optionally) close it.
 *
 * All user-facing routes should set `requireOpen` to true. However, internal
 * functions that asynchronously grade exams can set `requireOpen` to false
 * if needed.
 *
 * @param assessment_instance_id - The assessment instance to grade.
 * @param user_id - The current effective user.
 * @param authn_user_id - The current authenticated user.
 * @param requireOpen - Whether to enforce that the assessment instance is open before grading.
 * @param close - Whether to close the assessment instance after grading.
 * @param overrideGradeRate - Whether to override grade rate limits.
 */
export async function gradeAssessmentInstance(
  assessment_instance_id: string,
  user_id: string | null,
  authn_user_id: string | null,
  requireOpen: boolean,
  close: boolean,
  overrideGradeRate: boolean,
  client_fingerprint_id: string | null,
): Promise<void> {
  debug('gradeAssessmentInstance()');
  overrideGradeRate = close || overrideGradeRate;

  if (requireOpen || close) {
    await sqldb.runInTransactionAsync(async () => {
      const assessmentInstance = await sqldb.queryOptionalRow(
        sql.select_and_lock_assessment_instance,
        { assessment_instance_id },
        AssessmentInstanceSchema,
      );
      if (assessmentInstance == null) {
        throw new error.HttpStatusError(404, 'Assessment instance not found');
      }
      if (!assessmentInstance.open) {
        throw new error.HttpStatusError(403, 'Assessment instance is not open');
      }

      if (close) {
        // If we're supposed to close the assessment, do it *before* we
        // we start grading. This avoids a race condition where the student
        // makes an additional submission while grading is already in progress.
        await sqldb.execute(sql.close_assessment_instance, {
          assessment_instance_id,
          authn_user_id,
          client_fingerprint_id,
        });
      }
    });
  }

  const variants = await sqldb.queryRows(
    sql.select_variants_for_assessment_instance_grading,
    { assessment_instance_id },
    z.object({ variant: VariantSchema, question: QuestionSchema, variant_course: CourseSchema }),
  );
  debug('gradeAssessmentInstance()', 'selected variants', 'count:', variants.length);
  await async.eachSeries(variants, async (row) => {
    debug('gradeAssessmentInstance()', 'loop', 'variant.id:', row.variant.id);
    const check_submission_id = null;
    await gradeVariant(
      row.variant,
      check_submission_id,
      row.question,
      row.variant_course,
      user_id,
      authn_user_id,
      overrideGradeRate,
    );
  });
  // The `grading_needed` flag was set by the closing query above. Once we've
  // successfully graded every part of the assessment instance, set the flag to
  // false so that we don't try to grade it again in the future.
  //
  // This flag exists only to handle the case where we close the exam but then
  // the PrairieLearn server crashes before we can grade it. In that case, the
  // `autoFinishExams` cronjob will detect that the assessment instance hasn't
  // been fully graded and will grade any ungraded portions of it.
  //
  // There's a potential race condition here where the `autoFinishExams` cronjob
  // runs after closing the instance but before the above calls to
  // `gradeVariant` have finished. In that case, we'll concurrently try to grade
  // the same variant twice. This shouldn't impact correctness, as
  // `gradeVariant` is resilient to being run multiple times concurrently. The
  // only bad thing that will happen is that we'll have wasted some work, but
  // that's acceptable.
  await sqldb.execute(sql.unset_grading_needed, { assessment_instance_id });
}

const InstancesToGradeSchema = z.object({
  assessment_instance_id: IdSchema,
  instance_number: z.number(),
  username: z.string(),
});

/**
 * Grade all assessment instances and (optionally) close them.
 *
 * @param assessment_id - The assessment to grade.
 * @param user_id - The current user performing the update.
 * @param authn_user_id - The current authenticated user.
 * @param close - Whether to close the assessment instances after grading.
 * @param overrideGradeRate - Whether to override grade rate limits.
 * @returns The ID of the new job sequence.
 */
export async function gradeAllAssessmentInstances(
  assessment_id: string,
  user_id: string,
  authn_user_id: string,
  close: boolean,
  overrideGradeRate: boolean,
): Promise<string> {
  debug('gradeAllAssessmentInstances()');
  const { assessment_label, course_instance_id, course_id } =
    await selectAssessmentInfoForJob(assessment_id);

  const serverJob = await createServerJob({
    courseId: course_id,
    courseInstanceId: course_instance_id,
    assessmentId: assessment_id,
    userId: user_id,
    authnUserId: authn_user_id,
    type: 'grade_all_assessment_instances',
    description: 'Grade all assessment instances for ' + assessment_label,
  });

  serverJob.executeInBackground(async (job) => {
    job.info('Grading assessment instances for ' + assessment_label);

    const instances = await sqldb.queryRows(
      sql.select_instances_to_grade,
      { assessment_id },
      InstancesToGradeSchema,
    );
    job.info(instances.length === 1 ? 'One instance found' : instances.length + ' instances found');
    await async.eachSeries(instances, async (row) => {
      job.info(`Grading assessment instance #${row.instance_number} for ${row.username}`);
      const requireOpen = true;
      await gradeAssessmentInstance(
        row.assessment_instance_id,
        user_id,
        authn_user_id,
        requireOpen,
        close,
        overrideGradeRate,
        null,
      );
    });
  });

  return serverJob.jobSequenceId;
}

/**
 * Updates statistics for all assessments in a course instance, but only if an
 * update is needed.
 *
 * @param course_instance_id - The course instance ID.
 */
export async function updateAssessmentStatisticsForCourseInstance(
  course_instance_id: string,
): Promise<void> {
  const rows = await sqldb.queryRows(
    sql.select_assessments_for_statistics_update,
    { course_instance_id },
    IdSchema,
  );
  await async.eachLimit(rows, 3, updateAssessmentStatistics);
}

/**
 * Updates statistics for an assessment, if needed.
 *
 * @param assessment_id - The assessment ID.
 */
export async function updateAssessmentStatistics(assessment_id: string): Promise<void> {
  await sqldb.runInTransactionAsync(async () => {
    // lock the assessment
    await sqldb.executeRow(sql.select_assessment_lock, { assessment_id });

    // check whether we need to update the statistics
    const needs_statistics_update = await sqldb.queryRow(
      sql.select_assessment_needs_statistics_update,
      { assessment_id },
      z.boolean(),
    );
    if (!needs_statistics_update) return;

    // update the statistics
<<<<<<< HEAD
    await sqldb.executeRow(sql.update_assessment_statisics, { assessment_id });
=======
    await sqldb.queryOneRowAsync(sql.update_assessment_statistics, { assessment_id });
>>>>>>> 4a068f0b
  });
}

export async function updateAssessmentInstanceScore(
  assessment_instance_id: string,
  score_perc: number,
  authn_user_id: string,
): Promise<void> {
  await sqldb.runInTransactionAsync(async () => {
    const { max_points } = await sqldb.queryRow(
      sql.select_and_lock_assessment_instance,
      { assessment_instance_id },
      AssessmentInstanceSchema,
    );
    const points = (score_perc * (max_points ?? 0)) / 100;
    await sqldb.execute(sql.update_assessment_instance_score, {
      assessment_instance_id,
      score_perc,
      points,
      authn_user_id,
    });
  });
}

export async function updateAssessmentInstancePoints(
  assessment_instance_id: string,
  points: number,
  authn_user_id: string,
): Promise<void> {
  await sqldb.runInTransactionAsync(async () => {
    const { max_points } = await sqldb.queryRow(
      sql.select_and_lock_assessment_instance,
      { assessment_instance_id },
      AssessmentInstanceSchema,
    );
    const score_perc = (points / (max_points != null && max_points > 0 ? max_points : 1)) * 100;
    await sqldb.execute(sql.update_assessment_instance_score, {
      assessment_instance_id,
      score_perc,
      points,
      authn_user_id,
    });
  });
}

/**
 * Selects a log of all events associated to an assessment instance.
 *
 * @param assessment_instance_id - The ID of the assessment instance.
 * @param include_files - A flag indicating if submitted files should be included in the
 * log.
 * @returns the results of the log query.
 */
export async function selectAssessmentInstanceLog(
  assessment_instance_id: string,
  include_files: boolean,
): Promise<InstanceLogEntry[]> {
  const log: InstanceLogEntry[] = await sqldb.queryRows(
    sql.assessment_instance_log,
    { assessment_instance_id, include_files },
    InstanceLogSchema,
  );
  const fingerprintNumbers = {};
  let i = 1;
  log.forEach((row) => {
    if (row.client_fingerprint) {
      if (!fingerprintNumbers[row.client_fingerprint.id]) {
        fingerprintNumbers[row.client_fingerprint.id] = i;
        i++;
      }
      row.client_fingerprint_number = fingerprintNumbers[row.client_fingerprint.id];
    }
  });
  return log;
}

export async function selectAssessmentInstanceLogCursor(
  assessment_instance_id,
  include_files,
): Promise<sqldb.CursorIterator<InstanceLogEntry>> {
  return sqldb.queryCursor(
    sql.assessment_instance_log,
    { assessment_instance_id, include_files },
    InstanceLogSchema,
  );
}

export async function updateAssessmentQuestionStats(assessment_question_id: string): Promise<void> {
  await sqldb.execute(sql.calculate_stats_for_assessment_question, { assessment_question_id });
}

export async function updateAssessmentQuestionStatsForAssessment(
  assessment_id: string,
): Promise<void> {
  await sqldb.runInTransactionAsync(async () => {
    const assessment_questions = await sqldb.queryRows(
      sql.select_assessment_questions,
      { assessment_id },
      IdSchema,
    );
    await async.eachLimit(assessment_questions, 3, updateAssessmentQuestionStats);
    await sqldb.execute(sql.update_assessment_stats_last_updated, { assessment_id });
  });
}

export async function deleteAssessmentInstance(
  assessment_id: string,
  assessment_instance_id: string,
  authn_user_id: string,
): Promise<void> {
  const deleted_id = await sqldb.queryOptionalRow(
    sql.delete_assessment_instance,
    { assessment_id, assessment_instance_id, authn_user_id },
    IdSchema,
  );
  if (deleted_id == null) {
    throw new error.HttpStatusError(
      403,
      'This assessment instance does not exist in this assessment.',
    );
  }
}

export async function deleteAllAssessmentInstancesForAssessment(
  assessment_id: string,
  authn_user_id: string,
): Promise<void> {
  await sqldb.execute(sql.delete_all_assessment_instances_for_assessment, {
    assessment_id,
    authn_user_id,
  });
}

/**
 * This is used to conditionally display/permit a shortcut to delete the
 * assessment instance. Usually, the only way to delete an assessment instance
 * is from the "Students" tab of an assessment. However, when a staff member is
 * iterating on or testing an assessment, it can be tedious to constantly go
 * back to that page to delete the instance in order to recreate it.
 *
 * The shortcut is a "Regenerate assessment instance" button on the assessment
 * instance page and instance question page. It's only displayed if the user
 * has the necessary permissions: either "Previewer" or above access on the
 * course, or "Student Data Viewer" or above access on the course instance.
 * We're deliberately permissive with these permissions to allow "untrusted"
 * course staff to e.g. perform quality control on assessments.
 *
 * We have an extra check: the instance must have been created by a user that
 * was an instructor at the time of creation. This addresses the case where
 * some user was an enrolled student in course instance X and was later added
 * as course staff to course instance Y. In this case, the user should not be
 * able to delete their old assessment instances in course instance X. This
 * check is performed with the `assessment_instances.include_in_statistics`
 * column, which reflects whether or not the user was an instructor at the time
 * of creation. We'll rename this column to something more general, e.g.
 * `created_by_instructor`, in a future migration.
 *
 * There's one exception to the above check: the example course, where
 * `include_in_statistics` is generally `false` even when instructors create
 * assessment instances; this is because the example course has weird implicit
 * permissions.
 *
 * Note that we check for `authn_` permissions specifically. This ensures that
 * the menu appears for both "student view" and "student view without access
 * restrictions".
 *
 * @returns Whether or not the user should be allowed to delete the assessment instance.
 */
export function canDeleteAssessmentInstance(resLocals): boolean {
  return (
    // Check for permissions.
    (resLocals.authz_data.authn_has_course_permission_preview ||
      resLocals.authz_data.authn_has_course_instance_permission_view) &&
    // Check that the assessment instance belongs to this user, or that the
    // user belongs to the group that created the assessment instance.
    resLocals.authz_result.authorized_edit &&
    // Check that the assessment instance was created by an instructor; bypass
    // this check if the course is an example course.
    (!resLocals.assessment_instance.include_in_statistics || resLocals.course.example_course)
  );
}

export async function selectAssessmentInstanceLastSubmissionDate(assessment_instance_id: string) {
  return await sqldb.queryRow(
    sql.select_assessment_instance_last_submission_date,
    { assessment_instance_id },
    DateFromISOString.nullable(),
  );
}<|MERGE_RESOLUTION|>--- conflicted
+++ resolved
@@ -419,11 +419,7 @@
     if (!needs_statistics_update) return;
 
     // update the statistics
-<<<<<<< HEAD
     await sqldb.executeRow(sql.update_assessment_statisics, { assessment_id });
-=======
-    await sqldb.queryOneRowAsync(sql.update_assessment_statistics, { assessment_id });
->>>>>>> 4a068f0b
   });
 }
 
