--- conflicted
+++ resolved
@@ -11,11 +11,7 @@
 import * as sqldb from '@prairielearn/postgres';
 import * as ltiOutcomes from './ltiOutcomes';
 import { createServerJob } from './server-jobs';
-<<<<<<< HEAD
-import { DateFromISOString, IdSchema } from './db-types';
-=======
 import { CourseSchema, IdSchema, QuestionSchema, VariantSchema } from './db-types';
->>>>>>> f59bbabd
 
 const debug = debugfn('prairielearn:' + path.basename(__filename, '.js'));
 const sql = sqldb.loadSqlEquiv(__filename);
@@ -317,143 +313,7 @@
   return serverJob.jobSequenceId;
 }
 
-export const GradingResultSchema = z.object({
-  gradingId: z.string(),
-  grading: z.object({
-    receivedTime: DateFromISOString.nullish(),
-    startTime: DateFromISOString.nullish(),
-    endTime: DateFromISOString.nullish(),
-    format_errors: z.record(z.string(), z.any()).nullish(),
-    score: z.coerce
-      .number()
-      .refine((val) => val >= 0 && val <= 1, 'Score is out of range, must be between 0 and 1')
-      .optional(),
-    feedback: z.object({
-      succeeded: z
-        .boolean()
-        .nullish()
-        .transform((val) => val ?? true),
-      message: z.string().nullish(),
-      results: z
-        .object({
-          succeeded: z
-            .boolean()
-            .nullish()
-            .transform((val) => val ?? true),
-          gradable: z
-            .boolean()
-            .nullish()
-            .transform((val) => val ?? true),
-          score: z.coerce.number().nullish(),
-        })
-        .passthrough()
-        .optional()
-        .default({ succeeded: true, gradable: true }),
-      original_feedback: z.record(z.string(), z.any()).nullish(),
-    }),
-  }),
-});
-export type GradingResultInput = z.input<typeof GradingResultSchema>;
-export type GradingResult = z.infer<typeof GradingResultSchema>;
-
-/**
-<<<<<<< HEAD
- * Process the result of an external grading job.
- *
- * @param contentInput - The grading job data to process.
- */
-export async function processGradingResult(contentInput: GradingResultInput): Promise<void> {
-  try {
-    const parseResult = GradingResultSchema.safeParse(contentInput);
-    const content: GradingResult = parseResult.success
-      ? parseResult.data
-      : {
-          ...contentInput,
-          grading: {
-            ...contentInput?.grading,
-            receivedTime: DateFromISOString.nullable()
-              .catch(null)
-              .parse(contentInput?.grading?.receivedTime),
-            startTime: DateFromISOString.nullable()
-              .catch(null)
-              .parse(contentInput?.grading?.startTime),
-            endTime: DateFromISOString.nullable()
-              .catch(null)
-              .parse(contentInput?.grading?.endTime),
-            score: 0,
-            feedback: {
-              succeeded: false,
-              results: { succeeded: false, gradable: false },
-              message: `Error parsing external grading results: ${parseResult.error.message}.`,
-              original_feedback: contentInput?.grading?.feedback,
-            },
-          },
-        };
-
-    // There are two "succeeded" flags in the grading results. The first
-    // is at the top level and is set by `grader-host`; the second is in
-    // `results` and is set by course code.
-    //
-    // If the top-level flag is false, that means there was a serious
-    // error in the grading process and we should treat the submission
-    // as not gradable. This avoids penalizing students for issues outside
-    // their control.
-    const jobSucceeded = content.grading.feedback.succeeded;
-
-    const succeeded = content.grading.feedback.results.succeeded;
-    if (!succeeded) {
-      content.grading.score = 0;
-    }
-
-    // The submission is only gradable if the job as a whole succeeded
-    // and the course code marked it as gradable. We default to true for
-    // backwards compatibility with graders that don't set this flag.
-    let gradable = jobSucceeded && content.grading.feedback.results.gradable;
-
-    // We only care about the score if it is gradable.
-    if (gradable && content.grading.score == null) {
-      content.grading.feedback = {
-        succeeded: true,
-        results: { succeeded: false, gradable: false },
-        message: 'Error parsing external grading results: score was not provided.',
-        original_feedback: content.grading.feedback,
-      };
-      content.grading.score = 0;
-      gradable = false;
-    }
-
-    await sqldb.callAsync('grading_jobs_update_after_grading', [
-      content.gradingId,
-      content.grading.receivedTime,
-      content.grading.startTime,
-      content.grading.endTime,
-      null, // `submitted_answer`
-      content.grading.format_errors,
-      gradable,
-      false, // `broken`
-      null, // `params`
-      null, // `true_answer`
-      content.grading.feedback,
-      {}, // `partial_scores`
-      content.grading.score,
-      null, // `v2_score`: gross legacy, this can safely be null
-    ]);
-    const assessment_instance_id = await sqldb.queryOptionalRow(
-      sql.select_assessment_for_grading_job,
-      { grading_job_id: content.gradingId },
-      IdSchema,
-    );
-    if (assessment_instance_id != null) {
-      await promisify(ltiOutcomes.updateScore)(assessment_instance_id);
-    }
-  } finally {
-    externalGradingSocket.gradingJobStatusUpdated(contentInput.gradingId);
-  }
-}
-
-/**
-=======
->>>>>>> f59bbabd
+/**
  * Updates statistics for all assessments in a course instance, but only if an
  * update is needed.
  *
