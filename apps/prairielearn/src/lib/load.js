--- conflicted
+++ resolved
@@ -1,12 +1,6 @@
 // @ts-check
-<<<<<<< HEAD
-import _ from 'lodash';
-import * as path from 'path';
-const debug = require('debug')('prairielearn:' + path.basename(__filename, '.js'));
-=======
 import * as _ from 'lodash';
 import debugfn from 'debug';
->>>>>>> d35fe2ae
 
 import { logger } from '@prairielearn/logger';
 import * as sqldb from '@prairielearn/postgres';
