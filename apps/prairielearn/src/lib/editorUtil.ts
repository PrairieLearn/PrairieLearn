--- conflicted
+++ resolved
@@ -77,31 +77,22 @@
       return { syncErrors: null, syncWarnings: null, uuid: null, type: FileType.File };
   }
 
-<<<<<<< HEAD
-  const res = await sqldb.queryZeroOrOneRowAsync(query, queryParams);
-  if (res.rowCount === 0) {
-    return { syncErrors: null, syncWarnings: null, uuid: null, type: details.type };
-  }
-  return {
-    syncErrors: res.rows[0].sync_errors,
-    syncWarnings: res.rows[0].sync_warnings,
-    uuid: res.rows[0].uuid,
-    type: details.type,
-=======
   const res = await sqldb.queryOptionalRow(
     query,
     queryParams,
     z.object({
       sync_errors: z.string().nullable(),
       sync_warnings: z.string().nullable(),
+      uuid: z.string().nullable(),
     }),
   );
   if (res === null) {
-    return { errors: null, warnings: null };
+    return { syncErrors: null, syncWarnings: null, uuid: null, type: details.type };
   }
   return {
-    errors: res.sync_errors,
-    warnings: res.sync_warnings,
->>>>>>> 75377869
+    syncErrors: res.sync_errors,
+    syncWarnings: res.sync_warnings,
+    uuid: res.uuid,
+    type: details.type,
   };
 }