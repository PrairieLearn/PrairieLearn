--- conflicted
+++ resolved
@@ -570,16 +570,12 @@
    * A list of Python venvs in which to search for Python executables.
    * Will be resolved relative to the repository root.
    */
-<<<<<<< HEAD
   pythonVenvSearchPaths: z.string().array().default(['/venv', '.venv']),
-=======
-  pythonVenvSearchPaths: z.string().array().default(['.venv']),
   /**
    * For the GPT-4o model as of 5/1/2025, in US dollars. Prices obtained from https://openai.com/api/pricing/.
    */
   costPerMillionPromptTokens: z.number().default(3.75),
   costPerMillionCompletionTokens: z.number().default(15),
->>>>>>> 62ef70af
 });
 
 export type Config = z.infer<typeof ConfigSchema>;
