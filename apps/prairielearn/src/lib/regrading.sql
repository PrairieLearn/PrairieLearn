--- conflicted
+++ resolved
@@ -12,13 +12,8 @@
   JOIN assessments AS a ON (a.id = ai.assessment_id)
   JOIN assessment_sets AS aset ON (aset.id = a.assessment_set_id)
   JOIN course_instances AS ci ON (ci.id = a.course_instance_id)
-<<<<<<< HEAD
   JOIN courses AS c ON (c.id = ci.course_id)
-  LEFT JOIN users AS u ON (u.user_id = ai.user_id)
-=======
-  JOIN pl_courses AS c ON (c.id = ci.course_id)
   LEFT JOIN users AS u ON (u.id = ai.user_id)
->>>>>>> 47890a36
   LEFT JOIN groups AS g ON (g.id = ai.group_id)
 WHERE
   ai.id = $assessment_instance_id
