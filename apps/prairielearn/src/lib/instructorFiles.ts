--- conflicted
+++ resolved
@@ -4,11 +4,7 @@
 import { type HtmlSafeString, html } from '@prairielearn/html';
 import { contains } from '@prairielearn/path-utils';
 
-<<<<<<< HEAD
-import type { UntypedResLocals } from './res-locals.js';
-=======
 import type { UntypedResLocals } from './res-locals.types.js';
->>>>>>> 5e4cbf5c
 
 export interface InstructorFilePaths {
   coursePath: string;
