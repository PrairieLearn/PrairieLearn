--- conflicted
+++ resolved
@@ -1,4 +1,3 @@
-<<<<<<< HEAD
 -- BLOCK select_next_instance_question_group_id
 SELECT
   iqg.id AS instance_question_group_id
@@ -23,8 +22,7 @@
 WHERE
   id = $instance_question_id;
 
-=======
->>>>>>> 10fbe42e
+
 -- BLOCK select_next_instance_question
 WITH
   instance_questions_to_grade AS (
