--- conflicted
+++ resolved
@@ -376,16 +376,11 @@
   iq.auto_points,
   iq.manual_points,
   s.manual_rubric_grading_id,
-<<<<<<< HEAD
   $check_modified_at::timestamptz IS NOT NULL
-  AND $check_modified_at != iq.modified_at AS modified_at_conflict
-=======
-  $check_modified_at::TIMESTAMPTZ IS NOT NULL
   -- We are comparing a database timestamp (microseconds precision) to a time
   -- that comes from the client (milliseconds precision). This avoids a precision
   -- mismatch that would cause the comparison to fail.
   AND date_trunc('milliseconds', $check_modified_at) != date_trunc('milliseconds', iq.modified_at) AS modified_at_conflict
->>>>>>> b9a6153e
 FROM
   instance_questions AS iq
   JOIN assessment_questions AS aq ON (aq.id = iq.assessment_question_id)
