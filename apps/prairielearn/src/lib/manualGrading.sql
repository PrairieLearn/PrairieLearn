-- BLOCK select_next_ungraded_instance_question
WITH
  instance_questions_to_grade AS (
    SELECT
      iq.id,
      iq.assigned_grader,
      ((iq.id % 21317) * 45989) % 3767 AS iq_stable_order,
      (($prior_instance_question_id % 21317) * 45989) % 3767 AS prior_iq_stable_order
    FROM
      instance_questions AS iq
      JOIN assessment_instances AS ai ON (ai.id = iq.assessment_instance_id)
    WHERE
      iq.assessment_question_id = $assessment_question_id
      AND ai.assessment_id = $assessment_id -- since assessment_question_id is not authz'ed
      AND (
        $prior_instance_question_id::BIGINT IS NULL
        OR iq.id != $prior_instance_question_id
      )
      AND iq.requires_manual_grading
      AND (
        iq.assigned_grader = $user_id
        OR iq.assigned_grader IS NULL
      )
      AND EXISTS (
        SELECT
          1
        FROM
          variants AS v
          JOIN submissions AS s ON (s.variant_id = v.id)
        WHERE
          v.instance_question_id = iq.id
      )
  )
SELECT
  id
FROM
  instance_questions_to_grade
ORDER BY
  -- Choose one assigned to current user if one exists, unassigned if not
  assigned_grader NULLS LAST,
  -- Choose question that list after the prior if one exists. Follow the same
  -- default pseudo-random deterministic stable order used in the instance
  -- questions page.
  iq_stable_order > prior_iq_stable_order DESC,
  iq_stable_order,
  id
LIMIT
  1;

-- BLOCK select_rubric_data
WITH
  submission_count_per_rubric_item AS (
    SELECT
      rgi.rubric_item_id,
      COUNT(DISTINCT iq.id) AS num_submissions
    FROM
      instance_questions iq
      JOIN variants AS v ON (v.instance_question_id = iq.id)
      JOIN submissions AS s ON (s.variant_id = v.id)
      JOIN rubric_gradings rg ON (
        rg.id = s.manual_rubric_grading_id
        AND rg.rubric_id = $rubric_id
      )
      JOIN rubric_grading_items rgi ON (rgi.rubric_grading_id = rg.id)
    WHERE
      iq.assessment_question_id = $assessment_question_id
    GROUP BY
      rgi.rubric_item_id
  ),
  rubric_items_data AS (
    SELECT
      JSONB_AGG(
        TO_JSONB(ri) || JSONB_BUILD_OBJECT(
          'num_submissions',
          COALESCE(scpri.num_submissions, 0)
        )
        ORDER BY
          ri.number,
          ri.id
      ) AS items_data
    FROM
      rubric_items AS ri
      LEFT JOIN submission_count_per_rubric_item AS scpri ON (scpri.rubric_item_id = ri.id)
    WHERE
      ri.rubric_id = $rubric_id
      AND ri.deleted_at IS NULL
  )
SELECT
  r.*,
  rid.items_data AS rubric_items
FROM
  rubrics r
  LEFT JOIN rubric_items_data rid ON (TRUE)
WHERE
  r.id = $rubric_id
  AND r.deleted_at IS NULL;

-- BLOCK select_rubric_grading_data
WITH
  rubric_items_data AS (
    SELECT
      JSONB_OBJECT_AGG(rgi.rubric_item_id, rgi) AS rubric_items
    FROM
      rubric_grading_items AS rgi
    WHERE
      rgi.rubric_grading_id = $rubric_grading_id
  )
SELECT
  rg.*,
  rid.rubric_items
FROM
  rubric_gradings rg
  LEFT JOIN rubric_items_data rid ON (TRUE)
WHERE
  rg.id = $rubric_grading_id;

-- BLOCK select_rubric_items
WITH
  rubric_items_data AS (
    SELECT
      JSONB_AGG(ri) AS items
    FROM
      rubric_items AS ri
    WHERE
      ri.rubric_id = $rubric_id
      AND ri.id = ANY ($rubric_items::BIGINT[])
      AND ri.deleted_at IS NULL
  )
SELECT
  TO_JSONB(r) AS rubric_data,
  COALESCE(rid.items, '[]'::JSONB) AS rubric_item_data
FROM
  rubrics r
  LEFT JOIN rubric_items_data rid ON (TRUE)
WHERE
  r.id = $rubric_id
  AND r.deleted_at IS NULL;

-- BLOCK select_assessment_question_for_update
SELECT
  *
FROM
  assessment_questions
WHERE
  id = $assessment_question_id
FOR NO KEY UPDATE;

-- BLOCK insert_rubric
INSERT INTO
  rubrics (
    starting_points,
    min_points,
    max_extra_points,
    replace_auto_points
  )
VALUES
  (
    $starting_points,
    $min_points,
    $max_extra_points,
    $replace_auto_points
  )
RETURNING
  id;

-- BLOCK update_rubric
UPDATE rubrics
SET
  starting_points = $starting_points,
  min_points = $min_points,
  max_extra_points = $max_extra_points,
  replace_auto_points = $replace_auto_points,
  modified_at = CURRENT_TIMESTAMP
WHERE
  id = $rubric_id;

-- BLOCK update_assessment_question_rubric_id
UPDATE assessment_questions
SET
  manual_rubric_id = $manual_rubric_id
WHERE
  id = $assessment_question_id;

-- BLOCK delete_rubric_items
UPDATE rubric_items
SET
  deleted_at = NOW()
WHERE
  rubric_id = $rubric_id
  AND deleted_at IS NULL
  AND NOT (id = ANY ($active_rubric_items::BIGINT[]));

-- BLOCK update_rubric_item
UPDATE rubric_items
SET
  number = $number::bigint,
  points = $points,
  description = COALESCE($description, description),
  explanation = COALESCE($explanation, explanation),
  grader_note = COALESCE($grader_note, grader_note),
  key_binding = CASE
    WHEN $number >= 10 THEN NULL
    ELSE MOD($number + 1, 10)
  END,
  always_show_to_students = COALESCE($always_show_to_students, always_show_to_students),
  deleted_at = NULL
WHERE
  id = $id
  AND rubric_id = $rubric_id
RETURNING
  id;

-- BLOCK insert_rubric_item
INSERT INTO
  rubric_items (
    rubric_id,
    number,
    points,
    description,
    explanation,
    grader_note,
    key_binding,
    always_show_to_students
  )
VALUES
  (
    $rubric_id,
    $number::bigint,
    $points,
    $description,
    $explanation,
    $grader_note,
    CASE
      WHEN $number >= 10 THEN NULL
      ELSE MOD($number + 1, 10)
    END,
    $always_show_to_students
  );

-- BLOCK select_instance_questions_to_update
WITH
  rubric_gradings_to_review AS (
    SELECT DISTINCT
      ON (iq.id) -- Select only the latest submission for each instance question
      rg.*,
      aq.assessment_id,
      iq.assessment_instance_id,
      iq.id AS instance_question_id,
      s.id AS submission_id,
      rg.starting_points != r.starting_points
      OR rg.max_extra_points != r.max_extra_points
      OR rg.min_points != r.min_points AS rubric_settings_changed
    FROM
      instance_questions AS iq
      JOIN assessment_questions AS aq ON (aq.id = iq.assessment_question_id)
      JOIN variants AS v ON (v.instance_question_id = iq.id)
      JOIN submissions AS s ON (s.variant_id = v.id)
      JOIN rubric_gradings AS rg ON (rg.id = s.manual_rubric_grading_id)
      JOIN rubrics AS r ON (r.id = rg.rubric_id)
    WHERE
      iq.assessment_question_id = $assessment_question_id
    ORDER BY
      iq.id,
      s.date DESC,
      s.id DESC
  ),
  grading_items_to_review AS (
    SELECT
      rgr.id AS rubric_grading_id,
      JSONB_AGG(rgi) AS applied_rubric_items,
      BOOL_OR(
        ri.id IS NULL
        OR ri.points != rgi.points
      ) AS rubric_items_changed
    FROM
      rubric_gradings_to_review AS rgr
      JOIN rubric_grading_items AS rgi ON (rgi.rubric_grading_id = rgr.id)
      LEFT JOIN rubric_items AS ri ON (
        ri.id = rgi.rubric_item_id
        AND ri.deleted_at IS NULL
      )
    GROUP BY
      rgr.id
  )
SELECT
  rgr.*,
  gir.applied_rubric_items,
  COALESCE(gir.rubric_items_changed, FALSE) AS rubric_items_changed,
  iq.is_ai_graded
FROM
  rubric_gradings_to_review AS rgr
  JOIN instance_questions AS iq ON (iq.id = rgr.instance_question_id)
  LEFT JOIN grading_items_to_review AS gir ON (gir.rubric_grading_id = rgr.id)
WHERE
  rgr.rubric_settings_changed IS TRUE
  OR gir.rubric_items_changed IS TRUE
FOR NO KEY UPDATE OF
  iq;

-- BLOCK tag_for_manual_grading
UPDATE instance_questions iq
SET
  requires_manual_grading = TRUE
WHERE
  iq.assessment_question_id = $assessment_question_id;

-- BLOCK insert_rubric_grading
WITH
  inserted_rubric_grading AS (
    INSERT INTO
      rubric_gradings (
        rubric_id,
        computed_points,
        adjust_points,
        starting_points,
        max_extra_points,
        min_points
      )
    SELECT
      r.id,
      $computed_points,
      $adjust_points,
      r.starting_points,
      r.max_extra_points,
      r.min_points
    FROM
      rubrics r
    WHERE
      r.id = $rubric_id
    RETURNING
      *
  ),
  inserted_rubric_grading_items AS (
    INSERT INTO
      rubric_grading_items (
        rubric_grading_id,
        rubric_item_id,
        score,
        points,
        description
      )
    SELECT
      irg.id,
      ari.rubric_item_id,
      COALESCE(ari.score, 1),
      ri.points,
      ri.description
    FROM
      inserted_rubric_grading AS irg
      JOIN JSONB_TO_RECORDSET($rubric_items::JSONB) AS ari (rubric_item_id BIGINT, score DOUBLE PRECISION) ON (TRUE)
      JOIN rubric_items AS ri ON (
        ri.id = ari.rubric_item_id
        AND ri.rubric_id = $rubric_id
      )
    RETURNING
      *
  )
SELECT
  irg.id
FROM
  inserted_rubric_grading AS irg
  LEFT JOIN inserted_rubric_grading_items AS irgi ON (TRUE)
LIMIT
  1;

-- BLOCK select_submission_for_score_update
SELECT
  s.id AS submission_id,
  iq.id AS instance_question_id,
  ai.id AS assessment_instance_id,
  aq.max_points,
  aq.max_auto_points,
  aq.max_manual_points,
  aq.manual_rubric_id,
  s.partial_scores,
  iq.auto_points,
  iq.manual_points,
  s.manual_rubric_grading_id,
  $check_modified_at::TIMESTAMPTZ IS NOT NULL
<<<<<<< HEAD
=======
  -- We are comparing a database timestamp (microseconds precision) to a time
  -- that comes from the client (milliseconds precision). This avoids a precision
  -- mismatch that would cause the comparison to fail.
>>>>>>> a32798bd
  AND date_trunc('milliseconds', $check_modified_at) != date_trunc('milliseconds', iq.modified_at) AS modified_at_conflict
FROM
  instance_questions AS iq
  JOIN assessment_questions AS aq ON (aq.id = iq.assessment_question_id)
  JOIN questions AS q on (q.id = aq.question_id)
  JOIN assessment_instances AS ai ON (ai.id = iq.assessment_instance_id)
  JOIN assessments AS a ON (a.id = ai.assessment_id)
  LEFT JOIN variants AS v ON (v.instance_question_id = iq.id)
  LEFT JOIN submissions AS s ON (s.variant_id = v.id)
WHERE
  a.id = $assessment_id
  AND iq.id = $instance_question_id
  AND (
    s.id = $submission_id
    OR $submission_id IS NULL
  )
ORDER BY
  -- If there variants with and without submissions, select one that has a submission. If there are
  -- no submissions at all, the process proceeds, but without submission and grading job changes.
  s.date DESC NULLS LAST,
  s.id DESC NULLS LAST
LIMIT
  1
FOR NO KEY UPDATE OF
  iq;

-- BLOCK insert_grading_job
INSERT INTO
  grading_jobs (
    submission_id,
    auth_user_id,
    graded_by,
    graded_at,
    grading_method,
    correct,
    score,
    auto_points,
    manual_points,
    feedback,
    partial_scores,
    manual_rubric_grading_id
  )
VALUES
  (
    $submission_id,
    $authn_user_id,
    $authn_user_id,
    now(),
    $grading_method,
    $correct,
    $score,
    $auto_points,
    $manual_points,
    $feedback,
    $partial_scores,
    $manual_rubric_grading_id
  )
RETURNING
  id;

-- BLOCK update_submission_score
UPDATE submissions AS s
SET
  feedback = CASE
    WHEN feedback IS NULL THEN $feedback::JSONB
    WHEN $feedback::JSONB IS NULL THEN feedback
    WHEN jsonb_typeof(feedback) = 'object'
    AND jsonb_typeof($feedback::JSONB) = 'object' THEN feedback || $feedback::JSONB
    ELSE $feedback::JSONB
  END,
  partial_scores = COALESCE($partial_scores::JSONB, partial_scores),
  manual_rubric_grading_id = $manual_rubric_grading_id,
  graded_at = now(),
  modified_at = now(),
  override_score = COALESCE($score, override_score),
  score = COALESCE($score, score),
  correct = COALESCE($correct, correct),
  gradable = CASE
    WHEN $score IS NULL THEN gradable
    ELSE TRUE
  END,
  is_ai_graded = $is_ai_graded
WHERE
  s.id = $submission_id;

-- BLOCK update_instance_question_score
WITH
  updated_instance_question AS (
    UPDATE instance_questions AS iq
    SET
      points = $points,
      score_perc = $score_perc,
      auto_points = COALESCE($auto_points, auto_points),
      manual_points = COALESCE($manual_points, manual_points),
      status = 'complete',
      modified_at = now(),
      -- TODO: this might not be correct. Matt suggested that we might want to
      -- refactor `highest_submission_score` to track only auto points.
      highest_submission_score = COALESCE($score, highest_submission_score),
      requires_manual_grading = FALSE,
      last_grader = $authn_user_id,
      is_ai_graded = $is_ai_graded
    WHERE
      iq.id = $instance_question_id
    RETURNING
      id
  )
INSERT INTO
  question_score_logs (
    instance_question_id,
    auth_user_id,
    max_points,
    max_manual_points,
    max_auto_points,
    points,
    score_perc,
    auto_points,
    manual_points
  )
SELECT
  uiq.id,
  $authn_user_id,
  $max_points,
  $max_manual_points,
  $max_auto_points,
  $points,
  $score_perc,
  $auto_points,
  $manual_points
FROM
  updated_instance_question uiq
RETURNING
  *;<|MERGE_RESOLUTION|>--- conflicted
+++ resolved
@@ -377,12 +377,9 @@
   iq.manual_points,
   s.manual_rubric_grading_id,
   $check_modified_at::TIMESTAMPTZ IS NOT NULL
-<<<<<<< HEAD
-=======
   -- We are comparing a database timestamp (microseconds precision) to a time
   -- that comes from the client (milliseconds precision). This avoids a precision
   -- mismatch that would cause the comparison to fail.
->>>>>>> a32798bd
   AND date_trunc('milliseconds', $check_modified_at) != date_trunc('milliseconds', iq.modified_at) AS modified_at_conflict
 FROM
   instance_questions AS iq
