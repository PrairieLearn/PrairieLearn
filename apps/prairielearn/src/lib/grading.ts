import * as fs from 'fs';

import * as unzipper from 'unzipper';
import { z } from 'zod';

import * as error from '@prairielearn/error';
import * as sqldb from '@prairielearn/postgres';

import * as questionServers from '../question-servers/index.js';

import {
  type Course,
  DateFromISOString,
  GradingJobSchema,
  IdSchema,
  IntervalSchema,
<<<<<<< HEAD
  Question,
  Submission,
=======
  type Question,
  QuestionSchema,
  type Submission,
>>>>>>> 492975d6
  SubmissionSchema,
  type Variant,
  VariantSchema,
} from './db-types.js';
import * as externalGrader from './externalGrader.js';
import { idsEqual } from './id.js';
import { writeCourseIssues } from './issues.js';
import * as ltiOutcomes from './ltiOutcomes.js';
import { getQuestionCourse } from './question-variant.js';
import * as workspaceHelper from './workspace.js';

const sql = sqldb.loadSqlEquiv(import.meta.url);

const NextAllowedGradeSchema = z.object({
  allow_grade_date: DateFromISOString.nullable(),
  allow_grade_left_ms: z.coerce.number(),
  allow_grade_interval: z.string(),
});

const VariantForSubmissionSchema = VariantSchema.extend({
  assessment_instance_id: z.string().nullable(),
  max_manual_points: z.number().nullable(),
  instance_question_open: z.boolean().nullable(),
  assessment_instance_open: z.boolean().nullable(),
});

type SubmissionDataForSaving = Pick<Submission, 'variant_id' | 'auth_user_id'> &
  Pick<Partial<Submission>, 'credit' | 'mode' | 'client_fingerprint_id'> & {
    submitted_answer: NonNullable<Submission['submitted_answer']>;
  };

export async function insertSubmission({
  submitted_answer,
  raw_submitted_answer,
  format_errors,
  gradable,
  broken,
  true_answer,
  feedback,
  credit,
  mode,
  variant_id,
  auth_user_id,
  client_fingerprint_id,
}: {
  submitted_answer: Record<string, any> | null;
  raw_submitted_answer: Record<string, any> | null;
  format_errors: Record<string, any> | null;
  gradable: boolean | null;
  broken: boolean | null;
  true_answer: Record<string, any> | null;
  feedback: Record<string, any> | null;
  credit?: number | null;
  mode?: Submission['mode'];
  variant_id: string;
  auth_user_id: string | null;
  client_fingerprint_id?: string | null;
}): Promise<{ submission_id: string; variant: Variant }> {
  return await sqldb.runInTransactionAsync(async () => {
    await sqldb.callAsync('variants_lock', [variant_id]);

    // Select the variant, while updating the variant's `correct_answer`, which
    // is permitted to change during the `parse` phase (which occurs before this
    // submission is inserted).
    //
    // Note that we do this mutation as part of the selection process to avoid another
    // database round trip. This mutation is safe to do before the access checks below
    // because if they fail, the transaction will be rolled back and the variant will
    // not be updated.
    const variant = await sqldb.queryRow(
      sql.update_variant_true_answer,
      { variant_id, true_answer },
      VariantForSubmissionSchema,
    );

    if (variant.broken_at != null) {
      throw new error.AugmentedError('Variant is broken', { status: 400, data: { variant_id } });
    }

    if (!variant.open) {
      throw new error.AugmentedError('Variant is not open', { status: 403, data: { variant_id } });
    }
    if (variant.instance_question_id != null && !variant.instance_question_open) {
      throw new error.AugmentedError('Instance question is not open', {
        status: 403,
        data: { variant_id },
      });
    }
    if (variant.assessment_instance_id != null && !variant.assessment_instance_open) {
      throw new error.AugmentedError('Assessment instance is not open', {
        status: 403,
        data: { variant_id },
      });
    }

    const delta = await sqldb.queryOptionalRow(
      sql.select_and_update_last_access,
      { user_id: variant.user_id, group_id: variant.group_id },
      IntervalSchema.nullable(),
    );

    const submission_id = await sqldb.queryRow(
      sql.insert_submission,
      {
        variant_id,
        auth_user_id,
        raw_submitted_answer,
        submitted_answer,
        format_errors,
        credit,
        mode,
        delta,
        params: variant.params,
        true_answer,
        feedback,
        gradable,
        broken,
        client_fingerprint_id,
      },
      IdSchema,
    );

    if (variant.assessment_instance_id != null) {
      await sqldb.queryAsync(sql.update_instance_question_post_submission, {
        instance_question_id: variant.instance_question_id,
        assessment_instance_id: variant.assessment_instance_id,
        delta,
        status: gradable ? 'saved' : 'invalid',
        requires_manual_grading: (variant.max_manual_points ?? 0) > 0,
      });
      await sqldb.callAsync('instance_questions_calculate_stats', [variant.instance_question_id]);
    }

    return { submission_id, variant };
  });
}

/**
 * Save a new submission to a variant into the database.
 *
 * @param submission - The submission to save (should not have an id property yet).
 * @param variant - The variant to submit to.
 * @param question - The question for the variant.
 * @param variant_course - The course for the variant.
 * @returns submission_id
 */
export async function saveSubmission(
  submissionData: SubmissionDataForSaving,
  variant: Variant,
  question: Question,
  variant_course: Course,
): Promise<{ submission_id: string; variant: Variant }> {
  const submission: Partial<Submission> & SubmissionDataForSaving = {
    ...submissionData,
    raw_submitted_answer: submissionData.submitted_answer,
    gradable: true,
  };

  // if workspace, get workspace_id
  if (question.workspace_image != null) {
    const workspace_id = await sqldb.queryOptionalRow(
      sql.select_workspace_id,
      { variant_id: submission.variant_id },
      IdSchema,
    );
    // if we have a workspace and any files to be graded, get the files
    if (workspace_id != null && question.workspace_graded_files?.length) {
      try {
        const zipPath = await workspaceHelper.getGradedFiles(workspace_id);

        // if we have workspace files, encode them into _files
        if (zipPath != null) {
          const zip = fs.createReadStream(zipPath).pipe(unzipper.Parse({ forceStream: true }));
          if (!('_files' in submission.submitted_answer)) {
            submission.submitted_answer['_files'] = [];
          }

          for await (const zipEntry of zip) {
            const name = zipEntry.path;
            const contents = (await zipEntry.buffer()).toString('base64');
            submission.submitted_answer['_files'].push({ name, contents });
          }
          await fs.promises.unlink(zipPath);
        }
      } catch (err) {
        if (err instanceof workspaceHelper.SubmissionFormatError) {
          ((submission.format_errors ??= {})._files ??= []).push(err.message);
        } else {
          throw err;
        }
      }
    }
  }

  const questionModule = questionServers.getModule(question.type);
  const question_course = await getQuestionCourse(question, variant_course);
  const { courseIssues, data } = await questionModule.parse(
    submission,
    variant,
    question,
    question_course,
  );

  const studentMessage = 'Error parsing submission';
  const courseData = { variant, question, submission, course: variant_course };
  await writeCourseIssues(
    courseIssues,
    variant,
    submission.auth_user_id,
    studentMessage,
    courseData,
  );

  const hasFatalIssue = courseIssues.some((issue) => issue.fatal);

  return await insertSubmission({
    ...submission,
    ...data,
    gradable: !!data.gradable && !hasFatalIssue,
    broken: hasFatalIssue,
  });
}

async function selectSubmissionForGrading(
  variant_id: string,
  check_submission_id: string | null,
): Promise<Submission | null> {
  return sqldb.runInTransactionAsync(async () => {
    await sqldb.callAsync('variants_lock', [variant_id]);

    const manualPercentage = await sqldb.queryOptionalRow(
      sql.select_variant_manual_percentage,
      { variant_id },
      z.number(),
    );

    // We only select variants that will be auto-graded, so ignore this variant
    // if this is manual grading only. Typically we would not reach this point
    // for these cases, since the grade button is not shown to students, so this
    // is an extra precaution.
    if (manualPercentage == null || manualPercentage >= 100) return null;

    // Select the most recent submission
    const submission = await sqldb.queryOptionalRow(
      sql.select_last_submission_of_variant,
      { variant_id },
      SubmissionSchema,
    );
    if (submission == null) return null;

    if (check_submission_id != null && !idsEqual(submission.id, check_submission_id)) {
      throw new error.AugmentedError('Submission ID mismatch', {
        status: 400,
        data: {
          submission_id: submission.id,
          check_submission_id,
        },
      });
    }

    // Check if the submission needs grading
    if (
      submission.score != null || // already graded
      submission.grading_requested_at != null || // grading is in progress
      submission.broken || // submission is broken
      !submission.gradable // submission did not pass parsing
    ) {
      return null;
    }

    return submission;
  });
}

/**
 * Grade the most recent submission for a given variant.
 *
 * @param variant - The variant to grade.
 * @param check_submission_id - The submission_id that must be graded (or null to skip this check).
 * @param question - The question for the variant.
 * @param variant_course - The course for the variant.
 * @param authn_user_id - The currently authenticated user.
 * @param overrideGradeRateCheck - Whether to override grade rate limits.
 */
export async function gradeVariant(
  variant: Variant,
  check_submission_id: string | null,
  question: Question,
  variant_course: Course,
  authn_user_id: string | null,
  overrideGradeRateCheck: boolean,
): Promise<void> {
  const question_course = await getQuestionCourse(question, variant_course);

  const submission = await selectSubmissionForGrading(variant.id, check_submission_id);
  if (submission == null) return;

  if (!overrideGradeRateCheck) {
    const resultNextAllowed = await sqldb.callRow(
      'instance_questions_next_allowed_grade',
      [variant.instance_question_id],
      NextAllowedGradeSchema,
    );
    if (resultNextAllowed.allow_grade_left_ms > 0) return;
  }

  const grading_job = await sqldb.callRow(
    'grading_jobs_insert',
    [submission.id, authn_user_id],
    GradingJobSchema,
  );

  if (question.grading_method === 'External') {
    // For external grading we just need to trigger the grading job to start.
    // We haven't actually graded this question yet - don't attempt
    // to update the grading job or submission.
    await externalGrader.beginGradingJob(grading_job.id);
  } else {
    // For Internal grading we call the grading code. For Manual grading, if the question
    // reached this point, it has auto points, so it should be treated like Internal.
    const questionModule = questionServers.getModule(question.type);
    const { courseIssues, data } = await questionModule.grade(
      submission,
      variant,
      question,
      question_course,
    );
    const hasFatalIssue = courseIssues.some((issue) => issue.fatal);

    const studentMessage = 'Error grading submission';
    const courseData = { variant, question, submission, course: variant_course };
    await writeCourseIssues(
      courseIssues,
      variant,
      submission.auth_user_id,
      studentMessage,
      courseData,
    );

    const grading_job_post_update = await sqldb.callRow(
      'grading_jobs_update_after_grading',
      [
        grading_job.id,
        // `received_time` and `start_time` were already set when the
        // grading job was inserted, so they'll remain unchanged.
        // `finish_time` will be set to `now()` by this sproc.
        null, // received_time
        null, // start_time
        null, // finish_time
        data.submitted_answer,
        data.format_errors,
        !!data.gradable && !hasFatalIssue, // gradable
        hasFatalIssue, // broken
        data.params,
        data.true_answer,
        data.feedback,
        data.partial_scores,
        data.score,
        data.v2_score,
      ],
      GradingJobSchema,
    );

    // If the submission was marked invalid during grading the grading
    // job will be marked ungradable and we should bail here to prevent
    // LTI updates.
    if (!grading_job_post_update.gradable) return;

    const assessment_instance_id = await sqldb.queryOptionalRow(
      sql.select_assessment_for_submission,
      { submission_id: submission.id },
      IdSchema.nullable(),
    );
    if (assessment_instance_id != null) {
      await ltiOutcomes.updateScore(assessment_instance_id);
    }
  }
}

/**
 * Save and grade a new submission to a variant.
 *
 * @param submissionData - The submission to save (should not have an id property yet).
 * @param variant - The variant to submit to.
 * @param question - The question for the variant.
 * @param course - The course for the variant.
 * @param overrideGradeRateCheck - Whether to override grade rate limits.
 * @returns submission_id
 */
export async function saveAndGradeSubmission(
  submissionData: SubmissionDataForSaving,
  variant: Variant,
  question: Question,
  course: Course,
  overrideGradeRateCheck: boolean,
) {
  const { submission_id, variant: updated_variant } = await saveSubmission(
    submissionData,
    variant,
    question,
    course,
  );

  await gradeVariant(
    // Note that parsing a submission may modify the `true_answer` of the variant
    // (for v3 questions, this is `data["correct_answers"])`. This is why we need
    // to use the variant returned from `saveSubmission` rather than the one passed
    // to this function.
    updated_variant,
    submission_id,
    question,
    course,
    submissionData.auth_user_id,
    overrideGradeRateCheck,
  );
  return submission_id;
}<|MERGE_RESOLUTION|>--- conflicted
+++ resolved
@@ -14,14 +14,8 @@
   GradingJobSchema,
   IdSchema,
   IntervalSchema,
-<<<<<<< HEAD
-  Question,
-  Submission,
-=======
   type Question,
-  QuestionSchema,
   type Submission,
->>>>>>> 492975d6
   SubmissionSchema,
   type Variant,
   VariantSchema,
