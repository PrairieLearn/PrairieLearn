--- conflicted
+++ resolved
@@ -52,57 +52,47 @@
   if (typeof Component !== 'function') {
     throw new Error('hydrate expects a Preact component');
   }
+  if (isFragment(content)) {
+    throw new Error('Cannot render a fragment for hydration.');
+  }
 
-<<<<<<< HEAD
-  if (!nameOverride && !Component.displayName) {
+  // Note that we don't use `Component.name` here because it can be minified or mangled.
+  const componentName = nameOverride ?? Component.displayName;
+  if (!componentName) {
     // This is only defined in development, not in production when the function name is minified.
     const componentDevName = Component.name || 'UnknownComponent';
     throw new AugmentedError(
       'Component does not have a displayName or nameOverride, which is required for hydration.',
       {
-        info: html`<div>
-          <p>Make sure to add a displayName to the component:</p>
-          <pre>
-          <code>
-export const ${componentDevName} = ...;
+        info: html`
+          <div>
+            <p>Make sure to add a displayName to the component:</p>
+            <pre><code>export const ${componentDevName} = ...;
 // Add this line:
-${componentDevName}.displayName = '${componentDevName}';
-          </code>
-          </pre>
-        </div>`,
+${componentDevName}.displayName = '${componentDevName}';</code></pre>
+          </div>
+        `,
       },
     );
   }
-  const componentName = `${nameOverride || Component.displayName}`;
-=======
-  if (isFragment(content)) {
-    throw new Error('Cannot render a fragment for hydration.');
-  }
 
-  const componentName = nameOverride || Component.name || Component.displayName;
-  if (!componentName) {
-    throw new Error(
-      'Component does not have a name or displayName -- provide a nameOverride for the component, or give it a name.',
-    );
-  }
->>>>>>> 3ec8eeec
   const scriptPath = `esm-bundles/react-fragments/${componentName}.ts`;
   let compiledScriptSrc = '';
   try {
     compiledScriptSrc = compiledScriptPath(scriptPath);
   } catch (error) {
     throw new AugmentedError(`Could not find script for component "${componentName}".`, {
-      info: html`<div>
-        Make sure you create a script at <code>esm-bundles/react-fragments/${componentName}.ts</code> registering the fragment in the registry:
-        <pre>
-        <code>
-import { ${componentName} } from // ...
+      info: html`
+        <div>
+          Make sure you create a script at
+          <code>esm-bundles/react-fragments/${componentName}.ts</code> registering the fragment in
+          the registry:
+          <pre><code>import { ${componentName} } from // ...
 import { registerReactFragment } from '../../behaviors/react-fragments/index.js';
 
-registerReactFragment(${componentName});
-        </code>
-        <pre>
-      </div> `,
+registerReactFragment(${componentName});</code></pre>
+        </div>
+      `,
       cause: error,
     });
   }
