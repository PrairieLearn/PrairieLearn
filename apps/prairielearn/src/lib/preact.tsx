--- conflicted
+++ resolved
@@ -60,13 +60,6 @@
 
   // Note that we don't use `Component.name` here because it can be minified or mangled.
   const componentName = nameOverride ?? Component.displayName;
-<<<<<<< HEAD
-  if (!componentName || componentName === 'm') {
-    throw new Error(
-      'Component does not have a displayName -- provide a nameOverride for the component, or give it a displayName.',
-    );
-  }
-=======
   if (!componentName) {
     // This is only defined in development, not in production when the function name is minified.
     const componentDevName = Component.name || 'UnknownComponent';
@@ -85,7 +78,6 @@
     );
   }
 
->>>>>>> 0dd1b94f
   const scriptPath = `esm-bundles/react-fragments/${componentName}.ts`;
   let compiledScriptSrc = '';
   try {
