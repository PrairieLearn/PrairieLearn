--- conflicted
+++ resolved
@@ -119,18 +119,6 @@
     res.locals.authn_is_administrator && res.locals.access_as_administrator;
 
   res.locals.is_institution_administrator =
-<<<<<<< HEAD
-    (res.locals.authn_is_administrator ||
-      (await sqldb.queryOptionalRow(
-        sql.select_is_institution_admin,
-        {
-          institution_id: res.locals.authn_institution.id,
-          user_id: res.locals.authn_user.user_id,
-        },
-        z.boolean(),
-      ))) ??
-    false;
-=======
     res.locals.authn_is_administrator ||
     (await sqldb.queryRow(
       sql.select_is_institution_admin,
@@ -140,7 +128,6 @@
       },
       z.boolean(),
     ));
->>>>>>> c8fb056a
 
   res.locals.news_item_notification_count = selectedUser.news_item_notification_count;
 }