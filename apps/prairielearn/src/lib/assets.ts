import * as crypto from 'node:crypto';
<<<<<<< HEAD
=======
import express from 'express';
>>>>>>> fc91cfc7
import * as fs from 'node:fs';
import * as path from 'node:path';
import { hashElement, type HashElementNode } from 'folder-hash';
import * as compiledAssets from '@prairielearn/compiled-assets';

<<<<<<< HEAD
import { config } from './config';
import { APP_ROOT_PATH } from './paths';
=======
import { config } from './config.js';
import { APP_ROOT_PATH } from './paths.js';
import staticNodeModules from '../middlewares/staticNodeModules.js';
import elementFiles from '../pages/elementFiles/elementFiles.js';
>>>>>>> fc91cfc7
import { HtmlSafeString } from '@prairielearn/html';
import { createRequire } from 'node:module';

let assetsPrefix: string | null = null;
let elementsHash: HashElementNode | null = null;
let publicHash: HashElementNode | null = null;
const cachedPackageVersionHashes: Record<string, string> = {};

async function computeElementsHash() {
  elementsHash = await hashElement(path.join(APP_ROOT_PATH, 'elements'), { encoding: 'hex' });
}

async function computePublicHash() {
  publicHash = await hashElement(path.join(APP_ROOT_PATH, 'public'), { encoding: 'hex' });
}

/**
 * With a {@link HashElementNode} representing the hash of a directory, returns
 * a hash of a file within that directory.
 */
function getHashForPath(hashes: HashElementNode, assetPath: string): string {
  const components = assetPath.split('/');
  let currentHashes = hashes;
  for (const component of components) {
    const child = currentHashes.children.find((c) => c.name === component);
    if (!child) {
      // If we can't find a hash, the file probably doesn't exist. Use the highest
      // level hash we have.
      break;
    }
    currentHashes = child;
  }

  return currentHashes.hash.slice(0, 16);
}

/**
 * For an asset path to a file within a `node_modules` directory, returns the
 * name of the package that contains the file. For instance, for an asset path
 * `foo/bar.js`, returns `foo`, and for an asset path `@scope/foo/bar/baz.js`,
 * returns `@scope/foo`.
 */
function getPackageNameForAssetPath(assetPath: string): string {
  const [maybeScope, maybeModule] = assetPath.split('/');
  if (maybeScope.indexOf('@') === 0) {
    // This is a scoped module
    return `${maybeScope}/${maybeModule}`;
  } else {
    return maybeScope;
  }
}

/**
 * Returns the version of the given package within `node_modules`.
 */
function getPackageVersion(packageName: string): string {
  const require = createRequire(import.meta.url);

  try {
    return require(`${packageName}/package.json`).version;
  } catch (e) {
    if (e.code !== 'ERR_PACKAGE_PATH_NOT_EXPORTED') {
      throw e;
    }

    // If we can't directly resolve the package's `package.json` file, we'll
    // `require.resolve` the package itself, and then do a little manipulation
    // to get the `package.json` path from there.

    // Get the resolved path to the package entrypoint, which will look something
    // like `/absolute/path/to/node_modules/package-name/index.js`.
    const pkgPath = require.resolve(packageName);

    // Strip off everything after the last `/node_modules/`, then append the
    // package name.
    const nodeModulesToken = '/node_modules/';
    const lastNodeModulesIndex = pkgPath.lastIndexOf(nodeModulesToken);
    const pkgJsonPath = path.resolve(
      pkgPath.slice(0, lastNodeModulesIndex + nodeModulesToken.length),
      packageName,
      'package.json',
    );

    const pkgJson = JSON.parse(fs.readFileSync(pkgJsonPath, 'utf-8'));
    return pkgJson.version;
  }
}

/**
 * For an asset path to a file within a `node_modules` directory, returns a
 * hash of the version of the package that contains the file.
 */
function getNodeModulesAssetHash(assetPath: string): string {
  const packageName = getPackageNameForAssetPath(assetPath);

  // Reading files synchronously and computing cryptographic hashes are both
  // relatively expensive; cache the hashes for each package.
  let hash = cachedPackageVersionHashes[packageName];
  if (!hash) {
    const version = getPackageVersion(packageName);
    hash = crypto.createHash('sha256').update(version).digest('hex').slice(0, 16);
    cachedPackageVersionHashes[packageName] = hash;
  }
  return hash;
}

export function assertAssetsPrefix(): string {
  if (!assetsPrefix) {
    throw new Error('init() must be called before accessing assets');
  }
  return assetsPrefix;
}

/**
 * Computes the hashes of directories from which we serve cacheable assets.
 * Should be run at server startup before any responses are served.
 *
 * Also initializes the assets compiler.
 */
export async function init() {
  await Promise.all([computeElementsHash(), computePublicHash()]);
  assetsPrefix = config.assetsPrefix;

  await compiledAssets.init({
    dev: config.devMode,
    sourceDirectory: path.resolve(APP_ROOT_PATH, 'assets'),
    buildDirectory: path.resolve(APP_ROOT_PATH, 'public/build'),
    publicPath: `${assetsPrefix}/build`,
  });
}

/**
 * Shuts down the development assets compiler if it is running.
 */
export async function close() {
  await compiledAssets.close();
}

/**
 * Returns the path that the given asset should be accessed from by clients.
 *
 * @param assetPath The path to the file inside the `/public` directory.
 */
export function assetPath(assetPath: string): string {
  const assetsPrefix = assertAssetsPrefix();
  const hash = getHashForPath(publicHash as HashElementNode, assetPath);
  return `${assetsPrefix}/public/${hash}/${assetPath}`;
}

/**
 * Returns the path that the given asset in node_modules should be accessed
 * from by clients.
 *
 * @param assetPath The path to the file inside the `/node_modules` directory.
 */
export function nodeModulesAssetPath(assetPath: string): string {
  const assetsPrefix = assertAssetsPrefix();
  const hash = getNodeModulesAssetHash(assetPath);
  return `${assetsPrefix}/node_modules/${hash}/${assetPath}`;
}

/**
 * Returns the path a given core element asset path should be served from.
 * Will include a hash of the `/elements` directory in the URL to allow for
 * assets to be immutably cached by clients.
 */
export function coreElementAssetPath(assetPath: string): string {
  const assetsPrefix = assertAssetsPrefix();
  const hash = getHashForPath(elementsHash as HashElementNode, assetPath);
  return `${assetsPrefix}/elements/${hash}/${assetPath}`;
}

/**
 * Returns the path a given course element asset should be served from.
 * Takes into account the URL prefix and course hash to allow for
 * clients to immutably cache assets.
 */
export function courseElementAssetPath(
  courseHash: string,
  urlPrefix: string,
  assetPath: string,
): string {
  if (!courseHash) {
    // If for some reason we don't have a course hash, fall back to the
    // non-cached path so that we don't accidentally instruct the client
    // to indefinitely cache a file without a proper cachebuster.
    return `${urlPrefix}/elements/${assetPath}`;
  }

  return `${urlPrefix}/cacheableElements/${courseHash}/${assetPath}`;
}

/**
 * Returns the path a given course element extension asset should be served from.
 * Takes into account the URL prefix and course hash to allow for
 * clients to immutably cache assets.
 */
export function courseElementExtensionAssetPath(
  courseHash: string,
  urlPrefix: string,
  assetPath: string,
): string {
  if (!courseHash) {
    // If for some reason we don't have a course hash, fall back to the
    // non-cached path so that we don't accidentally instruct the client
    // to indefinitely cache a file without a proper cachebuster.
    return `${urlPrefix}/elementExtensions/${assetPath}`;
  }

  return `${urlPrefix}/cacheableElementExtensions/${courseHash}/${assetPath}`;
}

export function compiledScriptTag(sourceFile: string): HtmlSafeString {
  return compiledAssets.compiledScriptTag(sourceFile);
}

export function compiledStylesheetTag(sourceFile: string): HtmlSafeString {
  return compiledAssets.compiledStylesheetTag(sourceFile);
}

export function compiledScriptPath(sourceFile: string): string {
  return compiledAssets.compiledScriptPath(sourceFile);
}

export function compiledStylesheetPath(sourceFile: string): string {
  return compiledAssets.compiledStylesheetPath(sourceFile);
}<|MERGE_RESOLUTION|>--- conflicted
+++ resolved
@@ -1,22 +1,11 @@
 import * as crypto from 'node:crypto';
-<<<<<<< HEAD
-=======
-import express from 'express';
->>>>>>> fc91cfc7
 import * as fs from 'node:fs';
 import * as path from 'node:path';
 import { hashElement, type HashElementNode } from 'folder-hash';
 import * as compiledAssets from '@prairielearn/compiled-assets';
 
-<<<<<<< HEAD
-import { config } from './config';
-import { APP_ROOT_PATH } from './paths';
-=======
 import { config } from './config.js';
 import { APP_ROOT_PATH } from './paths.js';
-import staticNodeModules from '../middlewares/staticNodeModules.js';
-import elementFiles from '../pages/elementFiles/elementFiles.js';
->>>>>>> fc91cfc7
 import { HtmlSafeString } from '@prairielearn/html';
 import { createRequire } from 'node:module';
 
