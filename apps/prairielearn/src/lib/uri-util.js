<<<<<<< HEAD
import { logger } from '@prairielearn/logger';
import * as path from 'path';
=======
//@ts-check
const { logger } = require('@prairielearn/logger');
const path = require('path');
>>>>>>> 5645c4b9

export function encodePath(originalPath) {
  try {
    let encodedPath = [];
    path
      .normalize(originalPath)
      .split(path.sep)
      .forEach((dir) => {
        encodedPath.push(encodeURIComponent(dir));
      });
    return encodedPath.join('/');
  } catch (err) {
    logger.error(`encodePath: returning empty string because failed to encode ${originalPath}`);
    return '';
  }
}

export function decodePath(originalPath) {
  try {
    let decodedPath = [];
    originalPath.split(path.sep).forEach((dir) => {
      decodedPath.push(decodeURIComponent(dir));
    });
    return decodedPath.join('/');
  } catch (err) {
    logger.error(`decodePath: returning empty string because failed to decode ${originalPath}`);
    return '';
  }
}<|MERGE_RESOLUTION|>--- conflicted
+++ resolved
@@ -1,11 +1,6 @@
-<<<<<<< HEAD
+//@ts-check
 import { logger } from '@prairielearn/logger';
 import * as path from 'path';
-=======
-//@ts-check
-const { logger } = require('@prairielearn/logger');
-const path = require('path');
->>>>>>> 5645c4b9
 
 export function encodePath(originalPath) {
   try {
