import assert from 'assert';

import * as sqldb from '@prairielearn/postgres';
import { run } from '@prairielearn/run';

<<<<<<< HEAD
import { selectLatestPublishingExtensionByEnrollment } from '../models/course-instance-publishing-extensions.js';
import { selectOptionalEnrollmentByUserId } from '../models/enrollment.js';

import { FullAuthzDataSchema, dangerousFullSystemAuthz } from './authz-data-lib.js';
import { type CourseInstance, type User } from './db-types.js';
=======
import { type CalculateAuthDataResult, FullAuthzDataSchema } from './authz-data-lib.js';
import {
  type EnumCourseInstanceRole,
  type EnumCourseRole,
  type EnumMode,
  type User,
} from './db-types.js';
>>>>>>> 0d70b84e

const sql = sqldb.loadSqlEquiv(import.meta.url);

/**
<<<<<<< HEAD
 * If course_id is not provided, but course_instance_id is,
 * the function will use the course_id from the course instance.
=======
 * If `course_id` is not provided, but `course_instance_id` is,
 * the function will use the `course_id` from the course instance.
>>>>>>> 0d70b84e
 */
async function selectAuthzData({
  user_id,
  course_id,
  course_instance_id,
  ip,
  req_date,
}: {
  user_id: string;
  course_id: string | null;
  course_instance_id: string | null;
  ip: string | null;
  req_date: Date;
}) {
  return sqldb.queryOptionalRow(
    sql.select_authz_data,
    {
      user_id,
      course_id,
      course_instance_id,
      ip,
      req_date,
    },
    FullAuthzDataSchema,
  );
}

/**
<<<<<<< HEAD
 * Checks if the user has access to the course instance. If the user is a student,
 * the course instance must be published to them.
 *
 * @param courseInstance - The course instance to check access for.
 * @param userId - The ID of the user to check access for.
 * @param reqDate - The date of the request.
 */
export async function calculateModernCourseInstanceStudentAccess(
  courseInstance: CourseInstance,
  userId: string,
  reqDate: Date,
) {
  // This function should only be called for course instances that are using
  // modern publishing configs.
  assert(courseInstance.modern_publishing);

  // We can't trust the authzData to have the correct permissioning,
  // so we need to use system auth to get the enrollment.
  const enrollment = await selectOptionalEnrollmentByUserId({
    userId,
    requestedRole: 'System',
    authzData: dangerousFullSystemAuthz(),
    courseInstance,
  });

  // Not published at all.
  if (courseInstance.publishing_start_date == null) {
    return { has_student_access: false, has_student_access_with_enrollment: false };
  }

  // End date is always set alongside start date
  assert(courseInstance.publishing_end_date != null);

  // Before the start date, we definitely don't have access.
  if (reqDate < courseInstance.publishing_start_date) {
    return { has_student_access: false, has_student_access_with_enrollment: false };
  }

  // If we are before the end date and after the start date, we definitely have access.
  if (reqDate < courseInstance.publishing_end_date) {
    return { has_student_access: true, has_student_access_with_enrollment: enrollment != null };
  }

  // We are after the end date. We might have access if we have an extension.
  // Only enrolled students can have extensions.
  if (!enrollment) {
    return { has_student_access: false, has_student_access_with_enrollment: false };
  }

  const latestPublishingExtension = await selectLatestPublishingExtensionByEnrollment({
    enrollment,
    // Our current authzData would say we can't access this, but we are actually building up
    // authzData with this function, so we use system auth to get the latest extension.
    authzData: dangerousFullSystemAuthz(),
    requestedRole: 'System',
  });

  // Check if we have access via extension.
  const hasAccessViaExtension =
    latestPublishingExtension !== null && reqDate < latestPublishingExtension.end_date;

  return {
    has_student_access: hasAccessViaExtension,
    has_student_access_with_enrollment: hasAccessViaExtension,
  };
}

/**
=======
>>>>>>> 0d70b84e
 * Builds the authorization data for a user on a page. The optional parameters are used for effective user overrides,
 * most scenarios should not need to change these parameters.
 *
 * @param params
<<<<<<< HEAD
 * @param params.authn_user - The authenticated user.
=======
 * @param params.user - The authenticated user.
>>>>>>> 0d70b84e
 * @param params.course_id - The ID of the course. Inferred from the course instance if null.
 * @param params.course_instance_id - The ID of the course instance.
 * @param params.ip - The IP address of the request.
 * @param params.req_date - The date of the request.
<<<<<<< HEAD
 * @param params.req_mode - The mode of the request.
 * @param params.req_course_role - The course role of the request.
 * @param params.req_course_instance_role - The course instance role of the request.
 * @param params.allow_example_course_override - Whether to allow overriding the course role for example courses.
 */
export async function buildAuthzData({
  authn_user,
  user,
  course_id,
  course_instance_id,
  is_administrator,
  allow_example_course_override = true,
  ip,
  req_date,
  req_mode = null,
  req_course_role = null,
  req_course_instance_role = null,
=======
 * @param params.overrides - The overrides to apply to the authorization data.
 * @param params.overrides.is_administrator - Whether the user is an administrator.
 * @param params.overrides.req_mode - The requested mode to use.
 * @param params.overrides.req_course_role - The requested course role to use.
 * @param params.overrides.req_course_instance_role - The requested course instance role to use.
 * @param params.overrides.allow_example_course_override - Whether to allow overriding the course role for example courses.
 */
export async function calculateAuthData({
  user,
  course_id,
  course_instance_id,
  ip,
  req_date,
  overrides,
>>>>>>> 0d70b84e
}: {
  user: User;
  course_id: string | null;
  course_instance_id: string | null;
<<<<<<< HEAD
  is_administrator: boolean;
  allow_example_course_override?: boolean;
  ip: string | null;
  req_date: Date;
  req_mode?: string | null;
  req_course_role?: string | null;
  req_course_instance_role?: string | null;
}) {
=======
  ip: string | null;
  req_date: Date;
  overrides: {
    is_administrator: boolean;
    req_mode?: EnumMode;
    req_course_role?: EnumCourseRole;
    req_course_instance_role?: EnumCourseInstanceRole;
    allow_example_course_override?: boolean;
  };
}): Promise<CalculateAuthDataResult> {
  const resolvedOverrides = {
    allow_example_course_override: true,
    ...overrides,
  };
>>>>>>> 0d70b84e
  assert(course_id !== null || course_instance_id !== null);

  const isCourseInstance = Boolean(course_instance_id);

  const rawAuthzData = await selectAuthzData({
    user_id: user.user_id,
    course_id,
    course_instance_id,
<<<<<<< HEAD
    is_administrator,
    allow_example_course_override,
    ip,
    req_date,
    req_mode,
    req_course_role,
    req_course_instance_role,
=======
    ip,
    req_date,
>>>>>>> 0d70b84e
  });

  if (rawAuthzData === null) {
    return {
      authResult: null,
      course: null,
      institution: null,
      courseInstance: null,
    };
  }

  const course_role = run(() => {
    if (resolvedOverrides.req_course_role != null) {
      return resolvedOverrides.req_course_role;
    }
    if (resolvedOverrides.is_administrator) {
      return 'Owner';
    }

    if (rawAuthzData.course.example_course) {
      // If the course is an example course and the override is allowed, return Viewer.
      if (
        resolvedOverrides.allow_example_course_override &&
        // If we can step _up_ to Viewer, do so.
        // We don't want to accidentally decrease the role of an existing user.
        ['None', 'Previewer'].includes(rawAuthzData.permissions_course.course_role)
      ) {
        return 'Viewer';
      }

      // Otherwise, return the actual role.
      return rawAuthzData.permissions_course.course_role;
    }

    return rawAuthzData.permissions_course.course_role;
  });

  const course_instance_role = run(() => {
    if (resolvedOverrides.req_course_instance_role != null) {
      return resolvedOverrides.req_course_instance_role;
    }
    if (resolvedOverrides.is_administrator) {
      return 'Student Data Editor';
    }
    return rawAuthzData.permissions_course_instance.course_instance_role;
  });

  const mode = run(() => {
    if (resolvedOverrides.req_mode != null) {
      return resolvedOverrides.req_mode;
    }
    return rawAuthzData.mode;
  });

  const hasCourseAccess = course_role !== 'None';
  const hasCourseInstanceAccess =
    isCourseInstance &&
    (course_instance_role !== 'None' ||
      rawAuthzData.permissions_course_instance.has_student_access);

  // If you don't have course or course instance access, return null.
  if (!hasCourseAccess && !hasCourseInstanceAccess) {
    return {
      authResult: null,
      course: null,
      institution: null,
      courseInstance: null,
    };
  }

  const authResult = {
    user,
    mode,
    mode_reason: rawAuthzData.mode_reason,
    course_role,
    ...calculateCourseRolePermissions(course_role),
    ...run(() => {
      if (!isCourseInstance) return {};

      const { has_student_access, has_student_access_with_enrollment } =
        rawAuthzData.permissions_course_instance;
      return {
        course_instance_role,
        has_student_access_with_enrollment,
        has_student_access,
        ...calculateCourseInstanceRolePermissions(course_instance_role),
      };
    }),
  };

  // Only students and instructors in 'Student view' (users with role 'None') should run this code.
  if (
    rawAuthzData.course_instance?.modern_publishing &&
    authzData.course_instance_role === 'None'
  ) {
    // We use this access system instead of the legacy access system.
    const { has_student_access, has_student_access_with_enrollment } =
      await calculateModernCourseInstanceStudentAccess(
        rawAuthzData.course_instance,
        authzData.user.user_id,
        req_date,
      );
    authzData.has_student_access = has_student_access;
    authzData.has_student_access_with_enrollment = has_student_access_with_enrollment;
    authzData.authn_has_student_access = has_student_access;
    authzData.authn_has_student_access_with_enrollment = has_student_access_with_enrollment;
  }

  return {
    authResult,
    course: rawAuthzData.course,
    institution: rawAuthzData.institution,
    courseInstance: rawAuthzData.course_instance,
  };
}

export function calculateCourseRolePermissions(role: EnumCourseRole) {
  return {
    has_course_permission_preview: ['Previewer', 'Viewer', 'Editor', 'Owner'].includes(role),
    has_course_permission_view: ['Viewer', 'Editor', 'Owner'].includes(role),
    has_course_permission_edit: ['Editor', 'Owner'].includes(role),
    has_course_permission_own: ['Owner'].includes(role),
  };
}

export function calculateCourseInstanceRolePermissions(role: EnumCourseInstanceRole) {
  return {
    has_course_instance_permission_view: ['Student Data Viewer', 'Student Data Editor'].includes(
      role,
    ),
    has_course_instance_permission_edit: ['Student Data Editor'].includes(role),
  };
}<|MERGE_RESOLUTION|>--- conflicted
+++ resolved
@@ -3,32 +3,27 @@
 import * as sqldb from '@prairielearn/postgres';
 import { run } from '@prairielearn/run';
 
-<<<<<<< HEAD
 import { selectLatestPublishingExtensionByEnrollment } from '../models/course-instance-publishing-extensions.js';
 import { selectOptionalEnrollmentByUserId } from '../models/enrollment.js';
 
-import { FullAuthzDataSchema, dangerousFullSystemAuthz } from './authz-data-lib.js';
-import { type CourseInstance, type User } from './db-types.js';
-=======
-import { type CalculateAuthDataResult, FullAuthzDataSchema } from './authz-data-lib.js';
 import {
+  type CalculateAuthDataResult,
+  FullAuthzDataSchema,
+  dangerousFullSystemAuthz,
+} from './authz-data-lib.js';
+import {
+  type CourseInstance,
   type EnumCourseInstanceRole,
   type EnumCourseRole,
   type EnumMode,
   type User,
 } from './db-types.js';
->>>>>>> 0d70b84e
 
 const sql = sqldb.loadSqlEquiv(import.meta.url);
 
 /**
-<<<<<<< HEAD
- * If course_id is not provided, but course_instance_id is,
- * the function will use the course_id from the course instance.
-=======
  * If `course_id` is not provided, but `course_instance_id` is,
  * the function will use the `course_id` from the course instance.
->>>>>>> 0d70b84e
  */
 async function selectAuthzData({
   user_id,
@@ -57,7 +52,6 @@
 }
 
 /**
-<<<<<<< HEAD
  * Checks if the user has access to the course instance. If the user is a student,
  * the course instance must be published to them.
  *
@@ -65,7 +59,7 @@
  * @param userId - The ID of the user to check access for.
  * @param reqDate - The date of the request.
  */
-export async function calculateModernCourseInstanceStudentAccess(
+async function calculateModernCourseInstanceStudentAccess(
   courseInstance: CourseInstance,
   userId: string,
   reqDate: Date,
@@ -126,40 +120,15 @@
 }
 
 /**
-=======
->>>>>>> 0d70b84e
  * Builds the authorization data for a user on a page. The optional parameters are used for effective user overrides,
  * most scenarios should not need to change these parameters.
  *
  * @param params
-<<<<<<< HEAD
- * @param params.authn_user - The authenticated user.
-=======
  * @param params.user - The authenticated user.
->>>>>>> 0d70b84e
  * @param params.course_id - The ID of the course. Inferred from the course instance if null.
  * @param params.course_instance_id - The ID of the course instance.
  * @param params.ip - The IP address of the request.
  * @param params.req_date - The date of the request.
-<<<<<<< HEAD
- * @param params.req_mode - The mode of the request.
- * @param params.req_course_role - The course role of the request.
- * @param params.req_course_instance_role - The course instance role of the request.
- * @param params.allow_example_course_override - Whether to allow overriding the course role for example courses.
- */
-export async function buildAuthzData({
-  authn_user,
-  user,
-  course_id,
-  course_instance_id,
-  is_administrator,
-  allow_example_course_override = true,
-  ip,
-  req_date,
-  req_mode = null,
-  req_course_role = null,
-  req_course_instance_role = null,
-=======
  * @param params.overrides - The overrides to apply to the authorization data.
  * @param params.overrides.is_administrator - Whether the user is an administrator.
  * @param params.overrides.req_mode - The requested mode to use.
@@ -174,21 +143,10 @@
   ip,
   req_date,
   overrides,
->>>>>>> 0d70b84e
 }: {
   user: User;
   course_id: string | null;
   course_instance_id: string | null;
-<<<<<<< HEAD
-  is_administrator: boolean;
-  allow_example_course_override?: boolean;
-  ip: string | null;
-  req_date: Date;
-  req_mode?: string | null;
-  req_course_role?: string | null;
-  req_course_instance_role?: string | null;
-}) {
-=======
   ip: string | null;
   req_date: Date;
   overrides: {
@@ -203,7 +161,6 @@
     allow_example_course_override: true,
     ...overrides,
   };
->>>>>>> 0d70b84e
   assert(course_id !== null || course_instance_id !== null);
 
   const isCourseInstance = Boolean(course_instance_id);
@@ -212,18 +169,8 @@
     user_id: user.user_id,
     course_id,
     course_instance_id,
-<<<<<<< HEAD
-    is_administrator,
-    allow_example_course_override,
     ip,
     req_date,
-    req_mode,
-    req_course_role,
-    req_course_instance_role,
-=======
-    ip,
-    req_date,
->>>>>>> 0d70b84e
   });
 
   if (rawAuthzData === null) {
@@ -278,11 +225,41 @@
     return rawAuthzData.mode;
   });
 
+  const authResult = {
+    user,
+    mode,
+    mode_reason: rawAuthzData.mode_reason,
+    course_role,
+    ...calculateCourseRolePermissions(course_role),
+    ...(await run(async () => {
+      if (isCourseInstance) {
+        return {
+          course_instance_role,
+          ...calculateCourseInstanceRolePermissions(course_instance_role),
+
+          ...(await run(async () => {
+            assert(rawAuthzData.course_instance != null);
+            if (rawAuthzData.course_instance.modern_publishing) {
+              return await calculateModernCourseInstanceStudentAccess(
+                rawAuthzData.course_instance,
+                user.user_id,
+                req_date,
+              );
+            }
+            return {
+              has_student_access: rawAuthzData.permissions_course_instance.has_student_access,
+              has_student_access_with_enrollment:
+                rawAuthzData.permissions_course_instance.has_student_access_with_enrollment,
+            };
+          })),
+        };
+      }
+    })),
+  };
+
   const hasCourseAccess = course_role !== 'None';
   const hasCourseInstanceAccess =
-    isCourseInstance &&
-    (course_instance_role !== 'None' ||
-      rawAuthzData.permissions_course_instance.has_student_access);
+    isCourseInstance && (course_instance_role !== 'None' || authResult.has_student_access);
 
   // If you don't have course or course instance access, return null.
   if (!hasCourseAccess && !hasCourseInstanceAccess) {
@@ -294,44 +271,6 @@
     };
   }
 
-  const authResult = {
-    user,
-    mode,
-    mode_reason: rawAuthzData.mode_reason,
-    course_role,
-    ...calculateCourseRolePermissions(course_role),
-    ...run(() => {
-      if (!isCourseInstance) return {};
-
-      const { has_student_access, has_student_access_with_enrollment } =
-        rawAuthzData.permissions_course_instance;
-      return {
-        course_instance_role,
-        has_student_access_with_enrollment,
-        has_student_access,
-        ...calculateCourseInstanceRolePermissions(course_instance_role),
-      };
-    }),
-  };
-
-  // Only students and instructors in 'Student view' (users with role 'None') should run this code.
-  if (
-    rawAuthzData.course_instance?.modern_publishing &&
-    authzData.course_instance_role === 'None'
-  ) {
-    // We use this access system instead of the legacy access system.
-    const { has_student_access, has_student_access_with_enrollment } =
-      await calculateModernCourseInstanceStudentAccess(
-        rawAuthzData.course_instance,
-        authzData.user.user_id,
-        req_date,
-      );
-    authzData.has_student_access = has_student_access;
-    authzData.has_student_access_with_enrollment = has_student_access_with_enrollment;
-    authzData.authn_has_student_access = has_student_access;
-    authzData.authn_has_student_access_with_enrollment = has_student_access_with_enrollment;
-  }
-
   return {
     authResult,
     course: rawAuthzData.course,
