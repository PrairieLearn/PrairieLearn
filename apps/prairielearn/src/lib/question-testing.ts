--- conflicted
+++ resolved
@@ -466,16 +466,10 @@
   const stats: TestResultStats[] = [];
 
   serverJob.executeInBackground(async (job) => {
-<<<<<<< HEAD
-    for (const iter of Array(count * testTypeList.length).keys()) {
+    for (const iter of Array.from({ length: count * testTypeList.length }).keys()) {
       const type = testTypeList[iter % testTypeList.length];
       const testIterationIndex = Math.floor(iter / testTypeList.length) + 1;
       job.verbose(`Test ${testIterationIndex}, type ${type}`);
-=======
-    for (const iter of Array.from({ length: count * test_types.length }).keys()) {
-      const type = test_types[iter % test_types.length];
-      job.verbose(`Test ${Math.floor(iter / test_types.length) + 1}, type ${type}`);
->>>>>>> 5288362f
       const result = await runTest(
         job,
         showDetails,
