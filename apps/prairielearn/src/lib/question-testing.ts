import jsonStringifySafe from 'json-stringify-safe';
import _ from 'lodash';
import { z } from 'zod';

import * as sqldb from '@prairielearn/postgres';

import { insertGradingJob, updateGradingJobAfterGrading } from '../models/grading-job.js';
import { selectUserById } from '../models/user.js';
import * as questionServers from '../question-servers/index.js';

import {
  type Course,
  type CourseInstance,
  type Question,
  type Submission,
  SubmissionSchema,
  type Variant,
} from './db-types.js';
import { gradeVariant, insertSubmission, saveSubmission } from './grading.js';
import { writeCourseIssues } from './issues.js';
import { getAndRenderVariant } from './question-render.js';
import { ensureVariant, getQuestionCourse } from './question-variant.js';
import { type ServerJob, createServerJob } from './server-jobs.js';

const sql = sqldb.loadSqlEquiv(import.meta.url);

interface TestResultStats {
  generateDuration: number;
  renderDuration: number;
  gradeDuration?: number;
}

interface TestQuestionResults {
  variant: Variant;
  expected_submission: Submission | null;
  test_submission: Submission | null;
  stats: TestResultStats;
}

export const TEST_TYPES = ['correct', 'incorrect', 'invalid'] as const;
export type TestType = (typeof TEST_TYPES)[number];

/**
 * Creates the data for a test submission.
 *
 * @param variant - The variant to submit to.
 * @param question - The question for the variant.
 * @param variant_course - The course for the variant.
 * @param test_type - The type of test to run.
 * @param user_id - The current effective user.
 * @param authn_user_id - The currently authenticated user.
 * @returns The test submission data, as well as a flag indicating if there was a fatal issue.
 */
export async function createTestSubmissionData(
  variant: Variant,
  question: Question,
  variant_course: Course,
  test_type: TestType,
  user_id: string,
  authn_user_id: string,
): Promise<{ data: questionServers.TestResultData; hasFatalIssue: boolean }> {
  const questionModule = questionServers.getModule(question.type);
  if (!questionModule.test) {
    throw new Error('Question type does not support testing, must be Freeform');
  }

  const question_course = await getQuestionCourse(question, variant_course);
  const { courseIssues, data } = await questionModule.test(
    variant,
    question,
    question_course,
    test_type,
  );
  const hasFatalIssue = courseIssues.some((issue) => issue.fatal);

  const studentMessage = 'Error creating test submission';
  const courseData = { variant, question, course: variant_course };
  await writeCourseIssues(
    courseIssues,
    variant,
    user_id,
    authn_user_id,
    studentMessage,
    courseData,
  );

  if (hasFatalIssue) data.gradable = false;
  return { data, hasFatalIssue };
}

/**
 * Internal worker for testVariant(). Do not call directly.
 * @param variant - The variant to submit to.
 * @param question - The question for the variant.
 * @param variant_course - The course for the variant.
 * @param test_type - The type of test to run.
 * @param user_id - The current effective user.
 * @param authn_user_id - The currently authenticated user.
 * @returns The submission ID.
 */
async function createTestSubmission(
  variant: Variant,
  question: Question,
  variant_course: Course,
  test_type: TestType,
  user_id: string,
  authn_user_id: string,
): Promise<string> {
  const { data, hasFatalIssue } = await createTestSubmissionData(
    variant,
    question,
    variant_course,
    test_type,
    user_id,
    authn_user_id,
  );

  // We discard the returned updated variant here. We don't need it later in
  // this function, and the caller of this function will re-select the variant
  // before grading the submission.
  const { submission_id } = await insertSubmission({
    submitted_answer: {},
    raw_submitted_answer: data.raw_submitted_answer,
    format_errors: data.format_errors,
    gradable: data.gradable,
    broken: hasFatalIssue,
    // The `test` phase is not allowed to mutate `params` and `true_answers`, so
    // we just pick the original `params` and `true_answer` so we can use our
    // standard `insertSubmission`.
    params: variant.params,
    true_answer: variant.true_answer,
    feedback: null,
    credit: null,
    mode: null,
    variant_id: variant.id,
    user_id,
    auth_user_id: authn_user_id,
    client_fingerprint_id: null,
  });

  const grading_job = await insertGradingJob({ submission_id, authn_user_id });

  await updateGradingJobAfterGrading({
    grading_job_id: grading_job.id,
    submitted_answer: {},
    format_errors: data.format_errors,
    gradable: data.gradable,
    broken: hasFatalIssue,
    params: data.params,
    true_answer: data.true_answer,
    feedback: {},
    partial_scores: data.partial_scores,
    score: data.score,
  });

  return submission_id;
}

/**
 * Internal worker for testVariant(). Do not call directly.
 * @param expected_submission - Generated reference submission data.
 * @param test_submission - Computed submission to be tested.
 * @returns A list of errors encountered during comparison.
 */
function compareSubmissions(expected_submission: Submission, test_submission: Submission): Error[] {
  const courseIssues: Error[] = [];

  const checkEqual = (name, var1, var2) => {
    const json1 = jsonStringifySafe(var1);
    const json2 = jsonStringifySafe(var2);
    if (!_.isEqual(var1, var2)) {
      courseIssues.push(new Error(`"${name}" mismatch: expected "${json1}" but got "${json2}"`));
    }
  };

  if (expected_submission.broken) {
    courseIssues.push(new Error('expected_submission is broken, skipping tests'));
    return courseIssues;
  }
  if (test_submission.broken) {
    courseIssues.push(new Error('test_submission is broken, skipping tests'));
    return courseIssues;
  }
  checkEqual('gradable', expected_submission.gradable, test_submission.gradable);
  checkEqual(
    'format_errors keys',
    Object.keys(expected_submission.format_errors ?? {}),
    Object.keys(test_submission.format_errors ?? {}),
  );
  if (!test_submission.gradable || !expected_submission.gradable) {
    return courseIssues;
  }
  checkEqual('partial_scores', expected_submission.partial_scores, test_submission.partial_scores);
  checkEqual('score', expected_submission.score, test_submission.score);
  return courseIssues;
}

/**
 * Internal worker for _testQuestion(). Do not call directly.
 * Tests a question variant. Issues will be inserted into the issues table.
 * @param variant - The variant to submit to.
 * @param question - The question for the variant.
 * @param course - The course for the variant.
 * @param test_type - The type of test to run.
 * @param user_id - The current effective user.
 * @param authn_user_id - The currently authenticated user.
 */
async function testVariant(
  variant: Variant,
  question: Question,
  course: Course,
  test_type: TestType,
  user_id: string,
  authn_user_id: string,
): Promise<{ expected_submission: Submission; test_submission: Submission }> {
  const expected_submission_id = await createTestSubmission(
    variant,
    question,
    course,
    test_type,
    user_id,
    authn_user_id,
  );
  const expected_submission = await selectSubmission(expected_submission_id);

  const submission_data = {
    variant_id: variant.id,
    user_id,
    auth_user_id: authn_user_id,
    submitted_answer: expected_submission.raw_submitted_answer || {},
  };
  const { submission_id: test_submission_id, variant: updated_variant } = await saveSubmission(
    submission_data,
    variant,
    question,
    course,
  );
  await gradeVariant({
    variant: updated_variant,
    check_submission_id: test_submission_id,
    question,
    variant_course: course,
    user_id,
    authn_user_id,
<<<<<<< HEAD
    true,
    true,
  );
=======
    ignoreGradeRateLimit: true,
  });
>>>>>>> 0775f139
  const test_submission = await selectSubmission(test_submission_id);

  const courseIssues = compareSubmissions(expected_submission, test_submission);
  const studentMessage = 'Question test failure';
  const courseData = {
    variant: updated_variant,
    question,
    course,
    expected_submission,
    test_submission,
  };
  await writeCourseIssues(
    courseIssues,
    variant,
    user_id,
    authn_user_id,
    studentMessage,
    courseData,
  );
  return { expected_submission, test_submission };
}

/**
 * Test a question. Issues will be inserted into the issues table.
 *
 * @param question - The question for the variant.
 * @param course_instance - The course instance for the variant.
 * @param variant_course - The course for the variant.
 * @param test_type - The type of test to run.
 * @param authn_user_id - The currently authenticated user.
 * @param user_id - The current effective user.
 */
async function testQuestion(
  question: Question,
  course_instance: CourseInstance | null,
  variant_course: Course,
  test_type: TestType,
  authn_user_id: string,
  user_id: string,
): Promise<TestQuestionResults> {
  let generateDuration;
  let renderDuration;
  let gradeDuration;

  let variant;
  let expected_submission: Submission | null = null;
  let test_submission: Submission | null = null;

  const question_course = await getQuestionCourse(question, variant_course);
  const instance_question_id = null;
  const course_instance_id = course_instance?.id || null;
  const options = {};
  const require_open = true;
  const client_fingerprint_id = null;
  const generateStart = Date.now();
  try {
    variant = await ensureVariant(
      question.id,
      instance_question_id,
      authn_user_id,
      authn_user_id,
      course_instance_id,
      variant_course,
      question_course,
      options,
      require_open,
      client_fingerprint_id,
    );
  } finally {
    const generateEnd = Date.now();
    generateDuration = generateEnd - generateStart;
  }

  const renderStart = Date.now();
  try {
    const user = await selectUserById(user_id);
    const authn_user = await selectUserById(authn_user_id);
    await getAndRenderVariant(variant.id, null, {
      question,
      course: variant_course,
      urlPrefix: `/pl/course/${variant_course.id}`,
      user,
      authn_user,
      is_administrator: false,
    });
  } finally {
    const renderEnd = Date.now();
    renderDuration = renderEnd - renderStart;
  }

  if (!variant.broken_at) {
    const gradeStart = Date.now();
    try {
      ({ expected_submission, test_submission } = await testVariant(
        variant,
        question,
        variant_course,
        test_type,
        user_id,
        authn_user_id,
      ));
    } finally {
      const gradeEnd = Date.now();
      gradeDuration = gradeEnd - gradeStart;
    }
  }

  const stats = { generateDuration, renderDuration, gradeDuration };
  return { variant, expected_submission, test_submission, stats };
}

/**
 * Internal worker for _testQuestion(). Do not call directly.
 * Runs a single test.
 * @param logger - The server job to run within.
 * @param showDetails - Whether to display test data details.
 * @param question - The question for the variant.
 * @param course_instance - The course instance for the variant.
 * @param course - The course for the variant.
 * @param test_type - The type of test to run.
 * @param user_id - The current effective user.
 * @param authn_user_id - The currently authenticated user.
 */
async function runTest(
  logger: ServerJob,
  showDetails: boolean,
  question: Question,
  course_instance: CourseInstance | null,
  course: Course,
  test_type: TestType,
  user_id: string,
  authn_user_id: string,
): Promise<{ success: boolean; stats: TestResultStats }> {
  logger.verbose('Testing ' + question.qid);
  const { variant, expected_submission, test_submission, stats } = await testQuestion(
    question,
    course_instance,
    course,
    test_type,
    authn_user_id,
    user_id,
  );

  if (showDetails) {
    const variantKeys = ['broken_at', 'options', 'params', 'true_answer', 'variant_seed'];
    const submissionKeys = [
      'broken',
      'correct',
      'feedback',
      'format_errors',
      'gradable',
      'grading_method',
      'partial_scores',
      'raw_submitted_answer',
      'score',
      'submitted_answer',
      'true_answer',
    ];
    logger.verbose('variant:\n' + jsonStringifySafe(_.pick(variant, variantKeys), null, '    '));
    if (expected_submission) {
      logger.verbose(
        'expected_submission:\n' +
          jsonStringifySafe(_.pick(expected_submission, submissionKeys), null, '    '),
      );
    }
    if (test_submission) {
      logger.verbose(
        'test_submission:\n' +
          jsonStringifySafe(_.pick(test_submission, submissionKeys), null, '    '),
      );
    }
  }

  const issueCount = await sqldb.queryRow(
    sql.select_issue_count_for_variant,
    { variant_id: variant.id },
    z.number(),
  );

  if (issueCount > 0) {
    logger.verbose(`ERROR: ${issueCount} issues encountered during test.`);
  } else {
    logger.verbose('Success: no issues during test');
  }

  return { success: issueCount === 0, stats };
}

/**
 * Start a job sequence to test a question.
 *
 * @param count - The number of times to test, will run each possible test ('correct, 'incorrect,' invalid') this many times.
 * @param showDetails - Whether to display test data details.
 * @param question - The question for the variant.
 * @param course_instance - The course instance for the variant; may be null for instructor questions
 * @param course - The course for the variant.
 * @param user_id - The current effective user.
 * @param authn_user_id - The currently authenticated user.
 * @returns The job sequence ID.
 */
export async function startTestQuestion(
  count: number,
  showDetails: boolean,
  question: Question,
  course_instance: CourseInstance | null,
  course: Course,
  user_id: string,
  authn_user_id: string,
): Promise<string> {
  let success = true;

  const serverJob = await createServerJob({
    courseId: course.id,
    userId: user_id,
    authnUserId: authn_user_id,
    type: 'test_question',
    description: 'Test ' + question.qid,
  });

  const stats: TestResultStats[] = [];

  serverJob.executeInBackground(async (job) => {
    for (const iter of Array.from({ length: count * TEST_TYPES.length }).keys()) {
      const type = TEST_TYPES[iter % TEST_TYPES.length];
      const testIterationIndex = Math.floor(iter / TEST_TYPES.length) + 1;
      job.verbose(`Test ${testIterationIndex}, type ${type}`);
      const result = await runTest(
        job,
        showDetails,
        question,
        course_instance,
        course,
        type,
        user_id,
        authn_user_id,
      );
      success = success && result.success;
      stats.push(result.stats);
    }

    function printStats(label: string, key: keyof TestResultStats) {
      let min = Number.MAX_SAFE_INTEGER;
      let max = 0;
      let count = 0;
      let sum = 0;
      stats.forEach((stat) => {
        const value = stat[key];
        if (value == null) return;
        count += 1;
        sum += value;
        min = Math.min(min, value);
        max = Math.max(max, value);
      });

      if (count === 0) {
        job.verbose(`${label} No data`);
        return;
      }

      const avg = Math.round((sum / count) * 100) / 100;
      job.info(`${label} ${count} tests, min ${min}ms, avg ${avg}ms, max ${max}ms`);
    }

    printStats('Generate/prepare:', 'generateDuration');
    printStats('Render:          ', 'renderDuration');
    printStats('Parse/grade:     ', 'gradeDuration');

    if (!success) {
      throw new Error('Some tests failed. See the "Issues" page for details.');
    }
  });

  return serverJob.jobSequenceId;
}

async function selectSubmission(submission_id: string): Promise<Submission> {
  return await sqldb.queryRow(sql.select_submission_by_id, { submission_id }, SubmissionSchema);
}<|MERGE_RESOLUTION|>--- conflicted
+++ resolved
@@ -242,14 +242,9 @@
     variant_course: course,
     user_id,
     authn_user_id,
-<<<<<<< HEAD
-    true,
-    true,
-  );
-=======
     ignoreGradeRateLimit: true,
+    ignoreRealTimeGradingDisabled: true,
   });
->>>>>>> 0775f139
   const test_submission = await selectSubmission(test_submission_id);
 
   const courseIssues = compareSubmissions(expected_submission, test_submission);
