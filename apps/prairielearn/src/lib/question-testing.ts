--- conflicted
+++ resolved
@@ -4,22 +4,15 @@
 
 import * as sqldb from '@prairielearn/postgres';
 
-<<<<<<< HEAD
 import { insertGradingJob, updateGradingJobAfterGrading } from '../models/grading-job.js';
-import * as questionServers from '../question-servers/index.js';
-
-import {
-=======
 import { selectUserById } from '../models/user.js';
 import * as questionServers from '../question-servers/index.js';
 
 import {
   type Course,
   type CourseInstance,
-  GradingJobSchema,
   type Question,
   type Submission,
->>>>>>> af199cb4
   SubmissionSchema,
   type Variant,
 } from './db-types.js';
