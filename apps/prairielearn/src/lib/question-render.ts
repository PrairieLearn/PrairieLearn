--- conflicted
+++ resolved
@@ -604,11 +604,7 @@
   user: User;
   urlPrefix: string;
   questionContext: QuestionContext;
-<<<<<<< HEAD
-  authorizedEdit: boolean | null;
-=======
   authorizedEdit: boolean;
->>>>>>> ce0ea8c9
   renderScorePanels: boolean;
 }): Promise<SubmissionPanels> {
   const submissionInfo = await sqldb.queryOptionalRow(
@@ -779,11 +775,6 @@
         return await getGroupInfo(assessment_instance?.group_id, group_config);
       });
 
-<<<<<<< HEAD
-=======
-      const user = await selectUserById(user_id);
-
->>>>>>> ce0ea8c9
       panels.questionPanelFooter = QuestionFooterContent({
         resLocals: {
           variant,
