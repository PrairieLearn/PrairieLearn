import * as async from 'async';
import type { Response } from 'express';
import { z } from 'zod';

import * as error from '@prairielearn/error';
import * as sqldb from '@prairielearn/postgres';
import { run } from '@prairielearn/run';
import { generateSignedToken } from '@prairielearn/signed-token';

import { AssessmentScorePanel } from '../components/AssessmentScorePanel.html.js';
import { QuestionFooterContent } from '../components/QuestionContainer.html.js';
import {
  type QuestionContext,
  type QuestionRenderContext,
} from '../components/QuestionContainer.types.js';
import { QuestionNavSideButton } from '../components/QuestionNavigation.html.js';
import { QuestionScorePanelContent } from '../components/QuestionScore.html.js';
import {
  SubmissionBasicSchema,
  SubmissionDetailedSchema,
  SubmissionPanel,
} from '../components/SubmissionPanel.html.js';
import type { SubmissionForRender } from '../components/SubmissionPanel.html.js';
import { selectAndAuthzVariant, selectVariantsByInstanceQuestion } from '../models/variant.js';
import * as questionServers from '../question-servers/index.js';

import { config } from './config.js';
import {
  type Assessment,
  type AssessmentInstance,
  AssessmentInstanceSchema,
  type AssessmentQuestion,
  AssessmentQuestionSchema,
  AssessmentSchema,
  AssessmentSetSchema,
  type Course,
  type CourseInstance,
  CourseInstanceSchema,
  CourseSchema,
  GradingJobSchema,
  type GroupConfig,
  GroupConfigSchema,
  IdSchema,
  type InstanceQuestion,
  IssueSchema,
  type Question,
  type Submission,
  SubmissionSchema,
  type User,
  type Variant,
} from './db-types.js';
import { getGroupInfo, getQuestionGroupPermissions, getUserRoles } from './groups.js';
import { writeCourseIssues } from './issues.js';
import * as manualGrading from './manualGrading.js';
import type { SubmissionPanels } from './question-render.types.js';
import { ensureVariant, getQuestionCourse } from './question-variant.js';

const sql = sqldb.loadSqlEquiv(import.meta.url);

const IssueRenderDataSchema = IssueSchema.extend({
  formatted_date: z.string().nullable(),
  user_uid: z.string().nullable(),
  user_name: z.string().nullable(),
  user_email: z.string().nullable(),
});

type InstanceQuestionWithAllowGrade = InstanceQuestion & {
  allow_grade_left_ms: number;
  allow_grade_date: Date | null;
  allow_grade_interval: string;
};

const SubmissionInfoSchema = z.object({
  grading_job: GradingJobSchema.nullable(),
  submission: SubmissionSchema,
  question_number: z.string().nullable(),
  next_instance_question: z.object({
    id: IdSchema.nullable(),
    sequence_locked: z.boolean().nullable(),
  }),
  assessment_question: AssessmentQuestionSchema.nullable(),
  assessment_instance: AssessmentInstanceSchema.nullable(),
  assessment: AssessmentSchema.nullable(),
  assessment_set: AssessmentSetSchema.nullable(),
  course_instance: CourseInstanceSchema.nullable(),
  variant_course: CourseSchema,
  question_course: CourseSchema,
  formatted_date: z.string(),
  user_uid: z.string().nullable(),
  submission_index: z.coerce.number(),
  submission_count: z.coerce.number(),
  group_config: GroupConfigSchema.nullable(),
});

/**
 * To improve performance, we'll only render at most three submissions on page
 * load. If the user requests more, we'll render them on the fly.
 */
const MAX_RECENT_SUBMISSIONS = 3;

/**
 * Renders the HTML for a variant.
 *
 * @param variant_course The course for the variant.
 * @param renderSelection Specify which panels should be rendered.
 * @param variant The variant to submit to.
 * @param question The question for the variant.
 * @param submission The current submission to the variant.
 * @param submissions The full list of submissions to the variant.
 * @param question_course The course for the question.
 * @param locals The current locals for the page response.
 */
async function render(
  variant_course: Course,
  renderSelection: questionServers.RenderSelection,
  variant: Variant,
  question: Question,
  submission: Submission | null,
  submissions: Submission[],
  question_course: Course,
  locals: Record<string, any>,
): Promise<questionServers.RenderResultData> {
  const questionModule = questionServers.getModule(question.type);

  const { courseIssues, data } = await questionModule.render(
    renderSelection,
    variant,
    question,
    submission,
    submissions,
    question_course,
    locals,
  );

  const studentMessage = 'Error rendering question';
  const courseData = { variant, question, submission, course: variant_course };
  // user information may not be populated when rendering a panel.
  const user_id = locals.user && locals.user.user_id ? locals.user.user_id : null;
  const authn_user_id = locals && locals.authn_user ? locals.authn_user.user_id : null;
  await writeCourseIssues(
    courseIssues,
    variant,
    user_id,
    authn_user_id,
    studentMessage,
    courseData,
  );
  return data;
}

interface QuestionUrls {
  questionUrl: string;
  newVariantUrl: string;
  tryAgainUrl: string;
  reloadUrl: string;
  clientFilesQuestionUrl: string;
  calculationQuestionFileUrl: string;
  calculationQuestionGeneratedFileUrl: string;
  clientFilesCourseUrl: string;
  clientFilesQuestionGeneratedFileUrl: string;
  baseUrl: string;
  workspaceUrl?: string;
}

/**
 * Internal helper function to generate URLs that are used to render
 * question panels.
 *
 * @param urlPrefix The prefix of the generated URLs.
 * @param variant The variant object for this question.
 * @param question The question.
 * @param instance_question The instance question.
 * @return An object containing the named URLs.
 */
export function buildQuestionUrls(
  urlPrefix: string,
  variant: Variant,
  question: Question,
  instance_question: InstanceQuestion | null,
): QuestionUrls {
  let urls: QuestionUrls;

  if (!instance_question) {
    // instructor question pages
    const questionUrl = urlPrefix + '/question/' + question.id + '/';

    urls = {
      questionUrl,
      newVariantUrl: questionUrl + 'preview/',
      tryAgainUrl: questionUrl + 'preview/',
      reloadUrl: questionUrl + 'preview/' + '?variant_id=' + variant.id,
      clientFilesQuestionUrl: questionUrl + 'clientFilesQuestion',

      // necessary for backward compatibility
      calculationQuestionFileUrl: questionUrl + 'file',

      calculationQuestionGeneratedFileUrl:
        questionUrl + 'generatedFilesQuestion/variant/' + variant.id,

      clientFilesCourseUrl: questionUrl + 'clientFilesCourse',
      clientFilesQuestionGeneratedFileUrl:
        questionUrl + 'generatedFilesQuestion/variant/' + variant.id,
      baseUrl: urlPrefix,
    };
  } else {
    // student question pages
    const iqUrl = urlPrefix + '/instance_question/' + instance_question.id + '/';

    urls = {
      questionUrl: iqUrl,
      newVariantUrl: iqUrl,
      tryAgainUrl: iqUrl,
      reloadUrl: iqUrl + '?variant_id=' + variant.id,
      clientFilesQuestionUrl: iqUrl + 'clientFilesQuestion',

      // necessary for backward compatibility
      calculationQuestionFileUrl: iqUrl + 'file',

      calculationQuestionGeneratedFileUrl: iqUrl + 'generatedFilesQuestion/variant/' + variant.id,

      clientFilesCourseUrl: iqUrl + 'clientFilesCourse',
      clientFilesQuestionGeneratedFileUrl: iqUrl + 'generatedFilesQuestion/variant/' + variant.id,
      baseUrl: urlPrefix,
    };
  }

  if (variant.workspace_id) {
    urls.workspaceUrl = `/pl/workspace/${variant.workspace_id}`;
  }

  return urls;
}

function buildLocals({
  variant,
  question,
  instance_question,
  group_role_permissions,
  assessment,
  assessment_instance,
  assessment_question,
  group_config,
  authz_result,
}: {
  variant: Variant;
  question: Question;
  instance_question?: InstanceQuestionWithAllowGrade | null;
  group_role_permissions?: {
    can_view: boolean;
    can_submit: boolean;
  } | null;
  assessment?: Assessment | null;
  assessment_instance?: AssessmentInstance | null;
  assessment_question?: AssessmentQuestion | null;
  group_config?: GroupConfig | null;
  authz_result?: any;
}) {
  const locals = {
    showGradeButton: false,
    showSaveButton: false,
    disableGradeButton: false,
    disableSaveButton: false,
    showNewVariantButton: false,
    showTryAgainButton: false,
    showTrueAnswer: false,
    showGradingRequested: false,
    allowAnswerEditing: false,
    hasAttemptsOtherVariants: false,
    variantAttemptsLeft: 0,
    variantAttemptsTotal: 0,
    submissions: [],

    // Used for "auth" for external grading realtime results
    // ID is coerced to a string so that it matches what we get back from the client
    variantToken: generateSignedToken({ variantId: variant.id.toString() }, config.secretKey),
  };

  if (!assessment || !assessment_instance || !assessment_question || !instance_question) {
    // instructor question pages
    locals.showGradeButton = true;
    locals.showSaveButton = true;
    locals.allowAnswerEditing = true;
    locals.showNewVariantButton = true;
  } else {
    // student question pages
    if (assessment.type === 'Homework') {
      locals.showGradeButton = true;
      locals.showSaveButton = true;
      locals.allowAnswerEditing = true;
      if (!question.single_variant) {
        locals.hasAttemptsOtherVariants = true;
        // TODO: can get rid of the nullish coalescing if we mark `tries_per_variant` as `NOT NULL`.
        locals.variantAttemptsLeft =
          (assessment_question.tries_per_variant ?? 1) - variant.num_tries;
        locals.variantAttemptsTotal = assessment_question.tries_per_variant ?? 1;
      }
      // TODO: can get rid of the nullish coalescing if we mark `score_perc` as `NOT NULL`.
      if (question.single_variant && (instance_question.score_perc ?? 0) >= 100.0) {
        locals.showTrueAnswer = true;
      }
    }
    if (assessment.type === 'Exam') {
      if (assessment_instance.open && instance_question.open) {
        locals.showGradeButton = true;
        locals.showSaveButton = true;
        locals.allowAnswerEditing = true;
        locals.variantAttemptsLeft = (instance_question.points_list ?? []).length;
        locals.variantAttemptsTotal = (instance_question.points_list_original ?? []).length;
      } else {
        locals.showTrueAnswer = true;
      }
    }
    if (!assessment.allow_real_time_grading) {
      locals.showGradeButton = false;
    }
    if (instance_question.allow_grade_left_ms > 0) {
      locals.disableGradeButton = true;
    }
  }

  if (
    !variant.open ||
    (instance_question && !instance_question.open) ||
    (assessment_instance && !assessment_instance.open)
  ) {
    locals.showGradeButton = false;
    locals.showSaveButton = false;
    locals.allowAnswerEditing = false;
    if (assessment && assessment.type === 'Homework') {
      locals.showTryAgainButton = true;
      locals.showTrueAnswer = true;
    }
  }

  if (variant.broken_at) {
    locals.showGradeButton = false;
    locals.showSaveButton = false;
    locals.showTryAgainButton = true;
  }

  // The method to determine if this is a manual-only question depends on the context.
  // If the question is being rendered in an assessment, we check if there are manual points and no auto points.
  // If the question is being rendered in question preview, we use the grading method as a proxy.
  if (
    assessment_question
      ? !assessment_question.max_auto_points && assessment_question.max_manual_points
      : question?.grading_method === 'Manual'
  ) {
    locals.showGradeButton = false;
  }

  if (authz_result && !authz_result.active) {
    locals.showGradeButton = false;
    locals.showSaveButton = false;
    locals.showNewVariantButton = false;
    locals.allowAnswerEditing = false;
    locals.showTryAgainButton = false;
    locals.hasAttemptsOtherVariants = false;
    locals.showTrueAnswer = true;
  }

  // Manually disable correct answer panel
  if (!question?.show_correct_answer) {
    locals.showTrueAnswer = false;
  }

  if (group_config?.has_roles && !group_role_permissions?.can_submit) {
    locals.disableGradeButton = true;
    locals.disableSaveButton = true;
  }

  return locals;
}

/**
 * Render all information needed for a question.
 *
 * @param variant_id The variant to render, or null if it should be generated.
 * @param variant_seed Random seed for variant, or null if it should be generated.
 * @param locals The current locals structure to read/write.
 */
export async function getAndRenderVariant(
  variant_id: string | null,
  variant_seed: string | null,
  locals: {
    urlPrefix: string;
    course: Course;
    question: Question;
    user: User;
    authn_user: User;
    course_instance?: CourseInstance;
    course_instance_id?: string;
    assessment?: Assessment;
    assessment_instance?: AssessmentInstance;
    assessment_question?: AssessmentQuestion;
    group_config?: GroupConfig;
    group_role_permissions?: { can_view: boolean; can_submit: boolean };
    instance_question?: InstanceQuestionWithAllowGrade;
    authz_data?: Record<string, any>;
    authz_result?: Record<string, any>;
    client_fingerprint_id?: string | null;
<<<<<<< HEAD
    questionRenderContext?: QuestionRenderContext;
=======
    manualGradingInterface?: boolean;
    is_administrator: boolean;
>>>>>>> 4bc73469
  },
  options?: {
    urlOverrides?: Partial<QuestionUrls>;
    publicQuestionPreview?: boolean;
  },
) {
  // We write a fair amount of unstructured data back into locals,
  // so we'll cast it to `any` once so we don't have to do it every time.
  const resultLocals = locals as any;

  const question_course = await getQuestionCourse(locals.question, locals.course);
  resultLocals.question_is_shared = await sqldb.queryRow(
    sql.select_is_shared,
    { question_id: locals.question.id },
    z.boolean(),
  );

  const variant = await run(async () => {
    if (variant_id != null) {
      return await selectAndAuthzVariant({
        unsafe_variant_id: variant_id,
        variant_course: locals.course,
        question_id: locals.question.id,
        course_instance_id: locals.course_instance?.id,
        instance_question_id: locals.instance_question?.id,
        authz_data: locals.authz_data,
        authn_user: locals.authn_user,
        user: locals.user,
        is_administrator: locals.is_administrator,
        publicQuestionPreview: options?.publicQuestionPreview,
      });
    } else {
      const require_open = !!locals.assessment && locals.assessment.type !== 'Exam';
      const instance_question_id = locals.instance_question?.id ?? null;
      const course_instance_id = locals.course_instance_id ?? locals.course_instance?.id ?? null;
      const options = { variant_seed };
      return await ensureVariant(
        locals.question.id,
        instance_question_id,
        locals.user.user_id,
        locals.authn_user.user_id,
        course_instance_id,
        locals.course,
        question_course,
        options,
        require_open,
        locals.client_fingerprint_id ?? null,
      );
    }
  });

  resultLocals.variant = variant;

  const {
    urlPrefix,
    course,
    course_instance,
    question,
    instance_question,
    assessment,
    assessment_instance,
    assessment_question,
    group_config,
    group_role_permissions,
    authz_data,
    authz_result,
  } = locals;

  const urls = buildQuestionUrls(urlPrefix, variant, question, instance_question ?? null);
  Object.assign(urls, options?.urlOverrides);
  Object.assign(locals, urls);

  const newLocals = buildLocals({
    variant,
    question,
    instance_question,
    group_role_permissions,
    assessment,
    assessment_instance,
    assessment_question,
    group_config,
    authz_result,
  });
  if (
    (locals.questionRenderContext === 'manual_grading' ||
      locals.questionRenderContext === 'ai_grading') &&
    question?.show_correct_answer
  ) {
    newLocals.showTrueAnswer = true;
  }
  Object.assign(locals, newLocals);

  // We only fully render a small number of submissions on initial page
  // load; the rest only require basic information like timestamps. As
  // such, we'll load submissions in two passes: we'll load basic
  // information for all submissions to this variant, and then we'll
  // load the full submission for only the submissions that we'll
  // actually render.
  const basicSubmissions = await sqldb.queryRows(
    sql.select_basic_submissions,
    { variant_id: variant.id },
    SubmissionBasicSchema,
  );
  const submissionCount = basicSubmissions.length;

  const submissions = await run(async () => {
    if (submissionCount === 0) {
      return [];
    }

    // Load detailed information for the submissions that we'll render.
    // Note that for non-Freeform questions, we unfortunately have to
    // eagerly load detailed data for all submissions, as that ends up
    // being serialized in the HTML. v2 questions don't have any easy
    // way to support async rendering of submissions.
    const needsAllSubmissions = locals.question.type !== 'Freeform';
    const submissionsToRender = needsAllSubmissions
      ? basicSubmissions
      : basicSubmissions.slice(0, MAX_RECENT_SUBMISSIONS);
    const submissionDetails = await sqldb.queryRows(
      sql.select_detailed_submissions,
      { submission_ids: submissionsToRender.map((s) => s.id) },
      SubmissionDetailedSchema,
    );

    return basicSubmissions.map((s, idx) => ({
      submission_number: submissionCount - idx,
      ...s,
      // Both queries order results consistently, so we can just use
      // the array index to match up the basic and detailed results.
      ...(idx < submissionDetails.length ? submissionDetails[idx] : {}),
    })) satisfies SubmissionForRender[];
  });

  const submission = submissions[0] ?? null;
  resultLocals.submissions = submissions;
  resultLocals.submission = submission;

  if (!locals.assessment && locals.question.show_correct_answer && submissionCount > 0) {
    // On instructor question pages, only show if true answer is allowed for this question and there is at least one submission.
    resultLocals.showTrueAnswer = true;
  }

  const effectiveQuestionType = questionServers.getEffectiveQuestionType(locals.question.type);
  resultLocals.effectiveQuestionType = effectiveQuestionType;

  const renderSelection: questionServers.RenderSelection = {
    question: true,
    submissions: submissions.length > 0,
    answer: resultLocals.showTrueAnswer,
  };
  const htmls = await render(
    course,
    renderSelection,
    variant,
    question,
    submission as Submission,
    submissions.slice(0, MAX_RECENT_SUBMISSIONS) as Submission[],
    question_course,
    locals,
  );
  resultLocals.extraHeadersHtml = htmls.extraHeadersHtml;
  resultLocals.questionHtml = htmls.questionHtml;
  resultLocals.submissionHtmls = htmls.submissionHtmls;
  resultLocals.answerHtml = htmls.answerHtml;

  // Load issues last in case there are issues from rendering.
  //
  // We'll only load the data that will be needed for this specific page render.
  // The checks here should match those in `components/QuestionContainer.html.ts`.
  const loadExtraData = config.devMode || authz_data?.has_course_permission_view;
  resultLocals.issues = await sqldb.queryRows(
    sql.select_issues,
    {
      variant_id: variant.id,
      load_course_data: loadExtraData,
      load_system_data: loadExtraData,
    },
    IssueRenderDataSchema,
  );

  if (locals.instance_question) {
    await manualGrading.populateRubricData(locals);
    await async.eachSeries(submissions, manualGrading.populateManualGradingData);
  }

  if (locals.question.type !== 'Freeform') {
    const questionJson = JSON.stringify({
      questionFilePath: urls.calculationQuestionFileUrl,
      questionGeneratedFilePath: urls.calculationQuestionGeneratedFileUrl,
      effectiveQuestionType,
      course,
      courseInstance: course_instance,
      variant: {
        id: variant.id,
        params: variant.params,
      },
      submittedAnswer: submission?.submitted_answer ?? null,
      feedback: submission?.feedback ?? null,
      trueAnswer: resultLocals.showTrueAnswer ? variant.true_answer : null,
      submissions: submissions.length > 0 ? submissions : null,
    });

    const encodedJson = encodeURIComponent(questionJson);
    resultLocals.questionJsonBase64 = Buffer.from(encodedJson).toString('base64');
  }
}

/**
 * Renders the panels that change when a grading job is completed; used to send real-time results
 * back to the client. This includes the submission panel by default, and if renderScorePanels is
 * set, also the side panels for score, navigation and the question footer.
 */
export async function renderPanelsForSubmission({
  unsafe_submission_id,
  question,
  instance_question,
  variant,
  user,
  urlPrefix,
  questionContext,
  questionRenderContext,
  authorizedEdit,
  renderScorePanels,
  groupRolePermissions,
}: {
  unsafe_submission_id: string;
  question: Question;
  instance_question: InstanceQuestionWithAllowGrade | null;
  variant: Variant;
  user: User;
  urlPrefix: string;
  questionContext: QuestionContext;
  questionRenderContext?: QuestionRenderContext;
  authorizedEdit: boolean;
  renderScorePanels: boolean;
  groupRolePermissions: { can_view: boolean; can_submit: boolean } | null;
}): Promise<SubmissionPanels> {
  const submissionInfo = await sqldb.queryOptionalRow(
    sql.select_submission_info,
    {
      unsafe_submission_id,
      question_id: question.id,
      instance_question_id: instance_question?.id,
      variant_id: variant.id,
    },
    SubmissionInfoSchema,
  );
  if (submissionInfo == null) throw new error.HttpStatusError(404, 'Not found');

  const {
    submission,
    next_instance_question,
    assessment_question,
    assessment_instance,
    assessment,
    assessment_set,
    variant_course,
    question_course,
    course_instance,
    submission_index,
    submission_count,
    grading_job,
    formatted_date,
    user_uid,
    question_number,
    group_config,
  } = submissionInfo;
  const previous_variants =
    variant.instance_question_id == null || assessment_instance == null
      ? null
      : await selectVariantsByInstanceQuestion({
          assessment_instance_id: assessment_instance.id,
          instance_question_id: variant.instance_question_id,
        });

  const panels: SubmissionPanels = {
    submissionPanel: null,
    extraHeadersHtml: null,
  };

  const locals = {
    urlPrefix,
    plainUrlPrefix: config.urlPrefix,
    questionRenderContext,
    ...buildQuestionUrls(urlPrefix, variant, question, instance_question),
    ...buildLocals({
      variant,
      question,
      instance_question,
      group_role_permissions: groupRolePermissions,
      assessment,
      assessment_instance,
      assessment_question,
      group_config,
    }),
  };

  await async.parallel([
    async () => {
      // Render the submission panel
      const submissions = [submission];

      const htmls = await render(
        variant_course,
        { answer: renderScorePanels && locals.showTrueAnswer, submissions: true, question: false },
        variant,
        question,
        submission,
        submissions,
        question_course,
        locals,
      );

      panels.answerPanel = locals.showTrueAnswer ? htmls.answerHtml : null;
      panels.extraHeadersHtml = htmls.extraHeadersHtml;

      const rubric_data = await manualGrading.selectRubricData({
        assessment_question,
        submission,
      });
      await manualGrading.populateManualGradingData(submission);

      panels.submissionPanel = SubmissionPanel({
        questionContext,
        questionRenderContext,
        question,
        variant_id: variant.id,
        assessment_question,
        instance_question,
        course_instance_id: course_instance?.id,
        submission: {
          ...submission,
          grading_job,
          formatted_date,
          user_uid,
          submission_number: submission_index,
        },
        submissionHtml: htmls.submissionHtmls[0],
        submissionCount: submission_count,
        rubric_data,
        expanded: true,
        urlPrefix,
      }).toString();
    },
    async () => {
      // Render the question score panel
      if (!renderScorePanels) return;

      // The score panel can and should only be rendered for
      // questions that are part of an assessment
      if (
        instance_question == null ||
        assessment_question == null ||
        assessment_instance == null ||
        assessment == null
      ) {
        return;
      }

      panels.questionScorePanel = QuestionScorePanelContent({
        instance_question,
        assessment_question,
        assessment_instance,
        assessment,
        question,
        variant,
        urlPrefix,
        instance_question_info: { question_number, previous_variants },
      }).toString();
    },
    async () => {
      // Render the assessment score panel
      if (!renderScorePanels) return;

      // As usual, only render if this variant is part of an assessment
      if (assessment == null || assessment_set == null || assessment_instance == null) return;

      panels.assessmentScorePanel = AssessmentScorePanel({
        urlPrefix,
        assessment,
        assessment_set,
        assessment_instance,
      }).toString();
    },
    async () => {
      // Render the question panel footer
      if (!renderScorePanels) return;

      const group_info = await run(async () => {
        if (!assessment_instance?.group_id || !group_config) return null;

        return await getGroupInfo(assessment_instance?.group_id, group_config);
      });

      panels.questionPanelFooter = QuestionFooterContent({
        resLocals: {
          variant,
          question,
          assessment_question,
          instance_question,
          authz_result: { authorized_edit: authorizedEdit },
          instance_question_info: { previous_variants },
          group_config,
          group_info,
          group_role_permissions: groupRolePermissions,
          user,
          ...locals,
        },
        questionContext,
      }).toString();
    },
    async () => {
      if (!renderScorePanels) return;

      // If there is no assessment, the next question button won't exist, so it
      // does not need to be rendered. If there is no next question, the button
      // is disabled, so it does not need to be replaced.
      if (variant.instance_question_id == null || next_instance_question.id == null) return;

      let nextQuestionGroupRolePermissions: { can_view: boolean } | null = null;
      let userGroupRoles = 'None';

      if (assessment_instance?.group_id && group_config?.has_roles) {
        nextQuestionGroupRolePermissions = await getQuestionGroupPermissions(
          next_instance_question.id,
          assessment_instance.group_id,
          user.user_id,
        );
        userGroupRoles =
          (await getUserRoles(assessment_instance.group_id, user.user_id))
            .map((role) => role.role_name)
            .join(', ') || 'None';
      }

      panels.questionNavNextButton = QuestionNavSideButton({
        instanceQuestionId: next_instance_question.id,
        sequenceLocked: next_instance_question.sequence_locked,
        urlPrefix,
        whichButton: 'next',
        groupRolePermissions: nextQuestionGroupRolePermissions,
        advanceScorePerc: assessment_question?.advance_score_perc,
        userGroupRoles,
      }).toString();
    },
  ]);
  return panels;
}

/**
 * Expose the renderer in use to the client so that we can easily see
 * which renderer was used for a given request.
 */
export function setRendererHeader(res: Response) {
  const renderer = res.locals.question_renderer;
  if (renderer) {
    res.set('X-PrairieLearn-Question-Renderer', renderer);
  }
}<|MERGE_RESOLUTION|>--- conflicted
+++ resolved
@@ -399,12 +399,8 @@
     authz_data?: Record<string, any>;
     authz_result?: Record<string, any>;
     client_fingerprint_id?: string | null;
-<<<<<<< HEAD
+    is_administrator: boolean;
     questionRenderContext?: QuestionRenderContext;
-=======
-    manualGradingInterface?: boolean;
-    is_administrator: boolean;
->>>>>>> 4bc73469
   },
   options?: {
     urlOverrides?: Partial<QuestionUrls>;
