--- conflicted
+++ resolved
@@ -143,13 +143,8 @@
   const studentMessage = 'Error rendering question';
   const courseData = { variant, question, submission, course: variant_course };
   // user information may not be populated when rendering a panel.
-<<<<<<< HEAD
-  const user_id = locals.user && locals.user.user_id ? locals.user.user_id : null;
-  const authn_user_id = locals.authn_user ? locals.authn_user.user_id : null;
-=======
   const user_id = locals.user?.user_id ?? null;
   const authn_user_id = locals.authn_user?.user_id ?? null;
->>>>>>> 57c1349f
   await writeCourseIssues(
     courseIssues,
     variant,
@@ -386,7 +381,7 @@
   if (
     assessment_question
       ? !assessment_question.max_auto_points && assessment_question.max_manual_points
-      : question.grading_method === 'Manual'
+      : question?.grading_method === 'Manual'
   ) {
     locals.showGradeButton = false;
   }
@@ -402,7 +397,7 @@
   }
 
   // Manually disable correct answer panel
-  if (!question.show_correct_answer) {
+  if (!question?.show_correct_answer) {
     locals.showTrueAnswer = false;
   }
 
@@ -571,7 +566,7 @@
   if (
     (locals.questionRenderContext === 'manual_grading' ||
       locals.questionRenderContext === 'ai_grading') &&
-    question.show_correct_answer
+    question?.show_correct_answer
   ) {
     newLocals.showTrueAnswer = true;
   }
@@ -619,7 +614,7 @@
     })) satisfies SubmissionForRender[];
   });
 
-  const submission = submissions.at(0) ?? null;
+  const submission = submissions[0] ?? null;
   locals.submissions = submissions;
   locals.submission = submission;
 
@@ -875,7 +870,7 @@
       const group_info = await run(async () => {
         if (!assessment_instance?.group_id || !group_config) return null;
 
-        return await getGroupInfo(assessment_instance.group_id, group_config);
+        return await getGroupInfo(assessment_instance?.group_id, group_config);
       });
 
       panels.questionPanelFooter = QuestionFooterContent({
