<<<<<<< HEAD
import type { Request, Response, NextFunction, CookieOptions } from 'express';
=======
import type { Request } from 'express';
>>>>>>> 6a1af4a9

import { config } from './config';

export function shouldSecureCookie(req: Request): boolean {
  // In production, always set secure: true. Otherwise, only set it to true if
  // the request is made over HTTPS.
  //
  // `req.protocol` should reflect Express' `trust proxy` setting, which should
  // be used when the app is behind a reverse proxy or load balancer.
  return !config.devMode || req.protocol === 'https';
<<<<<<< HEAD
}

/**
 * Helper function to clear a cookie regardless of if it was set with an
 * explicit domain or not.
 */
export function clearCookie(res: Response, name: string): void {
  res.clearCookie(name);
  res.clearCookie(name, { domain: config.cookieDomain });
}

type OldAndNewCookieNames = [string, string];

export function setCookie(
  res: Response,
  names: OldAndNewCookieNames,
  value: string,
  options: Omit<CookieOptions, 'domain'> = {},
) {
  res.cookie(names[0], value, options);
  res.cookie(names[1], value, {
    domain: config.cookieDomain,
    ...options,
  });
}

const THIRTY_DAYS_IN_MILLISECONDS = 1000 * 60 * 60 * 24 * 30;

// Note that the session cookie isn't represented here; it's handled independently
// by the `@prairielearn/session` package, which has built-in support for migrating
// from one cookie name to another.
const COOKIES_TO_MIGRATE = [
  {
    oldName: 'pl_authn',
    newName: 'pl2_authn',
    options: {
      maxAge: config.authnCookieMaxAgeMilliseconds,
      httpOnly: true,
    },
  },
  {
    oldName: 'pl_access_as_administrator',
    newName: 'pl2_access_as_administrator',
    options: {
      maxAge: THIRTY_DAYS_IN_MILLISECONDS,
    },
  },
  {
    oldName: 'pl_assessmentpw',
    newName: 'pl2_assessmentpw',
    options: {
      // 12 hours, matches the value in `pages/authPassword`.
      maxAge: 1000 * 60 * 60 * 12,
      httpOnly: true,
    },
  },
  {
    oldName: 'preAuthUrl',
    newName: 'pl2_pre_auth_url',
  },
  {
    oldName: 'pl_pw_origUrl',
    newName: 'pl2_pw_original_url',
  },
  {
    oldName: 'pl_disable_auto_authn',
    newName: 'pl2_disable_auto_authn',
  },
  {
    oldName: 'pl_requested_data_changed',
    newName: 'pl2_requested_data_changed',
    options: {
      maxAge: THIRTY_DAYS_IN_MILLISECONDS,
    },
  },
  {
    oldName: 'pl_requested_uid',
    newName: 'pl2_requested_uid',
    options: {
      maxAge: THIRTY_DAYS_IN_MILLISECONDS,
    },
  },
  {
    oldName: 'pl_requested_course_role',
    newName: 'pl2_requested_course_role',
    options: {
      maxAge: THIRTY_DAYS_IN_MILLISECONDS,
    },
  },
  {
    oldName: 'pl_requested_course_instance_role',
    newName: 'pl2_requested_course_instance_role',
    options: {
      maxAge: THIRTY_DAYS_IN_MILLISECONDS,
    },
  },
  {
    oldName: 'pl_requested_mode',
    newName: 'pl2_requested_mode',
    options: {
      maxAge: THIRTY_DAYS_IN_MILLISECONDS,
    },
  },
  {
    oldName: 'pl_requested_date',
    newName: 'pl2_requested_date',
    options: {
      maxAge: THIRTY_DAYS_IN_MILLISECONDS,
    },
  },
  {
    oldRegexp: /pl_authz_workspace_(\d+)/,
    oldPattern: 'pl_authz_workspace_$1',
    newRegexp: /pl2_authz_workspace_(\d+)/,
    newPattern: 'pl2_authz_workspace_$1',
    options: {
      maxAge: config.workspaceAuthzCookieMaxAgeMilliseconds,
      httpOnly: true,
    },
  },
];

export function makeCookieMigrationMiddleware(
  rewriteCookies: boolean,
): (req: Request, res: Response, next: NextFunction) => void {
  return function migrateCookiesIfNeededMiddleware(
    req: Request,
    res: Response,
    next: NextFunction,
  ) {
    let didMigrate = false;

    COOKIES_TO_MIGRATE.forEach((cookieMigration) => {
      if (cookieMigration.oldName) {
        // If the cookie was already migrated, we don't need to write anything
        // back to the client. However, we'll overwrite the value of the old
        // cookie in the current request so that application code is
        // forward-compatible with the new cookie name.
        if (req.cookies[cookieMigration.newName]) {
          req.cookies[cookieMigration.oldName] = req.cookies[cookieMigration.newName];
          return;
        }

        // If the old cookie isn't present, there's nothing to do.
        if (!(cookieMigration.oldName in req.cookies)) return;

        // Rewrite the cookie for the current request in case we're configured to
        // not propagate renames back to the client yet.
        req.cookies[cookieMigration.newName] = req.cookies[cookieMigration.oldName];

        if (rewriteCookies) {
          didMigrate = true;
          res.cookie(cookieMigration.newName, req.cookies[cookieMigration.oldName], {
            ...(cookieMigration.options ?? {}),
            secure: shouldSecureCookie(req),
            domain: config.cookieDomain,
          });
        }
      } else if (cookieMigration.oldRegexp) {
        const { oldRegexp, oldPattern, newRegexp, newPattern } = cookieMigration;

        // First, if needed, rewrite old cookies to use the new names.
        const oldNames = req.cookies
          ? Object.keys(req.cookies).filter((cookieName) => oldRegexp.test(cookieName))
          : [];
        if (oldNames.length) {
          oldNames.forEach((oldName) => {
            const newName = oldName.replace(oldRegexp, newPattern);

            // If the cookie was already migrated, do nothing. We'll write this
            // new value to the old cookie name for the current request below.
            if (req.cookies[newName]) return;

            // Rewrite the cookie for the current request in case we're configured to
            // not propagate renames back to the client yet.
            req.cookies[newName] = req.cookies[oldName];

            if (rewriteCookies) {
              didMigrate = true;
              res.cookie(newName, req.cookies[oldName], {
                ...(cookieMigration.options ?? {}),
                secure: shouldSecureCookie(req),
                domain: config.cookieDomain,
              });
            }
          });
        }

        // Next, if we got any new cookies, overwrite the old cookies in the
        // current request so that application code is forward-compatible with
        // the new cookie names.
        const newNames = req.cookies
          ? Object.keys(req.cookies).filter((cookieName) => newRegexp.test(cookieName))
          : [];
        if (newNames.length) {
          newNames.forEach((newName) => {
            const oldName = newName.replace(newRegexp, oldPattern);
            req.cookies[oldName] = req.cookies[newName];
          });
        }
      }
    });

    if (didMigrate) {
      // Force the client to pick up the new cookies.
      res.redirect(307, req.originalUrl);
      return;
    }

    // The client doesn't have any cookies that need to be migrated.
    next();
  };
=======
>>>>>>> 6a1af4a9
}<|MERGE_RESOLUTION|>--- conflicted
+++ resolved
@@ -1,8 +1,4 @@
-<<<<<<< HEAD
-import type { Request, Response, NextFunction, CookieOptions } from 'express';
-=======
-import type { Request } from 'express';
->>>>>>> 6a1af4a9
+import type { Request, Response, CookieOptions } from 'express';
 
 import { config } from './config';
 
@@ -13,7 +9,6 @@
   // `req.protocol` should reflect Express' `trust proxy` setting, which should
   // be used when the app is behind a reverse proxy or load balancer.
   return !config.devMode || req.protocol === 'https';
-<<<<<<< HEAD
 }
 
 /**
@@ -27,6 +22,11 @@
 
 type OldAndNewCookieNames = [string, string];
 
+/**
+ * Helper function to set both "old" and "new" cookies. The "old" cookie is
+ * typically something like `pl_foo`, and the "new" cookie is `pl2_foo`. Old
+ * cookies do not have an explicit domain, while new cookies do.
+ */
 export function setCookie(
   res: Response,
   names: OldAndNewCookieNames,
@@ -38,194 +38,4 @@
     domain: config.cookieDomain,
     ...options,
   });
-}
-
-const THIRTY_DAYS_IN_MILLISECONDS = 1000 * 60 * 60 * 24 * 30;
-
-// Note that the session cookie isn't represented here; it's handled independently
-// by the `@prairielearn/session` package, which has built-in support for migrating
-// from one cookie name to another.
-const COOKIES_TO_MIGRATE = [
-  {
-    oldName: 'pl_authn',
-    newName: 'pl2_authn',
-    options: {
-      maxAge: config.authnCookieMaxAgeMilliseconds,
-      httpOnly: true,
-    },
-  },
-  {
-    oldName: 'pl_access_as_administrator',
-    newName: 'pl2_access_as_administrator',
-    options: {
-      maxAge: THIRTY_DAYS_IN_MILLISECONDS,
-    },
-  },
-  {
-    oldName: 'pl_assessmentpw',
-    newName: 'pl2_assessmentpw',
-    options: {
-      // 12 hours, matches the value in `pages/authPassword`.
-      maxAge: 1000 * 60 * 60 * 12,
-      httpOnly: true,
-    },
-  },
-  {
-    oldName: 'preAuthUrl',
-    newName: 'pl2_pre_auth_url',
-  },
-  {
-    oldName: 'pl_pw_origUrl',
-    newName: 'pl2_pw_original_url',
-  },
-  {
-    oldName: 'pl_disable_auto_authn',
-    newName: 'pl2_disable_auto_authn',
-  },
-  {
-    oldName: 'pl_requested_data_changed',
-    newName: 'pl2_requested_data_changed',
-    options: {
-      maxAge: THIRTY_DAYS_IN_MILLISECONDS,
-    },
-  },
-  {
-    oldName: 'pl_requested_uid',
-    newName: 'pl2_requested_uid',
-    options: {
-      maxAge: THIRTY_DAYS_IN_MILLISECONDS,
-    },
-  },
-  {
-    oldName: 'pl_requested_course_role',
-    newName: 'pl2_requested_course_role',
-    options: {
-      maxAge: THIRTY_DAYS_IN_MILLISECONDS,
-    },
-  },
-  {
-    oldName: 'pl_requested_course_instance_role',
-    newName: 'pl2_requested_course_instance_role',
-    options: {
-      maxAge: THIRTY_DAYS_IN_MILLISECONDS,
-    },
-  },
-  {
-    oldName: 'pl_requested_mode',
-    newName: 'pl2_requested_mode',
-    options: {
-      maxAge: THIRTY_DAYS_IN_MILLISECONDS,
-    },
-  },
-  {
-    oldName: 'pl_requested_date',
-    newName: 'pl2_requested_date',
-    options: {
-      maxAge: THIRTY_DAYS_IN_MILLISECONDS,
-    },
-  },
-  {
-    oldRegexp: /pl_authz_workspace_(\d+)/,
-    oldPattern: 'pl_authz_workspace_$1',
-    newRegexp: /pl2_authz_workspace_(\d+)/,
-    newPattern: 'pl2_authz_workspace_$1',
-    options: {
-      maxAge: config.workspaceAuthzCookieMaxAgeMilliseconds,
-      httpOnly: true,
-    },
-  },
-];
-
-export function makeCookieMigrationMiddleware(
-  rewriteCookies: boolean,
-): (req: Request, res: Response, next: NextFunction) => void {
-  return function migrateCookiesIfNeededMiddleware(
-    req: Request,
-    res: Response,
-    next: NextFunction,
-  ) {
-    let didMigrate = false;
-
-    COOKIES_TO_MIGRATE.forEach((cookieMigration) => {
-      if (cookieMigration.oldName) {
-        // If the cookie was already migrated, we don't need to write anything
-        // back to the client. However, we'll overwrite the value of the old
-        // cookie in the current request so that application code is
-        // forward-compatible with the new cookie name.
-        if (req.cookies[cookieMigration.newName]) {
-          req.cookies[cookieMigration.oldName] = req.cookies[cookieMigration.newName];
-          return;
-        }
-
-        // If the old cookie isn't present, there's nothing to do.
-        if (!(cookieMigration.oldName in req.cookies)) return;
-
-        // Rewrite the cookie for the current request in case we're configured to
-        // not propagate renames back to the client yet.
-        req.cookies[cookieMigration.newName] = req.cookies[cookieMigration.oldName];
-
-        if (rewriteCookies) {
-          didMigrate = true;
-          res.cookie(cookieMigration.newName, req.cookies[cookieMigration.oldName], {
-            ...(cookieMigration.options ?? {}),
-            secure: shouldSecureCookie(req),
-            domain: config.cookieDomain,
-          });
-        }
-      } else if (cookieMigration.oldRegexp) {
-        const { oldRegexp, oldPattern, newRegexp, newPattern } = cookieMigration;
-
-        // First, if needed, rewrite old cookies to use the new names.
-        const oldNames = req.cookies
-          ? Object.keys(req.cookies).filter((cookieName) => oldRegexp.test(cookieName))
-          : [];
-        if (oldNames.length) {
-          oldNames.forEach((oldName) => {
-            const newName = oldName.replace(oldRegexp, newPattern);
-
-            // If the cookie was already migrated, do nothing. We'll write this
-            // new value to the old cookie name for the current request below.
-            if (req.cookies[newName]) return;
-
-            // Rewrite the cookie for the current request in case we're configured to
-            // not propagate renames back to the client yet.
-            req.cookies[newName] = req.cookies[oldName];
-
-            if (rewriteCookies) {
-              didMigrate = true;
-              res.cookie(newName, req.cookies[oldName], {
-                ...(cookieMigration.options ?? {}),
-                secure: shouldSecureCookie(req),
-                domain: config.cookieDomain,
-              });
-            }
-          });
-        }
-
-        // Next, if we got any new cookies, overwrite the old cookies in the
-        // current request so that application code is forward-compatible with
-        // the new cookie names.
-        const newNames = req.cookies
-          ? Object.keys(req.cookies).filter((cookieName) => newRegexp.test(cookieName))
-          : [];
-        if (newNames.length) {
-          newNames.forEach((newName) => {
-            const oldName = newName.replace(newRegexp, oldPattern);
-            req.cookies[oldName] = req.cookies[newName];
-          });
-        }
-      }
-    });
-
-    if (didMigrate) {
-      // Force the client to pick up the new cookies.
-      res.redirect(307, req.originalUrl);
-      return;
-    }
-
-    // The client doesn't have any cookies that need to be migrated.
-    next();
-  };
-=======
->>>>>>> 6a1af4a9
 }