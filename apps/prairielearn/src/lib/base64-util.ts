<<<<<<< HEAD
export function b64EncodeUnicode(str: string) {
=======
export function b64EncodeUnicodeBrowser(str: string) {
>>>>>>> 55aa441a
  // (1) use encodeURIComponent to get percent-encoded UTF-8
  // (2) convert percent encodings to raw bytes
  // (3) convert raw bytes to Base64
  return btoa(
    encodeURIComponent(str).replaceAll(/%([0-9A-F]{2})/g, (match, p1) => {
      return String.fromCharCode(Number.parseInt('0x' + p1, 16));
    }),
  );
<<<<<<< HEAD
=======
}

export function b64DecodeUnicodeBrowser(str: string) {
  // Going backwards: from bytestream, to percent-encoding, to original string.
  return decodeURIComponent(
    atob(str)
      .split('')
      .map((c) => {
        return '%' + ('00' + c.charCodeAt(0).toString(16)).slice(-2);
      })
      .join(''),
  );
}

export function b64EncodeUnicodeNode(str: string) {
  return Buffer.from(str, 'utf-8').toString('base64');
}

export function b64DecodeUnicodeNode(str: string) {
  return Buffer.from(str, 'base64').toString('utf-8');
}

/**
 * Encodes a Unicode string into a Base64-encoded string.
 */
export function b64EncodeUnicode(str: string) {
  if (typeof Buffer !== 'undefined') {
    return b64EncodeUnicodeNode(str);
  }

  return b64EncodeUnicodeBrowser(str);
>>>>>>> 55aa441a
}

/**
 * Decodes a Base64-encoded string into a Unicode string.
 */
export function b64DecodeUnicode(str: string) {
<<<<<<< HEAD
  // Going backwards: from bytestream, to percent-encoding, to original string.
  return decodeURIComponent(
    atob(str)
      .split('')
      .map((c) => {
        return '%' + ('00' + c.charCodeAt(0).toString(16)).slice(-2);
      })
      .join(''),
  );
=======
  if (typeof Buffer !== 'undefined') {
    return b64DecodeUnicodeNode(str);
  }

  return b64DecodeUnicodeBrowser(str);
>>>>>>> 55aa441a
}<|MERGE_RESOLUTION|>--- conflicted
+++ resolved
@@ -1,8 +1,4 @@
-<<<<<<< HEAD
-export function b64EncodeUnicode(str: string) {
-=======
 export function b64EncodeUnicodeBrowser(str: string) {
->>>>>>> 55aa441a
   // (1) use encodeURIComponent to get percent-encoded UTF-8
   // (2) convert percent encodings to raw bytes
   // (3) convert raw bytes to Base64
@@ -11,8 +7,6 @@
       return String.fromCharCode(Number.parseInt('0x' + p1, 16));
     }),
   );
-<<<<<<< HEAD
-=======
 }
 
 export function b64DecodeUnicodeBrowser(str: string) {
@@ -44,28 +38,15 @@
   }
 
   return b64EncodeUnicodeBrowser(str);
->>>>>>> 55aa441a
 }
 
 /**
  * Decodes a Base64-encoded string into a Unicode string.
  */
 export function b64DecodeUnicode(str: string) {
-<<<<<<< HEAD
-  // Going backwards: from bytestream, to percent-encoding, to original string.
-  return decodeURIComponent(
-    atob(str)
-      .split('')
-      .map((c) => {
-        return '%' + ('00' + c.charCodeAt(0).toString(16)).slice(-2);
-      })
-      .join(''),
-  );
-=======
   if (typeof Buffer !== 'undefined') {
     return b64DecodeUnicodeNode(str);
   }
 
   return b64DecodeUnicodeBrowser(str);
->>>>>>> 55aa441a
 }