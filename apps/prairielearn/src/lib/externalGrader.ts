import assert from 'node:assert';

import isPlainObject from 'is-plain-obj';
import { z } from 'zod';

import * as error from '@prairielearn/error';
import { logger } from '@prairielearn/logger';
import * as sqldb from '@prairielearn/postgres';
import * as Sentry from '@prairielearn/sentry';

<<<<<<< HEAD
import { updateGradingJobAfterGrading } from '../models/grading-job.js';
=======
import { updateCourseInstanceUsagesForGradingJob } from '../models/course-instance-usages.js';
import { selectOptionalGradingJobById } from '../models/grading-job.js';
>>>>>>> af199cb4

import { config } from './config.js';
import {
  CourseSchema,
  GradingJobSchema,
  IdSchema,
  QuestionSchema,
  SubmissionSchema,
  VariantSchema,
} from './db-types.js';
import { type Grader } from './externalGraderCommon.js';
import { ExternalGraderLocal } from './externalGraderLocal.js';
import { ExternalGraderSqs } from './externalGraderSqs.js';
import * as externalGradingSocket from './externalGradingSocket.js';
import * as ltiOutcomes from './ltiOutcomes.js';

const sql = sqldb.loadSqlEquiv(import.meta.url);

const GradingJobInfoSchema = z.object({
  grading_job: GradingJobSchema,
  submission: SubmissionSchema,
  variant: VariantSchema,
  question: QuestionSchema,
  course: CourseSchema,
});

let grader: Grader | null = null;

export function init(): void {
  if (config.externalGradingUseAws) {
    logger.verbose('External grader running on AWS');
    grader = new ExternalGraderSqs();
  } else {
    // local dev mode
    logger.verbose('External grader running locally');
    grader = new ExternalGraderLocal();
  }
}

export async function beginGradingJob(grading_job_id: string): Promise<void> {
  assert(grader, 'External grader not initialized');

  const { grading_job, submission, variant, question, course } = await sqldb.queryRow(
    sql.select_grading_job_info,
    { grading_job_id },
    GradingJobInfoSchema,
  );

  if (!question.external_grading_enabled) {
    logger.verbose('External grading disabled for job id: ' + grading_job.id);

    // Make the grade 0
    const ret = {
      gradingId: grading_job.id,
      grading: {
        score: 0,
        feedback: {
          results: { succeeded: true, gradable: false },
          message: 'External grading is not enabled :(',
        },
      },
    };

    // Send the grade out for processing and display
    processGradingResult(ret).catch((err) =>
      logger.error(`Error processing results for grading job ${grading_job.id}`, err),
    );
    return;
  }

  logger.verbose(`Submitting external grading job ${grading_job.id}.`);

  const gradeRequest = grader.handleGradingRequest(
    grading_job,
    submission,
    variant,
    question,
    course,
  );
  gradeRequest.on('submit', () => {
    updateJobSubmissionTime(grading_job.id).catch((err) => {
      logger.error('Error updating job submission time', err);
      Sentry.captureException(err);
    });
  });
  gradeRequest.on('received', (receivedTime: string) => {
    // This event is only fired when running locally; this production, this
    // is handled by the SQS queue.
    updateJobReceivedTime(grading_job.id, receivedTime).catch((err) => {
      logger.error('Error updating job received time', err);
      Sentry.captureException(err);
    });
  });
  gradeRequest.on('results', (gradingResult: Record<string, any>) => {
    // This event will only be fired when running locally; in production,
    // external grader results wil be delivered via SQS.
    processGradingResult(gradingResult).then(
      () => logger.verbose(`Successfully processed grading job ${grading_job.id}`),
      (err) => logger.error(`Error processing grading job ${grading_job.id}`, err),
    );
  });
  gradeRequest.on('error', (err: Error) => {
    handleGraderError(grading_job.id, err);
  });
}

function handleGraderError(grading_job_id: string, err: Error): void {
  logger.error(`Error processing external grading job ${grading_job_id}`);
  logger.error('handleGraderError', err);
  Sentry.captureException(err);
  processGradingResult({
    gradingId: grading_job_id,
    grading: {
      score: 0,
      startTime: null,
      endTime: null,
      feedback: {
        results: { succeeded: false, gradable: false },
        message: err.toString(),
      },
    },
  }).catch((err) => {
    logger.error(`Error processing results for grading job ${grading_job_id}`, err);
    Sentry.captureException(err);
  });
}

async function updateJobSubmissionTime(grading_job_id: string): Promise<void> {
  await sqldb.queryAsync(sql.update_grading_submitted_time, {
    grading_job_id,
    grading_submitted_at: new Date().toISOString(),
  });
  await externalGradingSocket.gradingJobStatusUpdated(grading_job_id);
}

async function updateJobReceivedTime(grading_job_id: string, receivedTime: string): Promise<void> {
  await sqldb.queryAsync(sql.update_grading_received_time, {
    grading_job_id,
    grading_received_at: receivedTime,
  });
  await externalGradingSocket.gradingJobStatusUpdated(grading_job_id);
}

/**
 * Process the result of an external grading job.
 *
 * @param content - The grading job data to process.
 */
export async function processGradingResult(content: any): Promise<void> {
  try {
    if (content.grading == null || !isPlainObject(content.grading)) {
      throw new error.AugmentedError('invalid grading', { data: { content } });
    }

    if (content.grading.feedback != null && !isPlainObject(content.grading.feedback)) {
      throw new error.AugmentedError('invalid grading.feedback', { data: { content } });
    }

    // There are two "succeeded" flags in the grading results. The first
    // is at the top level and is set by `grader-host`; the second is in
    // `results` and is set by course code.
    //
    // If the top-level flag is false, that means there was a serious
    // error in the grading process and we should treat the submission
    // as not gradable. This avoids penalizing students for issues outside
    // their control.
    const jobSucceeded = !!content.grading?.feedback?.succeeded;

    const succeeded = !!(content.grading.feedback?.results?.succeeded ?? true);
    if (!succeeded) {
      content.grading.score = 0;
    }

    // The submission is only gradable if the job as a whole succeeded
    // and the course code marked it as gradable. We default to true for
    // backwards compatibility with graders that don't set this flag.
    let gradable = jobSucceeded && !!(content.grading.feedback?.results?.gradable ?? true);

    if (gradable) {
      // We only care about the score if it is gradable.
      if (typeof content.grading.score === 'undefined') {
        content.grading.feedback = {
          results: { succeeded: false, gradable: false },
          message: 'Error parsing external grading results: score was not provided.',
          original_feedback: content.grading.feedback,
        };
        content.grading.score = 0;
        gradable = false;
      }
      if (!Number.isFinite(content.grading.score)) {
        content.grading.feedback = {
          results: { succeeded: false, gradable: false },
          message: 'Error parsing external grading results: score is not a number.',
          original_feedback: content.grading.feedback,
        };
        content.grading.score = 0;
        gradable = false;
      }
      if (content.grading.score < 0 || content.grading.score > 1) {
        content.grading.feedback = {
          results: { succeeded: false, gradable: false },
          message: 'Error parsing external grading results: score is out of range.',
          original_feedback: content.grading.feedback,
        };
        content.grading.score = 0;
        gradable = false;
      }
    }

<<<<<<< HEAD
    await updateGradingJobAfterGrading({
      grading_job_id: content.gradingId,
      received_time: content.grading.receivedTime,
      start_time: content.grading.startTime,
      finish_time: content.grading.endTime,
      format_errors: content.grading.format_errors,
      gradable,
      broken: false,
      feedback: content.grading.feedback,
      partial_scores: {},
      score: content.grading.score,
      // `v2_score`: gross legacy, this can safely be null
    });
=======
    const grading_job = await selectOptionalGradingJobById(content.gradingId);
    // Only update course instance usages if the job hasn't been graded yet.
    // We have to compute this before calling
    // `grading_jobs_update_after_grading` below because that will update
    // `graded_at`.
    const updateUsages = grading_job && grading_job.graded_at == null;

    await sqldb.callAsync('grading_jobs_update_after_grading', [
      content.gradingId,
      content.grading.receivedTime,
      content.grading.startTime,
      content.grading.endTime,
      null, // `submitted_answer`
      content.grading.format_errors,
      gradable,
      false, // `broken`
      null, // `params`
      null, // `true_answer`
      content.grading.feedback,
      {}, // `partial_scores`
      content.grading.score,
      null, // `v2_score`: gross legacy, this can safely be null
    ]);

    if (updateUsages) {
      // This has to come after `grading_jobs_update_after_grading` above
      // because it uses the `grading_finished_at` value updated there.
      await updateCourseInstanceUsagesForGradingJob({
        grading_job_id: content.gradingId,
      });
    }

>>>>>>> af199cb4
    const assessment_instance_id = await sqldb.queryOptionalRow(
      sql.select_assessment_for_grading_job,
      { grading_job_id: content.gradingId },
      IdSchema,
    );
    if (assessment_instance_id != null) {
      await ltiOutcomes.updateScore(assessment_instance_id);
    }
  } finally {
    await externalGradingSocket.gradingJobStatusUpdated(content.gradingId);
  }
}<|MERGE_RESOLUTION|>--- conflicted
+++ resolved
@@ -8,12 +8,11 @@
 import * as sqldb from '@prairielearn/postgres';
 import * as Sentry from '@prairielearn/sentry';
 
-<<<<<<< HEAD
-import { updateGradingJobAfterGrading } from '../models/grading-job.js';
-=======
 import { updateCourseInstanceUsagesForGradingJob } from '../models/course-instance-usages.js';
-import { selectOptionalGradingJobById } from '../models/grading-job.js';
->>>>>>> af199cb4
+import {
+  selectOptionalGradingJobById,
+  updateGradingJobAfterGrading,
+} from '../models/grading-job.js';
 
 import { config } from './config.js';
 import {
@@ -223,7 +222,12 @@
       }
     }
 
-<<<<<<< HEAD
+    const grading_job = await selectOptionalGradingJobById(content.gradingId);
+    // Only update course instance usages if the job hasn't been graded yet. We
+    // have to compute this before calling `updateGradingJobsAfterGrading` below
+    // because that will update `graded_at`.
+    const updateUsages = grading_job && grading_job.graded_at == null;
+
     await updateGradingJobAfterGrading({
       grading_job_id: content.gradingId,
       received_time: content.grading.receivedTime,
@@ -237,40 +241,13 @@
       score: content.grading.score,
       // `v2_score`: gross legacy, this can safely be null
     });
-=======
-    const grading_job = await selectOptionalGradingJobById(content.gradingId);
-    // Only update course instance usages if the job hasn't been graded yet.
-    // We have to compute this before calling
-    // `grading_jobs_update_after_grading` below because that will update
-    // `graded_at`.
-    const updateUsages = grading_job && grading_job.graded_at == null;
-
-    await sqldb.callAsync('grading_jobs_update_after_grading', [
-      content.gradingId,
-      content.grading.receivedTime,
-      content.grading.startTime,
-      content.grading.endTime,
-      null, // `submitted_answer`
-      content.grading.format_errors,
-      gradable,
-      false, // `broken`
-      null, // `params`
-      null, // `true_answer`
-      content.grading.feedback,
-      {}, // `partial_scores`
-      content.grading.score,
-      null, // `v2_score`: gross legacy, this can safely be null
-    ]);
 
     if (updateUsages) {
-      // This has to come after `grading_jobs_update_after_grading` above
+      // This has to come after `updateGradingJobAfterGrading` above
       // because it uses the `grading_finished_at` value updated there.
-      await updateCourseInstanceUsagesForGradingJob({
-        grading_job_id: content.gradingId,
-      });
-    }
-
->>>>>>> af199cb4
+      await updateCourseInstanceUsagesForGradingJob({ grading_job_id: content.gradingId });
+    }
+
     const assessment_instance_id = await sqldb.queryOptionalRow(
       sql.select_assessment_for_grading_job,
       { grading_job_id: content.gradingId },
