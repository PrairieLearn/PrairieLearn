--- conflicted
+++ resolved
@@ -1,12 +1,9 @@
 import { FeatureManager } from './manager';
 
-<<<<<<< HEAD
 const features = new FeatureManager([
+  'manual-grading-rubrics',
   // Can only be applied to courses/institutions.
   'process-questions-in-worker',
 ]);
-=======
-const features = new FeatureManager(['manual-grading-rubrics']);
->>>>>>> 2accc021
 
 export { features };