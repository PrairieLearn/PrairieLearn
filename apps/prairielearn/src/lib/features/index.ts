--- conflicted
+++ resolved
@@ -12,11 +12,7 @@
   'bootstrap-4',
   // Should only be applied to institutions.
   'lti13',
-<<<<<<< HEAD
-  'terms-clickthrough',
   'assessment-questions-editor',
-=======
->>>>>>> 9c77b667
 ] as const;
 
 const features = new FeatureManager(featureNames);
