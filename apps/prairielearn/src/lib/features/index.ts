import { FeatureManager } from './manager.js';

const featureNames = [
  'course-instance-billing',
  'enforce-plan-grants-for-questions',
  // Should only be applied to courses/institutions.
  'question-sharing', // This also controls course instance sharing.
  'consume-public-questions',
  'ai-grading',
  'ai-grading-model-selection',
  'disable-public-workspaces',
  // Should be applied to courses only.
  'ai-question-generation-course-toggle',
  // Can be applied to any context.
  'ai-question-generation',
  // LTI 1.1. Deprecated so keep scope to course instance, where possible.
  'lti11',
  // Can be applied to any context.
  'enrollment-management',
  'rich-text-editor',
<<<<<<< HEAD
  'enhanced-access-control',
  'legacy-navigation',
=======
>>>>>>> b2b50b81
] as const;

const features = new FeatureManager(featureNames);

export type FeatureName = (typeof featureNames)[number];

export { features };<|MERGE_RESOLUTION|>--- conflicted
+++ resolved
@@ -17,12 +17,8 @@
   'lti11',
   // Can be applied to any context.
   'enrollment-management',
+  'enhanced-access-control',
   'rich-text-editor',
-<<<<<<< HEAD
-  'enhanced-access-control',
-  'legacy-navigation',
-=======
->>>>>>> b2b50b81
 ] as const;
 
 const features = new FeatureManager(featureNames);
