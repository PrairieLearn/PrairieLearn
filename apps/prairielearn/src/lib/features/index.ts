import { FeatureManager } from './manager.js';

const featureNames = [
  'course-instance-billing',
  'enforce-plan-grants-for-questions',
  // Can only be applied to courses/institutions.
  'process-questions-in-worker',
  'question-sharing',
<<<<<<< HEAD
  'bot-grading',
=======
  'disable-public-workspaces',
>>>>>>> 40c35117
  // Can only be applied to institutions.
  'lti13',
  'terms-clickthrough',
] as const;

const features = new FeatureManager(featureNames);

export type FeatureName = (typeof featureNames)[number];

export { features };<|MERGE_RESOLUTION|>--- conflicted
+++ resolved
@@ -6,11 +6,8 @@
   // Can only be applied to courses/institutions.
   'process-questions-in-worker',
   'question-sharing',
-<<<<<<< HEAD
   'bot-grading',
-=======
   'disable-public-workspaces',
->>>>>>> 40c35117
   // Can only be applied to institutions.
   'lti13',
   'terms-clickthrough',
