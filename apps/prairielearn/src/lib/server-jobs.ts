--- conflicted
+++ resolved
@@ -47,12 +47,9 @@
 
 export type ServerJobExecutionFunction = (job: ServerJob) => Promise<void>;
 
-<<<<<<< HEAD
-=======
 /**
  * Internal error subclass so we can identify when `fail()` is called.
  */
->>>>>>> ec4b745b
 class ServerJobAbortError extends Error {
   constructor(message: string) {
     super(message);
@@ -92,11 +89,6 @@
 
   verbose(msg: string) {
     this.addToOutput(chalkDim(msg) + '\n');
-  }
-
-  fail(msg: string): never {
-    this.error(msg);
-    throw new ServerJobAbortError(msg);
   }
 
   async exec(file: string, args: string[] = [], options: ServerJobExecOptions): Promise<void> {
