--- conflicted
+++ resolved
@@ -75,11 +75,7 @@
       );
     }
 
-<<<<<<< HEAD
-    assert(templateQuestion.directory !== null, 'template_directory is required');
-=======
     assert(templateQuestion.directory !== null, 'template question directory is required');
->>>>>>> cd5ed494
 
     return await questionFilePath(
       filename,
