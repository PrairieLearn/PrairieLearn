--- conflicted
+++ resolved
@@ -70,16 +70,6 @@
 }
 
 export function formatTimezone(tz: Timezone): string {
-<<<<<<< HEAD
-  return `(UTC
-    ${`${tz.utc_offset.hours || '00'}:${
-      tz.utc_offset.minutes
-        ? tz.utc_offset.minutes > 0
-          ? tz.utc_offset.minutes
-          : tz.utc_offset.minutes * -1
-        : '00'
-    }) ${tz.name}`} `;
-=======
   return `(UTC ${`${tz.utc_offset.hours || '00'}:${
     tz.utc_offset.minutes
       ? tz.utc_offset.minutes > 0
@@ -87,5 +77,4 @@
         : tz.utc_offset.minutes * -1
       : '00'
   }) ${tz.name}`}`;
->>>>>>> f9e417ef
 }