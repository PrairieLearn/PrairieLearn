import { z } from 'zod';

import { loadSqlEquiv, queryRows } from '@prairielearn/postgres';

const sql = loadSqlEquiv(import.meta.url);

export const TimezoneCodec = z.object({
  name: z.string(),
  utc_offset: z.any(),
});
export type Timezone = z.infer<typeof TimezoneCodec>;

let memoizedAvailableTimezones: Timezone[] | null = null;
let memoizedAvailableTimezonesByName: Map<string, Timezone> | null = null;

async function getAvailableTimezonesFromDB(): Promise<Timezone[]> {
  const availableTimezones = await queryRows(sql.select_timezones, TimezoneCodec);
  return availableTimezones;
}

/**
 * Returns a list of all timezones supported by the database. The list is
 * memoized so that, if it is needed more than once in the same session, the
 * same list is returned.
 */
export async function getAvailableTimezones(): Promise<Timezone[]> {
  if (memoizedAvailableTimezones == null) {
    memoizedAvailableTimezones = await getAvailableTimezonesFromDB();
  }
  return memoizedAvailableTimezones;
}

/**
 * Returns a filtered list of canonical timezones that are supported by both
 * Postgres and the JavaScript Intl API. As per the specification of
 * Intl.supportedValuesOf('timeZone'), the list includes only canonical timezone
 * names, and does not include aliases or deprecated names.
 *
 * @param alwaysInclude - Optional array of timezone names to always include in
 * the result, even if they're not canonical. These timezones are only included
 * if they're supported by Postgres.
 */
export async function getCanonicalTimezones(alwaysInclude?: string[]): Promise<Timezone[]> {
  const availableTimezones = await getAvailableTimezones();
  const canonicalTimezones = new Set(Intl.supportedValuesOf('timeZone'));
  // Intl.supportedValuesOf('timeZone') returns the list of canonical timezones,
  // but it skips UTC and a few other entries
  // (https://github.com/tc39/ecma402/issues/778). We include UTC manually.
  canonicalTimezones.add('UTC');
  return availableTimezones.filter(
    ({ name }) => canonicalTimezones.has(name) || alwaysInclude?.includes(name),
  );
}

export async function getAvailableTimezonesByName(): Promise<Map<string, Timezone>> {
  if (memoizedAvailableTimezonesByName == null) {
    const availableTimezones = await getAvailableTimezones();
    memoizedAvailableTimezonesByName = new Map(availableTimezones.map((tz) => [tz.name, tz]));
  }
  return memoizedAvailableTimezonesByName;
}

export async function getTimezoneByName(name: string): Promise<Timezone> {
  const availableTimezonesByName = await getAvailableTimezonesByName();
  const timezone = availableTimezonesByName.get(name);
  if (timezone == null) {
    throw new Error(`Timezone "${name}" not found`);
  }
  return timezone;
}

export function formatTimezone(tz: Timezone): string {
<<<<<<< HEAD
  return `(UTC
    ${`${tz.utc_offset.hours || '00'}:${
      tz.utc_offset.minutes
        ? tz.utc_offset.minutes > 0
          ? tz.utc_offset.minutes
          : tz.utc_offset.minutes * -1
        : '00'
    }) ${tz.name}`} `;
=======
  return `(UTC ${`${tz.utc_offset.hours ? tz.utc_offset.hours : '00'}:${
    tz.utc_offset.minutes
      ? tz.utc_offset.minutes > 0
        ? tz.utc_offset.minutes
        : tz.utc_offset.minutes * -1
      : '00'
  }) ${tz.name}`}`;
>>>>>>> 9dd0bf27
}<|MERGE_RESOLUTION|>--- conflicted
+++ resolved
@@ -70,7 +70,6 @@
 }
 
 export function formatTimezone(tz: Timezone): string {
-<<<<<<< HEAD
   return `(UTC
     ${`${tz.utc_offset.hours || '00'}:${
       tz.utc_offset.minutes
@@ -78,14 +77,5 @@
           ? tz.utc_offset.minutes
           : tz.utc_offset.minutes * -1
         : '00'
-    }) ${tz.name}`} `;
-=======
-  return `(UTC ${`${tz.utc_offset.hours ? tz.utc_offset.hours : '00'}:${
-    tz.utc_offset.minutes
-      ? tz.utc_offset.minutes > 0
-        ? tz.utc_offset.minutes
-        : tz.utc_offset.minutes * -1
-      : '00'
-  }) ${tz.name}`}`;
->>>>>>> 9dd0bf27
+    }) ${tz.name}`}`;
 }