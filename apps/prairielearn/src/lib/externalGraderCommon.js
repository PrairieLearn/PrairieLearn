--- conflicted
+++ resolved
@@ -192,13 +192,9 @@
  * string or buffer to attempt to parse it and mark the grading job as failed when
  * parsing fails.
  *
-<<<<<<< HEAD
  * @param {string} jobId - The grading job ID
  * @param {Object|string|Buffer} rawData - The grading results
- * @returns {import('./assessment').GradingResultInput}
-=======
- * @param {Object|string|Buffer} rawData - The grading results
->>>>>>> f59bbabd
+ * @returns {import('./externalGrader').GradingResultInput}
  */
 export function makeGradingResult(jobId, rawData) {
   let data = rawData;
