-- BLOCK check_belongs
SELECT
  ai.id
FROM
  assessment_instances AS ai
  JOIN assessments AS a ON (a.id = ai.assessment_id)
WHERE
  ai.id = $assessment_instance_id
  AND a.id = $assessment_id;

-- BLOCK insert_assessment_instance
WITH
  latest_assessment_instance AS (
    SELECT
      ai.*
    FROM
      assessment_instances AS ai
    WHERE
      ai.assessment_id = $assessment_id
      AND (
        CASE
          WHEN $group_id::BIGINT IS NOT NULL THEN ai.group_id = $group_id
          ELSE ai.user_id = $user_id
        END
      )
    ORDER BY
      ai.number DESC
    LIMIT
      1
  ),
  inserted_assessment_instance AS (
    INSERT INTO
      assessment_instances (
        auth_user_id,
        assessment_id,
        user_id,
        group_id,
        mode,
        auto_close,
        date_limit,
        number,
        include_in_statistics,
        last_client_fingerprint_id
      )
    SELECT
      $authn_user_id,
      $assessment_id,
      CASE
        WHEN $group_id::BIGINT IS NULL THEN $user_id
      END,
      $group_id,
      $mode,
      a.auto_close
      AND a.type = 'Exam',
      CASE
        WHEN $time_limit_min::INTEGER IS NOT NULL THEN $date::TIMESTAMPTZ + make_interval(mins => $time_limit_min)
      END,
      COALESCE(lai.number, 0) + 1,
      NOT users_is_instructor_in_course_instance ($user_id, a.course_instance_id),
      $client_fingerprint_id
    FROM
      assessments AS a
      -- Only retrieve the latest assessment instance if the assessment allows
      -- multiple instances, otherwise trigger a conflict on number.
      LEFT JOIN latest_assessment_instance AS lai ON a.multiple_instance
    WHERE
      a.id = $assessment_id
    ON CONFLICT DO NOTHING
    RETURNING
      *
  ),
  inserted_assessment_state_log AS (
    INSERT INTO
      assessment_state_logs (
        open,
        assessment_instance_id,
        date_limit,
        auth_user_id,
        client_fingerprint_id
      )
    SELECT
      ai.open,
      ai.id,
      ai.date_limit,
      $authn_user_id,
      $client_fingerprint_id
    FROM
      inserted_assessment_instance AS ai
  ),
  -- Use separate CTEs for last_access because Postgres does not support
  -- multiple ON CONFLICT clauses in a single INSERT statement. Only one of
  -- these CTEs will actually insert a row.
  inserted_last_access_group AS (
    INSERT INTO
      last_accesses (group_id, last_access)
    SELECT
      $group_id,
      current_timestamp
    WHERE
      $group_id::BIGINT IS NOT NULL
    ON CONFLICT (group_id) DO UPDATE
    SET
      last_access = EXCLUDED.last_access
  ),
  inserted_last_access_non_group AS (
    INSERT INTO
      last_accesses (user_id, last_access)
    SELECT
      $user_id,
      current_timestamp
    WHERE
      $group_id::BIGINT IS NULL
    ON CONFLICT (user_id) DO UPDATE
    SET
      last_access = EXCLUDED.last_access
  )
SELECT
  id AS assessment_instance_id,
  TRUE AS created
FROM
  inserted_assessment_instance
UNION ALL
-- If the assessment instance was not inserted because of a conflict on number, return the existing assessment instance.
SELECT
  id AS assessment_instance_id,
  FALSE AS created
FROM
  latest_assessment_instance
WHERE
  NOT EXISTS (
    SELECT
      1
    FROM
      inserted_assessment_instance
  );

-- BLOCK insert_instance_questions
WITH
  -- First assign two random orderings to the list of questions, one for
  -- alternative_group question selection and one for zone question
  -- selection, plus a fixed ordering based on the existing question
  -- number (if any).
  randomized_assessment_questions AS (
    SELECT
      aq.*,
      CASE
        WHEN iq.id IS NOT NULL THEN 1
        ELSE 2
      END AS existing_order,
      random() AS ag_rand, -- for alternative_group selection
      random() AS z_rand -- for zone selection
    FROM
      assessment_questions AS aq
      LEFT JOIN ( -- existing questions if they exist
        SELECT
          *
        FROM
          instance_questions
        WHERE
          assessment_instance_id IS NOT DISTINCT FROM $assessment_instance_id
      ) AS iq ON (iq.assessment_question_id = aq.id)
    WHERE
      aq.assessment_id = $assessment_id
      AND aq.deleted_at IS NULL
  ),
  -- Next choose subsets of each alternative_group with the correct
  -- number of questions, or all of them if number_choose isn't
  -- specified for that alternative_group.
  --
  -- To do this, we start by sorting the questions within each
  -- alternative_group by the ag_rand value.
  ag_numbered_assessment_questions AS (
    SELECT
      aq.*,
      (
        row_number() OVER (
          PARTITION BY
            aq.alternative_group_id
          ORDER BY
            aq.existing_order,
            aq.ag_rand,
            aq.id
        )
      ) AS ag_row_number
    FROM
      randomized_assessment_questions AS aq
  ),
  -- Now we actually choose the questions in each alternative_group.
  ag_chosen_assessment_questions AS (
    SELECT
      aq.*
    FROM
      ag_numbered_assessment_questions AS aq
      JOIN alternative_groups AS ag ON (ag.id = aq.alternative_group_id)
    WHERE
      (ag.number_choose IS NULL)
      OR (ag_row_number <= ag.number_choose)
  ),
  -- Next we choose subsets of questions in each zone (or all of them
  -- if number_choose isn't specified for the zone).
  --
  -- We start by sorting the questions within each zone, similarly to
  -- what we did above for each alternative_group. A key difference
  -- is that we first sort by the ag_row_number and then by z_rand.
  -- This means that all the questions with ag_row_number = 1 will be
  -- used up first, then all the ones with ag_row_number = 2, etc.
  -- This has the effect of spreading out our choices among the
  -- different alternative_groups in the zone as much as possible.
  z_numbered_assessment_questions AS (
    SELECT
      aq.*,
      (
        row_number() OVER (
          PARTITION BY
            z.id
          ORDER BY
            aq.ag_row_number,
            aq.existing_order,
            aq.z_rand,
            aq.id
        )
      ) AS z_row_number
    FROM
      ag_chosen_assessment_questions AS aq
      JOIN alternative_groups AS ag ON (ag.id = aq.alternative_group_id)
      JOIN zones AS z ON (z.id = ag.zone_id)
  ),
  -- Now we actually select the questions within the zone.
  z_chosen_assessment_questions AS (
    SELECT
      aq.*
    FROM
      z_numbered_assessment_questions AS aq
      JOIN alternative_groups AS ag ON (ag.id = aq.alternative_group_id)
      JOIN zones AS z ON (z.id = ag.zone_id)
      JOIN questions AS q ON (q.id = aq.question_id)
    WHERE
      (
        z.number_choose IS NULL
        OR z_row_number <= z.number_choose
      )
      AND q.deleted_at IS NULL
  ),
  inserted_instance_questions AS (
    INSERT INTO
      instance_questions AS iq (
        authn_user_id,
        assessment_instance_id,
        assessment_question_id,
        current_value,
        points_list,
        points_list_original,
        auto_points,
        manual_points
      )
    SELECT
      $authn_user_id,
      $assessment_instance_id,
      aq.id,
      coalesce(aq.init_points, aq.points_list[1], 0),
      aq.points_list,
      aq.points_list,
      0,
      0 -- These points are updated manually because their default value is set to NULL for migration purposes
    FROM
      z_chosen_assessment_questions AS aq
    ON CONFLICT (assessment_question_id, assessment_instance_id) DO NOTHING
    RETURNING
      iq.*
  ),
  inserted_audit_logs AS (
    INSERT INTO
      audit_logs (
        authn_user_id,
        course_id,
        user_id,
        group_id,
        table_name,
        row_id,
        action,
        new_state
      )
    SELECT
      $authn_user_id,
      ci.course_id,
      ai.user_id,
      ai.group_id,
      'instance_questions',
      iq.id,
      'insert',
      to_jsonb(iq.*)
    FROM
      inserted_instance_questions AS iq
      JOIN assessment_instances AS ai ON (ai.id = iq.assessment_instance_id)
      JOIN assessments AS a ON (a.id = ai.assessment_id)
      JOIN course_instances AS ci ON (ci.id = a.course_instance_id)
  )
SELECT
  iq.id
FROM
  inserted_instance_questions AS iq;

-- BLOCK update_assessment_instance_max_points
WITH
  zones_total_max_points AS (
    SELECT
      SUM(max_points) AS total_max_points
    FROM
      assessment_instances_points ($assessment_instance_id)
  ),
  new_max_points AS (
    SELECT
      ai.max_points AS old_max_points,
      ai.max_bonus_points AS old_max_bonus_points,
      COALESCE(
        a.max_points,
        GREATEST(
          ztmp.total_max_points - COALESCE(a.max_bonus_points, 0),
          0
        )
      ) AS new_max_points,
      COALESCE(a.max_bonus_points, 0) AS new_max_bonus_points
    FROM
      assessment_instances AS ai
      JOIN assessments AS a ON (a.id = ai.assessment_id)
      LEFT JOIN zones_total_max_points ztmp ON TRUE
    WHERE
      ai.id = $assessment_instance_id
  ),
  updated_assessment_instance AS (
    UPDATE assessment_instances AS ai
    SET
      max_points = nmp.new_max_points,
      max_bonus_points = nmp.new_max_bonus_points,
      modified_at = now()
    FROM
      new_max_points AS nmp
    WHERE
      ai.id = $assessment_instance_id
      AND (
        nmp.new_max_points IS DISTINCT FROM ai.max_points
        OR nmp.new_max_bonus_points IS DISTINCT FROM ai.max_bonus_points
      )
    RETURNING
      ai.*,
      nmp.old_max_points,
      nmp.old_max_bonus_points
  ),
  inserted_audit_logs AS (
    INSERT INTO
      audit_logs (
        authn_user_id,
        course_id,
        user_id,
        group_id,
        table_name,
        column_name,
        row_id,
        action,
        old_state,
        new_state
      )
    SELECT
      $authn_user_id,
      ci.course_id,
      ai.user_id,
      ai.group_id,
      'assessment_instances',
      'max_points',
      ai.id,
      'update',
      jsonb_build_object(
        'max_points',
        ai.old_max_points,
        'max_bonus_points',
        ai.old_max_bonus_points
      ),
      jsonb_build_object(
        'max_points',
        ai.max_points,
        'max_bonus_points',
        ai.max_bonus_points
      )
    FROM
      updated_assessment_instance AS ai
      JOIN assessments AS a ON (a.id = ai.assessment_id)
      JOIN course_instances AS ci ON (ci.id = a.course_instance_id)
  )
SELECT
  max_points,
  max_bonus_points
FROM
  updated_assessment_instance;

-- BLOCK select_assessment_info
SELECT
  assessment_label (a, aset),
  ci.id AS course_instance_id,
  c.id AS course_id
FROM
  assessments AS a
  JOIN assessment_sets AS aset ON (aset.id = a.assessment_set_id)
  JOIN course_instances AS ci ON (ci.id = a.course_instance_id)
  JOIN pl_courses AS c ON (c.id = ci.course_id)
WHERE
  a.id = $assessment_id;

-- BLOCK select_instances_to_grade
SELECT
  ai.id AS assessment_instance_id,
  ai.number AS instance_number,
  COALESCE(u.uid, 'group ' || g.name) AS username
FROM
  assessment_instances AS ai
  JOIN assessments AS a ON (a.id = ai.assessment_id)
  LEFT JOIN groups AS g ON (
    g.id = ai.group_id
    AND g.deleted_at IS NULL
  )
  LEFT JOIN users AS u ON (u.user_id = ai.user_id)
WHERE
  a.id = $assessment_id
  AND ai.open;

-- BLOCK close_assessment_instance
WITH
  all_dates AS (
    (
      SELECT
        ai.date
      FROM
        assessment_instances AS ai
      WHERE
        ai.id = $assessment_instance_id
    )
    UNION ALL
    (
      SELECT
        s.date
      FROM
        submissions AS s
        JOIN variants AS v ON (v.id = s.variant_id)
        JOIN instance_questions AS iq ON (iq.id = v.instance_question_id)
      WHERE
        iq.assessment_instance_id = $assessment_instance_id
    )
  ),
  all_gaps AS (
    SELECT
      date - lag(date) OVER (
        ORDER BY
          date
      ) AS gap
    FROM
      all_dates
  ),
  total_gap AS (
    SELECT
      sum(gap) AS duration
    FROM
      all_gaps
      JOIN assessment_instances AS ai ON (ai.id = $assessment_instance_id)
      JOIN assessments AS a ON (a.id = ai.assessment_id)
    WHERE
      a.type != 'Homework'
      OR gap < '1 hour'::INTERVAL
  ),
  updated_assessment_instance AS (
    UPDATE assessment_instances AS ai
    SET
      open = FALSE,
      closed_at = CURRENT_TIMESTAMP,
      duration = COALESCE(
        (
          SELECT
            duration
          FROM
            total_gap
        ),
        '0 seconds'::INTERVAL
      ),
      modified_at = now(),
      -- Mark the assessment instance as in need of grading. We'll start
      -- grading immediately, but in case the PrairieLearn process dies in
      -- the middle of grading, the `autoFinishExams` cronjob will grade the
      -- assessment instance at some point in the near future.
      grading_needed = TRUE
    WHERE
      ai.id = $assessment_instance_id
    RETURNING
      ai.id
  )
INSERT INTO
  assessment_state_logs (
    open,
    assessment_instance_id,
    auth_user_id,
    client_fingerprint_id
  )
SELECT
  FALSE,
  updated_assessment_instance.id,
  $authn_user_id,
  $client_fingerprint_id
FROM
  updated_assessment_instance;

-- BLOCK select_variants_for_assessment_instance_grading
SELECT DISTINCT
  ON (iq.id) to_jsonb(v.*) AS variant,
  to_jsonb(q.*) AS question,
  to_jsonb(vc.*) AS variant_course
FROM
  variants AS v
  JOIN instance_questions AS iq ON (iq.id = v.instance_question_id)
  JOIN assessment_instances AS ai ON (ai.id = iq.assessment_instance_id)
  JOIN questions AS q ON (q.id = v.question_id)
  JOIN pl_courses AS vc ON (vc.id = v.course_id)
WHERE
  ai.id = $assessment_instance_id
ORDER BY
  iq.id,
  v.date DESC;

-- BLOCK unset_grading_needed
UPDATE assessment_instances AS ai
SET
  grading_needed = FALSE
WHERE
  ai.id = $assessment_instance_id;

-- BLOCK select_assessments_for_statistics_update
SELECT
  a.id AS assessment_id
FROM
  assessments AS a
WHERE
  a.course_instance_id = $course_instance_id
  AND EXISTS (
    SELECT
      1
    FROM
      assessment_instances AS ai
    WHERE
      ai.assessment_id = a.id
      AND ai.modified_at > a.statistics_last_updated_at - interval '1 minute'
  );

-- BLOCK select_assessment_lock
SELECT
  1
FROM
  assessments AS a
WHERE
  a.id = $assessment_id
FOR NO KEY UPDATE;

-- BLOCK select_assessment_needs_statisics_update
SELECT
  EXISTS (
    SELECT
      1
    FROM
      assessment_instances AS ai
    WHERE
      ai.assessment_id = a.id
      AND ai.modified_at > a.statistics_last_updated_at - interval '1 minute'
  ) AS needs_statistics_update
FROM
  assessments AS a
WHERE
  a.id = $assessment_id;

-- BLOCK update_assessment_statisics
WITH
  student_assessment_scores AS (
    SELECT
      -- if a student has multiple assessment_instances for this assessment
      -- then use their maximum score
      max(ai.score_perc) AS score_perc
    FROM
      assessment_instances AS ai
      JOIN assessments AS a ON (a.id = ai.assessment_id)
      -- Only select groups that are not soft-deleted
      LEFT JOIN groups AS g ON (
        g.id = ai.group_id
        AND g.deleted_at IS NULL
      )
      LEFT JOIN group_users AS gu ON (gu.group_id = g.id)
      JOIN users AS u ON (u.user_id = COALESCE(ai.user_id, gu.user_id))
      JOIN enrollments AS e ON (
        e.user_id = u.user_id
        AND e.course_instance_id = a.course_instance_id
      )
    WHERE
      a.id = $assessment_id
      AND ai.include_in_statistics
    GROUP BY
      u.user_id
  ),
  score_stats AS (
    SELECT
      count(score_perc) AS number,
      coalesce(min(score_perc), 0) AS min,
      coalesce(max(score_perc), 0) AS max,
      coalesce(avg(score_perc), 0) AS mean,
      coalesce(stddev_samp(score_perc), 0) AS std,
      coalesce(
        percentile_disc(0.5) WITHIN GROUP (
          ORDER BY
            score_perc
        ),
        0
      ) AS median,
      count(
        score_perc <= 0
        OR NULL
      ) AS n_zero,
      count(
        score_perc >= 100
        OR NULL
      ) AS n_hundred,
      CAST(
        count(
          score_perc <= 0
          OR NULL
        ) AS double precision
      ) / greatest(1, count(score_perc)) * 100 AS n_zero_perc,
      CAST(
        count(
          score_perc >= 100
          OR NULL
        ) AS double precision
      ) / greatest(1, count(score_perc)) * 100 AS n_hundred_perc,
      coalesce(
        histogram (score_perc, 0, 100, 10),
        array_fill(0, ARRAY[10])
      ) AS score_hist
    FROM
      student_assessment_scores
  ),
  basic_duration_stats AS (
    SELECT
      coalesce(min(duration), interval '0') AS min,
      coalesce(max(duration), interval '0') AS max,
      coalesce(avg(duration), interval '0') AS mean,
      coalesce(
        percentile_disc(0.5) WITHIN GROUP (
          ORDER BY
            duration
        ),
        interval '0'
      ) AS median,
      coalesce(
        percentile_disc(0.75) WITHIN GROUP (
          ORDER BY
            duration
        ),
        interval '0'
      ) AS quartile3,
      coalesce(
        percentile_disc(0.9) WITHIN GROUP (
          ORDER BY
            duration
        ),
        interval '0'
      ) AS perc90
    FROM
      assessment_instances AS ai
      JOIN assessments AS a ON (a.id = ai.assessment_id)
      -- Only select groups that are not soft-deleted
      LEFT JOIN groups AS g ON (
        g.id = ai.group_id
        AND g.deleted_at IS NULL
      )
      LEFT JOIN group_users AS gu ON (gu.group_id = g.id)
      JOIN users AS u ON (u.user_id = COALESCE(ai.user_id, gu.user_id))
      JOIN enrollments AS e ON (
        e.user_id = u.user_id
        AND e.course_instance_id = a.course_instance_id
      )
    WHERE
      a.id = $assessment_id
      AND ai.include_in_statistics
  ),
  duration_stats AS (
    SELECT
      *,
      interval_hist_thresholds (
        coalesce(
          greatest(quartile3 + 2 * (quartile3 - median), perc90),
          interval '10 minutes'
        )
      ) AS thresholds
    FROM
      basic_duration_stats
  ),
  duration_hist_stats AS (
    SELECT
      coalesce(
        array_histogram (
          ai.duration,
          (
            SELECT
              thresholds
            FROM
              duration_stats
          )
        ),
        array_fill(
          0,
          ARRAY[
            array_length(
              (
                SELECT
                  thresholds
                FROM
                  duration_stats
              ),
              1
            ) - 1
          ]
        )
      ) AS hist
    FROM
      assessment_instances AS ai
      JOIN assessments AS a ON (a.id = ai.assessment_id)
      -- Only select groups that are not soft-deleted
      LEFT JOIN groups AS g ON (
        g.id = ai.group_id
        AND g.deleted_at IS NULL
      )
      LEFT JOIN group_users AS gu ON (gu.group_id = g.id)
      JOIN users AS u ON (u.user_id = COALESCE(ai.user_id, gu.user_id))
      JOIN enrollments AS e ON (
        e.user_id = u.user_id
        AND e.course_instance_id = a.course_instance_id
      )
    WHERE
      a.id = $assessment_id
      AND NOT users_is_instructor_in_course_instance (e.user_id, e.course_instance_id)
  )
UPDATE assessments AS a
SET
  statistics_last_updated_at = now(),
  score_stat_number = score_stats.number,
  score_stat_min = score_stats.min,
  score_stat_max = score_stats.max,
  score_stat_mean = score_stats.mean,
  score_stat_std = score_stats.std,
  score_stat_median = score_stats.median,
  score_stat_n_zero = score_stats.n_zero,
  score_stat_n_hundred = score_stats.n_hundred,
  score_stat_n_zero_perc = score_stats.n_zero_perc,
  score_stat_n_hundred_perc = score_stats.n_hundred_perc,
  score_stat_hist = score_stats.score_hist,
  duration_stat_min = duration_stats.min,
  duration_stat_max = duration_stats.max,
  duration_stat_mean = duration_stats.mean,
  duration_stat_median = duration_stats.median,
  duration_stat_thresholds = duration_stats.thresholds,
  duration_stat_threshold_seconds = interval_array_to_seconds (duration_stats.thresholds),
  duration_stat_threshold_labels = interval_array_to_strings (duration_stats.thresholds),
  duration_stat_hist = duration_hist_stats.hist
FROM
  score_stats,
  duration_stats,
  duration_hist_stats
WHERE
  a.id = $assessment_id;

-- BLOCK select_and_lock_assessment_instance
SELECT
  ai.*
FROM
  assessment_instances AS ai
WHERE
  ai.id = $assessment_instance_id
FOR NO KEY UPDATE OF
  ai;

-- BLOCK update_assessment_instance_score
WITH
  updated_assessment_instances AS (
    UPDATE assessment_instances AS ai
    SET
      points = $points,
      score_perc = $score_perc,
      modified_at = now()
    WHERE
      ai.id = $assessment_instance_id
    RETURNING
      ai.*
  )
INSERT INTO
  assessment_score_logs (
    assessment_instance_id,
    auth_user_id,
    max_points,
    points,
    score_perc
  )
SELECT
  ai.id,
  $authn_user_id,
  ai.max_points,
  ai.points,
  ai.score_perc
FROM
  updated_assessment_instances AS ai;

-- BLOCK assessment_instance_log
WITH
  ai_group_users AS (
    -- This selects not only all users who are currently in the group,
    -- but all users who were EVER in the group at some point. We've
    -- seen real-world examples of a user creating and joining a group,
    -- completing the assessment, and then leaving the group. If we
    -- didn't include past group members as well, we'd end up with an
    -- assessment log that didn't include any `page_view_logs` events,
    -- which would be undesirable for the instructor.
    SELECT
      gl.user_id
    FROM
      assessment_instances AS ai
      JOIN group_logs AS gl ON (gl.group_id = ai.group_id)
    WHERE
      ai.id = $assessment_instance_id
      AND gl.action = 'join'
  ),
  user_page_view_logs AS (
    SELECT
      pvl.*
    FROM
      page_view_logs AS pvl
      JOIN assessment_instances AS ai ON (ai.id = pvl.assessment_instance_id)
    WHERE
      pvl.assessment_instance_id = $assessment_instance_id
      -- Include events for the assessment's owner and, in case of
      -- group assessments, for any user that at some point was part
      -- of the group.
      AND (
        pvl.authn_user_id = ai.user_id
        OR pvl.authn_user_id IN (
          SELECT
            *
          FROM
            ai_group_users
        )
      )
  ),
  event_log AS (
    (
      SELECT
        1 AS event_order,
        'Begin'::TEXT AS event_name,
        'gray3'::TEXT AS event_color,
        ai.date,
        u.user_id AS auth_user_id,
        u.uid AS auth_user_uid,
        NULL::TEXT AS qid,
        NULL::INTEGER AS question_id,
        NULL::INTEGER AS instance_question_id,
        NULL::INTEGER AS variant_id,
        NULL::INTEGER AS variant_number,
        NULL::INTEGER AS submission_id,
        NULL::BIGINT AS log_id,
        NULL::BIGINT AS client_fingerprint_id,
        NULL::JSONB AS data
      FROM
        assessment_instances AS ai
        LEFT JOIN users AS u ON (u.user_id = ai.auth_user_id)
      WHERE
        ai.id = $assessment_instance_id
    )
    UNION
    (
      SELECT
        2 AS event_order,
        'New variant'::TEXT AS event_name,
        'gray1'::TEXT AS event_color,
        v.date,
        u.user_id AS auth_user_id,
        u.uid AS auth_user_uid,
        q.qid AS qid,
        q.id AS question_id,
        iq.id AS instance_question_id,
        v.id AS variant_id,
        v.number AS variant_number,
        NULL::INTEGER AS submission_id,
        v.id AS log_id,
        v.client_fingerprint_id AS client_fingerprint_id,
        jsonb_build_object(
          'variant_seed',
          v.variant_seed,
          'params',
          CASE
            WHEN $include_files THEN v.params
            ELSE (v.params - '_workspace_files')
          END,
          'true_answer',
          v.true_answer,
          'options',
          v.options
        ) AS data
      FROM
        variants AS v
        JOIN instance_questions AS iq ON (iq.id = v.instance_question_id)
        JOIN assessment_questions AS aq ON (aq.id = iq.assessment_question_id)
        JOIN questions AS q ON (q.id = aq.question_id)
        LEFT JOIN users AS u ON (u.user_id = v.authn_user_id)
      WHERE
        iq.assessment_instance_id = $assessment_instance_id
    )
    UNION
    (
      SELECT
        2.5 AS event_order,
        'Broken variant'::TEXT AS event_name,
        'red3'::TEXT AS event_color,
        v.broken_at AS date,
        u.user_id AS auth_user_id,
        u.uid AS auth_user_uid,
        q.qid AS qid,
        q.id AS question_id,
        iq.id AS instance_question_id,
        v.id AS variant_id,
        v.number AS variant_number,
        NULL::INTEGER AS submission_id,
        v.id AS log_id,
        NULL::BIGINT AS client_fingerprint_id,
        NULL::JSONB AS data
      FROM
        variants AS v
        JOIN instance_questions AS iq ON (iq.id = v.instance_question_id)
        JOIN assessment_questions AS aq ON (aq.id = iq.assessment_question_id)
        JOIN questions AS q ON (q.id = aq.question_id)
        LEFT JOIN users AS u ON (u.user_id = v.broken_by)
      WHERE
        v.broken_at IS NOT NULL
        AND iq.assessment_instance_id = $assessment_instance_id
    )
    UNION
    (
      SELECT
        3 AS event_order,
        'Submission'::TEXT AS event_name,
        'blue3'::TEXT AS event_color,
        s.date,
        u.user_id AS auth_user_id,
        u.uid AS auth_user_uid,
        q.qid,
        q.id AS question_id,
        iq.id AS instance_question_id,
        v.id AS variant_id,
        v.number AS variant_number,
        s.id AS submission_id,
        s.id AS log_id,
        s.client_fingerprint_id AS client_fingerprint_id,
        jsonb_build_object(
          'submitted_answer',
          CASE
            WHEN $include_files THEN s.submitted_answer
            ELSE (s.submitted_answer - '_files')
          END,
          'raw_submitted_answer',
          CASE
            WHEN $include_files THEN s.raw_submitted_answer
            -- Elements that produce files (upload, editor, etc.) will use keys like '_file_upload_XXX' or equivalent
            ELSE (
              SELECT
                JSONB_OBJECT_AGG(key, value)
              FROM
                JSONB_EACH(s.raw_submitted_answer)
              WHERE
                NOT STARTS_WITH(key, '_')
            )
          END,
          'correct',
          s.correct
        ) AS data
      FROM
        submissions AS s
        JOIN variants AS v ON (v.id = s.variant_id)
        JOIN instance_questions AS iq ON (iq.id = v.instance_question_id)
        JOIN assessment_questions AS aq ON (aq.id = iq.assessment_question_id)
        JOIN questions AS q ON (q.id = aq.question_id)
        LEFT JOIN users AS u ON (u.user_id = s.auth_user_id)
      WHERE
        iq.assessment_instance_id = $assessment_instance_id
    )
    UNION
    (
      SELECT
        3.5 AS event_order,
        'External grading results'::TEXT AS event_name,
        'blue1'::TEXT AS event_color,
        gj.graded_at AS date,
        u.user_id AS auth_user_id,
        u.uid AS auth_user_uid,
        q.qid,
        q.id AS question_id,
        iq.id AS instance_question_id,
        v.id AS variant_id,
        v.number AS variant_number,
        gj.id AS submission_id,
        gj.id AS log_id,
        NULL::BIGINT AS client_fingerprint_id,
        to_jsonb(gj.*) AS data
      FROM
        grading_jobs AS gj
        JOIN submissions AS s ON (s.id = gj.submission_id)
        JOIN variants AS v ON (v.id = s.variant_id)
        JOIN instance_questions AS iq ON (iq.id = v.instance_question_id)
        JOIN assessment_questions AS aq ON (aq.id = iq.assessment_question_id)
        JOIN questions AS q ON (q.id = aq.question_id)
        LEFT JOIN users AS u ON (u.user_id = s.auth_user_id)
      WHERE
        iq.assessment_instance_id = $assessment_instance_id
        AND gj.grading_method = 'External'
        AND gj.graded_at IS NOT NULL
    )
    UNION
    (
      SELECT
        3.7 AS event_order,
        CASE
          WHEN gj.grading_method = 'Manual' THEN 'Manual grading results'::TEXT
          ELSE 'AI grading results'::TEXT
        END AS event_name,
        'blue2'::TEXT AS event_color,
        gj.graded_at AS date,
        u.user_id AS auth_user_id,
        u.uid AS auth_user_uid,
        q.qid,
        q.id AS question_id,
        iq.id AS instance_question_id,
        v.id AS variant_id,
        v.number AS variant_number,
        gj.id AS submission_id,
        gj.id AS log_id,
        NULL::BIGINT AS client_fingerprint_id,
        jsonb_build_object(
          'correct',
          gj.correct,
          'score',
          gj.score,
          'manual_points',
          gj.manual_points,
          'auto_points',
          gj.auto_points,
          'feedback',
          gj.feedback,
          'submitted_answer',
          CASE
            WHEN $include_files THEN s.submitted_answer
            ELSE (s.submitted_answer - '_files')
          END,
          'submission_id',
          s.id,
          'rubric_grading',
          CASE
            WHEN rg.id IS NULL THEN NULL
            ELSE (
              SELECT
                JSONB_BUILD_OBJECT(
                  'computed_points',
                  rg.computed_points,
                  'adjust_points',
                  rg.adjust_points,
                  'items',
                  JSONB_AGG(
                    JSONB_BUILD_OBJECT('text', rgi.description, 'points', rgi.points)
                  )
                )
              FROM
                rubric_grading_items rgi
              WHERE
                rgi.rubric_grading_id = rg.id
            )
          END
        ) AS data
      FROM
        grading_jobs AS gj
        JOIN submissions AS s ON (s.id = gj.submission_id)
        JOIN variants AS v ON (v.id = s.variant_id)
        JOIN instance_questions AS iq ON (iq.id = v.instance_question_id)
        JOIN assessment_questions AS aq ON (aq.id = iq.assessment_question_id)
        JOIN questions AS q ON (q.id = aq.question_id)
        LEFT JOIN users AS u ON (u.user_id = gj.auth_user_id)
        LEFT JOIN rubric_gradings AS rg ON (rg.id = gj.manual_rubric_grading_id)
      WHERE
        iq.assessment_instance_id = $assessment_instance_id
        AND gj.grading_method IN ('Manual', 'AI')
        AND gj.graded_at IS NOT NULL
    )
    UNION
    (
      SELECT
        4 AS event_order,
        'Grade submission'::TEXT AS event_name,
        'orange3'::TEXT AS event_color,
        gj.graded_at AS date,
        u.user_id AS auth_user_id,
        u.uid AS auth_user_uid,
        q.qid,
        q.id AS question_id,
        iq.id AS instance_question_id,
        v.id AS variant_id,
        v.number AS variant_number,
        gj.id AS submission_id,
        gj.id AS log_id,
        NULL::BIGINT AS client_fingerprint_id,
        jsonb_build_object(
          'correct',
          gj.correct,
          'score',
          gj.score,
          'feedback',
          gj.feedback,
          'submitted_answer',
          CASE
            WHEN $include_files THEN s.submitted_answer
            ELSE (s.submitted_answer - '_files')
          END,
          'true_answer',
          s.true_answer
        ) AS data
      FROM
        grading_jobs AS gj
        JOIN submissions AS s ON (s.id = gj.submission_id)
        JOIN variants AS v ON (v.id = s.variant_id)
        JOIN instance_questions AS iq ON (iq.id = v.instance_question_id)
        JOIN assessment_questions AS aq ON (aq.id = iq.assessment_question_id)
        JOIN questions AS q ON (q.id = aq.question_id)
        LEFT JOIN users AS u ON (u.user_id = gj.auth_user_id)
      WHERE
        iq.assessment_instance_id = $assessment_instance_id
        AND gj.grading_method = 'Internal'
        AND gj.graded_at IS NOT NULL
    )
    UNION
    (
      SELECT
        5 AS event_order,
        'Score question'::TEXT AS event_name,
        'brown1'::TEXT AS event_color,
        qsl.date,
        u.user_id AS auth_user_id,
        u.uid AS auth_user_uid,
        q.qid,
        q.id AS question_id,
        iq.id AS instance_question_id,
        v.id AS variant_id,
        v.number AS variant_number,
        NULL::INTEGER AS submission_id,
        qsl.id AS log_id,
        NULL::BIGINT AS client_fingerprint_id,
        jsonb_build_object(
          'points',
          qsl.points,
          'max_points',
          qsl.max_points,
          'score_perc',
          qsl.score_perc,
          'correct',
          s.correct
        ) AS data
      FROM
        question_score_logs AS qsl
        JOIN instance_questions AS iq ON (iq.id = qsl.instance_question_id)
        JOIN assessment_questions AS aq ON (aq.id = iq.assessment_question_id)
        JOIN questions AS q ON (q.id = aq.question_id)
        LEFT JOIN users AS u ON (u.user_id = qsl.auth_user_id)
        LEFT JOIN grading_jobs AS gj ON (gj.id = qsl.grading_job_id)
        LEFT JOIN submissions AS s ON (s.id = gj.submission_id)
        LEFT JOIN variants AS v ON (v.id = s.variant_id)
      WHERE
        iq.assessment_instance_id = $assessment_instance_id
    )
    UNION
    (
      SELECT
        6 AS event_order,
        'Score assessment'::TEXT AS event_name,
        'brown3'::TEXT AS event_color,
        asl.date,
        u.user_id AS auth_user_id,
        u.uid AS auth_user_uid,
        NULL::TEXT AS qid,
        NULL::INTEGER AS question_id,
        NULL::INTEGER AS instance_question_id,
        NULL::INTEGER AS variant_id,
        NULL::INTEGER AS variant_number,
        NULL::INTEGER AS submission_id,
        asl.id AS log_id,
        NULL::BIGINT AS client_fingerprint_id,
        jsonb_build_object(
          'points',
          asl.points,
          'max_points',
          asl.max_points,
          'score_perc',
          asl.score_perc
        ) AS data
      FROM
        assessment_score_logs AS asl
        LEFT JOIN users AS u ON (u.user_id = asl.auth_user_id)
      WHERE
        asl.assessment_instance_id = $assessment_instance_id
    )
    UNION
    (
      SELECT
        7 AS event_order,
        CASE
          WHEN asl.open THEN 'Open'::TEXT
          ELSE 'Close'::TEXT
        END AS event_name,
        'gray3'::TEXT AS event_color,
        asl.date,
        u.user_id AS auth_user_id,
        u.uid AS auth_user_uid,
        NULL::TEXT AS qid,
        NULL::INTEGER AS question_id,
        NULL::INTEGER AS instance_question_id,
        NULL::INTEGER AS variant_id,
        NULL::INTEGER AS variant_number,
        NULL::INTEGER AS submission_id,
        asl.id AS log_id,
        asl.client_fingerprint_id AS client_fingerprint_id,
        CASE
          WHEN asl.open THEN jsonb_build_object(
            'date_limit',
            CASE
              WHEN asl.date_limit IS NULL THEN 'Unlimited'
              ELSE format_date_full_compact (asl.date_limit, ci.display_timezone)
            END,
            'time_limit',
            CASE
              WHEN asl.date_limit IS NULL THEN 'Unlimited'
              ELSE format_interval (asl.date_limit - ai.date)
            END,
            'remaining_time',
            CASE
              WHEN asl.date_limit IS NULL THEN 'Unlimited'
              ELSE format_interval (asl.date_limit - asl.date)
            END
          )
          ELSE NULL::JSONB
        END AS data
      FROM
        assessment_state_logs AS asl
        JOIN assessment_instances AS ai ON (ai.id = $assessment_instance_id)
        JOIN assessments AS a ON (a.id = ai.assessment_id)
        JOIN course_instances AS ci ON (ci.id = a.course_instance_id)
        LEFT JOIN users AS u ON (u.user_id = asl.auth_user_id)
      WHERE
        asl.assessment_instance_id = $assessment_instance_id
    )
    UNION
    (
      SELECT
        7.5 AS event_order,
        'Time limit expiry'::TEXT AS event_name,
        'red2'::TEXT AS event_color,
        asl.date_limit AS date,
        u.user_id AS auth_user_id,
        u.uid AS auth_user_uid,
        NULL::TEXT AS qid,
        NULL::INTEGER AS question_id,
        NULL::INTEGER AS instance_question_id,
        NULL::INTEGER AS variant_id,
        NULL::INTEGER AS variant_number,
        NULL::INTEGER AS submission_id,
        asl.id AS log_id,
        NULL::BIGINT AS client_fingerprint_id,
        jsonb_build_object(
          'time_limit',
          format_interval (asl.date_limit - ai.date)
        ) AS data
      FROM
        assessment_state_logs AS asl
        JOIN assessment_instances AS ai ON (ai.id = $assessment_instance_id)
        LEFT JOIN users AS u ON (u.user_id = asl.auth_user_id)
      WHERE
        asl.assessment_instance_id = $assessment_instance_id
        AND asl.open
        AND asl.date_limit IS NOT NULL
        -- Only list as expired if it already happened
        AND asl.date_limit < CURRENT_TIMESTAMP
        -- Only list the expiry date if the assessment was
        -- not closed or extended after this time limit
        -- was set but before it expired
        AND NOT EXISTS (
          SELECT
            1
          FROM
            assessment_state_logs aslc
          WHERE
            aslc.assessment_instance_id = $assessment_instance_id
            AND aslc.date > asl.date
            AND aslc.date <= asl.date_limit
        )
    )
    UNION
    (
      SELECT
        8 AS event_order,
        'View variant'::TEXT AS event_name,
        'green3'::TEXT AS event_color,
        pvl.date,
        u.user_id AS auth_user_id,
        u.uid AS auth_user_uid,
        q.qid AS qid,
        q.id AS question_id,
        iq.id AS instance_question_id,
        v.id AS variant_id,
        v.number AS variant_number,
        NULL::INTEGER AS submission_id,
        pvl.id AS log_id,
        pvl.client_fingerprint_id AS client_fingerprint_id,
        NULL::JSONB AS data
      FROM
        user_page_view_logs AS pvl
        JOIN variants AS v ON (v.id = pvl.variant_id)
        JOIN instance_questions AS iq ON (iq.id = v.instance_question_id)
        JOIN questions AS q ON (q.id = pvl.question_id)
        JOIN users AS u ON (u.user_id = pvl.authn_user_id)
        JOIN assessment_instances AS ai ON (ai.id = pvl.assessment_instance_id)
      WHERE
        pvl.page_type = 'studentInstanceQuestion'
    )
    UNION
    (
      SELECT
        9 AS event_order,
        'View assessment overview'::TEXT AS event_name,
        'green1'::TEXT AS event_color,
        pvl.date,
        u.user_id AS auth_user_id,
        u.uid AS auth_user_uid,
        NULL::TEXT AS qid,
        NULL::INTEGER AS question_id,
        NULL::INTEGER AS instance_question_id,
        NULL::INTEGER AS variant_id,
        NULL::INTEGER AS variant_number,
        NULL::INTEGER AS submission_id,
        pvl.id AS log_id,
        pvl.client_fingerprint_id AS client_fingerprint_id,
        NULL::JSONB AS data
      FROM
        user_page_view_logs AS pvl
        JOIN users AS u ON (u.user_id = pvl.authn_user_id)
        JOIN assessment_instances AS ai ON (ai.id = pvl.assessment_instance_id)
      WHERE
        pvl.page_type = 'studentAssessmentInstance'
    )
    UNION
    (
      SELECT
        10 AS event_order,
        ('Group ' || gl.action)::TEXT AS event_name,
        'gray2'::TEXT AS event_color,
        gl.date,
        u.user_id AS auth_user_id,
        u.uid AS auth_user_uid,
        NULL::TEXT AS qid,
        NULL::INTEGER AS question_id,
        NULL::INTEGER AS instance_question_id,
        NULL::INTEGER AS variant_id,
        NULL::INTEGER AS variant_number,
        NULL::INTEGER AS submission_id,
        gl.id AS log_id,
        NULL::BIGINT AS client_fingerprint_id,
        jsonb_strip_nulls(
          jsonb_build_object('user', gu.uid, 'roles', gl.roles)
        ) AS data
      FROM
        assessment_instances AS ai
        JOIN group_logs AS gl ON (gl.group_id = ai.group_id)
        JOIN users AS u ON (u.user_id = gl.authn_user_id)
        LEFT JOIN users AS gu ON (gu.user_id = gl.user_id)
      WHERE
        ai.id = $assessment_instance_id
    )
  ),
  question_data AS (
    SELECT
      iq.id AS instance_question_id,
      qo.question_number AS student_question_number,
      admin_assessment_question_number (aq.id) AS instructor_question_number
    FROM
      instance_questions AS iq
      JOIN assessment_instances AS ai ON (ai.id = iq.assessment_instance_id)
      JOIN assessment_questions AS aq ON (aq.id = iq.assessment_question_id)
      JOIN question_order (ai.id) AS qo ON (qo.instance_question_id = iq.id)
    WHERE
      ai.id = $assessment_instance_id
  )
SELECT
  el.event_name,
  el.event_color,
  el.date AS event_date,
  el.auth_user_uid,
  el.qid,
  el.question_id,
  el.instance_question_id,
  el.variant_id,
  el.variant_number,
  el.submission_id,
  el.data,
  to_jsonb(cf.*) AS client_fingerprint,
  NULL AS client_fingerprint_number,
  format_date_full_compact (el.date, ci.display_timezone) AS formatted_date,
  format_date_iso8601 (el.date, ci.display_timezone) AS date_iso8601,
  qd.student_question_number,
  qd.instructor_question_number
FROM
  event_log AS el
  LEFT JOIN client_fingerprints AS cf ON (cf.id = el.client_fingerprint_id)
  LEFT JOIN question_data AS qd ON (qd.instance_question_id = el.instance_question_id),
  assessment_instances AS ai
  JOIN assessments AS a ON (a.id = ai.assessment_id)
  JOIN course_instances AS ci ON (ci.id = a.course_instance_id)
WHERE
  ai.id = $assessment_instance_id
ORDER BY
  el.date,
  el.event_order,
  el.log_id,
  el.question_id;

-- BLOCK calculate_stats_for_assessment_question
WITH
  relevant_assessment_instances AS (
    SELECT DISTINCT
      ai.*
    FROM
      assessment_questions AS aq
      JOIN assessments AS a ON (a.id = aq.assessment_id)
      JOIN assessment_instances AS ai ON (ai.assessment_id = a.id)
    WHERE
      aq.id = $assessment_question_id
      AND ai.include_in_statistics
  ),
  relevant_instance_questions AS (
    SELECT DISTINCT
      iq.*,
      -- Determine a unique ID for each user or group by making group IDs
      -- negative. Exactly one of user_id or group_id will be NULL, so this
      -- results in a unqiue non-NULL ID for each assessment instance.
      coalesce(ai.user_id, - ai.group_id) AS u_gr_id
    FROM
      instance_questions AS iq
      JOIN relevant_assessment_instances AS ai ON (ai.id = iq.assessment_instance_id)
    WHERE
      iq.assessment_question_id = $assessment_question_id
  ),
  assessment_scores_by_user_or_group AS (
    SELECT
      coalesce(ai.user_id, - ai.group_id) AS u_gr_id,
      max(ai.score_perc) AS score_perc
    FROM
      relevant_assessment_instances AS ai
    GROUP BY
      coalesce(ai.user_id, - ai.group_id)
  ),
  question_stats_by_user_or_group AS (
    SELECT
      iq.u_gr_id,
      avg(iq.score_perc) AS score_perc,
      100 * count(iq.id) FILTER (
        WHERE
          iq.some_submission = TRUE
      ) / count(iq.id) AS some_submission_perc,
      100 * count(iq.id) FILTER (
        WHERE
          iq.some_perfect_submission = TRUE
      ) / count(iq.id) AS some_perfect_submission_perc,
      100 * count(iq.id) FILTER (
        WHERE
          iq.some_nonzero_submission = TRUE
      ) / count(iq.id) AS some_nonzero_submission_perc,
      avg(iq.first_submission_score) AS first_submission_score,
      avg(iq.last_submission_score) AS last_submission_score,
      avg(iq.max_submission_score) AS max_submission_score,
      avg(iq.average_submission_score) AS average_submission_score,
      array_avg (iq.submission_score_array) AS submission_score_array,
      array_avg (iq.incremental_submission_score_array) AS incremental_submission_score_array,
      array_avg (iq.incremental_submission_points_array) AS incremental_submission_points_array,
      avg(iq.number_attempts) AS number_submissions
    FROM
      relevant_instance_questions AS iq
    GROUP BY
      iq.u_gr_id
  ),
  user_quintiles AS (
    SELECT
      assessment_scores_by_user_or_group.u_gr_id,
      ntile(5) OVER (
        ORDER BY
          assessment_scores_by_user_or_group.score_perc
      ) as quintile
    FROM
      assessment_scores_by_user_or_group
  ),
  quintile_scores AS (
    SELECT
      avg(question_stats_by_user_or_group.score_perc) AS quintile_score
    FROM
      question_stats_by_user_or_group
      JOIN user_quintiles USING (u_gr_id)
    GROUP BY
      user_quintiles.quintile
    ORDER BY
      user_quintiles.quintile
  ),
  quintile_scores_as_array AS (
    SELECT
      array_agg(quintile_score) AS scores
    FROM
      quintile_scores
  ),
  aq_stats AS (
    SELECT
      least(
        100,
        greatest(
          0,
          avg(question_stats_by_user_or_group.score_perc)
        )
      ) AS mean_question_score,
      percentile_cont(0.5) WITHIN GROUP (
        ORDER BY
          question_stats_by_user_or_group.score_perc
      ) AS median_question_score,
      sqrt(
        var_pop(question_stats_by_user_or_group.score_perc)
      ) AS question_score_variance,
      coalesce(
        corr(
          question_stats_by_user_or_group.score_perc,
          assessment_scores_by_user_or_group.score_perc
        ) * 100,
        CASE
          WHEN count(question_stats_by_user_or_group.score_perc) > 0 THEN 0
          ELSE NULL
        END
      ) AS discrimination,
      avg(
        question_stats_by_user_or_group.some_submission_perc
      ) AS some_submission_perc,
      avg(
        question_stats_by_user_or_group.some_perfect_submission_perc
      ) AS some_perfect_submission_perc,
      avg(
        question_stats_by_user_or_group.some_nonzero_submission_perc
      ) AS some_nonzero_submission_perc,
      avg(
        question_stats_by_user_or_group.first_submission_score
      ) AS average_first_submission_score,
      sqrt(
        var_pop(
          question_stats_by_user_or_group.first_submission_score
        )
      ) AS first_submission_score_variance,
      histogram (
        question_stats_by_user_or_group.first_submission_score,
        0,
        1,
        10
      ) AS first_submission_score_hist,
      avg(
        question_stats_by_user_or_group.last_submission_score
      ) AS average_last_submission_score,
      sqrt(
        var_pop(
          question_stats_by_user_or_group.last_submission_score
        )
      ) AS last_submission_score_variance,
      histogram (
        question_stats_by_user_or_group.last_submission_score,
        0,
        1,
        10
      ) AS last_submission_score_hist,
      avg(
        question_stats_by_user_or_group.max_submission_score
      ) AS average_max_submission_score,
      sqrt(
        var_pop(
          question_stats_by_user_or_group.max_submission_score
        )
      ) AS max_submission_score_variance,
      histogram (
        question_stats_by_user_or_group.max_submission_score,
        0,
        1,
        10
      ) AS max_submission_score_hist,
      avg(
        question_stats_by_user_or_group.average_submission_score
      ) AS average_average_submission_score,
      sqrt(
        var_pop(
          question_stats_by_user_or_group.average_submission_score
        )
      ) AS average_submission_score_variance,
      histogram (
        question_stats_by_user_or_group.average_submission_score,
        0,
        1,
        10
      ) AS average_submission_score_hist,
      array_avg (
        question_stats_by_user_or_group.submission_score_array
      ) AS submission_score_array_averages,
      array_var (
        question_stats_by_user_or_group.submission_score_array
      ) AS submission_score_array_variances,
      array_avg (
        question_stats_by_user_or_group.incremental_submission_score_array
      ) AS incremental_submission_score_array_averages,
      array_var (
        question_stats_by_user_or_group.incremental_submission_score_array
      ) AS incremental_submission_score_array_variances,
      array_avg (
        question_stats_by_user_or_group.incremental_submission_points_array
      ) AS incremental_submission_points_array_averages,
      array_var (
        question_stats_by_user_or_group.incremental_submission_points_array
      ) AS incremental_submission_points_array_variances,
      avg(
        question_stats_by_user_or_group.number_submissions
      ) AS average_number_submissions,
      var_pop(
        question_stats_by_user_or_group.number_submissions
      ) AS number_submissions_variance,
      histogram (
        question_stats_by_user_or_group.number_submissions,
        0,
        10,
        10
      ) AS number_submissions_hist
    FROM
      question_stats_by_user_or_group
      JOIN assessment_scores_by_user_or_group USING (u_gr_id)
  )
UPDATE assessment_questions AS aq
SET
  quintile_question_scores = quintile_scores_as_array.scores,
  mean_question_score = aq_stats.mean_question_score,
  median_question_score = aq_stats.median_question_score,
  question_score_variance = aq_stats.question_score_variance,
  discrimination = aq_stats.discrimination,
  some_submission_perc = aq_stats.some_submission_perc,
  some_perfect_submission_perc = aq_stats.some_perfect_submission_perc,
  some_nonzero_submission_perc = aq_stats.some_nonzero_submission_perc,
  average_first_submission_score = aq_stats.average_first_submission_score,
  first_submission_score_variance = aq_stats.first_submission_score_variance,
  first_submission_score_hist = aq_stats.first_submission_score_hist,
  average_last_submission_score = aq_stats.average_last_submission_score,
  last_submission_score_variance = aq_stats.last_submission_score_variance,
  last_submission_score_hist = aq_stats.last_submission_score_hist,
  average_max_submission_score = aq_stats.average_max_submission_score,
  max_submission_score_variance = aq_stats.max_submission_score_variance,
  max_submission_score_hist = aq_stats.max_submission_score_hist,
  average_average_submission_score = aq_stats.average_average_submission_score,
  average_submission_score_variance = aq_stats.average_submission_score_variance,
  average_submission_score_hist = aq_stats.average_submission_score_hist,
  submission_score_array_averages = aq_stats.submission_score_array_averages,
  submission_score_array_variances = aq_stats.submission_score_array_variances,
  incremental_submission_score_array_averages = aq_stats.incremental_submission_score_array_averages,
  incremental_submission_score_array_variances = aq_stats.incremental_submission_score_array_variances,
  incremental_submission_points_array_averages = aq_stats.incremental_submission_points_array_averages,
  incremental_submission_points_array_variances = aq_stats.incremental_submission_points_array_variances,
  average_number_submissions = aq_stats.average_number_submissions,
  number_submissions_variance = aq_stats.number_submissions_variance,
  number_submissions_hist = aq_stats.number_submissions_hist
FROM
  quintile_scores_as_array,
  aq_stats
WHERE
  aq.id = $assessment_question_id;

-- BLOCK select_assessment_questions
SELECT
  aq.id
FROM
  assessment_questions AS aq
WHERE
  aq.assessment_id = $assessment_id
  AND aq.deleted_at IS NULL;

-- BLOCK update_assessment_stats_last_updated
UPDATE assessments AS a
SET
  stats_last_updated = current_timestamp
WHERE
  a.id = $assessment_id;

-- BLOCK delete_assessment_instance
WITH
  deleted_assessment_instances AS (
    DELETE FROM assessment_instances AS ai
    WHERE
      ai.assessment_id = $assessment_id
      AND ai.id = $assessment_instance_id
    RETURNING
      ai.*
  ),
  new_log AS (
    INSERT INTO
      audit_logs (
        authn_user_id,
        course_id,
        course_instance_id,
        user_id,
        group_id,
        table_name,
        row_id,
        action,
        old_state
      )
    SELECT
      $authn_user_id,
      ci.course_id,
      a.course_instance_id,
      ai.user_id,
      ai.group_id,
      'assessment_instances',
      ai.id,
      'delete',
      to_jsonb(ai.*)
    FROM
      deleted_assessment_instances AS ai
      LEFT JOIN assessments AS a ON (a.id = ai.assessment_id)
      LEFT JOIN course_instances AS ci ON (ci.id = a.course_instance_id)
  )
SELECT
  ai.id
FROM
  deleted_assessment_instances AS ai;

-- BLOCK delete_all_assessment_instances_for_assessment
WITH
  deleted_assessment_instances AS (
    DELETE FROM assessment_instances AS ai
    WHERE
      ai.assessment_id = $assessment_id
    RETURNING
      ai.*
  )
INSERT INTO
  audit_logs (
    authn_user_id,
    course_id,
    course_instance_id,
    user_id,
    group_id,
    table_name,
    row_id,
    action,
    old_state
  )
SELECT
  $authn_user_id,
  ci.course_id,
  a.course_instance_id,
  ai.user_id,
  ai.group_id,
  'assessment_instances',
  ai.id,
  'delete',
  to_jsonb(ai.*)
FROM
  deleted_assessment_instances AS ai
  LEFT JOIN assessments AS a ON (a.id = ai.assessment_id)
  LEFT JOIN course_instances AS ci ON (ci.id = a.course_instance_id);

<<<<<<< HEAD
-- BLOCK select_assessments_for_course_instance_grouped
WITH
  issue_count AS (
    SELECT
      a.id AS assessment_id,
      count(*) AS open_issue_count
    FROM
      assessments AS a
      JOIN issues AS i ON (i.assessment_id = a.id)
    WHERE
      a.course_instance_id = $course_instance_id
      AND i.course_caused
      AND i.open
    GROUP BY
      a.id
  )
SELECT
  a.*,
  EXISTS (
    SELECT
      1
    FROM
      assessment_instances AS ai
    WHERE
      ai.assessment_id = a.id
      AND ai.modified_at > a.statistics_last_updated_at - interval '1 minute'
  ) AS needs_statistics_update,
  aset.abbreviation,
  aset.name,
  aset.color,
  (aset.abbreviation || a.number) as label,
  to_jsonb(aset) as assessment_set,
  to_jsonb(am) as assessment_module,
  (
    LAG(
      CASE
        WHEN $assessments_group_by = 'Set' THEN aset.id
        ELSE am.id
      END
    ) OVER (
      PARTITION BY
        (
          CASE
            WHEN $assessments_group_by = 'Set' THEN aset.id
            ELSE am.id
          END
        )
      ORDER BY
        aset.number,
        a.order_by,
        a.id
    ) IS NULL
  ) AS start_new_assessment_group,
  coalesce(ic.open_issue_count, 0) AS open_issue_count
FROM
  assessments AS a
  JOIN course_instances AS ci ON (ci.id = a.course_instance_id)
  LEFT JOIN assessment_sets AS aset ON (aset.id = a.assessment_set_id)
  LEFT JOIN LATERAL authz_assessment (a.id, $authz_data, $req_date, ci.display_timezone) AS aa ON TRUE
  LEFT JOIN issue_count AS ic ON (ic.assessment_id = a.id)
  LEFT JOIN assessment_modules AS am ON (am.id = a.assessment_module_id)
WHERE
  ci.id = $course_instance_id
  AND a.deleted_at IS NULL
  AND aa.authorized
ORDER BY
  (
    CASE
      WHEN $assessments_group_by = 'Module' THEN am.number
    END
  ),
  (
    CASE
      WHEN $assessments_group_by = 'Module' THEN am.id
    END
  ),
  aset.number,
  a.order_by,
  a.id;
=======
-- BLOCK select_assessment_instance_last_submission_date
SELECT
  max(s.date)
FROM
  submissions AS s
  JOIN variants AS v ON (v.id = s.variant_id)
  JOIN instance_questions AS iq ON (iq.id = v.instance_question_id)
WHERE
  iq.assessment_instance_id = $assessment_instance_id;
>>>>>>> f81fbaf4
<|MERGE_RESOLUTION|>--- conflicted
+++ resolved
@@ -1779,7 +1779,6 @@
   LEFT JOIN assessments AS a ON (a.id = ai.assessment_id)
   LEFT JOIN course_instances AS ci ON (ci.id = a.course_instance_id);
 
-<<<<<<< HEAD
 -- BLOCK select_assessments_for_course_instance_grouped
 WITH
   issue_count AS (
@@ -1859,7 +1858,7 @@
   aset.number,
   a.order_by,
   a.id;
-=======
+
 -- BLOCK select_assessment_instance_last_submission_date
 SELECT
   max(s.date)
@@ -1868,5 +1867,4 @@
   JOIN variants AS v ON (v.id = s.variant_id)
   JOIN instance_questions AS iq ON (iq.id = v.instance_question_id)
 WHERE
-  iq.assessment_instance_id = $assessment_instance_id;
->>>>>>> f81fbaf4
+  iq.assessment_instance_id = $assessment_instance_id;