--- conflicted
+++ resolved
@@ -574,13 +574,8 @@
         g.id = ai.team_id
         AND g.deleted_at IS NULL
       )
-<<<<<<< HEAD
       LEFT JOIN team_users AS gu ON (gu.team_id = g.id)
-      JOIN users AS u ON (u.user_id = COALESCE(ai.user_id, gu.user_id))
-=======
-      LEFT JOIN group_users AS gu ON (gu.group_id = g.id)
       JOIN users AS u ON (u.id = COALESCE(ai.user_id, gu.user_id))
->>>>>>> 47890a36
       JOIN enrollments AS e ON (
         e.user_id = u.id
         AND e.course_instance_id = a.course_instance_id
@@ -666,13 +661,8 @@
         g.id = ai.team_id
         AND g.deleted_at IS NULL
       )
-<<<<<<< HEAD
       LEFT JOIN team_users AS gu ON (gu.team_id = g.id)
-      JOIN users AS u ON (u.user_id = COALESCE(ai.user_id, gu.user_id))
-=======
-      LEFT JOIN group_users AS gu ON (gu.group_id = g.id)
       JOIN users AS u ON (u.id = COALESCE(ai.user_id, gu.user_id))
->>>>>>> 47890a36
       JOIN enrollments AS e ON (
         e.user_id = u.id
         AND e.course_instance_id = a.course_instance_id
@@ -728,13 +718,8 @@
         g.id = ai.team_id
         AND g.deleted_at IS NULL
       )
-<<<<<<< HEAD
       LEFT JOIN team_users AS gu ON (gu.team_id = g.id)
-      JOIN users AS u ON (u.user_id = COALESCE(ai.user_id, gu.user_id))
-=======
-      LEFT JOIN group_users AS gu ON (gu.group_id = g.id)
       JOIN users AS u ON (u.id = COALESCE(ai.user_id, gu.user_id))
->>>>>>> 47890a36
       JOIN enrollments AS e ON (
         e.user_id = u.id
         AND e.course_instance_id = a.course_instance_id
@@ -1412,15 +1397,9 @@
         ) AS data
       FROM
         assessment_instances AS ai
-<<<<<<< HEAD
         JOIN team_logs AS gl ON (gl.team_id = ai.team_id)
-        JOIN users AS u ON (u.user_id = gl.authn_user_id)
-        LEFT JOIN users AS gu ON (gu.user_id = gl.user_id)
-=======
-        JOIN group_logs AS gl ON (gl.group_id = ai.group_id)
         JOIN users AS u ON (u.id = gl.authn_user_id)
         LEFT JOIN users AS gu ON (gu.id = gl.user_id)
->>>>>>> 47890a36
       WHERE
         ai.id = $assessment_instance_id
     )
