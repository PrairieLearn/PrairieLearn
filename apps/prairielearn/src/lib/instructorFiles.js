--- conflicted
+++ resolved
@@ -1,16 +1,9 @@
-<<<<<<< HEAD
-import path from 'path';
+// @ts-check
+import * as path from 'path';
 import { contains } from '@prairielearn/path-utils';
 import { html } from '@prairielearn/html';
+import * as error from '@prairielearn/error';
 import { encodePath, decodePath } from './uri-util';
-=======
-// @ts-check
-const path = require('path');
-const { contains } = require('@prairielearn/path-utils');
-const { html } = require('@prairielearn/html');
-const { encodePath, decodePath } = require('./uri-util');
-const error = require('@prairielearn/error');
->>>>>>> 0c89b0b9
 
 /**
  * For the file path of the current page, this function returns rich
