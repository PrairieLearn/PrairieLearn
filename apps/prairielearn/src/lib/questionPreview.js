--- conflicted
+++ resolved
@@ -1,17 +1,9 @@
-<<<<<<< HEAD
-import ERR from 'async-stacktrace';
+//@ts-check
+const ERR = require('async-stacktrace');
 const _ = require('lodash');
 import * as sqldb from '@prairielearn/postgres';
 import * as error from '@prairielearn/error';
-import { saveAndGradeSubmission, saveSubmission } from './question';
-=======
-//@ts-check
-const ERR = require('async-stacktrace');
-const _ = require('lodash');
-const sqldb = require('@prairielearn/postgres');
-const error = require('@prairielearn/error');
-const grading = require('./grading');
->>>>>>> 5645c4b9
+import { saveAndGradeSubmission, saveSubmission } from './grading';
 
 export function processSubmission(req, res, callback) {
   let variant_id, submitted_answer;
@@ -49,11 +41,7 @@
       const variant = result.rows[0];
       if (req.body.__action === 'grade') {
         const overrideRateLimits = true;
-<<<<<<< HEAD
         saveAndGradeSubmission(
-=======
-        grading.saveAndGradeSubmission(
->>>>>>> 5645c4b9
           submission,
           variant,
           res.locals.question,
@@ -65,23 +53,10 @@
           },
         );
       } else if (req.body.__action === 'save') {
-<<<<<<< HEAD
         saveSubmission(submission, variant, res.locals.question, res.locals.course, (err) => {
           if (ERR(err, callback)) return;
           callback(null, submission.variant_id);
         });
-=======
-        grading.saveSubmission(
-          submission,
-          variant,
-          res.locals.question,
-          res.locals.course,
-          (err) => {
-            if (ERR(err, callback)) return;
-            callback(null, submission.variant_id);
-          },
-        );
->>>>>>> 5645c4b9
       } else {
         callback(
           error.make(400, 'unknown __action', {
