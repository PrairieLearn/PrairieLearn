--- conflicted
+++ resolved
@@ -193,30 +193,12 @@
  * @param {string} job_sequence_id
  * @param {string | null} course_id
  */
-<<<<<<< HEAD
-export function getJobSequence(job_sequence_id, course_id, callback) {
-  var params = {
+export async function getJobSequence(job_sequence_id, course_id) {
+  const result = await sqldb.queryOneRowAsync(sql.select_job_sequence_with_course_id_as_json, {
     job_sequence_id,
     course_id,
-  };
-  sqldb.queryOneRow(sql.select_job_sequence_with_course_id_as_json, params, function (err, result) {
-    if (ERR(err, callback)) return;
-
-    const jobSequence = result.rows[0];
-
-    // Generate a token to authorize websocket requests for this job sequence.
-    const jobSequenceTokenData = {
-      jobSequenceId: job_sequence_id.toString(),
-    };
-    jobSequence.token = generateSignedToken(jobSequenceTokenData, config.secretKey);
-=======
-export async function getJobSequence(job_sequence_id, course_id) {
-  const result = await sqldb.queryOneRowAsync(sql.select_job_sequence_with_course_id_as_json, {
-    job_sequence_id: job_sequence_id,
-    course_id: course_id,
   });
   const jobSequence = result.rows[0];
->>>>>>> 331f5bf8
 
   // Generate a token to authorize websocket requests for this job sequence.
   const jobSequenceTokenData = {
