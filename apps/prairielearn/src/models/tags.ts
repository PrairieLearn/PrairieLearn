import { loadSqlEquiv, queryRows } from '@prairielearn/postgres';

import { TagSchema } from '../lib/db-types.js';

const sql = loadSqlEquiv(import.meta.url);

export async function selectTagsByCourseId(course_id: string) {
  return await queryRows(sql.select_tags, { course_id }, TagSchema);
}

<<<<<<< HEAD
export async function selectTagsForQuestion({ question_id }: { question_id: string }) {
  return await queryRows(sql.select_tags_for_question, { question_id }, TagSchema);
=======
export async function selectTagsByQuestionId(question_id: string) {
  return await queryRows(sql.select_tags_by_question_id, { question_id }, TagSchema);
>>>>>>> 65c63e0f
}<|MERGE_RESOLUTION|>--- conflicted
+++ resolved
@@ -8,11 +8,6 @@
   return await queryRows(sql.select_tags, { course_id }, TagSchema);
 }
 
-<<<<<<< HEAD
-export async function selectTagsForQuestion({ question_id }: { question_id: string }) {
-  return await queryRows(sql.select_tags_for_question, { question_id }, TagSchema);
-=======
 export async function selectTagsByQuestionId(question_id: string) {
   return await queryRows(sql.select_tags_by_question_id, { question_id }, TagSchema);
->>>>>>> 65c63e0f
 }