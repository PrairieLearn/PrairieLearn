--- conflicted
+++ resolved
@@ -74,7 +74,6 @@
   return courseInstance;
 }
 
-/** TODO: Authenticate this model function */
 export async function selectCourseInstanceByShortName({
   course,
   short_name,
@@ -117,7 +116,6 @@
 }
 
 /**
- * TODO: Authenticate this model function
  * Returns all course instances to which the given user has staff access.
  *
  * If the user is emulating another user, the results will be filtered to only
@@ -160,7 +158,6 @@
   });
 }
 
-/** TODO: Authenticate this model function */
 export async function selectUsersWithCourseInstanceAccess({
   course_instance,
   minimal_role,
@@ -175,7 +172,6 @@
   );
 }
 
-/** TODO: Authenticate this model function */
 export async function selectCourseInstanceGraderStaff({
   course_instance,
 }: {
@@ -188,7 +184,6 @@
 }
 
 /**
- * TODO: Authenticate this model function
  * Returns if the course has any non-deleted course instances.
  */
 export async function selectCourseHasCourseInstances({
@@ -196,23 +191,13 @@
 }: {
   course: Course;
 }): Promise<boolean> {
-<<<<<<< HEAD
-  return await queryRow(sql.select_course_has_course_instances, { course_id }, z.boolean());
-}
-
-/** TODO: Authenticate this model function */
-export async function selectCourseInstanceIsPublic(course_instance_id: string): Promise<boolean> {
-  return await queryRow(sql.check_course_instance_is_public, { course_instance_id }, z.boolean());
-=======
   return await queryRow(
     sql.select_course_has_course_instances,
     { course_id: course.id },
     z.boolean(),
   );
->>>>>>> 19d494f4
-}
-
-/** TODO: Authenticate this model function */
+}
+
 export async function selectCourseInstanceByUuid({
   course,
   uuid,
@@ -225,24 +210,4 @@
     { uuid, course_id: course.id },
     CourseInstanceSchema,
   );
-<<<<<<< HEAD
-}
-
-/** TODO: Authenticate this model function */
-export async function selectInstanceAndCourseAndInstitution({
-  course_instance_id,
-}: {
-  course_instance_id: string;
-}) {
-  return await queryRow(
-    sql.select_instance_and_course_and_institution,
-    { course_instance_id },
-    z.object({
-      course_instance: CourseInstanceSchema,
-      course: CourseSchema,
-      institution: InstitutionSchema,
-    }),
-  );
-=======
->>>>>>> 19d494f4
 }