import { z } from 'zod';

import { loadSqlEquiv, queryOptionalRow, queryRow, queryRows } from '@prairielearn/postgres';
import { DateFromISOString } from '@prairielearn/zod';

import {
  type AuthzData,
  type CourseRole,
  type InstructorCourseInstanceRole,
  type PageAuthzData,
  assertHasRole,
} from '../lib/authz-data-lib.js';
import type { PageContext } from '../lib/client/page-context.js';
import {
  type Course,
  type CourseInstance,
  CourseInstanceSchema,
  UserSchema,
} from '../lib/db-types.js';
import { idsEqual } from '../lib/id.js';

type CourseContext = Course | PageContext<'course', 'student' | 'instructor'>['course'];

const sql = loadSqlEquiv(import.meta.url);

const CourseInstanceAuthzSchema = CourseInstanceSchema.extend({
  /** The earliest start date of an access rule. */
  start_date: DateFromISOString.nullable(),
  /** The latest end date of an access rule. */
  end_date: DateFromISOString.nullable(),
  /** @deprecated Use start_date instead. */
  formatted_start_date: z.string(),
  /** @deprecated Use end_date instead. */
  formatted_end_date: z.string(),
  has_course_instance_permission_view: z.boolean(),
  has_course_instance_permission_edit: z.boolean(),
});
export type CourseInstanceAuthz = z.infer<typeof CourseInstanceAuthzSchema>;

export async function selectCourseInstanceById(id: string) {
  return await queryRow(
    sql.select_course_instance_by_id,
    { course_instance_id: id },
    CourseInstanceSchema,
  );
}

export async function selectOptionalCourseInstanceById(id: string) {
  return await queryOptionalRow(
    sql.select_course_instance_by_id,
    { course_instance_id: id },
    CourseInstanceSchema,
  );
}

export async function selectCourseInstanceByShortName({
  course,
  shortName,
}: {
  course: Course;
  shortName: string;
}): Promise<CourseInstance> {
  return queryRow(
    sql.select_course_instance_by_short_name,
    { course_id: course.id, short_name: shortName },
    CourseInstanceSchema,
  );
}

export async function selectOptionalCourseInstanceIdByEnrollmentCode({
  enrollmentCode,
}: {
  enrollmentCode: string;
}): Promise<string | null> {
  const courseInstance = await queryOptionalRow(
    sql.select_course_instance_by_enrollment_code,
    { enrollment_code: enrollmentCode },
    CourseInstanceSchema,
  );

  return courseInstance?.id ?? null;
}

/**
 * Returns all course instances to which the given user has staff access.
 *
 * If the user is emulating another user, the results will be filtered to only
 * include course instances to which both the authenticated user and the
 * emulated user have access.
 */
export async function selectCourseInstancesWithStaffAccess({
  course,
  authzData,
  requiredRole,
}: {
  course: CourseContext;
  authzData: PageAuthzData;
  requiredRole: (CourseRole | InstructorCourseInstanceRole)[];
}) {
  assertHasRole(authzData, requiredRole);

  const authnCourseInstances = await queryRows(
    sql.select_course_instances_with_staff_access,
    {
<<<<<<< HEAD
      // TODO: Make sure this uses .id after DB migration is complete.
      user_id: authzData.authn_user.user_id,
      is_administrator: authzData.authn_is_administrator,
=======
      user_id: authzData.user.id,
      is_administrator: authzData.is_administrator,
>>>>>>> 381f721d
      course_id: course.id,
    },
    CourseInstanceAuthzSchema,
  );

  if (idsEqual(authzData.user.id, authzData.authn_user.id)) {
    return authnCourseInstances;
  }

  const authzCourseInstances = await queryRows(
    sql.select_course_instances_with_staff_access,
    {
      user_id: authzData.user.id,
      is_administrator: authzData.is_administrator,
      course_id: course.id,
    },
    CourseInstanceAuthzSchema,
  );

  // Retain only the course instances for which the authn user also has access.
  const authnCourseIds = new Set(authnCourseInstances.map((c) => c.id));
  return authzCourseInstances.filter((authzCourseInstance) => {
    return authnCourseIds.has(authzCourseInstance.id);
  });
}

/**
 * Returns all users with at least the given minimal role for the given course instance.
 *
 * @param params
 * @param params.authzData - The authorization data of the user.
 * @param params.requiredRole - The required role that the model function checks for.
 * @param params.courseInstance - The course instance to check access for.
 * @param params.minimalRole - The minimal role to check access for.
 *
 * @returns All users with at least the given minimal role for the given course instance.
 */
export async function selectUsersWithCourseInstanceAccess({
  courseInstance,
  authzData,
  requiredRole,
  minimalRole,
}: {
  courseInstance: CourseInstance;
  authzData: AuthzData;
  requiredRole: ('Student Data Viewer' | 'Student Data Editor')[];
  minimalRole: 'Student Data Viewer' | 'Student Data Editor';
}) {
  assertHasRole(authzData, requiredRole);

  return await queryRows(
    sql.select_users_with_course_instance_access,
    { course_instance_id: courseInstance.id, minimal_role: minimalRole },
    UserSchema,
  );
}

export async function selectCourseInstanceGraderStaff({
  courseInstance,
  authzData,
  requiredRole,
}: {
  courseInstance: CourseInstance;
  authzData: AuthzData;
  requiredRole: ('Student Data Viewer' | 'Student Data Editor')[];
}) {
  assertHasRole(authzData, requiredRole);

  return await selectUsersWithCourseInstanceAccess({
    authzData,
    requiredRole,
    courseInstance,
    minimalRole: 'Student Data Editor',
  });
}

/**
 * Returns if the course has any non-deleted course instances.
 */
export async function selectCourseHasCourseInstances({
  course,
}: {
  course: CourseContext;
}): Promise<boolean> {
  return await queryRow(
    sql.select_course_has_course_instances,
    { course_id: course.id },
    z.boolean(),
  );
}

export async function selectCourseInstanceByUuid({
  course,
  uuid,
}: {
  course: CourseContext;
  uuid: string;
}): Promise<CourseInstance> {
  return await queryRow(
    sql.select_course_instance_by_uuid,
    { uuid, course_id: course.id },
    CourseInstanceSchema,
  );
}<|MERGE_RESOLUTION|>--- conflicted
+++ resolved
@@ -102,14 +102,8 @@
   const authnCourseInstances = await queryRows(
     sql.select_course_instances_with_staff_access,
     {
-<<<<<<< HEAD
-      // TODO: Make sure this uses .id after DB migration is complete.
-      user_id: authzData.authn_user.user_id,
+      user_id: authzData.authn_user.id,
       is_administrator: authzData.authn_is_administrator,
-=======
-      user_id: authzData.user.id,
-      is_administrator: authzData.is_administrator,
->>>>>>> 381f721d
       course_id: course.id,
     },
     CourseInstanceAuthzSchema,
