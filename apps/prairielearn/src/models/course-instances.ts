import { z } from 'zod';

import { loadSqlEquiv, queryOptionalRow, queryRow, queryRows } from '@prairielearn/postgres';

import {
  type CourseInstance,
  type CourseInstancePermission,
  CourseInstanceSchema,
  IdSchema,
  UserSchema,
} from '../lib/db-types.js';
import { idsEqual } from '../lib/id.js';

const sql = loadSqlEquiv(import.meta.url);

const CourseInstanceAuthzSchema = CourseInstanceSchema.extend({
  formatted_start_date: z.string(),
  formatted_end_date: z.string(),
  has_course_instance_permission_view: z.boolean(),
  has_course_instance_permission_edit: z.boolean(),
});
export type CourseInstanceAuthz = z.infer<typeof CourseInstanceAuthzSchema>;

export async function selectOptionalCourseInstanceById(
  course_instance_id: string,
): Promise<CourseInstance | null> {
  return queryOptionalRow(
    sql.select_course_instance_by_id,
    { course_instance_id },
    CourseInstanceSchema,
  );
}

export async function selectCourseInstanceByShortName({
  course_id,
  short_name,
}: {
  course_id: string;
  short_name: string;
}): Promise<CourseInstance> {
  return queryRow(
    sql.select_course_instance_by_short_name,
    { course_id, short_name },
    CourseInstanceSchema,
  );
}

/**
 * Returns all course instances to which the given user has staff access.
 *
 * If the user is emulating another user, the results will be filtered to only
 * include course instances to which both the authenticated user and the
 * emulated user have access.
 */
export async function selectCourseInstancesWithStaffAccess({
  course_id,
  user_id,
  authn_user_id,
  is_administrator,
  authn_is_administrator,
}: {
  course_id: string;
  user_id: string;
  authn_user_id: string;
  is_administrator: boolean;
  authn_is_administrator: boolean;
}) {
  const authnCourseInstances = await queryRows(
    sql.select_course_instances_with_staff_access,
    { user_id: authn_user_id, is_administrator: authn_is_administrator, course_id },
    CourseInstanceAuthzSchema,
  );

  if (idsEqual(user_id, authn_user_id)) {
    return authnCourseInstances;
  }

  const authzCourseInstances = await queryRows(
    sql.select_course_instances_with_staff_access,
    { user_id, is_administrator, course_id },
    CourseInstanceAuthzSchema,
  );

  // Retain only the course instances for which the authn user also has access.
  const authnCourseIds = new Set(authnCourseInstances.map((c) => c.id));
  return authzCourseInstances.filter((authzCourseInstance) => {
    return authnCourseIds.has(authzCourseInstance.id);
  });
}

export async function selectUsersWithCourseInstanceAccess({
  course_instance_id,
  minimal_role,
}: {
  course_instance_id: string;
  minimal_role: Exclude<CourseInstancePermission['course_instance_role'], null>;
}) {
  return await queryRows(
    sql.select_users_with_course_instance_access,
    { course_instance_id, minimal_role },
    UserSchema,
  );
}

export async function selectCourseInstanceGraderStaff({
  course_instance_id,
}: {
  course_instance_id: string;
}) {
  return await selectUsersWithCourseInstanceAccess({
    course_instance_id,
    minimal_role: 'Student Data Editor',
  });
}

/**
 * Returns if the course has any non-deleted course instances.
 */
export async function selectCourseHasCourseInstances({
  course_id,
}: {
  course_id: string;
}): Promise<boolean> {
  return await queryRow(sql.select_course_has_course_instances, { course_id }, z.boolean());
}

export async function selectCourseInstanceIsPublic(course_instance_id: string): Promise<boolean> {
  const isPublic = await queryRow(
    sql.check_course_instance_is_public,
    { course_instance_id },
    z.boolean(),
  );
  return isPublic;
}

<<<<<<< HEAD
export async function selectCourseInstanceIdByUuid({
=======
export async function selectCourseInstanceByUuid({
>>>>>>> b5a5c7cc
  course_id,
  uuid,
}: {
  course_id: string;
  uuid: string;
<<<<<<< HEAD
}) {
  return await queryRow(sql.select_course_instance_id_from_uuid, { uuid, course_id }, IdSchema);
=======
}): Promise<CourseInstance> {
  return await queryRow(
    sql.select_course_instance_by_uuid,
    { uuid, course_id },
    CourseInstanceSchema,
  );
>>>>>>> b5a5c7cc
}<|MERGE_RESOLUTION|>--- conflicted
+++ resolved
@@ -133,25 +133,16 @@
   return isPublic;
 }
 
-<<<<<<< HEAD
-export async function selectCourseInstanceIdByUuid({
-=======
 export async function selectCourseInstanceByUuid({
->>>>>>> b5a5c7cc
   course_id,
   uuid,
 }: {
   course_id: string;
   uuid: string;
-<<<<<<< HEAD
-}) {
-  return await queryRow(sql.select_course_instance_id_from_uuid, { uuid, course_id }, IdSchema);
-=======
 }): Promise<CourseInstance> {
   return await queryRow(
     sql.select_course_instance_by_uuid,
     { uuid, course_id },
     CourseInstanceSchema,
   );
->>>>>>> b5a5c7cc
 }