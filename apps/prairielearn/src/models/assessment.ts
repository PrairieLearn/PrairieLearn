import { z } from 'zod';

import {
  type CursorIterator,
  loadSqlEquiv,
  queryOptionalRow,
  queryRow,
  queryRows,
  queryValidatedCursor,
} from '@prairielearn/postgres';

import {
  type Assessment,
  AssessmentModuleSchema,
  AssessmentSchema,
  AssessmentSetSchema,
  IdSchema,
} from '../lib/db-types.js';

const sql = loadSqlEquiv(import.meta.url);

export async function selectAssessmentIsPublic(assessment_id: string): Promise<boolean> {
  const isPublic = await queryRow(sql.check_assessment_is_public, { assessment_id }, z.boolean());
  return isPublic;
}

export async function selectAssessmentById(assessment_id: string): Promise<Assessment> {
  return await queryRow(sql.select_assessment_by_id, { assessment_id }, AssessmentSchema);
}

export async function selectOptionalAssessmentById(
  assessment_id: string,
): Promise<Assessment | null> {
  return await queryOptionalRow(sql.select_assessment_by_id, { assessment_id }, AssessmentSchema);
}

export async function selectAssessmentInfoForJob(assessment_id: string) {
  return await queryRow(
    sql.select_assessment_info_for_job,
    { assessment_id },
    z.object({
      assessment_label: z.string(),
      course_instance_id: IdSchema,
      course_id: IdSchema,
    }),
  );
}

<<<<<<< HEAD
export async function selectAssessmentInCourseInstance({
  unsafe_assessment_id,
  course_instance_id,
}: {
  unsafe_assessment_id: string;
  course_instance_id: string;
}): Promise<Assessment> {
  return queryRow(
    sql.select_assessment_in_course_instance,
    {
      unsafe_assessment_id,
      course_instance_id,
    },
    AssessmentSchema,
=======
export const AssessmentStatsRowSchema = AssessmentSchema.extend({
  needs_statistics_update: z.boolean().optional(),
});
export type AssessmentStatsRow = z.infer<typeof AssessmentStatsRowSchema>;

export const AssessmentRowSchema = AssessmentStatsRowSchema.extend({
  start_new_assessment_group: z.boolean(),
  assessment_set: AssessmentSetSchema,
  assessment_module: AssessmentModuleSchema,
  label: z.string(),
  open_issue_count: z.coerce.number(),
});
export type AssessmentRow = z.infer<typeof AssessmentRowSchema>;

export async function selectAssessments({
  course_instance_id,
}: {
  course_instance_id: string;
}): Promise<AssessmentRow[]> {
  return queryRows(
    sql.select_assessments_for_course_instance,
    { course_instance_id },
    AssessmentRowSchema,
  );
}

export function selectAssessmentsCursor({
  course_instance_id,
}: {
  course_instance_id: string;
}): Promise<CursorIterator<AssessmentRow>> {
  return queryValidatedCursor(
    sql.select_assessments_for_course_instance,
    { course_instance_id },
    AssessmentRowSchema,
>>>>>>> ff8fd478
  );
}<|MERGE_RESOLUTION|>--- conflicted
+++ resolved
@@ -46,22 +46,6 @@
   );
 }
 
-<<<<<<< HEAD
-export async function selectAssessmentInCourseInstance({
-  unsafe_assessment_id,
-  course_instance_id,
-}: {
-  unsafe_assessment_id: string;
-  course_instance_id: string;
-}): Promise<Assessment> {
-  return queryRow(
-    sql.select_assessment_in_course_instance,
-    {
-      unsafe_assessment_id,
-      course_instance_id,
-    },
-    AssessmentSchema,
-=======
 export const AssessmentStatsRowSchema = AssessmentSchema.extend({
   needs_statistics_update: z.boolean().optional(),
 });
@@ -97,6 +81,22 @@
     sql.select_assessments_for_course_instance,
     { course_instance_id },
     AssessmentRowSchema,
->>>>>>> ff8fd478
+  );
+}
+
+export async function selectAssessmentInCourseInstance({
+  unsafe_assessment_id,
+  course_instance_id,
+}: {
+  unsafe_assessment_id: string;
+  course_instance_id: string;
+}): Promise<Assessment> {
+  return queryRow(
+    sql.select_assessment_in_course_instance,
+    {
+      unsafe_assessment_id,
+      course_instance_id,
+    },
+    AssessmentSchema,
   );
 }