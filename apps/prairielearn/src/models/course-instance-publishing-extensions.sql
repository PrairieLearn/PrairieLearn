-- BLOCK select_latest_publishing_extension_by_enrollment_id
SELECT
  ci_extensions.*
FROM
  course_instance_publishing_extensions AS ci_extensions
  JOIN course_instance_publishing_enrollment_extensions AS ci_enrollment_extensions ON (
    ci_enrollment_extensions.course_instance_publishing_extension_id = ci_extensions.id
  )
WHERE
  ci_enrollment_extensions.enrollment_id = $enrollment_id
ORDER BY
  ci_extensions.end_date DESC
LIMIT
<<<<<<< HEAD
  1;

-- BLOCK select_publishing_extension_by_name
SELECT
  *
FROM
  course_instance_publishing_extensions
WHERE
  course_instance_id = $course_instance_id
  AND name = $name;

-- BLOCK insert_publishing_extension
INSERT INTO
  course_instance_publishing_extensions (course_instance_id, name, end_date)
VALUES
  ($course_instance_id, $name, $end_date)
RETURNING
  *;

-- BLOCK add_enrollment_to_publishing_extension
INSERT INTO
  course_instance_publishing_enrollment_extensions (
    course_instance_publishing_extension_id,
    enrollment_id
  )
VALUES
  (
    $course_instance_publishing_extension_id,
    $enrollment_id
  )
RETURNING
  *;

-- BLOCK select_publishing_extensions_with_uids_by_course_instance
SELECT
  ci_extensions.*,
  COALESCE(
    json_agg(
      json_build_object(
        'uid',
        u.uid,
        'name',
        u.name,
        'enrollment_id',
        e.id
      )
      ORDER BY
        u.uid
    ) FILTER (
      WHERE
        u.uid IS NOT NULL
    ),
    '[]'::json
  ) AS user_data
FROM
  course_instance_publishing_extensions AS ci_extensions
  LEFT JOIN course_instance_publishing_enrollment_extensions AS ci_enrollment_extensions ON (
    ci_enrollment_extensions.course_instance_publishing_extension_id = ci_extensions.id
  )
  LEFT JOIN enrollments AS e ON (e.id = ci_enrollment_extensions.enrollment_id)
  LEFT JOIN users AS u ON (u.user_id = e.user_id)
WHERE
  ci_extensions.course_instance_id = $course_instance_id
GROUP BY
  ci_extensions.id
ORDER BY
  ci_extensions.id;

-- BLOCK delete_publishing_extension
DELETE FROM course_instance_publishing_extensions
WHERE
  id = $extension_id;

-- BLOCK update_publishing_extension
UPDATE course_instance_publishing_extensions
SET
  name = $name,
  end_date = $end_date
WHERE
  id = $extension_id
RETURNING
  *;
=======
  1;
>>>>>>> 3a94a860
<|MERGE_RESOLUTION|>--- conflicted
+++ resolved
@@ -11,7 +11,6 @@
 ORDER BY
   ci_extensions.end_date DESC
 LIMIT
-<<<<<<< HEAD
   1;
 
 -- BLOCK select_publishing_extension_by_name
@@ -93,7 +92,4 @@
 WHERE
   id = $extension_id
 RETURNING
-  *;
-=======
-  1;
->>>>>>> 3a94a860
+  *;