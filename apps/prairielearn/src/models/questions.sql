--- conflicted
+++ resolved
@@ -92,15 +92,11 @@
 WHERE
   q.course_id = $course_id
   AND q.deleted_at IS NULL
-<<<<<<< HEAD
-  AND q.is_draft IS FALSE
-  AND q.shared_publicly
-=======
+  AND q.is_draft IS FALSEs
   AND (
     q.shared_publicly
     OR q.share_source_publicly
   )
->>>>>>> efda0fa9
 GROUP BY
   q.id,
   top.id
