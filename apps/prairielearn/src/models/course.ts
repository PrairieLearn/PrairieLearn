import { exec } from 'child_process';
import { promisify } from 'util';

import { z } from 'zod';
<<<<<<< HEAD
import {
  loadSqlEquiv,
  queryRow,
  queryAsync,
  queryRows,
  queryOptionalRow,
} from '@prairielearn/postgres';
=======

>>>>>>> a0e61339
import * as error from '@prairielearn/error';
import { loadSqlEquiv, queryRow, queryAsync, queryRows } from '@prairielearn/postgres';

import { Course, CourseSchema } from '../lib/db-types.js';

const sql = loadSqlEquiv(import.meta.url);

const CourseWithPermissionsSchema = CourseSchema.extend({
  permissions_course: z.object({
    course_role: z.enum(['None', 'Previewer', 'Viewer', 'Editor', 'Owner']),
    has_course_permission_own: z.boolean(),
    has_course_permission_edit: z.boolean(),
    has_course_permission_view: z.boolean(),
    has_course_permission_preview: z.boolean(),
  }),
});
export type CourseWithPermissions = z.infer<typeof CourseWithPermissionsSchema>;

export async function selectCourseById(course_id: string): Promise<Course> {
  return await queryRow(
    sql.select_course_by_id,
    {
      course_id,
    },
    CourseSchema,
  );
}

export function getLockNameForCoursePath(coursePath: string): string {
  return `coursedir:${coursePath}`;
}

export async function getCourseCommitHash(coursePath: string): Promise<string> {
  try {
    const { stdout } = await promisify(exec)('git rev-parse HEAD', {
      cwd: coursePath,
      env: process.env,
    });
    return stdout.trim();
  } catch (err) {
    throw new error.AugmentedError(`Could not get git status; exited with code ${err.code}`, {
      data: {
        stdout: err.stdout,
        stderr: err.stderr,
      },
    });
  }
}

/**
 * Loads the current commit hash from disk and stores it in the database. This
 * will also add the `commit_hash` property to the given course object.
 */
export async function updateCourseCommitHash(course: {
  id: string;
  path: string;
}): Promise<string> {
  const hash = await getCourseCommitHash(course.path);
  await queryAsync(sql.update_course_commit_hash, {
    course_id: course.id,
    commit_hash: hash,
  });
  return hash;
}

/**
 * If the provided course object contains a commit hash, that will be used;
 * otherwise, the commit hash will be loaded from disk and stored in the
 * database.
 *
 * This should only ever really need to happen at max once per course - in the
 * future, the commit hash will already be in the course object and will be
 * updated during course sync.
 */
export async function getOrUpdateCourseCommitHash(course: {
  id: string;
  path: string;
  commit_hash?: string | null;
}): Promise<string> {
  return course.commit_hash ?? (await updateCourseCommitHash(course));
}

/**
 * Returns all courses to which the given user has staff access.
 *
 * Note that this does not take into account any effective user overrides that
 * may be in place. It is the caller's responsibility to further restrict
 * the results if necessary.
 */
export async function selectCoursesWithStaffAccess({
  user_id,
  is_administrator,
}: {
  user_id: string;
  is_administrator: boolean;
}) {
  const courses = await queryRows(
    sql.select_courses_with_staff_access,
    { user_id, is_administrator },
    CourseWithPermissionsSchema,
  );
  return courses;
}

/**
 * Returns all courses to which the given user has edit access.
 *
 * Note that this does not take into account any effective user overrides that
 * may be in place. It is the caller's responsibility to further restrict
 * the results if necessary.
 */
export async function selectCoursesWithEditAccess({
  user_id,
  is_administrator,
}: {
  user_id: string;
  is_administrator: boolean;
}) {
  const courses = await selectCoursesWithStaffAccess({
    user_id,
    is_administrator,
  });
  return courses.filter((c) => c.permissions_course.has_course_permission_edit);
}

export async function selectOrInsertCourseByPath(coursePath: string): Promise<Course> {
  return await queryRow(sql.select_or_insert_course_by_path, { path: coursePath }, CourseSchema);
}

export async function getCourseLastSync(course_id: string) {
  const syncDate = await queryOptionalRow(
    sql.select_course_last_sync,
    { course_id: course_id },
    z.date(),
  );

  return syncDate ?? new Date(0); // epoch
}<|MERGE_RESOLUTION|>--- conflicted
+++ resolved
@@ -2,7 +2,8 @@
 import { promisify } from 'util';
 
 import { z } from 'zod';
-<<<<<<< HEAD
+
+import * as error from '@prairielearn/error';
 import {
   loadSqlEquiv,
   queryRow,
@@ -10,11 +11,6 @@
   queryRows,
   queryOptionalRow,
 } from '@prairielearn/postgres';
-=======
-
->>>>>>> a0e61339
-import * as error from '@prairielearn/error';
-import { loadSqlEquiv, queryRow, queryAsync, queryRows } from '@prairielearn/postgres';
 
 import { Course, CourseSchema } from '../lib/db-types.js';
 
@@ -143,11 +139,7 @@
 }
 
 export async function getCourseLastSync(course_id: string) {
-  const syncDate = await queryOptionalRow(
-    sql.select_course_last_sync,
-    { course_id: course_id },
-    z.date(),
-  );
+  const syncDate = await queryOptionalRow(sql.select_course_last_sync, { course_id }, z.date());
 
   return syncDate ?? new Date(0); // epoch
 }