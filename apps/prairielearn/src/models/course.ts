import { exec } from 'child_process';
import { promisify } from 'util';

import { z } from 'zod';

import * as error from '@prairielearn/error';
import {
  loadSqlEquiv,
  queryRow,
  queryAsync,
  queryRows,
  queryOptionalRow,
  runInTransactionAsync,
} from '@prairielearn/postgres';

<<<<<<< HEAD
import { Course, CourseSchema, IdSchema } from '../lib/db-types.js';
=======
import { type Course, CourseSchema } from '../lib/db-types.js';
>>>>>>> 3d8f20d2

import { insertAuditLog } from './audit-log.js';

const sql = loadSqlEquiv(import.meta.url);

const CourseWithPermissionsSchema = CourseSchema.extend({
  permissions_course: z.object({
    course_role: z.enum(['None', 'Previewer', 'Viewer', 'Editor', 'Owner']),
    has_course_permission_own: z.boolean(),
    has_course_permission_edit: z.boolean(),
    has_course_permission_view: z.boolean(),
    has_course_permission_preview: z.boolean(),
  }),
});
export type CourseWithPermissions = z.infer<typeof CourseWithPermissionsSchema>;

export async function selectCourseById(course_id: string): Promise<Course> {
  return await queryRow(
    sql.select_course_by_id,
    {
      course_id,
    },
    CourseSchema,
  );
}

export async function selectCourseIdByInstanceId(course_instance_id: string): Promise<string> {
  return await queryRow(
    sql.select_course_id_by_instance_id, 
    { 
      course_instance_id, 
    },
    IdSchema,
  );
}

export function getLockNameForCoursePath(coursePath: string): string {
  return `coursedir:${coursePath}`;
}

export async function getCourseCommitHash(coursePath: string): Promise<string> {
  try {
    const { stdout } = await promisify(exec)('git rev-parse HEAD', {
      cwd: coursePath,
      env: process.env,
    });
    return stdout.trim();
  } catch (err) {
    throw new error.AugmentedError(`Could not get git status; exited with code ${err.code}`, {
      data: {
        stdout: err.stdout,
        stderr: err.stderr,
      },
    });
  }
}

/**
 * Loads the current commit hash from disk and stores it in the database. This
 * will also add the `commit_hash` property to the given course object.
 */
export async function updateCourseCommitHash(course: {
  id: string;
  path: string;
}): Promise<string> {
  const hash = await getCourseCommitHash(course.path);
  await queryAsync(sql.update_course_commit_hash, {
    course_id: course.id,
    commit_hash: hash,
  });
  return hash;
}

/**
 * If the provided course object contains a commit hash, that will be used;
 * otherwise, the commit hash will be loaded from disk and stored in the
 * database.
 *
 * This should only ever really need to happen at max once per course - in the
 * future, the commit hash will already be in the course object and will be
 * updated during course sync.
 */
export async function getOrUpdateCourseCommitHash(course: {
  id: string;
  path: string;
  commit_hash?: string | null;
}): Promise<string> {
  return course.commit_hash ?? (await updateCourseCommitHash(course));
}

/**
 * Returns all courses to which the given user has staff access.
 *
 * Note that this does not take into account any effective user overrides that
 * may be in place. It is the caller's responsibility to further restrict
 * the results if necessary.
 */
export async function selectCoursesWithStaffAccess({
  user_id,
  is_administrator,
}: {
  user_id: string;
  is_administrator: boolean;
}) {
  const courses = await queryRows(
    sql.select_courses_with_staff_access,
    { user_id, is_administrator },
    CourseWithPermissionsSchema,
  );
  return courses;
}

/**
 * Returns all courses to which the given user has edit access.
 *
 * Note that this does not take into account any effective user overrides that
 * may be in place. It is the caller's responsibility to further restrict
 * the results if necessary.
 */
export async function selectCoursesWithEditAccess({
  user_id,
  is_administrator,
}: {
  user_id: string;
  is_administrator: boolean;
}) {
  const courses = await selectCoursesWithStaffAccess({
    user_id,
    is_administrator,
  });
  return courses.filter((c) => c.permissions_course.has_course_permission_edit);
}

export async function selectOrInsertCourseByPath(coursePath: string): Promise<Course> {
  return await queryRow(sql.select_or_insert_course_by_path, { path: coursePath }, CourseSchema);
}

export async function deleteCourse({
  course_id,
  authn_user_id,
}: {
  course_id: string;
  authn_user_id: string;
}) {
  await runInTransactionAsync(async () => {
    const deletedCourse = await queryOptionalRow(sql.delete_course, { course_id }, CourseSchema);
    if (deletedCourse == null) {
      throw new Error('Course to delete not found');
    }
    await insertAuditLog({
      authn_user_id,
      action: 'soft_delete',
      table_name: 'pl_courses',
      row_id: course_id,
      new_state: deletedCourse,
      course_id,
      institution_id: deletedCourse.institution_id,
    });
  });
}

export async function insertCourse({
  institution_id,
  short_name,
  title,
  display_timezone,
  path,
  repository,
  branch,
  authn_user_id,
}: Pick<
  Course,
  'institution_id' | 'short_name' | 'title' | 'display_timezone' | 'path' | 'repository' | 'branch'
> & {
  authn_user_id: string;
}): Promise<Course> {
  return await runInTransactionAsync(async () => {
    const course = await queryRow(
      sql.insert_course,
      {
        institution_id,
        short_name,
        title,
        display_timezone,
        path,
        repository,
        branch,
      },
      CourseSchema,
    );
    await insertAuditLog({
      authn_user_id,
      action: 'insert',
      table_name: 'pl_courses',
      row_id: course.id,
      new_state: course,
      institution_id,
      course_id: course.id,
    });
    return course;
  });
}<|MERGE_RESOLUTION|>--- conflicted
+++ resolved
@@ -13,11 +13,7 @@
   runInTransactionAsync,
 } from '@prairielearn/postgres';
 
-<<<<<<< HEAD
-import { Course, CourseSchema, IdSchema } from '../lib/db-types.js';
-=======
-import { type Course, CourseSchema } from '../lib/db-types.js';
->>>>>>> 3d8f20d2
+import { type Course, CourseSchema, IdSchema } from '../lib/db-types.js';
 
 import { insertAuditLog } from './audit-log.js';
 
