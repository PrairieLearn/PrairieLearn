--- conflicted
+++ resolved
@@ -1,14 +1,10 @@
-<<<<<<< HEAD
-import { callValidatedOneRow, loadSqlEquiv, queryRow } from '@prairielearn/postgres';
-import { Course, CourseSchema } from '../lib/db-types';
-import { z } from 'zod';
-=======
 import { promisify } from 'util';
 import { exec } from 'child_process';
-import { loadSqlEquiv, queryRow, queryAsync } from '@prairielearn/postgres';
+import { z } from 'zod';
+import { loadSqlEquiv, queryRow, queryAsync, callValidatedOneRow } from '@prairielearn/postgres';
+import * as error from '@prairielearn/error';
+
 import { Course, CourseSchema } from '../lib/db-types';
-import * as error from '@prairielearn/error';
->>>>>>> 81ad23f2
 
 const sql = loadSqlEquiv(__filename);
 
@@ -32,51 +28,6 @@
   );
 }
 
-<<<<<<< HEAD
-/**
- * Returns all courses to which the given user has staff access.
- *
- * Note that this does not take into account any effective user overrides that
- * may be in place. It is the caller's responsibility to further restrict
- * the results if necessary.
- */
-export async function selectCoursesWithStaffAccess({
-  user_id,
-  is_administrator,
-}: {
-  user_id: string;
-  is_administrator: boolean;
-}) {
-  const { courses } = await callValidatedOneRow(
-    'courses_with_staff_access',
-    [user_id, is_administrator],
-    z.object({
-      courses: z.array(CourseWithPermissionsSchema),
-    }),
-  );
-  return courses;
-}
-
-/**
- * Returns all courses to which the given user has edit access.
- *
- * Note that this does not take into account any effective user overrides that
- * may be in place. It is the caller's responsibility to further restrict
- * the results if necessary.
- */
-export async function selectCoursesWithEditAccess({
-  user_id,
-  is_administrator,
-}: {
-  user_id: string;
-  is_administrator: boolean;
-}) {
-  const courses = await selectCoursesWithStaffAccess({
-    user_id,
-    is_administrator,
-  });
-  return courses.filter((c) => c.permissions_course.has_course_permission_edit);
-=======
 export function getLockNameForCoursePath(coursePath: string): string {
   return `coursedir:${coursePath}`;
 }
@@ -127,5 +78,49 @@
   commit_hash?: string | null;
 }): Promise<string> {
   return course.commit_hash ?? (await updateCourseCommitHash(course));
->>>>>>> 81ad23f2
+}
+
+/**
+ * Returns all courses to which the given user has staff access.
+ *
+ * Note that this does not take into account any effective user overrides that
+ * may be in place. It is the caller's responsibility to further restrict
+ * the results if necessary.
+ */
+export async function selectCoursesWithStaffAccess({
+  user_id,
+  is_administrator,
+}: {
+  user_id: string;
+  is_administrator: boolean;
+}) {
+  const { courses } = await callValidatedOneRow(
+    'courses_with_staff_access',
+    [user_id, is_administrator],
+    z.object({
+      courses: z.array(CourseWithPermissionsSchema),
+    }),
+  );
+  return courses;
+}
+
+/**
+ * Returns all courses to which the given user has edit access.
+ *
+ * Note that this does not take into account any effective user overrides that
+ * may be in place. It is the caller's responsibility to further restrict
+ * the results if necessary.
+ */
+export async function selectCoursesWithEditAccess({
+  user_id,
+  is_administrator,
+}: {
+  user_id: string;
+  is_administrator: boolean;
+}) {
+  const courses = await selectCoursesWithStaffAccess({
+    user_id,
+    is_administrator,
+  });
+  return courses.filter((c) => c.permissions_course.has_course_permission_edit);
 }