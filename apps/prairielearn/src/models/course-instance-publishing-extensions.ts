import { loadSqlEquiv, queryOptionalRow } from '@prairielearn/postgres';

import { type AuthzData, assertHasRole } from '../lib/authz-data-lib.js';
import { CourseInstancePublishingExtensionSchema, type Enrollment } from '../lib/db-types.js';

const sql = loadSqlEquiv(import.meta.url);

<<<<<<< HEAD
function assertPublishingExtensionBelongsToCourseInstance(
  extension: CourseInstancePublishingExtension,
  courseInstance: CourseInstance,
) {
  if (extension.course_instance_id !== courseInstance.id) {
    throw new error.HttpStatusError(403, 'Access denied');
  }
}

export async function selectPublishingExtensionById({
  id,
  courseInstance,
  authzData,
  requestedRole,
}: {
  id: string;
  courseInstance: CourseInstance;
  authzData: AuthzData;
  requestedRole: 'System' | 'Student Data Viewer' | 'Student Data Editor' | 'Any';
}) {
  assertHasRole(authzData, requestedRole);
  const extension = await queryRow(
    sql.select_publishing_extension_by_id,
    { id },
    CourseInstancePublishingExtensionSchema,
  );
  assertPublishingExtensionBelongsToCourseInstance(extension, courseInstance);
  return extension;
}
=======
>>>>>>> 07b3c1d5
/**
 * Finds the latest publishing extension that applies to a specific enrollment.
 */
export async function selectLatestPublishingExtensionByEnrollment({
  enrollment,
  authzData,
  requestedRole,
}: {
  enrollment: Enrollment;
  authzData: AuthzData;
  requestedRole: 'System' | 'Student' | 'Student Data Viewer' | 'Student Data Editor' | 'Any';
}) {
  assertHasRole(authzData, requestedRole);
  return await queryOptionalRow(
    sql.select_latest_publishing_extension_by_enrollment_id,
    { enrollment_id: enrollment.id },
    CourseInstancePublishingExtensionSchema,
  );
}<|MERGE_RESOLUTION|>--- conflicted
+++ resolved
@@ -5,38 +5,6 @@
 
 const sql = loadSqlEquiv(import.meta.url);
 
-<<<<<<< HEAD
-function assertPublishingExtensionBelongsToCourseInstance(
-  extension: CourseInstancePublishingExtension,
-  courseInstance: CourseInstance,
-) {
-  if (extension.course_instance_id !== courseInstance.id) {
-    throw new error.HttpStatusError(403, 'Access denied');
-  }
-}
-
-export async function selectPublishingExtensionById({
-  id,
-  courseInstance,
-  authzData,
-  requestedRole,
-}: {
-  id: string;
-  courseInstance: CourseInstance;
-  authzData: AuthzData;
-  requestedRole: 'System' | 'Student Data Viewer' | 'Student Data Editor' | 'Any';
-}) {
-  assertHasRole(authzData, requestedRole);
-  const extension = await queryRow(
-    sql.select_publishing_extension_by_id,
-    { id },
-    CourseInstancePublishingExtensionSchema,
-  );
-  assertPublishingExtensionBelongsToCourseInstance(extension, courseInstance);
-  return extension;
-}
-=======
->>>>>>> 07b3c1d5
 /**
  * Finds the latest publishing extension that applies to a specific enrollment.
  */
