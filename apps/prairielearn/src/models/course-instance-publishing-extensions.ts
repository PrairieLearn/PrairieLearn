--- conflicted
+++ resolved
@@ -1,11 +1,30 @@
-import { loadSqlEquiv, queryOptionalRow } from '@prairielearn/postgres';
+import * as error from '@prairielearn/error';
+import {
+  execute,
+  loadSqlEquiv,
+  queryOptionalRow,
+  queryRow,
+  queryRows,
+  runInTransactionAsync,
+} from '@prairielearn/postgres';
 
 import { type AuthzData, assertHasRole } from '../lib/authz-data-lib.js';
-import { CourseInstancePublishingExtensionSchema, type Enrollment } from '../lib/db-types.js';
+import {
+  type CourseInstance,
+  type CourseInstancePublishingExtension,
+  type CourseInstancePublishingExtensionEnrollment,
+  CourseInstancePublishingExtensionEnrollmentSchema,
+  CourseInstancePublishingExtensionSchema,
+  type Enrollment,
+} from '../lib/db-types.js';
+
+import {
+  type CourseInstancePublishingExtensionWithUsers,
+  CourseInstancePublishingExtensionWithUsersSchema,
+} from './course-instance-publishing-extensions.types.js';
 
 const sql = loadSqlEquiv(import.meta.url);
 
-<<<<<<< HEAD
 function assertPublishingExtensionBelongsToCourseInstance(
   extension: CourseInstancePublishingExtension,
   courseInstance: CourseInstance,
@@ -25,7 +44,7 @@
   courseInstance: CourseInstance;
   authzData: AuthzData;
   requestedRole: 'System' | 'Student Data Viewer' | 'Student Data Editor' | 'Any';
-}): Promise<CourseInstancePublishingExtension | null> {
+}) {
   assertHasRole(authzData, requestedRole);
   const extension = await queryRow(
     sql.select_publishing_extension_by_id,
@@ -35,8 +54,6 @@
   assertPublishingExtensionBelongsToCourseInstance(extension, courseInstance);
   return extension;
 }
-=======
->>>>>>> 3a94a860
 /**
  * Finds the latest publishing extension that applies to a specific enrollment.
  */
@@ -55,7 +72,6 @@
     { enrollment_id: enrollment.id },
     CourseInstancePublishingExtensionSchema,
   );
-<<<<<<< HEAD
 }
 
 /**
@@ -248,6 +264,4 @@
     CourseInstancePublishingExtensionSchema,
   );
   return updatedExtension;
-=======
->>>>>>> 3a94a860
 }