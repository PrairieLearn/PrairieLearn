--- conflicted
+++ resolved
@@ -1,90 +1,3 @@
-<<<<<<< HEAD
--- BLOCK select_assessment_questions
-WITH
-  issue_count AS (
-    SELECT
-      q.id AS question_id,
-      count(*) AS open_issue_count
-    FROM
-      issues AS i
-      JOIN questions AS q ON (q.id = i.question_id)
-    WHERE
-      i.assessment_id = $assessment_id
-      AND i.course_caused
-      AND i.open
-    GROUP BY
-      q.id
-  )
-SELECT
-  to_jsonb(aq.*) AS assessment_question,
-  to_jsonb(q.*) AS question,
-  to_jsonb(top.*) AS topic,
-  to_jsonb(ag.*) AS alternative_group,
-  to_jsonb(z.*) AS zone,
-  to_jsonb(a.*) AS assessment,
-  to_jsonb(ci.*) AS course_instance,
-  to_jsonb(c.*) AS course,
-  coalesce(ic.open_issue_count, 0)::integer AS open_issue_count,
-  (
-    SELECT
-      jsonb_agg(t.*)
-    FROM
-      tags t
-      JOIN question_tags qt ON qt.tag_id = t.id
-    WHERE
-      qt.question_id = q.id
-  ) AS tags,
-  (
-    SELECT
-      jsonb_agg(
-        jsonb_build_object(
-          'assessment_set_abbreviation',
-          aset.abbreviation,
-          'assessment_number',
-          a2.number,
-          'assessment_id',
-          a2.id,
-          'assessment_course_instance_id',
-          a2.course_instance_id,
-          'assessment_share_source_publicly',
-          a2.share_source_publicly,
-          'assessment_set_color',
-          aset.color
-        )
-        ORDER BY aset.number, aset.id, a2.number, a2.id
-      )
-    FROM
-      assessments a2
-      JOIN assessment_sets aset ON aset.id = a2.assessment_set_id
-      JOIN assessment_questions aq2 ON aq2.assessment_id = a2.id
-    WHERE
-      aq2.question_id = q.id
-      AND a2.id != a.id
-      AND a2.course_instance_id = a.course_instance_id
-      AND aq2.deleted_at IS NULL
-      AND a2.deleted_at IS NULL
-  ) AS other_assessments
-FROM
-  assessment_questions AS aq
-  JOIN questions AS q ON (q.id = aq.question_id)
-  JOIN alternative_groups AS ag ON (ag.id = aq.alternative_group_id)
-  JOIN zones AS z ON (z.id = ag.zone_id)
-  JOIN topics AS top ON (top.id = q.topic_id)
-  JOIN assessments AS a ON (a.id = aq.assessment_id)
-  JOIN course_instances AS ci ON (ci.id = a.course_instance_id)
-  LEFT JOIN issue_count AS ic ON (ic.question_id = q.id)
-  LEFT JOIN pl_courses AS c ON (q.course_id = c.id)
-WHERE
-  a.id = $assessment_id
-  AND aq.deleted_at IS NULL
-  AND q.deleted_at IS NULL
-ORDER BY
-  z.number,
-  z.id,
-  aq.number;
-
-=======
->>>>>>> b49b9ce1
 -- BLOCK select_assessment_question_by_id
 SELECT
   *
