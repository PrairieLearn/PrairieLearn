--- conflicted
+++ resolved
@@ -13,11 +13,6 @@
 import {
   type GradingJob,
   GradingJobSchema,
-<<<<<<< HEAD
-  IdSchema,
-=======
-  SprocAssessmentInstancesGradeSchema,
->>>>>>> ee21416c
   type Submission,
   SubmissionSchema,
 } from '../lib/db-types.js';
