--- conflicted
+++ resolved
@@ -1,30 +1,23 @@
-<<<<<<< HEAD
 import {
   callAsync,
   callRow,
   loadSqlEquiv,
+  queryOptionalRow,
   queryRow,
   runInTransactionAsync,
 } from '@prairielearn/postgres';
 
 import {
+  type GradingJob,
   GradingJobSchema,
+  IdSchema,
   type Submission,
-  type GradingJob,
-  IdSchema,
   SubmissionSchema,
 } from '../lib/db-types.js';
-=======
-import { loadSqlEquiv, queryOptionalRow } from '@prairielearn/postgres';
-
-import { type GradingJob, GradingJobSchema } from '../lib/db-types.js';
 
 const sql = loadSqlEquiv(import.meta.url);
->>>>>>> af199cb4
 
 export type GradingJobStatus = 'none' | 'canceled' | 'queued' | 'grading' | 'graded' | 'requested';
-
-const sql = loadSqlEquiv(import.meta.url);
 
 export function gradingJobStatus(gradingJob: GradingJob | null): GradingJobStatus {
   if (gradingJob == null) return 'none';
@@ -35,7 +28,18 @@
   return 'requested';
 }
 
-<<<<<<< HEAD
+/**
+ * Select a grading job by ID, returning null if it does not exist.
+ *
+ * @param grading_job_id The grading job ID.
+ * @returns The grading job, or null if it does not exist.
+ */
+export async function selectOptionalGradingJobById(
+  grading_job_id: string,
+): Promise<GradingJob | null> {
+  return await queryOptionalRow(sql.select_grading_job, { grading_job_id }, GradingJobSchema);
+}
+
 export async function insertGradingJob({
   submission_id,
   authn_user_id,
@@ -115,16 +119,4 @@
     ],
     GradingJobSchema,
   );
-=======
-/**
- * Select a grading job by ID, returning null if it does not exist.
- *
- * @param grading_job_id The grading job ID.
- * @returns The grading job, or null if it does not exist.
- */
-export async function selectOptionalGradingJobById(
-  grading_job_id: string,
-): Promise<GradingJob | null> {
-  return await queryOptionalRow(sql.select_grading_job, { grading_job_id }, GradingJobSchema);
->>>>>>> af199cb4
 }