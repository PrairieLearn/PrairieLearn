--- conflicted
+++ resolved
@@ -1,10 +1,5 @@
-<<<<<<< HEAD
-import assert from 'node:assert';
-
 import z from 'zod';
 
-=======
->>>>>>> 1555514f
 import * as error from '@prairielearn/error';
 import {
   loadSqlEquiv,
@@ -352,20 +347,24 @@
   });
 }
 
-<<<<<<< HEAD
 /**
  * Gets enrollments and associated users for the given UIDs in a course instance.
  */
 export async function selectUsersAndEnrollmentsByUidsInCourseInstance({
   uids,
-  course_instance_id,
+  courseInstance,
+  requestedRole,
+  authzData,
 }: {
   uids: string[];
-  course_instance_id: string;
+  courseInstance: CourseInstanceContext;
+  requestedRole: 'Student Data Viewer';
+  authzData: AuthzData;
 }) {
+  assertHasRole(authzData, requestedRole);
   return await queryRows(
     sql.select_enrollments_by_uids_in_course_instance,
-    { uids, course_instance_id },
+    { uids, course_instance_id: courseInstance.id },
     z.object({
       enrollment: EnrollmentSchema,
       user: UserSchema,
@@ -373,9 +372,6 @@
   );
 }
 
-export async function selectEnrollmentById({ id }: { id: string }) {
-  return await queryRow(sql.select_enrollment_by_id, { id }, EnrollmentSchema);
-=======
 export async function selectEnrollmentById({
   id,
   courseInstance,
@@ -394,7 +390,6 @@
     assertEnrollmentBelongsToUser(enrollment, authzData);
   }
   return enrollment;
->>>>>>> 1555514f
 }
 
 /**
