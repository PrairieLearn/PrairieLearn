--- conflicted
+++ resolved
@@ -1,16 +1,12 @@
 import assert from 'node:assert';
 
 import * as error from '@prairielearn/error';
-<<<<<<< HEAD
-import { loadSqlEquiv, queryOptionalRow, runInTransactionAsync } from '@prairielearn/postgres';
-=======
 import {
   loadSqlEquiv,
   queryOptionalRow,
   queryRow,
   runInTransactionAsync,
 } from '@prairielearn/postgres';
->>>>>>> 6759c5b1
 
 import {
   PotentialEnterpriseEnrollmentStatus,
@@ -46,15 +42,6 @@
 }: {
   enrollment_id: string;
   user_id: string;
-<<<<<<< HEAD
-  pending_uid: string;
-}): Promise<Enrollment | null> {
-  return await queryOptionalRow(
-    sql.enroll_invited_user_in_course_instance,
-    {
-      course_instance_id,
-      pending_uid,
-=======
   agent_user_id: string | null;
   agent_authn_user_id: string | null;
   action_detail: SupportedActionsForTable<'enrollments'>;
@@ -65,13 +52,10 @@
     sql.enroll_user,
     {
       enrollment_id,
->>>>>>> 6759c5b1
       user_id,
     },
     EnrollmentSchema,
   );
-<<<<<<< HEAD
-=======
 
   await insertAuditEvent({
     table_name: 'enrollments',
@@ -85,7 +69,6 @@
   });
 
   return newEnrollment;
->>>>>>> 6759c5b1
 }
 
 /**
@@ -104,28 +87,6 @@
 }: {
   course_instance_id: string;
   user_id: string;
-<<<<<<< HEAD
-}): Promise<Enrollment | null> {
-  const user = await selectUserById(user_id);
-  const enrollment = await getEnrollmentForUserInCourseInstanceByPendingUid({
-    course_instance_id,
-    pending_uid: user.uid,
-  });
-
-  if (enrollment && enrollment.status === 'invited') {
-    return await enrollInvitedUserInCourseInstance({
-      course_instance_id,
-      user_id,
-      pending_uid: user.uid,
-    });
-  }
-
-  return await queryOptionalRow(
-    sql.ensure_enrollment,
-    { course_instance_id, user_id },
-    EnrollmentSchema,
-  );
-=======
   agent_user_id: string | null;
   agent_authn_user_id: string | null;
   action_detail: SupportedActionsForTable<'enrollments'>;
@@ -171,7 +132,6 @@
     return inserted;
   });
   return result;
->>>>>>> 6759c5b1
 }
 
 /**
