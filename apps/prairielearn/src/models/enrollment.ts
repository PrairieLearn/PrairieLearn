--- conflicted
+++ resolved
@@ -18,14 +18,8 @@
   assertHasRole,
   dangerousFullSystemAuthz,
   hasRole,
-<<<<<<< HEAD
   isDangerousFullSystemAuthz,
-} from '../lib/authzData.js';
-import type { AuthzData, PageAuthzData } from '../lib/authzData.types.js';
-=======
-  isDangerousFullAuthzForTesting,
 } from '../lib/authz-data-lib.js';
->>>>>>> ddb72516
 import {
   type StaffCourseInstanceContext,
   type StudentCourseInstanceContext,
