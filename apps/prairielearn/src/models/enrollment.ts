import * as error from '@prairielearn/error';
import {
  loadSqlEquiv,
  queryOptionalRow,
  queryRow,
  runInTransactionAsync,
} from '@prairielearn/postgres';

import {
  PotentialEnterpriseEnrollmentStatus,
  checkPotentialEnterpriseEnrollment,
} from '../ee/models/enrollment.js';
import { type StaffEnrollment, StaffEnrollmentSchema } from '../lib/client/safe-db-types.js';
import {
  type Course,
  type CourseInstance,
  type Enrollment,
  EnrollmentSchema,
  type Institution,
} from '../lib/db-types.js';
import { isEnterprise } from '../lib/license.js';
import { HttpRedirect } from '../lib/redirect.js';
import { assertNever } from '../lib/types.js';

<<<<<<< HEAD
import { insertAuditEvent } from './audit-event.js';
import { generateUsers } from './user.js';

const sql = loadSqlEquiv(import.meta.url);

/**
 * Ensures that the user is enrolled in the given course instance. If the
 * enrollment already exists, this is a no-op.
=======
import { generateUsers, selectUserById } from './user.js';

const sql = loadSqlEquiv(import.meta.url);

export async function enrollInvitedUserInCourseInstance({
  course_instance_id,
  user_id,
  pending_uid,
}: {
  course_instance_id: string;
  user_id: string;
  pending_uid: string;
}): Promise<void> {
  await execute(sql.enroll_invited_user_in_course_instance, {
    course_instance_id,
    pending_uid,
    user_id,
  });
}

/**
 * Ensures that the user is enrolled in the given course instance. If the
 * enrollment already exists, this is a no-op.
 *
 * If the user was invited to the course instance, this will set the
 * enrollment status to 'joined'.
>>>>>>> 24c20f62
 */
export async function ensureEnrollment({
  course_instance_id,
  user_id,
}: {
  course_instance_id: string;
  user_id: string;
}): Promise<void> {
<<<<<<< HEAD
  return await runInTransactionAsync(async () => {
    const inserted = await queryOptionalRow(
      sql.ensure_enrollment,
      { course_instance_id, user_id },
      EnrollmentSchema,
    );
    if (inserted) {
      await insertAuditEvent({
        table_name: 'enrollments',
        action: 'insert',
        row_id: inserted.id,
        new_row: inserted,
        // This is done by the system
        agent_user_id: null,
        agent_authn_user_id: null,
      });
    }
  });
=======
  const user = await selectUserById(user_id);
  const enrollment = await getEnrollmentForUserInCourseInstanceByPendingUid({
    course_instance_id,
    pending_uid: user.uid,
  });

  if (enrollment && enrollment.status === 'invited') {
    await enrollInvitedUserInCourseInstance({ course_instance_id, user_id, pending_uid: user.uid });
    return;
  }

  await execute(sql.ensure_enrollment, { course_instance_id, user_id });
>>>>>>> 24c20f62
}

/**
 * Ensures that the user is enrolled in the given course instance. If the
 * enrollment already exists, this is a no-op.
 *
 * For enterprise installations, this will also check if the user is eligible
 * for an enrollment. They are considered eligible if they have all required
 * plan grants and if their enrollment wouldn't cause an institution or course
 * instance enrollment limit to be exceeded.
 *
 * If the user was successfully enrolled, returns true. Otherwise, returns
 * false. If false is returned, the response has already been redirected to
 * an appropriate page.
 */
export async function ensureCheckedEnrollment({
  institution,
  course,
  course_instance,
  authz_data,
}: {
  institution: Institution;
  course: Course;
  course_instance: CourseInstance;
  authz_data: any;
}) {
  // Safety check: ensure the student would otherwise have access to the course.
  // If they don't, throw an access denied error. In most cases, this should
  // have already been checked.
  if (!authz_data.has_student_access) {
    throw new error.HttpStatusError(403, 'Access denied');
  }

  if (isEnterprise()) {
    const status = await checkPotentialEnterpriseEnrollment({
      institution,
      course,
      course_instance,
      authz_data,
    });

    switch (status) {
      case PotentialEnterpriseEnrollmentStatus.PLAN_GRANTS_REQUIRED:
        throw new HttpRedirect(`/pl/course_instance/${course_instance.id}/upgrade`);
      case PotentialEnterpriseEnrollmentStatus.LIMIT_EXCEEDED:
        throw new HttpRedirect('/pl/enroll/limit_exceeded');
      case PotentialEnterpriseEnrollmentStatus.ALLOWED:
        break;
      default:
        assertNever(status);
    }
  }

  await ensureEnrollment({
    course_instance_id: course_instance.id,
    user_id: authz_data.authn_user.user_id,
  });
}

export async function getEnrollmentForUserInCourseInstance({
  user_id,
  course_instance_id,
}): Promise<Enrollment | null> {
  return await queryOptionalRow(
    sql.select_enrollment_for_user_in_course_instance,
    { user_id, course_instance_id },
    EnrollmentSchema,
  );
}

export async function getEnrollmentForUserInCourseInstanceByPendingUid({
  pending_uid,
  course_instance_id,
}): Promise<Enrollment | null> {
  return await queryOptionalRow(
    sql.select_enrollment_for_user_in_course_instance_by_pending_uid,
    { pending_uid, course_instance_id },
    EnrollmentSchema,
  );
}

export async function generateAndEnrollUsers({
  count,
  course_instance_id,
}: {
  count: number;
  course_instance_id: string;
}) {
  return await runInTransactionAsync(async () => {
    const users = await generateUsers(count);
    for (const user of users) {
      await ensureEnrollment({ course_instance_id, user_id: user.user_id });
    }
    return users;
  });
}

export async function selectEnrollmentById({ id }: { id: string }) {
  return await queryRow(sql.select_enrollment_by_id, { id }, EnrollmentSchema);
}

export async function selectEnrollmentByUid({
  course_instance_id,
  uid,
}: {
  course_instance_id: string;
  uid: string;
}) {
  return await queryRow(
    sql.select_enrollment_by_uid,
    { course_instance_id, uid },
    StaffEnrollmentSchema,
  );
}

export async function inviteStudentByUid({
  course_instance_id,
  uid,
  existing_enrollment_id,
  agent_user_id,
  agent_authn_user_id,
}: {
  course_instance_id: string;
  uid: string;
  existing_enrollment_id: string | null;
  agent_user_id: string | null;
  agent_authn_user_id: string | null;
}): Promise<StaffEnrollment> {
  return await runInTransactionAsync(async () => {
    const enrollment = await queryRow(
      sql.upsert_enrollment_invitation_by_uid,
      {
        course_instance_id,
        uid,
      },
      EnrollmentSchema,
    );
    let old_row: Enrollment | null = null;
    if (existing_enrollment_id) {
      old_row = await selectEnrollmentById({ id: existing_enrollment_id });
    }
    await insertAuditEvent({
      table_name: 'enrollments',
      action: existing_enrollment_id ? 'update' : 'insert',
      row_id: enrollment.id,
      subject_user_id: null,
      new_row: enrollment,
      old_row,
      agent_user_id,
      agent_authn_user_id,
    });
    return StaffEnrollmentSchema.parse(enrollment);
  });
}<|MERGE_RESOLUTION|>--- conflicted
+++ resolved
@@ -22,16 +22,7 @@
 import { HttpRedirect } from '../lib/redirect.js';
 import { assertNever } from '../lib/types.js';
 
-<<<<<<< HEAD
 import { insertAuditEvent } from './audit-event.js';
-import { generateUsers } from './user.js';
-
-const sql = loadSqlEquiv(import.meta.url);
-
-/**
- * Ensures that the user is enrolled in the given course instance. If the
- * enrollment already exists, this is a no-op.
-=======
 import { generateUsers, selectUserById } from './user.js';
 
 const sql = loadSqlEquiv(import.meta.url);
@@ -44,12 +35,16 @@
   course_instance_id: string;
   user_id: string;
   pending_uid: string;
-}): Promise<void> {
-  await execute(sql.enroll_invited_user_in_course_instance, {
-    course_instance_id,
-    pending_uid,
-    user_id,
-  });
+}): Promise<Enrollment> {
+  return await queryRow(
+    sql.enroll_invited_user_in_course_instance,
+    {
+      course_instance_id,
+      pending_uid,
+      user_id,
+    },
+    EnrollmentSchema,
+  );
 }
 
 /**
@@ -58,7 +53,6 @@
  *
  * If the user was invited to the course instance, this will set the
  * enrollment status to 'joined'.
->>>>>>> 24c20f62
  */
 export async function ensureEnrollment({
   course_instance_id,
@@ -66,9 +60,34 @@
 }: {
   course_instance_id: string;
   user_id: string;
-}): Promise<void> {
-<<<<<<< HEAD
+}): Promise<Enrollment | null> {
   return await runInTransactionAsync(async () => {
+    const user = await selectUserById(user_id);
+    const enrollment = await getEnrollmentForUserInCourseInstanceByPendingUid({
+      course_instance_id,
+      pending_uid: user.uid,
+    });
+
+    if (enrollment && enrollment.status === 'invited') {
+      const updated = await enrollInvitedUserInCourseInstance({
+        course_instance_id,
+        user_id,
+        pending_uid: user.uid,
+      });
+
+      await insertAuditEvent({
+        table_name: 'enrollments',
+        action: 'update',
+        row_id: updated.id,
+        old_row: enrollment,
+        new_row: updated,
+        // This is done by the system
+        agent_user_id: null,
+        agent_authn_user_id: null,
+      });
+      return updated;
+    }
+
     const inserted = await queryOptionalRow(
       sql.ensure_enrollment,
       { course_instance_id, user_id },
@@ -85,21 +104,8 @@
         agent_authn_user_id: null,
       });
     }
-  });
-=======
-  const user = await selectUserById(user_id);
-  const enrollment = await getEnrollmentForUserInCourseInstanceByPendingUid({
-    course_instance_id,
-    pending_uid: user.uid,
-  });
-
-  if (enrollment && enrollment.status === 'invited') {
-    await enrollInvitedUserInCourseInstance({ course_instance_id, user_id, pending_uid: user.uid });
-    return;
-  }
-
-  await execute(sql.ensure_enrollment, { course_instance_id, user_id });
->>>>>>> 24c20f62
+    return inserted;
+  });
 }
 
 /**
