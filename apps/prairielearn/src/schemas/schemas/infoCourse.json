{
  "$schema": "http://json-schema.org/draft-07/schema#",
  "title": "Course information",
  "description": "The specification file for a course.",
  "type": "object",
  "additionalProperties": false,
  "required": ["uuid", "name", "title", "topics"],
  "properties": {
    "comment": {
      "description": "Arbitrary comment for reference purposes.",
      "anyOf": [{ "type": "string" }, { "type": "array" }, { "type": "object" }]
    },
    "uuid": {
      "description": "Unique identifier (UUID v4).",
      "type": "string",
      "pattern": "^[0-9a-fA-F]{8}-[0-9a-fA-F]{4}-[0-9a-fA-F]{4}-[0-9a-fA-F]{4}-[0-9a-fA-F]{12}$"
    },
    "name": {
      "description": "The course name (e.g., 'TAM 212').",
      "type": "string"
    },
    "title": {
      "description": "The course title (e.g., 'Introductory Dynamics').",
      "type": "string"
    },
    "timezone": {
      "description": "The timezone for all date input and display (e.g., \"America/Chicago\", from the TZ column at https://en.wikipedia.org/wiki/List_of_tz_database_time_zones).",
      "type": "string",
      "default": "America/Chicago"
    },
    "options": {
      "description": "Options for this course.",
      "type": "object",
      "additionalProperties": false,
      "properties": {
        "comment": {
          "description": "Arbitrary comment for reference purposes.",
          "anyOf": [{ "type": "string" }, { "type": "array" }, { "type": "object" }]
        },
        "useNewQuestionRenderer": {
          "description": "Feature flag to enable the new question renderer.",
          "type": "boolean",
          "default": false
        },
        "devModeFeatures": {
<<<<<<< HEAD
          "description": "Feature flags to enable in development mode.",
          "type": "array",
          "items": {
            "description": "A single feature flag.",
            "type": "string"
          }
        },
        "questionParams": {
            "description": "Parameters to pass down to questions in this course.",
            "type": "object",
            "default": {}
=======
          "description": "Feature flags to enable/disable in development mode.",
          "anyOf": [
            {
              "type": "object",
              "additionalProperties": {
                "type": "boolean"
              }
            },
            {
              "description": "Legacy format; use an object instead.",
              "type": "array",
              "items": {
                "description": "A single feature flag.",
                "type": "string"
              }
            }
          ]
>>>>>>> 6d04f259
        }
      }
    },
    "assessmentSets": {
      "description": "Assessment sets.",
      "type": "array",
      "items": {
        "description": "A single assessment set description.",
        "type": "object",
        "required": ["abbreviation", "name", "heading", "color"],
        "properties": {
          "comment": {
            "description": "Arbitrary comment for reference purposes.",
            "anyOf": [{ "type": "string" }, { "type": "array" }, { "type": "object" }]
          },
          "abbreviation": {
            "description": "Abbreviation (preferably 1 to 3 characters), e.g., 'HW', 'Q', 'PQ', etc.",
            "type": "string"
          },
          "name": {
            "description": "Full singular name (preferably 1 to 3 words), e.g., 'Homework', 'Quiz', 'Practice Quiz'.",
            "type": "string"
          },
          "heading": {
            "description": "Plural heading for a group of assessments (preferably 1 to 3 words), e.g., 'Homeworks', 'Quizzes'.",
            "type": "string"
          },
          "color": {
            "$ref": "#/definitions/color"
          }
        }
      }
    },
    "assessmentModules": {
      "description": "Course modules.",
      "type": "array",
      "items": {
        "description": "A single course module description.",
        "type": "object",
        "required": ["name", "heading"],
        "properties": {
          "name": {
            "description": "Short name for a module (preferably 1 to 3 words), e.g., 'Introduction'.",
            "type": "string"
          },
          "heading": {
            "description": "Full name of the module (visible to students)",
            "type": "string"
          }
        }
      }
    },
    "topics": {
      "description": "Question topics (visible to students).",
      "type": "array",
      "items": {
        "description": "A single assessment set description.",
        "type": "object",
        "required": ["name", "color"],
        "properties": {
          "comment": {
            "description": "Arbitrary comment for reference purposes.",
            "anyOf": [{ "type": "string" }, { "type": "array" }, { "type": "object" }]
          },
          "shortName": {
            "description": "Short name (preferably 2 to 7 characters).",
            "type": "string"
          },
          "name": {
            "description": "Long descriptive name (preferably less than 10 words).",
            "type": "string"
          },
          "color": {
            "$ref": "#/definitions/color"
          },
          "description": {
            "description": "Description of the topic.",
            "type": "string"
          }
        }
      }
    },
    "tags": {
      "description": "Question tags (not visible to students).",
      "type": "array",
      "items": {
        "description": "A single tag description.",
        "type": "object",
        "required": ["name", "color"],
        "properties": {
          "comment": {
            "description": "Arbitrary comment for reference purposes.",
            "anyOf": [{ "type": "string" }, { "type": "array" }, { "type": "object" }]
          },
          "shortName": {
            "description": "Short name (preferably 2 to 7 characters).",
            "type": "string"
          },
          "name": {
            "description": "Long descriptive name (preferably less than 10 words).",
            "type": "string"
          },
          "color": {
            "$ref": "#/definitions/color"
          },
          "description": {
            "description": "Description of the tag.",
            "type": "string"
          }
        }
      }
    },
    "sharingSets": {
      "description": "Sharing sets",
      "type": "array",
      "items": {
        "description": "A sharing set description.",
        "type": "object",
        "required": ["name"],
        "properties": {
          "name": {
            "description": "Name of the sharing set.",
            "type": "string"
          },
          "description": {
            "description": "Description of the sharing set.",
            "type": "string"
          }
        }
      }
    }
  },
  "definitions": {
    "color": {
      "description": "A color name.",
      "enum": [
        "red1",
        "red2",
        "red3",
        "pink1",
        "pink2",
        "pink3",
        "purple1",
        "purple2",
        "purple3",
        "blue1",
        "blue2",
        "blue3",
        "turquoise1",
        "turquoise2",
        "turquoise3",
        "green1",
        "green2",
        "green3",
        "yellow1",
        "yellow2",
        "yellow3",
        "orange1",
        "orange2",
        "orange3",
        "brown1",
        "brown2",
        "brown3",
        "gray1",
        "gray2",
        "gray3"
      ]
    }
  }
}<|MERGE_RESOLUTION|>--- conflicted
+++ resolved
@@ -43,19 +43,6 @@
           "default": false
         },
         "devModeFeatures": {
-<<<<<<< HEAD
-          "description": "Feature flags to enable in development mode.",
-          "type": "array",
-          "items": {
-            "description": "A single feature flag.",
-            "type": "string"
-          }
-        },
-        "questionParams": {
-            "description": "Parameters to pass down to questions in this course.",
-            "type": "object",
-            "default": {}
-=======
           "description": "Feature flags to enable/disable in development mode.",
           "anyOf": [
             {
@@ -71,9 +58,15 @@
                 "description": "A single feature flag.",
                 "type": "string"
               }
+            },
+            {
+              "questionParams": {
+                "description": "Parameters to pass down to questions in this course.",
+                "type": "object",
+                "default": {}
+              }
             }
           ]
->>>>>>> 6d04f259
         }
       }
     },
