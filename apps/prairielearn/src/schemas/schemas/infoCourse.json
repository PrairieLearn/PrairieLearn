{
  "$schema": "http://json-schema.org/draft-07/schema#",
  "title": "Course information",
  "description": "The specification file for a course.",
  "type": "object",
  "additionalProperties": false,
  "required": ["uuid", "name", "title", "topics"],
  "properties": {
    "comment": {
      "description": "Arbitrary comment for reference purposes.",
      "$ref": "#/definitions/CommentJsonSchema"
    },
    "uuid": {
      "description": "Unique identifier (UUID v4).",
      "type": "string",
      "pattern": "^[0-9a-fA-F]{8}-[0-9a-fA-F]{4}-[0-9a-fA-F]{4}-[0-9a-fA-F]{4}-[0-9a-fA-F]{12}$"
    },
    "name": {
      "description": "The course name (e.g., 'TAM 212').",
      "type": "string"
    },
    "title": {
      "description": "The course title (e.g., 'Introductory Dynamics').",
      "type": "string"
    },
    "timezone": {
      "description": "The timezone for all date input and display (e.g., \"America/Chicago\"). Must be an official timezone identifier, as listed at <https://en.wikipedia.org/wiki/List_of_tz_database_time_zones>. A canonical identifier is preferred.",
      "type": "string"
    },
    "options": {
      "description": "Options for this course.",
      "type": "object",
      "additionalProperties": false,
      "properties": {
        "comment": {
          "description": "Arbitrary comment for reference purposes.",
          "$ref": "#/definitions/CommentJsonSchema"
        },
        "useNewQuestionRenderer": {
          "description": "Feature flag to enable the new question renderer.",
          "type": "boolean",
          "default": false
        },
        "devModeFeatures": {
          "description": "Feature flags to enable/disable in development mode.",
          "anyOf": [
            {
              "description": "Legacy format; use an object instead.",
              "type": "array",
              "items": {
                "description": "A single feature flag.",
                "type": "string"
              }
            },
            {
              "type": "object",
              "additionalProperties": {
                "type": "boolean"
              }
            }
          ]
        }
      }
    },
    "assessmentSets": {
      "description": "Assessment sets.",
      "type": "array",
      "items": {
        "description": "A single assessment set description.",
        "type": "object",
        "additionalProperties": false,
        "required": ["abbreviation", "name", "heading", "color"],
        "properties": {
          "comment": {
            "description": "Arbitrary comment for reference purposes.",
            "$ref": "#/definitions/CommentJsonSchema"
          },
          "abbreviation": {
            "description": "Abbreviation (preferably 1 to 3 characters), e.g., 'HW', 'Q', 'PQ', etc.",
            "type": "string"
          },
          "name": {
            "description": "Full singular name (preferably 1 to 3 words), e.g., 'Homework', 'Quiz', 'Practice Quiz'.",
            "type": "string"
          },
          "heading": {
            "description": "Plural heading for a group of assessments (preferably 1 to 3 words), e.g., 'Homeworks', 'Quizzes'.",
            "type": "string"
          },
          "color": {
            "$ref": "#/definitions/ColorJsonSchema"
          }
        }
      }
    },
    "assessmentModules": {
      "description": "Course modules.",
      "type": "array",
      "items": {
        "description": "A single course module description.",
        "type": "object",
        "additionalProperties": false,
        "required": ["name", "heading"],
        "properties": {
          "name": {
            "description": "Short name for a module (preferably 1 to 3 words), e.g., 'Introduction'.",
            "type": "string"
          },
          "heading": {
            "description": "Full name of the module (visible to students)",
            "type": "string"
          }
        }
      }
    },
    "topics": {
      "description": "Question topics (visible to students).",
      "type": "array",
      "items": {
<<<<<<< HEAD
        "description": "A single topic description for organizing questions.",
=======
        "description": "A single topic, can represent a unit of learning (e.g. 'vectors').",
>>>>>>> b1f3b2d9
        "type": "object",
        "additionalProperties": false,
        "required": ["name", "color"],
        "properties": {
          "comment": {
            "description": "Arbitrary comment for reference purposes.",
            "$ref": "#/definitions/CommentJsonSchema"
          },
          "name": {
            "description": "Long descriptive name (preferably less than 10 words).",
            "type": "string"
          },
          "color": {
            "$ref": "#/definitions/ColorJsonSchema"
          },
          "description": {
            "description": "Description of the topic.",
            "type": "string"
          }
        }
      }
    },
    "tags": {
      "description": "Question tags (not visible to students).",
      "type": "array",
      "items": {
        "description": "A single tag description.",
        "type": "object",
        "additionalProperties": false,
        "required": ["name", "color"],
        "properties": {
          "comment": {
            "description": "Arbitrary comment for reference purposes.",
            "$ref": "#/definitions/CommentJsonSchema"
          },
          "shortName": {
            "description": "Short name (preferably 2 to 7 characters).",
            "type": "string"
          },
          "name": {
            "description": "Long descriptive name (preferably less than 10 words).",
            "type": "string"
          },
          "color": {
            "$ref": "#/definitions/ColorJsonSchema"
          },
          "description": {
            "description": "Description of the tag.",
            "type": "string"
          }
        }
      }
    },
    "sharingSets": {
      "description": "Sharing sets",
      "type": "array",
      "items": {
        "description": "A sharing set description.",
        "type": "object",
        "additionalProperties": false,
        "required": ["name"],
        "properties": {
          "name": {
            "description": "Name of the sharing set.",
            "type": "string"
          },
          "description": {
            "description": "Description of the sharing set.",
            "type": "string"
          }
        }
      }
    }
  },
  "definitions": {
    "ColorJsonSchema": {
      "description": "A color name.",
      "type": "string",
      "enum": [
        "red1",
        "red2",
        "red3",
        "pink1",
        "pink2",
        "pink3",
        "purple1",
        "purple2",
        "purple3",
        "blue1",
        "blue2",
        "blue3",
        "turquoise1",
        "turquoise2",
        "turquoise3",
        "green1",
        "green2",
        "green3",
        "yellow1",
        "yellow2",
        "yellow3",
        "orange1",
        "orange2",
        "orange3",
        "brown1",
        "brown2",
        "brown3",
        "gray1",
        "gray2",
        "gray3"
      ]
    },
    "CommentJsonSchema": {
      "description": "Arbitrary comment for reference purposes.",
      "anyOf": [
        {
          "type": "string"
        },
        {
          "type": "array"
        },
        {
          "type": "object",
          "additionalProperties": {},
          "properties": {}
        }
      ]
    }
  }
}<|MERGE_RESOLUTION|>--- conflicted
+++ resolved
@@ -117,11 +117,7 @@
       "description": "Question topics (visible to students).",
       "type": "array",
       "items": {
-<<<<<<< HEAD
-        "description": "A single topic description for organizing questions.",
-=======
-        "description": "A single topic, can represent a unit of learning (e.g. 'vectors').",
->>>>>>> b1f3b2d9
+        "description": "A single topic, can represent a unit of learning (e.g. 'vectors')",
         "type": "object",
         "additionalProperties": false,
         "required": ["name", "color"],
