--- conflicted
+++ resolved
@@ -461,11 +461,7 @@
         "triesPerVariant": {
           "description": "The maximum number of graded submissions allowed for each question instance.",
           "type": "number",
-<<<<<<< HEAD
-          "minimum": 0
-=======
           "minimum": 1
->>>>>>> 87326e52
         },
         "advanceScorePerc": {
           "description": "Minimum score percentage to unlock access to subsequent questions.",
