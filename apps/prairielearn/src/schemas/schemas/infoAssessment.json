--- conflicted
+++ resolved
@@ -497,13 +497,8 @@
       "type": "boolean",
       "default": false
     },
-<<<<<<< HEAD
     "AdvanceScorePercJsonSchema": {
-      "description": "Minimum score percentage to unlock access to subsequent questions",
-=======
-    "advanceScorePerc": {
       "description": "Minimum score percentage to unlock access to subsequent questions.",
->>>>>>> b6d474c3
       "type": "number",
       "minimum": 0,
       "maximum": 100
