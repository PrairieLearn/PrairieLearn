--- conflicted
+++ resolved
@@ -15,15 +15,11 @@
       "type": "string",
       "pattern": "^[0-9a-fA-F]{8}-[0-9a-fA-F]{4}-[0-9a-fA-F]{4}-[0-9a-fA-F]{4}-[0-9a-fA-F]{12}$"
     },
-<<<<<<< HEAD
-    "type": { "description": "Type of the assessment.", "enum": ["Homework", "Exam"] },
-=======
     "type": {
       "description": "Type of the assessment.",
       "type": "string",
       "enum": ["Homework", "Exam"]
     },
->>>>>>> 59940736
     "title": {
       "description": "The title of the assessment (e.g., 'Derivatives and anti-derivatives').",
       "type": "string"
@@ -54,17 +50,9 @@
     "allowAccess": {
       "description": "List of access rules for the assessment. Access is permitted if any access rule is satisfied.",
       "type": "array",
-<<<<<<< HEAD
-      "items": { "$ref": "#/definitions/accessRule" }
-=======
       "items": {
         "$ref": "#/definitions/AssessmentAccessRuleJsonSchema"
       }
-    },
-    "text": {
-      "description": "HTML text shown on the assessment overview page.",
-      "type": "string"
->>>>>>> 59940736
     },
     "text": { "description": "HTML text shown on the assessment overview page.", "type": "string" },
     "maxPoints": {
@@ -88,18 +76,7 @@
       "description": "Array of \"zones\" in the assessment, each containing questions that can be randomized within the zone.",
       "type": "array",
       "items": {
-<<<<<<< HEAD
-        "allOf": [
-          { "$ref": "#/definitions/zone" },
-          {
-            "type": "object",
-            "properties": { "title": { "type": "string" } },
-            "required": ["questions"]
-          }
-        ]
-=======
         "$ref": "#/definitions/ZoneAssessmentJsonSchema"
->>>>>>> 59940736
       }
     },
     "constantQuestionValue": {
@@ -127,13 +104,9 @@
     "groupRoles": {
       "description": "Array of custom user roles in a group.",
       "type": "array",
-<<<<<<< HEAD
-      "items": { "$ref": "#/definitions/groupRole" }
-=======
       "items": {
         "$ref": "#/definitions/GroupRoleJsonSchema"
       }
->>>>>>> 59940736
     },
     "canSubmit": {
       "description": "A list of group role names matching those in groupRoles that can submit the question. Only applicable for group assessments.",
@@ -164,14 +137,10 @@
       "type": "boolean",
       "default": false
     },
-<<<<<<< HEAD
-    "advanceScorePerc": { "$ref": "#/definitions/advanceScorePerc" },
-=======
     "advanceScorePerc": {
       "description": "Minimum score percentage to unlock access to subsequent questions.",
       "$ref": "#/definitions/AdvanceScorePercJsonSchema"
     },
->>>>>>> 59940736
     "gradeRateMinutes": {
       "description": "Minimum amount of time (in minutes) between graded submissions to the same question.",
       "type": "number",
@@ -317,46 +286,6 @@
           "description": "Array of questions in the zone.",
           "type": "array",
           "items": {
-<<<<<<< HEAD
-            "allOf": [
-              { "$ref": "#/definitions/zoneQuestion" },
-              {
-                "type": "object",
-                "properties": {
-                  "id": { "type": "string" },
-                  "points": {
-                    "oneOf": [
-                      {
-                        "description": "A single point value.",
-                        "type": "number",
-                        "minimum": 0,
-                        "default": 0
-                      },
-                      {
-                        "description": "An array of point values.",
-                        "type": "array",
-                        "minItems": 1,
-                        "items": {
-                          "description": "A single point value.",
-                          "type": "number",
-                          "minimum": 0,
-                          "default": 0
-                        }
-                      }
-                    ]
-                  },
-                  "questionParams": {
-                    "description": "Parameters specific to this question.",
-                    "type": "object",
-                    "additionalProperties": true
-                  }
-                }
-              }
-            ]
-          }
-        },
-        "advanceScorePerc": { "$ref": "#/definitions/advanceScorePerc" },
-=======
             "$ref": "#/definitions/ZoneQuestionJsonSchema"
           },
           "minItems": 1
@@ -365,7 +294,6 @@
           "description": "Minimum score percentage to unlock access to subsequent questions.",
           "$ref": "#/definitions/AdvanceScorePercJsonSchema"
         },
->>>>>>> 59940736
         "gradeRateMinutes": {
           "description": "Minimum amount of time (in minutes) between graded submissions to the same question.",
           "type": "number",
@@ -394,20 +322,6 @@
           "description": "Arbitrary comment for reference purposes.",
           "$ref": "#/definitions/CommentJsonSchema"
         },
-<<<<<<< HEAD
-        "points": { "$ref": "#/definitions/points" },
-        "autoPoints": { "$ref": "#/definitions/points" },
-        "maxPoints": { "$ref": "#/definitions/pointsSingle" },
-        "maxAutoPoints": { "$ref": "#/definitions/pointsSingle" },
-        "manualPoints": { "$ref": "#/definitions/pointsSingle" },
-        "id": { "$ref": "#/definitions/questionId" },
-        "forceMaxPoints": { "$ref": "#/definitions/forceMaxPoints" },
-        "alternatives": {
-          "description": "Array of question alternatives to choose from.",
-          "type": "array",
-          "minItems": 1,
-          "items": { "$ref": "#/definitions/questionAlternative" }
-=======
         "points": {
           "$ref": "#/definitions/PointsJsonSchema"
         },
@@ -441,7 +355,6 @@
             "$ref": "#/definitions/QuestionAlternativeJsonSchema"
           },
           "minItems": 1
->>>>>>> 59940736
         },
         "numberChoose": {
           "description": "Number of questions to choose from this group.",
@@ -454,14 +367,10 @@
           "type": "number",
           "default": 1
         },
-<<<<<<< HEAD
-        "advanceScorePerc": { "$ref": "#/definitions/advanceScorePerc" },
-=======
         "advanceScorePerc": {
           "description": "Minimum score percentage to unlock access to subsequent questions.",
           "$ref": "#/definitions/AdvanceScorePercJsonSchema"
         },
->>>>>>> 59940736
         "gradeRateMinutes": {
           "description": "Minimum amount of time (in minutes) between graded submissions to the same question.",
           "type": "number",
@@ -480,7 +389,17 @@
           "items": { "type": "string" },
           "uniqueItems": true,
           "default": []
-        }
+        },
+        "questionParams": {
+          "description": "Parameters specific to this question.",
+          "type": "object",
+          "additionalProperties": true
+        }
+      },
+      "questionParams": {
+        "description": "Parameters specific to this question.",
+        "type": "object",
+        "additionalProperties": true
       }
     },
     "QuestionAlternativeJsonSchema": {
@@ -491,15 +410,6 @@
           "description": "Arbitrary comment for reference purposes.",
           "$ref": "#/definitions/CommentJsonSchema"
         },
-<<<<<<< HEAD
-        "points": { "$ref": "#/definitions/points" },
-        "autoPoints": { "$ref": "#/definitions/points" },
-        "maxPoints": { "$ref": "#/definitions/pointsSingle" },
-        "maxAutoPoints": { "$ref": "#/definitions/pointsSingle" },
-        "manualPoints": { "$ref": "#/definitions/pointsSingle" },
-        "id": { "$ref": "#/definitions/questionId" },
-        "forceMaxPoints": { "$ref": "#/definitions/forceMaxPoints" },
-=======
         "points": {
           "$ref": "#/definitions/PointsJsonSchema"
         },
@@ -525,20 +435,15 @@
           "description": "Whether to force this question to be awarded maximum points on a regrade.",
           "$ref": "#/definitions/ForceMaxPointsJsonSchema"
         },
->>>>>>> 59940736
         "triesPerVariant": {
           "description": "The maximum number of graded submissions allowed for each question instance.",
           "type": "number",
           "default": 1
         },
-<<<<<<< HEAD
-        "advanceScorePerc": { "$ref": "#/definitions/advanceScorePerc" },
-=======
         "advanceScorePerc": {
           "description": "Minimum score percentage to unlock access to subsequent questions.",
           "$ref": "#/definitions/AdvanceScorePercJsonSchema"
         },
->>>>>>> 59940736
         "gradeRateMinutes": {
           "description": "Minimum amount of time (in minutes) between graded submissions to the same question.",
           "type": "number",
@@ -546,10 +451,6 @@
         }
       }
     },
-<<<<<<< HEAD
-    "points": {
-      "oneOf": [{ "$ref": "#/definitions/pointsSingle" }, { "$ref": "#/definitions/pointsList" }]
-=======
     "PointsJsonSchema": {
       "anyOf": [
         {
@@ -559,7 +460,6 @@
           "$ref": "#/definitions/PointsListJsonSchema"
         }
       ]
->>>>>>> 59940736
     },
     "PointsSingleJsonSchema": {
       "description": "A single point value.",
@@ -570,15 +470,10 @@
     "PointsListJsonSchema": {
       "description": "An array of point values.",
       "type": "array",
-<<<<<<< HEAD
-      "minItems": 1,
-      "items": { "$ref": "#/definitions/points" }
-=======
       "items": {
         "$ref": "#/definitions/PointsSingleJsonSchema"
       },
       "minItems": 1
->>>>>>> 59940736
     },
     "QuestionIdJsonSchema": {
       "description": "Question ID (directory name of the question).",
