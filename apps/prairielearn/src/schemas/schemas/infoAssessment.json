--- conflicted
+++ resolved
@@ -8,11 +8,7 @@
   "properties": {
     "comment": {
       "description": "Arbitrary comment for reference purposes.",
-      "allOf": [
-        {
-          "$ref": "#/definitions/CommentJsonSchema"
-        }
-      ]
+      "$ref": "#/definitions/CommentJsonSchema"
     },
     "uuid": {
       "description": "Unique identifier (UUID v4).",
@@ -54,19 +50,9 @@
       "description": "List of access rules for the assessment. Access is permitted if any access rule is satisfied.",
       "type": "array",
       "items": {
-<<<<<<< HEAD
-        "description": "An access rule that permits people to access this assessment. All restrictions in the rule must be satisfied for the rule to allow access.",
-        "allOf": [
-          {
-            "$ref": "#/definitions/AssessmentAccessRuleJsonSchema"
-          }
-        ]
-      }
-=======
         "$ref": "#/definitions/AssessmentAccessRuleJsonSchema"
       },
       "default": []
->>>>>>> 615d1ca4
     },
     "text": {
       "description": "HTML text shown on the assessment overview page.",
@@ -94,18 +80,9 @@
       "description": "Array of \"zones\" in the assessment, each containing questions that can be randomized within the zone.",
       "type": "array",
       "items": {
-<<<<<<< HEAD
-        "allOf": [
-          {
-            "$ref": "#/definitions/ZoneAssessmentJsonSchema"
-          }
-        ]
-      }
-=======
         "$ref": "#/definitions/ZoneAssessmentJsonSchema"
       },
       "default": []
->>>>>>> 615d1ca4
     },
     "constantQuestionValue": {
       "description": "Whether to keep the value of a question constant after a student solves it correctly.",
@@ -141,37 +118,27 @@
       "description": "Array of custom user roles in a group.",
       "type": "array",
       "items": {
-<<<<<<< HEAD
-        "description": "A custom role for use in group assessments that allows control over certain permissions.",
-        "allOf": [
-          {
-            "$ref": "#/definitions/GroupRoleJsonSchema"
-          }
-        ]
-      }
-=======
         "$ref": "#/definitions/GroupRoleJsonSchema"
       },
       "default": []
->>>>>>> 615d1ca4
     },
     "canSubmit": {
       "description": "A list of group role names matching those in groupRoles that can submit the question. Only applicable for group assessments.",
       "type": "array",
-      "uniqueItems": true,
-      "default": [],
       "items": {
         "type": "string"
-      }
+      },
+      "uniqueItems": true,
+      "default": []
     },
     "canView": {
       "description": "A list of group role names matching those in groupRoles that can view the question. Only applicable for group assessments.",
       "type": "array",
-      "uniqueItems": true,
-      "default": [],
       "items": {
         "type": "string"
-      }
+      },
+      "uniqueItems": true,
+      "default": []
     },
     "studentGroupCreate": {
       "description": "Whether students can create groups.",
@@ -195,11 +162,7 @@
     },
     "advanceScorePerc": {
       "description": "Minimum score percentage to unlock access to subsequent questions.",
-      "allOf": [
-        {
-          "$ref": "#/definitions/AdvanceScorePercJsonSchema"
-        }
-      ]
+      "$ref": "#/definitions/AdvanceScorePercJsonSchema"
     },
     "gradeRateMinutes": {
       "description": "Minimum amount of time (in minutes) between graded submissions to the same question.",
@@ -221,7 +184,6 @@
       "description": "A custom role for use in group assessments that allows control over certain permissions.",
       "type": "object",
       "required": ["name"],
-      "id": "GroupRoleJsonSchema",
       "properties": {
         "name": {
           "description": "The group role's name (i.e. Manager, Reflector, Recorder).",
@@ -247,15 +209,10 @@
       "description": "An access rule that permits people to access this assessment. All restrictions in the rule must be satisfied for the rule to allow access.",
       "type": "object",
       "additionalProperties": false,
-      "id": "AssessmentAccessRuleJsonSchema",
       "properties": {
         "comment": {
           "description": "Arbitrary comment for reference purposes.",
-          "allOf": [
-            {
-              "$ref": "#/definitions/CommentJsonSchema"
-            }
-          ]
+          "$ref": "#/definitions/CommentJsonSchema"
         },
         "mode": {
           "description": "The server mode required for access.",
@@ -270,8 +227,8 @@
         "role": {
           "description": "DEPRECATED -- do not use.",
           "type": "string",
-          "deprecated": true,
-          "enum": ["Student", "TA", "Instructor"]
+          "enum": ["Student", "TA", "Instructor"],
+          "deprecated": true
         },
         "uids": {
           "description": "A list of UIDs (like 'username@example.com'), one of which is required for access.",
@@ -283,8 +240,7 @@
         "credit": {
           "description": "How much credit is awarded for doing the homework, as a percentage (100 means full credit).",
           "type": "integer",
-          "minimum": 0,
-          "maximum": 9007199254740991
+          "minimum": 0
         },
         "startDate": {
           "description": "The earliest date on which access is permitted.",
@@ -297,8 +253,7 @@
         "timeLimitMin": {
           "description": "The time limit to complete the assessment, in minutes (only for Exams).",
           "type": "integer",
-          "minimum": 0,
-          "maximum": 9007199254740991
+          "minimum": 0
         },
         "password": {
           "description": "Password to begin the assessment (only for Exams).",
@@ -324,15 +279,10 @@
     "ZoneAssessmentJsonSchema": {
       "type": "object",
       "required": ["questions"],
-      "id": "ZoneAssessmentJsonSchema",
       "properties": {
         "comment": {
           "description": "Arbitrary comment for reference purposes.",
-          "allOf": [
-            {
-              "$ref": "#/definitions/CommentJsonSchema"
-            }
-          ]
+          "$ref": "#/definitions/CommentJsonSchema"
         },
         "title": {
           "description": "Zone title, displayed to the students at the top of the question list for the zone.",
@@ -340,12 +290,8 @@
         },
         "comments": {
           "description": "DEPRECATED -- do not use.",
-          "deprecated": true,
-          "allOf": [
-            {
-              "$ref": "#/definitions/CommentJsonSchema"
-            }
-          ]
+          "$ref": "#/definitions/CommentJsonSchema",
+          "deprecated": true
         },
         "maxPoints": {
           "description": "Only this many of the points that are awarded for answering questions in this zone will count toward the total points.",
@@ -354,34 +300,24 @@
         "numberChoose": {
           "description": "Number of questions to choose from this zone.",
           "type": "integer",
-          "minimum": 0,
-          "maximum": 9007199254740991
+          "minimum": 0
         },
         "bestQuestions": {
           "description": "Only this many of the questions in this zone, with the highest number of awarded points, will count toward the total points.",
           "type": "integer",
-          "minimum": 0,
-          "maximum": 9007199254740991
+          "minimum": 0
         },
         "questions": {
           "description": "Array of questions in the zone.",
           "type": "array",
-          "minItems": 1,
-          "items": {
-            "allOf": [
-              {
-                "$ref": "#/definitions/ZoneQuestionJsonSchema"
-              }
-            ]
-          }
+          "items": {
+            "$ref": "#/definitions/ZoneQuestionJsonSchema"
+          },
+          "minItems": 1
         },
         "advanceScorePerc": {
           "description": "Minimum score percentage to unlock access to subsequent questions.",
-          "allOf": [
-            {
-              "$ref": "#/definitions/AdvanceScorePercJsonSchema"
-            }
-          ]
+          "$ref": "#/definitions/AdvanceScorePercJsonSchema"
         },
         "gradeRateMinutes": {
           "description": "Minimum amount of time (in minutes) between graded submissions to the same question.",
@@ -395,109 +331,68 @@
         "canSubmit": {
           "description": "A list of group role names that can submit questions in this zone. Only applicable for group assessments.",
           "type": "array",
+          "items": {
+            "type": "string"
+          },
           "uniqueItems": true,
-          "items": {
-            "type": "string"
-          }
+          "default": []
         },
         "canView": {
           "description": "A list of group role names that can view questions in this zone. Only applicable for group assessments.",
           "type": "array",
+          "items": {
+            "type": "string"
+          },
           "uniqueItems": true,
-          "items": {
-            "type": "string"
-          }
+          "default": []
         }
       }
     },
     "ZoneQuestionJsonSchema": {
       "type": "object",
-      "id": "ZoneQuestionJsonSchema",
       "properties": {
         "comment": {
           "description": "Arbitrary comment for reference purposes.",
-          "allOf": [
-            {
-              "$ref": "#/definitions/CommentJsonSchema"
-            }
-          ]
+          "$ref": "#/definitions/CommentJsonSchema"
         },
         "points": {
-          "allOf": [
-            {
-              "$ref": "#/definitions/PointsJsonSchema"
-            }
-          ]
+          "$ref": "#/definitions/PointsJsonSchema"
         },
         "autoPoints": {
-          "allOf": [
-            {
-              "$ref": "#/definitions/PointsJsonSchema"
-            }
-          ]
+          "$ref": "#/definitions/PointsJsonSchema"
         },
         "maxPoints": {
           "description": "A single point value.",
-          "allOf": [
-            {
-              "$ref": "#/definitions/PointsSingleJsonSchema"
-            }
-          ]
+          "$ref": "#/definitions/PointsSingleJsonSchema"
         },
         "maxAutoPoints": {
           "description": "A single point value.",
-          "allOf": [
-            {
-              "$ref": "#/definitions/PointsSingleJsonSchema"
-            }
-          ]
+          "$ref": "#/definitions/PointsSingleJsonSchema"
         },
         "manualPoints": {
           "description": "A single point value.",
-          "allOf": [
-            {
-              "$ref": "#/definitions/PointsSingleJsonSchema"
-            }
-          ]
+          "$ref": "#/definitions/PointsSingleJsonSchema"
         },
         "id": {
           "description": "Question ID (directory name of the question).",
-          "allOf": [
-            {
-              "$ref": "#/definitions/QuestionIdJsonSchema"
-            }
-          ]
+          "$ref": "#/definitions/QuestionIdJsonSchema"
         },
         "forceMaxPoints": {
           "description": "Whether to force this question to be awarded maximum points on a regrade.",
-          "allOf": [
-            {
-              "$ref": "#/definitions/ForceMaxPointsJsonSchema"
-            }
-          ]
+          "$ref": "#/definitions/ForceMaxPointsJsonSchema"
         },
         "alternatives": {
           "description": "Array of question alternatives to choose from.",
           "type": "array",
-          "minItems": 1,
-          "items": {
-            "allOf": [
-              {
-                "$ref": "#/definitions/QuestionAlternativeJsonSchema"
-              }
-            ]
-          }
+          "items": {
+            "$ref": "#/definitions/QuestionAlternativeJsonSchema"
+          },
+          "minItems": 1
         },
         "numberChoose": {
           "description": "Number of questions to choose from this group.",
           "type": "integer",
-<<<<<<< HEAD
-          "default": 1,
-          "minimum": 0,
-          "maximum": 9007199254740991
-=======
-          "minimum": 0
->>>>>>> 615d1ca4
+          "minimum": 0
         },
         "triesPerVariant": {
           "description": "The maximum number of graded submissions allowed for each question instance.",
@@ -506,11 +401,7 @@
         },
         "advanceScorePerc": {
           "description": "Minimum score percentage to unlock access to subsequent questions.",
-          "allOf": [
-            {
-              "$ref": "#/definitions/AdvanceScorePercJsonSchema"
-            }
-          ]
+          "$ref": "#/definitions/AdvanceScorePercJsonSchema"
         },
         "gradeRateMinutes": {
           "description": "Minimum amount of time (in minutes) between graded submissions to the same question.",
@@ -524,89 +415,55 @@
         "canSubmit": {
           "description": "A list of group role names matching those in groupRoles that can submit the question. Only applicable for group assessments.",
           "type": "array",
+          "items": {
+            "type": "string"
+          },
           "uniqueItems": true,
-          "default": [],
-          "items": {
-            "type": "string"
-          }
+          "default": []
         },
         "canView": {
           "description": "A list of group role names matching those in groupRoles that can view the question. Only applicable for group assessments.",
           "type": "array",
+          "items": {
+            "type": "string"
+          },
           "uniqueItems": true,
-          "default": [],
-          "items": {
-            "type": "string"
-          }
+          "default": []
         }
       }
     },
     "QuestionAlternativeJsonSchema": {
       "type": "object",
       "required": ["id"],
-      "id": "QuestionAlternativeJsonSchema",
       "properties": {
         "comment": {
           "description": "Arbitrary comment for reference purposes.",
-          "allOf": [
-            {
-              "$ref": "#/definitions/CommentJsonSchema"
-            }
-          ]
+          "$ref": "#/definitions/CommentJsonSchema"
         },
         "points": {
-          "allOf": [
-            {
-              "$ref": "#/definitions/PointsJsonSchema"
-            }
-          ]
+          "$ref": "#/definitions/PointsJsonSchema"
         },
         "autoPoints": {
-          "allOf": [
-            {
-              "$ref": "#/definitions/PointsJsonSchema"
-            }
-          ]
+          "$ref": "#/definitions/PointsJsonSchema"
         },
         "maxPoints": {
           "description": "A single point value.",
-          "allOf": [
-            {
-              "$ref": "#/definitions/PointsSingleJsonSchema"
-            }
-          ]
+          "$ref": "#/definitions/PointsSingleJsonSchema"
         },
         "maxAutoPoints": {
           "description": "A single point value.",
-          "allOf": [
-            {
-              "$ref": "#/definitions/PointsSingleJsonSchema"
-            }
-          ]
+          "$ref": "#/definitions/PointsSingleJsonSchema"
         },
         "manualPoints": {
           "description": "A single point value.",
-          "allOf": [
-            {
-              "$ref": "#/definitions/PointsSingleJsonSchema"
-            }
-          ]
+          "$ref": "#/definitions/PointsSingleJsonSchema"
         },
         "id": {
-          "description": "Question ID (directory name of the question).",
-          "allOf": [
-            {
-              "$ref": "#/definitions/QuestionIdJsonSchema"
-            }
-          ]
+          "$ref": "#/definitions/QuestionIdJsonSchema"
         },
         "forceMaxPoints": {
           "description": "Whether to force this question to be awarded maximum points on a regrade.",
-          "allOf": [
-            {
-              "$ref": "#/definitions/ForceMaxPointsJsonSchema"
-            }
-          ]
+          "$ref": "#/definitions/ForceMaxPointsJsonSchema"
         },
         "triesPerVariant": {
           "description": "The maximum number of graded submissions allowed for each question instance.",
@@ -615,11 +472,7 @@
         },
         "advanceScorePerc": {
           "description": "Minimum score percentage to unlock access to subsequent questions.",
-          "allOf": [
-            {
-              "$ref": "#/definitions/AdvanceScorePercJsonSchema"
-            }
-          ]
+          "$ref": "#/definitions/AdvanceScorePercJsonSchema"
         },
         "gradeRateMinutes": {
           "description": "Minimum amount of time (in minutes) between graded submissions to the same question.",
@@ -635,12 +488,7 @@
     "PointsJsonSchema": {
       "anyOf": [
         {
-          "description": "A single point value.",
-          "allOf": [
-            {
-              "$ref": "#/definitions/PointsSingleJsonSchema"
-            }
-          ]
+          "$ref": "#/definitions/PointsSingleJsonSchema"
         },
         {
           "$ref": "#/definitions/PointsListJsonSchema"
@@ -650,27 +498,20 @@
     "PointsSingleJsonSchema": {
       "description": "A single point value.",
       "type": "number",
-      "id": "PointsSingleJsonSchema",
-      "default": 0,
-      "minimum": 0
+      "minimum": 0,
+      "default": 0
     },
     "PointsListJsonSchema": {
       "description": "An array of point values.",
       "type": "array",
-      "minItems": 1,
       "items": {
-        "description": "A single point value.",
-        "allOf": [
-          {
-            "$ref": "#/definitions/PointsSingleJsonSchema"
-          }
-        ]
-      }
+        "$ref": "#/definitions/PointsSingleJsonSchema"
+      },
+      "minItems": 1
     },
     "QuestionIdJsonSchema": {
       "description": "Question ID (directory name of the question).",
-      "type": "string",
-      "id": "QuestionIdJsonSchema"
+      "type": "string"
     },
     "ForceMaxPointsJsonSchema": {
       "description": "Whether to force this question to be awarded maximum points on a regrade.",
@@ -689,8 +530,7 @@
           "type": "string"
         },
         {
-          "type": "array",
-          "items": {}
+          "type": "array"
         },
         {
           "type": "object",
