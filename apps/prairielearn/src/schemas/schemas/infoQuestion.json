--- conflicted
+++ resolved
@@ -100,8 +100,7 @@
           "type": "string"
         },
         "entrypoint": {
-<<<<<<< HEAD
-          "description": "Program or command to run as the entrypoint to your grader.",
+          "description": "Program or command to run as the entrypoint to your grader. If not provided, the default entrypoint for the image will be used.",
           "anyOf": [
             {
               "type": "string"
@@ -113,10 +112,6 @@
               }
             }
           ]
-=======
-          "description": "Program or command to run as the entrypoint to your grader. If not provided, the default entrypoint for the image will be used.",
-          "anyOf": [{ "type": "string" }, { "type": "array", "items": { "type": "string" } }]
->>>>>>> 4b20b51a
         },
         "serverFilesCourse": {
           "description": "The list of files or directories that will be copied from course/externalGradingFiles/ to /grade/shared/",
