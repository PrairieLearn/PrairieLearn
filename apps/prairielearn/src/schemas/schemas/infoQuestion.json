--- conflicted
+++ resolved
@@ -62,20 +62,12 @@
       "enum": ["Internal", "External", "Manual"]
     },
     "singleVariant": {
-<<<<<<< HEAD
-      "description": "Whether the question is not randomized and only generates a single variant (defaults to \"false\").",
-=======
       "description": "Whether the question is not randomized and only generates a single variant.",
->>>>>>> b6d474c3
       "type": "boolean",
       "default": false
     },
     "showCorrectAnswer": {
-<<<<<<< HEAD
-      "description": "Whether to show the correct answer panel (defaults to \"true\").",
-=======
       "description": "Whether to show the correct answer panel.",
->>>>>>> b6d474c3
       "type": "boolean",
       "default": true
     },
@@ -247,23 +239,8 @@
           "type": "string"
         },
         "args": {
-<<<<<<< HEAD
-          "description": "Command line arguments to pass to the Docker.",
-          "anyOf": [
-            {
-              "type": "string"
-            },
-            {
-              "type": "array",
-              "items": {
-                "type": "string"
-              }
-            }
-          ]
-=======
           "description": "Command line arguments to pass to the Docker container.",
           "anyOf": [{ "type": "string" }, { "type": "array", "items": { "type": "string" } }]
->>>>>>> b6d474c3
         },
         "rewriteUrl": {
           "description": "If true, the URL will be rewritten such that the workspace container will see all requests as originating from /.",
@@ -296,8 +273,7 @@
           "items": {
             "description": "A single file or directory that will be excluded from sync.",
             "type": "string"
-          },
-          "deprecated": true
+          }
         }
       }
     },
