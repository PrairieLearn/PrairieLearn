import { type ZodSchema, z } from 'zod';

import { CommentJsonSchema } from './comment.js';

function uniqueArray<T extends ZodSchema>(schema: T) {
  return z.array(schema).refine((items) => new Set(items).size === items.length, {
    message: 'All items must be unique, no duplicate values allowed',
  });
}

export const GroupRoleJsonSchema = z
  .object({
    name: z.string().describe("The group role's name (i.e. Manager, Reflector, Recorder)."),
    minimum: z
      .number()
      .describe('The minimum number of users that should be in this role in a group.')
      .optional()
      .default(0),
    maximum: z
      .number()
      .describe('The maximum number of users that should be in this role in a group.')
      .optional(),
    canAssignRoles: z
      .boolean()
      .describe("Whether users with this role can assign other users' group roles.")
      .optional()
      .default(false),
  })
  .describe(
    'A custom role for use in group assessments that allows control over certain permissions.',
  );

export type GroupRoleJson = z.infer<typeof GroupRoleJsonSchema>;
export type GroupRoleJsonInput = z.input<typeof GroupRoleJsonSchema>;

export const AssessmentAccessRuleJsonSchema = z
  .object({
    comment: CommentJsonSchema.optional(),
    mode: z.enum(['Public', 'Exam']).describe('The server mode required for access.').optional(),
    examUuid: z
      .string()
      .regex(/^[0-9a-fA-F]{8}-[0-9a-fA-F]{4}-[0-9a-fA-F]{4}-[0-9a-fA-F]{4}-[0-9a-fA-F]{12}$/)
      .describe(
        'The PrairieTest exam UUID for which a student must be registered. Implies mode: Exam.',
      )
      .optional(),
    role: z.enum(['Student', 'TA', 'Instructor']).describe('DEPRECATED -- do not use.').optional(),
    uids: z
      .array(z.string())
      .describe(
        "A list of UIDs (like 'username@example.com'), one of which is required for access.",
      )
      .optional(),
    credit: z
      .number()
      .int()
      .gte(0)
      .describe(
        'How much credit is awarded for doing the homework, as a percentage (100 means full credit).',
      )
      .optional(),
    startDate: z.string().describe('The earliest date on which access is permitted.').optional(),
    endDate: z.string().describe('The latest date on which access is permitted.').optional(),
    timeLimitMin: z
      .number()
      .int()
      .gte(0)
      .describe('The time limit to complete the assessment, in minutes (only for Exams).')
      .optional(),
    password: z.string().describe('Password to begin the assessment (only for Exams).').optional(),
    showClosedAssessment: z
      .boolean()
      .describe('Whether the student can view the assessment after it has been closed')
      .optional()
      .default(true),
    showClosedAssessmentScore: z
      .boolean()
      .describe(
        'Whether the student can view the assessment grade after it has been closed. Only works if showClosedAssessment is also set to false',
      )
      .optional()
      .default(true),
    active: z
      .boolean()
      .describe(
        'Whether the student can create a new assessment instance and submit answers to questions. If set to false, the available credit must be 0.',
      )
      .optional()
      .default(true),
  })
  .strict()
  .describe(
    'An access rule that permits people to access this assessment. All restrictions in the rule must be satisfied for the rule to allow access.',
  );

export type AssessmentAccessRuleJson = z.infer<typeof AssessmentAccessRuleJsonSchema>;

export const PointsSingleJsonSchema = z
  .number()
  .gte(0)
  .default(0)
  .describe('A single point value.');

export const PointsListJsonSchema = z
  .array(PointsSingleJsonSchema)
  .min(1)
  .describe('An array of point values.');

export const PointsJsonSchema = z.union([PointsSingleJsonSchema, PointsListJsonSchema]);

export const QuestionIdJsonSchema = z
  .string()
  .describe('Question ID (directory name of the question).');

export const ForceMaxPointsJsonSchema = z
  .boolean()
  .default(false)
  .describe('Whether to force this question to be awarded maximum points on a regrade.');

export const AdvanceScorePercJsonSchema = z
  .number()
  .gte(0)
  .lte(100)
  .describe('Minimum score percentage to unlock access to subsequent questions.');

const QuestionPointsJsonSchema = z.object({
  points: PointsJsonSchema.optional(),
  autoPoints: PointsJsonSchema.optional(),
  maxPoints: PointsSingleJsonSchema.optional(),
  maxAutoPoints: PointsSingleJsonSchema.optional(),
  manualPoints: PointsSingleJsonSchema.optional(),
});

export type QuestionPointsJson = z.infer<typeof QuestionPointsJsonSchema>;
export type QuestionPointsJsonInput = z.input<typeof QuestionPointsJsonSchema>;

export const QuestionAlternativeJsonSchema = QuestionPointsJsonSchema.extend({
  comment: CommentJsonSchema.optional(),
  id: QuestionIdJsonSchema,
  forceMaxPoints: ForceMaxPointsJsonSchema.optional(),
  triesPerVariant: z
    .number()
<<<<<<< HEAD
    .gte(0)
=======
    .gte(1)
>>>>>>> 87326e52
    .describe('The maximum number of graded submissions allowed for each question instance.')
    .optional(),
  advanceScorePerc: AdvanceScorePercJsonSchema.optional(),
  gradeRateMinutes: z
    .number()
    .gte(0)
    .describe(
      'Minimum amount of time (in minutes) between graded submissions to the same question.',
    )
    .optional(),
});

export type QuestionAlternativeJson = z.infer<typeof QuestionAlternativeJsonSchema>;

export const ZoneQuestionJsonSchema = QuestionPointsJsonSchema.extend({
  comment: CommentJsonSchema.optional(),
  points: PointsJsonSchema.optional(),
  autoPoints: PointsJsonSchema.optional(),
  maxPoints: PointsSingleJsonSchema.optional(),
  maxAutoPoints: PointsSingleJsonSchema.optional(),
  manualPoints: PointsSingleJsonSchema.optional(),
  id: QuestionIdJsonSchema.optional(),
  forceMaxPoints: ForceMaxPointsJsonSchema.optional().default(false),
  alternatives: z
    .array(QuestionAlternativeJsonSchema)
    .min(1)
    .describe('Array of question alternatives to choose from.')
    .optional(),
  numberChoose: z
    .number()
    .int()
    .gte(0)
    .describe('Number of questions to choose from this group.')
    .optional(),
  triesPerVariant: z
    .number()
    .describe('The maximum number of graded submissions allowed for each question instance.')
    .optional()
    .default(1),
  advanceScorePerc: AdvanceScorePercJsonSchema.optional(),
  gradeRateMinutes: z
    .number()
    .gte(0)
    .describe(
      'Minimum amount of time (in minutes) between graded submissions to the same question.',
    )
    .optional(),
  canSubmit: uniqueArray(z.string())
    .describe(
      'A list of group role names matching those in groupRoles that can submit the question. Only applicable for group assessments.',
    )
    .optional()
    .default([]),
  canView: uniqueArray(z.string())
    .describe(
      'A list of group role names matching those in groupRoles that can view the question. Only applicable for group assessments.',
    )
    .optional()
    .default([]),
});

export type ZoneQuestionJson = z.infer<typeof ZoneQuestionJsonSchema>;

export const ZoneAssessmentJsonSchema = z.object({
  title: z
    .string()
    .describe('Zone title, displayed to the students at the top of the question list for the zone.')
    .optional(),
  comment: CommentJsonSchema.optional(),
  // Do we need to allow for additional keys?
  comments: CommentJsonSchema.optional().describe('DEPRECATED -- do not use.'),
  maxPoints: z
    .number()
    .describe(
      'Only this many of the points that are awarded for answering questions in this zone will count toward the total points.',
    )
    .optional(),
  numberChoose: z
    .number()
    .int()
    .gte(0)
    .describe('Number of questions to choose from this zone.')
    .optional(),
  bestQuestions: z
    .number()
    .int()
    .gte(0)
    .describe(
      'Only this many of the questions in this zone, with the highest number of awarded points, will count toward the total points.',
    )
    .optional(),
  questions: z.array(ZoneQuestionJsonSchema).min(1).describe('Array of questions in the zone.'),
  advanceScorePerc: AdvanceScorePercJsonSchema.optional(),
  gradeRateMinutes: z
    .number()
    .gte(0)
    .describe(
      'Minimum amount of time (in minutes) between graded submissions to the same question.',
    )
    .optional(),
  canSubmit: uniqueArray(z.string())
    .describe(
      'A list of group role names that can submit questions in this zone. Only applicable for group assessments.',
    )
    .optional()
    .default([]),
  canView: uniqueArray(z.string())
    .describe(
      'A list of group role names that can view questions in this zone. Only applicable for group assessments.',
    )
    .optional()
    .default([]),
});

export const AssessmentJsonSchema = z
  .object({
    comment: CommentJsonSchema.optional(),
    uuid: z
      .string()
      .regex(/^[0-9a-fA-F]{8}-[0-9a-fA-F]{4}-[0-9a-fA-F]{4}-[0-9a-fA-F]{4}-[0-9a-fA-F]{12}$/)
      .describe('Unique identifier (UUID v4).'),
    type: z.enum(['Homework', 'Exam']).describe('Type of the assessment.'),
    title: z
      .string()
      .describe("The title of the assessment (e.g., 'Derivatives and anti-derivatives')."),
    set: z
      .string()
      .describe("Which assessmentSet this one belongs to (e.g., 'Homework', 'Practice Quiz')."),
    number: z
      .string()
      .describe("The number of this assessment within the set (e.g., '1', '2R', '3B')."),
    allowIssueReporting: z
      .boolean()
      .describe('Whether to allow students to report issues for assessment questions')
      .optional()
      .default(true),
    multipleInstance: z
      .boolean()
      .describe('Whether to allow students to create additional instances of the assessment')
      .optional()
      .default(false),
    shuffleQuestions: z
      .boolean()
      .describe(
        'Whether the questions will be shuffled in the student view of an assessment. If the assessment type is Exam, this is true by default, and otherwise false.',
      )
      .optional(),
    allowAccess: z
      .array(AssessmentAccessRuleJsonSchema)
      .describe(
        'List of access rules for the assessment. Access is permitted if any access rule is satisfied.',
      )
      .optional()
      .default([]),
    text: z.string().describe('HTML text shown on the assessment overview page.').optional(),
    maxPoints: z
      .number()
      .describe(
        'The number of points that must be earned in this assessment to achieve a score of 100%.',
      )
      .optional(),
    maxBonusPoints: z
      .number()
      .describe('The maximum number of additional points that can be earned beyond maxPoints.')
      .optional(),
    allowPersonalNotes: z
      .boolean()
      .describe('Whether students are allowed to upload personal notes for this assessment.')
      .optional()
      .default(true),
    autoClose: z
      .boolean()
      .describe('Whether to automatically close the assessment after a period of inactivity.')
      .optional()
      .default(true),
    zones: z
      .array(ZoneAssessmentJsonSchema)
      .describe(
        'Array of "zones" in the assessment, each containing questions that can be randomized within the zone.',
      )
      .optional()
      .default([]),
    constantQuestionValue: z
      .boolean()
      .describe(
        'Whether to keep the value of a question constant after a student solves it correctly.',
      )
      .optional()
      .default(false),
    allowRealTimeGrading: z
      .boolean()
      .describe(
        'Removes the student "Grade" buttons to prevent real-time grading while the assessment is being taken. Real-time grading is allowed by default.',
      )
      .optional(),
    requireHonorCode: z
      .boolean()
      .describe(
        'Requires the student to accept an honor code before starting the assessment. Set to true for Exam assessments by default. Only configurable for Exam assessments.',
      )
      .optional(),
    honorCode: z
      .string()
      .describe(
        'Custom text for the honor code to be accepted before starting the assessment. Only available for Exam assessments.',
      )
      .optional(),
    groupWork: z
      .boolean()
      .describe('Whether the assessment will support group work.')
      .optional()
      .default(false),
    groupMaxSize: z.number().describe('Maximum number of students in a group.').optional(),
    groupMinSize: z.number().describe('Minimum number of students in a group.').optional(),
    groupRoles: z
      .array(GroupRoleJsonSchema)
      .describe('Array of custom user roles in a group.')
      .optional()
      .default([]),
    canSubmit: uniqueArray(z.string())
      .describe(
        'A list of group role names that can submit questions in this zone. Only applicable for group assessments.',
      )
      .optional()
      .default([]),
    canView: uniqueArray(z.string())
      .describe(
        'A list of group role names that can view questions in this zone. Only applicable for group assessments.',
      )
      .optional()
      .default([]),
    studentGroupCreate: z
      .boolean()
      .describe('Whether students can create groups.')
      .optional()
      .default(false),
    studentGroupChooseName: z
      .boolean()
      .describe(
        'Whether students can choose a group name when creating a group. Only applicable if studentGroupCreate is true.',
      )
      .optional()
      .default(true),
    studentGroupJoin: z
      .boolean()
      .describe('Whether students can join groups.')
      .optional()
      .default(false),
    studentGroupLeave: z
      .boolean()
      .describe('Whether students can leave groups.')
      .optional()
      .default(false),
    advanceScorePerc: AdvanceScorePercJsonSchema.optional(),
    gradeRateMinutes: z
      .number()
      .gte(0)
      .describe(
        'Minimum amount of time (in minutes) between graded submissions to the same question.',
      )
      .optional(),
    module: z
      .string()
      .describe('Module that this assessment belongs to, as defined in infoCourse.json.')
      .optional(),
    shareSourcePublicly: z
      .boolean()
      .describe(
        "If true, the assessment's JSON configuration and question list are available for others to view and copy.",
      )
      .optional()
      .default(false),
  })
  .strict()
  .describe('Configuration data for an assessment.');

export type AssessmentJson = z.infer<typeof AssessmentJsonSchema>;
export type AssessmentJsonInput = z.input<typeof AssessmentJsonSchema>;<|MERGE_RESOLUTION|>--- conflicted
+++ resolved
@@ -140,11 +140,7 @@
   forceMaxPoints: ForceMaxPointsJsonSchema.optional(),
   triesPerVariant: z
     .number()
-<<<<<<< HEAD
-    .gte(0)
-=======
     .gte(1)
->>>>>>> 87326e52
     .describe('The maximum number of graded submissions allowed for each question instance.')
     .optional(),
   advanceScorePerc: AdvanceScorePercJsonSchema.optional(),
