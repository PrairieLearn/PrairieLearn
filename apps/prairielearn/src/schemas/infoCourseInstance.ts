--- conflicted
+++ resolved
@@ -45,8 +45,7 @@
         'The timezone for all date input and display (e.g., "America/Chicago"). Must be an official timezone identifier, as listed at <https://en.wikipedia.org/wiki/List_of_tz_database_time_zones>. A canonical identifier is preferred. If not specified, the timezone of the course will be used.',
       )
       .optional(),
-<<<<<<< HEAD
-    allowIssueReporting: z.boolean().describe('DEPRECATED -- do not use.').optional().default(true),
+    allowIssueReporting: z.boolean().describe('DEPRECATED -- do not use.').optional(),
     selfEnrollment: z
       .object({
         beforeDate: z
@@ -72,9 +71,6 @@
       })
       .optional()
       .default({}),
-=======
-    allowIssueReporting: z.boolean().describe('DEPRECATED -- do not use.').optional(),
->>>>>>> 659c3234
     hideInEnrollPage: z
       .boolean()
       .describe(
