/* eslint-disable @typescript-eslint/no-non-null-assertion */
import { z } from 'zod/v4';

import { CommentJsonSchema } from './comment.js';

const AccessRuleJsonSchema = z
  .strictObject({
    comment: CommentJsonSchema.optional().describe('Arbitrary comment for reference purposes.'),
    role: z
      .enum(['Student', 'TA', 'Instructor', 'Superuser'])
      .describe('DEPRECATED -- do not use.')
      .meta({
        deprecated: true,
      })
      .optional(),
    uids: z
      .array(z.string())
      .describe(
        "A list of UIDs (like 'username@example.com'), one of which is required for access.",
      )
      .optional(),
    startDate: z.string().describe('The earliest date on which access is permitted.').optional(),
    endDate: z.string().describe('The latest date on which access is permitted.').optional(),
    institution: z.string().describe('The institution from which access is permitted.').optional(),
  })

  .describe(
    'An access rule that permits people to access this course instance. All restrictions present in the rule must be satisfied for the rule to allow access.',
  );

const AccessControlJsonSchema = z
  .array(AccessRuleJsonSchema.describe(AccessRuleJsonSchema.description!))
  .describe(
    'List of access rules for the course instance. Access is permitted if any access rule is satisfied.',
  );

export const CourseInstanceJsonSchema = z
  .strictObject({
    comment: CommentJsonSchema.optional().describe('Arbitrary comment for reference purposes.'),
    uuid: z
      .string()
      .regex(/^[0-9a-fA-F]{8}-[0-9a-fA-F]{4}-[0-9a-fA-F]{4}-[0-9a-fA-F]{4}-[0-9a-fA-F]{12}$/)
      .describe('Unique identifier (UUID v4).'),
    longName: z.string().describe("The long name of this course instance (e.g., 'Spring 2015')."),
    shortName: z
      .string()
      .describe('DEPRECATED -- do not use.')
      .meta({
        deprecated: true,
      })
      .optional(),
    timezone: z
      .string()
      .describe(
        'The timezone for all date input and display (e.g., "America/Chicago"). Must be an official timezone identifier, as listed at <https://en.wikipedia.org/wiki/List_of_tz_database_time_zones>. A canonical identifier is preferred. If not specified, the timezone of the course will be used.',
      )
      .optional(),
<<<<<<< HEAD
    allowIssueReporting: z
      .boolean()
      .describe('DEPRECATED -- do not use.')
      .meta({
        deprecated: true,
      })
      .optional()
      .default(true),
=======
    allowIssueReporting: z.boolean().describe('DEPRECATED -- do not use.').optional(),
    selfEnrollment: z
      .object({
        enabled: z
          .boolean()
          .describe(
            'If true, self-enrollment access is controlled by the beforeDate and useEnrollmentCode properties. If false, users can never enroll themselves, and must be either invited or added in the UI. You likely want to set this to true if you are configuring self-enrollment.',
          )
          .optional()
          .default(true),
        beforeDate: z
          .string()
          .describe(
            'If specified, self-enrollment is allowed before this date and forbidden after this date. If not specified, self-enrollment depends on enabled property.',
          )
          .optional(),
        useEnrollmentCode: z
          .boolean()
          .describe(
            'If true, self-enrollment requires an enrollment code to enroll. If false, any link to the course instance will allow self-enrollment.',
          )
          .optional()
          .default(false),
      })
      .optional()
      .default({}),
>>>>>>> 615d1ca4
    hideInEnrollPage: z
      .boolean()
      .describe(
        'If set to true, hides the course instance in the enrollment page, so that only direct links to the course can be used for enrollment.',
      )
      .optional()
      .default(false),
<<<<<<< HEAD
    userRoles: z
      .object({})
      .catchall(z.any())
      .describe('DEPRECATED -- do not use.')
      .meta({
        deprecated: true,
      })
      .optional(),
    allowAccess: AccessControlJsonSchema.optional().describe(AccessControlJsonSchema.description!),
=======
    userRoles: z.object({}).catchall(z.any()).describe('DEPRECATED -- do not use.').optional(),
    allowAccess: AccessControlJsonSchema.optional().default([]),
>>>>>>> 615d1ca4
    groupAssessmentsBy: z
      .enum(['Set', 'Module'])
      .describe(
        'Determines which assessment category will be used to group assessments on the student assessments page.',
      )
      .optional()
      .default('Set'),
    shareSourcePublicly: z
      .boolean()
      .describe(
        "If true, the course instance's JSON configuration and all of its assessment's JSON configurations are available for others to view and copy.",
      )
      .optional()
      .default(false),
  })

  .describe('The specification file for a course instance.')
  .meta({
    title: 'Course instance information',
  });

export type CourseInstanceJson = z.infer<typeof CourseInstanceJsonSchema>;
export type CourseInstanceJsonInput = z.input<typeof CourseInstanceJsonSchema>;<|MERGE_RESOLUTION|>--- conflicted
+++ resolved
@@ -1,17 +1,13 @@
-/* eslint-disable @typescript-eslint/no-non-null-assertion */
-import { z } from 'zod/v4';
+import { z } from 'zod';
 
 import { CommentJsonSchema } from './comment.js';
 
 const AccessRuleJsonSchema = z
-  .strictObject({
-    comment: CommentJsonSchema.optional().describe('Arbitrary comment for reference purposes.'),
+  .object({
+    comment: CommentJsonSchema.optional(),
     role: z
       .enum(['Student', 'TA', 'Instructor', 'Superuser'])
       .describe('DEPRECATED -- do not use.')
-      .meta({
-        deprecated: true,
-      })
       .optional(),
     uids: z
       .array(z.string())
@@ -23,48 +19,32 @@
     endDate: z.string().describe('The latest date on which access is permitted.').optional(),
     institution: z.string().describe('The institution from which access is permitted.').optional(),
   })
-
+  .strict()
   .describe(
     'An access rule that permits people to access this course instance. All restrictions present in the rule must be satisfied for the rule to allow access.',
   );
 
 const AccessControlJsonSchema = z
-  .array(AccessRuleJsonSchema.describe(AccessRuleJsonSchema.description!))
+  .array(AccessRuleJsonSchema)
   .describe(
     'List of access rules for the course instance. Access is permitted if any access rule is satisfied.',
   );
 
 export const CourseInstanceJsonSchema = z
-  .strictObject({
-    comment: CommentJsonSchema.optional().describe('Arbitrary comment for reference purposes.'),
+  .object({
+    comment: CommentJsonSchema.optional(),
     uuid: z
       .string()
       .regex(/^[0-9a-fA-F]{8}-[0-9a-fA-F]{4}-[0-9a-fA-F]{4}-[0-9a-fA-F]{4}-[0-9a-fA-F]{12}$/)
       .describe('Unique identifier (UUID v4).'),
     longName: z.string().describe("The long name of this course instance (e.g., 'Spring 2015')."),
-    shortName: z
-      .string()
-      .describe('DEPRECATED -- do not use.')
-      .meta({
-        deprecated: true,
-      })
-      .optional(),
+    shortName: z.string().describe('DEPRECATED -- do not use.').optional(),
     timezone: z
       .string()
       .describe(
         'The timezone for all date input and display (e.g., "America/Chicago"). Must be an official timezone identifier, as listed at <https://en.wikipedia.org/wiki/List_of_tz_database_time_zones>. A canonical identifier is preferred. If not specified, the timezone of the course will be used.',
       )
       .optional(),
-<<<<<<< HEAD
-    allowIssueReporting: z
-      .boolean()
-      .describe('DEPRECATED -- do not use.')
-      .meta({
-        deprecated: true,
-      })
-      .optional()
-      .default(true),
-=======
     allowIssueReporting: z.boolean().describe('DEPRECATED -- do not use.').optional(),
     selfEnrollment: z
       .object({
@@ -91,7 +71,6 @@
       })
       .optional()
       .default({}),
->>>>>>> 615d1ca4
     hideInEnrollPage: z
       .boolean()
       .describe(
@@ -99,20 +78,8 @@
       )
       .optional()
       .default(false),
-<<<<<<< HEAD
-    userRoles: z
-      .object({})
-      .catchall(z.any())
-      .describe('DEPRECATED -- do not use.')
-      .meta({
-        deprecated: true,
-      })
-      .optional(),
-    allowAccess: AccessControlJsonSchema.optional().describe(AccessControlJsonSchema.description!),
-=======
     userRoles: z.object({}).catchall(z.any()).describe('DEPRECATED -- do not use.').optional(),
     allowAccess: AccessControlJsonSchema.optional().default([]),
->>>>>>> 615d1ca4
     groupAssessmentsBy: z
       .enum(['Set', 'Module'])
       .describe(
@@ -128,11 +95,8 @@
       .optional()
       .default(false),
   })
-
-  .describe('The specification file for a course instance.')
-  .meta({
-    title: 'Course instance information',
-  });
+  .strict()
+  .describe('The specification file for a course instance.');
 
 export type CourseInstanceJson = z.infer<typeof CourseInstanceJsonSchema>;
 export type CourseInstanceJsonInput = z.input<typeof CourseInstanceJsonSchema>;