/* eslint-disable @typescript-eslint/no-non-null-assertion */
import { z } from 'zod/v4';

import { CommentJsonSchema } from './comment.js';

export const QuestionDependencyJsonSchema = z
  .strictObject({
    comment: CommentJsonSchema.optional().describe(CommentJsonSchema.description!),
    coreStyles: z
      .array(z.string().describe('A .css file located in /public/stylesheets.'))
      .describe(
        '[DEPRECATED, DO NOT USE] The styles required by this question from /public/stylesheets.',
      )
      .meta({
        deprecated: true,
      })
      .optional(),
    coreScripts: z
      .array(z.string().describe('A .js file located in /public/javascripts.'))
      .describe(
        '[DEPRECATED, DO NOT USE] The scripts required by this question from /public/javascripts.',
      )
      .meta({
        deprecated: true,
      })
      .optional(),
    nodeModulesStyles: z
      .array(z.string().describe('A .css file located in /node_modules.'))
      .describe('The styles required by this question from /node_modules.')
      .optional(),
    nodeModulesScripts: z
      .array(z.string().describe('A .js file located in /node_modules.'))
      .describe('The scripts required by this question from /node_modules.')
      .optional(),
    clientFilesCourseStyles: z
      .array(z.string().describe('A .css file located in clientFilesCourse.'))
      .describe('The styles required by this question from clientFilesCourse.')
      .optional(),
    clientFilesCourseScripts: z
      .array(z.string().describe('A .js file located in clientFilesCourse.'))
      .describe('The scripts required by this question from clientFilesCourse.')
      .optional(),
    clientFilesQuestionStyles: z
      .array(z.string().describe('A .css file located in the clientFilesQuestion.'))
      .describe('The styles required by this question from clientFilesQuestion.')
      .optional(),
    clientFilesQuestionScripts: z
      .array(z.string().describe('A .js file located in the clientFilesQuestion.'))
      .describe('The scripts required by this question from clientFilesQuestion.')
      .optional(),
  })

  .describe("The question's client-side dependencies.");

export const QuestionAuthorJsonSchema = z
  .object({
    name: z
      .string()
      .describe('A human-readable name of a question author.')
      .trim()
      .min(3)
      .max(255)
      .optional(),
    email: z
      .string()
      .describe('An email address to contact a question author.')
      .max(255)
      .optional(),
    orcid: z
      .string()
      .describe('An ORCID identifier that uniquely identifies an individual question author.')
      .regex(/^[0-9]{4}-[0-9]{4}-[0-9]{4}-[0-9X]{4}$/)
      .optional(),
    originCourse: z
      .string()
      .describe('The sharing name of a course whose staff is a question author.')
      .optional(),
  })
  .strict()
  .describe(
    'An author (individual person, or staff of a course of origin) credited with creating a question.',
  );

export const WorkspaceOptionsJsonSchema = z
  .strictObject({
    comment: CommentJsonSchema.optional().describe(CommentJsonSchema.description!),
    image: z
      .string()
      .describe(
        'The Docker image that will be used to serve this question. Should be specified as Dockerhub image.',
      ),
    port: z.int().describe('The port number used in the Docker image.'),
    home: z.string().describe('The home directory of the workspace container.'),
    args: z
      .union([z.string(), z.array(z.string())])
      .describe('Command line arguments to pass to the Docker container.')
      .optional(),
    rewriteUrl: z
      .boolean()
      .describe(
        'If true, the URL will be rewritten such that the workspace container will see all requests as originating from /.',
      )
      .optional()
      .default(true),
    gradedFiles: z
      .array(
        z
          .string()
          .describe(
            'A single file or directory that will be copied out of the workspace container when saving a submission.',
          ),
      )
      .describe(
        'The list of files or directories that will be copied out of the workspace container when saving a submission.',
      )
      .optional()
      .default([]),
    enableNetworking: z
      .boolean()
      .describe('Whether the workspace should have network access. Access is disabled by default.')
      .optional()
      .default(false),
    environment: z
      .record(z.string(), z.string())
      .describe('Environment variables to set inside the workspace container.')
      .optional()
      .default({}),
    syncIgnore: z
      .array(z.string().describe('A single file or directory that will be excluded from sync.'))
      .describe(
        '[DEPRECATED, DO NOT USE] The list of files or directories that will be excluded from sync.',
      )
      .meta({
        deprecated: true,
      })
      .optional(),
  })

  .describe('Options for workspace questions.');

export const defaultWorkspaceOptions = WorkspaceOptionsJsonSchema.extend({
  image: WorkspaceOptionsJsonSchema.shape.image.optional(),
  port: WorkspaceOptionsJsonSchema.shape.port.optional(),
  home: WorkspaceOptionsJsonSchema.shape.home.optional(),
}).parse({});

export const ExternalGradingOptionsJsonSchema = z
  .strictObject({
    comment: CommentJsonSchema.optional().describe(CommentJsonSchema.description!),
    enabled: z
      .boolean()
      .describe(
        'Whether the external grader is currently enabled. Useful if it is breaking, for example.',
      )
      .optional(),
    image: z
      .string()
      .describe(
        'The Docker image that will be used to grade this question. Should be specified as Dockerhub image.',
      ),
    entrypoint: z
      .union([z.string(), z.array(z.string())])
      .describe(
        'Program or command to run as the entrypoint to your grader. If not provided, the default entrypoint for the image will be used.',
      )
      .optional(),
    serverFilesCourse: z
      .array(
        z
          .string()
          .describe('A single file or directory that will be copied to the external grader.'),
      )
      .describe(
        'The list of files or directories that will be copied from course/externalGradingFiles/ to /grade/shared/',
      )
      .optional()
      .default([]),
    timeout: z
      .number()
      .int()
      .describe('The number of seconds after which the grading job will timeout.')
      .optional(),
    enableNetworking: z
      .boolean()
      .describe(
        'Whether the grading containers should have network access. Access is disabled by default.',
      )
      .optional()
      .default(false),
    environment: z
      .record(z.string(), z.string())
      .describe('Environment variables to set inside the grading container.')
      .optional()
      .default({}),
  })

  .describe('Options for externally graded questions.');

export type ExternalGradingOptionsJson = z.infer<typeof ExternalGradingOptionsJsonSchema>;

export const defaultExternalGradingOptions = ExternalGradingOptionsJsonSchema.extend({
  image: ExternalGradingOptionsJsonSchema.shape.image.optional(),
}).parse({});

export const QuestionJsonSchema = z
  .strictObject({
    comment: CommentJsonSchema.optional().describe(CommentJsonSchema.description!),
    uuid: z
      .string()
      .regex(/^[0-9a-fA-F]{8}-[0-9a-fA-F]{4}-[0-9a-fA-F]{4}-[0-9a-fA-F]{4}-[0-9a-fA-F]{12}$/)
      .describe('Unique identifier (UUID v4).'),
    type: z
      .enum(['Calculation', 'MultipleChoice', 'Checkbox', 'File', 'MultipleTrueFalse', 'v3'])
      .describe('Type of the question. This should be set to "v3" for new questions.'),
    title: z
      .string()
      .describe(
        "The title of the question (e.g., 'Addition of vectors in Cartesian coordinates').",
      ),
    topic: z.string().describe("The category of question (e.g., 'Vectors', 'Energy')."),
    tags: z
      .array(z.string().describe('A tag associated with a question.'))
      .describe("Extra tags associated with the question (e.g., 'Exam Only', 'Broken').")
      .optional()
      .default([]),
    authors: z.array(QuestionAuthorJsonSchema).max(10).optional().default([]),
    clientFiles: z
      .array(z.string().describe('A single file accessible by the client.'))
      .describe('The list of question files accessible by the client.')
      .optional()
      .default(['client.js', 'question.html', 'answer.html']),
    clientTemplates: z
      .array(z.string().describe('A single template file accessible by the client.'))
      .describe('List of client-accessible templates to render server-side.')
      .optional(),
    template: z
      .string()
      .describe('The QID of a question that serves at the template for this question.')
      .optional(),
    gradingMethod: z
      .enum(['Internal', 'External', 'Manual'])
      .describe('The grading method used for this question.')
      .optional()
      .default('Internal'),
    singleVariant: z
      .boolean()
      .describe('Whether the question is not randomized and only generates a single variant.')
      .optional()
      .default(false),
    showCorrectAnswer: z
      .boolean()
      .describe('Whether to show the correct answer panel.')
      .optional()
      .default(true),
    partialCredit: z
      .boolean()
      .describe(
        'Whether the question will give partial points for fractional scores (defaults to "false" for v2 questions and "true" for v3.).',
      )
      .optional(),
    options: z
      .object({})
      .catchall(z.any())
      .describe(
        'Options that define how the question will work, specific to the individual question type.',
      )
      .optional(),
<<<<<<< HEAD
    externalGradingOptions: ExternalGradingOptionsJsonSchema.optional().describe(
      ExternalGradingOptionsJsonSchema.description!,
    ),
    dependencies: QuestionDependencyJsonSchema.optional().describe(
      QuestionDependencyJsonSchema.description!,
    ),
    workspaceOptions: WorkspaceOptionsJsonSchema.optional().describe(
      WorkspaceOptionsJsonSchema.description!,
    ),
=======
    externalGradingOptions: ExternalGradingOptionsJsonSchema.optional(),
    dependencies: QuestionDependencyJsonSchema.optional().default({}),
    workspaceOptions: WorkspaceOptionsJsonSchema.optional(),
>>>>>>> 615d1ca4
    sharingSets: z
      .array(z.string().describe('The name of a sharing set'))
      .describe('The list of sharing sets that this question belongs to.')
      .optional(),
    sharePublicly: z
      .boolean()
      .describe('Whether this question is publicly shared.')
      .optional()
      .default(false),
    shareSourcePublicly: z
      .boolean()
      .describe("Whether this question's source code is publicly shared.")
      .optional()
      .default(false),
  })

  .describe('Info files for questions.')
  .meta({
    title: 'Question Info',
  });

export type QuestionJson = z.infer<typeof QuestionJsonSchema>;
export type QuestionJsonInput = z.input<typeof QuestionJsonSchema>;<|MERGE_RESOLUTION|>--- conflicted
+++ resolved
@@ -1,28 +1,21 @@
-/* eslint-disable @typescript-eslint/no-non-null-assertion */
-import { z } from 'zod/v4';
+import { z } from 'zod';
 
 import { CommentJsonSchema } from './comment.js';
 
 export const QuestionDependencyJsonSchema = z
-  .strictObject({
-    comment: CommentJsonSchema.optional().describe(CommentJsonSchema.description!),
+  .object({
+    comment: CommentJsonSchema.optional(),
     coreStyles: z
       .array(z.string().describe('A .css file located in /public/stylesheets.'))
       .describe(
         '[DEPRECATED, DO NOT USE] The styles required by this question from /public/stylesheets.',
       )
-      .meta({
-        deprecated: true,
-      })
       .optional(),
     coreScripts: z
       .array(z.string().describe('A .js file located in /public/javascripts.'))
       .describe(
         '[DEPRECATED, DO NOT USE] The scripts required by this question from /public/javascripts.',
       )
-      .meta({
-        deprecated: true,
-      })
       .optional(),
     nodeModulesStyles: z
       .array(z.string().describe('A .css file located in /node_modules.'))
@@ -49,7 +42,7 @@
       .describe('The scripts required by this question from clientFilesQuestion.')
       .optional(),
   })
-
+  .strict()
   .describe("The question's client-side dependencies.");
 
 export const QuestionAuthorJsonSchema = z
@@ -82,14 +75,14 @@
   );
 
 export const WorkspaceOptionsJsonSchema = z
-  .strictObject({
-    comment: CommentJsonSchema.optional().describe(CommentJsonSchema.description!),
+  .object({
+    comment: CommentJsonSchema.optional(),
     image: z
       .string()
       .describe(
         'The Docker image that will be used to serve this question. Should be specified as Dockerhub image.',
       ),
-    port: z.int().describe('The port number used in the Docker image.'),
+    port: z.number().int().describe('The port number used in the Docker image.'),
     home: z.string().describe('The home directory of the workspace container.'),
     args: z
       .union([z.string(), z.array(z.string())])
@@ -121,7 +114,7 @@
       .optional()
       .default(false),
     environment: z
-      .record(z.string(), z.string())
+      .record(z.string())
       .describe('Environment variables to set inside the workspace container.')
       .optional()
       .default({}),
@@ -130,12 +123,9 @@
       .describe(
         '[DEPRECATED, DO NOT USE] The list of files or directories that will be excluded from sync.',
       )
-      .meta({
-        deprecated: true,
-      })
-      .optional(),
-  })
-
+      .optional(),
+  })
+  .strict()
   .describe('Options for workspace questions.');
 
 export const defaultWorkspaceOptions = WorkspaceOptionsJsonSchema.extend({
@@ -145,8 +135,8 @@
 }).parse({});
 
 export const ExternalGradingOptionsJsonSchema = z
-  .strictObject({
-    comment: CommentJsonSchema.optional().describe(CommentJsonSchema.description!),
+  .object({
+    comment: CommentJsonSchema.optional(),
     enabled: z
       .boolean()
       .describe(
@@ -188,12 +178,12 @@
       .optional()
       .default(false),
     environment: z
-      .record(z.string(), z.string())
+      .record(z.string())
       .describe('Environment variables to set inside the grading container.')
       .optional()
       .default({}),
   })
-
+  .strict()
   .describe('Options for externally graded questions.');
 
 export type ExternalGradingOptionsJson = z.infer<typeof ExternalGradingOptionsJsonSchema>;
@@ -203,8 +193,8 @@
 }).parse({});
 
 export const QuestionJsonSchema = z
-  .strictObject({
-    comment: CommentJsonSchema.optional().describe(CommentJsonSchema.description!),
+  .object({
+    comment: CommentJsonSchema.optional(),
     uuid: z
       .string()
       .regex(/^[0-9a-fA-F]{8}-[0-9a-fA-F]{4}-[0-9a-fA-F]{4}-[0-9a-fA-F]{4}-[0-9a-fA-F]{12}$/)
@@ -265,21 +255,9 @@
         'Options that define how the question will work, specific to the individual question type.',
       )
       .optional(),
-<<<<<<< HEAD
-    externalGradingOptions: ExternalGradingOptionsJsonSchema.optional().describe(
-      ExternalGradingOptionsJsonSchema.description!,
-    ),
-    dependencies: QuestionDependencyJsonSchema.optional().describe(
-      QuestionDependencyJsonSchema.description!,
-    ),
-    workspaceOptions: WorkspaceOptionsJsonSchema.optional().describe(
-      WorkspaceOptionsJsonSchema.description!,
-    ),
-=======
     externalGradingOptions: ExternalGradingOptionsJsonSchema.optional(),
     dependencies: QuestionDependencyJsonSchema.optional().default({}),
     workspaceOptions: WorkspaceOptionsJsonSchema.optional(),
->>>>>>> 615d1ca4
     sharingSets: z
       .array(z.string().describe('The name of a sharing set'))
       .describe('The list of sharing sets that this question belongs to.')
@@ -295,11 +273,8 @@
       .optional()
       .default(false),
   })
-
-  .describe('Info files for questions.')
-  .meta({
-    title: 'Question Info',
-  });
+  .strict()
+  .describe('Info files for questions.');
 
 export type QuestionJson = z.infer<typeof QuestionJsonSchema>;
 export type QuestionJsonInput = z.input<typeof QuestionJsonSchema>;