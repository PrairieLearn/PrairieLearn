--- conflicted
+++ resolved
@@ -488,19 +488,11 @@
     next();
   });
 
+  // This makes a `CanonicalLogger` instance available throughout this request
+  // via AsyncLocalStorage.
+  app.use(canonicalLoggerMiddleware());
+
   // More middlewares
-<<<<<<< HEAD
-  app.use(flashMiddleware());
-  app.use(canonicalLoggerMiddleware());
-  app.use((req, res, next) => {
-    // This is so that the `navbar` partial can access the flash messages. If
-    // you want to add a flash message, you should import and use `flash`
-    // directly from `@prairielearn/flash`.
-    res.locals.flash = flash;
-    next();
-  });
-=======
->>>>>>> f33234b7
   app.use((await import('./middlewares/logResponse.js')).default); // defers to end of response
   app.use((await import('./middlewares/cors.js')).default);
   app.use((await import('./middlewares/content-security-policy.js')).default);
