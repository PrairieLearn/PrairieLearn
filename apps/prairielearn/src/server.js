// IMPORTANT: this must come first so that it can properly instrument our
// dependencies like `pg` and `express`.
const opentelemetry = require('@prairielearn/opentelemetry');

const Sentry = require('@prairielearn/sentry');
// `@sentry/tracing` must be imported before `@sentry/profiling-node`.
require('@sentry/tracing');
const { ProfilingIntegration } = require('@sentry/profiling-node');

const ERR = require('async-stacktrace');
const asyncHandler = require('express-async-handler');
const fs = require('fs');
const util = require('util');
const path = require('path');
const debug = require('debug')('prairielearn:' + path.basename(__filename, '.js'));
const favicon = require('serve-favicon');
const async = require('async');
const express = require('express');
const bodyParser = require('body-parser');
const cookieParser = require('cookie-parser');
const passport = require('passport');
const session = require('express-session');
const Bowser = require('bowser');
const http = require('http');
const https = require('https');
const blocked = require('blocked');
const blockedAt = require('blocked-at');
const onFinished = require('on-finished');
const { v4: uuidv4 } = require('uuid');
const argv = require('yargs-parser')(process.argv.slice(2));
const multer = require('multer');
const { filesize } = require('filesize');
const url = require('url');
const { createProxyMiddleware } = require('http-proxy-middleware');
const {
  SCHEMA_MIGRATIONS_PATH,
  initBatchedMigrations,
  startBatchedMigrations,
  stopBatchedMigrations,
} = require('@prairielearn/migrations');

const { logger, addFileLogging } = require('@prairielearn/logger');
const { config, loadConfig, setLocalsFromConfig } = require('./lib/config');
const load = require('./lib/load');
const externalGrader = require('./lib/externalGrader');
const externalGraderResults = require('./lib/externalGraderResults');
const externalGradingSocket = require('./lib/externalGradingSocket');
const workspace = require('./lib/workspace');
const sqldb = require('@prairielearn/postgres');
const migrations = require('@prairielearn/migrations');
const error = require('@prairielearn/error');
const sprocs = require('./sprocs');
const news_items = require('./news_items');
const cron = require('./cron');
const socketServer = require('./lib/socket-server');
const serverJobs = require('./lib/server-jobs-legacy');
const freeformServer = require('./question-servers/freeform.js');
const cache = require('./lib/cache');
const { LocalCache } = require('./lib/local-cache');
const codeCaller = require('./lib/code-caller');
const assets = require('./lib/assets');
const namedLocks = require('@prairielearn/named-locks');
const { EncodedData } = require('@prairielearn/browser-utils');
const nodeMetrics = require('./lib/node-metrics');
const { isEnterprise } = require('./lib/license');
const lifecycleHooks = require('./lib/lifecycle-hooks');
const SessionStore = require('./lib/session-store');
const { APP_ROOT_PATH, REPOSITORY_ROOT_PATH } = require('./lib/paths');
const staticNodeModules = require('./middlewares/staticNodeModules');
const { flashMiddleware, flash } = require('@prairielearn/flash');
const { features, featuresMiddleware } = require('./lib/features');
const { markAllWorkspaceHostsUnhealthy } = require('./lib/workspaceHost');

process.on('warning', (e) => console.warn(e));

// If there is only one argument and `server.js` is being executed directly,
// legacy it into the config option.
if (require.main === module && argv['_'].length === 1) {
  argv['config'] = argv['_'][0];
  argv['_'] = [];
}

if ('h' in argv || 'help' in argv) {
  var msg = `PrairieLearn command line options:
    -h, --help                          Display this help and exit
    --config <filename>
    <filename> and no other args        Load an alternative config filename
    --migrate-and-exit                  Run the DB initialization parts and exit
    --refresh-workspace-hosts-and-exit  Refresh the workspace hosts and exit
`;

  console.log(msg);
  process.exit(0);
}

function enterpriseOnlyMiddleware(load) {
  if (isEnterprise()) {
    return load();
  }
  return (req, res, next) => next();
}

/**
 * Creates the express application and sets up all PrairieLearn routes.
 * @return {import('express').Application} The express "app" object that was created.
 */
module.exports.initExpress = function () {
  const app = express();
  app.set('views', path.join(__dirname, 'pages'));
  app.set('view engine', 'ejs');
  app.set('trust proxy', config.trustProxy);

  // These should come first so that we get instrumentation on all our requests.
  if (config.sentryDsn) {
    app.use(Sentry.Handlers.requestHandler());

    if (config.sentryTracesSampleRate) {
      app.use(Sentry.Handlers.tracingHandler());
    }

    app.use(require('./lib/sentry').enrichSentryEventMiddleware);
  }

  // This should come before the session middleware so that we don't
  // create a session every time we get a health check request.
  app.get('/pl/webhooks/ping', function (req, res, _next) {
    res.send('.');
  });

  // Set res.locals variables first, so they will be available on
  // all pages including the error page (which we could jump to at
  // any point.
  app.use((req, res, next) => {
    res.locals.asset_path = assets.assetPath;
    res.locals.node_modules_asset_path = assets.nodeModulesAssetPath;
    res.locals.compiled_script_tag = assets.compiledScriptTag;
    res.locals.compiled_stylesheet_tag = assets.compiledStylesheetTag;
    res.locals.compiled_script_path = assets.compiledScriptPath;
    res.locals.compiled_stylesheet_path = assets.compiledStylesheetPath;
    res.locals.encoded_data = EncodedData;
    next();
  });
  app.use(function (req, res, next) {
    res.locals.config = config;
    next();
  });
  app.use(function (req, res, next) {
    setLocalsFromConfig(res.locals);
    next();
  });

  app.use(
    session({
      secret: config.secretKey,
      store: new SessionStore({
        expireSeconds: config.sessionStoreExpireSeconds,
      }),
      resave: false,
      saveUninitialized: true,
      cookie: {
        maxAge: config.sessionStoreExpireSeconds * 1000,
        httpOnly: true,
        secure: 'auto', // uses Express "trust proxy"
        sameSite: config.sessionCookieSameSite,
      },
    }),
  );

  // browser detection - data format is https://lancedikson.github.io/bowser/docs/global.html#ParsedResult
  app.use(function (req, res, next) {
    if (req.headers['user-agent']) {
      res.locals.userAgent = Bowser.parse(req.headers['user-agent']);
    } else {
      res.locals.userAgent = null;
    }
    next();
  });

  // special parsing of file upload paths -- this is inelegant having it
  // separate from the route handlers but it seems to be necessary
  // Special handling of file-upload routes so that we can parse multipart/form-data
  const upload = multer({
    storage: multer.memoryStorage(),
    limits: {
      fieldSize: config.fileUploadMaxBytes,
      fileSize: config.fileUploadMaxBytes,
      parts: config.fileUploadMaxParts,
    },
  });
  config.fileUploadMaxBytesFormatted = filesize(config.fileUploadMaxBytes, {
    base: 10,
    round: 0,
  });
  app.post(
    '/pl/course_instance/:course_instance_id/instructor/assessment/:assessment_id/uploads',
    upload.single('file'),
  );
  app.post(
    '/pl/course_instance/:course_instance_id/instance_question/:instance_question_id',
    upload.single('file'),
  );
  app.post(
    '/pl/course_instance/:course_instance_id/assessment_instance/:assessment_instance_id',
    upload.single('file'),
  );
  app.post(
    '/pl/course_instance/:course_instance_id/instructor/question/:question_id',
    upload.single('file'),
  );
  app.post('/pl/course/:course_id/question/:question_id', upload.single('file'));
  app.post('/pl/course/:course_id/question/:question_id/file_view', upload.single('file'));
  app.post('/pl/course/:course_id/question/:question_id/file_view/*', upload.single('file'));
  app.post(
    '/pl/course_instance/:course_instance_id/instructor/assessment/:assessment_id/settings',
    upload.single('file'),
  );
  app.post(
    '/pl/course_instance/:course_instance_id/instructor/instance_admin/settings',
    upload.single('file'),
  );
  app.post(
    '/pl/course_instance/:course_instance_id/instructor/course_admin/settings',
    upload.single('file'),
  );
  app.post('/pl/course/:course_id/course_admin/settings', upload.single('file'));
  app.post('/pl/course/:course_id/course_admin/file_view', upload.single('file'));
  app.post('/pl/course/:course_id/course_admin/file_view/*', upload.single('file'));
  app.post(
    '/pl/course_instance/:course_instance_id/instructor/course_admin/file_view',
    upload.single('file'),
  );
  app.post(
    '/pl/course_instance/:course_instance_id/instructor/course_admin/file_view/*',
    upload.single('file'),
  );
  app.post(
    '/pl/course_instance/:course_instance_id/instructor/instance_admin/file_view',
    upload.single('file'),
  );
  app.post(
    '/pl/course_instance/:course_instance_id/instructor/instance_admin/file_view/*',
    upload.single('file'),
  );
  app.post(
    '/pl/course_instance/:course_instance_id/instructor/assessment/:assessment_id/file_view',
    upload.single('file'),
  );
  app.post(
    '/pl/course_instance/:course_instance_id/instructor/assessment/:assessment_id/file_view/*',
    upload.single('file'),
  );
  app.post(
    '/pl/course_instance/:course_instance_id/instructor/question/:question_id/file_view',
    upload.single('file'),
  );
  app.post(
    '/pl/course_instance/:course_instance_id/instructor/question/:question_id/file_view/*',
    upload.single('file'),
  );
  app.post(
    '/pl/course_instance/:course_instance_id/instructor/assessment/:assessment_id/groups',
    upload.single('file'),
  );

  /**
   * Function to strip "sensitive" cookies from requests that will be proxied
   * to workspace hosts.
   */
  function stripSensitiveCookies(proxyReq) {
    const cookies = proxyReq.getHeader('cookie');
    if (!cookies) return;

    const items = cookies.split(';');
    const filteredItems = items.filter((item) => {
      const name = item.split('=')[0].trim();
      return (
        name !== 'pl_authn' &&
        name !== 'pl_assessmentpw' &&
        name !== 'connect.sid' &&
        // The workspace authz cookies use a prefix plus the workspace ID, so
        // we need to check for that prefix instead of an exact name match.
        !name.startsWith('pl_authz_workspace_')
      );
    });

    proxyReq.setHeader('cookie', filteredItems.join(';'));
  }

  // proxy workspaces to remote machines
  let workspaceUrlRewriteCache = new LocalCache(config.workspaceUrlRewriteCacheMaxAgeSec);
  const workspaceProxyOptions = {
    target: 'invalid',
    ws: true,
    pathRewrite: async (path) => {
      try {
        const match = path.match('/pl/workspace/([0-9]+)/container/(.*)');
        if (!match) throw new Error(`Could not match path: ${path}`);
        const workspace_id = parseInt(match[1]);
        let workspace_url_rewrite = workspaceUrlRewriteCache.get(workspace_id);
        if (workspace_url_rewrite == null) {
          debug(`pathRewrite: querying workspace_url_rewrite for workspace_id=${workspace_id}`);
          const sql =
            'SELECT q.workspace_url_rewrite' +
            ' FROM questions AS q' +
            ' JOIN variants AS v ON (v.question_id = q.id)' +
            ' WHERE v.workspace_id = $workspace_id;';
          const result = await sqldb.queryOneRowAsync(sql, { workspace_id });
          workspace_url_rewrite = result.rows[0].workspace_url_rewrite;
          if (workspace_url_rewrite == null) workspace_url_rewrite = true;
          workspaceUrlRewriteCache.set(workspace_id, workspace_url_rewrite);
        }
        debug(
          `pathRewrite: found workspace_url_rewrite=${workspace_url_rewrite} for workspace_id=${workspace_id}`,
        );
        if (!workspace_url_rewrite) {
          return path;
        }
        var pathSuffix = match[2];
        const newPath = '/' + pathSuffix;
        return newPath;
      } catch (err) {
        logger.error(`Error in pathRewrite for path=${path}: ${err}`);
        return path;
      }
    },
    logLevel: 'silent',
    logProvider: (_provider) => logger,
    router: async (req) => {
      const match = req.url.match(/^\/pl\/workspace\/([0-9]+)\/container\//);
      if (!match) throw new Error(`Could not match URL: ${req.url}`);

      const workspace_id = match[1];
      const result = await sqldb.queryZeroOrOneRowAsync(
        "SELECT hostname FROM workspaces WHERE id = $workspace_id AND state = 'running';",
        { workspace_id },
      );

      if (result.rows.length === 0) {
        // If updating this message, also update the message our Sentry
        // `beforeSend` handler.
        throw error.make(404, 'Workspace is not running');
      }

      return `http://${result.rows[0].hostname}/`;
    },
    onProxyReq: (proxyReq) => {
      stripSensitiveCookies(proxyReq);
    },
    onProxyReqWs: (proxyReq) => {
      stripSensitiveCookies(proxyReq);
    },
    onError: (err, req, res) => {
      logger.error(`Error proxying workspace request: ${err}`, {
        err,
        url: req.url,
        originalUrl: req.originalUrl,
      });
      // Check to make sure we weren't already in the middle of sending a
      // response before replying with an error 500
      if (res && !res.headersSent) {
        if (res.status && res.send) {
          res.status(err.status ?? 500).send('Error proxying workspace request');
        }
      }
    },
  };
  const workspaceProxy = createProxyMiddleware((pathname) => {
    return pathname.match('/pl/workspace/([0-9])+/container/');
  }, workspaceProxyOptions);
  const workspaceAuthRouter = express.Router();
  workspaceAuthRouter.use([
    // We use a short-lived cookie to cache a successful
    // authn/authz for a specific workspace. We run the following
    // middlewares in this separate sub-router so that we can
    // short-circuit out of authzWorkspaceCookieCheck if we find
    // the workspace-authz cookie. Short-circuiting will exit this
    // sub-router immediately, so we can either exit this
    // sub-router by finding the cookie, or by running regular
    // authn/authz.

    require('./middlewares/authzWorkspaceCookieCheck'), // short-circuits if we have the workspace-authz cookie
    require('./middlewares/date'),
    require('./middlewares/authn'), // jumps to error handler if authn fails
    require('./middlewares/authzWorkspace'), // jumps to error handler if authz fails
    require('./middlewares/authzWorkspaceCookieSet'), // sets the workspace-authz cookie
  ]);
  app.use('/pl/workspace/:workspace_id/container', [
    cookieParser(),
    (req, res, next) => {
      // Needed for workspaceAuthRouter.
      res.locals.workspace_id = req.params.workspace_id;
      next();
    },
    workspaceAuthRouter,
    workspaceProxy,
  ]);

  app.use((req, res, next) => {
    // Stripe webhook signature verification requires the raw body, so we avoid
    // using the body parser for that route.
    if (req.path === '/pl/webhooks/stripe') return next();

    // Limit to 5MB of JSON
    bodyParser.json({ limit: 5 * 1024 * 1024 })(req, res, next);
  });
  app.use(bodyParser.urlencoded({ extended: false, limit: 5 * 1536 * 1024 }));
  app.use(cookieParser());
  app.use(passport.initialize());
  if (config.devMode) app.use(favicon(path.join(APP_ROOT_PATH, 'public', 'favicon-dev.ico')));
  else app.use(favicon(path.join(APP_ROOT_PATH, 'public', 'favicon.ico')));

  assets.applyMiddleware(app);

  // This route is kept around for legacy reasons - new code should prefer the
  // assets system with cacheable assets.
  app.use(express.static(path.join(APP_ROOT_PATH, 'public')));

  // For backwards compatibility, we redirect requests for the old `node_modules`
  // route to the new `cacheable_node_modules` route.
  app.use('/node_modules', (req, res) => {
    // Strip the leading slash.
    const assetPath = req.url.slice(1);
    res.redirect(assets.nodeModulesAssetPath(assetPath));
  });

  // Support legacy use of ace by v2 questions
  app.use(
    '/localscripts/calculationQuestion/ace',
    staticNodeModules(path.join('ace-builds', 'src-min-noconflict')),
  );
  app.use('/javascripts/ace', staticNodeModules(path.join('ace-builds', 'src-min-noconflict')));

  // Middleware for all requests
  // response_id is logged on request, response, and error to link them together
  app.use(function (req, res, next) {
    res.locals.response_id = uuidv4();
    res.set('X-Response-ID', res.locals.response_id);
    next();
  });

  // load accounting for requests
  app.use(function (req, res, next) {
    load.startJob('request', res.locals.response_id);
    next();
  });
  app.use(function (req, res, next) {
    onFinished(res, function (err, res) {
      if (ERR(err, () => {})) {
        logger.verbose('request on-response-finished error', {
          err,
          response_id: res.locals.response_id,
        });
      }
      load.endJob('request', res.locals.response_id);
    });
    next();
  });

  // More middlewares
  app.use(flashMiddleware());
  app.use((req, res, next) => {
    // This is so that the `navbar` partial can access the flash messages. If
    // you want to add a flash message, you should import and use `flash`
    // directly from `@prairielearn/flash`.
    res.locals.flash = flash;
    next();
  });
  app.use(require('./middlewares/logResponse')); // defers to end of response
  app.use(require('./middlewares/cors'));
  app.use(require('./middlewares/date'));
  app.use(require('./middlewares/effectiveRequestChanged'));
  app.use('/pl/oauth2login', require('./pages/authLoginOAuth2/authLoginOAuth2'));
  app.use('/pl/oauth2callback', require('./pages/authCallbackOAuth2/authCallbackOAuth2'));
  app.use(/\/pl\/shibcallback/, require('./pages/authCallbackShib/authCallbackShib'));

  if (isEnterprise()) {
    if (config.hasAzure) {
      app.use('/pl/azure_login', require('./ee/auth/azure/login').default);
      app.use('/pl/azure_callback', require('./ee/auth/azure/callback').default);
    }

    app.use('/pl/auth/institution/:institution_id/saml', require('./ee/auth/saml/router').default);
  }

  app.use('/pl/lti', require('./pages/authCallbackLti/authCallbackLti'));
  app.use('/pl/login', require('./pages/authLogin/authLogin').default);
  if (config.devMode) {
    app.use('/pl/dev_login', require('./pages/authLoginDev/authLoginDev'));
  }
  app.use('/pl/logout', [
    function (req, res, next) {
      res.locals.navPage = 'logout';
      next();
    },
    require('./pages/authLogout/authLogout').default,
  ]);
  // disable SEB until we can fix the mcrypt issues
  // app.use('/pl/downloadSEBConfig', require('./pages/studentSEBConfig/studentSEBConfig'));
  app.use(require('./middlewares/authn')); // authentication, set res.locals.authn_user
  app.use('/pl/api', require('./middlewares/authnToken')); // authn for the API, set res.locals.authn_user

  // Must come after the authentication middleware, as we need to read the
  // `authn_is_administrator` property from the response locals.
  //
  // This means that feature flag overrides will not be available for
  // unauthenticated routes.
  app.use(featuresMiddleware((req, res) => res.locals.authn_is_administrator));

  if (isEnterprise()) {
    app.use('/pl/prairietest/auth', require('./ee/auth/prairietest').default);
  }

  // Must come before CSRF middleware; we do our own signature verification here.
  app.use('/pl/webhooks/terminate', require('./webhooks/terminate').default);
  app.use(
    '/pl/webhooks/stripe',
    enterpriseOnlyMiddleware(() => require('./ee/webhooks/stripe').default),
  );

  app.use(require('./middlewares/csrfToken')); // sets and checks res.locals.__csrf_token
  app.use(require('./middlewares/logRequest'));

  // load accounting for authenticated accesses
  app.use(function (req, res, next) {
    load.startJob('authed_request', res.locals.response_id);
    next();
  });
  app.use(function (req, res, next) {
    onFinished(res, function (err, res) {
      if (ERR(err, () => {})) {
        logger.verbose('authed_request on-response-finished error', {
          err,
          response_id: res.locals.response_id,
        });
      }
      load.endJob('authed_request', res.locals.response_id);
    });
    next();
  });

  // clear all cached course code in dev mode (no authorization needed)
  if (config.devMode) {
    app.use(require('./middlewares/undefCourseCode'));
  }

  // clear cookies on the homepage to reset any stale session state
  app.use(/^(\/?)$|^(\/pl\/?)$/, require('./middlewares/clearCookies'));

  // some pages don't need authorization
  app.use('/', require('./pages/home/home'));
  app.use('/pl', require('./pages/home/home'));
  app.use('/pl/settings', require('./pages/userSettings/userSettings').default);
  app.use('/pl/enroll', require('./pages/enroll/enroll').default);
  app.use('/pl/password', [
    function (req, res, next) {
      res.locals.navPage = 'password';
      next();
    },
    require('./pages/authPassword/authPassword'),
  ]);
  app.use('/pl/news_items', [
    function (req, res, next) {
      res.locals.navPage = 'news';
      next();
    },
    require('./pages/news_items/news_items.js'),
  ]);
  app.use('/pl/news_item', [
    function (req, res, next) {
      res.locals.navPage = 'news';
      next();
    },
    function (req, res, next) {
      res.locals.navSubPage = 'news_item';
      next();
    },
    require('./pages/news_item/news_item.js'),
  ]);
  app.use('/pl/request_course', [
    function (req, res, next) {
      res.locals.navPage = 'request_course';
      next();
    },
    require('./pages/instructorRequestCourse/instructorRequestCourse.js'),
  ]);

  app.use('/pl/workspace/:workspace_id', [
    (req, res, next) => {
      res.locals.workspace_id = req.params.workspace_id;
      next();
    },
    require('./middlewares/authzWorkspace'),
  ]);
  app.use('/pl/workspace/:workspace_id', require('./pages/workspace/workspace'));
  app.use('/pl/workspace/:workspace_id/logs', require('./pages/workspaceLogs/workspaceLogs'));

  // dev-mode pages are mounted for both out-of-course access (here) and within-course access (see below)
  if (config.devMode) {
    app.use('/pl/loadFromDisk', [
      function (req, res, next) {
        res.locals.navPage = 'load_from_disk';
        next();
      },
      require('./pages/instructorLoadFromDisk/instructorLoadFromDisk'),
    ]);
    app.use('/pl/jobSequence', [
      function (req, res, next) {
        res.locals.navPage = 'job_sequence';
        next();
      },
      require('./pages/instructorJobSequence/instructorJobSequence'),
    ]);
  }

  // Redirect plain course instance page either to student or instructor assessments page
  app.use(/^(\/pl\/course_instance\/[0-9]+)\/?$/, (req, res, _next) => {
    res.redirect(`${req.params[0]}/assessments`);
  });
  app.use(/^(\/pl\/course_instance\/[0-9]+\/instructor)\/?$/, (req, res, _next) => {
    res.redirect(`${req.params[0]}/instance_admin/assessments`);
  });

  // is the course instance being accessed through the student or instructor page route
  app.use('/pl/course_instance/:course_instance_id', function (req, res, next) {
    res.locals.viewType = 'student';
    next();
  });
  app.use('/pl/course_instance/:course_instance_id/instructor', function (req, res, next) {
    res.locals.viewType = 'instructor';
    next();
  });

  // sets res.locals.course and res.locals.course_instance
  app.use(
    '/pl/course_instance/:course_instance_id',
    require('./middlewares/authzCourseOrInstance'),
  );

  // This must come after `authzCourseOrInstance` but before the `checkPlanGrants`
  // or `autoEnroll` middlewares so that we can render it even when the student
  // isn't enrolled in the course instance or doesn't have the necessary plan grants.
  if (isEnterprise()) {
    // This must come before `authzHasCourseInstanceAccess` and the upgrade page
    // below so that we can render it even when the student isn't enrolled in the
    // course instance.
    app.use('/pl/course_instance/:course_instance_id/upgrade', [
      require('./ee/pages/studentCourseInstanceUpgrade/studentCourseInstanceUpgrade').default,
    ]);
  }

  // all pages under /pl/course_instance require authorization
  app.use('/pl/course_instance/:course_instance_id', [
    enterpriseOnlyMiddleware(() => require('./ee/middlewares/checkPlanGrants').default),
    require('./middlewares/autoEnroll').default,
    function (req, res, next) {
      res.locals.urlPrefix = '/pl/course_instance/' + req.params.course_instance_id;
      next();
    },
    function (req, res, next) {
      res.locals.navbarType = 'student';
      next();
    },
    require('./middlewares/ansifySyncErrorsAndWarnings.js'),
  ]);

  // Some course instance student pages only require course instance authorization (already checked)
  app.use(
    '/pl/course_instance/:course_instance_id/news_items',
    require('./pages/news_items/news_items.js'),
  );
  app.use(
    '/pl/course_instance/:course_instance_id/news_item',
    require('./pages/news_item/news_item.js'),
  );

  // Some course instance student pages only require the authn user to have permissions
  app.use('/pl/course_instance/:course_instance_id/effectiveUser', [
    require('./middlewares/authzAuthnHasCoursePreviewOrInstanceView'),
    require('./pages/instructorEffectiveUser/instructorEffectiveUser'),
  ]);

  // All course instance instructor pages require the authn user to have permissions
  app.use('/pl/course_instance/:course_instance_id/instructor', [
    require('./middlewares/authzAuthnHasCoursePreviewOrInstanceView'),
    require('./middlewares/selectOpenIssueCount'),
    function (req, res, next) {
      res.locals.navbarType = 'instructor';
      next();
    },
    function (req, res, next) {
      res.locals.urlPrefix = '/pl/course_instance/' + req.params.course_instance_id + '/instructor';
      next();
    },
  ]);

  // Some course instance instructor pages only require the authn user to have permissions (already checked)
  app.use(
    '/pl/course_instance/:course_instance_id/instructor/effectiveUser',
    require('./pages/instructorEffectiveUser/instructorEffectiveUser'),
  );
  app.use(
    '/pl/course_instance/:course_instance_id/instructor/news_items',
    require('./pages/news_items/news_items.js'),
  );
  app.use(
    '/pl/course_instance/:course_instance_id/instructor/news_item',
    require('./pages/news_item/news_item.js'),
  );

  // All other course instance student pages require the effective user to have permissions
  app.use(
    '/pl/course_instance/:course_instance_id',
    require('./middlewares/authzHasCourseInstanceAccess'),
  );

  // All other course instance instructor pages require the effective user to have permissions
  app.use(
    '/pl/course_instance/:course_instance_id/instructor',
    require('./middlewares/authzHasCoursePreviewOrInstanceView'),
  );

  // all pages under /pl/course require authorization
  app.use('/pl/course/:course_id', [
    require('./middlewares/authzCourseOrInstance'), // set res.locals.course
    require('./middlewares/ansifySyncErrorsAndWarnings.js'),
    require('./middlewares/selectOpenIssueCount'),
    function (req, res, next) {
      res.locals.navbarType = 'instructor';
      next();
    },
    function (req, res, next) {
      res.locals.urlPrefix = '/pl/course/' + req.params.course_id;
      next();
    },
  ]);

  // Serve element statics. As with core PrairieLearn assets and files served
  // from `node_modules`, we include a cachebuster in the URL. This allows
  // files to be treated as immutable in production and cached aggressively.
  app.use(
    '/pl/course_instance/:course_instance_id/cacheableElements/:cachebuster',
    require('./pages/elementFiles/elementFiles'),
  );
  app.use(
    '/pl/course_instance/:course_instance_id/instructor/cacheableElements/:cachebuster',
    require('./pages/elementFiles/elementFiles'),
  );
  app.use(
    '/pl/course/:course_id/cacheableElements/:cachebuster',
    require('./pages/elementFiles/elementFiles'),
  );
  app.use(
    '/pl/course_instance/:course_instance_id/cacheableElementExtensions/:cachebuster',
    require('./pages/elementExtensionFiles/elementExtensionFiles'),
  );
  app.use(
    '/pl/course_instance/:course_instance_id/instructor/cacheableElementExtensions/:cachebuster',
    require('./pages/elementExtensionFiles/elementExtensionFiles'),
  );
  app.use(
    '/pl/course/:course_id/cacheableElementExtensions/:cachebuster',
    require('./pages/elementExtensionFiles/elementExtensionFiles'),
  );

  // For backwards compatibility, we continue to serve the non-cached element
  // files.
  // TODO: if we can determine that these routes are no longer receiving
  // traffic in the future, we can delete these.
  //
  // TODO: the only internal usage of this is in the `pl-drawing` element. Fix that.
  app.use('/pl/static/elements', require('./pages/elementFiles/elementFiles'));
  app.use(
    '/pl/course_instance/:course_instance_id/elements',
    require('./pages/elementFiles/elementFiles'),
  );
  app.use(
    '/pl/course_instance/:course_instance_id/instructor/elements',
    require('./pages/elementFiles/elementFiles'),
  );
  app.use('/pl/course/:course_id/elements', require('./pages/elementFiles/elementFiles'));
  app.use(
    '/pl/course_instance/:course_instance_id/elementExtensions',
    require('./pages/elementExtensionFiles/elementExtensionFiles'),
  );
  app.use(
    '/pl/course_instance/:course_instance_id/instructor/elementExtensions',
    require('./pages/elementExtensionFiles/elementExtensionFiles'),
  );
  app.use(
    '/pl/course/:course_id/elementExtensions',
    require('./pages/elementExtensionFiles/elementExtensionFiles'),
  );

  //////////////////////////////////////////////////////////////////////
  //////////////////////////////////////////////////////////////////////
  //////////////////////////////////////////////////////////////////////
  // API ///////////////////////////////////////////////////////////////

  app.use('/pl/api/v1', require('./api/v1'));

  if (isEnterprise()) {
    app.use(
      '/pl/institution/:institution_id/admin',
      require('./ee/routers/institutionAdmin').default,
    );
  }

  //////////////////////////////////////////////////////////////////////
  //////////////////////////////////////////////////////////////////////
  //////////////////////////////////////////////////////////////////////
  // Instructor pages //////////////////////////////////////////////////

  // single assessment
  app.use('/pl/course_instance/:course_instance_id/instructor/assessment/:assessment_id', [
    require('./middlewares/selectAndAuthzAssessment'),
    require('./middlewares/ansifySyncErrorsAndWarnings.js'),
    require('./middlewares/selectAssessments'),
  ]);
  app.use(
    /^(\/pl\/course_instance\/[0-9]+\/instructor\/assessment\/[0-9]+)\/?$/,
    (req, res, _next) => {
      res.redirect(`${req.params[0]}/questions`);
    },
  );
  app.use(
    '/pl/course_instance/:course_instance_id/instructor/assessment/:assessment_id',
    function (req, res, next) {
      res.locals.navPage = 'assessment';
      next();
    },
  );
  app.use('/pl/course_instance/:course_instance_id/instructor/assessment/:assessment_id/settings', [
    function (req, res, next) {
      res.locals.navSubPage = 'settings';
      next();
    },
    require('./pages/instructorAssessmentSettings/instructorAssessmentSettings'),
  ]);
  app.use(
    '/pl/course_instance/:course_instance_id/instructor/assessment/:assessment_id/questions',
    [
      function (req, res, next) {
        res.locals.navSubPage = 'questions';
        next();
      },
      require('./pages/instructorAssessmentQuestions/instructorAssessmentQuestions'),
    ],
  );
  app.use('/pl/course_instance/:course_instance_id/instructor/assessment/:assessment_id/groups', [
    function (req, res, next) {
      res.locals.navSubPage = 'groups';
      next();
    },
    require('./pages/instructorAssessmentGroups/instructorAssessmentGroups'),
  ]);
  app.use('/pl/course_instance/:course_instance_id/instructor/assessment/:assessment_id/access', [
    function (req, res, next) {
      res.locals.navSubPage = 'access';
      next();
    },
    require('./pages/instructorAssessmentAccess/instructorAssessmentAccess'),
  ]);
  app.use(
    '/pl/course_instance/:course_instance_id/instructor/assessment/:assessment_id/assessment_statistics',
    [
      function (req, res, next) {
        res.locals.navSubPage = 'assessment_statistics';
        next();
      },
      require('./pages/instructorAssessmentStatistics/instructorAssessmentStatistics'),
    ],
  );
  app.use(
    '/pl/course_instance/:course_instance_id/instructor/assessment/:assessment_id/question_statistics',
    [
      function (req, res, next) {
        res.locals.navSubPage = 'question_statistics';
        next();
      },
      require('./pages/shared/assessmentStatDescriptions'),
      require('./pages/shared/floatFormatters'),
      require('./pages/instructorAssessmentQuestionStatistics/instructorAssessmentQuestionStatistics'),
    ],
  );
  app.use(
    '/pl/course_instance/:course_instance_id/instructor/assessment/:assessment_id/downloads',
    [
      function (req, res, next) {
        res.locals.navSubPage = 'downloads';
        next();
      },
      require('./pages/instructorAssessmentDownloads/instructorAssessmentDownloads'),
    ],
  );
  app.use('/pl/course_instance/:course_instance_id/instructor/assessment/:assessment_id/uploads', [
    function (req, res, next) {
      res.locals.navSubPage = 'uploads';
      next();
    },
    require('./pages/instructorAssessmentUploads/instructorAssessmentUploads'),
  ]);
  app.use(
    '/pl/course_instance/:course_instance_id/instructor/assessment/:assessment_id/regrading',
    [
      function (req, res, next) {
        res.locals.navSubPage = 'regrading';
        next();
      },
      require('./pages/instructorAssessmentRegrading/instructorAssessmentRegrading'),
    ],
  );
  app.use(
    '/pl/course_instance/:course_instance_id/instructor/assessment/:assessment_id/instances',
    [
      function (req, res, next) {
        res.locals.navSubPage = 'instances';
        next();
      },
      require('./pages/instructorAssessmentInstances/instructorAssessmentInstances'),
    ],
  );
  app.use(
    '/pl/course_instance/:course_instance_id/instructor/assessment/:assessment_id/file_edit',
    [
      function (req, res, next) {
        res.locals.navSubPage = 'file_edit';
        next();
      },
      require('./pages/instructorFileEditor/instructorFileEditor'),
    ],
  );
  app.use(
    '/pl/course_instance/:course_instance_id/instructor/assessment/:assessment_id/file_view',
    [
      function (req, res, next) {
        res.locals.navSubPage = 'file_view';
        next();
      },
      require('./pages/instructorFileBrowser/instructorFileBrowser'),
    ],
  );
  app.use(
    '/pl/course_instance/:course_instance_id/instructor/assessment/:assessment_id/file_download',
    require('./pages/instructorFileDownload/instructorFileDownload'),
  );

  app.use(
    '/pl/course_instance/:course_instance_id/instructor/assessment/:assessment_id/manual_grading/assessment_question/:assessment_question_id',
    [
      function (req, res, next) {
        res.locals.navSubPage = 'manual_grading';
        next();
      },
      require('./middlewares/selectAndAuthzAssessmentQuestion'),
      require('./pages/instructorAssessmentManualGrading/assessmentQuestion/assessmentQuestion'),
    ],
  );
  app.use(
    '/pl/course_instance/:course_instance_id/instructor/assessment/:assessment_id/manual_grading/instance_question/:instance_question_id',
    [
      function (req, res, next) {
        res.locals.navSubPage = 'manual_grading';
        next();
      },
      require('./middlewares/selectAndAuthzInstanceQuestion'),
      require('./pages/instructorAssessmentManualGrading/instanceQuestion/instanceQuestion'),
    ],
  );
  app.use(
    '/pl/course_instance/:course_instance_id/instructor/instance_question/:instance_question_id/clientFilesCourse',
    require('./pages/clientFilesCourse/clientFilesCourse'),
  );
  app.use(
    '/pl/course_instance/:course_instance_id/instructor/instance_question/:instance_question_id/clientFilesQuestion',
    [
      require('./middlewares/selectAndAuthzInstanceQuestion'),
      require('./pages/clientFilesQuestion/clientFilesQuestion'),
    ],
  );

  app.use(
    '/pl/course_instance/:course_instance_id/instructor/instance_question/:instance_question_id/generatedFilesQuestion',
    [
      require('./middlewares/selectAndAuthzInstanceQuestion'),
      require('./pages/generatedFilesQuestion/generatedFilesQuestion'),
    ],
  );

  app.use(
    '/pl/course_instance/:course_instance_id/instructor/instance_question/:instance_question_id/file',
    [
      require('./middlewares/selectAndAuthzInstanceQuestion'),
      require('./pages/legacyQuestionFile/legacyQuestionFile'),
    ],
  );
  app.use(
    '/pl/course_instance/:course_instance_id/instructor/instance_question/:instance_question_id/text',
    [
      require('./middlewares/selectAndAuthzInstanceQuestion'),
      require('./pages/legacyQuestionText/legacyQuestionText'),
    ],
  );

  // Submission files
  app.use(
    '/pl/course_instance/:course_instance_id/instructor/instance_question/:instance_question_id/submission/:submission_id/file',
    [
      require('./middlewares/selectAndAuthzInstanceQuestion'),
      require('./pages/submissionFile/submissionFile'),
    ],
  );

  app.use(
    '/pl/course_instance/:course_instance_id/instructor/assessment/:assessment_id/manual_grading',
    [
      function (req, res, next) {
        res.locals.navSubPage = 'manual_grading';
        next();
      },
      require('./pages/instructorAssessmentManualGrading/assessment/assessment'),
    ],
  );

  app.use(
    '/pl/course_instance/:course_instance_id/instructor/assessment_instance/:assessment_instance_id',
    [
      require('./middlewares/selectAndAuthzAssessmentInstance'),
      require('./pages/shared/floatFormatters'),
      require('./pages/instructorAssessmentInstance/instructorAssessmentInstance'),
    ],
  );

  // single question
  app.use('/pl/course_instance/:course_instance_id/instructor/question/:question_id', [
    require('./middlewares/selectAndAuthzInstructorQuestion'),
    require('./middlewares/ansifySyncErrorsAndWarnings.js'),
  ]);
  app.use(
    /^(\/pl\/course_instance\/[0-9]+\/instructor\/question\/[0-9]+)\/?$/,
    (req, res, _next) => {
      // Redirect legacy question URLs to their preview page.
      // We need to maintain query parameters like `variant_id` so that the
      // preview page can render the correct variant.
      const newUrl = `${req.params[0]}/preview`;
      const newUrlParts = url.parse(newUrl);
      newUrlParts.query = req.query;
      res.redirect(url.format(newUrlParts));
    },
  );
  app.use(
    '/pl/course_instance/:course_instance_id/instructor/question/:question_id',
    function (req, res, next) {
      res.locals.navPage = 'question';
      next();
    },
  );
  app.use('/pl/course_instance/:course_instance_id/instructor/question/:question_id/settings', [
    function (req, res, next) {
      res.locals.navSubPage = 'settings';
      next();
    },
    require('./pages/instructorQuestionSettings/instructorQuestionSettings'),
  ]);
  app.use('/pl/course_instance/:course_instance_id/instructor/question/:question_id/preview', [
    function (req, res, next) {
      res.locals.navSubPage = 'preview';
      next();
    },
    require('./pages/shared/floatFormatters'),
    require('./pages/instructorQuestionPreview/instructorQuestionPreview'),
  ]);
  app.use('/pl/course_instance/:course_instance_id/instructor/question/:question_id/statistics', [
    function (req, res, next) {
      res.locals.navSubPage = 'statistics';
      next();
    },
    require('./pages/shared/assessmentStatDescriptions'),
    require('./pages/shared/floatFormatters'),
    require('./pages/instructorQuestionStatistics/instructorQuestionStatistics'),
  ]);
  app.use('/pl/course_instance/:course_instance_id/instructor/question/:question_id/file_edit', [
    function (req, res, next) {
      res.locals.navSubPage = 'file_edit';
      next();
    },
    require('./pages/instructorFileEditor/instructorFileEditor'),
  ]);
  app.use('/pl/course_instance/:course_instance_id/instructor/question/:question_id/file_view', [
    function (req, res, next) {
      res.locals.navSubPage = 'file_view';
      next();
    },
    require('./pages/instructorFileBrowser/instructorFileBrowser'),
  ]);
  app.use(
    '/pl/course_instance/:course_instance_id/instructor/question/:question_id/file_download',
    require('./pages/instructorFileDownload/instructorFileDownload'),
  );

  app.use(
    '/pl/course_instance/:course_instance_id/instructor/grading_job',
    require('./pages/instructorGradingJob/instructorGradingJob'),
  );
  app.use(
    '/pl/course_instance/:course_instance_id/instructor/jobSequence',
    require('./pages/instructorJobSequence/instructorJobSequence'),
  );
  app.use(
    '/pl/course_instance/:course_instance_id/instructor/loadFromDisk',
    require('./pages/instructorLoadFromDisk/instructorLoadFromDisk'),
  );
  app.use(
    '/pl/course_instance/:course_instance_id/instructor/edit_error',
    require('./pages/editError/editError'),
  );

  // course instance - course admin pages
  app.use(/^(\/pl\/course_instance\/[0-9]+\/instructor\/course_admin)\/?$/, (req, res, _next) => {
    res.redirect(`${req.params[0]}/instances`);
  });
  app.use(
    '/pl/course_instance/:course_instance_id/instructor/course_admin',
    function (req, res, next) {
      res.locals.navPage = 'course_admin';
      next();
    },
  );
  app.use('/pl/course_instance/:course_instance_id/instructor/course_admin/settings', [
    function (req, res, next) {
      res.locals.navSubPage = 'settings';
      next();
    },
    require('./pages/instructorCourseAdminSettings/instructorCourseAdminSettings'),
  ]);
  app.use('/pl/course_instance/:course_instance_id/instructor/course_admin/sharing', [
    function (req, res, next) {
      res.locals.navSubPage = 'sharing';
      next();
    },
    require('./pages/instructorCourseAdminSharing/instructorCourseAdminSharing'),
  ]);
  app.use('/pl/course_instance/:course_instance_id/instructor/course_admin/staff', [
    function (req, res, next) {
      res.locals.navSubPage = 'staff';
      next();
    },
    require('./pages/instructorCourseAdminStaff/instructorCourseAdminStaff'),
  ]);
  app.use('/pl/course_instance/:course_instance_id/instructor/course_admin/sets', [
    function (req, res, next) {
      res.locals.navSubPage = 'sets';
      next();
    },
    require('./pages/instructorCourseAdminSets/instructorCourseAdminSets'),
  ]);
  app.use('/pl/course_instance/:course_instance_id/instructor/course_admin/instances', [
    function (req, res, next) {
      res.locals.navSubPage = 'instances';
      next();
    },
    require('./pages/instructorCourseAdminInstances/instructorCourseAdminInstances'),
  ]);
  app.use('/pl/course_instance/:course_instance_id/instructor/course_admin/issues', [
    function (req, res, next) {
      res.locals.navSubPage = 'issues';
      next();
    },
    require('./pages/instructorIssues/instructorIssues'),
  ]);
  app.use('/pl/course_instance/:course_instance_id/instructor/course_admin/questions', [
    function (req, res, next) {
      res.locals.navSubPage = 'questions';
      next();
    },
    require('./pages/instructorQuestions/instructorQuestions'),
  ]);
  app.use('/pl/course_instance/:course_instance_id/instructor/course_admin/syncs', [
    function (req, res, next) {
      res.locals.navSubPage = 'syncs';
      next();
    },
    require('./pages/courseSyncs/courseSyncs'),
  ]);
  app.use('/pl/course_instance/:course_instance_id/instructor/course_admin/topics', [
    function (req, res, next) {
      res.locals.navSubPage = 'topics';
      next();
    },
    require('./pages/instructorCourseAdminTopics/instructorCourseAdminTopics'),
  ]);
  app.use('/pl/course_instance/:course_instance_id/instructor/course_admin/tags', [
    function (req, res, next) {
      res.locals.navSubPage = 'tags';
      next();
    },
    require('./pages/instructorCourseAdminTags/instructorCourseAdminTags'),
  ]);
  app.use('/pl/course_instance/:course_instance_id/instructor/course_admin/file_edit', [
    function (req, res, next) {
      res.locals.navSubPage = 'file_edit';
      next();
    },
    require('./pages/instructorFileEditor/instructorFileEditor'),
  ]);
  app.use('/pl/course_instance/:course_instance_id/instructor/course_admin/file_view', [
    function (req, res, next) {
      res.locals.navSubPage = 'file_view';
      next();
    },
    require('./pages/instructorFileBrowser/instructorFileBrowser'),
  ]);
  app.use(
    '/pl/course_instance/:course_instance_id/instructor/course_admin/file_download',
    require('./pages/instructorFileDownload/instructorFileDownload'),
  );

  // course instance - instance admin pages
  app.use(/^(\/pl\/course_instance\/[0-9]+\/instructor\/instance_admin)\/?$/, (req, res, _next) => {
    res.redirect(`${req.params[0]}/assessments`);
  });
  app.use(
    '/pl/course_instance/:course_instance_id/instructor/instance_admin',
    function (req, res, next) {
      res.locals.navPage = 'instance_admin';
      next();
    },
    asyncHandler(async (req, res, next) => {
      // The navigation tabs rely on this value to know when to show/hide the
      // billing tab, so we need to load it for all instance admin pages.
      const hasCourseInstanceBilling = await features.enabledFromLocals(
        'course-instance-billing',
        res.locals,
      );
      res.locals.billing_enabled = hasCourseInstanceBilling && isEnterprise();
      next();
    }),
  );
  app.use('/pl/course_instance/:course_instance_id/instructor/instance_admin/settings', [
    function (req, res, next) {
      res.locals.navSubPage = 'settings';
      next();
    },
    require('./pages/instructorInstanceAdminSettings/instructorInstanceAdminSettings'),
  ]);
  app.use('/pl/course_instance/:course_instance_id/instructor/instance_admin/access', [
    function (req, res, next) {
      res.locals.navSubPage = 'access';
      next();
    },
    require('./pages/instructorInstanceAdminAccess/instructorInstanceAdminAccess'),
  ]);
  app.use('/pl/course_instance/:course_instance_id/instructor/instance_admin/assessments', [
    function (req, res, next) {
      res.locals.navSubPage = 'assessments';
      next();
    },
    require('./pages/instructorAssessments/instructorAssessments'),
  ]);
  app.use('/pl/course_instance/:course_instance_id/instructor/instance_admin/gradebook', [
    function (req, res, next) {
      res.locals.navSubPage = 'gradebook';
      next();
    },
    require('./pages/instructorGradebook/instructorGradebook'),
  ]);
  app.use('/pl/course_instance/:course_instance_id/instructor/instance_admin/lti', [
    function (req, res, next) {
      res.locals.navSubPage = 'lti';
      next();
    },
    require('./pages/instructorInstanceAdminLti/instructorInstanceAdminLti'),
  ]);
  app.use('/pl/course_instance/:course_instance_id/instructor/instance_admin/file_edit', [
    function (req, res, next) {
      res.locals.navSubPage = 'file_edit';
      next();
    },
    require('./pages/instructorFileEditor/instructorFileEditor'),
  ]);
  app.use('/pl/course_instance/:course_instance_id/instructor/instance_admin/file_view', [
    function (req, res, next) {
      res.locals.navSubPage = 'file_view';
      next();
    },
    require('./pages/instructorFileBrowser/instructorFileBrowser'),
  ]);
  app.use(
    '/pl/course_instance/:course_instance_id/instructor/instance_admin/file_download',
    require('./pages/instructorFileDownload/instructorFileDownload'),
  );
  if (isEnterprise()) {
    app.use('/pl/course_instance/:course_instance_id/instructor/instance_admin/billing', [
      function (req, res, next) {
        res.locals.navSubPage = 'billing';
        next();
      },
      require('./ee/pages/instructorInstanceAdminBilling/instructorInstanceAdminBilling').default,
    ]);
  }

  // Global client files
  app.use(
    '/pl/course_instance/:course_instance_id/instructor/clientFilesCourse',
    require('./pages/clientFilesCourse/clientFilesCourse'),
  );
  app.use(
    '/pl/course_instance/:course_instance_id/instructor/clientFilesCourseInstance',
    require('./pages/clientFilesCourseInstance/clientFilesCourseInstance'),
  );

  // Client files for assessments
  app.use(
    '/pl/course_instance/:course_instance_id/instructor/assessment/:assessment_id/clientFilesCourse',
    require('./pages/clientFilesCourse/clientFilesCourse'),
  );
  app.use(
    '/pl/course_instance/:course_instance_id/instructor/assessment/:assessment_id/clientFilesCourseInstance',
    require('./pages/clientFilesCourseInstance/clientFilesCourseInstance'),
  );
  app.use(
    '/pl/course_instance/:course_instance_id/instructor/assessment/:assessment_id/clientFilesAssessment',
    [
      require('./middlewares/selectAndAuthzAssessment'),
      require('./pages/clientFilesAssessment/clientFilesAssessment'),
    ],
  );

  // Client files for questions
  app.use(
    '/pl/course_instance/:course_instance_id/instructor/question/:question_id/clientFilesCourse',
    require('./pages/clientFilesCourse/clientFilesCourse'),
  );
  app.use(
    '/pl/course_instance/:course_instance_id/instructor/question/:question_id/clientFilesQuestion',
    [
      require('./middlewares/selectAndAuthzInstructorQuestion'),
      require('./pages/clientFilesQuestion/clientFilesQuestion'),
    ],
  );

  // generatedFiles
  app.use(
    '/pl/course_instance/:course_instance_id/instructor/question/:question_id/generatedFilesQuestion',
    [
      require('./middlewares/selectAndAuthzInstructorQuestion'),
      require('./pages/generatedFilesQuestion/generatedFilesQuestion'),
    ],
  );

  // Submission files
  app.use(
    '/pl/course_instance/:course_instance_id/instructor/question/:question_id/submission/:submission_id/file',
    [
      require('./middlewares/selectAndAuthzInstructorQuestion'),
      require('./pages/submissionFile/submissionFile'),
    ],
  );

  // legacy client file paths
  // handle routes with and without /preview/ in them to handle URLs with and without trailing slashes
  app.use('/pl/course_instance/:course_instance_id/instructor/question/:question_id/file', [
    require('./middlewares/selectAndAuthzInstructorQuestion'),
    require('./pages/legacyQuestionFile/legacyQuestionFile'),
  ]);
  app.use('/pl/course_instance/:course_instance_id/instructor/question/:question_id/preview/file', [
    require('./middlewares/selectAndAuthzInstructorQuestion'),
    require('./pages/legacyQuestionFile/legacyQuestionFile'),
  ]);
  app.use('/pl/course_instance/:course_instance_id/instructor/question/:question_id/text', [
    require('./middlewares/selectAndAuthzInstructorQuestion'),
    require('./pages/legacyQuestionText/legacyQuestionText'),
  ]);
  app.use('/pl/course_instance/:course_instance_id/instructor/question/:question_id/preview/text', [
    require('./middlewares/selectAndAuthzInstructorQuestion'),
    require('./pages/legacyQuestionText/legacyQuestionText'),
  ]);

  //////////////////////////////////////////////////////////////////////
  //////////////////////////////////////////////////////////////////////
  //////////////////////////////////////////////////////////////////////
  // Student pages /////////////////////////////////////////////////////

  app.use('/pl/course_instance/:course_instance_id/gradebook', [
    function (req, res, next) {
      res.locals.navSubPage = 'gradebook';
      next();
    },
    require('./middlewares/logPageView')('studentGradebook'),
    require('./pages/studentGradebook/studentGradebook'),
  ]);
  app.use('/pl/course_instance/:course_instance_id/assessments', [
    function (req, res, next) {
      res.locals.navSubPage = 'assessments';
      next();
    },
    require('./middlewares/logPageView')('studentAssessments'),
    require('./pages/studentAssessments/studentAssessments'),
  ]);
  // Exam/Homeworks student routes are polymorphic - they have multiple handlers, each of
  // which checks the assessment type and calls next() if it's not the right type
  app.use('/pl/course_instance/:course_instance_id/assessment/:assessment_id', [
    require('./middlewares/selectAndAuthzAssessment'),
    require('./middlewares/logPageView')('studentAssessment'),
    require('./middlewares/studentAssessmentAccess'),
    require('./pages/studentAssessmentHomework/studentAssessmentHomework'),
    require('./pages/studentAssessmentExam/studentAssessmentExam'),
  ]);
  app.use(
    '/pl/course_instance/:course_instance_id/assessment_instance/:assessment_instance_id/file',
    [
      require('./middlewares/selectAndAuthzAssessmentInstance'),
      require('./middlewares/logPageView')('studentAssessmentInstanceFile'),
      require('./middlewares/studentAssessmentAccess'),
      require('./pages/studentAssessmentInstanceFile/studentAssessmentInstanceFile'),
    ],
  );
  app.use(
    '/pl/course_instance/:course_instance_id/assessment_instance/:assessment_instance_id/time_remaining',
    [
      require('./middlewares/selectAndAuthzAssessmentInstance'),
      require('./middlewares/studentAssessmentAccess'),
      require('./pages/studentAssessmentInstanceTimeRemaining/studentAssessmentInstanceTimeRemaining'),
    ],
  );
  app.use('/pl/course_instance/:course_instance_id/assessment_instance/:assessment_instance_id', [
    require('./middlewares/selectAndAuthzAssessmentInstance'),
    require('./middlewares/logPageView')('studentAssessmentInstance'),
    require('./middlewares/studentAssessmentAccess'),
    require('./pages/studentAssessmentInstanceHomework/studentAssessmentInstanceHomework'),
    require('./pages/studentAssessmentInstanceExam/studentAssessmentInstanceExam'),
  ]);

  app.use('/pl/course_instance/:course_instance_id/instance_question/:instance_question_id', [
    require('./middlewares/selectAndAuthzInstanceQuestion'),
    // don't use logPageView here, we load it inside the page so it can get the variant_id
    require('./middlewares/studentAssessmentAccess'),
    enterpriseOnlyMiddleware(() => require('./ee/middlewares/checkPlanGrantsForQuestion').default),
    require('./pages/studentInstanceQuestionHomework/studentInstanceQuestionHomework'),
    require('./pages/studentInstanceQuestionExam/studentInstanceQuestionExam'),
  ]);
  if (config.devMode) {
    app.use(
      '/pl/course_instance/:course_instance_id/loadFromDisk',
      require('./pages/instructorLoadFromDisk/instructorLoadFromDisk'),
    );
    app.use(
      '/pl/course_instance/:course_instance_id/jobSequence',
      require('./pages/instructorJobSequence/instructorJobSequence'),
    );
  }

<<<<<<< HEAD
  // Global client files
  app.use('/pl/course_instance/:course_instance_id/clientFilesCourse', [
    // TODO: this is no-op? remove here and elsewhere?
    require('./middlewares/studentAssessmentAccess'),
    require('./pages/clientFilesCourse/clientFilesCourse'),
  ]);
  app.use('/pl/course_instance/:course_instance_id/clientFilesCourseInstance', [
    // TODO: this is no-op? remove here and elsewhere?
    require('./middlewares/studentAssessmentAccess'),
    require('./pages/clientFilesCourseInstance/clientFilesCourseInstance'),
  ]);

  // Client files for assessments
  app.use('/pl/course_instance/:course_instance_id/assessment/:assessment_id/clientFilesCourse', [
    require('./middlewares/selectAndAuthzAssessment'),
    require('./middlewares/studentAssessmentAccess'),
    require('./pages/clientFilesCourse/clientFilesCourse'),
  ]);
  app.use(
    '/pl/course_instance/:course_instance_id/assessment/:assessment_id/clientFilesCourseInstance',
    [
      require('./middlewares/selectAndAuthzAssessment'),
      require('./middlewares/studentAssessmentAccess'),
      require('./pages/clientFilesCourseInstance/clientFilesCourseInstance'),
    ],
=======
  // clientFiles
  app.use(
    '/pl/course_instance/:course_instance_id/clientFilesCourse',
    require('./pages/clientFilesCourse/clientFilesCourse'),
  );
  app.use(
    '/pl/course_instance/:course_instance_id/clientFilesCourseInstance',
    require('./pages/clientFilesCourseInstance/clientFilesCourseInstance'),
>>>>>>> 0913aec9
  );
  app.use(
    '/pl/course_instance/:course_instance_id/assessment/:assessment_id/clientFilesAssessment',
    [
      require('./middlewares/selectAndAuthzAssessment'),
      require('./middlewares/studentAssessmentAccess'),
      require('./pages/clientFilesAssessment/clientFilesAssessment'),
    ],
  );

  // Client files for questions
  app.use(
    '/pl/course_instance/:course_instance_id/instance_question/:instance_question_id/clientFilesCourse',
    require('./pages/clientFilesCourse/clientFilesCourse'),
  );
  app.use(
    '/pl/course_instance/:course_instance_id/instance_question/:instance_question_id/clientFilesQuestion',
    require('./pages/clientFilesQuestion/clientFilesQuestion'),
  );

  // generatedFiles
  app.use(
    '/pl/course_instance/:course_instance_id/instance_question/:instance_question_id/generatedFilesQuestion',
    require('./pages/generatedFilesQuestion/generatedFilesQuestion'),
  );

  // Submission files
  app.use(
    '/pl/course_instance/:course_instance_id/instance_question/:instance_question_id/submission/:submission_id/file',
    require('./pages/submissionFile/submissionFile'),
  );

  // legacy client file paths
  app.use(
    '/pl/course_instance/:course_instance_id/instance_question/:instance_question_id/file',
    require('./pages/legacyQuestionFile/legacyQuestionFile'),
  );
  app.use(
    '/pl/course_instance/:course_instance_id/instance_question/:instance_question_id/text',
    require('./pages/legacyQuestionText/legacyQuestionText'),
  );

  //////////////////////////////////////////////////////////////////////
  //////////////////////////////////////////////////////////////////////
  //////////////////////////////////////////////////////////////////////
  // Course pages //////////////////////////////////////////////////////

  app.use(/^\/pl\/course\/[0-9]+\/?$/, function (req, res, _next) {
    res.redirect(res.locals.urlPrefix + '/course_admin');
  }); // redirect plain course URL to overview page

  // Some course pages only require the authn user to have permission (aleady checked)
  app.use(
    '/pl/course/:course_id/effectiveUser',
    require('./pages/instructorEffectiveUser/instructorEffectiveUser'),
  );
  app.use('/pl/course/:course_id/news_items', require('./pages/news_items/news_items.js'));
  app.use('/pl/course/:course_id/news_item', require('./pages/news_item/news_item.js'));

  // All other course pages require the effective user to have permission
  app.use('/pl/course/:course_id', require('./middlewares/authzHasCoursePreview'));

  // single question

  app.use('/pl/course/:course_id/question/:question_id', [
    require('./middlewares/selectAndAuthzInstructorQuestion'),
    require('./middlewares/ansifySyncErrorsAndWarnings.js'),
  ]);
  app.use(/^(\/pl\/course\/[0-9]+\/question\/[0-9]+)\/?$/, (req, res, _next) => {
    // Redirect legacy question URLs to their preview page.
    // We need to maintain query parameters like `variant_id` so that the
    // preview page can render the correct variant.
    const newUrl = `${req.params[0]}/preview`;
    const newUrlParts = url.parse(newUrl);
    newUrlParts.query = req.query;
    res.redirect(url.format(newUrlParts));
  });
  app.use('/pl/course/:course_id/question/:question_id', function (req, res, next) {
    res.locals.navPage = 'question';
    next();
  });
  app.use('/pl/course/:course_id/question/:question_id/settings', [
    function (req, res, next) {
      res.locals.navSubPage = 'settings';
      next();
    },
    require('./pages/instructorQuestionSettings/instructorQuestionSettings'),
  ]);
  app.use('/pl/course/:course_id/question/:question_id/preview', [
    function (req, res, next) {
      res.locals.navSubPage = 'preview';
      next();
    },
    require('./pages/shared/floatFormatters'),
    require('./pages/instructorQuestionPreview/instructorQuestionPreview'),
  ]);
  app.use('/pl/course/:course_id/question/:question_id/statistics', [
    function (req, res, next) {
      res.locals.navSubPage = 'statistics';
      next();
    },
    require('./pages/shared/assessmentStatDescriptions'),
    require('./pages/shared/floatFormatters'),
    require('./pages/instructorQuestionStatistics/instructorQuestionStatistics'),
  ]);
  app.use('/pl/course/:course_id/question/:question_id/file_edit', [
    function (req, res, next) {
      res.locals.navSubPage = 'file_edit';
      next();
    },
    require('./pages/instructorFileEditor/instructorFileEditor'),
  ]);
  app.use('/pl/course/:course_id/question/:question_id/file_view', [
    function (req, res, next) {
      res.locals.navSubPage = 'file_view';
      next();
    },
    require('./pages/instructorFileBrowser/instructorFileBrowser'),
  ]);
  app.use(
    '/pl/course/:course_id/question/:question_id/file_download',
    require('./pages/instructorFileDownload/instructorFileDownload'),
  );

  app.use('/pl/course/:course_id/file_transfer', [
    require('./pages/instructorFileTransfer/instructorFileTransfer'),
  ]);

  app.use('/pl/course/:course_id/edit_error', require('./pages/editError/editError'));

  app.use(/^(\/pl\/course\/[0-9]+\/course_admin)\/?$/, (req, res, _next) => {
    res.redirect(`${req.params[0]}/instances`);
  });
  app.use('/pl/course/:course_id/course_admin', function (req, res, next) {
    res.locals.navPage = 'course_admin';
    next();
  });
  app.use('/pl/course/:course_id/course_admin/settings', [
    function (req, res, next) {
      res.locals.navSubPage = 'settings';
      next();
    },
    require('./pages/instructorCourseAdminSettings/instructorCourseAdminSettings'),
  ]);
  app.use('/pl/course/:course_id/course_admin/sharing', [
    function (req, res, next) {
      res.locals.navSubPage = 'sharing';
      next();
    },
    require('./pages/instructorCourseAdminSharing/instructorCourseAdminSharing'),
  ]);
  app.use('/pl/course/:course_id/course_admin/staff', [
    function (req, res, next) {
      res.locals.navSubPage = 'staff';
      next();
    },
    require('./pages/instructorCourseAdminStaff/instructorCourseAdminStaff'),
  ]);
  app.use('/pl/course/:course_id/course_admin/sets', [
    function (req, res, next) {
      res.locals.navSubPage = 'sets';
      next();
    },
    require('./pages/instructorCourseAdminSets/instructorCourseAdminSets'),
  ]);
  app.use('/pl/course/:course_id/course_admin/instances', [
    function (req, res, next) {
      res.locals.navSubPage = 'instances';
      next();
    },
    require('./pages/instructorCourseAdminInstances/instructorCourseAdminInstances'),
  ]);
  app.use('/pl/course/:course_id/course_admin/issues', [
    function (req, res, next) {
      res.locals.navSubPage = 'issues';
      next();
    },
    require('./pages/instructorIssues/instructorIssues'),
  ]);
  app.use('/pl/course/:course_id/course_admin/questions', [
    function (req, res, next) {
      res.locals.navSubPage = 'questions';
      next();
    },
    require('./pages/instructorQuestions/instructorQuestions'),
  ]);
  app.use('/pl/course/:course_id/course_admin/syncs', [
    function (req, res, next) {
      res.locals.navSubPage = 'syncs';
      next();
    },
    require('./pages/courseSyncs/courseSyncs'),
  ]);
  app.use('/pl/course/:course_id/course_admin/topics', [
    function (req, res, next) {
      res.locals.navSubPage = 'topics';
      next();
    },
    require('./pages/instructorCourseAdminTopics/instructorCourseAdminTopics'),
  ]);
  app.use('/pl/course/:course_id/course_admin/tags', [
    function (req, res, next) {
      res.locals.navSubPage = 'tags';
      next();
    },
    require('./pages/instructorCourseAdminTags/instructorCourseAdminTags'),
  ]);
  app.use('/pl/course/:course_id/course_admin/file_edit', [
    function (req, res, next) {
      res.locals.navSubPage = 'file_edit';
      next();
    },
    require('./pages/instructorFileEditor/instructorFileEditor'),
  ]);
  app.use('/pl/course/:course_id/course_admin/file_view', [
    function (req, res, next) {
      res.locals.navSubPage = 'file_view';
      next();
    },
    require('./pages/instructorFileBrowser/instructorFileBrowser'),
  ]);
  app.use(
    '/pl/course/:course_id/course_admin/file_download',
    require('./pages/instructorFileDownload/instructorFileDownload'),
  );

  app.use(
    '/pl/course/:course_id/loadFromDisk',
    require('./pages/instructorLoadFromDisk/instructorLoadFromDisk'),
  );
  app.use(
    '/pl/course/:course_id/jobSequence',
    require('./pages/instructorJobSequence/instructorJobSequence'),
  );

  // This route is used to initiate a transfer of a question from a template course.
  // It is not actually a page; it's just used to initiate the transfer. The reason
  // that this is a route on the target course and not handled by the source question
  // pages is that the source question pages are served by chunk servers, but the
  // question transfer machinery relies on access to course repositories on disk,
  // which don't exist on chunk servers
  app.use(
    '/pl/course/:course_id/copy_template_course_question',
    require('./pages/instructorCopyTemplateCourseQuestion/instructorCopyTemplateCourseQuestion')
      .default,
  );

  // Global client files
  app.use(
    '/pl/course/:course_id/clientFilesCourse',
    require('./pages/clientFilesCourse/clientFilesCourse'),
  );

  // Client files for questions
  app.use(
    '/pl/course/:course_id/question/:question_id/clientFilesCourse',
    require('./pages/clientFilesCourse/clientFilesCourse'),
  );
  app.use('/pl/course/:course_id/question/:question_id/clientFilesQuestion', [
    require('./middlewares/selectAndAuthzInstructorQuestion'),
    require('./pages/clientFilesQuestion/clientFilesQuestion'),
  ]);

  // generatedFiles
  app.use('/pl/course/:course_id/question/:question_id/generatedFilesQuestion', [
    require('./middlewares/selectAndAuthzInstructorQuestion'),
    require('./pages/generatedFilesQuestion/generatedFilesQuestion'),
  ]);

  // Submission files
  app.use('/pl/course/:course_id/question/:question_id/submission/:submission_id/file', [
    require('./middlewares/selectAndAuthzInstructorQuestion'),
    require('./pages/submissionFile/submissionFile'),
  ]);

  // legacy client file paths
  // handle routes with and without /preview/ in them to handle URLs with and without trailing slashes
  app.use('/pl/course/:course_id/question/:question_id/file', [
    require('./middlewares/selectAndAuthzInstructorQuestion'),
    require('./pages/legacyQuestionFile/legacyQuestionFile'),
  ]);
  app.use('/pl/course/:course_id/question/:question_id/preview/file', [
    require('./middlewares/selectAndAuthzInstructorQuestion'),
    require('./pages/legacyQuestionFile/legacyQuestionFile'),
  ]);
  app.use('/pl/course/:course_id/question/:question_id/text', [
    require('./middlewares/selectAndAuthzInstructorQuestion'),
    require('./pages/legacyQuestionText/legacyQuestionText'),
  ]);
  app.use('/pl/course/:course_id/question/:question_id/preview/text', [
    require('./middlewares/selectAndAuthzInstructorQuestion'),
    require('./pages/legacyQuestionText/legacyQuestionText'),
  ]);

  //////////////////////////////////////////////////////////////////////
  //////////////////////////////////////////////////////////////////////
  //////////////////////////////////////////////////////////////////////
  // Administrator pages ///////////////////////////////////////////////

  app.use('/pl/administrator', require('./middlewares/authzIsAdministrator'));
  app.use('/pl/administrator/admins', require('./pages/administratorAdmins/administratorAdmins'));
  app.use(
    '/pl/administrator/settings',
    require('./pages/administratorSettings/administratorSettings'),
  );
  app.use(
    '/pl/administrator/institutions',
    require('./pages/administratorInstitutions/administratorInstitutions').default,
  );
  app.use(
    '/pl/administrator/courses',
    require('./pages/administratorCourses/administratorCourses'),
  );
  app.use(
    '/pl/administrator/networks',
    require('./pages/administratorNetworks/administratorNetworks'),
  );
  app.use(
    '/pl/administrator/workspaces',
    require('./pages/administratorWorkspaces/administratorWorkspaces'),
  );
  app.use(
    '/pl/administrator/features',
    require('./pages/administratorFeatures/administratorFeatures').default,
  );
  app.use(
    '/pl/administrator/queries',
    require('./pages/administratorQueries/administratorQueries'),
  );
  app.use('/pl/administrator/query', require('./pages/administratorQuery/administratorQuery'));
  app.use(
    '/pl/administrator/jobSequence/',
    require('./pages/administratorJobSequence/administratorJobSequence'),
  );
  app.use(
    '/pl/administrator/courseRequests/',
    require('./pages/administratorCourseRequests/administratorCourseRequests'),
  );
  app.use(
    '/pl/administrator/batchedMigrations',
    require('./pages/administratorBatchedMigrations/administratorBatchedMigrations'),
  );

  //////////////////////////////////////////////////////////////////////
  //////////////////////////////////////////////////////////////////////
  //////////////////////////////////////////////////////////////////////
  // Error handling ////////////////////////////////////////////////////

  // if no earlier routes matched, this will match and generate a 404 error
  app.use(require('./middlewares/notFound'));

  app.use(require('./middlewares/redirectEffectiveAccessDenied'));

  /**
   * Attempts to extract a numeric status code from a Postgres error object.
   * The convention we use is to use a `ERRCODE` value of `ST###`, where ###
   * is the three-digit HTTP status code.
   *
   * For example, the following exception would set a 404 status code:
   *
   * RAISE EXCEPTION 'Entity not found' USING ERRCODE = 'ST404';
   *
   * @param {any} err
   * @returns {number | null} The extracted HTTP status code
   */
  function maybeGetStatusCodeFromSqlError(err) {
    const rawCode = err?.data?.sqlError?.code;
    if (!rawCode?.startsWith('ST')) return null;

    const parsedCode = Number(rawCode.toString().substring(2));
    if (Number.isNaN(parsedCode)) return null;

    return parsedCode;
  }

  // This should come first so that both Sentry and our own error page can
  // read the error ID and any status code.
  app.use((err, req, res, next) => {
    const _ = require('lodash');
    const chars = '0123456789ABCDEFGHIJKLMNOPQRSTUVWXYZ'.split('');

    res.locals.error_id = _.times(12, () => _.sample(chars)).join('');

    err.status = err.status ?? maybeGetStatusCodeFromSqlError(err) ?? 500;

    next(err);
  });

  app.use(Sentry.Handlers.errorHandler());

  // Note that the Sentry error handler should come before our error page.
  app.use(require('./pages/error/error'));

  return app;
};

//////////////////////////////////////////////////////////////////////
//////////////////////////////////////////////////////////////////////
//////////////////////////////////////////////////////////////////////
// Server startup ////////////////////////////////////////////////////

/** @type {import('http').Server | import('https').Server} */
var server;

module.exports.startServer = async () => {
  const app = module.exports.initExpress();

  if (config.serverType === 'https') {
    const key = await fs.promises.readFile(config.sslKeyFile);
    const cert = await fs.promises.readFile(config.sslCertificateFile);
    const ca = [await fs.promises.readFile(config.sslCAFile)];
    var options = { key, cert, ca };
    server = https.createServer(options, app);
    logger.verbose('server listening to HTTPS on port ' + config.serverPort);
  } else if (config.serverType === 'http') {
    server = http.createServer(app);
    logger.verbose('server listening to HTTP on port ' + config.serverPort);
  } else {
    throw new Error('unknown serverType: ' + config.serverType);
  }

  // Capture metrics about the server, including the number of active connections
  // and the total number of connections that have been started.
  const meter = opentelemetry.metrics.getMeter('prairielearn');

  const connectionCounter = opentelemetry.getCounter(meter, 'http.connections', {
    valueType: opentelemetry.ValueType.INT,
  });
  server.on('connection', () => connectionCounter.add(1));

  opentelemetry.createObservableValueGauges(
    meter,
    'http.connections.active',
    {
      valueType: opentelemetry.ValueType.INT,
      interval: 1000,
    },
    () => {
      return util.promisify(server.getConnections.bind(server))();
    },
  );

  server.timeout = config.serverTimeout;
  server.keepAliveTimeout = config.serverKeepAliveTimeout;
  server.listen(config.serverPort);

  // Wait for the server to either start successfully or error out.
  await new Promise((resolve, reject) => {
    let done = false;

    server.on('error', (err) => {
      if (!done) {
        done = true;
        reject(err);
      }
    });

    server.on('listening', () => {
      if (!done) {
        done = true;
        resolve();
      }
    });
  });

  return server;
};

module.exports.stopServer = function (callback) {
  if (!server) return callback(new Error('cannot stop an undefined server'));
  if (!server.listening) return callback(null);
  server.close(function (err) {
    if (ERR(err, callback)) return;
    callback(null);
  });
};

module.exports.insertDevUser = function (callback) {
  // add dev user as Administrator
  var sql =
    'INSERT INTO users (uid, name)' +
    " VALUES ('dev@illinois.edu', 'Dev User')" +
    ' ON CONFLICT (uid) DO UPDATE' +
    ' SET name = EXCLUDED.name' +
    ' RETURNING user_id;';
  sqldb.queryOneRow(sql, [], function (err, result) {
    if (ERR(err, callback)) return;
    var user_id = result.rows[0].user_id;
    var sql =
      'INSERT INTO administrators (user_id)' +
      ' VALUES ($user_id)' +
      ' ON CONFLICT (user_id) DO NOTHING;';
    var params = { user_id };
    sqldb.query(sql, params, function (err, _result) {
      if (ERR(err, callback)) return;
      callback(null);
    });
  });
};

if (require.main === module && config.startServer) {
  async.series(
    [
      async () => {
        logger.verbose('PrairieLearn server start');

        // For backwards compatibility, we'll default to trying to load config
        // files from both the application and repository root.
        //
        // We'll put the app config file second so that it can override anything
        // in the repository root config file.
        let configPaths = [
          path.join(REPOSITORY_ROOT_PATH, 'config.json'),
          path.join(APP_ROOT_PATH, 'config.json'),
        ];

        // If a config file was specified on the command line, we'll use that
        // instead of the default locations.
        if ('config' in argv) {
          configPaths = [argv['config']];
        }

        // Load config immediately so we can use it configure everything else.
        await loadConfig(configPaths);

        // This should be done as soon as we load our config so that we can
        // start exporting spans.
        await opentelemetry.init({
          ...config,
          serviceName: 'prairielearn',
        });

        // Same with Sentry configuration.
        if (config.sentryDsn) {
          const integrations = [];
          if (config.sentryTracesSampleRate && config.sentryProfilesSampleRate) {
            integrations.push(new ProfilingIntegration());
          }

          await Sentry.init({
            dsn: config.sentryDsn,
            environment: config.sentryEnvironment,
            integrations,
            tracesSampleRate: config.sentryTracesSampleRate,
            // This is relative to `tracesSampleRate`.
            profilesSampleRate: config.sentryProfilesSampleRate,
            beforeSend: (event) => {
              // This will be necessary until we can consume the following change:
              // https://github.com/chimurai/http-proxy-middleware/pull/823
              //
              // The following error message should match the error that's thrown
              // from the `router` function in our `http-proxy-middleware` config.
              if (
                event.exception?.values?.some(
                  (value) => value.type === 'Error' && value.value === 'Workspace is not running',
                )
              ) {
                return null;
              }

              return event;
            },
          });
        }

        if (config.logFilename) {
          addFileLogging({ filename: config.logFilename });
        }

        if (config.logErrorFilename) {
          addFileLogging({ filename: config.logErrorFilename, level: 'error' });
        }
      },
      async () => {
        if (config.blockedAtWarnEnable) {
          blockedAt(
            (time, stack) => {
              const msg = `BLOCKED-AT: Blocked for ${time}ms`;
              logger.verbose(msg, { time, stack });
              console.log(msg + '\n' + stack.join('\n'));
            },
            { threshold: config.blockedWarnThresholdMS },
          ); // threshold in milliseconds
        } else if (config.blockedWarnEnable) {
          blocked(
            (time) => {
              const msg = `BLOCKED: Blocked for ${time}ms (set config.blockedAtWarnEnable for stack trace)`;
              logger.verbose(msg, { time });
              console.log(msg);
            },
            { threshold: config.blockedWarnThresholdMS },
          ); // threshold in milliseconds
        }
      },
      async () => {
        if (isEnterprise() && config.hasAzure) {
          const { getAzureStrategy } = require('./ee/auth/azure/index');
          passport.use(getAzureStrategy());
        }
      },
      async () => {
        if (isEnterprise()) {
          const { strategy } = require('./ee/auth/saml/index');
          passport.use(strategy);
        }
      },
      async function () {
        const pgConfig = {
          user: config.postgresqlUser,
          database: config.postgresqlDatabase,
          host: config.postgresqlHost,
          password: config.postgresqlPassword,
          max: config.postgresqlPoolSize,
          idleTimeoutMillis: config.postgresqlIdleTimeoutMillis,
        };
        function idleErrorHandler(err) {
          logger.error('idle client error', err);
          Sentry.captureException(err, {
            level: 'fatal',
            tags: {
              // This may have been set by `sql-db.js`. We include this in the
              // Sentry tags to more easily debug idle client errors.
              last_query: err?.data?.lastQuery ?? undefined,
            },
          });
          Sentry.close().finally(() => process.exit(1));
        }

        logger.verbose(`Connecting to ${pgConfig.user}@${pgConfig.host}:${pgConfig.database}`);

        await sqldb.initAsync(pgConfig, idleErrorHandler);

        // Our named locks code maintains a separate pool of database connections.
        // This ensures that we avoid deadlocks.
        await namedLocks.init(pgConfig, idleErrorHandler, {
          renewIntervalMs: config.namedLocksRenewIntervalMs,
        });

        logger.verbose('Successfully connected to database');
      },
      async () => {
        if (argv['refresh-workspace-hosts-and-exit']) {
          logger.info('option --refresh-workspace-hosts specified, refreshing workspace hosts');

          const hosts = await markAllWorkspaceHostsUnhealthy();

          const pluralHosts = hosts.length === 1 ? 'host' : 'hosts';
          logger.info(`${hosts.length} ${pluralHosts} marked unhealthy`);
          hosts.forEach((host) => logger.info(`- ${host.instance_id} (${host.hostname})`));

          process.exit(0);
        }
      },
      async () => {
        // We need to do this before we run migrations, as some migrations will
        // call `enqueueBatchedMigration` which requires this to be initialized.
        const runner = initBatchedMigrations({
          project: 'prairielearn',
          directories: [path.join(__dirname, 'batched-migrations')],
        });

        runner.on('error', (err) => {
          logger.error('Batched migration runner error', err);
          Sentry.captureException(err);
        });
      },
      async () => {
        // Using the `--migrate-and-exit` flag will override the value of
        // `config.runMigrations`. This allows us to use the same config when
        // running migrations as we do when we start the server.
        if (config.runMigrations || argv['migrate-and-exit']) {
          await migrations.init(
            [path.join(__dirname, 'migrations'), SCHEMA_MIGRATIONS_PATH],
            'prairielearn',
          );

          if (argv['migrate-and-exit']) {
            logger.info('option --migrate-and-exit passed, running DB setup and exiting');
            process.exit(0);
          }
        }
      },
      async () => {
        // Collect metrics on our Postgres connection pools.
        const meter = opentelemetry.metrics.getMeter('prairielearn');

        const pools = [
          {
            name: 'default',
            pool: sqldb.defaultPool,
          },
          {
            name: 'named-locks',
            pool: namedLocks.pool,
          },
        ];

        pools.forEach(({ name, pool }) => {
          opentelemetry.createObservableValueGauges(
            meter,
            `postgres.pool.${name}.total`,
            {
              valueType: opentelemetry.ValueType.INT,
              interval: 1000,
            },
            () => pool.totalCount,
          );

          opentelemetry.createObservableValueGauges(
            meter,
            `postgres.pool.${name}.idle`,
            {
              valueType: opentelemetry.ValueType.INT,
              interval: 1000,
            },
            () => pool.idleCount,
          );

          opentelemetry.createObservableValueGauges(
            meter,
            `postgres.pool.${name}.waiting`,
            {
              valueType: opentelemetry.ValueType.INT,
              interval: 1000,
            },
            () => pool.waitingCount,
          );

          const queryCounter = opentelemetry.getObservableCounter(
            meter,
            `postgres.pool.${name}.query.count`,
            {
              valueType: opentelemetry.ValueType.INT,
            },
          );
          queryCounter.addCallback((observableResult) => {
            observableResult.observe(pool.queryCount);
          });
        });
      },
      async () => {
        if (config.runBatchedMigrations) {
          // Now that all migrations have been run, we can start executing any
          // batched migrations that may have been enqueued by migrations.
          startBatchedMigrations({
            workDurationMs: config.batchedMigrationsWorkDurationMs,
            sleepDurationMs: config.batchedMigrationsSleepDurationMs,
          });
        }
      },
      async () => {
        // We create and activate a random DB schema name
        // (https://www.postgresql.org/docs/12/ddl-schemas.html)
        // after we have run the migrations but before we create
        // the sprocs. This means all tables (from migrations) are
        // in the public schema, but all sprocs are in the random
        // schema. Every server invocation thus has its own copy
        // of its sprocs, allowing us to update servers while old
        // servers are still running. See docs/dev-guide.md for
        // more info.
        //
        // We use the combination of instance ID and port number to uniquely
        // identify each server; in some cases, we're running multiple instances
        // on the same physical host.
        //
        // The schema prefix should not exceed 28 characters; this is due to
        // the underlying Postgres limit of 63 characters for schema names.
        // Currently, EC2 instance IDs are 19 characters long, and we use
        // 4-digit port numbers, so this will be safe (19+1+4=24). If either
        // of those ever get longer, we have a little wiggle room. Nonetheless,
        // we'll check to make sure we don't exceed the limit and fail fast if
        // we do.
        const schemaPrefix = `${config.instanceId}:${config.serverPort}`;
        if (schemaPrefix.length > 28) {
          throw new Error(`Schema prefix is too long: ${schemaPrefix}`);
        }
        await sqldb.setRandomSearchSchemaAsync(schemaPrefix);
      },
      function (callback) {
        sprocs.init(function (err) {
          if (ERR(err, callback)) return;
          callback(null);
        });
      },
      function (callback) {
        if (!config.initNewsItems) return callback(null);
        const notify_with_new_server = false;
        news_items.init(notify_with_new_server, function (err) {
          if (ERR(err, callback)) return;
          callback(null);
        });
      },
      // We need to initialize these first, as the code callers require these
      // to be set up.
      function (callback) {
        load.initEstimator('request', 1);
        load.initEstimator('authed_request', 1);
        load.initEstimator('python', 1, false);
        load.initEstimator('python_worker_active', 1);
        load.initEstimator('python_worker_idle', 1, false);
        load.initEstimator('python_callback_waiting', 1);
        callback(null);
      },
      async () => await codeCaller.init(),
      async () => await assets.init(),
      async () => await cache.init(),
      async () => await freeformServer.init(),
      function (callback) {
        if (!config.devMode) return callback(null);
        module.exports.insertDevUser(function (err) {
          if (ERR(err, callback)) return;
          callback(null);
        });
      },
      async () => {
        logger.verbose('Starting server...');
        await module.exports.startServer();
      },
      async () => socketServer.init(server),
      function (callback) {
        externalGradingSocket.init(function (err) {
          if (ERR(err, callback)) return;
          callback(null);
        });
      },
      (callback) => {
        externalGrader.init(function (err) {
          if (ERR(err, callback)) return;
          callback(null);
        });
      },
      async () => workspace.init(),
      async () => serverJobs.init(),
      async () => nodeMetrics.init(),
      // These should be the last things to start before we actually start taking
      // requests, as they may actually end up executing course code.
      async () => {
        if (!config.externalGradingEnableResults) return;
        await externalGraderResults.init();
      },
      async () => cron.init(),
      async () => lifecycleHooks.completeInstanceLaunch(),
    ],
    function (err, data) {
      if (err) {
        logger.error('Error initializing PrairieLearn server:', err, data);
        throw err;
      } else {
        logger.info('PrairieLearn server ready, press Control-C to quit');
        if (config.devMode) {
          logger.info('Go to ' + config.serverType + '://localhost:' + config.serverPort);
        }

        // SIGTERM can be used to gracefully shut down the process. This signal
        // may come from another process, but we also send it to ourselves if
        // we want to gracefully shut down. This is used below in the ASG
        // lifecycle handler, and also within the "terminate" webhook.
        process.once('SIGTERM', async () => {
          // By this point, we should no longer be attached to the load balancer,
          // so there's no point shutting down the HTTP server or the socket.io
          // server.
          //
          // We use `allSettled()` here to ensure that all tasks can gracefully
          // shut down, even if some of them fail.
          logger.info('Shutting down async processing');
          const results = await Promise.allSettled([
            externalGraderResults.stop(),
            cron.stop(),
            serverJobs.stop(),
            stopBatchedMigrations(),
          ]);
          results.forEach((r) => {
            if (r.status === 'rejected') {
              logger.error('Error shutting down async processing', r.reason);
              Sentry.captureException(r.reason);
            }
          });

          try {
            await lifecycleHooks.completeInstanceTermination();
          } catch (err) {
            logger.error('Error completing instance termination', err);
            Sentry.captureException(err);
          }

          logger.info('Terminating...');
          // Shut down OpenTelemetry exporting.
          try {
            opentelemetry.shutdown();
          } catch (err) {
            logger.error('Error shutting down OpenTelemetry', err);
            Sentry.captureException(err);
          }

          // Flush all events to Sentry.
          try {
            await Sentry.flush();
          } finally {
            process.exit(0);
          }
        });
      }
    },
  );
}<|MERGE_RESOLUTION|>--- conflicted
+++ resolved
@@ -1449,18 +1449,15 @@
     );
   }
 
-<<<<<<< HEAD
   // Global client files
-  app.use('/pl/course_instance/:course_instance_id/clientFilesCourse', [
-    // TODO: this is no-op? remove here and elsewhere?
-    require('./middlewares/studentAssessmentAccess'),
+  app.use(
+    '/pl/course_instance/:course_instance_id/clientFilesCourse',
     require('./pages/clientFilesCourse/clientFilesCourse'),
-  ]);
-  app.use('/pl/course_instance/:course_instance_id/clientFilesCourseInstance', [
-    // TODO: this is no-op? remove here and elsewhere?
-    require('./middlewares/studentAssessmentAccess'),
+  );
+  app.use(
+    '/pl/course_instance/:course_instance_id/clientFilesCourseInstance',
     require('./pages/clientFilesCourseInstance/clientFilesCourseInstance'),
-  ]);
+  );
 
   // Client files for assessments
   app.use('/pl/course_instance/:course_instance_id/assessment/:assessment_id/clientFilesCourse', [
@@ -1475,16 +1472,6 @@
       require('./middlewares/studentAssessmentAccess'),
       require('./pages/clientFilesCourseInstance/clientFilesCourseInstance'),
     ],
-=======
-  // clientFiles
-  app.use(
-    '/pl/course_instance/:course_instance_id/clientFilesCourse',
-    require('./pages/clientFilesCourse/clientFilesCourse'),
-  );
-  app.use(
-    '/pl/course_instance/:course_instance_id/clientFilesCourseInstance',
-    require('./pages/clientFilesCourseInstance/clientFilesCourseInstance'),
->>>>>>> 0913aec9
   );
   app.use(
     '/pl/course_instance/:course_instance_id/assessment/:assessment_id/clientFilesAssessment',
