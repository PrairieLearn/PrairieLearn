// IMPORTANT: this must come first so that it can properly instrument our
// dependencies like `pg` and `express`.
const opentelemetry = require('@prairielearn/opentelemetry');

const Sentry = require('@prairielearn/sentry');
// `@sentry/tracing` must be imported before `@sentry/profiling-node`.
require('@sentry/tracing');
const { ProfilingIntegration } = require('@sentry/profiling-node');

const ERR = require('async-stacktrace');
const asyncHandler = require('express-async-handler');
const fs = require('fs');
const util = require('util');
const path = require('path');
const debug = require('debug')('prairielearn:' + path.basename(__filename, '.js'));
const favicon = require('serve-favicon');
const async = require('async');
const express = require('express');
const bodyParser = require('body-parser');
const cookieParser = require('cookie-parser');
const passport = require('passport');
const Bowser = require('bowser');
const http = require('http');
const https = require('https');
const blocked = require('blocked');
const blockedAt = require('blocked-at');
const onFinished = require('on-finished');
const { v4: uuidv4 } = require('uuid');
const argv = require('yargs-parser')(process.argv.slice(2));
const multer = require('multer');
const { filesize } = require('filesize');
const url = require('url');
const { createProxyMiddleware } = require('http-proxy-middleware');
const {
  SCHEMA_MIGRATIONS_PATH,
  initBatchedMigrations,
  startBatchedMigrations,
  stopBatchedMigrations,
} = require('@prairielearn/migrations');

const { logger, addFileLogging } = require('@prairielearn/logger');
const { config, loadConfig, setLocalsFromConfig } = require('./lib/config');
const load = require('./lib/load');
const externalGrader = require('./lib/externalGrader');
const externalGraderResults = require('./lib/externalGraderResults');
const externalGradingSocket = require('./lib/externalGradingSocket');
const workspace = require('./lib/workspace');
const sqldb = require('@prairielearn/postgres');
const migrations = require('@prairielearn/migrations');
const error = require('@prairielearn/error');
const sprocs = require('./sprocs');
const news_items = require('./news_items');
const cron = require('./cron');
const socketServer = require('./lib/socket-server');
const serverJobs = require('./lib/server-jobs-legacy');
const freeformServer = require('./question-servers/freeform.js');
const cache = require('./lib/cache');
const { LocalCache } = require('./lib/local-cache');
const codeCaller = require('./lib/code-caller');
const assets = require('./lib/assets');
const namedLocks = require('@prairielearn/named-locks');
const { EncodedData } = require('@prairielearn/browser-utils');
const nodeMetrics = require('./lib/node-metrics');
const { isEnterprise } = require('./lib/license');
const lifecycleHooks = require('./lib/lifecycle-hooks');
const { APP_ROOT_PATH, REPOSITORY_ROOT_PATH } = require('./lib/paths');
const staticNodeModules = require('./middlewares/staticNodeModules');
const { flashMiddleware, flash } = require('@prairielearn/flash');
const { features } = require('./lib/features');
const { featuresMiddleware } = require('./lib/features/middleware');
const { markAllWorkspaceHostsUnhealthy } = require('./lib/workspaceHost');
const { createSessionMiddleware } = require('@prairielearn/session');
const { PostgresSessionStore } = require('./lib/session-store');
const { pullAndUpdateCourse } = require('./lib/course');
const { selectJobsByJobSequenceId } = require('./lib/server-jobs');
const { makeCookieMigrationMiddleware } = require('./lib/cookie');

process.on('warning', (e) => console.warn(e));

// If there is only one argument and `server.js` is being executed directly,
// legacy it into the config option.
if (require.main === module && argv['_'].length === 1) {
  argv['config'] = argv['_'][0];
  argv['_'] = [];
}

if ('h' in argv || 'help' in argv) {
  var msg = `PrairieLearn command line options:
    -h, --help                          Display this help and exit
    --config <filename>
    <filename> and no other args        Load an alternative config filename
    --migrate-and-exit                  Run the DB initialization parts and exit
    --refresh-workspace-hosts-and-exit  Refresh the workspace hosts and exit
    --sync-course <course_id>           Synchronize a course and exit
`;

  console.log(msg);
  process.exit(0);
}

function enterpriseOnlyMiddleware(load) {
  if (isEnterprise()) {
    return load();
  }
  return (req, res, next) => next();
}

/**
 * Creates the express application and sets up all PrairieLearn routes.
 * @return {import('express').Express} The express "app" object that was created.
 */
module.exports.initExpress = function () {
  const app = express();
  app.set('views', path.join(__dirname, 'pages'));
  app.set('view engine', 'ejs');
  app.set('trust proxy', config.trustProxy);

  // These should come first so that we get instrumentation on all our requests.
  if (config.sentryDsn) {
    app.use(Sentry.Handlers.requestHandler());

    if (config.sentryTracesSampleRate) {
      app.use(Sentry.Handlers.tracingHandler());
    }

    app.use(require('./lib/sentry').enrichSentryEventMiddleware);
  }

  // This should come before the session middleware so that we don't
  // create a session every time we get a health check request.
  app.get('/pl/webhooks/ping', function (req, res, _next) {
    res.send('.');
  });

  // Set res.locals variables first, so they will be available on
  // all pages including the error page (which we could jump to at
  // any point.
  app.use((req, res, next) => {
    res.locals.asset_path = assets.assetPath;
    res.locals.node_modules_asset_path = assets.nodeModulesAssetPath;
    res.locals.compiled_script_tag = assets.compiledScriptTag;
    res.locals.compiled_stylesheet_tag = assets.compiledStylesheetTag;
    res.locals.compiled_script_path = assets.compiledScriptPath;
    res.locals.compiled_stylesheet_path = assets.compiledStylesheetPath;
    res.locals.encoded_data = EncodedData;
    next();
  });
  app.use(function (req, res, next) {
    res.locals.config = config;
    next();
  });
  app.use(function (req, res, next) {
    setLocalsFromConfig(res.locals);
    next();
  });

  app.use(
    createSessionMiddleware({
      secret: config.secretKey,
      store: new PostgresSessionStore(),
      cookie: {
        name: config.sessionCookieNames,
        httpOnly: true,
        maxAge: config.sessionStoreExpireSeconds * 1000,
        secure: 'auto', // uses Express "trust proxy" setting
        sameSite: config.sessionCookieSameSite,
      },
    }),
  );

  app.use((req, res, next) => {
    // If the session is going to expire in the near future, we'll extend it
    // automatically for the user.
    //
    // TODO: make this configurable?
    if (req.session.getExpirationDate().getTime() < Date.now() + 60 * 60 * 1000) {
      req.session.setExpiration(config.sessionStoreExpireSeconds);
    }

    next();
  });

  app.use(function (req, res, next) {
    if (req.headers['user-agent']) {
      res.locals.userAgent = Bowser.parse(req.headers['user-agent']);
    } else {
      res.locals.userAgent = null;
    }
    next();
  });

  // special parsing of file upload paths -- this is inelegant having it
  // separate from the route handlers but it seems to be necessary
  // Special handling of file-upload routes so that we can parse multipart/form-data
  const upload = multer({
    storage: multer.memoryStorage(),
    limits: {
      fieldSize: config.fileUploadMaxBytes,
      fileSize: config.fileUploadMaxBytes,
      parts: config.fileUploadMaxParts,
    },
  });
  config.fileUploadMaxBytesFormatted = filesize(config.fileUploadMaxBytes, {
    base: 10,
    round: 0,
  });
  app.post(
    '/pl/course_instance/:course_instance_id/instructor/assessment/:assessment_id/uploads',
    upload.single('file'),
  );
  app.post(
    '/pl/course_instance/:course_instance_id/instance_question/:instance_question_id',
    upload.single('file'),
  );
  app.post(
    '/pl/course_instance/:course_instance_id/assessment_instance/:assessment_instance_id',
    upload.single('file'),
  );
  app.post(
    '/pl/course_instance/:course_instance_id/instructor/question/:question_id',
    upload.single('file'),
  );
  app.post('/pl/course/:course_id/question/:question_id', upload.single('file'));
  app.post('/pl/course/:course_id/question/:question_id/file_view', upload.single('file'));
  app.post('/pl/course/:course_id/question/:question_id/file_view/*', upload.single('file'));
  app.post(
    '/pl/course_instance/:course_instance_id/instructor/assessment/:assessment_id/settings',
    upload.single('file'),
  );
  app.post(
    '/pl/course_instance/:course_instance_id/instructor/instance_admin/settings',
    upload.single('file'),
  );
  app.post(
    '/pl/course_instance/:course_instance_id/instructor/course_admin/settings',
    upload.single('file'),
  );
  app.post('/pl/course/:course_id/course_admin/settings', upload.single('file'));
  app.post('/pl/course/:course_id/course_admin/file_view', upload.single('file'));
  app.post('/pl/course/:course_id/course_admin/file_view/*', upload.single('file'));
  app.post(
    '/pl/course_instance/:course_instance_id/instructor/course_admin/file_view',
    upload.single('file'),
  );
  app.post(
    '/pl/course_instance/:course_instance_id/instructor/course_admin/file_view/*',
    upload.single('file'),
  );
  app.post(
    '/pl/course_instance/:course_instance_id/instructor/instance_admin/file_view',
    upload.single('file'),
  );
  app.post(
    '/pl/course_instance/:course_instance_id/instructor/instance_admin/file_view/*',
    upload.single('file'),
  );
  app.post(
    '/pl/course_instance/:course_instance_id/instructor/assessment/:assessment_id/file_view',
    upload.single('file'),
  );
  app.post(
    '/pl/course_instance/:course_instance_id/instructor/assessment/:assessment_id/file_view/*',
    upload.single('file'),
  );
  app.post(
    '/pl/course_instance/:course_instance_id/instructor/question/:question_id/file_view',
    upload.single('file'),
  );
  app.post(
    '/pl/course_instance/:course_instance_id/instructor/question/:question_id/file_view/*',
    upload.single('file'),
  );
  app.post(
    '/pl/course_instance/:course_instance_id/instructor/assessment/:assessment_id/groups',
    upload.single('file'),
  );

  /**
   * Function to strip "sensitive" cookies from requests that will be proxied
   * to workspace hosts.
   */
  function stripSensitiveCookies(proxyReq) {
    const cookies = proxyReq.getHeader('cookie');
    if (!cookies) return;

    const items = cookies.split(';');
    const filteredItems = items.filter((item) => {
      const name = item.split('=')[0].trim();
      return (
        name !== 'pl_authn' &&
        name !== 'pl_assessmentpw' &&
        name !== 'connect.sid' &&
        name !== 'prairielearn_session' &&
        // The workspace authz cookies use a prefix plus the workspace ID, so
        // we need to check for that prefix instead of an exact name match.
        !name.startsWith('pl_authz_workspace_')
      );
    });

    proxyReq.setHeader('cookie', filteredItems.join(';'));
  }

  // proxy workspaces to remote machines
  let workspaceUrlRewriteCache = new LocalCache(config.workspaceUrlRewriteCacheMaxAgeSec);
  const workspaceProxyOptions = {
    target: 'invalid',
    ws: true,
    pathRewrite: async (path) => {
      try {
        const match = path.match('/pl/workspace/([0-9]+)/container/(.*)');
        if (!match) throw new Error(`Could not match path: ${path}`);
        const workspace_id = parseInt(match[1]);
        let workspace_url_rewrite = workspaceUrlRewriteCache.get(workspace_id);
        if (workspace_url_rewrite == null) {
          debug(`pathRewrite: querying workspace_url_rewrite for workspace_id=${workspace_id}`);
          const sql =
            'SELECT q.workspace_url_rewrite' +
            ' FROM questions AS q' +
            ' JOIN variants AS v ON (v.question_id = q.id)' +
            ' WHERE v.workspace_id = $workspace_id;';
          const result = await sqldb.queryOneRowAsync(sql, { workspace_id });
          workspace_url_rewrite = result.rows[0].workspace_url_rewrite;
          if (workspace_url_rewrite == null) workspace_url_rewrite = true;
          workspaceUrlRewriteCache.set(workspace_id, workspace_url_rewrite);
        }
        debug(
          `pathRewrite: found workspace_url_rewrite=${workspace_url_rewrite} for workspace_id=${workspace_id}`,
        );
        if (!workspace_url_rewrite) {
          return path;
        }
        var pathSuffix = match[2];
        const newPath = '/' + pathSuffix;
        return newPath;
      } catch (err) {
        logger.error(`Error in pathRewrite for path=${path}: ${err}`);
        return path;
      }
    },
    logLevel: 'silent',
    logProvider: (_provider) => logger,
    router: async (req) => {
      const match = req.url.match(/^\/pl\/workspace\/([0-9]+)\/container\//);
      if (!match) throw new Error(`Could not match URL: ${req.url}`);

      const workspace_id = match[1];
      const result = await sqldb.queryZeroOrOneRowAsync(
        "SELECT hostname FROM workspaces WHERE id = $workspace_id AND state = 'running';",
        { workspace_id },
      );

      if (result.rows.length === 0) {
        // If updating this message, also update the message our Sentry
        // `beforeSend` handler.
        throw error.make(404, 'Workspace is not running');
      }

      return `http://${result.rows[0].hostname}/`;
    },
    onProxyReq: (proxyReq) => {
      stripSensitiveCookies(proxyReq);
    },
    onProxyReqWs: (proxyReq) => {
      stripSensitiveCookies(proxyReq);
    },
    onError: (err, req, res) => {
      logger.error(`Error proxying workspace request: ${err}`, {
        err,
        url: req.url,
        originalUrl: req.originalUrl,
      });
      // Check to make sure we weren't already in the middle of sending a
      // response before replying with an error 500
      if (res && !res.headersSent) {
        if (res.status && res.send) {
          res.status(err.status ?? 500).send('Error proxying workspace request');
        }
      }
    },
  };
  const workspaceProxy = createProxyMiddleware((pathname) => {
    return pathname.match('/pl/workspace/([0-9])+/container/');
  }, workspaceProxyOptions);
  const workspaceAuthRouter = express.Router();
  workspaceAuthRouter.use([
    // We use a short-lived cookie to cache a successful
    // authn/authz for a specific workspace. We run the following
    // middlewares in this separate sub-router so that we can
    // short-circuit out of authzWorkspaceCookieCheck if we find
    // the workspace-authz cookie. Short-circuiting will exit this
    // sub-router immediately, so we can either exit this
    // sub-router by finding the cookie, or by running regular
    // authn/authz.

    require('./middlewares/authzWorkspaceCookieCheck'), // short-circuits if we have the workspace-authz cookie
    require('./middlewares/date'),
    require('./middlewares/authn'), // jumps to error handler if authn fails
    require('./middlewares/authzWorkspace'), // jumps to error handler if authz fails
    require('./middlewares/authzWorkspaceCookieSet'), // sets the workspace-authz cookie
  ]);
  app.use('/pl/workspace/:workspace_id/container', [
    cookieParser(),
    makeCookieMigrationMiddleware(config.rewriteCookies),
    (req, res, next) => {
      // Needed for workspaceAuthRouter.
      res.locals.workspace_id = req.params.workspace_id;
      next();
    },
    workspaceAuthRouter,
    workspaceProxy,
  ]);

  app.use((req, res, next) => {
    // Stripe webhook signature verification requires the raw body, so we avoid
    // using the body parser for that route.
    if (req.path === '/pl/webhooks/stripe') return next();

    // Limit to 5MB of JSON
    bodyParser.json({ limit: 5 * 1024 * 1024 })(req, res, next);
  });
  app.use(bodyParser.urlencoded({ extended: false, limit: 5 * 1536 * 1024 }));
  app.use(cookieParser());
  app.use(makeCookieMigrationMiddleware(config.rewriteCookies));
  app.use(passport.initialize());
  if (config.devMode) app.use(favicon(path.join(APP_ROOT_PATH, 'public', 'favicon-dev.ico')));
  else app.use(favicon(path.join(APP_ROOT_PATH, 'public', 'favicon.ico')));

  assets.applyMiddleware(app);

  // This route is kept around for legacy reasons - new code should prefer the
  // assets system with cacheable assets.
  app.use(express.static(path.join(APP_ROOT_PATH, 'public')));

  // For backwards compatibility, we redirect requests for the old `node_modules`
  // route to the new `cacheable_node_modules` route.
  app.use('/node_modules', (req, res) => {
    // Strip the leading slash.
    const assetPath = req.url.slice(1);
    res.redirect(assets.nodeModulesAssetPath(assetPath));
  });

  // Support legacy use of ace by v2 questions
  app.use(
    '/localscripts/calculationQuestion/ace',
    staticNodeModules(path.join('ace-builds', 'src-min-noconflict')),
  );
  app.use('/javascripts/ace', staticNodeModules(path.join('ace-builds', 'src-min-noconflict')));

  // Middleware for all requests
  // response_id is logged on request, response, and error to link them together
  app.use(function (req, res, next) {
    res.locals.response_id = uuidv4();
    res.set('X-Response-ID', res.locals.response_id);
    next();
  });

  // load accounting for requests
  app.use(function (req, res, next) {
    load.startJob('request', res.locals.response_id);
    next();
  });
  app.use(function (req, res, next) {
    onFinished(res, function (err, res) {
      if (ERR(err, () => {})) {
        logger.verbose('request on-response-finished error', {
          err,
          response_id: res.locals.response_id,
        });
      }
      load.endJob('request', res.locals.response_id);
    });
    next();
  });

  // More middlewares
  app.use(flashMiddleware());
  app.use((req, res, next) => {
    // This is so that the `navbar` partial can access the flash messages. If
    // you want to add a flash message, you should import and use `flash`
    // directly from `@prairielearn/flash`.
    res.locals.flash = flash;
    next();
  });
  app.use(require('./middlewares/logResponse')); // defers to end of response
  app.use(require('./middlewares/cors'));
  app.use(require('./middlewares/date'));
  app.use(require('./middlewares/effectiveRequestChanged'));
  app.use('/pl/oauth2login', require('./pages/authLoginOAuth2/authLoginOAuth2'));
  app.use('/pl/oauth2callback', require('./pages/authCallbackOAuth2/authCallbackOAuth2'));
  app.use(/\/pl\/shibcallback/, require('./pages/authCallbackShib/authCallbackShib'));

  if (isEnterprise()) {
    if (config.hasAzure) {
      app.use('/pl/azure_login', require('./ee/auth/azure/login').default);
      app.use('/pl/azure_callback', require('./ee/auth/azure/callback').default);
    }

    app.use('/pl/lti13_instance', require('./ee/routers/lti13').default);
    app.use('/pl/auth/institution/:institution_id/saml', require('./ee/auth/saml/router').default);
  }

  app.use('/pl/lti', require('./pages/authCallbackLti/authCallbackLti'));
  app.use('/pl/login', require('./pages/authLogin/authLogin').default);
  if (config.devMode) {
    app.use('/pl/dev_login', require('./pages/authLoginDev/authLoginDev'));
  }
  app.use('/pl/logout', [
    function (req, res, next) {
      res.locals.navPage = 'logout';
      next();
    },
    require('./pages/authLogout/authLogout').default,
  ]);
  // disable SEB until we can fix the mcrypt issues
  // app.use('/pl/downloadSEBConfig', require('./pages/studentSEBConfig/studentSEBConfig'));
  app.use(require('./middlewares/authn')); // authentication, set res.locals.authn_user
  app.use('/pl/api', require('./middlewares/authnToken')); // authn for the API, set res.locals.authn_user

  // Must come after the authentication middleware, as we need to read the
  // `authn_is_administrator` property from the response locals.
  //
  // This means that feature flag overrides will not be available for
  // unauthenticated routes.
  app.use(featuresMiddleware((req, res) => res.locals.authn_is_administrator));

  if (isEnterprise()) {
    app.use('/pl/prairietest/auth', require('./ee/auth/prairietest').default);
  }

  // Must come before CSRF middleware; we do our own signature verification here.
  app.use('/pl/webhooks/terminate', require('./webhooks/terminate').default);
  app.use(
    '/pl/webhooks/stripe',
    enterpriseOnlyMiddleware(() => require('./ee/webhooks/stripe').default),
  );

  app.use(require('./middlewares/csrfToken')); // sets and checks res.locals.__csrf_token
  app.use(require('./middlewares/logRequest'));

  // load accounting for authenticated accesses
  app.use(function (req, res, next) {
    load.startJob('authed_request', res.locals.response_id);
    next();
  });
  app.use(function (req, res, next) {
    onFinished(res, function (err, res) {
      if (ERR(err, () => {})) {
        logger.verbose('authed_request on-response-finished error', {
          err,
          response_id: res.locals.response_id,
        });
      }
      load.endJob('authed_request', res.locals.response_id);
    });
    next();
  });

  // clear cookies on the homepage to reset any stale session state
  app.use(/^(\/?)$|^(\/pl\/?)$/, require('./middlewares/clearCookies'));

  // some pages don't need authorization
  app.use('/', require('./pages/home/home'));
  app.use('/pl', require('./pages/home/home'));
  app.use('/pl/settings', require('./pages/userSettings/userSettings').default);
  app.use('/pl/enroll', require('./pages/enroll/enroll').default);
  app.use('/pl/password', [
    function (req, res, next) {
      res.locals.navPage = 'password';
      next();
    },
    require('./pages/authPassword/authPassword'),
  ]);
  app.use('/pl/news_items', [
    function (req, res, next) {
      res.locals.navPage = 'news';
      next();
    },
    require('./pages/news_items/news_items.js'),
  ]);
  app.use('/pl/news_item', [
    function (req, res, next) {
      res.locals.navPage = 'news';
      next();
    },
    function (req, res, next) {
      res.locals.navSubPage = 'news_item';
      next();
    },
    require('./pages/news_item/news_item.js'),
  ]);
  app.use(
    '/pl/request_course',
    require('./pages/instructorRequestCourse/instructorRequestCourse').default,
  );

  // We deliberately omit the `authzCourseOrInstance` middleware here. The
  // route handler will only ever display courses for which the user has staff
  // access; the course ID in the URL is only used to determine which course
  // is the currently selected one.
  app.use(
    '/pl/navbar/course/:course_id/switcher',
    require('./pages/navbarCourseSwitcher/navbarCourseSwitcher').default,
  );
  app.use('/pl/navbar/course/:course_id/course_instance_switcher/:course_instance_id?', [
    require('./middlewares/authzCourseOrInstance'),
    require('./pages/navbarCourseInstanceSwitcher/navbarCourseInstanceSwitcher').default,
  ]);

  app.use('/pl/workspace/:workspace_id', [
    (req, res, next) => {
      res.locals.workspace_id = req.params.workspace_id;
      next();
    },
    require('./middlewares/authzWorkspace'),
  ]);
  app.use('/pl/workspace/:workspace_id', require('./pages/workspace/workspace'));
  app.use('/pl/workspace/:workspace_id/logs', require('./pages/workspaceLogs/workspaceLogs'));

  // dev-mode pages are mounted for both out-of-course access (here) and within-course access (see below)
  if (config.devMode) {
    app.use('/pl/loadFromDisk', [
      function (req, res, next) {
        res.locals.navPage = 'load_from_disk';
        next();
      },
      require('./pages/instructorLoadFromDisk/instructorLoadFromDisk').default,
    ]);
    app.use('/pl/jobSequence', [
      function (req, res, next) {
        res.locals.navPage = 'job_sequence';
        next();
      },
      require('./pages/instructorJobSequence/instructorJobSequence').default,
    ]);
  }

  // Redirect plain course instance page either to student or instructor assessments page
  app.use(/^(\/pl\/course_instance\/[0-9]+)\/?$/, (req, res, _next) => {
    res.redirect(`${req.params[0]}/assessments`);
  });
  app.use(/^(\/pl\/course_instance\/[0-9]+\/instructor)\/?$/, (req, res, _next) => {
    res.redirect(`${req.params[0]}/instance_admin/assessments`);
  });

  // is the course instance being accessed through the student or instructor page route
  app.use('/pl/course_instance/:course_instance_id', function (req, res, next) {
    res.locals.viewType = 'student';
    next();
  });
  app.use('/pl/course_instance/:course_instance_id/instructor', function (req, res, next) {
    res.locals.viewType = 'instructor';
    next();
  });

  // sets res.locals.course and res.locals.course_instance
  app.use(
    '/pl/course_instance/:course_instance_id',
    require('./middlewares/authzCourseOrInstance'),
  );

  // This must come after `authzCourseOrInstance` but before the `checkPlanGrants`
  // or `autoEnroll` middlewares so that we can render it even when the student
  // isn't enrolled in the course instance or doesn't have the necessary plan grants.
  if (isEnterprise()) {
    // This must come before `authzHasCourseInstanceAccess` and the upgrade page
    // below so that we can render it even when the student isn't enrolled in the
    // course instance.
    app.use('/pl/course_instance/:course_instance_id/upgrade', [
      require('./ee/pages/studentCourseInstanceUpgrade/studentCourseInstanceUpgrade').default,
    ]);
  }

  // all pages under /pl/course_instance require authorization
  app.use('/pl/course_instance/:course_instance_id', [
    enterpriseOnlyMiddleware(() => require('./ee/middlewares/checkPlanGrants').default),
    require('./middlewares/autoEnroll').default,
    function (req, res, next) {
      res.locals.urlPrefix = '/pl/course_instance/' + req.params.course_instance_id;
      next();
    },
    function (req, res, next) {
      res.locals.navbarType = 'student';
      next();
    },
    require('./middlewares/ansifySyncErrorsAndWarnings.js'),
  ]);

  // Some course instance student pages only require course instance authorization (already checked)
  app.use(
    '/pl/course_instance/:course_instance_id/news_items',
    require('./pages/news_items/news_items.js'),
  );
  app.use(
    '/pl/course_instance/:course_instance_id/news_item',
    require('./pages/news_item/news_item.js'),
  );

  // Some course instance student pages only require the authn user to have permissions
  app.use('/pl/course_instance/:course_instance_id/effectiveUser', [
    require('./middlewares/authzAuthnHasCoursePreviewOrInstanceView'),
    require('./pages/instructorEffectiveUser/instructorEffectiveUser').default,
  ]);

  // All course instance instructor pages require the authn user to have permissions
  app.use('/pl/course_instance/:course_instance_id/instructor', [
    require('./middlewares/authzAuthnHasCoursePreviewOrInstanceView'),
    require('./middlewares/selectOpenIssueCount'),
    function (req, res, next) {
      res.locals.navbarType = 'instructor';
      next();
    },
    function (req, res, next) {
      res.locals.urlPrefix = '/pl/course_instance/' + req.params.course_instance_id + '/instructor';
      next();
    },
  ]);

  // Some course instance instructor pages only require the authn user to have permissions (already checked)
  app.use(
    '/pl/course_instance/:course_instance_id/instructor/effectiveUser',
    require('./pages/instructorEffectiveUser/instructorEffectiveUser').default,
  );
  app.use(
    '/pl/course_instance/:course_instance_id/instructor/news_items',
    require('./pages/news_items/news_items.js'),
  );
  app.use(
    '/pl/course_instance/:course_instance_id/instructor/news_item',
    require('./pages/news_item/news_item.js'),
  );

  // All other course instance student pages require the effective user to have permissions
  app.use(
    '/pl/course_instance/:course_instance_id',
    require('./middlewares/authzHasCourseInstanceAccess'),
  );

  // All other course instance instructor pages require the effective user to have permissions
  app.use(
    '/pl/course_instance/:course_instance_id/instructor',
    require('./middlewares/authzHasCoursePreviewOrInstanceView'),
  );

  // all pages under /pl/course require authorization
  app.use('/pl/course/:course_id', [
    require('./middlewares/authzCourseOrInstance'), // set res.locals.course
    require('./middlewares/ansifySyncErrorsAndWarnings.js'),
    require('./middlewares/selectOpenIssueCount'),
    function (req, res, next) {
      res.locals.navbarType = 'instructor';
      next();
    },
    function (req, res, next) {
      res.locals.urlPrefix = '/pl/course/' + req.params.course_id;
      next();
    },
  ]);

  // Serve element statics. As with core PrairieLearn assets and files served
  // from `node_modules`, we include a cachebuster in the URL. This allows
  // files to be treated as immutable in production and cached aggressively.
  app.use(
    '/pl/course_instance/:course_instance_id/cacheableElements/:cachebuster',
    require('./pages/elementFiles/elementFiles'),
  );
  app.use(
    '/pl/course_instance/:course_instance_id/instructor/cacheableElements/:cachebuster',
    require('./pages/elementFiles/elementFiles'),
  );
  app.use(
    '/pl/course/:course_id/cacheableElements/:cachebuster',
    require('./pages/elementFiles/elementFiles'),
  );
  app.use(
    '/pl/course_instance/:course_instance_id/cacheableElementExtensions/:cachebuster',
    require('./pages/elementExtensionFiles/elementExtensionFiles'),
  );
  app.use(
    '/pl/course_instance/:course_instance_id/instructor/cacheableElementExtensions/:cachebuster',
    require('./pages/elementExtensionFiles/elementExtensionFiles'),
  );
  app.use(
    '/pl/course/:course_id/cacheableElementExtensions/:cachebuster',
    require('./pages/elementExtensionFiles/elementExtensionFiles'),
  );

  // For backwards compatibility, we continue to serve the non-cached element
  // files.
  // TODO: if we can determine that these routes are no longer receiving
  // traffic in the future, we can delete these.
  //
  // TODO: the only internal usage of this is in the `pl-drawing` element. Fix that.
  app.use('/pl/static/elements', require('./pages/elementFiles/elementFiles'));
  app.use(
    '/pl/course_instance/:course_instance_id/elements',
    require('./pages/elementFiles/elementFiles'),
  );
  app.use(
    '/pl/course_instance/:course_instance_id/instructor/elements',
    require('./pages/elementFiles/elementFiles'),
  );
  app.use('/pl/course/:course_id/elements', require('./pages/elementFiles/elementFiles'));
  app.use(
    '/pl/course_instance/:course_instance_id/elementExtensions',
    require('./pages/elementExtensionFiles/elementExtensionFiles'),
  );
  app.use(
    '/pl/course_instance/:course_instance_id/instructor/elementExtensions',
    require('./pages/elementExtensionFiles/elementExtensionFiles'),
  );
  app.use(
    '/pl/course/:course_id/elementExtensions',
    require('./pages/elementExtensionFiles/elementExtensionFiles'),
  );

  //////////////////////////////////////////////////////////////////////
  //////////////////////////////////////////////////////////////////////
  //////////////////////////////////////////////////////////////////////
  // API ///////////////////////////////////////////////////////////////

  app.use('/pl/api/v1', require('./api/v1'));

  if (isEnterprise()) {
    app.use(
      '/pl/institution/:institution_id/admin',
      require('./ee/routers/institutionAdmin').default,
    );
  }

  //////////////////////////////////////////////////////////////////////
  //////////////////////////////////////////////////////////////////////
  //////////////////////////////////////////////////////////////////////
  // Instructor pages //////////////////////////////////////////////////

  // single assessment
  app.use('/pl/course_instance/:course_instance_id/instructor/assessment/:assessment_id', [
    require('./middlewares/selectAndAuthzAssessment'),
    require('./middlewares/ansifySyncErrorsAndWarnings.js'),
    require('./middlewares/selectAssessments'),
  ]);
  app.use(
    /^(\/pl\/course_instance\/[0-9]+\/instructor\/assessment\/[0-9]+)\/?$/,
    (req, res, _next) => {
      res.redirect(`${req.params[0]}/questions`);
    },
  );
  app.use(
    '/pl/course_instance/:course_instance_id/instructor/assessment/:assessment_id',
    function (req, res, next) {
      res.locals.navPage = 'assessment';
      next();
    },
  );
  app.use('/pl/course_instance/:course_instance_id/instructor/assessment/:assessment_id/settings', [
    function (req, res, next) {
      res.locals.navSubPage = 'settings';
      next();
    },
    require('./pages/instructorAssessmentSettings/instructorAssessmentSettings').default,
  ]);
  app.use(
    '/pl/course_instance/:course_instance_id/instructor/assessment/:assessment_id/questions',
    [
      function (req, res, next) {
        res.locals.navSubPage = 'questions';
        next();
      },
      require('./pages/instructorAssessmentQuestions/instructorAssessmentQuestions').default,
    ],
  );
  app.use('/pl/course_instance/:course_instance_id/instructor/assessment/:assessment_id/groups', [
    function (req, res, next) {
      res.locals.navSubPage = 'groups';
      next();
    },
    require('./pages/instructorAssessmentGroups/instructorAssessmentGroups').default,
  ]);
  app.use('/pl/course_instance/:course_instance_id/instructor/assessment/:assessment_id/access', [
    function (req, res, next) {
      res.locals.navSubPage = 'access';
      next();
    },
    require('./pages/instructorAssessmentAccess/instructorAssessmentAccess').default,
  ]);
  app.use(
    '/pl/course_instance/:course_instance_id/instructor/assessment/:assessment_id/assessment_statistics',
    [
      function (req, res, next) {
        res.locals.navSubPage = 'assessment_statistics';
        next();
      },
      require('./pages/instructorAssessmentStatistics/instructorAssessmentStatistics').default,
    ],
  );
  app.use(
    '/pl/course_instance/:course_instance_id/instructor/assessment/:assessment_id/question_statistics',
    [
      function (req, res, next) {
        res.locals.navSubPage = 'question_statistics';
        next();
      },
      require('./pages/shared/assessmentStatDescriptions'),
      require('./pages/shared/floatFormatters'),
      require('./pages/instructorAssessmentQuestionStatistics/instructorAssessmentQuestionStatistics')
        .default,
    ],
  );
  app.use(
    '/pl/course_instance/:course_instance_id/instructor/assessment/:assessment_id/downloads',
    [
      function (req, res, next) {
        res.locals.navSubPage = 'downloads';
        next();
      },
      require('./pages/instructorAssessmentDownloads/instructorAssessmentDownloads').default,
    ],
  );
  app.use('/pl/course_instance/:course_instance_id/instructor/assessment/:assessment_id/uploads', [
    function (req, res, next) {
      res.locals.navSubPage = 'uploads';
      next();
    },
    require('./pages/instructorAssessmentUploads/instructorAssessmentUploads').default,
  ]);
  app.use(
    '/pl/course_instance/:course_instance_id/instructor/assessment/:assessment_id/regrading',
    [
      function (req, res, next) {
        res.locals.navSubPage = 'regrading';
        next();
      },
      require('./pages/instructorAssessmentRegrading/instructorAssessmentRegrading').default,
    ],
  );
  app.use(
    '/pl/course_instance/:course_instance_id/instructor/assessment/:assessment_id/instances',
    [
      function (req, res, next) {
        res.locals.navSubPage = 'instances';
        next();
      },
      require('./pages/instructorAssessmentInstances/instructorAssessmentInstances').default,
    ],
  );
  app.use(
    '/pl/course_instance/:course_instance_id/instructor/assessment/:assessment_id/file_edit',
    [
      function (req, res, next) {
        res.locals.navSubPage = 'file_edit';
        next();
      },
      require('./pages/instructorFileEditor/instructorFileEditor').default,
    ],
  );
  app.use(
    '/pl/course_instance/:course_instance_id/instructor/assessment/:assessment_id/file_view',
    [
      function (req, res, next) {
        res.locals.navSubPage = 'file_view';
        next();
      },
      require('./pages/instructorFileBrowser/instructorFileBrowser'),
    ],
  );
  app.use(
    '/pl/course_instance/:course_instance_id/instructor/assessment/:assessment_id/file_download',
    require('./pages/instructorFileDownload/instructorFileDownload').default,
  );

  app.use(
    '/pl/course_instance/:course_instance_id/instructor/assessment/:assessment_id/manual_grading/assessment_question/:assessment_question_id',
    [
      function (req, res, next) {
        res.locals.navSubPage = 'manual_grading';
        next();
      },
      require('./middlewares/selectAndAuthzAssessmentQuestion'),
      require('./pages/instructorAssessmentManualGrading/assessmentQuestion/assessmentQuestion'),
    ],
  );
  app.use(
    '/pl/course_instance/:course_instance_id/instructor/assessment/:assessment_id/manual_grading/instance_question/:instance_question_id',
    [
      function (req, res, next) {
        res.locals.navSubPage = 'manual_grading';
        next();
      },
<<<<<<< HEAD
      require('./middlewares/selectAndAuthzInstanceQuestion').default,
      require('./pages/instructorAssessmentManualGrading/instanceQuestion/instanceQuestion'),
=======
      require('./middlewares/selectAndAuthzInstanceQuestion'),
      require('./pages/instructorAssessmentManualGrading/instanceQuestion/instanceQuestion')
        .default,
>>>>>>> ad32ac96
    ],
  );
  app.use(
    '/pl/course_instance/:course_instance_id/instructor/instance_question/:instance_question_id/clientFilesCourse',
    require('./pages/clientFilesCourse/clientFilesCourse'),
  );
  app.use(
    '/pl/course_instance/:course_instance_id/instructor/instance_question/:instance_question_id/clientFilesQuestion',
    [
      require('./middlewares/selectAndAuthzInstanceQuestion').default,
      require('./pages/clientFilesQuestion/clientFilesQuestion')(),
    ],
  );

  app.use(
    '/pl/course_instance/:course_instance_id/instructor/instance_question/:instance_question_id/generatedFilesQuestion',
    [
      require('./middlewares/selectAndAuthzInstanceQuestion').default,
      require('./pages/generatedFilesQuestion/generatedFilesQuestion')(),
    ],
  );

  app.use(
    '/pl/course_instance/:course_instance_id/instructor/instance_question/:instance_question_id/file',
    [
      require('./middlewares/selectAndAuthzInstanceQuestion').default,
      require('./pages/legacyQuestionFile/legacyQuestionFile'),
    ],
  );
  app.use(
    '/pl/course_instance/:course_instance_id/instructor/instance_question/:instance_question_id/text',
    [
      require('./middlewares/selectAndAuthzInstanceQuestion').default,
      require('./pages/legacyQuestionText/legacyQuestionText'),
    ],
  );

  // Submission files
  app.use(
    '/pl/course_instance/:course_instance_id/instructor/instance_question/:instance_question_id/submission/:submission_id/file',
    [
      require('./middlewares/selectAndAuthzInstanceQuestion').default,
      require('./pages/submissionFile/submissionFile')(),
    ],
  );

  app.use(
    '/pl/course_instance/:course_instance_id/instructor/assessment/:assessment_id/manual_grading',
    [
      function (req, res, next) {
        res.locals.navSubPage = 'manual_grading';
        next();
      },
      require('./pages/instructorAssessmentManualGrading/assessment/assessment').default,
    ],
  );

  app.use(
    '/pl/course_instance/:course_instance_id/instructor/assessment_instance/:assessment_instance_id',
    [
      require('./middlewares/selectAndAuthzAssessmentInstance'),
      require('./pages/shared/floatFormatters'),
      require('./pages/instructorAssessmentInstance/instructorAssessmentInstance').default,
    ],
  );

  // single question
  app.use('/pl/course_instance/:course_instance_id/instructor/question/:question_id', [
    require('./middlewares/selectAndAuthzInstructorQuestion'),
    require('./middlewares/ansifySyncErrorsAndWarnings.js'),
  ]);
  app.use(
    /^(\/pl\/course_instance\/[0-9]+\/instructor\/question\/[0-9]+)\/?$/,
    (req, res, _next) => {
      // Redirect legacy question URLs to their preview page.
      // We need to maintain query parameters like `variant_id` so that the
      // preview page can render the correct variant.
      const newUrl = `${req.params[0]}/preview`;
      const newUrlParts = url.parse(newUrl);
      newUrlParts.query = req.query;
      res.redirect(url.format(newUrlParts));
    },
  );
  app.use(
    '/pl/course_instance/:course_instance_id/instructor/question/:question_id',
    function (req, res, next) {
      res.locals.navPage = 'question';
      next();
    },
  );
  app.use('/pl/course_instance/:course_instance_id/instructor/question/:question_id/settings', [
    function (req, res, next) {
      res.locals.navSubPage = 'settings';
      next();
    },
    require('./pages/instructorQuestionSettings/instructorQuestionSettings').default,
  ]);
  app.use('/pl/course_instance/:course_instance_id/instructor/question/:question_id/preview', [
    function (req, res, next) {
      res.locals.navSubPage = 'preview';
      next();
    },
    require('./pages/shared/floatFormatters'),
    require('./pages/instructorQuestionPreview/instructorQuestionPreview'),
  ]);
  app.use('/pl/course_instance/:course_instance_id/instructor/question/:question_id/statistics', [
    function (req, res, next) {
      res.locals.navSubPage = 'statistics';
      next();
    },
    require('./pages/shared/assessmentStatDescriptions'),
    require('./pages/shared/floatFormatters'),
    require('./pages/instructorQuestionStatistics/instructorQuestionStatistics').default,
  ]);
  app.use('/pl/course_instance/:course_instance_id/instructor/question/:question_id/file_edit', [
    function (req, res, next) {
      res.locals.navSubPage = 'file_edit';
      next();
    },
    require('./pages/instructorFileEditor/instructorFileEditor').default,
  ]);
  app.use('/pl/course_instance/:course_instance_id/instructor/question/:question_id/file_view', [
    function (req, res, next) {
      res.locals.navSubPage = 'file_view';
      next();
    },
    require('./pages/instructorFileBrowser/instructorFileBrowser'),
  ]);
  app.use(
    '/pl/course_instance/:course_instance_id/instructor/question/:question_id/file_download',
    require('./pages/instructorFileDownload/instructorFileDownload').default,
  );

  app.use(
    '/pl/course_instance/:course_instance_id/instructor/grading_job',
    require('./pages/instructorGradingJob/instructorGradingJob').default,
  );
  app.use(
    '/pl/course_instance/:course_instance_id/instructor/jobSequence',
    require('./pages/instructorJobSequence/instructorJobSequence').default,
  );
  app.use(
    '/pl/course_instance/:course_instance_id/instructor/loadFromDisk',
    require('./pages/instructorLoadFromDisk/instructorLoadFromDisk').default,
  );
  app.use(
    '/pl/course_instance/:course_instance_id/instructor/edit_error',
    require('./pages/editError/editError'),
  );

  // course instance - course admin pages
  app.use(/^(\/pl\/course_instance\/[0-9]+\/instructor\/course_admin)\/?$/, (req, res, _next) => {
    res.redirect(`${req.params[0]}/instances`);
  });
  app.use(
    '/pl/course_instance/:course_instance_id/instructor/course_admin',
    function (req, res, next) {
      res.locals.navPage = 'course_admin';
      next();
    },
  );
  app.use('/pl/course_instance/:course_instance_id/instructor/course_admin/settings', [
    function (req, res, next) {
      res.locals.navSubPage = 'settings';
      next();
    },
    require('./pages/instructorCourseAdminSettings/instructorCourseAdminSettings').default,
  ]);
  app.use('/pl/course_instance/:course_instance_id/instructor/course_admin/sharing', [
    function (req, res, next) {
      res.locals.navSubPage = 'sharing';
      next();
    },
    require('./pages/instructorCourseAdminSharing/instructorCourseAdminSharing'),
  ]);
  app.use('/pl/course_instance/:course_instance_id/instructor/course_admin/staff', [
    function (req, res, next) {
      res.locals.navSubPage = 'staff';
      next();
    },
    require('./pages/instructorCourseAdminStaff/instructorCourseAdminStaff').default,
  ]);
  app.use('/pl/course_instance/:course_instance_id/instructor/course_admin/sets', [
    function (req, res, next) {
      res.locals.navSubPage = 'sets';
      next();
    },
    require('./pages/instructorCourseAdminSets/instructorCourseAdminSets').default,
  ]);
  app.use('/pl/course_instance/:course_instance_id/instructor/course_admin/instances', [
    function (req, res, next) {
      res.locals.navSubPage = 'instances';
      next();
    },
    require('./pages/instructorCourseAdminInstances/instructorCourseAdminInstances').default,
  ]);
  app.use('/pl/course_instance/:course_instance_id/instructor/course_admin/issues', [
    function (req, res, next) {
      res.locals.navSubPage = 'issues';
      next();
    },
    require('./pages/instructorIssues/instructorIssues').default,
  ]);
  app.use('/pl/course_instance/:course_instance_id/instructor/course_admin/questions', [
    function (req, res, next) {
      res.locals.navSubPage = 'questions';
      next();
    },
    require('./pages/instructorQuestions/instructorQuestions').default,
  ]);
  app.use('/pl/course_instance/:course_instance_id/instructor/course_admin/syncs', [
    function (req, res, next) {
      res.locals.navSubPage = 'syncs';
      next();
    },
    require('./pages/courseSyncs/courseSyncs'),
  ]);
  app.use('/pl/course_instance/:course_instance_id/instructor/course_admin/topics', [
    function (req, res, next) {
      res.locals.navSubPage = 'topics';
      next();
    },
    require('./pages/instructorCourseAdminTopics/instructorCourseAdminTopics').default,
  ]);
  app.use('/pl/course_instance/:course_instance_id/instructor/course_admin/tags', [
    function (req, res, next) {
      res.locals.navSubPage = 'tags';
      next();
    },
    require('./pages/instructorCourseAdminTags/instructorCourseAdminTags').default,
  ]);
  app.use('/pl/course_instance/:course_instance_id/instructor/course_admin/file_edit', [
    function (req, res, next) {
      res.locals.navSubPage = 'file_edit';
      next();
    },
    require('./pages/instructorFileEditor/instructorFileEditor').default,
  ]);
  app.use('/pl/course_instance/:course_instance_id/instructor/course_admin/file_view', [
    function (req, res, next) {
      res.locals.navSubPage = 'file_view';
      next();
    },
    require('./pages/instructorFileBrowser/instructorFileBrowser'),
  ]);
  app.use(
    '/pl/course_instance/:course_instance_id/instructor/course_admin/file_download',
    require('./pages/instructorFileDownload/instructorFileDownload').default,
  );

  // course instance - instance admin pages
  app.use(/^(\/pl\/course_instance\/[0-9]+\/instructor\/instance_admin)\/?$/, (req, res, _next) => {
    res.redirect(`${req.params[0]}/assessments`);
  });
  app.use(
    '/pl/course_instance/:course_instance_id/instructor/instance_admin',
    function (req, res, next) {
      res.locals.navPage = 'instance_admin';
      next();
    },
    asyncHandler(async (req, res, next) => {
      // The navigation tabs rely on this value to know when to show/hide the
      // billing tab, so we need to load it for all instance admin pages.
      const hasCourseInstanceBilling = await features.enabledFromLocals(
        'course-instance-billing',
        res.locals,
      );
      res.locals.billing_enabled = hasCourseInstanceBilling && isEnterprise();
      next();
    }),
  );
  app.use('/pl/course_instance/:course_instance_id/instructor/instance_admin/settings', [
    function (req, res, next) {
      res.locals.navSubPage = 'settings';
      next();
    },
    require('./pages/instructorInstanceAdminSettings/instructorInstanceAdminSettings').default,
  ]);
  app.use('/pl/course_instance/:course_instance_id/instructor/instance_admin/access', [
    function (req, res, next) {
      res.locals.navSubPage = 'access';
      next();
    },
    require('./pages/instructorInstanceAdminAccess/instructorInstanceAdminAccess').default,
  ]);
  app.use('/pl/course_instance/:course_instance_id/instructor/instance_admin/assessments', [
    function (req, res, next) {
      res.locals.navSubPage = 'assessments';
      next();
    },
    require('./pages/instructorAssessments/instructorAssessments').default,
  ]);
  app.use('/pl/course_instance/:course_instance_id/instructor/instance_admin/gradebook', [
    function (req, res, next) {
      res.locals.navSubPage = 'gradebook';
      next();
    },
    require('./pages/instructorGradebook/instructorGradebook').default,
  ]);
  app.use('/pl/course_instance/:course_instance_id/instructor/instance_admin/lti', [
    function (req, res, next) {
      res.locals.navSubPage = 'lti';
      next();
    },
    require('./pages/instructorInstanceAdminLti/instructorInstanceAdminLti').default,
  ]);
  app.use('/pl/course_instance/:course_instance_id/instructor/instance_admin/file_edit', [
    function (req, res, next) {
      res.locals.navSubPage = 'file_edit';
      next();
    },
    require('./pages/instructorFileEditor/instructorFileEditor').default,
  ]);
  app.use('/pl/course_instance/:course_instance_id/instructor/instance_admin/file_view', [
    function (req, res, next) {
      res.locals.navSubPage = 'file_view';
      next();
    },
    require('./pages/instructorFileBrowser/instructorFileBrowser'),
  ]);
  app.use(
    '/pl/course_instance/:course_instance_id/instructor/instance_admin/file_download',
    require('./pages/instructorFileDownload/instructorFileDownload').default,
  );
  if (isEnterprise()) {
    app.use('/pl/course_instance/:course_instance_id/instructor/instance_admin/billing', [
      function (req, res, next) {
        res.locals.navSubPage = 'billing';
        next();
      },
      require('./ee/pages/instructorInstanceAdminBilling/instructorInstanceAdminBilling').default,
    ]);
  }

  // Global client files
  app.use(
    '/pl/course_instance/:course_instance_id/instructor/clientFilesCourse',
    require('./pages/clientFilesCourse/clientFilesCourse'),
  );
  app.use(
    '/pl/course_instance/:course_instance_id/instructor/clientFilesCourseInstance',
    require('./pages/clientFilesCourseInstance/clientFilesCourseInstance'),
  );

  // Client files for assessments
  app.use(
    '/pl/course_instance/:course_instance_id/instructor/assessment/:assessment_id/clientFilesCourse',
    require('./pages/clientFilesCourse/clientFilesCourse'),
  );
  app.use(
    '/pl/course_instance/:course_instance_id/instructor/assessment/:assessment_id/clientFilesCourseInstance',
    require('./pages/clientFilesCourseInstance/clientFilesCourseInstance'),
  );
  app.use(
    '/pl/course_instance/:course_instance_id/instructor/assessment/:assessment_id/clientFilesAssessment',
    [
      require('./middlewares/selectAndAuthzAssessment'),
      require('./pages/clientFilesAssessment/clientFilesAssessment'),
    ],
  );

  // Client files for questions
  app.use(
    '/pl/course_instance/:course_instance_id/instructor/question/:question_id/clientFilesCourse',
    require('./pages/clientFilesCourse/clientFilesCourse'),
  );
  app.use(
    '/pl/course_instance/:course_instance_id/instructor/question/:question_id/clientFilesQuestion',
    [
      require('./middlewares/selectAndAuthzInstructorQuestion'),
      require('./pages/clientFilesQuestion/clientFilesQuestion')(),
    ],
  );

  // generatedFiles
  app.use(
    '/pl/course_instance/:course_instance_id/instructor/question/:question_id/generatedFilesQuestion',
    [
      require('./middlewares/selectAndAuthzInstructorQuestion'),
      require('./pages/generatedFilesQuestion/generatedFilesQuestion')(),
    ],
  );

  // Submission files
  app.use(
    '/pl/course_instance/:course_instance_id/instructor/question/:question_id/submission/:submission_id/file',
    [
      require('./middlewares/selectAndAuthzInstructorQuestion'),
      require('./pages/submissionFile/submissionFile')(),
    ],
  );

  // legacy client file paths
  // handle routes with and without /preview/ in them to handle URLs with and without trailing slashes
  app.use('/pl/course_instance/:course_instance_id/instructor/question/:question_id/file', [
    require('./middlewares/selectAndAuthzInstructorQuestion'),
    require('./pages/legacyQuestionFile/legacyQuestionFile'),
  ]);
  app.use('/pl/course_instance/:course_instance_id/instructor/question/:question_id/preview/file', [
    require('./middlewares/selectAndAuthzInstructorQuestion'),
    require('./pages/legacyQuestionFile/legacyQuestionFile'),
  ]);
  app.use('/pl/course_instance/:course_instance_id/instructor/question/:question_id/text', [
    require('./middlewares/selectAndAuthzInstructorQuestion'),
    require('./pages/legacyQuestionText/legacyQuestionText'),
  ]);
  app.use('/pl/course_instance/:course_instance_id/instructor/question/:question_id/preview/text', [
    require('./middlewares/selectAndAuthzInstructorQuestion'),
    require('./pages/legacyQuestionText/legacyQuestionText'),
  ]);

  //////////////////////////////////////////////////////////////////////
  //////////////////////////////////////////////////////////////////////
  //////////////////////////////////////////////////////////////////////
  // Student pages /////////////////////////////////////////////////////

  app.use('/pl/course_instance/:course_instance_id/gradebook', [
    function (req, res, next) {
      res.locals.navSubPage = 'gradebook';
      next();
    },
    require('./middlewares/logPageView')('studentGradebook'),
    require('./pages/studentGradebook/studentGradebook'),
  ]);
  app.use('/pl/course_instance/:course_instance_id/assessments', [
    function (req, res, next) {
      res.locals.navSubPage = 'assessments';
      next();
    },
    require('./middlewares/logPageView')('studentAssessments'),
    require('./pages/studentAssessments/studentAssessments'),
  ]);
  // Exam/Homeworks student routes are polymorphic - they have multiple handlers, each of
  // which checks the assessment type and calls next() if it's not the right type
  app.use('/pl/course_instance/:course_instance_id/assessment/:assessment_id', [
    require('./middlewares/selectAndAuthzAssessment'),
    require('./middlewares/studentAssessmentAccess'),
    require('./middlewares/logPageView')('studentAssessment'),
    require('./pages/studentAssessment/studentAssessment'),
  ]);
  app.use(
    '/pl/course_instance/:course_instance_id/assessment_instance/:assessment_instance_id/file',
    [
      require('./middlewares/selectAndAuthzAssessmentInstance'),
      require('./middlewares/studentAssessmentAccess'),
      require('./middlewares/clientFingerprint').default,
      require('./middlewares/logPageView')('studentAssessmentInstanceFile'),
      require('./pages/studentAssessmentInstanceFile/studentAssessmentInstanceFile'),
    ],
  );
  app.use(
    '/pl/course_instance/:course_instance_id/assessment_instance/:assessment_instance_id/time_remaining',
    [
      require('./middlewares/selectAndAuthzAssessmentInstance'),
      require('./middlewares/studentAssessmentAccess'),
      require('./pages/studentAssessmentInstanceTimeRemaining/studentAssessmentInstanceTimeRemaining'),
    ],
  );
  app.use('/pl/course_instance/:course_instance_id/assessment_instance/:assessment_instance_id', [
    require('./middlewares/selectAndAuthzAssessmentInstance'),
    require('./middlewares/studentAssessmentAccess'),
    require('./middlewares/clientFingerprint').default,
    require('./middlewares/logPageView')('studentAssessmentInstance'),
    require('./pages/studentAssessmentInstance/studentAssessmentInstance'),
  ]);

  app.use('/pl/course_instance/:course_instance_id/instance_question/:instance_question_id', [
    require('./middlewares/selectAndAuthzInstanceQuestion').default,
    require('./middlewares/studentAssessmentAccess'),
    require('./middlewares/clientFingerprint').default,
    // don't use logPageView here, we load it inside the page so it can get the variant_id
    enterpriseOnlyMiddleware(() => require('./ee/middlewares/checkPlanGrantsForQuestion').default),
    require('./pages/studentInstanceQuestion/studentInstanceQuestion'),
  ]);
  if (config.devMode) {
    app.use(
      '/pl/course_instance/:course_instance_id/loadFromDisk',
      require('./pages/instructorLoadFromDisk/instructorLoadFromDisk').default,
    );
    app.use(
      '/pl/course_instance/:course_instance_id/jobSequence',
      require('./pages/instructorJobSequence/instructorJobSequence').default,
    );
  }

  // Global client files
  app.use(
    '/pl/course_instance/:course_instance_id/clientFilesCourse',
    require('./pages/clientFilesCourse/clientFilesCourse'),
  );
  app.use(
    '/pl/course_instance/:course_instance_id/clientFilesCourseInstance',
    require('./pages/clientFilesCourseInstance/clientFilesCourseInstance'),
  );

  // Client files for assessments
  app.use('/pl/course_instance/:course_instance_id/assessment/:assessment_id/clientFilesCourse', [
    require('./middlewares/selectAndAuthzAssessment'),
    require('./middlewares/studentAssessmentAccess'),
    require('./pages/clientFilesCourse/clientFilesCourse'),
  ]);
  app.use(
    '/pl/course_instance/:course_instance_id/assessment/:assessment_id/clientFilesCourseInstance',
    [
      require('./middlewares/selectAndAuthzAssessment'),
      require('./middlewares/studentAssessmentAccess'),
      require('./pages/clientFilesCourseInstance/clientFilesCourseInstance'),
    ],
  );
  app.use(
    '/pl/course_instance/:course_instance_id/assessment/:assessment_id/clientFilesAssessment',
    [
      require('./middlewares/selectAndAuthzAssessment'),
      require('./middlewares/studentAssessmentAccess'),
      require('./pages/clientFilesAssessment/clientFilesAssessment'),
    ],
  );

  // Client files for questions
  app.use(
    '/pl/course_instance/:course_instance_id/instance_question/:instance_question_id/clientFilesCourse',
    require('./pages/clientFilesCourse/clientFilesCourse'),
  );
  app.use(
    '/pl/course_instance/:course_instance_id/instance_question/:instance_question_id/clientFilesQuestion',
    require('./pages/clientFilesQuestion/clientFilesQuestion')(),
  );

  // generatedFiles
  app.use(
    '/pl/course_instance/:course_instance_id/instance_question/:instance_question_id/generatedFilesQuestion',
    require('./pages/generatedFilesQuestion/generatedFilesQuestion')(),
  );

  // Submission files
  app.use(
    '/pl/course_instance/:course_instance_id/instance_question/:instance_question_id/submission/:submission_id/file',
    require('./pages/submissionFile/submissionFile')(),
  );

  // legacy client file paths
  app.use(
    '/pl/course_instance/:course_instance_id/instance_question/:instance_question_id/file',
    require('./pages/legacyQuestionFile/legacyQuestionFile'),
  );
  app.use(
    '/pl/course_instance/:course_instance_id/instance_question/:instance_question_id/text',
    require('./pages/legacyQuestionText/legacyQuestionText'),
  );

  //////////////////////////////////////////////////////////////////////
  //////////////////////////////////////////////////////////////////////
  //////////////////////////////////////////////////////////////////////
  // Course pages //////////////////////////////////////////////////////

  app.use(/^\/pl\/course\/[0-9]+\/?$/, function (req, res, _next) {
    res.redirect(res.locals.urlPrefix + '/course_admin');
  }); // redirect plain course URL to overview page

  // Some course pages only require the authn user to have permission (aleady checked)
  app.use(
    '/pl/course/:course_id/effectiveUser',
    require('./pages/instructorEffectiveUser/instructorEffectiveUser').default,
  );
  app.use('/pl/course/:course_id/news_items', require('./pages/news_items/news_items.js'));
  app.use('/pl/course/:course_id/news_item', require('./pages/news_item/news_item.js'));

  // All other course pages require the effective user to have permission
  app.use('/pl/course/:course_id', require('./middlewares/authzHasCoursePreview'));

  // single question

  app.use('/pl/course/:course_id/question/:question_id', [
    require('./middlewares/selectAndAuthzInstructorQuestion'),
    require('./middlewares/ansifySyncErrorsAndWarnings.js'),
  ]);
  app.use(/^(\/pl\/course\/[0-9]+\/question\/[0-9]+)\/?$/, (req, res, _next) => {
    // Redirect legacy question URLs to their preview page.
    // We need to maintain query parameters like `variant_id` so that the
    // preview page can render the correct variant.
    const newUrl = `${req.params[0]}/preview`;
    const newUrlParts = url.parse(newUrl);
    newUrlParts.query = req.query;
    res.redirect(url.format(newUrlParts));
  });
  app.use('/pl/course/:course_id/question/:question_id', function (req, res, next) {
    res.locals.navPage = 'question';
    next();
  });
  app.use('/pl/course/:course_id/question/:question_id/settings', [
    function (req, res, next) {
      res.locals.navSubPage = 'settings';
      next();
    },
    require('./pages/instructorQuestionSettings/instructorQuestionSettings').default,
  ]);
  app.use('/pl/course/:course_id/question/:question_id/preview', [
    function (req, res, next) {
      res.locals.navSubPage = 'preview';
      next();
    },
    require('./pages/shared/floatFormatters'),
    require('./pages/instructorQuestionPreview/instructorQuestionPreview'),
  ]);
  app.use('/pl/course/:course_id/question/:question_id/statistics', [
    function (req, res, next) {
      res.locals.navSubPage = 'statistics';
      next();
    },
    require('./pages/shared/assessmentStatDescriptions'),
    require('./pages/shared/floatFormatters'),
    require('./pages/instructorQuestionStatistics/instructorQuestionStatistics').default,
  ]);
  app.use('/pl/course/:course_id/question/:question_id/file_edit', [
    function (req, res, next) {
      res.locals.navSubPage = 'file_edit';
      next();
    },
    require('./pages/instructorFileEditor/instructorFileEditor').default,
  ]);
  app.use('/pl/course/:course_id/question/:question_id/file_view', [
    function (req, res, next) {
      res.locals.navSubPage = 'file_view';
      next();
    },
    require('./pages/instructorFileBrowser/instructorFileBrowser'),
  ]);
  app.use(
    '/pl/course/:course_id/question/:question_id/file_download',
    require('./pages/instructorFileDownload/instructorFileDownload').default,
  );

  app.use('/pl/course/:course_id/file_transfer', [
    require('./pages/instructorFileTransfer/instructorFileTransfer').default,
  ]);

  app.use('/pl/course/:course_id/edit_error', require('./pages/editError/editError'));

  app.use(/^(\/pl\/course\/[0-9]+\/course_admin)\/?$/, (req, res, _next) => {
    res.redirect(`${req.params[0]}/instances`);
  });
  app.use('/pl/course/:course_id/course_admin', function (req, res, next) {
    res.locals.navPage = 'course_admin';
    next();
  });
  app.use('/pl/course/:course_id/course_admin/settings', [
    function (req, res, next) {
      res.locals.navSubPage = 'settings';
      next();
    },
    require('./pages/instructorCourseAdminSettings/instructorCourseAdminSettings').default,
  ]);
  app.use('/pl/course/:course_id/course_admin/sharing', [
    function (req, res, next) {
      res.locals.navSubPage = 'sharing';
      next();
    },
    require('./pages/instructorCourseAdminSharing/instructorCourseAdminSharing'),
  ]);
  app.use('/pl/course/:course_id/course_admin/staff', [
    function (req, res, next) {
      res.locals.navSubPage = 'staff';
      next();
    },
    require('./pages/instructorCourseAdminStaff/instructorCourseAdminStaff').default,
  ]);
  app.use('/pl/course/:course_id/course_admin/sets', [
    function (req, res, next) {
      res.locals.navSubPage = 'sets';
      next();
    },
    require('./pages/instructorCourseAdminSets/instructorCourseAdminSets').default,
  ]);
  app.use('/pl/course/:course_id/course_admin/instances', [
    function (req, res, next) {
      res.locals.navSubPage = 'instances';
      next();
    },
    require('./pages/instructorCourseAdminInstances/instructorCourseAdminInstances').default,
  ]);
  app.use('/pl/course/:course_id/course_admin/issues', [
    function (req, res, next) {
      res.locals.navSubPage = 'issues';
      next();
    },
    require('./pages/instructorIssues/instructorIssues').default,
  ]);
  app.use('/pl/course/:course_id/course_admin/questions', [
    function (req, res, next) {
      res.locals.navSubPage = 'questions';
      next();
    },
    require('./pages/instructorQuestions/instructorQuestions').default,
  ]);
  app.use('/pl/course/:course_id/course_admin/syncs', [
    function (req, res, next) {
      res.locals.navSubPage = 'syncs';
      next();
    },
    require('./pages/courseSyncs/courseSyncs'),
  ]);
  app.use('/pl/course/:course_id/course_admin/topics', [
    function (req, res, next) {
      res.locals.navSubPage = 'topics';
      next();
    },
    require('./pages/instructorCourseAdminTopics/instructorCourseAdminTopics').default,
  ]);
  app.use('/pl/course/:course_id/course_admin/tags', [
    function (req, res, next) {
      res.locals.navSubPage = 'tags';
      next();
    },
    require('./pages/instructorCourseAdminTags/instructorCourseAdminTags').default,
  ]);
  app.use('/pl/course/:course_id/course_admin/file_edit', [
    function (req, res, next) {
      res.locals.navSubPage = 'file_edit';
      next();
    },
    require('./pages/instructorFileEditor/instructorFileEditor').default,
  ]);
  app.use('/pl/course/:course_id/course_admin/file_view', [
    function (req, res, next) {
      res.locals.navSubPage = 'file_view';
      next();
    },
    require('./pages/instructorFileBrowser/instructorFileBrowser'),
  ]);
  app.use(
    '/pl/course/:course_id/course_admin/file_download',
    require('./pages/instructorFileDownload/instructorFileDownload').default,
  );

  app.use(
    '/pl/course/:course_id/loadFromDisk',
    require('./pages/instructorLoadFromDisk/instructorLoadFromDisk').default,
  );
  app.use(
    '/pl/course/:course_id/jobSequence',
    require('./pages/instructorJobSequence/instructorJobSequence').default,
  );
  app.use(
    '/pl/course/:course_id/grading_job',
    require('./pages/instructorGradingJob/instructorGradingJob').default,
  );

  // This route is used to initiate a transfer of a question from a template course.
  // It is not actually a page; it's just used to initiate the transfer. The reason
  // that this is a route on the target course and not handled by the source question
  // pages is that the source question pages are served by chunk servers, but the
  // question transfer machinery relies on access to course repositories on disk,
  // which don't exist on chunk servers
  app.use(
    '/pl/course/:course_id/copy_template_course_question',
    require('./pages/instructorCopyTemplateCourseQuestion/instructorCopyTemplateCourseQuestion')
      .default,
  );

  // Global client files
  app.use(
    '/pl/course/:course_id/clientFilesCourse',
    require('./pages/clientFilesCourse/clientFilesCourse'),
  );

  // Client files for questions
  app.use(
    '/pl/course/:course_id/question/:question_id/clientFilesCourse',
    require('./pages/clientFilesCourse/clientFilesCourse'),
  );
  app.use('/pl/course/:course_id/question/:question_id/clientFilesQuestion', [
    require('./middlewares/selectAndAuthzInstructorQuestion'),
    require('./pages/clientFilesQuestion/clientFilesQuestion')(),
  ]);

  // generatedFiles
  app.use('/pl/course/:course_id/question/:question_id/generatedFilesQuestion', [
    require('./middlewares/selectAndAuthzInstructorQuestion'),
    require('./pages/generatedFilesQuestion/generatedFilesQuestion')(),
  ]);

  // Submission files
  app.use('/pl/course/:course_id/question/:question_id/submission/:submission_id/file', [
    require('./middlewares/selectAndAuthzInstructorQuestion'),
    require('./pages/submissionFile/submissionFile')(),
  ]);

  // legacy client file paths
  // handle routes with and without /preview/ in them to handle URLs with and without trailing slashes
  app.use('/pl/course/:course_id/question/:question_id/file', [
    require('./middlewares/selectAndAuthzInstructorQuestion'),
    require('./pages/legacyQuestionFile/legacyQuestionFile'),
  ]);
  app.use('/pl/course/:course_id/question/:question_id/preview/file', [
    require('./middlewares/selectAndAuthzInstructorQuestion'),
    require('./pages/legacyQuestionFile/legacyQuestionFile'),
  ]);
  app.use('/pl/course/:course_id/question/:question_id/text', [
    require('./middlewares/selectAndAuthzInstructorQuestion'),
    require('./pages/legacyQuestionText/legacyQuestionText'),
  ]);
  app.use('/pl/course/:course_id/question/:question_id/preview/text', [
    require('./middlewares/selectAndAuthzInstructorQuestion'),
    require('./pages/legacyQuestionText/legacyQuestionText'),
  ]);

  //////////////////////////////////////////////////////////////////////
  //////////////////////////////////////////////////////////////////////
  //////////////////////////////////////////////////////////////////////
  // Public course pages ///////////////////////////////////////////////

  app.use('/pl/public/course/:course_id', [
    function (req, res, next) {
      res.locals.navbarType = 'public';
      res.locals.urlPrefix = '/pl/public/course/' + req.params.course_id;
      next();
    },
  ]);
  app.use('/pl/public/course/:course_id/question/:question_id/preview', [
    function (req, res, next) {
      res.locals.navPage = 'public_question';
      res.locals.navSubPage = 'preview';
      next();
    },
    require('./pages/shared/floatFormatters'),
    require('./pages/publicQuestionPreview/publicQuestionPreview'),
  ]);
  app.use('/pl/public/course/:course_id/questions', [
    function (req, res, next) {
      res.locals.navPage = 'public_questions';
      res.locals.navSubPage = 'questions';
      next();
    },
    require('./pages/publicQuestions/publicQuestions'),
  ]);

  // Client files for questions
  app.use(
    '/pl/public/course/:course_id/question/:question_id/clientFilesQuestion',
    require('./pages/clientFilesQuestion/clientFilesQuestion')({ publicEndpoint: true }),
  );

  // generatedFiles
  app.use(
    '/pl/public/course/:course_id/question/:question_id/generatedFilesQuestion',
    require('./pages/generatedFilesQuestion/generatedFilesQuestion')({ publicEndpoint: true }),
  );

  // Submission files
  app.use('/pl/public/course/:course_id/question/:question_id/submission/:submission_id/file', [
    require('./pages/submissionFile/submissionFile')({ publicEndpoint: true }),
  ]);

  //////////////////////////////////////////////////////////////////////
  //////////////////////////////////////////////////////////////////////
  //////////////////////////////////////////////////////////////////////
  // Administrator pages ///////////////////////////////////////////////

  app.use('/pl/administrator', require('./middlewares/authzIsAdministrator'));
  app.use(
    '/pl/administrator/admins',
    require('./pages/administratorAdmins/administratorAdmins').default,
  );
  app.use(
    '/pl/administrator/settings',
    require('./pages/administratorSettings/administratorSettings').default,
  );
  app.use(
    '/pl/administrator/institutions',
    require('./pages/administratorInstitutions/administratorInstitutions').default,
  );
  app.use(
    '/pl/administrator/courses',
    require('./pages/administratorCourses/administratorCourses').default,
  );
  app.use(
    '/pl/administrator/networks',
    require('./pages/administratorNetworks/administratorNetworks'),
  );
  app.use(
    '/pl/administrator/workspaces',
    require('./pages/administratorWorkspaces/administratorWorkspaces').default,
  );
  app.use(
    '/pl/administrator/features',
    require('./pages/administratorFeatures/administratorFeatures').default,
  );
  app.use(
    '/pl/administrator/queries',
    require('./pages/administratorQueries/administratorQueries').default,
  );
  app.use(
    '/pl/administrator/query',
    require('./pages/administratorQuery/administratorQuery').default,
  );
  app.use(
    '/pl/administrator/jobSequence/',
    require('./pages/administratorJobSequence/administratorJobSequence').default,
  );
  app.use(
    '/pl/administrator/courseRequests/',
    require('./pages/administratorCourseRequests/administratorCourseRequests').default,
  );
  app.use(
    '/pl/administrator/batchedMigrations',
    require('./pages/administratorBatchedMigrations/administratorBatchedMigrations').default,
  );

  //////////////////////////////////////////////////////////////////////
  //////////////////////////////////////////////////////////////////////
  //////////////////////////////////////////////////////////////////////
  // Error handling ////////////////////////////////////////////////////

  // if no earlier routes matched, this will match and generate a 404 error
  app.use(require('./middlewares/notFound'));

  app.use(require('./middlewares/redirectEffectiveAccessDenied'));

  /**
   * Attempts to extract a numeric status code from a Postgres error object.
   * The convention we use is to use a `ERRCODE` value of `ST###`, where ###
   * is the three-digit HTTP status code.
   *
   * For example, the following exception would set a 404 status code:
   *
   * RAISE EXCEPTION 'Entity not found' USING ERRCODE = 'ST404';
   *
   * @param {any} err
   * @returns {number | null} The extracted HTTP status code
   */
  function maybeGetStatusCodeFromSqlError(err) {
    const rawCode = err?.data?.sqlError?.code;
    if (!rawCode?.startsWith('ST')) return null;

    const parsedCode = Number(rawCode.toString().substring(2));
    if (Number.isNaN(parsedCode)) return null;

    return parsedCode;
  }

  // This should come first so that both Sentry and our own error page can
  // read the error ID and any status code.
  app.use((err, req, res, next) => {
    const _ = require('lodash');
    const chars = '0123456789ABCDEFGHIJKLMNOPQRSTUVWXYZ'.split('');

    res.locals.error_id = _.times(12, () => _.sample(chars)).join('');

    err.status = err.status ?? maybeGetStatusCodeFromSqlError(err) ?? 500;

    next(err);
  });

  app.use(Sentry.Handlers.errorHandler());

  // Note that the Sentry error handler should come before our error page.
  app.use(require('./pages/error/error'));

  return app;
};

//////////////////////////////////////////////////////////////////////
//////////////////////////////////////////////////////////////////////
//////////////////////////////////////////////////////////////////////
// Server startup ////////////////////////////////////////////////////

/** @type {import('http').Server | import('https').Server} */
var server;

module.exports.startServer = async () => {
  const app = module.exports.initExpress();

  if (config.serverType === 'https') {
    const key = await fs.promises.readFile(config.sslKeyFile);
    const cert = await fs.promises.readFile(config.sslCertificateFile);
    const ca = [await fs.promises.readFile(config.sslCAFile)];
    var options = { key, cert, ca };
    server = https.createServer(options, app);
    logger.verbose('server listening to HTTPS on port ' + config.serverPort);
  } else if (config.serverType === 'http') {
    server = http.createServer(app);
    logger.verbose('server listening to HTTP on port ' + config.serverPort);
  } else {
    throw new Error('unknown serverType: ' + config.serverType);
  }

  // Capture metrics about the server, including the number of active connections
  // and the total number of connections that have been started.
  const meter = opentelemetry.metrics.getMeter('prairielearn');

  const connectionCounter = opentelemetry.getCounter(meter, 'http.connections', {
    valueType: opentelemetry.ValueType.INT,
  });
  server.on('connection', () => connectionCounter.add(1));

  opentelemetry.createObservableValueGauges(
    meter,
    'http.connections.active',
    {
      valueType: opentelemetry.ValueType.INT,
      interval: 1000,
    },
    () => {
      return util.promisify(server.getConnections.bind(server))();
    },
  );

  server.timeout = config.serverTimeout;
  server.keepAliveTimeout = config.serverKeepAliveTimeout;
  server.listen(config.serverPort);

  // Wait for the server to either start successfully or error out.
  await new Promise((resolve, reject) => {
    let done = false;

    server.on('error', (err) => {
      if (!done) {
        done = true;
        reject(err);
      }
    });

    server.on('listening', () => {
      if (!done) {
        done = true;
        resolve();
      }
    });
  });

  return server;
};

module.exports.stopServer = function (callback) {
  if (!server) return callback(new Error('cannot stop an undefined server'));
  if (!server.listening) return callback(null);
  server.close(function (err) {
    if (ERR(err, callback)) return;
    callback(null);
  });
};

module.exports.insertDevUser = function (callback) {
  // add dev user as Administrator
  var sql =
    'INSERT INTO users (uid, name)' +
    " VALUES ('dev@illinois.edu', 'Dev User')" +
    ' ON CONFLICT (uid) DO UPDATE' +
    ' SET name = EXCLUDED.name' +
    ' RETURNING user_id;';
  sqldb.queryOneRow(sql, [], function (err, result) {
    if (ERR(err, callback)) return;
    var user_id = result.rows[0].user_id;
    var sql =
      'INSERT INTO administrators (user_id)' +
      ' VALUES ($user_id)' +
      ' ON CONFLICT (user_id) DO NOTHING;';
    var params = { user_id };
    sqldb.query(sql, params, function (err, _result) {
      if (ERR(err, callback)) return;
      callback(null);
    });
  });
};

if (require.main === module && config.startServer) {
  async.series(
    [
      async () => {
        logger.verbose('PrairieLearn server start');

        // For backwards compatibility, we'll default to trying to load config
        // files from both the application and repository root.
        //
        // We'll put the app config file second so that it can override anything
        // in the repository root config file.
        let configPaths = [
          path.join(REPOSITORY_ROOT_PATH, 'config.json'),
          path.join(APP_ROOT_PATH, 'config.json'),
        ];

        // If a config file was specified on the command line, we'll use that
        // instead of the default locations.
        if ('config' in argv) {
          configPaths = [argv['config']];
        }

        // Load config immediately so we can use it configure everything else.
        await loadConfig(configPaths);

        // This should be done as soon as we load our config so that we can
        // start exporting spans.
        await opentelemetry.init({
          ...config,
          serviceName: 'prairielearn',
        });

        // Same with Sentry configuration.
        if (config.sentryDsn) {
          const integrations = [];
          if (config.sentryTracesSampleRate && config.sentryProfilesSampleRate) {
            integrations.push(new ProfilingIntegration());
          }

          await Sentry.init({
            dsn: config.sentryDsn,
            environment: config.sentryEnvironment,
            integrations,
            tracesSampleRate: config.sentryTracesSampleRate,
            // This is relative to `tracesSampleRate`.
            profilesSampleRate: config.sentryProfilesSampleRate,
            beforeSend: (event) => {
              // This will be necessary until we can consume the following change:
              // https://github.com/chimurai/http-proxy-middleware/pull/823
              //
              // The following error message should match the error that's thrown
              // from the `router` function in our `http-proxy-middleware` config.
              if (
                event.exception?.values?.some(
                  (value) => value.type === 'Error' && value.value === 'Workspace is not running',
                )
              ) {
                return null;
              }

              return event;
            },
          });
        }

        if (config.logFilename) {
          addFileLogging({ filename: config.logFilename });
        }

        if (config.logErrorFilename) {
          addFileLogging({ filename: config.logErrorFilename, level: 'error' });
        }
      },
      async () => {
        if (config.blockedAtWarnEnable) {
          blockedAt(
            (time, stack) => {
              const msg = `BLOCKED-AT: Blocked for ${time}ms`;
              logger.verbose(msg, { time, stack });
              console.log(msg + '\n' + stack.join('\n'));
            },
            { threshold: config.blockedWarnThresholdMS },
          ); // threshold in milliseconds
        } else if (config.blockedWarnEnable) {
          blocked(
            (time) => {
              const msg = `BLOCKED: Blocked for ${time}ms (set config.blockedAtWarnEnable for stack trace)`;
              logger.verbose(msg, { time });
              console.log(msg);
            },
            { threshold: config.blockedWarnThresholdMS },
          ); // threshold in milliseconds
        }
      },
      async () => {
        if (isEnterprise() && config.hasAzure) {
          const { getAzureStrategy } = require('./ee/auth/azure/index');
          passport.use(getAzureStrategy());
        }
      },
      async () => {
        if (isEnterprise()) {
          const { strategy } = require('./ee/auth/saml/index');
          passport.use(strategy);
        }
      },
      async function () {
        const pgConfig = {
          user: config.postgresqlUser,
          database: config.postgresqlDatabase,
          host: config.postgresqlHost,
          password: config.postgresqlPassword,
          max: config.postgresqlPoolSize,
          idleTimeoutMillis: config.postgresqlIdleTimeoutMillis,
          ssl: config.postgresqlSsl,
        };
        function idleErrorHandler(err) {
          logger.error('idle client error', err);
          Sentry.captureException(err, {
            level: 'fatal',
            tags: {
              // This may have been set by `sql-db.js`. We include this in the
              // Sentry tags to more easily debug idle client errors.
              last_query: err?.data?.lastQuery ?? undefined,
            },
          });
          Sentry.close().finally(() => process.exit(1));
        }

        logger.verbose(`Connecting to ${pgConfig.user}@${pgConfig.host}:${pgConfig.database}`);

        await sqldb.initAsync(pgConfig, idleErrorHandler);

        // Our named locks code maintains a separate pool of database connections.
        // This ensures that we avoid deadlocks.
        await namedLocks.init(pgConfig, idleErrorHandler, {
          renewIntervalMs: config.namedLocksRenewIntervalMs,
        });

        logger.verbose('Successfully connected to database');
      },
      async () => {
        if (argv['refresh-workspace-hosts-and-exit']) {
          logger.info('option --refresh-workspace-hosts specified, refreshing workspace hosts');

          const hosts = await markAllWorkspaceHostsUnhealthy();

          const pluralHosts = hosts.length === 1 ? 'host' : 'hosts';
          logger.info(`${hosts.length} ${pluralHosts} marked unhealthy`);
          hosts.forEach((host) => logger.info(`- ${host.instance_id} (${host.hostname})`));

          process.exit(0);
        }
      },
      async () => {
        // We need to do this before we run migrations, as some migrations will
        // call `enqueueBatchedMigration` which requires this to be initialized.
        const runner = initBatchedMigrations({
          project: 'prairielearn',
          directories: [path.join(__dirname, 'batched-migrations')],
        });

        runner.on('error', (err) => {
          logger.error('Batched migration runner error', err);
          Sentry.captureException(err);
        });
      },
      async () => {
        // Using the `--migrate-and-exit` flag will override the value of
        // `config.runMigrations`. This allows us to use the same config when
        // running migrations as we do when we start the server.
        if (config.runMigrations || argv['migrate-and-exit']) {
          await migrations.init(
            [path.join(__dirname, 'migrations'), SCHEMA_MIGRATIONS_PATH],
            'prairielearn',
          );

          if (argv['migrate-and-exit']) {
            logger.info('option --migrate-and-exit passed, running DB setup and exiting');
            process.exit(0);
          }
        }
      },
      async () => {
        // Collect metrics on our Postgres connection pools.
        const meter = opentelemetry.metrics.getMeter('prairielearn');

        const pools = [
          {
            name: 'default',
            pool: sqldb.defaultPool,
          },
          {
            name: 'named-locks',
            pool: namedLocks.pool,
          },
        ];

        pools.forEach(({ name, pool }) => {
          opentelemetry.createObservableValueGauges(
            meter,
            `postgres.pool.${name}.total`,
            {
              valueType: opentelemetry.ValueType.INT,
              interval: 1000,
            },
            () => pool.totalCount,
          );

          opentelemetry.createObservableValueGauges(
            meter,
            `postgres.pool.${name}.idle`,
            {
              valueType: opentelemetry.ValueType.INT,
              interval: 1000,
            },
            () => pool.idleCount,
          );

          opentelemetry.createObservableValueGauges(
            meter,
            `postgres.pool.${name}.waiting`,
            {
              valueType: opentelemetry.ValueType.INT,
              interval: 1000,
            },
            () => pool.waitingCount,
          );

          const queryCounter = opentelemetry.getObservableCounter(
            meter,
            `postgres.pool.${name}.query.count`,
            {
              valueType: opentelemetry.ValueType.INT,
            },
          );
          queryCounter.addCallback((observableResult) => {
            observableResult.observe(pool.queryCount);
          });
        });
      },
      async () => {
        if (config.runBatchedMigrations) {
          // Now that all migrations have been run, we can start executing any
          // batched migrations that may have been enqueued by migrations.
          startBatchedMigrations({
            workDurationMs: config.batchedMigrationsWorkDurationMs,
            sleepDurationMs: config.batchedMigrationsSleepDurationMs,
          });
        }
      },
      async () => {
        // We create and activate a random DB schema name
        // (https://www.postgresql.org/docs/12/ddl-schemas.html)
        // after we have run the migrations but before we create
        // the sprocs. This means all tables (from migrations) are
        // in the public schema, but all sprocs are in the random
        // schema. Every server invocation thus has its own copy
        // of its sprocs, allowing us to update servers while old
        // servers are still running. See docs/dev-guide.md for
        // more info.
        //
        // We use the combination of instance ID and port number to uniquely
        // identify each server; in some cases, we're running multiple instances
        // on the same physical host.
        //
        // The schema prefix should not exceed 28 characters; this is due to
        // the underlying Postgres limit of 63 characters for schema names.
        // Currently, EC2 instance IDs are 19 characters long, and we use
        // 4-digit port numbers, so this will be safe (19+1+4=24). If either
        // of those ever get longer, we have a little wiggle room. Nonetheless,
        // we'll check to make sure we don't exceed the limit and fail fast if
        // we do.
        const schemaPrefix = `${config.instanceId}:${config.serverPort}`;
        if (schemaPrefix.length > 28) {
          throw new Error(`Schema prefix is too long: ${schemaPrefix}`);
        }
        await sqldb.setRandomSearchSchemaAsync(schemaPrefix);
        await sprocs.init();
      },
      async () => {
        if ('sync-course' in argv) {
          logger.info(`option --sync-course passed, syncing course ${argv['sync-course']}...`);
          const { jobSequenceId, jobPromise } = await pullAndUpdateCourse({
            courseId: argv['sync-course'],
            authnUserId: null,
            userId: null,
          });
          logger.info(`Course sync job sequence ${jobSequenceId} created.`);
          logger.info(`Waiting for job to finish...`);
          await jobPromise;
          (await selectJobsByJobSequenceId(jobSequenceId)).forEach((job) => {
            logger.info(`Job ${job.id} finished with status '${job.status}'.\n${job.output}`);
          });
          process.exit(0);
        }
      },
      function (callback) {
        if (!config.initNewsItems) return callback(null);
        const notify_with_new_server = false;
        news_items.init(notify_with_new_server, function (err) {
          if (ERR(err, callback)) return;
          callback(null);
        });
      },
      // We need to initialize these first, as the code callers require these
      // to be set up.
      function (callback) {
        load.initEstimator('request', 1);
        load.initEstimator('authed_request', 1);
        load.initEstimator('python', 1, false);
        load.initEstimator('python_worker_active', 1);
        load.initEstimator('python_worker_idle', 1, false);
        load.initEstimator('python_callback_waiting', 1);
        callback(null);
      },
      async () => await codeCaller.init(),
      async () => await assets.init(),
      async () => await cache.init(),
      async () => await freeformServer.init(),
      function (callback) {
        if (!config.devMode) return callback(null);
        module.exports.insertDevUser(function (err) {
          if (ERR(err, callback)) return;
          callback(null);
        });
      },
      async () => {
        logger.verbose('Starting server...');
        await module.exports.startServer();
      },
      async () => socketServer.init(server),
      function (callback) {
        externalGradingSocket.init(function (err) {
          if (ERR(err, callback)) return;
          callback(null);
        });
      },
      async () => externalGrader.init(),
      async () => workspace.init(),
      async () => serverJobs.init(),
      async () => nodeMetrics.init(),
      // These should be the last things to start before we actually start taking
      // requests, as they may actually end up executing course code.
      async () => {
        if (!config.externalGradingEnableResults) return;
        await externalGraderResults.init();
      },
      async () => cron.init(),
      async () => lifecycleHooks.completeInstanceLaunch(),
    ],
    function (err, data) {
      if (err) {
        logger.error('Error initializing PrairieLearn server:', err, data);
        throw err;
      } else {
        logger.info('PrairieLearn server ready, press Control-C to quit');
        if (config.devMode) {
          logger.info('Go to ' + config.serverType + '://localhost:' + config.serverPort);
        }

        // SIGTERM can be used to gracefully shut down the process. This signal
        // may come from another process, but we also send it to ourselves if
        // we want to gracefully shut down. This is used below in the ASG
        // lifecycle handler, and also within the "terminate" webhook.
        process.once('SIGTERM', async () => {
          // By this point, we should no longer be attached to the load balancer,
          // so there's no point shutting down the HTTP server or the socket.io
          // server.
          //
          // We use `allSettled()` here to ensure that all tasks can gracefully
          // shut down, even if some of them fail.
          logger.info('Shutting down async processing');
          const results = await Promise.allSettled([
            externalGraderResults.stop(),
            cron.stop(),
            serverJobs.stop(),
            stopBatchedMigrations(),
          ]);
          results.forEach((r) => {
            if (r.status === 'rejected') {
              logger.error('Error shutting down async processing', r.reason);
              Sentry.captureException(r.reason);
            }
          });

          try {
            await lifecycleHooks.completeInstanceTermination();
          } catch (err) {
            logger.error('Error completing instance termination', err);
            Sentry.captureException(err);
          }

          logger.info('Terminating...');
          // Shut down OpenTelemetry exporting.
          try {
            opentelemetry.shutdown();
          } catch (err) {
            logger.error('Error shutting down OpenTelemetry', err);
            Sentry.captureException(err);
          }

          // Flush all events to Sentry.
          try {
            await Sentry.flush();
          } finally {
            process.exit(0);
          }
        });
      }
    },
  );
}<|MERGE_RESOLUTION|>--- conflicted
+++ resolved
@@ -985,14 +985,9 @@
         res.locals.navSubPage = 'manual_grading';
         next();
       },
-<<<<<<< HEAD
       require('./middlewares/selectAndAuthzInstanceQuestion').default,
-      require('./pages/instructorAssessmentManualGrading/instanceQuestion/instanceQuestion'),
-=======
-      require('./middlewares/selectAndAuthzInstanceQuestion'),
       require('./pages/instructorAssessmentManualGrading/instanceQuestion/instanceQuestion')
         .default,
->>>>>>> ad32ac96
     ],
   );
   app.use(
