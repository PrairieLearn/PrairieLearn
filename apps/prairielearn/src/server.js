// IMPORTANT: this must come first so that it can properly instrument our
// dependencies like `pg` and `express`.
const opentelemetry = require('@prairielearn/opentelemetry');

const Sentry = require('@prairielearn/sentry');
// `@sentry/tracing` must be imported before `@sentry/profiling-node`.
require('@sentry/tracing');
const { ProfilingIntegration } = require('@sentry/profiling-node');

const ERR = require('async-stacktrace');
const asyncHandler = require('express-async-handler');
const fs = require('fs');
const util = require('util');
const path = require('path');
const debug = require('debug')('prairielearn:' + path.basename(__filename, '.js'));
const favicon = require('serve-favicon');
const async = require('async');
const express = require('express');
const bodyParser = require('body-parser');
const cookieParser = require('cookie-parser');
const passport = require('passport');
const Bowser = require('bowser');
const http = require('http');
const https = require('https');
const blocked = require('blocked');
const blockedAt = require('blocked-at');
const onFinished = require('on-finished');
const { v4: uuidv4 } = require('uuid');
const argv = require('yargs-parser')(process.argv.slice(2));
const multer = require('multer');
const { filesize } = require('filesize');
const url = require('url');
const { createProxyMiddleware } = require('http-proxy-middleware');
const {
  SCHEMA_MIGRATIONS_PATH,
  initBatchedMigrations,
  startBatchedMigrations,
  stopBatchedMigrations,
} = require('@prairielearn/migrations');

const { logger, addFileLogging } = require('@prairielearn/logger');
const { config, loadConfig, setLocalsFromConfig } = require('./lib/config');
const load = require('./lib/load');
const externalGrader = require('./lib/externalGrader');
const externalGraderResults = require('./lib/externalGraderResults');
const externalGradingSocket = require('./lib/externalGradingSocket');
const workspace = require('./lib/workspace');
const sqldb = require('@prairielearn/postgres');
const migrations = require('@prairielearn/migrations');
const error = require('@prairielearn/error');
const sprocs = require('./sprocs');
const news_items = require('./news_items');
const cron = require('./cron');
const socketServer = require('./lib/socket-server');
const serverJobs = require('./lib/server-jobs-legacy');
const freeformServer = require('./question-servers/freeform.js');
const cache = require('./lib/cache');
const { LocalCache } = require('./lib/local-cache');
const codeCaller = require('./lib/code-caller');
const assets = require('./lib/assets');
const namedLocks = require('@prairielearn/named-locks');
const { EncodedData } = require('@prairielearn/browser-utils');
const nodeMetrics = require('./lib/node-metrics');
const { isEnterprise } = require('./lib/license');
const lifecycleHooks = require('./lib/lifecycle-hooks');
const { APP_ROOT_PATH, REPOSITORY_ROOT_PATH } = require('./lib/paths');
const staticNodeModules = require('./middlewares/staticNodeModules');
const { flashMiddleware, flash } = require('@prairielearn/flash');
const { features } = require('./lib/features');
const { featuresMiddleware } = require('./lib/features/middleware');
const { markAllWorkspaceHostsUnhealthy } = require('./lib/workspaceHost');
const { createSessionMiddleware } = require('@prairielearn/session');
const { PostgresSessionStore } = require('./lib/session-store');
const { pullAndUpdateCourse } = require('./lib/course');
const { selectJobsByJobSequenceId } = require('./lib/server-jobs');
const { makeCookieMigrationMiddleware } = require('./lib/cookie');

process.on('warning', (e) => console.warn(e));

// If there is only one argument and `server.js` is being executed directly,
// legacy it into the config option.
if (require.main === module && argv['_'].length === 1) {
  argv['config'] = argv['_'][0];
  argv['_'] = [];
}

if ('h' in argv || 'help' in argv) {
  var msg = `PrairieLearn command line options:
    -h, --help                          Display this help and exit
    --config <filename>
    <filename> and no other args        Load an alternative config filename
    --migrate-and-exit                  Run the DB initialization parts and exit
    --refresh-workspace-hosts-and-exit  Refresh the workspace hosts and exit
    --sync-course <course_id>           Synchronize a course and exit
`;

  console.log(msg);
  process.exit(0);
}

function enterpriseOnlyMiddleware(load) {
  if (isEnterprise()) {
    return load();
  }
  return (req, res, next) => next();
}

/**
 * Creates the express application and sets up all PrairieLearn routes.
 * @return {import('express').Express} The express "app" object that was created.
 */
module.exports.initExpress = function () {
  const app = express();
  app.set('views', path.join(__dirname, 'pages'));
  app.set('view engine', 'ejs');
  app.set('trust proxy', config.trustProxy);

  // These should come first so that we get instrumentation on all our requests.
  if (config.sentryDsn) {
    app.use(Sentry.Handlers.requestHandler());

    if (config.sentryTracesSampleRate) {
      app.use(Sentry.Handlers.tracingHandler());
    }

    app.use(require('./lib/sentry').enrichSentryEventMiddleware);
  }

  // This should come before the session middleware so that we don't
  // create a session every time we get a health check request.
  app.get('/pl/webhooks/ping', function (req, res, _next) {
    res.send('.');
  });

  // Set res.locals variables first, so they will be available on
  // all pages including the error page (which we could jump to at
  // any point.
  app.use((req, res, next) => {
    res.locals.asset_path = assets.assetPath;
    res.locals.node_modules_asset_path = assets.nodeModulesAssetPath;
    res.locals.compiled_script_tag = assets.compiledScriptTag;
    res.locals.compiled_stylesheet_tag = assets.compiledStylesheetTag;
    res.locals.compiled_script_path = assets.compiledScriptPath;
    res.locals.compiled_stylesheet_path = assets.compiledStylesheetPath;
    res.locals.encoded_data = EncodedData;
    next();
  });
  app.use(function (req, res, next) {
    res.locals.config = config;
    next();
  });
  app.use(function (req, res, next) {
    setLocalsFromConfig(res.locals);
    next();
  });

  app.use(
    createSessionMiddleware({
      secret: config.secretKey,
      store: new PostgresSessionStore(),
      cookie: {
        name: config.sessionCookieNames,
        httpOnly: true,
        maxAge: config.sessionStoreExpireSeconds * 1000,
        secure: 'auto', // uses Express "trust proxy" setting
        sameSite: config.sessionCookieSameSite,
      },
    }),
  );

  app.use((req, res, next) => {
    // If the session is going to expire in the near future, we'll extend it
    // automatically for the user.
    //
    // TODO: make this configurable?
    if (req.session.getExpirationDate().getTime() < Date.now() + 60 * 60 * 1000) {
      req.session.setExpiration(config.sessionStoreExpireSeconds);
    }

    next();
  });

  // browser detection - data format is https://lancedikson.github.io/bowser/docs/global.html#ParsedResult
  app.use(function (req, res, next) {
    if (req.headers['user-agent']) {
      res.locals.userAgent = Bowser.parse(req.headers['user-agent']);
    } else {
      res.locals.userAgent = null;
    }
    next();
  });

  // special parsing of file upload paths -- this is inelegant having it
  // separate from the route handlers but it seems to be necessary
  // Special handling of file-upload routes so that we can parse multipart/form-data
  const upload = multer({
    storage: multer.memoryStorage(),
    limits: {
      fieldSize: config.fileUploadMaxBytes,
      fileSize: config.fileUploadMaxBytes,
      parts: config.fileUploadMaxParts,
    },
  });
  config.fileUploadMaxBytesFormatted = filesize(config.fileUploadMaxBytes, {
    base: 10,
    round: 0,
  });
  app.post(
    '/pl/course_instance/:course_instance_id/instructor/assessment/:assessment_id/uploads',
    upload.single('file'),
  );
  app.post(
    '/pl/course_instance/:course_instance_id/instance_question/:instance_question_id',
    upload.single('file'),
  );
  app.post(
    '/pl/course_instance/:course_instance_id/assessment_instance/:assessment_instance_id',
    upload.single('file'),
  );
  app.post(
    '/pl/course_instance/:course_instance_id/instructor/question/:question_id',
    upload.single('file'),
  );
  app.post('/pl/course/:course_id/question/:question_id', upload.single('file'));
  app.post('/pl/course/:course_id/question/:question_id/file_view', upload.single('file'));
  app.post('/pl/course/:course_id/question/:question_id/file_view/*', upload.single('file'));
  app.post(
    '/pl/course_instance/:course_instance_id/instructor/assessment/:assessment_id/settings',
    upload.single('file'),
  );
  app.post(
    '/pl/course_instance/:course_instance_id/instructor/instance_admin/settings',
    upload.single('file'),
  );
  app.post(
    '/pl/course_instance/:course_instance_id/instructor/course_admin/settings',
    upload.single('file'),
  );
  app.post('/pl/course/:course_id/course_admin/settings', upload.single('file'));
  app.post('/pl/course/:course_id/course_admin/file_view', upload.single('file'));
  app.post('/pl/course/:course_id/course_admin/file_view/*', upload.single('file'));
  app.post(
    '/pl/course_instance/:course_instance_id/instructor/course_admin/file_view',
    upload.single('file'),
  );
  app.post(
    '/pl/course_instance/:course_instance_id/instructor/course_admin/file_view/*',
    upload.single('file'),
  );
  app.post(
    '/pl/course_instance/:course_instance_id/instructor/instance_admin/file_view',
    upload.single('file'),
  );
  app.post(
    '/pl/course_instance/:course_instance_id/instructor/instance_admin/file_view/*',
    upload.single('file'),
  );
  app.post(
    '/pl/course_instance/:course_instance_id/instructor/assessment/:assessment_id/file_view',
    upload.single('file'),
  );
  app.post(
    '/pl/course_instance/:course_instance_id/instructor/assessment/:assessment_id/file_view/*',
    upload.single('file'),
  );
  app.post(
    '/pl/course_instance/:course_instance_id/instructor/question/:question_id/file_view',
    upload.single('file'),
  );
  app.post(
    '/pl/course_instance/:course_instance_id/instructor/question/:question_id/file_view/*',
    upload.single('file'),
  );
  app.post(
    '/pl/course_instance/:course_instance_id/instructor/assessment/:assessment_id/groups',
    upload.single('file'),
  );

  /**
   * Function to strip "sensitive" cookies from requests that will be proxied
   * to workspace hosts.
   */
  function stripSensitiveCookies(proxyReq) {
    const cookies = proxyReq.getHeader('cookie');
    if (!cookies) return;

    const items = cookies.split(';');
    const filteredItems = items.filter((item) => {
      const name = item.split('=')[0].trim();
      return (
        name !== 'pl_authn' &&
        name !== 'pl_assessmentpw' &&
        name !== 'connect.sid' &&
        name !== 'prairielearn_session' &&
        // The workspace authz cookies use a prefix plus the workspace ID, so
        // we need to check for that prefix instead of an exact name match.
        !name.startsWith('pl_authz_workspace_')
      );
    });

    proxyReq.setHeader('cookie', filteredItems.join(';'));
  }

  // proxy workspaces to remote machines
  let workspaceUrlRewriteCache = new LocalCache(config.workspaceUrlRewriteCacheMaxAgeSec);
  const workspaceProxyOptions = {
    target: 'invalid',
    ws: true,
    pathRewrite: async (path) => {
      try {
        const match = path.match('/pl/workspace/([0-9]+)/container/(.*)');
        if (!match) throw new Error(`Could not match path: ${path}`);
        const workspace_id = parseInt(match[1]);
        let workspace_url_rewrite = workspaceUrlRewriteCache.get(workspace_id);
        if (workspace_url_rewrite == null) {
          debug(`pathRewrite: querying workspace_url_rewrite for workspace_id=${workspace_id}`);
          const sql =
            'SELECT q.workspace_url_rewrite' +
            ' FROM questions AS q' +
            ' JOIN variants AS v ON (v.question_id = q.id)' +
            ' WHERE v.workspace_id = $workspace_id;';
          const result = await sqldb.queryOneRowAsync(sql, { workspace_id });
          workspace_url_rewrite = result.rows[0].workspace_url_rewrite;
          if (workspace_url_rewrite == null) workspace_url_rewrite = true;
          workspaceUrlRewriteCache.set(workspace_id, workspace_url_rewrite);
        }
        debug(
          `pathRewrite: found workspace_url_rewrite=${workspace_url_rewrite} for workspace_id=${workspace_id}`,
        );
        if (!workspace_url_rewrite) {
          return path;
        }
        var pathSuffix = match[2];
        const newPath = '/' + pathSuffix;
        return newPath;
      } catch (err) {
        logger.error(`Error in pathRewrite for path=${path}: ${err}`);
        return path;
      }
    },
    logLevel: 'silent',
    logProvider: (_provider) => logger,
    router: async (req) => {
      const match = req.url.match(/^\/pl\/workspace\/([0-9]+)\/container\//);
      if (!match) throw new Error(`Could not match URL: ${req.url}`);

      const workspace_id = match[1];
      const result = await sqldb.queryZeroOrOneRowAsync(
        "SELECT hostname FROM workspaces WHERE id = $workspace_id AND state = 'running';",
        { workspace_id },
      );

      if (result.rows.length === 0) {
        // If updating this message, also update the message our Sentry
        // `beforeSend` handler.
        throw error.make(404, 'Workspace is not running');
      }

      return `http://${result.rows[0].hostname}/`;
    },
    onProxyReq: (proxyReq) => {
      stripSensitiveCookies(proxyReq);
    },
    onProxyReqWs: (proxyReq) => {
      stripSensitiveCookies(proxyReq);
    },
    onError: (err, req, res) => {
      logger.error(`Error proxying workspace request: ${err}`, {
        err,
        url: req.url,
        originalUrl: req.originalUrl,
      });
      // Check to make sure we weren't already in the middle of sending a
      // response before replying with an error 500
      if (res && !res.headersSent) {
        if (res.status && res.send) {
          res.status(err.status ?? 500).send('Error proxying workspace request');
        }
      }
    },
  };
  const workspaceProxy = createProxyMiddleware((pathname) => {
    return pathname.match('/pl/workspace/([0-9])+/container/');
  }, workspaceProxyOptions);
  const workspaceAuthRouter = express.Router();
  workspaceAuthRouter.use([
    // We use a short-lived cookie to cache a successful
    // authn/authz for a specific workspace. We run the following
    // middlewares in this separate sub-router so that we can
    // short-circuit out of authzWorkspaceCookieCheck if we find
    // the workspace-authz cookie. Short-circuiting will exit this
    // sub-router immediately, so we can either exit this
    // sub-router by finding the cookie, or by running regular
    // authn/authz.

    require('./middlewares/authzWorkspaceCookieCheck'), // short-circuits if we have the workspace-authz cookie
    require('./middlewares/date'),
    require('./middlewares/authn'), // jumps to error handler if authn fails
    require('./middlewares/authzWorkspace'), // jumps to error handler if authz fails
    require('./middlewares/authzWorkspaceCookieSet'), // sets the workspace-authz cookie
  ]);
  app.use('/pl/workspace/:workspace_id/container', [
    cookieParser(),
    makeCookieMigrationMiddleware(config.rewriteCookies),
    (req, res, next) => {
      // Needed for workspaceAuthRouter.
      res.locals.workspace_id = req.params.workspace_id;
      next();
    },
    workspaceAuthRouter,
    workspaceProxy,
  ]);

  app.use((req, res, next) => {
    // Stripe webhook signature verification requires the raw body, so we avoid
    // using the body parser for that route.
    if (req.path === '/pl/webhooks/stripe') return next();

    // Limit to 5MB of JSON
    bodyParser.json({ limit: 5 * 1024 * 1024 })(req, res, next);
  });
  app.use(bodyParser.urlencoded({ extended: false, limit: 5 * 1536 * 1024 }));
  app.use(cookieParser());
  app.use(makeCookieMigrationMiddleware(config.rewriteCookies));
  app.use(passport.initialize());
  if (config.devMode) app.use(favicon(path.join(APP_ROOT_PATH, 'public', 'favicon-dev.ico')));
  else app.use(favicon(path.join(APP_ROOT_PATH, 'public', 'favicon.ico')));

  assets.applyMiddleware(app);

  // This route is kept around for legacy reasons - new code should prefer the
  // assets system with cacheable assets.
  app.use(express.static(path.join(APP_ROOT_PATH, 'public')));

  // For backwards compatibility, we redirect requests for the old `node_modules`
  // route to the new `cacheable_node_modules` route.
  app.use('/node_modules', (req, res) => {
    // Strip the leading slash.
    const assetPath = req.url.slice(1);
    res.redirect(assets.nodeModulesAssetPath(assetPath));
  });

  // Support legacy use of ace by v2 questions
  app.use(
    '/localscripts/calculationQuestion/ace',
    staticNodeModules(path.join('ace-builds', 'src-min-noconflict')),
  );
  app.use('/javascripts/ace', staticNodeModules(path.join('ace-builds', 'src-min-noconflict')));

  // Middleware for all requests
  // response_id is logged on request, response, and error to link them together
  app.use(function (req, res, next) {
    res.locals.response_id = uuidv4();
    res.set('X-Response-ID', res.locals.response_id);
    next();
  });

  // load accounting for requests
  app.use(function (req, res, next) {
    load.startJob('request', res.locals.response_id);
    next();
  });
  app.use(function (req, res, next) {
    onFinished(res, function (err, res) {
      if (ERR(err, () => {})) {
        logger.verbose('request on-response-finished error', {
          err,
          response_id: res.locals.response_id,
        });
      }
      load.endJob('request', res.locals.response_id);
    });
    next();
  });

  // More middlewares
  app.use(flashMiddleware());
  app.use((req, res, next) => {
    // This is so that the `navbar` partial can access the flash messages. If
    // you want to add a flash message, you should import and use `flash`
    // directly from `@prairielearn/flash`.
    res.locals.flash = flash;
    next();
  });
  app.use(require('./middlewares/logResponse')); // defers to end of response
  app.use(require('./middlewares/cors'));
  app.use(require('./middlewares/date'));
  app.use(require('./middlewares/effectiveRequestChanged'));
  app.use('/pl/oauth2login', require('./pages/authLoginOAuth2/authLoginOAuth2'));
  app.use('/pl/oauth2callback', require('./pages/authCallbackOAuth2/authCallbackOAuth2'));
  app.use(/\/pl\/shibcallback/, require('./pages/authCallbackShib/authCallbackShib'));

  if (isEnterprise()) {
    if (config.hasAzure) {
      app.use('/pl/azure_login', require('./ee/auth/azure/login').default);
      app.use('/pl/azure_callback', require('./ee/auth/azure/callback').default);
    }

    app.use('/pl/lti13_instance', require('./ee/routers/lti13').default);
    app.use('/pl/auth/institution/:institution_id/saml', require('./ee/auth/saml/router').default);
  }

  app.use('/pl/lti', require('./pages/authCallbackLti/authCallbackLti'));
  app.use('/pl/login', require('./pages/authLogin/authLogin').default);
  if (config.devMode) {
    app.use('/pl/dev_login', require('./pages/authLoginDev/authLoginDev'));
  }
  app.use('/pl/logout', [
    function (req, res, next) {
      res.locals.navPage = 'logout';
      next();
    },
    require('./pages/authLogout/authLogout').default,
  ]);
  // disable SEB until we can fix the mcrypt issues
  // app.use('/pl/downloadSEBConfig', require('./pages/studentSEBConfig/studentSEBConfig'));
  app.use(require('./middlewares/authn')); // authentication, set res.locals.authn_user
  app.use('/pl/api', require('./middlewares/authnToken')); // authn for the API, set res.locals.authn_user

  // Must come after the authentication middleware, as we need to read the
  // `authn_is_administrator` property from the response locals.
  //
  // This means that feature flag overrides will not be available for
  // unauthenticated routes.
  app.use(featuresMiddleware((req, res) => res.locals.authn_is_administrator));

  if (isEnterprise()) {
    app.use('/pl/prairietest/auth', require('./ee/auth/prairietest').default);
  }

  // Must come before CSRF middleware; we do our own signature verification here.
  app.use('/pl/webhooks/terminate', require('./webhooks/terminate').default);
  app.use(
    '/pl/webhooks/stripe',
    enterpriseOnlyMiddleware(() => require('./ee/webhooks/stripe').default),
  );

  app.use(require('./middlewares/csrfToken')); // sets and checks res.locals.__csrf_token
  app.use(require('./middlewares/logRequest'));

  // load accounting for authenticated accesses
  app.use(function (req, res, next) {
    load.startJob('authed_request', res.locals.response_id);
    next();
  });
  app.use(function (req, res, next) {
    onFinished(res, function (err, res) {
      if (ERR(err, () => {})) {
        logger.verbose('authed_request on-response-finished error', {
          err,
          response_id: res.locals.response_id,
        });
      }
      load.endJob('authed_request', res.locals.response_id);
    });
    next();
  });

  // clear cookies on the homepage to reset any stale session state
  app.use(/^(\/?)$|^(\/pl\/?)$/, require('./middlewares/clearCookies'));

  // some pages don't need authorization
  app.use('/', require('./pages/home/home'));
  app.use('/pl', require('./pages/home/home'));
  app.use('/pl/settings', require('./pages/userSettings/userSettings').default);
  app.use('/pl/enroll', require('./pages/enroll/enroll').default);
  app.use('/pl/password', [
    function (req, res, next) {
      res.locals.navPage = 'password';
      next();
    },
    require('./pages/authPassword/authPassword'),
  ]);
  app.use('/pl/news_items', [
    function (req, res, next) {
      res.locals.navPage = 'news';
      next();
    },
    require('./pages/news_items/news_items.js'),
  ]);
  app.use('/pl/news_item', [
    function (req, res, next) {
      res.locals.navPage = 'news';
      next();
    },
    function (req, res, next) {
      res.locals.navSubPage = 'news_item';
      next();
    },
    require('./pages/news_item/news_item.js'),
  ]);
  app.use('/pl/request_course', [
    function (req, res, next) {
      res.locals.navPage = 'request_course';
      next();
    },
    require('./pages/instructorRequestCourse/instructorRequestCourse.js'),
  ]);

  // We deliberately omit the `authzCourseOrInstance` middleware here. The
  // route handler will only ever display courses for which the user has staff
  // access; the course ID in the URL is only used to determine which course
  // is the currently selected one.
  app.use(
    '/pl/navbar/course/:course_id/switcher',
    require('./pages/navbarCourseSwitcher/navbarCourseSwitcher').default,
  );
  app.use('/pl/navbar/course/:course_id/course_instance_switcher/:course_instance_id?', [
    require('./middlewares/authzCourseOrInstance'),
    require('./pages/navbarCourseInstanceSwitcher/navbarCourseInstanceSwitcher').default,
  ]);

  app.use('/pl/workspace/:workspace_id', [
    (req, res, next) => {
      res.locals.workspace_id = req.params.workspace_id;
      next();
    },
    require('./middlewares/authzWorkspace'),
  ]);
  app.use('/pl/workspace/:workspace_id', require('./pages/workspace/workspace'));
  app.use('/pl/workspace/:workspace_id/logs', require('./pages/workspaceLogs/workspaceLogs'));

  // dev-mode pages are mounted for both out-of-course access (here) and within-course access (see below)
  if (config.devMode) {
    app.use('/pl/loadFromDisk', [
      function (req, res, next) {
        res.locals.navPage = 'load_from_disk';
        next();
      },
      require('./pages/instructorLoadFromDisk/instructorLoadFromDisk'),
    ]);
    app.use('/pl/jobSequence', [
      function (req, res, next) {
        res.locals.navPage = 'job_sequence';
        next();
      },
      require('./pages/instructorJobSequence/instructorJobSequence'),
    ]);
  }

  // Redirect plain course instance page either to student or instructor assessments page
  app.use(/^(\/pl\/course_instance\/[0-9]+)\/?$/, (req, res, _next) => {
    res.redirect(`${req.params[0]}/assessments`);
  });
  app.use(/^(\/pl\/course_instance\/[0-9]+\/instructor)\/?$/, (req, res, _next) => {
    res.redirect(`${req.params[0]}/instance_admin/assessments`);
  });

  // is the course instance being accessed through the student or instructor page route
  app.use('/pl/course_instance/:course_instance_id', function (req, res, next) {
    res.locals.viewType = 'student';
    next();
  });
  app.use('/pl/course_instance/:course_instance_id/instructor', function (req, res, next) {
    res.locals.viewType = 'instructor';
    next();
  });

  // sets res.locals.course and res.locals.course_instance
  app.use(
    '/pl/course_instance/:course_instance_id',
    require('./middlewares/authzCourseOrInstance'),
  );

  // This must come after `authzCourseOrInstance` but before the `checkPlanGrants`
  // or `autoEnroll` middlewares so that we can render it even when the student
  // isn't enrolled in the course instance or doesn't have the necessary plan grants.
  if (isEnterprise()) {
    // This must come before `authzHasCourseInstanceAccess` and the upgrade page
    // below so that we can render it even when the student isn't enrolled in the
    // course instance.
    app.use('/pl/course_instance/:course_instance_id/upgrade', [
      require('./ee/pages/studentCourseInstanceUpgrade/studentCourseInstanceUpgrade').default,
    ]);
  }

  // all pages under /pl/course_instance require authorization
  app.use('/pl/course_instance/:course_instance_id', [
    enterpriseOnlyMiddleware(() => require('./ee/middlewares/checkPlanGrants').default),
    require('./middlewares/autoEnroll').default,
    function (req, res, next) {
      res.locals.urlPrefix = '/pl/course_instance/' + req.params.course_instance_id;
      next();
    },
    function (req, res, next) {
      res.locals.navbarType = 'student';
      next();
    },
    require('./middlewares/ansifySyncErrorsAndWarnings.js'),
  ]);

  // Some course instance student pages only require course instance authorization (already checked)
  app.use(
    '/pl/course_instance/:course_instance_id/news_items',
    require('./pages/news_items/news_items.js'),
  );
  app.use(
    '/pl/course_instance/:course_instance_id/news_item',
    require('./pages/news_item/news_item.js'),
  );

  // Some course instance student pages only require the authn user to have permissions
  app.use('/pl/course_instance/:course_instance_id/effectiveUser', [
    require('./middlewares/authzAuthnHasCoursePreviewOrInstanceView'),
    require('./pages/instructorEffectiveUser/instructorEffectiveUser'),
  ]);

  // All course instance instructor pages require the authn user to have permissions
  app.use('/pl/course_instance/:course_instance_id/instructor', [
    require('./middlewares/authzAuthnHasCoursePreviewOrInstanceView'),
    require('./middlewares/selectOpenIssueCount'),
    function (req, res, next) {
      res.locals.navbarType = 'instructor';
      next();
    },
    function (req, res, next) {
      res.locals.urlPrefix = '/pl/course_instance/' + req.params.course_instance_id + '/instructor';
      next();
    },
  ]);

  // Some course instance instructor pages only require the authn user to have permissions (already checked)
  app.use(
    '/pl/course_instance/:course_instance_id/instructor/effectiveUser',
    require('./pages/instructorEffectiveUser/instructorEffectiveUser'),
  );
  app.use(
    '/pl/course_instance/:course_instance_id/instructor/news_items',
    require('./pages/news_items/news_items.js'),
  );
  app.use(
    '/pl/course_instance/:course_instance_id/instructor/news_item',
    require('./pages/news_item/news_item.js'),
  );

  // All other course instance student pages require the effective user to have permissions
  app.use(
    '/pl/course_instance/:course_instance_id',
    require('./middlewares/authzHasCourseInstanceAccess'),
  );

  // All other course instance instructor pages require the effective user to have permissions
  app.use(
    '/pl/course_instance/:course_instance_id/instructor',
    require('./middlewares/authzHasCoursePreviewOrInstanceView'),
  );

  // all pages under /pl/course require authorization
  app.use('/pl/course/:course_id', [
    require('./middlewares/authzCourseOrInstance'), // set res.locals.course
    require('./middlewares/ansifySyncErrorsAndWarnings.js'),
    require('./middlewares/selectOpenIssueCount'),
    function (req, res, next) {
      res.locals.navbarType = 'instructor';
      next();
    },
    function (req, res, next) {
      res.locals.urlPrefix = '/pl/course/' + req.params.course_id;
      next();
    },
  ]);

  // Serve element statics. As with core PrairieLearn assets and files served
  // from `node_modules`, we include a cachebuster in the URL. This allows
  // files to be treated as immutable in production and cached aggressively.
  app.use(
    '/pl/course_instance/:course_instance_id/cacheableElements/:cachebuster',
    require('./pages/elementFiles/elementFiles'),
  );
  app.use(
    '/pl/course_instance/:course_instance_id/instructor/cacheableElements/:cachebuster',
    require('./pages/elementFiles/elementFiles'),
  );
  app.use(
    '/pl/course/:course_id/cacheableElements/:cachebuster',
    require('./pages/elementFiles/elementFiles'),
  );
  app.use(
    '/pl/course_instance/:course_instance_id/cacheableElementExtensions/:cachebuster',
    require('./pages/elementExtensionFiles/elementExtensionFiles'),
  );
  app.use(
    '/pl/course_instance/:course_instance_id/instructor/cacheableElementExtensions/:cachebuster',
    require('./pages/elementExtensionFiles/elementExtensionFiles'),
  );
  app.use(
    '/pl/course/:course_id/cacheableElementExtensions/:cachebuster',
    require('./pages/elementExtensionFiles/elementExtensionFiles'),
  );

  // For backwards compatibility, we continue to serve the non-cached element
  // files.
  // TODO: if we can determine that these routes are no longer receiving
  // traffic in the future, we can delete these.
  //
  // TODO: the only internal usage of this is in the `pl-drawing` element. Fix that.
  app.use('/pl/static/elements', require('./pages/elementFiles/elementFiles'));
  app.use(
    '/pl/course_instance/:course_instance_id/elements',
    require('./pages/elementFiles/elementFiles'),
  );
  app.use(
    '/pl/course_instance/:course_instance_id/instructor/elements',
    require('./pages/elementFiles/elementFiles'),
  );
  app.use('/pl/course/:course_id/elements', require('./pages/elementFiles/elementFiles'));
  app.use(
    '/pl/course_instance/:course_instance_id/elementExtensions',
    require('./pages/elementExtensionFiles/elementExtensionFiles'),
  );
  app.use(
    '/pl/course_instance/:course_instance_id/instructor/elementExtensions',
    require('./pages/elementExtensionFiles/elementExtensionFiles'),
  );
  app.use(
    '/pl/course/:course_id/elementExtensions',
    require('./pages/elementExtensionFiles/elementExtensionFiles'),
  );

  //////////////////////////////////////////////////////////////////////
  //////////////////////////////////////////////////////////////////////
  //////////////////////////////////////////////////////////////////////
  // API ///////////////////////////////////////////////////////////////

  app.use('/pl/api/v1', require('./api/v1'));

  if (isEnterprise()) {
    app.use(
      '/pl/institution/:institution_id/admin',
      require('./ee/routers/institutionAdmin').default,
    );
  }

  //////////////////////////////////////////////////////////////////////
  //////////////////////////////////////////////////////////////////////
  //////////////////////////////////////////////////////////////////////
  // Instructor pages //////////////////////////////////////////////////

  // single assessment
  app.use('/pl/course_instance/:course_instance_id/instructor/assessment/:assessment_id', [
    require('./middlewares/selectAndAuthzAssessment'),
    require('./middlewares/ansifySyncErrorsAndWarnings.js'),
    require('./middlewares/selectAssessments'),
  ]);
  app.use(
    /^(\/pl\/course_instance\/[0-9]+\/instructor\/assessment\/[0-9]+)\/?$/,
    (req, res, _next) => {
      res.redirect(`${req.params[0]}/questions`);
    },
  );
  app.use(
    '/pl/course_instance/:course_instance_id/instructor/assessment/:assessment_id',
    function (req, res, next) {
      res.locals.navPage = 'assessment';
      next();
    },
  );
  app.use('/pl/course_instance/:course_instance_id/instructor/assessment/:assessment_id/settings', [
    function (req, res, next) {
      res.locals.navSubPage = 'settings';
      next();
    },
    require('./pages/instructorAssessmentSettings/instructorAssessmentSettings').default,
  ]);
  app.use(
    '/pl/course_instance/:course_instance_id/instructor/assessment/:assessment_id/questions',
    [
      function (req, res, next) {
        res.locals.navSubPage = 'questions';
        next();
      },
      require('./pages/instructorAssessmentQuestions/instructorAssessmentQuestions').default,
    ],
  );
  app.use('/pl/course_instance/:course_instance_id/instructor/assessment/:assessment_id/groups', [
    function (req, res, next) {
      res.locals.navSubPage = 'groups';
      next();
    },
    require('./pages/instructorAssessmentGroups/instructorAssessmentGroups').default,
  ]);
  app.use('/pl/course_instance/:course_instance_id/instructor/assessment/:assessment_id/access', [
    function (req, res, next) {
      res.locals.navSubPage = 'access';
      next();
    },
    require('./pages/instructorAssessmentAccess/instructorAssessmentAccess').default,
  ]);
  app.use(
    '/pl/course_instance/:course_instance_id/instructor/assessment/:assessment_id/assessment_statistics',
    [
      function (req, res, next) {
        res.locals.navSubPage = 'assessment_statistics';
        next();
      },
      require('./pages/instructorAssessmentStatistics/instructorAssessmentStatistics').default,
    ],
  );
  app.use(
    '/pl/course_instance/:course_instance_id/instructor/assessment/:assessment_id/question_statistics',
    [
      function (req, res, next) {
        res.locals.navSubPage = 'question_statistics';
        next();
      },
      require('./pages/shared/assessmentStatDescriptions'),
      require('./pages/shared/floatFormatters'),
      require('./pages/instructorAssessmentQuestionStatistics/instructorAssessmentQuestionStatistics')
        .default,
    ],
  );
  app.use(
    '/pl/course_instance/:course_instance_id/instructor/assessment/:assessment_id/downloads',
    [
      function (req, res, next) {
        res.locals.navSubPage = 'downloads';
        next();
      },
      require('./pages/instructorAssessmentDownloads/instructorAssessmentDownloads').default,
    ],
  );
  app.use('/pl/course_instance/:course_instance_id/instructor/assessment/:assessment_id/uploads', [
    function (req, res, next) {
      res.locals.navSubPage = 'uploads';
      next();
    },
    require('./pages/instructorAssessmentUploads/instructorAssessmentUploads').default,
  ]);
  app.use(
    '/pl/course_instance/:course_instance_id/instructor/assessment/:assessment_id/regrading',
    [
      function (req, res, next) {
        res.locals.navSubPage = 'regrading';
        next();
      },
      require('./pages/instructorAssessmentRegrading/instructorAssessmentRegrading').default,
    ],
  );
  app.use(
    '/pl/course_instance/:course_instance_id/instructor/assessment/:assessment_id/instances',
    [
      function (req, res, next) {
        res.locals.navSubPage = 'instances';
        next();
      },
      require('./pages/instructorAssessmentInstances/instructorAssessmentInstances').default,
    ],
  );
  app.use(
    '/pl/course_instance/:course_instance_id/instructor/assessment/:assessment_id/file_edit',
    [
      function (req, res, next) {
        res.locals.navSubPage = 'file_edit';
        next();
      },
      require('./pages/instructorFileEditor/instructorFileEditor').default,
    ],
  );
  app.use(
    '/pl/course_instance/:course_instance_id/instructor/assessment/:assessment_id/file_view',
    [
      function (req, res, next) {
        res.locals.navSubPage = 'file_view';
        next();
      },
      require('./pages/instructorFileBrowser/instructorFileBrowser'),
    ],
  );
  app.use(
    '/pl/course_instance/:course_instance_id/instructor/assessment/:assessment_id/file_download',
    require('./pages/instructorFileDownload/instructorFileDownload'),
  );

  app.use(
    '/pl/course_instance/:course_instance_id/instructor/assessment/:assessment_id/manual_grading/assessment_question/:assessment_question_id',
    [
      function (req, res, next) {
        res.locals.navSubPage = 'manual_grading';
        next();
      },
      require('./middlewares/selectAndAuthzAssessmentQuestion'),
      require('./pages/instructorAssessmentManualGrading/assessmentQuestion/assessmentQuestion'),
    ],
  );
  app.use(
    '/pl/course_instance/:course_instance_id/instructor/assessment/:assessment_id/manual_grading/instance_question/:instance_question_id',
    [
      function (req, res, next) {
        res.locals.navSubPage = 'manual_grading';
        next();
      },
      require('./middlewares/selectAndAuthzInstanceQuestion'),
      require('./pages/instructorAssessmentManualGrading/instanceQuestion/instanceQuestion'),
    ],
  );
  app.use(
    '/pl/course_instance/:course_instance_id/instructor/instance_question/:instance_question_id/clientFilesCourse',
    require('./pages/clientFilesCourse/clientFilesCourse'),
  );
  app.use(
    '/pl/course_instance/:course_instance_id/instructor/instance_question/:instance_question_id/clientFilesQuestion',
    [
      require('./middlewares/selectAndAuthzInstanceQuestion'),
      require('./pages/clientFilesQuestion/clientFilesQuestion'),
    ],
  );

  app.use(
    '/pl/course_instance/:course_instance_id/instructor/instance_question/:instance_question_id/generatedFilesQuestion',
    [
      require('./middlewares/selectAndAuthzInstanceQuestion'),
      require('./pages/generatedFilesQuestion/generatedFilesQuestion'),
    ],
  );

  app.use(
    '/pl/course_instance/:course_instance_id/instructor/instance_question/:instance_question_id/file',
    [
      require('./middlewares/selectAndAuthzInstanceQuestion'),
      require('./pages/legacyQuestionFile/legacyQuestionFile'),
    ],
  );
  app.use(
    '/pl/course_instance/:course_instance_id/instructor/instance_question/:instance_question_id/text',
    [
      require('./middlewares/selectAndAuthzInstanceQuestion'),
      require('./pages/legacyQuestionText/legacyQuestionText'),
    ],
  );

  // Submission files
  app.use(
    '/pl/course_instance/:course_instance_id/instructor/instance_question/:instance_question_id/submission/:submission_id/file',
    [
      require('./middlewares/selectAndAuthzInstanceQuestion'),
      require('./pages/submissionFile/submissionFile'),
    ],
  );

  app.use(
    '/pl/course_instance/:course_instance_id/instructor/assessment/:assessment_id/manual_grading',
    [
      function (req, res, next) {
        res.locals.navSubPage = 'manual_grading';
        next();
      },
      require('./pages/instructorAssessmentManualGrading/assessment/assessment').default,
    ],
  );

  app.use(
    '/pl/course_instance/:course_instance_id/instructor/assessment_instance/:assessment_instance_id',
    [
      require('./middlewares/selectAndAuthzAssessmentInstance'),
      require('./pages/shared/floatFormatters'),
      require('./pages/instructorAssessmentInstance/instructorAssessmentInstance').default,
    ],
  );

  // single question
  app.use('/pl/course_instance/:course_instance_id/instructor/question/:question_id', [
    require('./middlewares/selectAndAuthzInstructorQuestion'),
    require('./middlewares/ansifySyncErrorsAndWarnings.js'),
  ]);
  app.use(
    /^(\/pl\/course_instance\/[0-9]+\/instructor\/question\/[0-9]+)\/?$/,
    (req, res, _next) => {
      // Redirect legacy question URLs to their preview page.
      // We need to maintain query parameters like `variant_id` so that the
      // preview page can render the correct variant.
      const newUrl = `${req.params[0]}/preview`;
      const newUrlParts = url.parse(newUrl);
      newUrlParts.query = req.query;
      res.redirect(url.format(newUrlParts));
    },
  );
  app.use(
    '/pl/course_instance/:course_instance_id/instructor/question/:question_id',
    function (req, res, next) {
      res.locals.navPage = 'question';
      next();
    },
  );
  app.use('/pl/course_instance/:course_instance_id/instructor/question/:question_id/settings', [
    function (req, res, next) {
      res.locals.navSubPage = 'settings';
      next();
    },
    require('./pages/instructorQuestionSettings/instructorQuestionSettings'),
  ]);
  app.use('/pl/course_instance/:course_instance_id/instructor/question/:question_id/preview', [
    function (req, res, next) {
      res.locals.navSubPage = 'preview';
      next();
    },
    require('./pages/shared/floatFormatters'),
    require('./pages/instructorQuestionPreview/instructorQuestionPreview'),
  ]);
  app.use('/pl/course_instance/:course_instance_id/instructor/question/:question_id/statistics', [
    function (req, res, next) {
      res.locals.navSubPage = 'statistics';
      next();
    },
    require('./pages/shared/assessmentStatDescriptions'),
    require('./pages/shared/floatFormatters'),
    require('./pages/instructorQuestionStatistics/instructorQuestionStatistics'),
  ]);
  app.use('/pl/course_instance/:course_instance_id/instructor/question/:question_id/file_edit', [
    function (req, res, next) {
      res.locals.navSubPage = 'file_edit';
      next();
    },
    require('./pages/instructorFileEditor/instructorFileEditor').default,
  ]);
  app.use('/pl/course_instance/:course_instance_id/instructor/question/:question_id/file_view', [
    function (req, res, next) {
      res.locals.navSubPage = 'file_view';
      next();
    },
    require('./pages/instructorFileBrowser/instructorFileBrowser'),
  ]);
  app.use(
    '/pl/course_instance/:course_instance_id/instructor/question/:question_id/file_download',
    require('./pages/instructorFileDownload/instructorFileDownload'),
  );

  app.use(
    '/pl/course_instance/:course_instance_id/instructor/grading_job',
    require('./pages/instructorGradingJob/instructorGradingJob').default,
  );
  app.use(
    '/pl/course_instance/:course_instance_id/instructor/jobSequence',
    require('./pages/instructorJobSequence/instructorJobSequence'),
  );
  app.use(
    '/pl/course_instance/:course_instance_id/instructor/loadFromDisk',
    require('./pages/instructorLoadFromDisk/instructorLoadFromDisk'),
  );
  app.use(
    '/pl/course_instance/:course_instance_id/instructor/edit_error',
    require('./pages/editError/editError'),
  );

  // course instance - course admin pages
  app.use(/^(\/pl\/course_instance\/[0-9]+\/instructor\/course_admin)\/?$/, (req, res, _next) => {
    res.redirect(`${req.params[0]}/instances`);
  });
  app.use(
    '/pl/course_instance/:course_instance_id/instructor/course_admin',
    function (req, res, next) {
      res.locals.navPage = 'course_admin';
      next();
    },
  );
  app.use('/pl/course_instance/:course_instance_id/instructor/course_admin/settings', [
    function (req, res, next) {
      res.locals.navSubPage = 'settings';
      next();
    },
    require('./pages/instructorCourseAdminSettings/instructorCourseAdminSettings').default,
  ]);
  app.use('/pl/course_instance/:course_instance_id/instructor/course_admin/sharing', [
    function (req, res, next) {
      res.locals.navSubPage = 'sharing';
      next();
    },
    require('./pages/instructorCourseAdminSharing/instructorCourseAdminSharing'),
  ]);
  app.use('/pl/course_instance/:course_instance_id/instructor/course_admin/staff', [
    function (req, res, next) {
      res.locals.navSubPage = 'staff';
      next();
    },
    require('./pages/instructorCourseAdminStaff/instructorCourseAdminStaff'),
  ]);
  app.use('/pl/course_instance/:course_instance_id/instructor/course_admin/sets', [
    function (req, res, next) {
      res.locals.navSubPage = 'sets';
      next();
    },
    require('./pages/instructorCourseAdminSets/instructorCourseAdminSets').default,
  ]);
  app.use('/pl/course_instance/:course_instance_id/instructor/course_admin/instances', [
    function (req, res, next) {
      res.locals.navSubPage = 'instances';
      next();
    },
    require('./pages/instructorCourseAdminInstances/instructorCourseAdminInstances').default,
  ]);
  app.use('/pl/course_instance/:course_instance_id/instructor/course_admin/issues', [
    function (req, res, next) {
      res.locals.navSubPage = 'issues';
      next();
    },
    require('./pages/instructorIssues/instructorIssues'),
  ]);
  app.use('/pl/course_instance/:course_instance_id/instructor/course_admin/questions', [
    function (req, res, next) {
      res.locals.navSubPage = 'questions';
      next();
    },
    require('./pages/instructorQuestions/instructorQuestions').default,
  ]);
  app.use('/pl/course_instance/:course_instance_id/instructor/course_admin/syncs', [
    function (req, res, next) {
      res.locals.navSubPage = 'syncs';
      next();
    },
    require('./pages/courseSyncs/courseSyncs'),
  ]);
  app.use('/pl/course_instance/:course_instance_id/instructor/course_admin/topics', [
    function (req, res, next) {
      res.locals.navSubPage = 'topics';
      next();
    },
    require('./pages/instructorCourseAdminTopics/instructorCourseAdminTopics'),
  ]);
  app.use('/pl/course_instance/:course_instance_id/instructor/course_admin/tags', [
    function (req, res, next) {
      res.locals.navSubPage = 'tags';
      next();
    },
    require('./pages/instructorCourseAdminTags/instructorCourseAdminTags'),
  ]);
  app.use('/pl/course_instance/:course_instance_id/instructor/course_admin/file_edit', [
    function (req, res, next) {
      res.locals.navSubPage = 'file_edit';
      next();
    },
    require('./pages/instructorFileEditor/instructorFileEditor').default,
  ]);
  app.use('/pl/course_instance/:course_instance_id/instructor/course_admin/file_view', [
    function (req, res, next) {
      res.locals.navSubPage = 'file_view';
      next();
    },
    require('./pages/instructorFileBrowser/instructorFileBrowser'),
  ]);
  app.use(
    '/pl/course_instance/:course_instance_id/instructor/course_admin/file_download',
    require('./pages/instructorFileDownload/instructorFileDownload'),
  );

  // course instance - instance admin pages
  app.use(/^(\/pl\/course_instance\/[0-9]+\/instructor\/instance_admin)\/?$/, (req, res, _next) => {
    res.redirect(`${req.params[0]}/assessments`);
  });
  app.use(
    '/pl/course_instance/:course_instance_id/instructor/instance_admin',
    function (req, res, next) {
      res.locals.navPage = 'instance_admin';
      next();
    },
    asyncHandler(async (req, res, next) => {
      // The navigation tabs rely on this value to know when to show/hide the
      // billing tab, so we need to load it for all instance admin pages.
      const hasCourseInstanceBilling = await features.enabledFromLocals(
        'course-instance-billing',
        res.locals,
      );
      res.locals.billing_enabled = hasCourseInstanceBilling && isEnterprise();
      next();
    }),
  );
  app.use('/pl/course_instance/:course_instance_id/instructor/instance_admin/settings', [
    function (req, res, next) {
      res.locals.navSubPage = 'settings';
      next();
    },
    require('./pages/instructorInstanceAdminSettings/instructorInstanceAdminSettings'),
  ]);
  app.use('/pl/course_instance/:course_instance_id/instructor/instance_admin/access', [
    function (req, res, next) {
      res.locals.navSubPage = 'access';
      next();
    },
    require('./pages/instructorInstanceAdminAccess/instructorInstanceAdminAccess'),
  ]);
  app.use('/pl/course_instance/:course_instance_id/instructor/instance_admin/assessments', [
    function (req, res, next) {
      res.locals.navSubPage = 'assessments';
      next();
    },
    require('./pages/instructorAssessments/instructorAssessments').default,
  ]);
  app.use('/pl/course_instance/:course_instance_id/instructor/instance_admin/gradebook', [
    function (req, res, next) {
      res.locals.navSubPage = 'gradebook';
      next();
    },
    require('./pages/instructorGradebook/instructorGradebook').default,
  ]);
  app.use('/pl/course_instance/:course_instance_id/instructor/instance_admin/lti', [
    function (req, res, next) {
      res.locals.navSubPage = 'lti';
      next();
    },
    require('./pages/instructorInstanceAdminLti/instructorInstanceAdminLti'),
  ]);
  app.use('/pl/course_instance/:course_instance_id/instructor/instance_admin/file_edit', [
    function (req, res, next) {
      res.locals.navSubPage = 'file_edit';
      next();
    },
    require('./pages/instructorFileEditor/instructorFileEditor').default,
  ]);
  app.use('/pl/course_instance/:course_instance_id/instructor/instance_admin/file_view', [
    function (req, res, next) {
      res.locals.navSubPage = 'file_view';
      next();
    },
    require('./pages/instructorFileBrowser/instructorFileBrowser'),
  ]);
  app.use(
    '/pl/course_instance/:course_instance_id/instructor/instance_admin/file_download',
    require('./pages/instructorFileDownload/instructorFileDownload'),
  );
  if (isEnterprise()) {
    app.use('/pl/course_instance/:course_instance_id/instructor/instance_admin/billing', [
      function (req, res, next) {
        res.locals.navSubPage = 'billing';
        next();
      },
      require('./ee/pages/instructorInstanceAdminBilling/instructorInstanceAdminBilling').default,
    ]);
  }

  // Global client files
  app.use(
    '/pl/course_instance/:course_instance_id/instructor/clientFilesCourse',
    require('./pages/clientFilesCourse/clientFilesCourse'),
  );
  app.use(
    '/pl/course_instance/:course_instance_id/instructor/clientFilesCourseInstance',
    require('./pages/clientFilesCourseInstance/clientFilesCourseInstance'),
  );

  // Client files for assessments
  app.use(
    '/pl/course_instance/:course_instance_id/instructor/assessment/:assessment_id/clientFilesCourse',
    require('./pages/clientFilesCourse/clientFilesCourse'),
  );
  app.use(
    '/pl/course_instance/:course_instance_id/instructor/assessment/:assessment_id/clientFilesCourseInstance',
    require('./pages/clientFilesCourseInstance/clientFilesCourseInstance'),
  );
  app.use(
    '/pl/course_instance/:course_instance_id/instructor/assessment/:assessment_id/clientFilesAssessment',
    [
      require('./middlewares/selectAndAuthzAssessment'),
      require('./pages/clientFilesAssessment/clientFilesAssessment'),
    ],
  );

  // Client files for questions
  app.use(
    '/pl/course_instance/:course_instance_id/instructor/question/:question_id/clientFilesCourse',
    require('./pages/clientFilesCourse/clientFilesCourse'),
  );
  app.use(
    '/pl/course_instance/:course_instance_id/instructor/question/:question_id/clientFilesQuestion',
    [
      require('./middlewares/selectAndAuthzInstructorQuestion'),
      require('./pages/clientFilesQuestion/clientFilesQuestion'),
    ],
  );

  // generatedFiles
  app.use(
    '/pl/course_instance/:course_instance_id/instructor/question/:question_id/generatedFilesQuestion',
    [
      require('./middlewares/selectAndAuthzInstructorQuestion'),
      require('./pages/generatedFilesQuestion/generatedFilesQuestion'),
    ],
  );

  // Submission files
  app.use(
    '/pl/course_instance/:course_instance_id/instructor/question/:question_id/submission/:submission_id/file',
    [
      require('./middlewares/selectAndAuthzInstructorQuestion'),
      require('./pages/submissionFile/submissionFile'),
    ],
  );

  // legacy client file paths
  // handle routes with and without /preview/ in them to handle URLs with and without trailing slashes
  app.use('/pl/course_instance/:course_instance_id/instructor/question/:question_id/file', [
    require('./middlewares/selectAndAuthzInstructorQuestion'),
    require('./pages/legacyQuestionFile/legacyQuestionFile'),
  ]);
  app.use('/pl/course_instance/:course_instance_id/instructor/question/:question_id/preview/file', [
    require('./middlewares/selectAndAuthzInstructorQuestion'),
    require('./pages/legacyQuestionFile/legacyQuestionFile'),
  ]);
  app.use('/pl/course_instance/:course_instance_id/instructor/question/:question_id/text', [
    require('./middlewares/selectAndAuthzInstructorQuestion'),
    require('./pages/legacyQuestionText/legacyQuestionText'),
  ]);
  app.use('/pl/course_instance/:course_instance_id/instructor/question/:question_id/preview/text', [
    require('./middlewares/selectAndAuthzInstructorQuestion'),
    require('./pages/legacyQuestionText/legacyQuestionText'),
  ]);

  //////////////////////////////////////////////////////////////////////
  //////////////////////////////////////////////////////////////////////
  //////////////////////////////////////////////////////////////////////
  // Student pages /////////////////////////////////////////////////////

  app.use('/pl/course_instance/:course_instance_id/gradebook', [
    function (req, res, next) {
      res.locals.navSubPage = 'gradebook';
      next();
    },
    require('./middlewares/logPageView')('studentGradebook'),
    require('./pages/studentGradebook/studentGradebook'),
  ]);
  app.use('/pl/course_instance/:course_instance_id/assessments', [
    function (req, res, next) {
      res.locals.navSubPage = 'assessments';
      next();
    },
    require('./middlewares/logPageView')('studentAssessments'),
    require('./pages/studentAssessments/studentAssessments'),
  ]);
  // Exam/Homeworks student routes are polymorphic - they have multiple handlers, each of
  // which checks the assessment type and calls next() if it's not the right type
  app.use('/pl/course_instance/:course_instance_id/assessment/:assessment_id', [
    require('./middlewares/selectAndAuthzAssessment'),
    require('./middlewares/studentAssessmentAccess'),
    require('./middlewares/logPageView')('studentAssessment'),
    require('./pages/studentAssessmentHomework/studentAssessmentHomework'),
    require('./pages/studentAssessmentExam/studentAssessmentExam'),
  ]);
  app.use(
    '/pl/course_instance/:course_instance_id/assessment_instance/:assessment_instance_id/file',
    [
      require('./middlewares/selectAndAuthzAssessmentInstance'),
<<<<<<< HEAD
      require('./middlewares/clientFingerprint').default,
      require('./middlewares/logPageView')('studentAssessmentInstanceFile'),
=======
>>>>>>> 92523a44
      require('./middlewares/studentAssessmentAccess'),
      require('./middlewares/logPageView')('studentAssessmentInstanceFile'),
      require('./pages/studentAssessmentInstanceFile/studentAssessmentInstanceFile'),
    ],
  );
  app.use(
    '/pl/course_instance/:course_instance_id/assessment_instance/:assessment_instance_id/time_remaining',
    [
      require('./middlewares/selectAndAuthzAssessmentInstance'),
      require('./middlewares/studentAssessmentAccess'),
      require('./pages/studentAssessmentInstanceTimeRemaining/studentAssessmentInstanceTimeRemaining'),
    ],
  );
  app.use('/pl/course_instance/:course_instance_id/assessment_instance/:assessment_instance_id', [
    require('./middlewares/selectAndAuthzAssessmentInstance'),
<<<<<<< HEAD
    require('./middlewares/clientFingerprint').default,
    require('./middlewares/logPageView')('studentAssessmentInstance'),
=======
>>>>>>> 92523a44
    require('./middlewares/studentAssessmentAccess'),
    require('./middlewares/logPageView')('studentAssessmentInstance'),
    require('./pages/studentAssessmentInstanceHomework/studentAssessmentInstanceHomework'),
    require('./pages/studentAssessmentInstanceExam/studentAssessmentInstanceExam'),
  ]);

  app.use('/pl/course_instance/:course_instance_id/instance_question/:instance_question_id', [
    require('./middlewares/selectAndAuthzInstanceQuestion'),
<<<<<<< HEAD
    // don't use logPageView here, we load it inside the page so it can get the variant_id
    require('./middlewares/clientFingerprint').default,
=======
>>>>>>> 92523a44
    require('./middlewares/studentAssessmentAccess'),
    // don't use logPageView here, we load it inside the page so it can get the variant_id
    enterpriseOnlyMiddleware(() => require('./ee/middlewares/checkPlanGrantsForQuestion').default),
    require('./pages/studentInstanceQuestionHomework/studentInstanceQuestionHomework'),
    require('./pages/studentInstanceQuestionExam/studentInstanceQuestionExam'),
  ]);
  if (config.devMode) {
    app.use(
      '/pl/course_instance/:course_instance_id/loadFromDisk',
      require('./pages/instructorLoadFromDisk/instructorLoadFromDisk'),
    );
    app.use(
      '/pl/course_instance/:course_instance_id/jobSequence',
      require('./pages/instructorJobSequence/instructorJobSequence'),
    );
  }

  // Global client files
  app.use(
    '/pl/course_instance/:course_instance_id/clientFilesCourse',
    require('./pages/clientFilesCourse/clientFilesCourse'),
  );
  app.use(
    '/pl/course_instance/:course_instance_id/clientFilesCourseInstance',
    require('./pages/clientFilesCourseInstance/clientFilesCourseInstance'),
  );

  // Client files for assessments
  app.use('/pl/course_instance/:course_instance_id/assessment/:assessment_id/clientFilesCourse', [
    require('./middlewares/selectAndAuthzAssessment'),
    require('./middlewares/studentAssessmentAccess'),
    require('./pages/clientFilesCourse/clientFilesCourse'),
  ]);
  app.use(
    '/pl/course_instance/:course_instance_id/assessment/:assessment_id/clientFilesCourseInstance',
    [
      require('./middlewares/selectAndAuthzAssessment'),
      require('./middlewares/studentAssessmentAccess'),
      require('./pages/clientFilesCourseInstance/clientFilesCourseInstance'),
    ],
  );
  app.use(
    '/pl/course_instance/:course_instance_id/assessment/:assessment_id/clientFilesAssessment',
    [
      require('./middlewares/selectAndAuthzAssessment'),
      require('./middlewares/studentAssessmentAccess'),
      require('./pages/clientFilesAssessment/clientFilesAssessment'),
    ],
  );

  // Client files for questions
  app.use(
    '/pl/course_instance/:course_instance_id/instance_question/:instance_question_id/clientFilesCourse',
    require('./pages/clientFilesCourse/clientFilesCourse'),
  );
  app.use(
    '/pl/course_instance/:course_instance_id/instance_question/:instance_question_id/clientFilesQuestion',
    require('./pages/clientFilesQuestion/clientFilesQuestion'),
  );

  // generatedFiles
  app.use(
    '/pl/course_instance/:course_instance_id/instance_question/:instance_question_id/generatedFilesQuestion',
    require('./pages/generatedFilesQuestion/generatedFilesQuestion'),
  );

  // Submission files
  app.use(
    '/pl/course_instance/:course_instance_id/instance_question/:instance_question_id/submission/:submission_id/file',
    require('./pages/submissionFile/submissionFile'),
  );

  // legacy client file paths
  app.use(
    '/pl/course_instance/:course_instance_id/instance_question/:instance_question_id/file',
    require('./pages/legacyQuestionFile/legacyQuestionFile'),
  );
  app.use(
    '/pl/course_instance/:course_instance_id/instance_question/:instance_question_id/text',
    require('./pages/legacyQuestionText/legacyQuestionText'),
  );

  //////////////////////////////////////////////////////////////////////
  //////////////////////////////////////////////////////////////////////
  //////////////////////////////////////////////////////////////////////
  // Course pages //////////////////////////////////////////////////////

  app.use(/^\/pl\/course\/[0-9]+\/?$/, function (req, res, _next) {
    res.redirect(res.locals.urlPrefix + '/course_admin');
  }); // redirect plain course URL to overview page

  // Some course pages only require the authn user to have permission (aleady checked)
  app.use(
    '/pl/course/:course_id/effectiveUser',
    require('./pages/instructorEffectiveUser/instructorEffectiveUser'),
  );
  app.use('/pl/course/:course_id/news_items', require('./pages/news_items/news_items.js'));
  app.use('/pl/course/:course_id/news_item', require('./pages/news_item/news_item.js'));

  // All other course pages require the effective user to have permission
  app.use('/pl/course/:course_id', require('./middlewares/authzHasCoursePreview'));

  // single question

  app.use('/pl/course/:course_id/question/:question_id', [
    require('./middlewares/selectAndAuthzInstructorQuestion'),
    require('./middlewares/ansifySyncErrorsAndWarnings.js'),
  ]);
  app.use(/^(\/pl\/course\/[0-9]+\/question\/[0-9]+)\/?$/, (req, res, _next) => {
    // Redirect legacy question URLs to their preview page.
    // We need to maintain query parameters like `variant_id` so that the
    // preview page can render the correct variant.
    const newUrl = `${req.params[0]}/preview`;
    const newUrlParts = url.parse(newUrl);
    newUrlParts.query = req.query;
    res.redirect(url.format(newUrlParts));
  });
  app.use('/pl/course/:course_id/question/:question_id', function (req, res, next) {
    res.locals.navPage = 'question';
    next();
  });
  app.use('/pl/course/:course_id/question/:question_id/settings', [
    function (req, res, next) {
      res.locals.navSubPage = 'settings';
      next();
    },
    require('./pages/instructorQuestionSettings/instructorQuestionSettings'),
  ]);
  app.use('/pl/course/:course_id/question/:question_id/preview', [
    function (req, res, next) {
      res.locals.navSubPage = 'preview';
      next();
    },
    require('./pages/shared/floatFormatters'),
    require('./pages/instructorQuestionPreview/instructorQuestionPreview'),
  ]);
  app.use('/pl/course/:course_id/question/:question_id/statistics', [
    function (req, res, next) {
      res.locals.navSubPage = 'statistics';
      next();
    },
    require('./pages/shared/assessmentStatDescriptions'),
    require('./pages/shared/floatFormatters'),
    require('./pages/instructorQuestionStatistics/instructorQuestionStatistics'),
  ]);
  app.use('/pl/course/:course_id/question/:question_id/file_edit', [
    function (req, res, next) {
      res.locals.navSubPage = 'file_edit';
      next();
    },
    require('./pages/instructorFileEditor/instructorFileEditor').default,
  ]);
  app.use('/pl/course/:course_id/question/:question_id/file_view', [
    function (req, res, next) {
      res.locals.navSubPage = 'file_view';
      next();
    },
    require('./pages/instructorFileBrowser/instructorFileBrowser'),
  ]);
  app.use(
    '/pl/course/:course_id/question/:question_id/file_download',
    require('./pages/instructorFileDownload/instructorFileDownload'),
  );

  app.use('/pl/course/:course_id/file_transfer', [
    require('./pages/instructorFileTransfer/instructorFileTransfer'),
  ]);

  app.use('/pl/course/:course_id/edit_error', require('./pages/editError/editError'));

  app.use(/^(\/pl\/course\/[0-9]+\/course_admin)\/?$/, (req, res, _next) => {
    res.redirect(`${req.params[0]}/instances`);
  });
  app.use('/pl/course/:course_id/course_admin', function (req, res, next) {
    res.locals.navPage = 'course_admin';
    next();
  });
  app.use('/pl/course/:course_id/course_admin/settings', [
    function (req, res, next) {
      res.locals.navSubPage = 'settings';
      next();
    },
    require('./pages/instructorCourseAdminSettings/instructorCourseAdminSettings').default,
  ]);
  app.use('/pl/course/:course_id/course_admin/sharing', [
    function (req, res, next) {
      res.locals.navSubPage = 'sharing';
      next();
    },
    require('./pages/instructorCourseAdminSharing/instructorCourseAdminSharing'),
  ]);
  app.use('/pl/course/:course_id/course_admin/staff', [
    function (req, res, next) {
      res.locals.navSubPage = 'staff';
      next();
    },
    require('./pages/instructorCourseAdminStaff/instructorCourseAdminStaff'),
  ]);
  app.use('/pl/course/:course_id/course_admin/sets', [
    function (req, res, next) {
      res.locals.navSubPage = 'sets';
      next();
    },
    require('./pages/instructorCourseAdminSets/instructorCourseAdminSets').default,
  ]);
  app.use('/pl/course/:course_id/course_admin/instances', [
    function (req, res, next) {
      res.locals.navSubPage = 'instances';
      next();
    },
    require('./pages/instructorCourseAdminInstances/instructorCourseAdminInstances').default,
  ]);
  app.use('/pl/course/:course_id/course_admin/issues', [
    function (req, res, next) {
      res.locals.navSubPage = 'issues';
      next();
    },
    require('./pages/instructorIssues/instructorIssues'),
  ]);
  app.use('/pl/course/:course_id/course_admin/questions', [
    function (req, res, next) {
      res.locals.navSubPage = 'questions';
      next();
    },
    require('./pages/instructorQuestions/instructorQuestions').default,
  ]);
  app.use('/pl/course/:course_id/course_admin/syncs', [
    function (req, res, next) {
      res.locals.navSubPage = 'syncs';
      next();
    },
    require('./pages/courseSyncs/courseSyncs'),
  ]);
  app.use('/pl/course/:course_id/course_admin/topics', [
    function (req, res, next) {
      res.locals.navSubPage = 'topics';
      next();
    },
    require('./pages/instructorCourseAdminTopics/instructorCourseAdminTopics'),
  ]);
  app.use('/pl/course/:course_id/course_admin/tags', [
    function (req, res, next) {
      res.locals.navSubPage = 'tags';
      next();
    },
    require('./pages/instructorCourseAdminTags/instructorCourseAdminTags'),
  ]);
  app.use('/pl/course/:course_id/course_admin/file_edit', [
    function (req, res, next) {
      res.locals.navSubPage = 'file_edit';
      next();
    },
    require('./pages/instructorFileEditor/instructorFileEditor').default,
  ]);
  app.use('/pl/course/:course_id/course_admin/file_view', [
    function (req, res, next) {
      res.locals.navSubPage = 'file_view';
      next();
    },
    require('./pages/instructorFileBrowser/instructorFileBrowser'),
  ]);
  app.use(
    '/pl/course/:course_id/course_admin/file_download',
    require('./pages/instructorFileDownload/instructorFileDownload'),
  );

  app.use(
    '/pl/course/:course_id/loadFromDisk',
    require('./pages/instructorLoadFromDisk/instructorLoadFromDisk'),
  );
  app.use(
    '/pl/course/:course_id/jobSequence',
    require('./pages/instructorJobSequence/instructorJobSequence'),
  );
  app.use(
    '/pl/course/:course_id/grading_job',
    require('./pages/instructorGradingJob/instructorGradingJob').default,
  );

  // This route is used to initiate a transfer of a question from a template course.
  // It is not actually a page; it's just used to initiate the transfer. The reason
  // that this is a route on the target course and not handled by the source question
  // pages is that the source question pages are served by chunk servers, but the
  // question transfer machinery relies on access to course repositories on disk,
  // which don't exist on chunk servers
  app.use(
    '/pl/course/:course_id/copy_template_course_question',
    require('./pages/instructorCopyTemplateCourseQuestion/instructorCopyTemplateCourseQuestion')
      .default,
  );

  // Global client files
  app.use(
    '/pl/course/:course_id/clientFilesCourse',
    require('./pages/clientFilesCourse/clientFilesCourse'),
  );

  // Client files for questions
  app.use(
    '/pl/course/:course_id/question/:question_id/clientFilesCourse',
    require('./pages/clientFilesCourse/clientFilesCourse'),
  );
  app.use('/pl/course/:course_id/question/:question_id/clientFilesQuestion', [
    require('./middlewares/selectAndAuthzInstructorQuestion'),
    require('./pages/clientFilesQuestion/clientFilesQuestion'),
  ]);

  // generatedFiles
  app.use('/pl/course/:course_id/question/:question_id/generatedFilesQuestion', [
    require('./middlewares/selectAndAuthzInstructorQuestion'),
    require('./pages/generatedFilesQuestion/generatedFilesQuestion'),
  ]);

  // Submission files
  app.use('/pl/course/:course_id/question/:question_id/submission/:submission_id/file', [
    require('./middlewares/selectAndAuthzInstructorQuestion'),
    require('./pages/submissionFile/submissionFile'),
  ]);

  // legacy client file paths
  // handle routes with and without /preview/ in them to handle URLs with and without trailing slashes
  app.use('/pl/course/:course_id/question/:question_id/file', [
    require('./middlewares/selectAndAuthzInstructorQuestion'),
    require('./pages/legacyQuestionFile/legacyQuestionFile'),
  ]);
  app.use('/pl/course/:course_id/question/:question_id/preview/file', [
    require('./middlewares/selectAndAuthzInstructorQuestion'),
    require('./pages/legacyQuestionFile/legacyQuestionFile'),
  ]);
  app.use('/pl/course/:course_id/question/:question_id/text', [
    require('./middlewares/selectAndAuthzInstructorQuestion'),
    require('./pages/legacyQuestionText/legacyQuestionText'),
  ]);
  app.use('/pl/course/:course_id/question/:question_id/preview/text', [
    require('./middlewares/selectAndAuthzInstructorQuestion'),
    require('./pages/legacyQuestionText/legacyQuestionText'),
  ]);

  //////////////////////////////////////////////////////////////////////
  //////////////////////////////////////////////////////////////////////
  //////////////////////////////////////////////////////////////////////
  // Public course pages ///////////////////////////////////////////////

  app.use('/pl/public/course/:course_id', [
    function (req, res, next) {
      res.locals.navbarType = 'public';
      res.locals.urlPrefix = '/pl/public/course/' + req.params.course_id;
      next();
    },
  ]);
  app.use('/pl/public/course/:course_id/question/:question_id/preview', [
    function (req, res, next) {
      res.locals.navPage = 'public_question';
      res.locals.navSubPage = 'preview';
      next();
    },
    require('./pages/shared/floatFormatters'),
    require('./pages/publicQuestionPreview/publicQuestionPreview'),
  ]);
  app.use('/pl/public/course/:course_id/questions', [
    function (req, res, next) {
      res.locals.navPage = 'public_questions';
      res.locals.navSubPage = 'questions';
      next();
    },
    require('./pages/publicQuestions/publicQuestions'),
  ]);

  //////////////////////////////////////////////////////////////////////
  //////////////////////////////////////////////////////////////////////
  //////////////////////////////////////////////////////////////////////
  // Administrator pages ///////////////////////////////////////////////

  app.use('/pl/administrator', require('./middlewares/authzIsAdministrator'));
  app.use(
    '/pl/administrator/admins',
    require('./pages/administratorAdmins/administratorAdmins').default,
  );
  app.use(
    '/pl/administrator/settings',
    require('./pages/administratorSettings/administratorSettings').default,
  );
  app.use(
    '/pl/administrator/institutions',
    require('./pages/administratorInstitutions/administratorInstitutions').default,
  );
  app.use(
    '/pl/administrator/courses',
    require('./pages/administratorCourses/administratorCourses'),
  );
  app.use(
    '/pl/administrator/networks',
    require('./pages/administratorNetworks/administratorNetworks'),
  );
  app.use(
    '/pl/administrator/workspaces',
    require('./pages/administratorWorkspaces/administratorWorkspaces').default,
  );
  app.use(
    '/pl/administrator/features',
    require('./pages/administratorFeatures/administratorFeatures').default,
  );
  app.use(
    '/pl/administrator/queries',
    require('./pages/administratorQueries/administratorQueries').default,
  );
  app.use(
    '/pl/administrator/query',
    require('./pages/administratorQuery/administratorQuery').default,
  );
  app.use(
    '/pl/administrator/jobSequence/',
    require('./pages/administratorJobSequence/administratorJobSequence').default,
  );
  app.use(
    '/pl/administrator/courseRequests/',
    require('./pages/administratorCourseRequests/administratorCourseRequests'),
  );
  app.use(
    '/pl/administrator/batchedMigrations',
    require('./pages/administratorBatchedMigrations/administratorBatchedMigrations').default,
  );

  //////////////////////////////////////////////////////////////////////
  //////////////////////////////////////////////////////////////////////
  //////////////////////////////////////////////////////////////////////
  // Error handling ////////////////////////////////////////////////////

  // if no earlier routes matched, this will match and generate a 404 error
  app.use(require('./middlewares/notFound'));

  app.use(require('./middlewares/redirectEffectiveAccessDenied'));

  /**
   * Attempts to extract a numeric status code from a Postgres error object.
   * The convention we use is to use a `ERRCODE` value of `ST###`, where ###
   * is the three-digit HTTP status code.
   *
   * For example, the following exception would set a 404 status code:
   *
   * RAISE EXCEPTION 'Entity not found' USING ERRCODE = 'ST404';
   *
   * @param {any} err
   * @returns {number | null} The extracted HTTP status code
   */
  function maybeGetStatusCodeFromSqlError(err) {
    const rawCode = err?.data?.sqlError?.code;
    if (!rawCode?.startsWith('ST')) return null;

    const parsedCode = Number(rawCode.toString().substring(2));
    if (Number.isNaN(parsedCode)) return null;

    return parsedCode;
  }

  // This should come first so that both Sentry and our own error page can
  // read the error ID and any status code.
  app.use((err, req, res, next) => {
    const _ = require('lodash');
    const chars = '0123456789ABCDEFGHIJKLMNOPQRSTUVWXYZ'.split('');

    res.locals.error_id = _.times(12, () => _.sample(chars)).join('');

    err.status = err.status ?? maybeGetStatusCodeFromSqlError(err) ?? 500;

    next(err);
  });

  app.use(Sentry.Handlers.errorHandler());

  // Note that the Sentry error handler should come before our error page.
  app.use(require('./pages/error/error'));

  return app;
};

//////////////////////////////////////////////////////////////////////
//////////////////////////////////////////////////////////////////////
//////////////////////////////////////////////////////////////////////
// Server startup ////////////////////////////////////////////////////

/** @type {import('http').Server | import('https').Server} */
var server;

module.exports.startServer = async () => {
  const app = module.exports.initExpress();

  if (config.serverType === 'https') {
    const key = await fs.promises.readFile(config.sslKeyFile);
    const cert = await fs.promises.readFile(config.sslCertificateFile);
    const ca = [await fs.promises.readFile(config.sslCAFile)];
    var options = { key, cert, ca };
    server = https.createServer(options, app);
    logger.verbose('server listening to HTTPS on port ' + config.serverPort);
  } else if (config.serverType === 'http') {
    server = http.createServer(app);
    logger.verbose('server listening to HTTP on port ' + config.serverPort);
  } else {
    throw new Error('unknown serverType: ' + config.serverType);
  }

  // Capture metrics about the server, including the number of active connections
  // and the total number of connections that have been started.
  const meter = opentelemetry.metrics.getMeter('prairielearn');

  const connectionCounter = opentelemetry.getCounter(meter, 'http.connections', {
    valueType: opentelemetry.ValueType.INT,
  });
  server.on('connection', () => connectionCounter.add(1));

  opentelemetry.createObservableValueGauges(
    meter,
    'http.connections.active',
    {
      valueType: opentelemetry.ValueType.INT,
      interval: 1000,
    },
    () => {
      return util.promisify(server.getConnections.bind(server))();
    },
  );

  server.timeout = config.serverTimeout;
  server.keepAliveTimeout = config.serverKeepAliveTimeout;
  server.listen(config.serverPort);

  // Wait for the server to either start successfully or error out.
  await new Promise((resolve, reject) => {
    let done = false;

    server.on('error', (err) => {
      if (!done) {
        done = true;
        reject(err);
      }
    });

    server.on('listening', () => {
      if (!done) {
        done = true;
        resolve();
      }
    });
  });

  return server;
};

module.exports.stopServer = function (callback) {
  if (!server) return callback(new Error('cannot stop an undefined server'));
  if (!server.listening) return callback(null);
  server.close(function (err) {
    if (ERR(err, callback)) return;
    callback(null);
  });
};

module.exports.insertDevUser = function (callback) {
  // add dev user as Administrator
  var sql =
    'INSERT INTO users (uid, name)' +
    " VALUES ('dev@illinois.edu', 'Dev User')" +
    ' ON CONFLICT (uid) DO UPDATE' +
    ' SET name = EXCLUDED.name' +
    ' RETURNING user_id;';
  sqldb.queryOneRow(sql, [], function (err, result) {
    if (ERR(err, callback)) return;
    var user_id = result.rows[0].user_id;
    var sql =
      'INSERT INTO administrators (user_id)' +
      ' VALUES ($user_id)' +
      ' ON CONFLICT (user_id) DO NOTHING;';
    var params = { user_id };
    sqldb.query(sql, params, function (err, _result) {
      if (ERR(err, callback)) return;
      callback(null);
    });
  });
};

if (require.main === module && config.startServer) {
  async.series(
    [
      async () => {
        logger.verbose('PrairieLearn server start');

        // For backwards compatibility, we'll default to trying to load config
        // files from both the application and repository root.
        //
        // We'll put the app config file second so that it can override anything
        // in the repository root config file.
        let configPaths = [
          path.join(REPOSITORY_ROOT_PATH, 'config.json'),
          path.join(APP_ROOT_PATH, 'config.json'),
        ];

        // If a config file was specified on the command line, we'll use that
        // instead of the default locations.
        if ('config' in argv) {
          configPaths = [argv['config']];
        }

        // Load config immediately so we can use it configure everything else.
        await loadConfig(configPaths);

        // This should be done as soon as we load our config so that we can
        // start exporting spans.
        await opentelemetry.init({
          ...config,
          serviceName: 'prairielearn',
        });

        // Same with Sentry configuration.
        if (config.sentryDsn) {
          const integrations = [];
          if (config.sentryTracesSampleRate && config.sentryProfilesSampleRate) {
            integrations.push(new ProfilingIntegration());
          }

          await Sentry.init({
            dsn: config.sentryDsn,
            environment: config.sentryEnvironment,
            integrations,
            tracesSampleRate: config.sentryTracesSampleRate,
            // This is relative to `tracesSampleRate`.
            profilesSampleRate: config.sentryProfilesSampleRate,
            beforeSend: (event) => {
              // This will be necessary until we can consume the following change:
              // https://github.com/chimurai/http-proxy-middleware/pull/823
              //
              // The following error message should match the error that's thrown
              // from the `router` function in our `http-proxy-middleware` config.
              if (
                event.exception?.values?.some(
                  (value) => value.type === 'Error' && value.value === 'Workspace is not running',
                )
              ) {
                return null;
              }

              return event;
            },
          });
        }

        if (config.logFilename) {
          addFileLogging({ filename: config.logFilename });
        }

        if (config.logErrorFilename) {
          addFileLogging({ filename: config.logErrorFilename, level: 'error' });
        }
      },
      async () => {
        if (config.blockedAtWarnEnable) {
          blockedAt(
            (time, stack) => {
              const msg = `BLOCKED-AT: Blocked for ${time}ms`;
              logger.verbose(msg, { time, stack });
              console.log(msg + '\n' + stack.join('\n'));
            },
            { threshold: config.blockedWarnThresholdMS },
          ); // threshold in milliseconds
        } else if (config.blockedWarnEnable) {
          blocked(
            (time) => {
              const msg = `BLOCKED: Blocked for ${time}ms (set config.blockedAtWarnEnable for stack trace)`;
              logger.verbose(msg, { time });
              console.log(msg);
            },
            { threshold: config.blockedWarnThresholdMS },
          ); // threshold in milliseconds
        }
      },
      async () => {
        if (isEnterprise() && config.hasAzure) {
          const { getAzureStrategy } = require('./ee/auth/azure/index');
          passport.use(getAzureStrategy());
        }
      },
      async () => {
        if (isEnterprise()) {
          const { strategy } = require('./ee/auth/saml/index');
          passport.use(strategy);
        }
      },
      async function () {
        const pgConfig = {
          user: config.postgresqlUser,
          database: config.postgresqlDatabase,
          host: config.postgresqlHost,
          password: config.postgresqlPassword,
          max: config.postgresqlPoolSize,
          idleTimeoutMillis: config.postgresqlIdleTimeoutMillis,
          ssl: config.postgresqlSsl,
        };
        function idleErrorHandler(err) {
          logger.error('idle client error', err);
          Sentry.captureException(err, {
            level: 'fatal',
            tags: {
              // This may have been set by `sql-db.js`. We include this in the
              // Sentry tags to more easily debug idle client errors.
              last_query: err?.data?.lastQuery ?? undefined,
            },
          });
          Sentry.close().finally(() => process.exit(1));
        }

        logger.verbose(`Connecting to ${pgConfig.user}@${pgConfig.host}:${pgConfig.database}`);

        await sqldb.initAsync(pgConfig, idleErrorHandler);

        // Our named locks code maintains a separate pool of database connections.
        // This ensures that we avoid deadlocks.
        await namedLocks.init(pgConfig, idleErrorHandler, {
          renewIntervalMs: config.namedLocksRenewIntervalMs,
        });

        logger.verbose('Successfully connected to database');
      },
      async () => {
        if (argv['refresh-workspace-hosts-and-exit']) {
          logger.info('option --refresh-workspace-hosts specified, refreshing workspace hosts');

          const hosts = await markAllWorkspaceHostsUnhealthy();

          const pluralHosts = hosts.length === 1 ? 'host' : 'hosts';
          logger.info(`${hosts.length} ${pluralHosts} marked unhealthy`);
          hosts.forEach((host) => logger.info(`- ${host.instance_id} (${host.hostname})`));

          process.exit(0);
        }
      },
      async () => {
        // We need to do this before we run migrations, as some migrations will
        // call `enqueueBatchedMigration` which requires this to be initialized.
        const runner = initBatchedMigrations({
          project: 'prairielearn',
          directories: [path.join(__dirname, 'batched-migrations')],
        });

        runner.on('error', (err) => {
          logger.error('Batched migration runner error', err);
          Sentry.captureException(err);
        });
      },
      async () => {
        // Using the `--migrate-and-exit` flag will override the value of
        // `config.runMigrations`. This allows us to use the same config when
        // running migrations as we do when we start the server.
        if (config.runMigrations || argv['migrate-and-exit']) {
          await migrations.init(
            [path.join(__dirname, 'migrations'), SCHEMA_MIGRATIONS_PATH],
            'prairielearn',
          );

          if (argv['migrate-and-exit']) {
            logger.info('option --migrate-and-exit passed, running DB setup and exiting');
            process.exit(0);
          }
        }
      },
      async () => {
        // Collect metrics on our Postgres connection pools.
        const meter = opentelemetry.metrics.getMeter('prairielearn');

        const pools = [
          {
            name: 'default',
            pool: sqldb.defaultPool,
          },
          {
            name: 'named-locks',
            pool: namedLocks.pool,
          },
        ];

        pools.forEach(({ name, pool }) => {
          opentelemetry.createObservableValueGauges(
            meter,
            `postgres.pool.${name}.total`,
            {
              valueType: opentelemetry.ValueType.INT,
              interval: 1000,
            },
            () => pool.totalCount,
          );

          opentelemetry.createObservableValueGauges(
            meter,
            `postgres.pool.${name}.idle`,
            {
              valueType: opentelemetry.ValueType.INT,
              interval: 1000,
            },
            () => pool.idleCount,
          );

          opentelemetry.createObservableValueGauges(
            meter,
            `postgres.pool.${name}.waiting`,
            {
              valueType: opentelemetry.ValueType.INT,
              interval: 1000,
            },
            () => pool.waitingCount,
          );

          const queryCounter = opentelemetry.getObservableCounter(
            meter,
            `postgres.pool.${name}.query.count`,
            {
              valueType: opentelemetry.ValueType.INT,
            },
          );
          queryCounter.addCallback((observableResult) => {
            observableResult.observe(pool.queryCount);
          });
        });
      },
      async () => {
        if (config.runBatchedMigrations) {
          // Now that all migrations have been run, we can start executing any
          // batched migrations that may have been enqueued by migrations.
          startBatchedMigrations({
            workDurationMs: config.batchedMigrationsWorkDurationMs,
            sleepDurationMs: config.batchedMigrationsSleepDurationMs,
          });
        }
      },
      async () => {
        // We create and activate a random DB schema name
        // (https://www.postgresql.org/docs/12/ddl-schemas.html)
        // after we have run the migrations but before we create
        // the sprocs. This means all tables (from migrations) are
        // in the public schema, but all sprocs are in the random
        // schema. Every server invocation thus has its own copy
        // of its sprocs, allowing us to update servers while old
        // servers are still running. See docs/dev-guide.md for
        // more info.
        //
        // We use the combination of instance ID and port number to uniquely
        // identify each server; in some cases, we're running multiple instances
        // on the same physical host.
        //
        // The schema prefix should not exceed 28 characters; this is due to
        // the underlying Postgres limit of 63 characters for schema names.
        // Currently, EC2 instance IDs are 19 characters long, and we use
        // 4-digit port numbers, so this will be safe (19+1+4=24). If either
        // of those ever get longer, we have a little wiggle room. Nonetheless,
        // we'll check to make sure we don't exceed the limit and fail fast if
        // we do.
        const schemaPrefix = `${config.instanceId}:${config.serverPort}`;
        if (schemaPrefix.length > 28) {
          throw new Error(`Schema prefix is too long: ${schemaPrefix}`);
        }
        await sqldb.setRandomSearchSchemaAsync(schemaPrefix);
        await sprocs.init();
      },
      async () => {
        if ('sync-course' in argv) {
          logger.info(`option --sync-course passed, syncing course ${argv['sync-course']}...`);
          const { jobSequenceId, jobPromise } = await pullAndUpdateCourse({
            courseId: argv['sync-course'],
            authnUserId: null,
            userId: null,
          });
          logger.info(`Course sync job sequence ${jobSequenceId} created.`);
          logger.info(`Waiting for job to finish...`);
          await jobPromise;
          (await selectJobsByJobSequenceId(jobSequenceId)).forEach((job) => {
            logger.info(`Job ${job.id} finished with status '${job.status}'.\n${job.output}`);
          });
          process.exit(0);
        }
      },
      function (callback) {
        if (!config.initNewsItems) return callback(null);
        const notify_with_new_server = false;
        news_items.init(notify_with_new_server, function (err) {
          if (ERR(err, callback)) return;
          callback(null);
        });
      },
      // We need to initialize these first, as the code callers require these
      // to be set up.
      function (callback) {
        load.initEstimator('request', 1);
        load.initEstimator('authed_request', 1);
        load.initEstimator('python', 1, false);
        load.initEstimator('python_worker_active', 1);
        load.initEstimator('python_worker_idle', 1, false);
        load.initEstimator('python_callback_waiting', 1);
        callback(null);
      },
      async () => await codeCaller.init(),
      async () => await assets.init(),
      async () => await cache.init(),
      async () => await freeformServer.init(),
      function (callback) {
        if (!config.devMode) return callback(null);
        module.exports.insertDevUser(function (err) {
          if (ERR(err, callback)) return;
          callback(null);
        });
      },
      async () => {
        logger.verbose('Starting server...');
        await module.exports.startServer();
      },
      async () => socketServer.init(server),
      function (callback) {
        externalGradingSocket.init(function (err) {
          if (ERR(err, callback)) return;
          callback(null);
        });
      },
      async () => externalGrader.init(),
      async () => workspace.init(),
      async () => serverJobs.init(),
      async () => nodeMetrics.init(),
      // These should be the last things to start before we actually start taking
      // requests, as they may actually end up executing course code.
      async () => {
        if (!config.externalGradingEnableResults) return;
        await externalGraderResults.init();
      },
      async () => cron.init(),
      async () => lifecycleHooks.completeInstanceLaunch(),
    ],
    function (err, data) {
      if (err) {
        logger.error('Error initializing PrairieLearn server:', err, data);
        throw err;
      } else {
        logger.info('PrairieLearn server ready, press Control-C to quit');
        if (config.devMode) {
          logger.info('Go to ' + config.serverType + '://localhost:' + config.serverPort);
        }

        // SIGTERM can be used to gracefully shut down the process. This signal
        // may come from another process, but we also send it to ourselves if
        // we want to gracefully shut down. This is used below in the ASG
        // lifecycle handler, and also within the "terminate" webhook.
        process.once('SIGTERM', async () => {
          // By this point, we should no longer be attached to the load balancer,
          // so there's no point shutting down the HTTP server or the socket.io
          // server.
          //
          // We use `allSettled()` here to ensure that all tasks can gracefully
          // shut down, even if some of them fail.
          logger.info('Shutting down async processing');
          const results = await Promise.allSettled([
            externalGraderResults.stop(),
            cron.stop(),
            serverJobs.stop(),
            stopBatchedMigrations(),
          ]);
          results.forEach((r) => {
            if (r.status === 'rejected') {
              logger.error('Error shutting down async processing', r.reason);
              Sentry.captureException(r.reason);
            }
          });

          try {
            await lifecycleHooks.completeInstanceTermination();
          } catch (err) {
            logger.error('Error completing instance termination', err);
            Sentry.captureException(err);
          }

          logger.info('Terminating...');
          // Shut down OpenTelemetry exporting.
          try {
            opentelemetry.shutdown();
          } catch (err) {
            logger.error('Error shutting down OpenTelemetry', err);
            Sentry.captureException(err);
          }

          // Flush all events to Sentry.
          try {
            await Sentry.flush();
          } finally {
            process.exit(0);
          }
        });
      }
    },
  );
}<|MERGE_RESOLUTION|>--- conflicted
+++ resolved
@@ -1436,12 +1436,8 @@
     '/pl/course_instance/:course_instance_id/assessment_instance/:assessment_instance_id/file',
     [
       require('./middlewares/selectAndAuthzAssessmentInstance'),
-<<<<<<< HEAD
+      require('./middlewares/studentAssessmentAccess'),
       require('./middlewares/clientFingerprint').default,
-      require('./middlewares/logPageView')('studentAssessmentInstanceFile'),
-=======
->>>>>>> 92523a44
-      require('./middlewares/studentAssessmentAccess'),
       require('./middlewares/logPageView')('studentAssessmentInstanceFile'),
       require('./pages/studentAssessmentInstanceFile/studentAssessmentInstanceFile'),
     ],
@@ -1456,12 +1452,8 @@
   );
   app.use('/pl/course_instance/:course_instance_id/assessment_instance/:assessment_instance_id', [
     require('./middlewares/selectAndAuthzAssessmentInstance'),
-<<<<<<< HEAD
+    require('./middlewares/studentAssessmentAccess'),
     require('./middlewares/clientFingerprint').default,
-    require('./middlewares/logPageView')('studentAssessmentInstance'),
-=======
->>>>>>> 92523a44
-    require('./middlewares/studentAssessmentAccess'),
     require('./middlewares/logPageView')('studentAssessmentInstance'),
     require('./pages/studentAssessmentInstanceHomework/studentAssessmentInstanceHomework'),
     require('./pages/studentAssessmentInstanceExam/studentAssessmentInstanceExam'),
@@ -1469,12 +1461,8 @@
 
   app.use('/pl/course_instance/:course_instance_id/instance_question/:instance_question_id', [
     require('./middlewares/selectAndAuthzInstanceQuestion'),
-<<<<<<< HEAD
-    // don't use logPageView here, we load it inside the page so it can get the variant_id
+    require('./middlewares/studentAssessmentAccess'),
     require('./middlewares/clientFingerprint').default,
-=======
->>>>>>> 92523a44
-    require('./middlewares/studentAssessmentAccess'),
     // don't use logPageView here, we load it inside the page so it can get the variant_id
     enterpriseOnlyMiddleware(() => require('./ee/middlewares/checkPlanGrantsForQuestion').default),
     require('./pages/studentInstanceQuestionHomework/studentInstanceQuestionHomework'),
