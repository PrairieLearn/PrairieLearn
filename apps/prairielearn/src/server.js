--- conflicted
+++ resolved
@@ -1009,22 +1009,7 @@
     ],
   );
   app.use(
-<<<<<<< HEAD
-    '/pl/course_instance/:course_instance_id/instructor/assessment/:assessment_id/access_overrides',
-    [
-      function (req, res, next) {
-        res.locals.navSubPage = 'access_overrides';
-        next();
-      },
-      require('./pages/instructorAssessmentAccessOverrides/instructorAssessmentAccessOverrides')
-        .default,
-    ],
-  );
-  app.use(
-    '/pl/course_instance/:course_instance_id/instructor/assessment/:assessment_id/file_edit',
-=======
     '/pl/course_instance/:course_instance_id(\\d+)/instructor/assessment/:assessment_id(\\d+)/file_edit',
->>>>>>> 42959d30
     [
       function (req, res, next) {
         res.locals.navSubPage = 'file_edit';
