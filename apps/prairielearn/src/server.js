--- conflicted
+++ resolved
@@ -95,19 +95,6 @@
   process.exit(0);
 }
 
-/**
-<<<<<<< HEAD
- * @template T
- * @param {() => T} load
- * @returns {T | import('express').RequestHandler}
- */
-function enterpriseOnlyMiddleware(load) {
-  if (isEnterprise()) {
-    return load();
-  }
-  return (req, res, next) => next();
-}
-
 function excludeRoutes(routes, handler) {
   return (req, res, next) => {
     if (routes.some((route) => req.path.startsWith(route))) {
@@ -119,8 +106,6 @@
 }
 
 /**
-=======
->>>>>>> 643ddfd3
  * Creates the express application and sets up all PrairieLearn routes.
  * @return {Promise<import('express').Express>} The express "app" object that was created.
  */
