// IMPORTANT: this must come first so that it can properly instrument our
// dependencies like `pg` and `express`.
const opentelemetry = require('@prairielearn/opentelemetry');

const Sentry = require('@prairielearn/sentry');
// `@sentry/tracing` must be imported before `@sentry/profiling-node`.
require('@sentry/tracing');
const { ProfilingIntegration } = require('@sentry/profiling-node');

const ERR = require('async-stacktrace');
const asyncHandler = require('express-async-handler');
const fs = require('fs');
const util = require('util');
const path = require('path');
const debug = require('debug')('prairielearn:' + path.basename(__filename, '.js'));
const favicon = require('serve-favicon');
const async = require('async');
const express = require('express');
const bodyParser = require('body-parser');
const cookieParser = require('cookie-parser');
const passport = require('passport');
const Bowser = require('bowser');
const http = require('http');
const https = require('https');
const blocked = require('blocked');
const blockedAt = require('blocked-at');
const onFinished = require('on-finished');
const { v4: uuidv4 } = require('uuid');
const argv = require('yargs-parser')(process.argv.slice(2));
const multer = require('multer');
const { filesize } = require('filesize');
const url = require('url');
const { createProxyMiddleware } = require('http-proxy-middleware');
const {
  SCHEMA_MIGRATIONS_PATH,
  initBatchedMigrations,
  startBatchedMigrations,
  stopBatchedMigrations,
} = require('@prairielearn/migrations');

const { logger, addFileLogging } = require('@prairielearn/logger');
const { config, loadConfig, setLocalsFromConfig } = require('./lib/config');
const load = require('./lib/load');
const externalGrader = require('./lib/externalGrader');
const externalGraderResults = require('./lib/externalGraderResults');
const externalGradingSocket = require('./lib/externalGradingSocket');
const workspace = require('./lib/workspace');
const sqldb = require('@prairielearn/postgres');
const migrations = require('@prairielearn/migrations');
const error = require('@prairielearn/error');
const sprocs = require('./sprocs');
const news_items = require('./news_items');
const cron = require('./cron');
const socketServer = require('./lib/socket-server');
const serverJobs = require('./lib/server-jobs-legacy');
const freeformServer = require('./question-servers/freeform.js');
const { cache } = require('@prairielearn/cache');
const { LocalCache } = require('./lib/local-cache');
const codeCaller = require('./lib/code-caller');
const assets = require('./lib/assets');
const namedLocks = require('@prairielearn/named-locks');
const { EncodedData } = require('@prairielearn/browser-utils');
const nodeMetrics = require('./lib/node-metrics');
const { isEnterprise } = require('./lib/license');
const lifecycleHooks = require('./lib/lifecycle-hooks');
const { APP_ROOT_PATH, REPOSITORY_ROOT_PATH } = require('./lib/paths');
const staticNodeModules = require('./middlewares/staticNodeModules');
const { flashMiddleware, flash } = require('@prairielearn/flash');
const { features } = require('./lib/features');
const { featuresMiddleware } = require('./lib/features/middleware');
const { markAllWorkspaceHostsUnhealthy } = require('./lib/workspaceHost');
const { createSessionMiddleware } = require('@prairielearn/session');
const { PostgresSessionStore } = require('./lib/session-store');
const { pullAndUpdateCourse } = require('./lib/course');
const { selectJobsByJobSequenceId } = require('./lib/server-jobs');
const { SocketActivityMetrics } = require('./lib/telemetry/socket-activity-metrics');

process.on('warning', (e) => console.warn(e));

// If there is only one argument and `server.js` is being executed directly,
// legacy it into the config option.
if (require.main === module && argv['_'].length === 1) {
  argv['config'] = argv['_'][0];
  argv['_'] = [];
}

if ('h' in argv || 'help' in argv) {
  var msg = `PrairieLearn command line options:
    -h, --help                          Display this help and exit
    --config <filename>
    <filename> and no other args        Load an alternative config filename
    --migrate-and-exit                  Run the DB initialization parts and exit
    --refresh-workspace-hosts-and-exit  Refresh the workspace hosts and exit
    --sync-course <course_id>           Synchronize a course and exit
`;

  console.log(msg);
  process.exit(0);
}

function enterpriseOnlyMiddleware(load) {
  if (isEnterprise()) {
    return load();
  }
  return (req, res, next) => next();
}

/**
 * Creates the express application and sets up all PrairieLearn routes.
 * @return {import('express').Express} The express "app" object that was created.
 */
module.exports.initExpress = function () {
  const app = express();
  app.set('views', path.join(__dirname, 'pages'));
  app.set('view engine', 'ejs');
  app.set('trust proxy', config.trustProxy);

  // These should come first so that we get instrumentation on all our requests.
  if (config.sentryDsn) {
    app.use(Sentry.Handlers.requestHandler());

    if (config.sentryTracesSampleRate) {
      app.use(Sentry.Handlers.tracingHandler());
    }

    app.use(require('./lib/sentry').enrichSentryEventMiddleware);
  }

  // This should come before the session middleware so that we don't
  // create a session every time we get a health check request.
  app.get('/pl/webhooks/ping', function (req, res, _next) {
    res.send('.');
  });

  // Set res.locals variables first, so they will be available on
  // all pages including the error page (which we could jump to at
  // any point.
  app.use((req, res, next) => {
    res.locals.asset_path = assets.assetPath;
    res.locals.node_modules_asset_path = assets.nodeModulesAssetPath;
    res.locals.compiled_script_tag = assets.compiledScriptTag;
    res.locals.compiled_stylesheet_tag = assets.compiledStylesheetTag;
    res.locals.compiled_script_path = assets.compiledScriptPath;
    res.locals.compiled_stylesheet_path = assets.compiledStylesheetPath;
    res.locals.encoded_data = EncodedData;
    next();
  });
  app.use(function (req, res, next) {
    res.locals.config = config;
    next();
  });
  app.use(function (req, res, next) {
    setLocalsFromConfig(res.locals);
    next();
  });

  app.use(
    createSessionMiddleware({
      secret: config.secretKey,
      store: new PostgresSessionStore(),
      cookie: {
        name: 'prairielearn_session',
        writeNames: ['prairielearn_session', 'pl2_session'],
        // Ensure that the legacy session cookie doesn't have a domain specified.
        // We can only safely set domains on the new session cookie.
        writeOverrides: [{ domain: undefined }, { domain: config.cookieDomain ?? undefined }],
        httpOnly: true,
        maxAge: config.sessionStoreExpireSeconds * 1000,
        secure: 'auto', // uses Express "trust proxy" setting
        sameSite: config.sessionCookieSameSite,
      },
    }),
  );

  app.use((req, res, next) => {
    // If the session is going to expire in the near future, we'll extend it
    // automatically for the user.
    //
    // TODO: make this configurable?
    if (req.session.getExpirationDate().getTime() < Date.now() + 60 * 60 * 1000) {
      req.session.setExpiration(config.sessionStoreExpireSeconds);
    }

    next();
  });

  app.use(function (req, res, next) {
    if (req.headers['user-agent']) {
      res.locals.userAgent = Bowser.parse(req.headers['user-agent']);
    } else {
      res.locals.userAgent = null;
    }
    next();
  });

  // special parsing of file upload paths -- this is inelegant having it
  // separate from the route handlers but it seems to be necessary
  // Special handling of file-upload routes so that we can parse multipart/form-data
  const upload = multer({
    storage: multer.memoryStorage(),
    limits: {
      fieldSize: config.fileUploadMaxBytes,
      fileSize: config.fileUploadMaxBytes,
      parts: config.fileUploadMaxParts,
    },
  });
  config.fileUploadMaxBytesFormatted = filesize(config.fileUploadMaxBytes, {
    base: 10,
    round: 0,
  });
  app.post(
    '/pl/course_instance/:course_instance_id(\\d+)/instructor/assessment/:assessment_id(\\d+)/uploads',
    upload.single('file'),
  );
  app.post(
    '/pl/course_instance/:course_instance_id(\\d+)/instance_question/:instance_question_id(\\d+)',
    upload.single('file'),
  );
  app.post(
    '/pl/course_instance/:course_instance_id(\\d+)/assessment_instance/:assessment_instance_id(\\d+)',
    upload.single('file'),
  );
  app.post(
    '/pl/course_instance/:course_instance_id(\\d+)/instructor/question/:question_id(\\d+)',
    upload.single('file'),
  );
  app.post('/pl/course/:course_id(\\d+)/question/:question_id(\\d+)', upload.single('file'));
  app.post(
    '/pl/course/:course_id(\\d+)/question/:question_id(\\d+)/file_view',
    upload.single('file'),
  );
  app.post(
    '/pl/course/:course_id(\\d+)/question/:question_id(\\d+)/file_view/*',
    upload.single('file'),
  );
  app.post(
    '/pl/course_instance/:course_instance_id(\\d+)/instructor/assessment/:assessment_id(\\d+)/settings',
    upload.single('file'),
  );
  app.post(
    '/pl/course_instance/:course_instance_id(\\d+)/instructor/instance_admin/settings',
    upload.single('file'),
  );
  app.post(
    '/pl/course_instance/:course_instance_id(\\d+)/instructor/course_admin/settings',
    upload.single('file'),
  );
  app.post('/pl/course/:course_id(\\d+)/course_admin/settings', upload.single('file'));
  app.post('/pl/course/:course_id(\\d+)/course_admin/file_view', upload.single('file'));
  app.post('/pl/course/:course_id(\\d+)/course_admin/file_view/*', upload.single('file'));
  app.post(
    '/pl/course_instance/:course_instance_id(\\d+)/instructor/course_admin/file_view',
    upload.single('file'),
  );
  app.post(
    '/pl/course_instance/:course_instance_id(\\d+)/instructor/course_admin/file_view/*',
    upload.single('file'),
  );
  app.post(
    '/pl/course_instance/:course_instance_id(\\d+)/instructor/instance_admin/file_view',
    upload.single('file'),
  );
  app.post(
    '/pl/course_instance/:course_instance_id(\\d+)/instructor/instance_admin/file_view/*',
    upload.single('file'),
  );
  app.post(
    '/pl/course_instance/:course_instance_id(\\d+)/instructor/assessment/:assessment_id(\\d+)/file_view',
    upload.single('file'),
  );
  app.post(
    '/pl/course_instance/:course_instance_id(\\d+)/instructor/assessment/:assessment_id(\\d+)/file_view/*',
    upload.single('file'),
  );
  app.post(
    '/pl/course_instance/:course_instance_id(\\d+)/instructor/question/:question_id(\\d+)/file_view',
    upload.single('file'),
  );
  app.post(
    '/pl/course_instance/:course_instance_id(\\d+)/instructor/question/:question_id(\\d+)/file_view/*',
    upload.single('file'),
  );
  app.post(
    '/pl/course_instance/:course_instance_id(\\d+)/instructor/assessment/:assessment_id(\\d+)/groups',
    upload.single('file'),
  );

  /**
   * Function to strip "sensitive" cookies from requests that will be proxied
   * to workspace hosts.
   */
  function stripSensitiveCookies(proxyReq) {
    const cookies = proxyReq.getHeader('cookie');
    if (!cookies) return;

    const items = cookies.split(';');
    const filteredItems = items.filter((item) => {
      const name = item.split('=')[0].trim();
      return (
        name !== 'pl_authn' &&
        name !== 'pl2_authn' &&
        name !== 'pl_assessmentpw' &&
        name !== 'pl2_assessmentpw' &&
        name !== 'connect.sid' &&
        name !== 'prairielearn_session' &&
        name !== 'pl2_session' &&
        // The workspace authz cookies use a prefix plus the workspace ID, so
        // we need to check for that prefix instead of an exact name match.
        !name.startsWith('pl_authz_workspace_') &&
        !name.startsWith('pl2_authz_workspace_')
      );
    });

    proxyReq.setHeader('cookie', filteredItems.join(';'));
  }

  // Collect metrics on workspace proxy sockets. Note that this only tracks
  // outgoing sockets (those going to workspaces). Incoming sockets are tracked
  // globally for the entire server.
  const meter = opentelemetry.metrics.getMeter('prairielearn');
  const workspaceProxySocketActivityMetrics = new SocketActivityMetrics(meter, 'workspace-proxy');
  workspaceProxySocketActivityMetrics.start();

  // proxy workspaces to remote machines
  const workspaceUrlRewriteCache = new LocalCache(config.workspaceUrlRewriteCacheMaxAgeSec);
  const workspaceProxyOptions = {
    target: 'invalid',
    ws: true,
    pathRewrite: async (path) => {
      try {
        const match = path.match('/pl/workspace/([0-9]+)/container/(.*)');
        if (!match) throw new Error(`Could not match path: ${path}`);
        const workspace_id = parseInt(match[1]);
        let workspace_url_rewrite = workspaceUrlRewriteCache.get(workspace_id);
        if (workspace_url_rewrite == null) {
          debug(`pathRewrite: querying workspace_url_rewrite for workspace_id=${workspace_id}`);
          const sql =
            'SELECT q.workspace_url_rewrite' +
            ' FROM questions AS q' +
            ' JOIN variants AS v ON (v.question_id = q.id)' +
            ' WHERE v.workspace_id = $workspace_id;';
          const result = await sqldb.queryOneRowAsync(sql, { workspace_id });
          workspace_url_rewrite = result.rows[0].workspace_url_rewrite;
          if (workspace_url_rewrite == null) workspace_url_rewrite = true;
          workspaceUrlRewriteCache.set(workspace_id, workspace_url_rewrite);
        }
        debug(
          `pathRewrite: found workspace_url_rewrite=${workspace_url_rewrite} for workspace_id=${workspace_id}`,
        );
        if (!workspace_url_rewrite) {
          return path;
        }
        var pathSuffix = match[2];
        const newPath = '/' + pathSuffix;
        return newPath;
      } catch (err) {
        logger.error(`Error in pathRewrite for path=${path}: ${err}`);
        return path;
      }
    },
    logLevel: 'silent',
    logProvider: (_provider) => logger,
    router: async (req) => {
      const match = req.url.match(/^\/pl\/workspace\/([0-9]+)\/container\//);
      if (!match) throw new Error(`Could not match URL: ${req.url}`);

      const workspace_id = match[1];
      const result = await sqldb.queryZeroOrOneRowAsync(
        "SELECT hostname FROM workspaces WHERE id = $workspace_id AND state = 'running';",
        { workspace_id },
      );

      if (result.rows.length === 0) {
        // If updating this message, also update the message our Sentry
        // `beforeSend` handler.
        throw error.make(404, 'Workspace is not running');
      }

      return `http://${result.rows[0].hostname}/`;
    },
    onProxyReq: (proxyReq) => {
      stripSensitiveCookies(proxyReq);
    },
    onProxyReqWs: (proxyReq) => {
      stripSensitiveCookies(proxyReq);
    },
    onError: (err, req, res) => {
      logger.error(`Error proxying workspace request: ${err}`, {
        err,
        url: req.url,
        originalUrl: req.originalUrl,
      });
      // Check to make sure we weren't already in the middle of sending a
      // response before replying with an error 500
      if (res && !res.headersSent) {
        if (res.status && res.send) {
          res.status(err.status ?? 500).send('Error proxying workspace request');
        }
      }
    },
  };
  const workspaceProxy = createProxyMiddleware((pathname) => {
    return pathname.match('/pl/workspace/([0-9])+/container/');
  }, workspaceProxyOptions);
  const workspaceAuthRouter = express.Router();
  workspaceAuthRouter.use([
    // We use a short-lived cookie to cache a successful
    // authn/authz for a specific workspace. We run the following
    // middlewares in this separate sub-router so that we can
    // short-circuit out of authzWorkspaceCookieCheck if we find
    // the workspace-authz cookie. Short-circuiting will exit this
    // sub-router immediately, so we can either exit this
    // sub-router by finding the cookie, or by running regular
    // authn/authz.

    require('./middlewares/authzWorkspaceCookieCheck'), // short-circuits if we have the workspace-authz cookie
    require('./middlewares/date'),
    require('./middlewares/authn'), // jumps to error handler if authn fails
    require('./middlewares/authzWorkspace'), // jumps to error handler if authz fails
    require('./middlewares/authzWorkspaceCookieSet'), // sets the workspace-authz cookie
  ]);
  app.use('/pl/workspace/:workspace_id(\\d+)/container', [
    cookieParser(),
    (req, res, next) => {
      // Needed for workspaceAuthRouter.
      res.locals.workspace_id = req.params.workspace_id;
      next();
    },
    workspaceAuthRouter,
    (req, res, next) => {
      workspaceProxySocketActivityMetrics.addSocket(req.socket);
      next();
    },
    workspaceProxy,
  ]);

  app.use((req, res, next) => {
    // Stripe webhook signature verification requires the raw body, so we avoid
    // using the body parser for that route.
    if (req.path === '/pl/webhooks/stripe') return next();

    // Limit to 5MB of JSON
    bodyParser.json({ limit: 5 * 1024 * 1024 })(req, res, next);
  });
  app.use(bodyParser.urlencoded({ extended: false, limit: 5 * 1536 * 1024 }));
  app.use(cookieParser());
  app.use(passport.initialize());
  if (config.devMode) app.use(favicon(path.join(APP_ROOT_PATH, 'public', 'favicon-dev.ico')));
  else app.use(favicon(path.join(APP_ROOT_PATH, 'public', 'favicon.ico')));

  assets.applyMiddleware(app);

  // This route is kept around for legacy reasons - new code should prefer the
  // assets system with cacheable assets.
  app.use(express.static(path.join(APP_ROOT_PATH, 'public')));

  // For backwards compatibility, we redirect requests for the old `node_modules`
  // route to the new `cacheable_node_modules` route.
  app.use('/node_modules', (req, res) => {
    // Strip the leading slash.
    const assetPath = req.url.slice(1);
    res.redirect(assets.nodeModulesAssetPath(assetPath));
  });

  // Support legacy use of ace by v2 questions
  app.use(
    '/localscripts/calculationQuestion/ace',
    staticNodeModules(path.join('ace-builds', 'src-min-noconflict')),
  );
  app.use('/javascripts/ace', staticNodeModules(path.join('ace-builds', 'src-min-noconflict')));

  // Middleware for all requests
  // response_id is logged on request, response, and error to link them together
  app.use(function (req, res, next) {
    res.locals.response_id = uuidv4();
    res.set('X-Response-ID', res.locals.response_id);
    next();
  });

  // load accounting for requests
  app.use(function (req, res, next) {
    load.startJob('request', res.locals.response_id);
    next();
  });
  app.use(function (req, res, next) {
    onFinished(res, function (err, res) {
      if (ERR(err, () => {})) {
        logger.verbose('request on-response-finished error', {
          err,
          response_id: res.locals.response_id,
        });
      }
      load.endJob('request', res.locals.response_id);
    });
    next();
  });

  // More middlewares
  app.use(flashMiddleware());
  app.use((req, res, next) => {
    // This is so that the `navbar` partial can access the flash messages. If
    // you want to add a flash message, you should import and use `flash`
    // directly from `@prairielearn/flash`.
    res.locals.flash = flash;
    next();
  });
  app.use(require('./middlewares/logResponse')); // defers to end of response
  app.use(require('./middlewares/cors'));
  app.use(require('./middlewares/content-security-policy').default);
  app.use(require('./middlewares/date'));
  app.use(require('./middlewares/effectiveRequestChanged'));

  app.use('/pl/oauth2login', require('./pages/authLoginOAuth2/authLoginOAuth2'));
  app.use('/pl/oauth2callback', require('./pages/authCallbackOAuth2/authCallbackOAuth2'));
  app.use(/\/pl\/shibcallback/, require('./pages/authCallbackShib/authCallbackShib'));

  if (isEnterprise()) {
    if (config.hasAzure) {
      app.use('/pl/azure_login', require('./ee/auth/azure/login').default);
      app.use('/pl/azure_callback', require('./ee/auth/azure/callback').default);
    }

    app.use('/pl/lti13_instance', require('./ee/routers/lti13').default);
    app.use(
      '/pl/auth/institution/:institution_id(\\d+)/saml',
      require('./ee/auth/saml/router').default,
    );
  }

  app.use('/pl/lti', require('./pages/authCallbackLti/authCallbackLti'));
  app.use('/pl/login', require('./pages/authLogin/authLogin').default);
  if (config.devMode) {
    app.use('/pl/dev_login', require('./pages/authLoginDev/authLoginDev'));
  }
  app.use('/pl/logout', [
    function (req, res, next) {
      res.locals.navPage = 'logout';
      next();
    },
    require('./pages/authLogout/authLogout').default,
  ]);
  // disable SEB until we can fix the mcrypt issues
  // app.use('/pl/downloadSEBConfig', require('./pages/studentSEBConfig/studentSEBConfig'));
  app.use(require('./middlewares/authn')); // authentication, set res.locals.authn_user
  app.use('/pl/api', require('./middlewares/authnToken')); // authn for the API, set res.locals.authn_user

  // Must come after the authentication middleware, as we need to read the
  // `authn_is_administrator` property from the response locals.
  //
  // This means that feature flag overrides will not be available for
  // unauthenticated routes.
  app.use(featuresMiddleware((req, res) => res.locals.authn_is_administrator));

  if (isEnterprise()) {
    app.use('/pl/prairietest/auth', require('./ee/auth/prairietest').default);
  }

  // Must come before CSRF middleware; we do our own signature verification here.
  app.use('/pl/webhooks/terminate', require('./webhooks/terminate').default);
  app.use(
    '/pl/webhooks/stripe',
    enterpriseOnlyMiddleware(() => require('./ee/webhooks/stripe').default),
  );

  app.use(require('./middlewares/csrfToken')); // sets and checks res.locals.__csrf_token
  app.use(require('./middlewares/logRequest'));

  // load accounting for authenticated accesses
  app.use(function (req, res, next) {
    load.startJob('authed_request', res.locals.response_id);
    next();
  });
  app.use(function (req, res, next) {
    onFinished(res, function (err, res) {
      if (ERR(err, () => {})) {
        logger.verbose('authed_request on-response-finished error', {
          err,
          response_id: res.locals.response_id,
        });
      }
      load.endJob('authed_request', res.locals.response_id);
    });
    next();
  });

  // clear cookies on the homepage to reset any stale session state
  app.use(/^(\/?)$|^(\/pl\/?)$/, require('./middlewares/clearCookies'));

  // some pages don't need authorization
  app.use('/', require('./pages/home/home'));
  app.use('/pl', require('./pages/home/home'));
  app.use('/pl/settings', require('./pages/userSettings/userSettings').default);
  app.use('/pl/enroll', require('./pages/enroll/enroll').default);
  app.use('/pl/password', [
    function (req, res, next) {
      res.locals.navPage = 'password';
      next();
    },
    require('./pages/authPassword/authPassword'),
  ]);
  app.use('/pl/news_items', [
    function (req, res, next) {
      res.locals.navPage = 'news';
      next();
    },
    require('./pages/news_items/news_items.js'),
  ]);
  app.use('/pl/news_item', [
    function (req, res, next) {
      res.locals.navPage = 'news';
      next();
    },
    function (req, res, next) {
      res.locals.navSubPage = 'news_item';
      next();
    },
    require('./pages/news_item/news_item.js'),
  ]);
  app.use(
    '/pl/request_course',
    require('./pages/instructorRequestCourse/instructorRequestCourse').default,
  );

  // We deliberately omit the `authzCourseOrInstance` middleware here. The
  // route handler will only ever display courses for which the user has staff
  // access; the course ID in the URL is only used to determine which course
  // is the currently selected one.
  app.use(
    '/pl/navbar/course/:course_id(\\d+)/switcher',
    require('./pages/navbarCourseSwitcher/navbarCourseSwitcher').default,
  );
  app.use(
    '/pl/navbar/course/:course_id(\\d+)/course_instance_switcher/:course_instance_id(\\d+)?',
    [
      require('./middlewares/authzCourseOrInstance').default,
      require('./pages/navbarCourseInstanceSwitcher/navbarCourseInstanceSwitcher').default,
    ],
  );

  app.use('/pl/workspace/:workspace_id(\\d+)', [
    (req, res, next) => {
      res.locals.workspace_id = req.params.workspace_id;
      next();
    },
    require('./middlewares/authzWorkspace'),
  ]);
  app.use('/pl/workspace/:workspace_id(\\d+)', require('./pages/workspace/workspace').default);
  app.use(
    '/pl/workspace/:workspace_id(\\d+)/logs',
    require('./pages/workspaceLogs/workspaceLogs').default,
  );

  // dev-mode pages are mounted for both out-of-course access (here) and within-course access (see below)
  if (config.devMode) {
    app.use('/pl/loadFromDisk', [
      function (req, res, next) {
        res.locals.navPage = 'load_from_disk';
        next();
      },
      require('./pages/instructorLoadFromDisk/instructorLoadFromDisk').default,
    ]);
    app.use('/pl/jobSequence', [
      function (req, res, next) {
        res.locals.navPage = 'job_sequence';
        next();
      },
      require('./pages/instructorJobSequence/instructorJobSequence').default,
    ]);
  }

  // Redirect plain course instance page either to student or instructor assessments page
  app.use(/^(\/pl\/course_instance\/[0-9]+)\/?$/, (req, res, _next) => {
    res.redirect(`${req.params[0]}/assessments`);
  });
  app.use(/^(\/pl\/course_instance\/[0-9]+\/instructor)\/?$/, (req, res, _next) => {
    res.redirect(`${req.params[0]}/instance_admin/assessments`);
  });

  // is the course instance being accessed through the student or instructor page route
  app.use('/pl/course_instance/:course_instance_id(\\d+)', function (req, res, next) {
    res.locals.viewType = 'student';
    next();
  });
  app.use('/pl/course_instance/:course_instance_id(\\d+)/instructor', function (req, res, next) {
    res.locals.viewType = 'instructor';
    next();
  });

  // sets res.locals.course and res.locals.course_instance
  app.use(
    '/pl/course_instance/:course_instance_id(\\d+)',
    require('./middlewares/authzCourseOrInstance').default,
  );

  // This must come after `authzCourseOrInstance` but before the `checkPlanGrants`
  // or `autoEnroll` middlewares so that we can render it even when the student
  // isn't enrolled in the course instance or doesn't have the necessary plan grants.
  if (isEnterprise()) {
    // This must come before `authzHasCourseInstanceAccess` and the upgrade page
    // below so that we can render it even when the student isn't enrolled in the
    // course instance.
    app.use('/pl/course_instance/:course_instance_id(\\d+)/upgrade', [
      require('./ee/pages/studentCourseInstanceUpgrade/studentCourseInstanceUpgrade').default,
    ]);
  }

  // all pages under /pl/course_instance require authorization
  app.use('/pl/course_instance/:course_instance_id(\\d+)', [
    enterpriseOnlyMiddleware(() => require('./ee/middlewares/checkPlanGrants').default),
    require('./middlewares/autoEnroll').default,
    function (req, res, next) {
      res.locals.urlPrefix = '/pl/course_instance/' + req.params.course_instance_id;
      next();
    },
    function (req, res, next) {
      res.locals.navbarType = 'student';
      next();
    },
    require('./middlewares/ansifySyncErrorsAndWarnings.js'),
  ]);

  // Some course instance student pages only require course instance authorization (already checked)
  app.use(
    '/pl/course_instance/:course_instance_id(\\d+)/news_items',
    require('./pages/news_items/news_items.js'),
  );
  app.use(
    '/pl/course_instance/:course_instance_id(\\d+)/news_item',
    require('./pages/news_item/news_item.js'),
  );

  // Some course instance student pages only require the authn user to have permissions
  app.use('/pl/course_instance/:course_instance_id(\\d+)/effectiveUser', [
    require('./middlewares/authzAuthnHasCoursePreviewOrInstanceView'),
    require('./pages/instructorEffectiveUser/instructorEffectiveUser').default,
  ]);

  // All course instance instructor pages require the authn user to have permissions
  app.use('/pl/course_instance/:course_instance_id(\\d+)/instructor', [
    require('./middlewares/authzAuthnHasCoursePreviewOrInstanceView'),
    require('./middlewares/selectOpenIssueCount'),
    function (req, res, next) {
      res.locals.navbarType = 'instructor';
      next();
    },
    function (req, res, next) {
      res.locals.urlPrefix = '/pl/course_instance/' + req.params.course_instance_id + '/instructor';
      next();
    },
  ]);

  // Some course instance instructor pages only require the authn user to have permissions (already checked)
  app.use(
    '/pl/course_instance/:course_instance_id(\\d+)/instructor/effectiveUser',
    require('./pages/instructorEffectiveUser/instructorEffectiveUser').default,
  );
  app.use(
    '/pl/course_instance/:course_instance_id(\\d+)/instructor/news_items',
    require('./pages/news_items/news_items.js'),
  );
  app.use(
    '/pl/course_instance/:course_instance_id(\\d+)/instructor/news_item',
    require('./pages/news_item/news_item.js'),
  );

  // All other course instance student pages require the effective user to have permissions
  app.use(
    '/pl/course_instance/:course_instance_id(\\d+)',
    require('./middlewares/authzHasCourseInstanceAccess'),
  );

  // All other course instance instructor pages require the effective user to have permissions
  app.use(
    '/pl/course_instance/:course_instance_id(\\d+)/instructor',
    require('./middlewares/authzHasCoursePreviewOrInstanceView').default,
  );

  // all pages under /pl/course require authorization
  app.use('/pl/course/:course_id(\\d+)', [
    require('./middlewares/authzCourseOrInstance').default, // set res.locals.course
    require('./middlewares/ansifySyncErrorsAndWarnings.js'),
    require('./middlewares/selectOpenIssueCount'),
    function (req, res, next) {
      res.locals.navbarType = 'instructor';
      next();
    },
    function (req, res, next) {
      res.locals.urlPrefix = '/pl/course/' + req.params.course_id;
      next();
    },
  ]);

  // Serve element statics. As with core PrairieLearn assets and files served
  // from `node_modules`, we include a cachebuster in the URL. This allows
  // files to be treated as immutable in production and cached aggressively.
  app.use(
    '/pl/course_instance/:course_instance_id(\\d+)/cacheableElements/:cachebuster',
    require('./pages/elementFiles/elementFiles'),
  );
  app.use(
    '/pl/course_instance/:course_instance_id(\\d+)/instructor/cacheableElements/:cachebuster',
    require('./pages/elementFiles/elementFiles'),
  );
  app.use(
    '/pl/course/:course_id(\\d+)/cacheableElements/:cachebuster',
    require('./pages/elementFiles/elementFiles'),
  );
  app.use(
    '/pl/course_instance/:course_instance_id(\\d+)/cacheableElementExtensions/:cachebuster',
    require('./pages/elementExtensionFiles/elementExtensionFiles'),
  );
  app.use(
    '/pl/course_instance/:course_instance_id(\\d+)/instructor/cacheableElementExtensions/:cachebuster',
    require('./pages/elementExtensionFiles/elementExtensionFiles'),
  );
  app.use(
    '/pl/course/:course_id(\\d+)/cacheableElementExtensions/:cachebuster',
    require('./pages/elementExtensionFiles/elementExtensionFiles'),
  );

  // For backwards compatibility, we continue to serve the non-cached element
  // files.
  // TODO: if we can determine that these routes are no longer receiving
  // traffic in the future, we can delete these.
  //
  // TODO: the only internal usage of this is in the `pl-drawing` element. Fix that.
  app.use('/pl/static/elements', require('./pages/elementFiles/elementFiles'));
  app.use(
    '/pl/course_instance/:course_instance_id(\\d+)/elements',
    require('./pages/elementFiles/elementFiles'),
  );
  app.use(
    '/pl/course_instance/:course_instance_id(\\d+)/instructor/elements',
    require('./pages/elementFiles/elementFiles'),
  );
  app.use('/pl/course/:course_id(\\d+)/elements', require('./pages/elementFiles/elementFiles'));
  app.use(
    '/pl/course_instance/:course_instance_id(\\d+)/elementExtensions',
    require('./pages/elementExtensionFiles/elementExtensionFiles'),
  );
  app.use(
    '/pl/course_instance/:course_instance_id(\\d+)/instructor/elementExtensions',
    require('./pages/elementExtensionFiles/elementExtensionFiles'),
  );
  app.use(
    '/pl/course/:course_id(\\d+)/elementExtensions',
    require('./pages/elementExtensionFiles/elementExtensionFiles'),
  );

  //////////////////////////////////////////////////////////////////////
  //////////////////////////////////////////////////////////////////////
  //////////////////////////////////////////////////////////////////////
  // API ///////////////////////////////////////////////////////////////

  app.use('/pl/api/v1', require('./api/v1').default);

  if (isEnterprise()) {
    app.use(
      '/pl/institution/:institution_id(\\d+)/admin',
      require('./ee/routers/institutionAdmin').default,
    );
  }

  //////////////////////////////////////////////////////////////////////
  //////////////////////////////////////////////////////////////////////
  //////////////////////////////////////////////////////////////////////
  // Instructor pages //////////////////////////////////////////////////

  // single assessment
<<<<<<< HEAD
  app.use(
    '/pl/course_instance/:course_instance_id(\\d+)/instructor/assessment/:assessment_id(\\d+)',
    [
      require('./middlewares/selectAndAuthzAssessment'),
      require('./middlewares/ansifySyncErrorsAndWarnings.js'),
      require('./middlewares/selectAssessments'),
    ],
  );
=======
  app.use('/pl/course_instance/:course_instance_id/instructor/assessment/:assessment_id', [
    require('./middlewares/selectAndAuthzAssessment').default,
    require('./middlewares/ansifySyncErrorsAndWarnings.js'),
    require('./middlewares/selectAssessments'),
  ]);
>>>>>>> 6fc5c0e9
  app.use(
    /^(\/pl\/course_instance\/[0-9]+\/instructor\/assessment\/[0-9]+)\/?$/,
    (req, res, _next) => {
      res.redirect(`${req.params[0]}/questions`);
    },
  );
  app.use(
    '/pl/course_instance/:course_instance_id(\\d+)/instructor/assessment/:assessment_id(\\d+)',
    function (req, res, next) {
      res.locals.navPage = 'assessment';
      next();
    },
  );
  app.use(
    '/pl/course_instance/:course_instance_id(\\d+)/instructor/assessment/:assessment_id(\\d+)/settings',
    [
      function (req, res, next) {
        res.locals.navSubPage = 'settings';
        next();
      },
      require('./pages/instructorAssessmentSettings/instructorAssessmentSettings').default,
    ],
  );
  app.use(
    '/pl/course_instance/:course_instance_id(\\d+)/instructor/assessment/:assessment_id(\\d+)/questions',
    [
      function (req, res, next) {
        res.locals.navSubPage = 'questions';
        next();
      },
      require('./pages/instructorAssessmentQuestions/instructorAssessmentQuestions').default,
    ],
  );
  app.use(
    '/pl/course_instance/:course_instance_id(\\d+)/instructor/assessment/:assessment_id(\\d+)/groups',
    [
      function (req, res, next) {
        res.locals.navSubPage = 'groups';
        next();
      },
      require('./pages/instructorAssessmentGroups/instructorAssessmentGroups').default,
    ],
  );
  app.use(
    '/pl/course_instance/:course_instance_id(\\d+)/instructor/assessment/:assessment_id(\\d+)/access',
    [
      function (req, res, next) {
        res.locals.navSubPage = 'access';
        next();
      },
      require('./pages/instructorAssessmentAccess/instructorAssessmentAccess').default,
    ],
  );
  app.use(
    '/pl/course_instance/:course_instance_id(\\d+)/instructor/assessment/:assessment_id(\\d+)/assessment_statistics',
    [
      function (req, res, next) {
        res.locals.navSubPage = 'assessment_statistics';
        next();
      },
      require('./pages/instructorAssessmentStatistics/instructorAssessmentStatistics').default,
    ],
  );
  app.use(
    '/pl/course_instance/:course_instance_id(\\d+)/instructor/assessment/:assessment_id(\\d+)/question_statistics',
    [
      function (req, res, next) {
        res.locals.navSubPage = 'question_statistics';
        next();
      },
      require('./pages/instructorAssessmentQuestionStatistics/instructorAssessmentQuestionStatistics')
        .default,
    ],
  );
  app.use(
    '/pl/course_instance/:course_instance_id(\\d+)/instructor/assessment/:assessment_id(\\d+)/downloads',
    [
      function (req, res, next) {
        res.locals.navSubPage = 'downloads';
        next();
      },
      require('./pages/instructorAssessmentDownloads/instructorAssessmentDownloads').default,
    ],
  );
  app.use(
    '/pl/course_instance/:course_instance_id(\\d+)/instructor/assessment/:assessment_id(\\d+)/uploads',
    [
      function (req, res, next) {
        res.locals.navSubPage = 'uploads';
        next();
      },
      require('./pages/instructorAssessmentUploads/instructorAssessmentUploads').default,
    ],
  );
  app.use(
    '/pl/course_instance/:course_instance_id(\\d+)/instructor/assessment/:assessment_id(\\d+)/regrading',
    [
      function (req, res, next) {
        res.locals.navSubPage = 'regrading';
        next();
      },
      require('./pages/instructorAssessmentRegrading/instructorAssessmentRegrading').default,
    ],
  );
  app.use(
    '/pl/course_instance/:course_instance_id(\\d+)/instructor/assessment/:assessment_id(\\d+)/instances',
    [
      function (req, res, next) {
        res.locals.navSubPage = 'instances';
        next();
      },
      require('./pages/instructorAssessmentInstances/instructorAssessmentInstances').default,
    ],
  );
  app.use(
    '/pl/course_instance/:course_instance_id(\\d+)/instructor/assessment/:assessment_id(\\d+)/file_edit',
    [
      function (req, res, next) {
        res.locals.navSubPage = 'file_edit';
        next();
      },
      require('./pages/instructorFileEditor/instructorFileEditor').default,
    ],
  );
  app.use(
    '/pl/course_instance/:course_instance_id(\\d+)/instructor/assessment/:assessment_id(\\d+)/file_view',
    [
      function (req, res, next) {
        res.locals.navSubPage = 'file_view';
        next();
      },
      require('./pages/instructorFileBrowser/instructorFileBrowser'),
    ],
  );
  app.use(
    '/pl/course_instance/:course_instance_id(\\d+)/instructor/assessment/:assessment_id(\\d+)/file_download',
    require('./pages/instructorFileDownload/instructorFileDownload').default,
  );

  app.use(
    '/pl/course_instance/:course_instance_id(\\d+)/instructor/assessment/:assessment_id(\\d+)/manual_grading/assessment_question/:assessment_question_id(\\d+)',
    [
      function (req, res, next) {
        res.locals.navSubPage = 'manual_grading';
        next();
      },
      require('./middlewares/selectAndAuthzAssessmentQuestion'),
      require('./pages/instructorAssessmentManualGrading/assessmentQuestion/assessmentQuestion')
        .default,
    ],
  );
  app.use(
    '/pl/course_instance/:course_instance_id(\\d+)/instructor/assessment/:assessment_id(\\d+)/manual_grading/instance_question/:instance_question_id(\\d+)',
    [
      function (req, res, next) {
        res.locals.navSubPage = 'manual_grading';
        next();
      },
      require('./middlewares/selectAndAuthzInstanceQuestion').default,
      require('./pages/instructorAssessmentManualGrading/instanceQuestion/instanceQuestion')
        .default,
    ],
  );
  app.use(
    '/pl/course_instance/:course_instance_id(\\d+)/instructor/instance_question/:instance_question_id(\\d+)/clientFilesCourse',
    require('./pages/clientFilesCourse/clientFilesCourse'),
  );
  app.use(
    '/pl/course_instance/:course_instance_id(\\d+)/instructor/instance_question/:instance_question_id(\\d+)/clientFilesQuestion',
    [
      require('./middlewares/selectAndAuthzInstanceQuestion').default,
      require('./pages/clientFilesQuestion/clientFilesQuestion')(),
    ],
  );

  app.use(
    '/pl/course_instance/:course_instance_id(\\d+)/instructor/instance_question/:instance_question_id(\\d+)/generatedFilesQuestion',
    [
      require('./middlewares/selectAndAuthzInstanceQuestion').default,
      require('./pages/generatedFilesQuestion/generatedFilesQuestion')(),
    ],
  );

  app.use(
    '/pl/course_instance/:course_instance_id(\\d+)/instructor/instance_question/:instance_question_id(\\d+)/file',
    [
      require('./middlewares/selectAndAuthzInstanceQuestion').default,
      require('./pages/legacyQuestionFile/legacyQuestionFile'),
    ],
  );
  app.use(
    '/pl/course_instance/:course_instance_id(\\d+)/instructor/instance_question/:instance_question_id(\\d+)/text',
    [
      require('./middlewares/selectAndAuthzInstanceQuestion').default,
      require('./pages/legacyQuestionText/legacyQuestionText'),
    ],
  );

  // Submission files
  app.use(
    '/pl/course_instance/:course_instance_id(\\d+)/instructor/instance_question/:instance_question_id(\\d+)/submission/:submission_id(\\d+)/file',
    [
      require('./middlewares/selectAndAuthzInstanceQuestion').default,
      require('./pages/submissionFile/submissionFile')(),
    ],
  );

  app.use(
    '/pl/course_instance/:course_instance_id(\\d+)/instructor/assessment/:assessment_id(\\d+)/manual_grading',
    [
      function (req, res, next) {
        res.locals.navSubPage = 'manual_grading';
        next();
      },
      require('./pages/instructorAssessmentManualGrading/assessment/assessment').default,
    ],
  );

  app.use(
    '/pl/course_instance/:course_instance_id(\\d+)/instructor/assessment_instance/:assessment_instance_id(\\d+)',
    [
      require('./middlewares/selectAndAuthzAssessmentInstance').default,
      require('./pages/instructorAssessmentInstance/instructorAssessmentInstance').default,
    ],
  );

  // single question
  app.use('/pl/course_instance/:course_instance_id(\\d+)/instructor/question/:question_id(\\d+)', [
    require('./middlewares/selectAndAuthzInstructorQuestion').default,
    require('./middlewares/ansifySyncErrorsAndWarnings.js'),
  ]);
  app.use(
    /^(\/pl\/course_instance\/[0-9]+\/instructor\/question\/[0-9]+)\/?$/,
    (req, res, _next) => {
      // Redirect legacy question URLs to their preview page.
      // We need to maintain query parameters like `variant_id` so that the
      // preview page can render the correct variant.
      const newUrl = `${req.params[0]}/preview`;
      const newUrlParts = url.parse(newUrl);
      newUrlParts.query = req.query;
      res.redirect(url.format(newUrlParts));
    },
  );
  app.use(
    '/pl/course_instance/:course_instance_id(\\d+)/instructor/question/:question_id(\\d+)',
    function (req, res, next) {
      res.locals.navPage = 'question';
      next();
    },
  );
  app.use(
    '/pl/course_instance/:course_instance_id(\\d+)/instructor/question/:question_id(\\d+)/settings',
    [
      function (req, res, next) {
        res.locals.navSubPage = 'settings';
        next();
      },
      require('./pages/instructorQuestionSettings/instructorQuestionSettings').default,
    ],
  );
  app.use(
    '/pl/course_instance/:course_instance_id(\\d+)/instructor/question/:question_id(\\d+)/preview',
    [
      function (req, res, next) {
        res.locals.navSubPage = 'preview';
        next();
      },
      require('./pages/instructorQuestionPreview/instructorQuestionPreview'),
    ],
  );
  app.use(
    '/pl/course_instance/:course_instance_id(\\d+)/instructor/question/:question_id(\\d+)/statistics',
    [
      function (req, res, next) {
        res.locals.navSubPage = 'statistics';
        next();
      },
      require('./pages/instructorQuestionStatistics/instructorQuestionStatistics').default,
    ],
  );
  app.use(
    '/pl/course_instance/:course_instance_id(\\d+)/instructor/question/:question_id(\\d+)/file_edit',
    [
      function (req, res, next) {
        res.locals.navSubPage = 'file_edit';
        next();
      },
      require('./pages/instructorFileEditor/instructorFileEditor').default,
    ],
  );
  app.use(
    '/pl/course_instance/:course_instance_id(\\d+)/instructor/question/:question_id(\\d+)/file_view',
    [
      function (req, res, next) {
        res.locals.navSubPage = 'file_view';
        next();
      },
      require('./pages/instructorFileBrowser/instructorFileBrowser'),
    ],
  );
  app.use(
    '/pl/course_instance/:course_instance_id(\\d+)/instructor/question/:question_id(\\d+)/file_download',
    require('./pages/instructorFileDownload/instructorFileDownload').default,
  );

  app.use(
    '/pl/course_instance/:course_instance_id(\\d+)/instructor/grading_job',
    require('./pages/instructorGradingJob/instructorGradingJob').default,
  );
  app.use(
    '/pl/course_instance/:course_instance_id(\\d+)/instructor/jobSequence',
    require('./pages/instructorJobSequence/instructorJobSequence').default,
  );
  app.use(
    '/pl/course_instance/:course_instance_id(\\d+)/instructor/loadFromDisk',
    require('./pages/instructorLoadFromDisk/instructorLoadFromDisk').default,
  );
  app.use(
    '/pl/course_instance/:course_instance_id(\\d+)/instructor/edit_error',
    require('./pages/editError/editError'),
  );

  // course instance - course admin pages
  app.use(/^(\/pl\/course_instance\/[0-9]+\/instructor\/course_admin)\/?$/, (req, res, _next) => {
    res.redirect(`${req.params[0]}/instances`);
  });
  app.use(
    '/pl/course_instance/:course_instance_id(\\d+)/instructor/course_admin',
    function (req, res, next) {
      res.locals.navPage = 'course_admin';
      next();
    },
  );
  app.use('/pl/course_instance/:course_instance_id(\\d+)/instructor/course_admin/settings', [
    function (req, res, next) {
      res.locals.navSubPage = 'settings';
      next();
    },
    require('./pages/instructorCourseAdminSettings/instructorCourseAdminSettings').default,
  ]);
  app.use('/pl/course_instance/:course_instance_id(\\d+)/instructor/course_admin/sharing', [
    function (req, res, next) {
      res.locals.navSubPage = 'sharing';
      next();
    },
    require('./pages/instructorCourseAdminSharing/instructorCourseAdminSharing'),
  ]);
  app.use('/pl/course_instance/:course_instance_id(\\d+)/instructor/course_admin/staff', [
    function (req, res, next) {
      res.locals.navSubPage = 'staff';
      next();
    },
    require('./pages/instructorCourseAdminStaff/instructorCourseAdminStaff').default,
  ]);
  app.use('/pl/course_instance/:course_instance_id(\\d+)/instructor/course_admin/sets', [
    function (req, res, next) {
      res.locals.navSubPage = 'sets';
      next();
    },
    require('./pages/instructorCourseAdminSets/instructorCourseAdminSets').default,
  ]);
  app.use('/pl/course_instance/:course_instance_id(\\d+)/instructor/course_admin/instances', [
    function (req, res, next) {
      res.locals.navSubPage = 'instances';
      next();
    },
    require('./pages/instructorCourseAdminInstances/instructorCourseAdminInstances').default,
  ]);
  app.use('/pl/course_instance/:course_instance_id(\\d+)/instructor/course_admin/issues', [
    function (req, res, next) {
      res.locals.navSubPage = 'issues';
      next();
    },
    require('./pages/instructorIssues/instructorIssues').default,
  ]);
  app.use('/pl/course_instance/:course_instance_id(\\d+)/instructor/course_admin/questions', [
    function (req, res, next) {
      res.locals.navSubPage = 'questions';
      next();
    },
    require('./pages/instructorQuestions/instructorQuestions').default,
  ]);
  app.use('/pl/course_instance/:course_instance_id(\\d+)/instructor/course_admin/syncs', [
    function (req, res, next) {
      res.locals.navSubPage = 'syncs';
      next();
    },
    require('./pages/courseSyncs/courseSyncs'),
  ]);
  app.use('/pl/course_instance/:course_instance_id(\\d+)/instructor/course_admin/topics', [
    function (req, res, next) {
      res.locals.navSubPage = 'topics';
      next();
    },
    require('./pages/instructorCourseAdminTopics/instructorCourseAdminTopics').default,
  ]);
  app.use('/pl/course_instance/:course_instance_id(\\d+)/instructor/course_admin/tags', [
    function (req, res, next) {
      res.locals.navSubPage = 'tags';
      next();
    },
    require('./pages/instructorCourseAdminTags/instructorCourseAdminTags').default,
  ]);
  app.use('/pl/course_instance/:course_instance_id(\\d+)/instructor/course_admin/file_edit', [
    function (req, res, next) {
      res.locals.navSubPage = 'file_edit';
      next();
    },
    require('./pages/instructorFileEditor/instructorFileEditor').default,
  ]);
  app.use('/pl/course_instance/:course_instance_id(\\d+)/instructor/course_admin/file_view', [
    function (req, res, next) {
      res.locals.navSubPage = 'file_view';
      next();
    },
    require('./pages/instructorFileBrowser/instructorFileBrowser'),
  ]);
  app.use(
    '/pl/course_instance/:course_instance_id(\\d+)/instructor/course_admin/file_download',
    require('./pages/instructorFileDownload/instructorFileDownload').default,
  );

  // course instance - instance admin pages
  app.use(/^(\/pl\/course_instance\/[0-9]+\/instructor\/instance_admin)\/?$/, (req, res, _next) => {
    res.redirect(`${req.params[0]}/assessments`);
  });
  app.use(
    '/pl/course_instance/:course_instance_id(\\d+)/instructor/instance_admin',
    function (req, res, next) {
      res.locals.navPage = 'instance_admin';
      next();
    },
    asyncHandler(async (req, res, next) => {
      // The navigation tabs rely on this value to know when to show/hide the
      // billing tab, so we need to load it for all instance admin pages.
      const hasCourseInstanceBilling = await features.enabledFromLocals(
        'course-instance-billing',
        res.locals,
      );
      res.locals.billing_enabled = hasCourseInstanceBilling && isEnterprise();
      next();
    }),
  );
  app.use('/pl/course_instance/:course_instance_id(\\d+)/instructor/instance_admin/settings', [
    function (req, res, next) {
      res.locals.navSubPage = 'settings';
      next();
    },
    require('./pages/instructorInstanceAdminSettings/instructorInstanceAdminSettings').default,
  ]);
  app.use('/pl/course_instance/:course_instance_id(\\d+)/instructor/instance_admin/access', [
    function (req, res, next) {
      res.locals.navSubPage = 'access';
      next();
    },
    require('./pages/instructorInstanceAdminAccess/instructorInstanceAdminAccess').default,
  ]);
  app.use('/pl/course_instance/:course_instance_id(\\d+)/instructor/instance_admin/assessments', [
    function (req, res, next) {
      res.locals.navSubPage = 'assessments';
      next();
    },
    require('./pages/instructorAssessments/instructorAssessments').default,
  ]);
  app.use('/pl/course_instance/:course_instance_id(\\d+)/instructor/instance_admin/gradebook', [
    function (req, res, next) {
      res.locals.navSubPage = 'gradebook';
      next();
    },
    require('./pages/instructorGradebook/instructorGradebook').default,
  ]);
  app.use('/pl/course_instance/:course_instance_id(\\d+)/instructor/instance_admin/lti', [
    function (req, res, next) {
      res.locals.navSubPage = 'lti';
      next();
    },
    require('./pages/instructorInstanceAdminLti/instructorInstanceAdminLti').default,
  ]);
  app.use('/pl/course_instance/:course_instance_id(\\d+)/instructor/instance_admin/file_edit', [
    function (req, res, next) {
      res.locals.navSubPage = 'file_edit';
      next();
    },
    require('./pages/instructorFileEditor/instructorFileEditor').default,
  ]);
  app.use('/pl/course_instance/:course_instance_id(\\d+)/instructor/instance_admin/file_view', [
    function (req, res, next) {
      res.locals.navSubPage = 'file_view';
      next();
    },
    require('./pages/instructorFileBrowser/instructorFileBrowser'),
  ]);
  app.use(
    '/pl/course_instance/:course_instance_id(\\d+)/instructor/instance_admin/file_download',
    require('./pages/instructorFileDownload/instructorFileDownload').default,
  );
  if (isEnterprise()) {
    app.use('/pl/course_instance/:course_instance_id(\\d+)/instructor/instance_admin/billing', [
      function (req, res, next) {
        res.locals.navSubPage = 'billing';
        next();
      },
      require('./ee/pages/instructorInstanceAdminBilling/instructorInstanceAdminBilling').default,
    ]);
  }

  // Global client files
  app.use(
    '/pl/course_instance/:course_instance_id(\\d+)/instructor/clientFilesCourse',
    require('./pages/clientFilesCourse/clientFilesCourse'),
  );
  app.use(
    '/pl/course_instance/:course_instance_id(\\d+)/instructor/clientFilesCourseInstance',
    require('./pages/clientFilesCourseInstance/clientFilesCourseInstance'),
  );

  // Client files for assessments
  app.use(
    '/pl/course_instance/:course_instance_id(\\d+)/instructor/assessment/:assessment_id(\\d+)/clientFilesCourse',
    require('./pages/clientFilesCourse/clientFilesCourse'),
  );
  app.use(
    '/pl/course_instance/:course_instance_id(\\d+)/instructor/assessment/:assessment_id(\\d+)/clientFilesCourseInstance',
    require('./pages/clientFilesCourseInstance/clientFilesCourseInstance'),
  );
  app.use(
    '/pl/course_instance/:course_instance_id(\\d+)/instructor/assessment/:assessment_id(\\d+)/clientFilesAssessment',
    [
      require('./middlewares/selectAndAuthzAssessment').default,
      require('./pages/clientFilesAssessment/clientFilesAssessment'),
    ],
  );

  // Client files for questions
  app.use(
    '/pl/course_instance/:course_instance_id(\\d+)/instructor/question/:question_id(\\d+)/clientFilesCourse',
    require('./pages/clientFilesCourse/clientFilesCourse'),
  );
  app.use(
    '/pl/course_instance/:course_instance_id(\\d+)/instructor/question/:question_id(\\d+)/clientFilesQuestion',
    [
      require('./middlewares/selectAndAuthzInstructorQuestion').default,
      require('./pages/clientFilesQuestion/clientFilesQuestion')(),
    ],
  );

  // generatedFiles
  app.use(
    '/pl/course_instance/:course_instance_id(\\d+)/instructor/question/:question_id(\\d+)/generatedFilesQuestion',
    [
      require('./middlewares/selectAndAuthzInstructorQuestion').default,
      require('./pages/generatedFilesQuestion/generatedFilesQuestion')(),
    ],
  );

  // Submission files
  app.use(
    '/pl/course_instance/:course_instance_id(\\d+)/instructor/question/:question_id(\\d+)/submission/:submission_id(\\d+)/file',
    [
      require('./middlewares/selectAndAuthzInstructorQuestion').default,
      require('./pages/submissionFile/submissionFile')(),
    ],
  );

  // legacy client file paths
  // handle routes with and without /preview/ in them to handle URLs with and without trailing slashes
  app.use(
    '/pl/course_instance/:course_instance_id(\\d+)/instructor/question/:question_id(\\d+)/file',
    [
      require('./middlewares/selectAndAuthzInstructorQuestion').default,
      require('./pages/legacyQuestionFile/legacyQuestionFile'),
    ],
  );
  app.use(
    '/pl/course_instance/:course_instance_id(\\d+)/instructor/question/:question_id(\\d+)/preview/file',
    [
      require('./middlewares/selectAndAuthzInstructorQuestion').default,
      require('./pages/legacyQuestionFile/legacyQuestionFile'),
    ],
  );
  app.use(
    '/pl/course_instance/:course_instance_id(\\d+)/instructor/question/:question_id(\\d+)/text',
    [
      require('./middlewares/selectAndAuthzInstructorQuestion').default,
      require('./pages/legacyQuestionText/legacyQuestionText'),
    ],
  );
  app.use(
    '/pl/course_instance/:course_instance_id(\\d+)/instructor/question/:question_id(\\d+)/preview/text',
    [
      require('./middlewares/selectAndAuthzInstructorQuestion').default,
      require('./pages/legacyQuestionText/legacyQuestionText'),
    ],
  );

  //////////////////////////////////////////////////////////////////////
  //////////////////////////////////////////////////////////////////////
  //////////////////////////////////////////////////////////////////////
  // Student pages /////////////////////////////////////////////////////

  app.use('/pl/course_instance/:course_instance_id(\\d+)/gradebook', [
    function (req, res, next) {
      res.locals.navSubPage = 'gradebook';
      next();
    },
    require('./middlewares/logPageView')('studentGradebook'),
    require('./pages/studentGradebook/studentGradebook'),
  ]);
  app.use('/pl/course_instance/:course_instance_id(\\d+)/assessments', [
    function (req, res, next) {
      res.locals.navSubPage = 'assessments';
      next();
    },
    require('./middlewares/logPageView')('studentAssessments'),
    require('./pages/studentAssessments/studentAssessments'),
  ]);
  // Exam/Homeworks student routes are polymorphic - they have multiple handlers, each of
  // which checks the assessment type and calls next() if it's not the right type
<<<<<<< HEAD
  app.use('/pl/course_instance/:course_instance_id(\\d+)/assessment/:assessment_id(\\d+)', [
    require('./middlewares/selectAndAuthzAssessment'),
=======
  app.use('/pl/course_instance/:course_instance_id/assessment/:assessment_id', [
    require('./middlewares/selectAndAuthzAssessment').default,
>>>>>>> 6fc5c0e9
    require('./middlewares/studentAssessmentAccess'),
    require('./middlewares/logPageView')('studentAssessment'),
    require('./pages/studentAssessment/studentAssessment'),
  ]);
  app.use(
    '/pl/course_instance/:course_instance_id(\\d+)/assessment_instance/:assessment_instance_id(\\d+)/file',
    [
      require('./middlewares/selectAndAuthzAssessmentInstance').default,
      require('./middlewares/studentAssessmentAccess'),
      require('./middlewares/clientFingerprint').default,
      require('./middlewares/logPageView')('studentAssessmentInstanceFile'),
      require('./pages/studentAssessmentInstanceFile/studentAssessmentInstanceFile'),
    ],
  );
  app.use(
    '/pl/course_instance/:course_instance_id(\\d+)/assessment_instance/:assessment_instance_id(\\d+)/time_remaining',
    [
      require('./middlewares/selectAndAuthzAssessmentInstance').default,
      require('./middlewares/studentAssessmentAccess'),
      require('./pages/studentAssessmentInstanceTimeRemaining/studentAssessmentInstanceTimeRemaining'),
    ],
  );
  app.use(
    '/pl/course_instance/:course_instance_id(\\d+)/assessment_instance/:assessment_instance_id(\\d+)',
    [
      require('./middlewares/selectAndAuthzAssessmentInstance').default,
      require('./middlewares/studentAssessmentAccess'),
      require('./middlewares/clientFingerprint').default,
      require('./middlewares/logPageView')('studentAssessmentInstance'),
      require('./pages/studentAssessmentInstance/studentAssessmentInstance').default,
    ],
  );

  app.use(
    '/pl/course_instance/:course_instance_id(\\d+)/instance_question/:instance_question_id(\\d+)',
    [
      require('./middlewares/selectAndAuthzInstanceQuestion').default,
      require('./middlewares/studentAssessmentAccess'),
      require('./middlewares/clientFingerprint').default,
      // don't use logPageView here, we load it inside the page so it can get the variant_id
      enterpriseOnlyMiddleware(
        () => require('./ee/middlewares/checkPlanGrantsForQuestion').default,
      ),
      require('./pages/studentInstanceQuestion/studentInstanceQuestion').default,
    ],
  );
  if (config.devMode) {
    app.use(
      '/pl/course_instance/:course_instance_id(\\d+)/loadFromDisk',
      require('./pages/instructorLoadFromDisk/instructorLoadFromDisk').default,
    );
    app.use(
      '/pl/course_instance/:course_instance_id(\\d+)/jobSequence',
      require('./pages/instructorJobSequence/instructorJobSequence').default,
    );
  }

  // Global client files
  app.use(
    '/pl/course_instance/:course_instance_id(\\d+)/clientFilesCourse',
    require('./pages/clientFilesCourse/clientFilesCourse'),
  );
  app.use(
    '/pl/course_instance/:course_instance_id(\\d+)/clientFilesCourseInstance',
    require('./pages/clientFilesCourseInstance/clientFilesCourseInstance'),
  );

  // Client files for assessments
<<<<<<< HEAD
=======
  app.use('/pl/course_instance/:course_instance_id/assessment/:assessment_id/clientFilesCourse', [
    require('./middlewares/selectAndAuthzAssessment').default,
    require('./middlewares/studentAssessmentAccess'),
    require('./pages/clientFilesCourse/clientFilesCourse'),
  ]);
>>>>>>> 6fc5c0e9
  app.use(
    '/pl/course_instance/:course_instance_id(\\d+)/assessment/:assessment_id(\\d+)/clientFilesCourse',
    [
      require('./middlewares/selectAndAuthzAssessment'),
      require('./middlewares/studentAssessmentAccess'),
      require('./pages/clientFilesCourse/clientFilesCourse'),
    ],
  );
  app.use(
    '/pl/course_instance/:course_instance_id(\\d+)/assessment/:assessment_id(\\d+)/clientFilesCourseInstance',
    [
      require('./middlewares/selectAndAuthzAssessment').default,
      require('./middlewares/studentAssessmentAccess'),
      require('./pages/clientFilesCourseInstance/clientFilesCourseInstance'),
    ],
  );
  app.use(
    '/pl/course_instance/:course_instance_id(\\d+)/assessment/:assessment_id(\\d+)/clientFilesAssessment',
    [
      require('./middlewares/selectAndAuthzAssessment').default,
      require('./middlewares/studentAssessmentAccess'),
      require('./pages/clientFilesAssessment/clientFilesAssessment'),
    ],
  );

  // Client files for questions
  app.use(
    '/pl/course_instance/:course_instance_id(\\d+)/instance_question/:instance_question_id(\\d+)/clientFilesCourse',
    require('./pages/clientFilesCourse/clientFilesCourse'),
  );
  app.use(
    '/pl/course_instance/:course_instance_id(\\d+)/instance_question/:instance_question_id(\\d+)/clientFilesQuestion',
    require('./pages/clientFilesQuestion/clientFilesQuestion')(),
  );

  // generatedFiles
  app.use(
    '/pl/course_instance/:course_instance_id(\\d+)/instance_question/:instance_question_id(\\d+)/generatedFilesQuestion',
    require('./pages/generatedFilesQuestion/generatedFilesQuestion')(),
  );

  // Submission files
  app.use(
    '/pl/course_instance/:course_instance_id(\\d+)/instance_question/:instance_question_id(\\d+)/submission/:submission_id(\\d+)/file',
    require('./pages/submissionFile/submissionFile')(),
  );

  // legacy client file paths
  app.use(
    '/pl/course_instance/:course_instance_id(\\d+)/instance_question/:instance_question_id(\\d+)/file',
    require('./pages/legacyQuestionFile/legacyQuestionFile'),
  );
  app.use(
    '/pl/course_instance/:course_instance_id(\\d+)/instance_question/:instance_question_id(\\d+)/text',
    require('./pages/legacyQuestionText/legacyQuestionText'),
  );

  //////////////////////////////////////////////////////////////////////
  //////////////////////////////////////////////////////////////////////
  //////////////////////////////////////////////////////////////////////
  // Course pages //////////////////////////////////////////////////////

  app.use(/^\/pl\/course\/[0-9]+\/?$/, function (req, res, _next) {
    res.redirect(res.locals.urlPrefix + '/course_admin');
  }); // redirect plain course URL to overview page

  // Some course pages only require the authn user to have permission (aleady checked)
  app.use(
    '/pl/course/:course_id(\\d+)/effectiveUser',
    require('./pages/instructorEffectiveUser/instructorEffectiveUser').default,
  );
  app.use('/pl/course/:course_id(\\d+)/news_items', require('./pages/news_items/news_items.js'));
  app.use('/pl/course/:course_id(\\d+)/news_item', require('./pages/news_item/news_item.js'));

  // All other course pages require the effective user to have permission
  app.use('/pl/course/:course_id(\\d+)', require('./middlewares/authzHasCoursePreview'));

  // single question

  app.use('/pl/course/:course_id(\\d+)/question/:question_id(\\d+)', [
    require('./middlewares/selectAndAuthzInstructorQuestion').default,
    require('./middlewares/ansifySyncErrorsAndWarnings.js'),
  ]);
  app.use(/^(\/pl\/course\/[0-9]+\/question\/[0-9]+)\/?$/, (req, res, _next) => {
    // Redirect legacy question URLs to their preview page.
    // We need to maintain query parameters like `variant_id` so that the
    // preview page can render the correct variant.
    const newUrl = `${req.params[0]}/preview`;
    const newUrlParts = url.parse(newUrl);
    newUrlParts.query = req.query;
    res.redirect(url.format(newUrlParts));
  });
  app.use('/pl/course/:course_id(\\d+)/question/:question_id(\\d+)', function (req, res, next) {
    res.locals.navPage = 'question';
    next();
  });
  app.use('/pl/course/:course_id(\\d+)/question/:question_id(\\d+)/settings', [
    function (req, res, next) {
      res.locals.navSubPage = 'settings';
      next();
    },
    require('./pages/instructorQuestionSettings/instructorQuestionSettings').default,
  ]);
  app.use('/pl/course/:course_id(\\d+)/question/:question_id(\\d+)/preview', [
    function (req, res, next) {
      res.locals.navSubPage = 'preview';
      next();
    },
    require('./pages/instructorQuestionPreview/instructorQuestionPreview'),
  ]);
  app.use('/pl/course/:course_id(\\d+)/question/:question_id(\\d+)/statistics', [
    function (req, res, next) {
      res.locals.navSubPage = 'statistics';
      next();
    },
    require('./pages/instructorQuestionStatistics/instructorQuestionStatistics').default,
  ]);
  app.use('/pl/course/:course_id(\\d+)/question/:question_id(\\d+)/file_edit', [
    function (req, res, next) {
      res.locals.navSubPage = 'file_edit';
      next();
    },
    require('./pages/instructorFileEditor/instructorFileEditor').default,
  ]);
  app.use('/pl/course/:course_id(\\d+)/question/:question_id(\\d+)/file_view', [
    function (req, res, next) {
      res.locals.navSubPage = 'file_view';
      next();
    },
    require('./pages/instructorFileBrowser/instructorFileBrowser'),
  ]);
  app.use(
    '/pl/course/:course_id(\\d+)/question/:question_id(\\d+)/file_download',
    require('./pages/instructorFileDownload/instructorFileDownload').default,
  );

  app.use('/pl/course/:course_id(\\d+)/file_transfer', [
    require('./pages/instructorFileTransfer/instructorFileTransfer').default,
  ]);

  app.use('/pl/course/:course_id(\\d+)/edit_error', require('./pages/editError/editError'));

  app.use(/^(\/pl\/course\/[0-9]+\/course_admin)\/?$/, (req, res, _next) => {
    res.redirect(`${req.params[0]}/instances`);
  });
  app.use('/pl/course/:course_id(\\d+)/course_admin', function (req, res, next) {
    res.locals.navPage = 'course_admin';
    next();
  });
  app.use('/pl/course/:course_id(\\d+)/course_admin/settings', [
    function (req, res, next) {
      res.locals.navSubPage = 'settings';
      next();
    },
    require('./pages/instructorCourseAdminSettings/instructorCourseAdminSettings').default,
  ]);
  app.use('/pl/course/:course_id(\\d+)/course_admin/sharing', [
    function (req, res, next) {
      res.locals.navSubPage = 'sharing';
      next();
    },
    require('./pages/instructorCourseAdminSharing/instructorCourseAdminSharing'),
  ]);
  app.use('/pl/course/:course_id(\\d+)/course_admin/staff', [
    function (req, res, next) {
      res.locals.navSubPage = 'staff';
      next();
    },
    require('./pages/instructorCourseAdminStaff/instructorCourseAdminStaff').default,
  ]);
  app.use('/pl/course/:course_id(\\d+)/course_admin/sets', [
    function (req, res, next) {
      res.locals.navSubPage = 'sets';
      next();
    },
    require('./pages/instructorCourseAdminSets/instructorCourseAdminSets').default,
  ]);
  app.use('/pl/course/:course_id(\\d+)/course_admin/instances', [
    function (req, res, next) {
      res.locals.navSubPage = 'instances';
      next();
    },
    require('./pages/instructorCourseAdminInstances/instructorCourseAdminInstances').default,
  ]);
  app.use('/pl/course/:course_id(\\d+)/course_admin/issues', [
    function (req, res, next) {
      res.locals.navSubPage = 'issues';
      next();
    },
    require('./pages/instructorIssues/instructorIssues').default,
  ]);
  app.use('/pl/course/:course_id(\\d+)/course_admin/questions', [
    function (req, res, next) {
      res.locals.navSubPage = 'questions';
      next();
    },
    require('./pages/instructorQuestions/instructorQuestions').default,
  ]);
  app.use('/pl/course/:course_id(\\d+)/course_admin/syncs', [
    function (req, res, next) {
      res.locals.navSubPage = 'syncs';
      next();
    },
    require('./pages/courseSyncs/courseSyncs'),
  ]);
  app.use('/pl/course/:course_id(\\d+)/course_admin/topics', [
    function (req, res, next) {
      res.locals.navSubPage = 'topics';
      next();
    },
    require('./pages/instructorCourseAdminTopics/instructorCourseAdminTopics').default,
  ]);
  app.use('/pl/course/:course_id(\\d+)/course_admin/tags', [
    function (req, res, next) {
      res.locals.navSubPage = 'tags';
      next();
    },
    require('./pages/instructorCourseAdminTags/instructorCourseAdminTags').default,
  ]);
  app.use('/pl/course/:course_id(\\d+)/course_admin/file_edit', [
    function (req, res, next) {
      res.locals.navSubPage = 'file_edit';
      next();
    },
    require('./pages/instructorFileEditor/instructorFileEditor').default,
  ]);
  app.use('/pl/course/:course_id(\\d+)/course_admin/file_view', [
    function (req, res, next) {
      res.locals.navSubPage = 'file_view';
      next();
    },
    require('./pages/instructorFileBrowser/instructorFileBrowser'),
  ]);
  app.use(
    '/pl/course/:course_id(\\d+)/course_admin/file_download',
    require('./pages/instructorFileDownload/instructorFileDownload').default,
  );

  app.use(
    '/pl/course/:course_id(\\d+)/loadFromDisk',
    require('./pages/instructorLoadFromDisk/instructorLoadFromDisk').default,
  );
  app.use(
    '/pl/course/:course_id(\\d+)/jobSequence',
    require('./pages/instructorJobSequence/instructorJobSequence').default,
  );
  app.use(
    '/pl/course/:course_id(\\d+)/grading_job',
    require('./pages/instructorGradingJob/instructorGradingJob').default,
  );

  // This route is used to initiate a transfer of a question from a template course.
  // It is not actually a page; it's just used to initiate the transfer. The reason
  // that this is a route on the target course and not handled by the source question
  // pages is that the source question pages are served by chunk servers, but the
  // question transfer machinery relies on access to course repositories on disk,
  // which don't exist on chunk servers
  app.use(
    '/pl/course/:course_id(\\d+)/copy_template_course_question',
    require('./pages/instructorCopyTemplateCourseQuestion/instructorCopyTemplateCourseQuestion')
      .default,
  );

  // Global client files
  app.use(
    '/pl/course/:course_id(\\d+)/clientFilesCourse',
    require('./pages/clientFilesCourse/clientFilesCourse'),
  );

  // Client files for questions
  app.use(
    '/pl/course/:course_id(\\d+)/question/:question_id(\\d+)/clientFilesCourse',
    require('./pages/clientFilesCourse/clientFilesCourse'),
  );
  app.use('/pl/course/:course_id(\\d+)/question/:question_id(\\d+)/clientFilesQuestion', [
    require('./middlewares/selectAndAuthzInstructorQuestion').default,
    require('./pages/clientFilesQuestion/clientFilesQuestion')(),
  ]);

  // generatedFiles
  app.use('/pl/course/:course_id(\\d+)/question/:question_id(\\d+)/generatedFilesQuestion', [
    require('./middlewares/selectAndAuthzInstructorQuestion').default,
    require('./pages/generatedFilesQuestion/generatedFilesQuestion')(),
  ]);

  // Submission files
  app.use(
    '/pl/course/:course_id(\\d+)/question/:question_id(\\d+)/submission/:submission_id(\\d+)/file',
    [
      require('./middlewares/selectAndAuthzInstructorQuestion').default,
      require('./pages/submissionFile/submissionFile')(),
    ],
  );

  // legacy client file paths
  // handle routes with and without /preview/ in them to handle URLs with and without trailing slashes
  app.use('/pl/course/:course_id(\\d+)/question/:question_id(\\d+)/file', [
    require('./middlewares/selectAndAuthzInstructorQuestion').default,
    require('./pages/legacyQuestionFile/legacyQuestionFile'),
  ]);
  app.use('/pl/course/:course_id(\\d+)/question/:question_id(\\d+)/preview/file', [
    require('./middlewares/selectAndAuthzInstructorQuestion').default,
    require('./pages/legacyQuestionFile/legacyQuestionFile'),
  ]);
  app.use('/pl/course/:course_id(\\d+)/question/:question_id(\\d+)/text', [
    require('./middlewares/selectAndAuthzInstructorQuestion').default,
    require('./pages/legacyQuestionText/legacyQuestionText'),
  ]);
  app.use('/pl/course/:course_id(\\d+)/question/:question_id(\\d+)/preview/text', [
    require('./middlewares/selectAndAuthzInstructorQuestion').default,
    require('./pages/legacyQuestionText/legacyQuestionText'),
  ]);

  //////////////////////////////////////////////////////////////////////
  //////////////////////////////////////////////////////////////////////
  //////////////////////////////////////////////////////////////////////
  // Public course pages ///////////////////////////////////////////////

  app.use('/pl/public/course/:course_id(\\d+)', [
    function (req, res, next) {
      res.locals.navbarType = 'public';
      res.locals.urlPrefix = '/pl/public/course/' + req.params.course_id;
      next();
    },
  ]);
  app.use('/pl/public/course/:course_id(\\d+)/question/:question_id(\\d+)/preview', [
    function (req, res, next) {
      res.locals.navPage = 'public_question';
      res.locals.navSubPage = 'preview';
      next();
    },
    require('./pages/publicQuestionPreview/publicQuestionPreview'),
  ]);
  app.use('/pl/public/course/:course_id(\\d+)/questions', [
    function (req, res, next) {
      res.locals.navPage = 'public_questions';
      res.locals.navSubPage = 'questions';
      next();
    },
    require('./pages/publicQuestions/publicQuestions'),
  ]);

  // Client files for questions
  app.use(
    '/pl/public/course/:course_id(\\d+)/question/:question_id(\\d+)/clientFilesQuestion',
    require('./pages/clientFilesQuestion/clientFilesQuestion')({ publicEndpoint: true }),
  );

  // generatedFiles
  app.use(
    '/pl/public/course/:course_id(\\d+)/question/:question_id(\\d+)/generatedFilesQuestion',
    require('./pages/generatedFilesQuestion/generatedFilesQuestion')({ publicEndpoint: true }),
  );

  // Submission files
  app.use(
    '/pl/public/course/:course_id(\\d+)/question/:question_id(\\d+)/submission/:submission_id(\\d+)/file',
    [require('./pages/submissionFile/submissionFile')({ publicEndpoint: true })],
  );

  //////////////////////////////////////////////////////////////////////
  //////////////////////////////////////////////////////////////////////
  //////////////////////////////////////////////////////////////////////
  // Administrator pages ///////////////////////////////////////////////

  app.use('/pl/administrator', require('./middlewares/authzIsAdministrator'));
  app.use(
    '/pl/administrator/admins',
    require('./pages/administratorAdmins/administratorAdmins').default,
  );
  app.use(
    '/pl/administrator/settings',
    require('./pages/administratorSettings/administratorSettings').default,
  );
  app.use(
    '/pl/administrator/institutions',
    require('./pages/administratorInstitutions/administratorInstitutions').default,
  );
  app.use(
    '/pl/administrator/courses',
    require('./pages/administratorCourses/administratorCourses').default,
  );
  app.use(
    '/pl/administrator/networks',
    require('./pages/administratorNetworks/administratorNetworks'),
  );
  app.use(
    '/pl/administrator/workspaces',
    require('./pages/administratorWorkspaces/administratorWorkspaces').default,
  );
  app.use(
    '/pl/administrator/features',
    require('./pages/administratorFeatures/administratorFeatures').default,
  );
  app.use(
    '/pl/administrator/queries',
    require('./pages/administratorQueries/administratorQueries').default,
  );
  app.use(
    '/pl/administrator/query',
    require('./pages/administratorQuery/administratorQuery').default,
  );
  app.use(
    '/pl/administrator/jobSequence/',
    require('./pages/administratorJobSequence/administratorJobSequence').default,
  );
  app.use(
    '/pl/administrator/courseRequests/',
    require('./pages/administratorCourseRequests/administratorCourseRequests').default,
  );
  app.use(
    '/pl/administrator/batchedMigrations',
    require('./pages/administratorBatchedMigrations/administratorBatchedMigrations').default,
  );

  //////////////////////////////////////////////////////////////////////
  //////////////////////////////////////////////////////////////////////
  //////////////////////////////////////////////////////////////////////
  // Error handling ////////////////////////////////////////////////////

  // if no earlier routes matched, this will match and generate a 404 error
  app.use(require('./middlewares/notFound'));

  app.use(require('./middlewares/redirectEffectiveAccessDenied'));

  // This is not a true error handler; it just implements support for
  // "throwing" redirects.
  app.use(require('./lib/redirect').thrownRedirectMiddleware);

  /**
   * Attempts to extract a numeric status code from a Postgres error object.
   * The convention we use is to use a `ERRCODE` value of `ST###`, where ###
   * is the three-digit HTTP status code.
   *
   * For example, the following exception would set a 404 status code:
   *
   * RAISE EXCEPTION 'Entity not found' USING ERRCODE = 'ST404';
   *
   * @param {any} err
   * @returns {number | null} The extracted HTTP status code
   */
  function maybeGetStatusCodeFromSqlError(err) {
    const rawCode = err?.data?.sqlError?.code;
    if (!rawCode?.startsWith('ST')) return null;

    const parsedCode = Number(rawCode.toString().substring(2));
    if (Number.isNaN(parsedCode)) return null;

    return parsedCode;
  }

  // This should come first so that both Sentry and our own error page can
  // read the error ID and any status code.
  app.use((err, req, res, next) => {
    const _ = require('lodash');
    const chars = '0123456789ABCDEFGHIJKLMNOPQRSTUVWXYZ'.split('');

    res.locals.error_id = _.times(12, () => _.sample(chars)).join('');

    err.status = err.status ?? maybeGetStatusCodeFromSqlError(err) ?? 500;

    next(err);
  });

  // The Sentry error handler must come before our own.
  app.use(Sentry.Handlers.errorHandler());

  app.use(require('./pages/error/error'));

  return app;
};

//////////////////////////////////////////////////////////////////////
//////////////////////////////////////////////////////////////////////
//////////////////////////////////////////////////////////////////////
// Server startup ////////////////////////////////////////////////////

/** @type {import('http').Server | import('https').Server} */
var server;

module.exports.startServer = async () => {
  const app = module.exports.initExpress();

  if (config.serverType === 'https') {
    const key = await fs.promises.readFile(config.sslKeyFile);
    const cert = await fs.promises.readFile(config.sslCertificateFile);
    const ca = [await fs.promises.readFile(config.sslCAFile)];
    var options = { key, cert, ca };
    server = https.createServer(options, app);
    logger.verbose('server listening to HTTPS on port ' + config.serverPort);
  } else if (config.serverType === 'http') {
    server = http.createServer(app);
    logger.verbose('server listening to HTTP on port ' + config.serverPort);
  } else {
    throw new Error('unknown serverType: ' + config.serverType);
  }

  // Capture metrics about the server, including the number of active connections
  // and the total number of connections that have been started.
  const meter = opentelemetry.metrics.getMeter('prairielearn');

  const connectionCounter = opentelemetry.getCounter(meter, 'http.connections', {
    valueType: opentelemetry.ValueType.INT,
  });
  server.on('connection', () => connectionCounter.add(1));

  opentelemetry.createObservableValueGauges(
    meter,
    'http.connections.active',
    {
      valueType: opentelemetry.ValueType.INT,
      interval: 1000,
    },
    () => {
      return util.promisify(server.getConnections.bind(server))();
    },
  );

  const serverSocketActivity = new SocketActivityMetrics(meter, 'http');
  server.on('connection', (socket) => serverSocketActivity.addSocket(socket));
  serverSocketActivity.start();

  server.timeout = config.serverTimeout;
  server.keepAliveTimeout = config.serverKeepAliveTimeout;
  server.listen(config.serverPort);

  // Wait for the server to either start successfully or error out.
  await new Promise((resolve, reject) => {
    let done = false;

    server.on('error', (err) => {
      if (!done) {
        done = true;
        reject(err);
      }
    });

    server.on('listening', () => {
      if (!done) {
        done = true;
        resolve();
      }
    });
  });

  return server;
};

module.exports.stopServer = function (callback) {
  if (!server) return callback(new Error('cannot stop an undefined server'));
  if (!server.listening) return callback(null);

  // This exists mostly for tests, where we might have dangling connections
  // from `fetch()` requests whose bodies we never read. `server.close()` won't
  // actually stop the server until all connections are closed, so we need to
  // manually close said connections.
  //
  // In production environments, PrairieLearn should always be deployed behind
  // a load balancer that will drain and close any open connections before
  // PrairieLearn is stopped.
  server.closeAllConnections();

  server.close(function (err) {
    if (ERR(err, callback)) return;
    callback(null);
  });
};

module.exports.insertDevUser = function (callback) {
  // add dev user as Administrator
  var sql =
    'INSERT INTO users (uid, name)' +
    " VALUES ('dev@example.com', 'Dev User')" +
    ' ON CONFLICT (uid) DO UPDATE' +
    ' SET name = EXCLUDED.name' +
    ' RETURNING user_id;';
  sqldb.queryOneRow(sql, [], function (err, result) {
    if (ERR(err, callback)) return;
    var user_id = result.rows[0].user_id;
    var sql =
      'INSERT INTO administrators (user_id)' +
      ' VALUES ($user_id)' +
      ' ON CONFLICT (user_id) DO NOTHING;';
    var params = { user_id };
    sqldb.query(sql, params, function (err, _result) {
      if (ERR(err, callback)) return;
      callback(null);
    });
  });
};

if (require.main === module && config.startServer) {
  async.series(
    [
      async () => {
        logger.verbose('PrairieLearn server start');

        // For backwards compatibility, we'll default to trying to load config
        // files from both the application and repository root.
        //
        // We'll put the app config file second so that it can override anything
        // in the repository root config file.
        let configPaths = [
          path.join(REPOSITORY_ROOT_PATH, 'config.json'),
          path.join(APP_ROOT_PATH, 'config.json'),
        ];

        // If a config file was specified on the command line, we'll use that
        // instead of the default locations.
        if ('config' in argv) {
          configPaths = [argv['config']];
        }

        // Load config immediately so we can use it configure everything else.
        await loadConfig(configPaths);

        // This should be done as soon as we load our config so that we can
        // start exporting spans.
        await opentelemetry.init({
          ...config,
          serviceName: 'prairielearn',
        });

        // Same with Sentry configuration.
        if (config.sentryDsn) {
          const integrations = [];
          if (config.sentryTracesSampleRate && config.sentryProfilesSampleRate) {
            integrations.push(new ProfilingIntegration());
          }

          await Sentry.init({
            dsn: config.sentryDsn,
            environment: config.sentryEnvironment,
            integrations,
            tracesSampleRate: config.sentryTracesSampleRate,
            // This is relative to `tracesSampleRate`.
            profilesSampleRate: config.sentryProfilesSampleRate,
            beforeSend: (event) => {
              // This will be necessary until we can consume the following change:
              // https://github.com/chimurai/http-proxy-middleware/pull/823
              //
              // The following error message should match the error that's thrown
              // from the `router` function in our `http-proxy-middleware` config.
              if (
                event.exception?.values?.some(
                  (value) => value.type === 'Error' && value.value === 'Workspace is not running',
                )
              ) {
                return null;
              }

              return event;
            },
          });
        }

        if (config.logFilename) {
          addFileLogging({ filename: config.logFilename });
        }

        if (config.logErrorFilename) {
          addFileLogging({ filename: config.logErrorFilename, level: 'error' });
        }
      },
      async () => {
        if (config.blockedAtWarnEnable) {
          blockedAt(
            (time, stack) => {
              const msg = `BLOCKED-AT: Blocked for ${time}ms`;
              logger.verbose(msg, { time, stack });
              console.log(msg + '\n' + stack.join('\n'));
            },
            { threshold: config.blockedWarnThresholdMS },
          ); // threshold in milliseconds
        } else if (config.blockedWarnEnable) {
          blocked(
            (time) => {
              const msg = `BLOCKED: Blocked for ${time}ms (set config.blockedAtWarnEnable for stack trace)`;
              logger.verbose(msg, { time });
              console.log(msg);
            },
            { threshold: config.blockedWarnThresholdMS },
          ); // threshold in milliseconds
        }
      },
      async () => {
        if (isEnterprise() && config.hasAzure) {
          const { getAzureStrategy } = require('./ee/auth/azure/index');
          passport.use(getAzureStrategy());
        }
      },
      async () => {
        if (isEnterprise()) {
          const { strategy } = require('./ee/auth/saml/index');
          passport.use(strategy);
        }
      },
      async function () {
        const pgConfig = {
          user: config.postgresqlUser,
          database: config.postgresqlDatabase,
          host: config.postgresqlHost,
          password: config.postgresqlPassword,
          max: config.postgresqlPoolSize,
          idleTimeoutMillis: config.postgresqlIdleTimeoutMillis,
          ssl: config.postgresqlSsl,
        };
        function idleErrorHandler(err) {
          logger.error('idle client error', err);
          Sentry.captureException(err, {
            level: 'fatal',
            tags: {
              // This may have been set by `sql-db.js`. We include this in the
              // Sentry tags to more easily debug idle client errors.
              last_query: err?.data?.lastQuery ?? undefined,
            },
          });
          Sentry.close().finally(() => process.exit(1));
        }

        logger.verbose(`Connecting to ${pgConfig.user}@${pgConfig.host}:${pgConfig.database}`);

        await sqldb.initAsync(pgConfig, idleErrorHandler);

        // Our named locks code maintains a separate pool of database connections.
        // This ensures that we avoid deadlocks.
        await namedLocks.init(pgConfig, idleErrorHandler, {
          renewIntervalMs: config.namedLocksRenewIntervalMs,
        });

        logger.verbose('Successfully connected to database');
      },
      async () => {
        if (argv['refresh-workspace-hosts-and-exit']) {
          logger.info('option --refresh-workspace-hosts specified, refreshing workspace hosts');

          const hosts = await markAllWorkspaceHostsUnhealthy();

          const pluralHosts = hosts.length === 1 ? 'host' : 'hosts';
          logger.info(`${hosts.length} ${pluralHosts} marked unhealthy`);
          hosts.forEach((host) => logger.info(`- ${host.instance_id} (${host.hostname})`));

          process.exit(0);
        }
      },
      async () => {
        // We need to do this before we run migrations, as some migrations will
        // call `enqueueBatchedMigration` which requires this to be initialized.
        const runner = initBatchedMigrations({
          project: 'prairielearn',
          directories: [path.join(__dirname, 'batched-migrations')],
        });

        runner.on('error', (err) => {
          logger.error('Batched migration runner error', err);
          Sentry.captureException(err);
        });
      },
      async () => {
        // Using the `--migrate-and-exit` flag will override the value of
        // `config.runMigrations`. This allows us to use the same config when
        // running migrations as we do when we start the server.
        if (config.runMigrations || argv['migrate-and-exit']) {
          await migrations.init(
            [path.join(__dirname, 'migrations'), SCHEMA_MIGRATIONS_PATH],
            'prairielearn',
          );

          if (argv['migrate-and-exit']) {
            logger.info('option --migrate-and-exit passed, running DB setup and exiting');
            process.exit(0);
          }
        }
      },
      async () => {
        // Collect metrics on our Postgres connection pools.
        const meter = opentelemetry.metrics.getMeter('prairielearn');

        const pools = [
          {
            name: 'default',
            pool: sqldb.defaultPool,
          },
          {
            name: 'named-locks',
            pool: namedLocks.pool,
          },
        ];

        pools.forEach(({ name, pool }) => {
          opentelemetry.createObservableValueGauges(
            meter,
            `postgres.pool.${name}.total`,
            {
              valueType: opentelemetry.ValueType.INT,
              interval: 1000,
            },
            () => pool.totalCount,
          );

          opentelemetry.createObservableValueGauges(
            meter,
            `postgres.pool.${name}.idle`,
            {
              valueType: opentelemetry.ValueType.INT,
              interval: 1000,
            },
            () => pool.idleCount,
          );

          opentelemetry.createObservableValueGauges(
            meter,
            `postgres.pool.${name}.waiting`,
            {
              valueType: opentelemetry.ValueType.INT,
              interval: 1000,
            },
            () => pool.waitingCount,
          );

          const queryCounter = opentelemetry.getObservableCounter(
            meter,
            `postgres.pool.${name}.query.count`,
            {
              valueType: opentelemetry.ValueType.INT,
            },
          );
          queryCounter.addCallback((observableResult) => {
            observableResult.observe(pool.queryCount);
          });
        });
      },
      async () => {
        if (config.runBatchedMigrations) {
          // Now that all migrations have been run, we can start executing any
          // batched migrations that may have been enqueued by migrations.
          startBatchedMigrations({
            workDurationMs: config.batchedMigrationsWorkDurationMs,
            sleepDurationMs: config.batchedMigrationsSleepDurationMs,
          });
        }
      },
      async () => {
        // We create and activate a random DB schema name
        // (https://www.postgresql.org/docs/12/ddl-schemas.html)
        // after we have run the migrations but before we create
        // the sprocs. This means all tables (from migrations) are
        // in the public schema, but all sprocs are in the random
        // schema. Every server invocation thus has its own copy
        // of its sprocs, allowing us to update servers while old
        // servers are still running. See docs/dev-guide.md for
        // more info.
        //
        // We use the combination of instance ID and port number to uniquely
        // identify each server; in some cases, we're running multiple instances
        // on the same physical host.
        //
        // The schema prefix should not exceed 28 characters; this is due to
        // the underlying Postgres limit of 63 characters for schema names.
        // Currently, EC2 instance IDs are 19 characters long, and we use
        // 4-digit port numbers, so this will be safe (19+1+4=24). If either
        // of those ever get longer, we have a little wiggle room. Nonetheless,
        // we'll check to make sure we don't exceed the limit and fail fast if
        // we do.
        const schemaPrefix = `${config.instanceId}:${config.serverPort}`;
        if (schemaPrefix.length > 28) {
          throw new Error(`Schema prefix is too long: ${schemaPrefix}`);
        }
        await sqldb.setRandomSearchSchemaAsync(schemaPrefix);
        await sprocs.init();
      },
      async () => {
        if ('sync-course' in argv) {
          logger.info(`option --sync-course passed, syncing course ${argv['sync-course']}...`);
          const { jobSequenceId, jobPromise } = await pullAndUpdateCourse({
            courseId: argv['sync-course'],
            authnUserId: null,
            userId: null,
          });
          logger.info(`Course sync job sequence ${jobSequenceId} created.`);
          logger.info(`Waiting for job to finish...`);
          await jobPromise;
          (await selectJobsByJobSequenceId(jobSequenceId)).forEach((job) => {
            logger.info(`Job ${job.id} finished with status '${job.status}'.\n${job.output}`);
          });
          process.exit(0);
        }
      },
      async () => {
        if (!config.initNewsItems) return;

        // We initialize news items asynchronously so that servers can boot up
        // in production as quickly as possible.
        news_items.initInBackground({
          // Always notify in production environments.
          notifyIfPreviouslyEmpty: !config.devMode,
        });
      },
      // We need to initialize these first, as the code callers require these
      // to be set up.
      function (callback) {
        load.initEstimator('request', 1);
        load.initEstimator('authed_request', 1);
        load.initEstimator('python', 1, false);
        load.initEstimator('python_worker_active', 1);
        load.initEstimator('python_worker_idle', 1, false);
        load.initEstimator('python_callback_waiting', 1);
        callback(null);
      },
      async () => await codeCaller.init(),
      async () => await assets.init(),
      async () =>
        await cache.init({
          type: config.cacheType,
          keyPrefix: config.cacheKeyPrefix,
          redisUrl: config.redisUrl,
        }),
      async () => await freeformServer.init(),
      function (callback) {
        if (!config.devMode) return callback(null);
        module.exports.insertDevUser(function (err) {
          if (ERR(err, callback)) return;
          callback(null);
        });
      },
      async () => {
        logger.verbose('Starting server...');
        await module.exports.startServer();
      },
      async () => socketServer.init(server),
      function (callback) {
        externalGradingSocket.init(function (err) {
          if (ERR(err, callback)) return;
          callback(null);
        });
      },
      async () => externalGrader.init(),
      async () => workspace.init(),
      async () => serverJobs.init(),
      async () => nodeMetrics.init(),
      // These should be the last things to start before we actually start taking
      // requests, as they may actually end up executing course code.
      async () => {
        if (!config.externalGradingEnableResults) return;
        await externalGraderResults.init();
      },
      async () => cron.init(),
      async () => lifecycleHooks.completeInstanceLaunch(),
    ],
    function (err, data) {
      if (err) {
        logger.error('Error initializing PrairieLearn server:', err, data);
        throw err;
      } else {
        logger.info('PrairieLearn server ready, press Control-C to quit');
        if (config.devMode) {
          logger.info('Go to ' + config.serverType + '://localhost:' + config.serverPort);
        }

        // SIGTERM can be used to gracefully shut down the process. This signal
        // may come from another process, but we also send it to ourselves if
        // we want to gracefully shut down. This is used below in the ASG
        // lifecycle handler, and also within the "terminate" webhook.
        process.once('SIGTERM', async () => {
          // By this point, we should no longer be attached to the load balancer,
          // so there's no point shutting down the HTTP server or the socket.io
          // server.
          //
          // We use `allSettled()` here to ensure that all tasks can gracefully
          // shut down, even if some of them fail.
          logger.info('Shutting down async processing');
          const results = await Promise.allSettled([
            externalGraderResults.stop(),
            cron.stop(),
            serverJobs.stop(),
            stopBatchedMigrations(),
          ]);
          results.forEach((r) => {
            if (r.status === 'rejected') {
              logger.error('Error shutting down async processing', r.reason);
              Sentry.captureException(r.reason);
            }
          });

          try {
            await lifecycleHooks.completeInstanceTermination();
          } catch (err) {
            logger.error('Error completing instance termination', err);
            Sentry.captureException(err);
          }

          logger.info('Terminating...');
          // Shut down OpenTelemetry exporting.
          try {
            await opentelemetry.shutdown();
          } catch (err) {
            logger.error('Error shutting down OpenTelemetry', err);
            Sentry.captureException(err);
          }

          // Flush all events to Sentry.
          try {
            await Sentry.flush();
          } finally {
            process.exit(0);
          }
        });
      }
    },
  );
}<|MERGE_RESOLUTION|>--- conflicted
+++ resolved
@@ -867,22 +867,14 @@
   // Instructor pages //////////////////////////////////////////////////
 
   // single assessment
-<<<<<<< HEAD
   app.use(
     '/pl/course_instance/:course_instance_id(\\d+)/instructor/assessment/:assessment_id(\\d+)',
     [
-      require('./middlewares/selectAndAuthzAssessment'),
+      require('./middlewares/selectAndAuthzAssessment').default,
       require('./middlewares/ansifySyncErrorsAndWarnings.js'),
       require('./middlewares/selectAssessments'),
     ],
   );
-=======
-  app.use('/pl/course_instance/:course_instance_id/instructor/assessment/:assessment_id', [
-    require('./middlewares/selectAndAuthzAssessment').default,
-    require('./middlewares/ansifySyncErrorsAndWarnings.js'),
-    require('./middlewares/selectAssessments'),
-  ]);
->>>>>>> 6fc5c0e9
   app.use(
     /^(\/pl\/course_instance\/[0-9]+\/instructor\/assessment\/[0-9]+)\/?$/,
     (req, res, _next) => {
@@ -1501,13 +1493,8 @@
   ]);
   // Exam/Homeworks student routes are polymorphic - they have multiple handlers, each of
   // which checks the assessment type and calls next() if it's not the right type
-<<<<<<< HEAD
   app.use('/pl/course_instance/:course_instance_id(\\d+)/assessment/:assessment_id(\\d+)', [
-    require('./middlewares/selectAndAuthzAssessment'),
-=======
-  app.use('/pl/course_instance/:course_instance_id/assessment/:assessment_id', [
     require('./middlewares/selectAndAuthzAssessment').default,
->>>>>>> 6fc5c0e9
     require('./middlewares/studentAssessmentAccess'),
     require('./middlewares/logPageView')('studentAssessment'),
     require('./pages/studentAssessment/studentAssessment'),
@@ -1576,18 +1563,10 @@
   );
 
   // Client files for assessments
-<<<<<<< HEAD
-=======
-  app.use('/pl/course_instance/:course_instance_id/assessment/:assessment_id/clientFilesCourse', [
-    require('./middlewares/selectAndAuthzAssessment').default,
-    require('./middlewares/studentAssessmentAccess'),
-    require('./pages/clientFilesCourse/clientFilesCourse'),
-  ]);
->>>>>>> 6fc5c0e9
   app.use(
     '/pl/course_instance/:course_instance_id(\\d+)/assessment/:assessment_id(\\d+)/clientFilesCourse',
     [
-      require('./middlewares/selectAndAuthzAssessment'),
+      require('./middlewares/selectAndAuthzAssessment').default,
       require('./middlewares/studentAssessmentAccess'),
       require('./pages/clientFilesCourse/clientFilesCourse'),
     ],
