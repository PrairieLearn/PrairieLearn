--- conflicted
+++ resolved
@@ -55,16 +55,10 @@
 import * as socketServer from './lib/socket-server.js';
 import * as freeformServer from './question-servers/freeform.js';
 import { cache } from '@prairielearn/cache';
-<<<<<<< HEAD
-import { LocalCache } from './lib/local-cache';
-import * as codeCaller from './lib/code-caller';
-import * as assets from './lib/assets';
-import { applyAssetMiddleware } from './middlewares/assets';
-=======
 import { LocalCache } from './lib/local-cache.js';
 import * as codeCaller from './lib/code-caller/index.js';
 import * as assets from './lib/assets.js';
->>>>>>> fc91cfc7
+import { applyAssetMiddleware } from './middlewares/assets.js';
 import * as namedLocks from '@prairielearn/named-locks';
 import { EncodedData } from '@prairielearn/browser-utils';
 import * as nodeMetrics from './lib/node-metrics.js';
