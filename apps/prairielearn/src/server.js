--- conflicted
+++ resolved
@@ -1869,24 +1869,16 @@
     (await import('./pages/instructorGradingJob/instructorGradingJob.js')).default,
   );
 
-  // This route is used to initiate a transfer of a question from a template course.
+  // This route is used to initiate a copy of a question with publicly shared source
+  // or a question from a template course.
   // It is not actually a page; it's just used to initiate the transfer. The reason
   // that this is a route on the target course and not handled by the source question
   // pages is that the source question pages are served by chunk servers, but the
   // question transfer machinery relies on access to course repositories on disk,
   // which don't exist on chunk servers
   app.use(
-<<<<<<< HEAD
     '/pl/course/:course_id(\\d+)/copy_public_question',
-    require('./pages/instructorCopyPublicQuestion/instructorCopyPublicQuestion').default,
-=======
-    '/pl/course/:course_id(\\d+)/copy_template_course_question',
-    (
-      await import(
-        './pages/instructorCopyTemplateCourseQuestion/instructorCopyTemplateCourseQuestion.js'
-      )
-    ).default,
->>>>>>> 22ab7c47
+    (await import('./pages/instructorCopyPublicQuestion/instructorCopyPublicQuestion.js')).default,
   );
 
   // Global client files
