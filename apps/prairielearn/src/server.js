--- conflicted
+++ resolved
@@ -198,13 +198,13 @@
   });
 
   // Redirect as early as possible for the best performance.
-  app.use(require('./middlewares/subdomain').autoAssertSubdomainOrRedirect);
+  app.use((await import('./middlewares/subdomain.js')).autoAssertSubdomainOrRedirect);
 
   // Together, these two middlewares help to implement our client-side security
   // feature that ensures that code executing on question pages can't interact
   // with other parts of the site.
-  app.use(require('./middlewares/subdomain').subdomainRedirect);
-  app.use(require('./middlewares/subdomain').validateSubdomainRequest);
+  app.use((await import('./middlewares/subdomain.js')).subdomainRedirect);
+  app.use((await import('./middlewares/subdomain.js')).validateSubdomainRequest);
 
   // special parsing of file upload paths -- this is inelegant having it
   // separate from the route handlers but it seems to be necessary
@@ -432,7 +432,7 @@
       res.locals.workspace_id = req.params.workspace_id;
       next();
     },
-    require('./middlewares/subdomain').assertWorkspaceSubdomainOrRedirect,
+    (await import('./middlewares/subdomain.js')).assertWorkspaceSubdomainOrRedirect,
     workspaceAuthRouter,
     (req, res, next) => {
       workspaceProxySocketActivityMetrics.addSocket(req.socket);
@@ -457,7 +457,7 @@
 
   // Note that this comes before routes that serve static files that might be
   // subject to CORS restrictions.
-  app.use(require('./middlewares/cors'));
+  app.use((await import('./middlewares/cors.js')).default);
 
   assets.applyMiddleware(app);
 
@@ -515,17 +515,8 @@
     res.locals.flash = flash;
     next();
   });
-<<<<<<< HEAD
-  app.use(require('./middlewares/logResponse')); // defers to end of response
-  app.use(require('./middlewares/disableCaching'));
-  app.use(require('./middlewares/date'));
-  app.use(require('./middlewares/effectiveRequestChanged'));
-  app.use('/pl/oauth2login', require('./pages/authLoginOAuth2/authLoginOAuth2'));
-  app.use('/pl/oauth2callback', require('./pages/authCallbackOAuth2/authCallbackOAuth2'));
-  app.use(/\/pl\/shibcallback/, require('./pages/authCallbackShib/authCallbackShib'));
-=======
   app.use((await import('./middlewares/logResponse.js')).default); // defers to end of response
-  app.use((await import('./middlewares/cors.js')).default);
+  app.use((await import('./middlewares/disableCaching.js')).default);
   app.use((await import('./middlewares/content-security-policy.js')).default);
   app.use((await import('./middlewares/date.js')).default);
   app.use((await import('./middlewares/effectiveRequestChanged.js')).default);
@@ -539,7 +530,6 @@
     /\/pl\/shibcallback/,
     (await import('./pages/authCallbackShib/authCallbackShib.js')).default,
   );
->>>>>>> ef81d357
 
   if (isEnterprise()) {
     if (config.hasAzure) {
@@ -674,12 +664,8 @@
       res.locals.workspace_id = req.params.workspace_id;
       next();
     },
-<<<<<<< HEAD
-    require('./middlewares/subdomain').assertWorkspaceSubdomainOrRedirect,
-    require('./middlewares/authzWorkspace'),
-=======
+    (await import('./middlewares/subdomain.js')).assertWorkspaceSubdomainOrRedirect,
     (await import('./middlewares/authzWorkspace.js')).default,
->>>>>>> ef81d357
   ]);
   app.use(
     '/pl/workspace/:workspace_id(\\d+)',
@@ -1099,28 +1085,18 @@
   app.use(
     '/pl/course_instance/:course_instance_id(\\d+)/instructor/instance_question/:instance_question_id(\\d+)/clientFilesQuestion',
     [
-<<<<<<< HEAD
-      require('./middlewares/selectAndAuthzInstanceQuestion'),
-      require('./middlewares/subdomain').assertInstanceQuestionSubdomainOrRedirect,
-      require('./pages/clientFilesQuestion/clientFilesQuestion'),
-=======
       (await import('./middlewares/selectAndAuthzInstanceQuestion.js')).default,
+      (await import('./middlewares/subdomain.js')).assertInstanceQuestionSubdomainOrRedirect,
       (await import('./pages/clientFilesQuestion/clientFilesQuestion.js')).default(),
->>>>>>> ef81d357
     ],
   );
 
   app.use(
     '/pl/course_instance/:course_instance_id(\\d+)/instructor/instance_question/:instance_question_id(\\d+)/generatedFilesQuestion',
     [
-<<<<<<< HEAD
-      require('./middlewares/selectAndAuthzInstanceQuestion'),
-      require('./middlewares/subdomain').assertInstanceQuestionSubdomainOrRedirect,
-      require('./pages/generatedFilesQuestion/generatedFilesQuestion'),
-=======
       (await import('./middlewares/selectAndAuthzInstanceQuestion.js')).default,
+      (await import('./middlewares/subdomain.js')).assertInstanceQuestionSubdomainOrRedirect,
       (await import('./pages/generatedFilesQuestion/generatedFilesQuestion.js')).default(),
->>>>>>> ef81d357
     ],
   );
 
@@ -1194,48 +1170,6 @@
       next();
     },
   );
-<<<<<<< HEAD
-  app.use('/pl/course_instance/:course_instance_id/instructor/question/:question_id/settings', [
-    function (req, res, next) {
-      res.locals.navSubPage = 'settings';
-      next();
-    },
-    require('./pages/instructorQuestionSettings/instructorQuestionSettings'),
-  ]);
-  app.use('/pl/course_instance/:course_instance_id/instructor/question/:question_id/preview', [
-    require('./middlewares/subdomain').assertQuestionSubdomainOrRedirect,
-    function (req, res, next) {
-      res.locals.navSubPage = 'preview';
-      next();
-    },
-    require('./pages/shared/floatFormatters'),
-    require('./pages/instructorQuestionPreview/instructorQuestionPreview'),
-  ]);
-  app.use('/pl/course_instance/:course_instance_id/instructor/question/:question_id/statistics', [
-    function (req, res, next) {
-      res.locals.navSubPage = 'statistics';
-      next();
-    },
-    require('./pages/shared/assessmentStatDescriptions'),
-    require('./pages/shared/floatFormatters'),
-    require('./pages/instructorQuestionStatistics/instructorQuestionStatistics'),
-  ]);
-  app.use('/pl/course_instance/:course_instance_id/instructor/question/:question_id/file_edit', [
-    function (req, res, next) {
-      res.locals.navSubPage = 'file_edit';
-      next();
-    },
-    require('./pages/instructorFileEditor/instructorFileEditor'),
-  ]);
-  app.use('/pl/course_instance/:course_instance_id/instructor/question/:question_id/file_view', [
-    function (req, res, next) {
-      res.locals.navSubPage = 'file_view';
-      next();
-    },
-    require('./pages/instructorFileBrowser/instructorFileBrowser'),
-  ]);
-=======
->>>>>>> ef81d357
   app.use(
     '/pl/course_instance/:course_instance_id(\\d+)/instructor/question/:question_id(\\d+)/settings',
     [
@@ -1501,44 +1435,31 @@
   // Global client files
   app.use(
     '/pl/course_instance/:course_instance_id(\\d+)/instructor/clientFilesCourse',
+    (await import('./middlewares/subdomain.js')).assertCourseInstanceSubdomainOrRedirect,
     (await import('./pages/clientFilesCourse/clientFilesCourse.js')).default,
   );
   app.use(
     '/pl/course_instance/:course_instance_id(\\d+)/instructor/clientFilesCourseInstance',
+    (await import('./middlewares/subdomain.js')).assertCourseInstanceSubdomainOrRedirect,
     (await import('./pages/clientFilesCourseInstance/clientFilesCourseInstance.js')).default,
   );
 
   // Client files for assessments
   app.use(
-<<<<<<< HEAD
-    '/pl/course_instance/:course_instance_id/instructor/clientFilesCourse',
-    require('./middlewares/subdomain').assertCourseInstanceSubdomainOrRedirect,
-    require('./pages/clientFilesCourse/clientFilesCourse'),
-  );
-  app.use('/pl/course_instance/:course_instance_id/instructor/clientFilesCourseInstance', [
-    require('./middlewares/subdomain').assertCourseInstanceSubdomainOrRedirect,
-    require('./pages/clientFilesCourseInstance/clientFilesCourseInstance'),
-  ]);
-=======
     '/pl/course_instance/:course_instance_id(\\d+)/instructor/assessment/:assessment_id(\\d+)/clientFilesCourse',
+    (await import('./middlewares/subdomain.js')).assertAssessmentSubdomainOrRedirect,
     (await import('./pages/clientFilesCourse/clientFilesCourse.js')).default,
   );
   app.use(
     '/pl/course_instance/:course_instance_id(\\d+)/instructor/assessment/:assessment_id(\\d+)/clientFilesCourseInstance',
     (await import('./pages/clientFilesCourseInstance/clientFilesCourseInstance.js')).default,
   );
->>>>>>> ef81d357
   app.use(
     '/pl/course_instance/:course_instance_id(\\d+)/instructor/assessment/:assessment_id(\\d+)/clientFilesAssessment',
     [
-<<<<<<< HEAD
-      require('./middlewares/selectAndAuthzAssessment'),
-      require('./middlewares/subdomain').assertAssessmentSubdomainOrRedirect,
-      require('./pages/clientFilesAssessment/clientFilesAssessment'),
-=======
       (await import('./middlewares/selectAndAuthzAssessment.js')).default,
+      (await import('./middlewares/subdomain.js')).assertAssessmentSubdomainOrRedirect,
       (await import('./pages/clientFilesAssessment/clientFilesAssessment.js')).default,
->>>>>>> ef81d357
     ],
   );
 
@@ -1550,14 +1471,9 @@
   app.use(
     '/pl/course_instance/:course_instance_id(\\d+)/instructor/question/:question_id(\\d+)/clientFilesQuestion',
     [
-<<<<<<< HEAD
-      require('./middlewares/selectAndAuthzInstructorQuestion'),
-      require('./middlewares/subdomain').assertQuestionSubdomainOrRedirect,
-      require('./pages/clientFilesQuestion/clientFilesQuestion'),
-=======
       (await import('./middlewares/selectAndAuthzInstructorQuestion.js')).default,
+      (await import('./middlewares/subdomain.js')).assertQuestionSubdomainOrRedirect,
       (await import('./pages/clientFilesQuestion/clientFilesQuestion.js')).default(),
->>>>>>> ef81d357
     ],
   );
 
@@ -1565,14 +1481,9 @@
   app.use(
     '/pl/course_instance/:course_instance_id(\\d+)/instructor/question/:question_id(\\d+)/generatedFilesQuestion',
     [
-<<<<<<< HEAD
-      require('./middlewares/selectAndAuthzInstructorQuestion'),
-      require('./middlewares/subdomain').assertQuestionSubdomainOrRedirect,
-      require('./pages/generatedFilesQuestion/generatedFilesQuestion'),
-=======
       (await import('./middlewares/selectAndAuthzInstructorQuestion.js')).default,
+      (await import('./middlewares/subdomain.js')).assertQuestionSubdomainOrRedirect,
       (await import('./pages/generatedFilesQuestion/generatedFilesQuestion.js')).default(),
->>>>>>> ef81d357
     ],
   );
 
@@ -1672,37 +1583,19 @@
     '/pl/course_instance/:course_instance_id(\\d+)/assessment_instance/:assessment_instance_id(\\d+)',
     [
       (await import('./middlewares/selectAndAuthzAssessmentInstance.js')).default,
+      (await import('./middlewares/subdomain')).assertAssessmentInstanceSubdomainOrRedirect,
       (await import('./middlewares/studentAssessmentAccess.js')).default,
       (await import('./middlewares/clientFingerprint.js')).default,
       (await import('./middlewares/logPageView.js')).default('studentAssessmentInstance'),
       (await import('./pages/studentAssessmentInstance/studentAssessmentInstance.js')).default,
     ],
   );
-<<<<<<< HEAD
-  app.use('/pl/course_instance/:course_instance_id/assessment_instance/:assessment_instance_id', [
-    require('./middlewares/selectAndAuthzAssessmentInstance'),
-    require('./middlewares/subdomain').assertAssessmentInstanceSubdomainOrRedirect,
-    require('./middlewares/logPageView')('studentAssessmentInstance'),
-    require('./middlewares/studentAssessmentAccess'),
-    require('./pages/studentAssessmentInstanceHomework/studentAssessmentInstanceHomework'),
-    require('./pages/studentAssessmentInstanceExam/studentAssessmentInstanceExam'),
-  ]);
-
-  app.use('/pl/course_instance/:course_instance_id/instance_question/:instance_question_id', [
-    require('./middlewares/selectAndAuthzInstanceQuestion'),
-    require('./middlewares/subdomain').assertInstanceQuestionSubdomainOrRedirect,
-    // don't use logPageView here, we load it inside the page so it can get the variant_id
-    require('./middlewares/studentAssessmentAccess'),
-    enterpriseOnlyMiddleware(() => require('./ee/middlewares/checkPlanGrantsForQuestion').default),
-    require('./pages/studentInstanceQuestionHomework/studentInstanceQuestionHomework'),
-    require('./pages/studentInstanceQuestionExam/studentInstanceQuestionExam'),
-  ]);
-=======
 
   app.use(
     '/pl/course_instance/:course_instance_id(\\d+)/instance_question/:instance_question_id(\\d+)',
     [
       (await import('./middlewares/selectAndAuthzInstanceQuestion.js')).default,
+      (await import('./middlewares/subdomain.js')).assertInstanceQuestionSubdomainOrRedirect,
       (await import('./middlewares/studentAssessmentAccess.js')).default,
       (await import('./middlewares/clientFingerprint.js')).default,
       // don't use logPageView here, we load it inside the page so it can get the variant_id
@@ -1712,7 +1605,7 @@
       (await import('./pages/studentInstanceQuestion/studentInstanceQuestion.js')).default,
     ],
   );
->>>>>>> ef81d357
+
   if (config.devMode) {
     app.use(
       '/pl/course_instance/:course_instance_id(\\d+)/loadFromDisk',
@@ -1724,49 +1617,22 @@
     );
   }
 
-<<<<<<< HEAD
-  // clientFiles
-  app.use('/pl/course_instance/:course_instance_id/clientFilesCourse', [
-    require('./middlewares/subdomain').assertCourseInstanceSubdomainOrRedirect,
-    require('./middlewares/studentAssessmentAccess'),
-    require('./pages/clientFilesCourse/clientFilesCourse'),
-  ]);
-  app.use('/pl/course_instance/:course_instance_id/clientFilesCourseInstance', [
-    require('./middlewares/subdomain').assertCourseInstanceSubdomainOrRedirect,
-    require('./middlewares/studentAssessmentAccess'),
-    require('./pages/clientFilesCourseInstance/clientFilesCourseInstance'),
-  ]);
-=======
   // Global client files
-  app.use(
-    '/pl/course_instance/:course_instance_id(\\d+)/clientFilesCourse',
+  app.use('/pl/course_instance/:course_instance_id(\\d+)/clientFilesCourse', [
+    (await import('./middlewares/subdomain.js')).assertCourseInstanceSubdomainOrRedirect,
     (await import('./pages/clientFilesCourse/clientFilesCourse.js')).default,
-  );
-  app.use(
-    '/pl/course_instance/:course_instance_id(\\d+)/clientFilesCourseInstance',
+  ]);
+  app.use('/pl/course_instance/:course_instance_id(\\d+)/clientFilesCourseInstance', [
+    (await import('./middlewares/subdomain.js')).assertCourseInstanceSubdomainOrRedirect,
     (await import('./pages/clientFilesCourseInstance/clientFilesCourseInstance.js')).default,
-  );
+  ]);
 
   // Client files for assessments
->>>>>>> ef81d357
   app.use(
     '/pl/course_instance/:course_instance_id(\\d+)/assessment/:assessment_id(\\d+)/clientFilesCourse',
     [
-<<<<<<< HEAD
-      require('./middlewares/selectAndAuthzAssessment'),
-      require('./middlewares/subdomain').assertAssessmentSubdomainOrRedirect,
-      require('./middlewares/studentAssessmentAccess'),
-      require('./pages/clientFilesAssessment/clientFilesAssessment'),
-    ],
-  );
-  app.use(
-    '/pl/course_instance/:course_instance_id/instance_question/:instance_question_id/clientFilesQuestion',
-    [
-      require('./middlewares/subdomain').assertInstanceQuestionSubdomainOrRedirect,
-      require('./pages/clientFilesQuestion/clientFilesQuestion'),
-    ],
-=======
       (await import('./middlewares/selectAndAuthzAssessment.js')).default,
+      (await import('./middlewares/subdomain.js')).assertAssessmentSubdomainOrRedirect,
       (await import('./middlewares/studentAssessmentAccess.js')).default,
       (await import('./pages/clientFilesCourse/clientFilesCourse.js')).default,
     ],
@@ -1775,6 +1641,7 @@
     '/pl/course_instance/:course_instance_id(\\d+)/assessment/:assessment_id(\\d+)/clientFilesCourseInstance',
     [
       (await import('./middlewares/selectAndAuthzAssessment.js')).default,
+      (await import('./middlewares/subdomain.js')).assertAssessmentSubdomainOrRedirect,
       (await import('./middlewares/studentAssessmentAccess.js')).default,
       (await import('./pages/clientFilesCourseInstance/clientFilesCourseInstance.js')).default,
     ],
@@ -1783,6 +1650,7 @@
     '/pl/course_instance/:course_instance_id(\\d+)/assessment/:assessment_id(\\d+)/clientFilesAssessment',
     [
       (await import('./middlewares/selectAndAuthzAssessment.js')).default,
+      (await import('./middlewares/subdomain.js')).assertAssessmentSubdomainOrRedirect,
       (await import('./middlewares/studentAssessmentAccess.js')).default,
       (await import('./pages/clientFilesAssessment/clientFilesAssessment.js')).default,
     ],
@@ -1791,26 +1659,20 @@
   // Client files for questions
   app.use(
     '/pl/course_instance/:course_instance_id(\\d+)/instance_question/:instance_question_id(\\d+)/clientFilesCourse',
+    (await import('./middlewares/subdomain.js')).assertInstanceQuestionSubdomainOrRedirect,
     (await import('./pages/clientFilesCourse/clientFilesCourse.js')).default,
   );
   app.use(
     '/pl/course_instance/:course_instance_id(\\d+)/instance_question/:instance_question_id(\\d+)/clientFilesQuestion',
+    (await import('./middlewares/subdomain.js')).assertInstanceQuestionSubdomainOrRedirect,
     (await import('./pages/clientFilesQuestion/clientFilesQuestion.js')).default(),
->>>>>>> ef81d357
   );
 
   // generatedFiles
   app.use(
-<<<<<<< HEAD
-    '/pl/course_instance/:course_instance_id/instance_question/:instance_question_id/generatedFilesQuestion',
-    [
-      require('./middlewares/subdomain').assertInstanceQuestionSubdomainOrRedirect,
-      require('./pages/generatedFilesQuestion/generatedFilesQuestion'),
-    ],
-=======
     '/pl/course_instance/:course_instance_id(\\d+)/instance_question/:instance_question_id(\\d+)/generatedFilesQuestion',
+    (await import('./middlewares/subdomain.js')).assertInstanceQuestionSubdomainOrRedirect,
     (await import('./pages/generatedFilesQuestion/generatedFilesQuestion.js')).default(),
->>>>>>> ef81d357
   );
 
   // Submission files
@@ -1886,12 +1748,8 @@
     },
     (await import('./pages/instructorQuestionSettings/instructorQuestionSettings.js')).default,
   ]);
-<<<<<<< HEAD
-  app.use('/pl/course/:course_id/question/:question_id/preview', [
-    require('./middlewares/subdomain').assertQuestionSubdomainOrRedirect,
-=======
   app.use('/pl/course/:course_id(\\d+)/question/:question_id(\\d+)/preview', [
->>>>>>> ef81d357
+    (await import('./middlewares/subdomain.js')).assertQuestionSubdomainOrRedirect,
     function (req, res, next) {
       res.locals.navSubPage = 'preview';
       next();
@@ -2059,45 +1917,30 @@
     ).default,
   );
 
-<<<<<<< HEAD
-  // clientFiles
-  app.use('/pl/course/:course_id/clientFilesCourse', [
-    require('./middlewares/subdomain').assertCourseSubdomainOrRedirect,
-    require('./pages/clientFilesCourse/clientFilesCourse'),
-  ]);
-  app.use('/pl/course/:course_id/question/:question_id/clientFilesQuestion', [
-    require('./middlewares/selectAndAuthzInstructorQuestion'),
-    require('./middlewares/subdomain').assertQuestionSubdomainOrRedirect,
-    require('./pages/clientFilesQuestion/clientFilesQuestion'),
-  ]);
-
-  // generatedFiles
-  app.use('/pl/course/:course_id/question/:question_id/generatedFilesQuestion', [
-    require('./middlewares/selectAndAuthzInstructorQuestion'),
-    require('./middlewares/subdomain').assertQuestionSubdomainOrRedirect,
-    require('./pages/generatedFilesQuestion/generatedFilesQuestion'),
-=======
   // Global client files
   app.use(
     '/pl/course/:course_id(\\d+)/clientFilesCourse',
+    (await import('./middlewares/subdomain.js')).assertCourseSubdomainOrRedirect,
     (await import('./pages/clientFilesCourse/clientFilesCourse.js')).default,
   );
 
   // Client files for questions
   app.use(
     '/pl/course/:course_id(\\d+)/question/:question_id(\\d+)/clientFilesCourse',
+    (await import('./middlewares/subdomain.js')).assertQuestionSubdomainOrRedirect,
     (await import('./pages/clientFilesCourse/clientFilesCourse.js')).default,
   );
   app.use('/pl/course/:course_id(\\d+)/question/:question_id(\\d+)/clientFilesQuestion', [
     (await import('./middlewares/selectAndAuthzInstructorQuestion.js')).default,
+    (await import('./middlewares/subdomain.js')).assertQuestionSubdomainOrRedirect,
     (await import('./pages/clientFilesQuestion/clientFilesQuestion.js')).default(),
   ]);
 
   // generatedFiles
   app.use('/pl/course/:course_id(\\d+)/question/:question_id(\\d+)/generatedFilesQuestion', [
     (await import('./middlewares/selectAndAuthzInstructorQuestion.js')).default,
+    (await import('./middlewares/subdomain.js')).assertQuestionSubdomainOrRedirect,
     (await import('./pages/generatedFilesQuestion/generatedFilesQuestion.js')).default(),
->>>>>>> ef81d357
   ]);
 
   // Submission files
