--- conflicted
+++ resolved
@@ -74,14 +74,6 @@
       uuid: editor.uuid,
     });
 
-<<<<<<< HEAD
-    return {
-      status: 'success',
-      job_sequence_id: serverJob.jobSequenceId,
-      question_id: question.id,
-      question_qid: `__drafts__/draft_${editor.draftNumber}`,
-    };
-=======
     if (question.qid) {
       return {
         status: 'success',
@@ -95,5 +87,4 @@
         job_sequence_id: serverJob.jobSequenceId,
       };
     }
->>>>>>> 7a6a148f
   });