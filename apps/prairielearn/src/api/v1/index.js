const express = require('express');

const error = require('@prairielearn/error');
const Sentry = require('@prairielearn/sentry');

const router = express.Router();

/**
 * Used to prevent access to student data if the user doesn't have student data
 * viewing permissions. This should be added to any routes that provide student
 * data.
 */
function authzHasCourseInstanceView(req, res, next) {
  if (!res.locals.authz_data.has_course_instance_permission_view) {
    return next(error.make(403, 'Requires student data view access'));
  }
  next();
}

// Pretty-print all JSON responses
router.use(require('./prettyPrintJson'));

// All course instance pages require authorization
<<<<<<< HEAD
router.use('/course_instances/:course_instance_id(\\d+)', [
  require('../../middlewares/authzCourseOrInstance'),
=======
router.use('/course_instances/:course_instance_id', [
  require('../../middlewares/authzCourseOrInstance').default,
>>>>>>> ecf549f2
  // Asserts that the user has either course preview or course instance student
  // data access. If a route provides access to student data, you should also
  // include the `authzHasCourseInstanceView` middleware to ensure that access
  // to student data is properly limited.
  require('../../middlewares/authzHasCoursePreviewOrInstanceView').default,
  require('./endpoints/courseInstanceInfo'),
]);

// ROUTES
router.use(
  '/course_instances/:course_instance_id(\\d+)/assessments',
  require('./endpoints/courseInstanceAssessments'),
);
router.use(
  '/course_instances/:course_instance_id(\\d+)/assessment_instances',
  authzHasCourseInstanceView,
  require('./endpoints/courseInstanceAssessmentInstances'),
);
router.use(
  '/course_instances/:course_instance_id(\\d+)/submissions',
  authzHasCourseInstanceView,
  require('./endpoints/courseInstanceSubmissions'),
);
router.use(
  '/course_instances/:course_instance_id(\\d+)/gradebook',
  authzHasCourseInstanceView,
  require('./endpoints/courseInstanceGradebook'),
);
router.use(
  '/course_instances/:course_instance_id(\\d+)/course_instance_access_rules',
  require('./endpoints/courseInstanceAccessRules'),
);

// If no earlier routes matched, 404 the route
router.use(require('./notFound'));

// The Sentry error handler must come before our own.
router.use(Sentry.Handlers.errorHandler());

// Handle errors independently from the normal PL error handling
router.use(require('./error'));

module.exports = router;<|MERGE_RESOLUTION|>--- conflicted
+++ resolved
@@ -21,13 +21,8 @@
 router.use(require('./prettyPrintJson'));
 
 // All course instance pages require authorization
-<<<<<<< HEAD
 router.use('/course_instances/:course_instance_id(\\d+)', [
-  require('../../middlewares/authzCourseOrInstance'),
-=======
-router.use('/course_instances/:course_instance_id', [
   require('../../middlewares/authzCourseOrInstance').default,
->>>>>>> ecf549f2
   // Asserts that the user has either course preview or course instance student
   // data access. If a route provides access to student data, you should also
   // include the `authzHasCourseInstanceView` middleware to ensure that access
