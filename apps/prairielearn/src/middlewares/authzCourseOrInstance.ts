import { isValid, parseISO } from 'date-fns';
import debugfn from 'debug';
import { type Request, type Response } from 'express';
import asyncHandler from 'express-async-handler';
import _ from 'lodash';

import { AugmentedError, HttpStatusError } from '@prairielearn/error';
import { html } from '@prairielearn/html';
import * as sqldb from '@prairielearn/postgres';

import { config } from '../lib/config.js';
import { clearCookie } from '../lib/cookie.js';
import { selectInstructorCourses } from '../lib/course.js';
import { features } from '../lib/features/index.js';
import { idsEqual } from '../lib/id.js';
import { selectCourseInstancesWithStaffAccess } from '../models/course-instances.js';

const sql = sqldb.loadSqlEquiv(import.meta.url);
const debug = debugfn('prairielearn:authzCourseOrInstance');

interface Override {
  name: string;
  value: string;
  cookie: string;
}
/**
 * Removes all override cookies from the response.
 */
function clearOverrideCookies(res: Response, overrides: Override[]) {
  overrides.forEach((override) => {
    debug(`clearing cookie: ${override.cookie}`);
    const newName = override.cookie.replace(/^pl2_/, 'pl_');
    clearCookie(res, [override.cookie, newName]);
  });
}

export async function authzCourseOrInstance(req: Request, res: Response) {
  const isCourseInstance = Boolean(req.params.course_instance_id);

  // Note that req.params.course_id and req.params.course_instance_id are strings and not
  // numbers - this is why we can use the pattern "id || null" to check if they exist.
  //
  // We allow unit tests to override the req_mode. Unit tests may also override
  // the user (middlewares/authn.js) and the req_date (middlewares/date.js).
  const params = {
    user_id: res.locals.authn_user.user_id,
    course_id: req.params.course_id || null,
    course_instance_id: req.params.course_instance_id || null,
    is_administrator: res.locals.is_administrator,
    allow_example_course_override: true,
    ip: req.ip,
    req_date: res.locals.req_date,
    req_mode: config.devMode && req.cookies.pl_test_mode ? req.cookies.pl_test_mode : null,
    req_course_role: null,
    req_course_instance_role: null,
  };

  if (params.course_id == null && params.course_instance_id == null) {
    throw new HttpStatusError(
      403,
      'Access denied (both course_id and course_instance_id are null)',
    );
  }

  const result = await sqldb.queryZeroOrOneRowAsync(sql.select_authz_data, params);
  if (result.rowCount === 0) {
    throw new HttpStatusError(403, 'Access denied');
  }

  // Retrieve the courses the user has access to
  const courses = await selectInstructorCourses({
    userId: res.locals.authn_user.user_id,
    isAdministrator: res.locals.is_administrator,
    includeExampleCourse: res.locals.is_administrator || config.devMode,
  });

  // Now that we know the user has access, parse the authz data
  res.locals.course = result.rows[0].course;
<<<<<<< HEAD
  res.locals.courses = courses;
=======
>>>>>>> c8fb056a

  const institution = result.rows[0].institution;
  res.locals.institution = institution;

  const hasEnhancedNavigation = await features.enabled('enhanced-navigation', {
    institution_id: institution.id,
  });
  res.locals.has_enhanced_navigation = hasEnhancedNavigation;

<<<<<<< HEAD
  // Show the side nav unless the user intentionally toggles it off.
  res.locals.show_side_nav = req.session?.show_side_nav ?? true;

=======
>>>>>>> c8fb056a
  const permissions_course = result.rows[0].permissions_course;
  res.locals.authz_data = {
    authn_user: _.cloneDeep(res.locals.authn_user),
    authn_mode: result.rows[0].mode,
    authn_mode_reason: result.rows[0].mode_reason,
    authn_is_administrator: res.locals.is_administrator,
    authn_course_role: permissions_course.course_role,
    authn_has_course_permission_preview: permissions_course.has_course_permission_preview,
    authn_has_course_permission_view: permissions_course.has_course_permission_view,
    authn_has_course_permission_edit: permissions_course.has_course_permission_edit,
    authn_has_course_permission_own: permissions_course.has_course_permission_own,
    user: _.cloneDeep(res.locals.authn_user),
    mode: result.rows[0].mode,
    mode_reason: result.rows[0].mode_reason,
    is_administrator: res.locals.is_administrator,
    course_role: permissions_course.course_role,
    has_course_permission_preview: permissions_course.has_course_permission_preview,
    has_course_permission_view: permissions_course.has_course_permission_view,
    has_course_permission_edit: permissions_course.has_course_permission_edit,
    has_course_permission_own: permissions_course.has_course_permission_own,
  };
  res.locals.user = res.locals.authz_data.user;
  if (isCourseInstance) {
    // Retrieve the course instances the user has access to in the course
    const courseInstances = await selectCourseInstancesWithStaffAccess({
      course_id: res.locals.course.id,
      user_id: res.locals.authn_user.user_id,
      authn_user_id: res.locals.authn_user.user_id,
      is_administrator: res.locals.is_administrator,
      authn_is_administrator: res.locals.authz_data.authn_is_administrator,
    });

    res.locals.course_instances = courseInstances;
    res.locals.course_instance = result.rows[0].course_instance;
    const permissions_course_instance = result.rows[0].permissions_course_instance;
    res.locals.authz_data.authn_course_instance_role =
      permissions_course_instance.course_instance_role;
    res.locals.authz_data.authn_has_course_instance_permission_view =
      permissions_course_instance.has_course_instance_permission_view;
    res.locals.authz_data.authn_has_course_instance_permission_edit =
      permissions_course_instance.has_course_instance_permission_edit;
    res.locals.authz_data.authn_has_student_access = permissions_course_instance.has_student_access;
    res.locals.authz_data.authn_has_student_access_with_enrollment =
      permissions_course_instance.has_student_access_with_enrollment;
    res.locals.authz_data.course_instance_role = permissions_course_instance.course_instance_role;
    res.locals.authz_data.has_course_instance_permission_view =
      permissions_course_instance.has_course_instance_permission_view;
    res.locals.authz_data.has_course_instance_permission_edit =
      permissions_course_instance.has_course_instance_permission_edit;
    res.locals.authz_data.has_student_access_with_enrollment =
      permissions_course_instance.has_student_access_with_enrollment;
    res.locals.authz_data.has_student_access = permissions_course_instance.has_student_access;
  }

  debug('authn user is authorized');

  res.locals.question_sharing_enabled = await features.enabledFromLocals(
    'question-sharing',
    res.locals,
  );

  // Check if it is necessary to request a user data override - if not, return
  const overrides: Override[] = [];
  if (req.cookies.pl2_requested_uid) {
    // If the requested uid is the same as the authn user uid, then silently clear the cookie and continue
    if (req.cookies.pl2_requested_uid === res.locals.authn_user.uid) {
      clearCookie(res, ['pl_requested_uid', 'pl2_requested_uid']);
    } else {
      overrides.push({
        name: 'UID',
        value: req.cookies.pl2_requested_uid,
        cookie: 'pl2_requested_uid',
      });
    }
  }
  if (req.cookies.pl2_requested_course_role) {
    overrides.push({
      name: 'Course role',
      value: req.cookies.pl2_requested_course_role,
      cookie: 'pl2_requested_course_role',
    });
  }
  if (req.cookies.pl2_requested_course_instance_role) {
    overrides.push({
      name: 'Course instance role',
      value: req.cookies.pl2_requested_course_instance_role,
      cookie: 'pl2_requested_course_instance_role',
    });
  }
  if (req.cookies.pl2_requested_date) {
    overrides.push({
      name: 'Date',
      value: req.cookies.pl2_requested_date,
      cookie: 'pl2_requested_date',
    });
  }
  if (overrides.length === 0) {
    debug('no requested overrides');
    return;
  }

  // Cannot request a user data override without instructor permissions
  if (
    !(
      res.locals.authz_data.authn_has_course_permission_preview ||
      res.locals.authz_data.authn_has_course_instance_permission_view
    )
  ) {
    debug('requested overrides, but authn user does not have instructor permissions');

    // If on a student page route, silently exit and ignore effective user requests
    if ((res.locals.viewType || 'none') === 'student') {
      debug('on student page, so silently exit and ignore requested overrides');
      return;
    }

    debug('not on student page, so clear all requested overrides and throw an error');
    clearOverrideCookies(res, overrides);

    throw new AugmentedError('Access denied', {
      status: 403,
      info: html`
        <p>
          You must be a member of the course staff in order to change the effective user. All
          requested changes to the effective user have been removed.
        </p>
      `,
    });
  }

  // We are trying to override the user data.
  debug('trying to override the user data');
  debug(req.cookies);

  let user = res.locals.authz_data.user;
  let is_administrator = res.locals.is_administrator;
  let user_with_requested_uid_has_instructor_access_to_course_instance = false;

  // Verify requested UID
  if (req.cookies.pl2_requested_uid) {
    const result = await sqldb.queryZeroOrOneRowAsync(sql.select_user, {
      uid: req.cookies.pl2_requested_uid,
      course_instance_id: isCourseInstance ? res.locals.course_instance.id : null,
    });

    // No user was found - remove all override cookies and return with error
    if (result.rowCount === 0) {
      clearOverrideCookies(res, overrides);

      throw new AugmentedError('Access denied', {
        status: 403,
        info: html`
          <p>
            You have tried to change the effective user to one with uid
            <code>${req.cookies.pl2_requested_uid}</code>, when no such user exists. All requested
            changes to the effective user have been removed.
          </p>
          ${config.devMode && is_administrator
            ? html`
                <div class="alert alert-warning" role="alert">
                  In Development Mode,
                  <a href="/pl/administrator/query/select_or_insert_user">
                    go here to add the user
                  </a>
                  first and then try the emulation again.
                </div>
                ${isCourseInstance
                  ? html`
                      <p>
                        To auto-generate many users for testing, see
                        <a href="/pl/administrator/query/generate_and_enroll_users"
                          >Generate random users and enroll them in a course instance</a
                        >
                        <br />
                        (Hint your course_instance_id is
                        <strong>${res.locals.course_instance.id}</strong>)
                      </p>
                    `
                  : ''}
              `
            : ''}
        `,
      });
    }

    // The effective user is an administrator and the authn user is not - remove
    // all override cookies and return with error
    if (result.rows[0].is_administrator && !is_administrator) {
      clearOverrideCookies(res, overrides);

      throw new AugmentedError('Access denied', {
        status: 403,
        info: html`
          <p>
            You have tried to change the effective user to one who is an administrator, when you are
            not an administrator. All requested changes to the effective user have been removed.
          </p>
        `,
      });
    }

    user = _.cloneDeep(result.rows[0].user);
    is_administrator = result.rows[0].is_administrator;
    user_with_requested_uid_has_instructor_access_to_course_instance = result.rows[0].is_instructor;
    debug(
      `requested uid has instructor access: ${user_with_requested_uid_has_instructor_access_to_course_instance}`,
    );

    // FIXME: also override institution?
  }

  let req_date = res.locals.req_date;
  if (req.cookies.pl2_requested_date) {
    req_date = parseISO(req.cookies.pl2_requested_date);
    if (!isValid(req_date)) {
      debug(`requested date is invalid: ${req.cookies.pl2_requested_date}, ${req_date}`);
      clearOverrideCookies(res, overrides);

      throw new AugmentedError('Access denied', {
        status: 403,
        info: html`
          <p>
            You have requested an invalid effective date:
            <code>${req.cookies.pl2_requested_date}</code>. All requested changes to the effective
            user have been removed.
          </p>
        `,
      });
    }

    debug(`effective req_date = ${req_date}`);
  }

  const effectiveParams = {
    user_id: user.user_id,
    course_id: req.params.course_id || null,
    course_instance_id: req.params.course_instance_id || null,
    is_administrator,
    allow_example_course_override: false,
    ip: req.ip,
    req_date,
    req_mode: res.locals.authz_data.mode,
    req_course_role: req.cookies.pl2_requested_course_role || null,
    req_course_instance_role: req.cookies.pl2_requested_course_instance_role || null,
  };

  const effectiveResult = await sqldb.queryZeroOrOneRowAsync(
    sql.select_authz_data,
    effectiveParams,
  );

  // If the authn user were denied access, then we would return an error. Here,
  // we simply return (without error). This allows the authn user to keep access
  // to pages (e.g., the effective user page) for which only authn permissions
  // are required.
  if (effectiveResult.rowCount === 0) {
    debug('effective user was denied access');

    res.locals.authz_data.user = user;
    res.locals.authz_data.is_administrator = false;

    res.locals.authz_data.course_role = 'None';
    res.locals.authz_data.has_course_permission_preview = false;
    res.locals.authz_data.has_course_permission_view = false;
    res.locals.authz_data.has_course_permission_edit = false;
    res.locals.authz_data.has_course_permission_own = false;

    if (isCourseInstance) {
      res.locals.authz_data.course_instance_role = 'None';
      res.locals.authz_data.has_course_instance_permission_view = false;
      res.locals.authz_data.has_course_instance_permission_edit = false;
      res.locals.authz_data.has_student_access = false;
      res.locals.authz_data.has_student_access_with_enrollment = false;

      if (res.locals.authz_data.user.uid !== res.locals.authz_data.authn_user.uid) {
        res.locals.authz_data.user_with_requested_uid_has_instructor_access_to_course_instance =
          user_with_requested_uid_has_instructor_access_to_course_instance;
      }
    }

    res.locals.authz_data.overrides = overrides;

    res.locals.user = res.locals.authz_data.user;
    res.locals.is_administrator = res.locals.authz_data.is_administrator;

    res.locals.authz_data.mode = effectiveParams.req_mode;
    res.locals.req_date = req_date;
    return;
  }

  // Now that we know the effective user has access, parse the authz data

  // The effective user is a Previewer and the authn_user is not - remove
  // all override cookies and return with error
  if (
    !res.locals.authz_data.authn_has_course_permission_preview &&
    effectiveResult.rows[0].permissions_course.has_course_permission_preview
  ) {
    clearOverrideCookies(res, overrides);

    throw new AugmentedError('Access denied', {
      status: 403,
      info: html`
        <p>
          You have tried to change the effective user to one who is a course previewer, when you are
          not a course previewer. All requested changes to the effective user have been removed.
        </p>
      `,
    });
  }

  // The effective user is a Viewer and the authn_user is not - remove
  // all override cookies and return with error
  if (
    !res.locals.authz_data.authn_has_course_permission_view &&
    effectiveResult.rows[0].permissions_course.has_course_permission_view
  ) {
    clearOverrideCookies(res, overrides);

    throw new AugmentedError('Access denied', {
      status: 403,
      info: html`
        <p>
          You have tried to change the effective user to one who is a course viewer, when you are
          not a course viewer. All requested changes to the effective user have been removed.
        </p>
      `,
    });
  }

  // The effective user is an Editor and the authn_user is not - remove
  // all override cookies and return with error
  if (
    !res.locals.authz_data.authn_has_course_permission_edit &&
    effectiveResult.rows[0].permissions_course.has_course_permission_edit
  ) {
    clearOverrideCookies(res, overrides);

    throw new AugmentedError('Access denied', {
      status: 403,
      info: html`
        <p>
          You have tried to change the effective user to one who is a course editor, when you are
          not a course editor. All requested changes to the effective user have been removed.
        </p>
      `,
    });
  }

  // The effective user is an Owner and the authn_user is not - remove
  // all override cookies and return with error
  if (
    !res.locals.authz_data.authn_has_course_permission_own &&
    effectiveResult.rows[0].permissions_course.has_course_permission_own
  ) {
    clearOverrideCookies(res, overrides);

    throw new AugmentedError('Access denied', {
      status: 403,
      info: html`
        <p>
          You have tried to change the effective user to one who is a course owner, when you are not
          a course owner. All requested changes to the effective user have been removed.
        </p>
      `,
    });
  }

  if (isCourseInstance) {
    // The effective user is a Student Data Viewer and the authn_user is not -
    // remove all override cookies and return with error
    if (
      !res.locals.authz_data.authn_has_course_instance_permission_view &&
      effectiveResult.rows[0].permissions_course_instance.has_course_instance_permission_view
    ) {
      clearOverrideCookies(res, overrides);

      throw new AugmentedError('Access denied', {
        status: 403,
        info: html`
          <p>
            You have tried to change the effective user to one who is a student data viewer in the
            course instance <code>${res.locals.course_instance.short_name}</code>, when you are not
            a student data viewer. All requested changes to the effective user have been removed.
          </p>
        `,
      });
    }

    // The effective user is a Student Data Editor and the authn_user is not -
    // remove all override cookies and return with error
    if (
      !res.locals.authz_data.authn_has_course_instance_permission_edit &&
      effectiveResult.rows[0].permissions_course_instance.has_course_instance_permission_edit
    ) {
      clearOverrideCookies(res, overrides);

      throw new AugmentedError('Access denied', {
        status: 403,
        info: html`
          <p>
            You have tried to change the effective user to one who is a student data editor in the
            course instance <code>${res.locals.course_instance.short_name}</code>, when you are not
            a student data editor. All requested changes to the effective user have been removed.
          </p>
        `,
      });
    }

    // The effective user is a student (with no course or course instance role prior to
    // other overrides) with a different UID than the authn user (note UID is unique), and
    // the authn user is not a Student Data Editor - remove all override cookies and return
    // with error
    if (
      user.uid !== res.locals.authn_user.uid && // effective uid is not the same as authn uid
      effectiveResult.rows[0].permissions_course_instance.has_student_access_with_enrollment && // effective user is enrolled with access
      !user_with_requested_uid_has_instructor_access_to_course_instance && // effective user is not an instructor (i.e., is a student)
      !res.locals.authz_data.authn_has_course_instance_permission_edit
    ) {
      // authn user is not a Student Data Editor
      debug('cannot emulate student if not student data editor');
      clearOverrideCookies(res, overrides);

      throw new AugmentedError('Access denied', {
        status: 403,
        info: html`
          <p>
            You have tried to change the effective user to one who is a student in the course
            instance
            <code>${res.locals.course_instance.short_name}</code>, when you do not have permission
            to edit student data in this course instance. All requested changes to the effective
            user have been removed.
          </p>
        `,
      });
    }

    // The effective user is not enrolled in the course instance and is also not
    // either a course instructor or a course instance instructor - remove all
    // override cookies and return with error.
    //
    // Note that we skip this check if the effective user is the same as the
    // authenticated user, since an instructor may want to view their course
    // as a student without enrolling in their own course.
    if (
      !idsEqual(user.user_id, res.locals.authn_user.user_id) &&
      !effectiveResult.rows[0].permissions_course.has_course_permission_preview &&
      !effectiveResult.rows[0].permissions_course_instance.has_course_instance_permission_view &&
      !effectiveResult.rows[0].permissions_course_instance.has_student_access_with_enrollment
    ) {
      clearOverrideCookies(res, overrides);

      throw new AugmentedError('Access denied', {
        status: 403,
        info: html`
          <p>
            You have tried to change the effective user to one who is not enrolled in this course
            instance. All required changes to the effective user have been removed.
          </p>
        `,
      });
    }
  }

  res.locals.authz_data.user = user;
  res.locals.authz_data.is_administrator = is_administrator;
  res.locals.authz_data.course_role = effectiveResult.rows[0].permissions_course.course_role;
  res.locals.authz_data.has_course_permission_preview =
    effectiveResult.rows[0].permissions_course.has_course_permission_preview;
  res.locals.authz_data.has_course_permission_view =
    effectiveResult.rows[0].permissions_course.has_course_permission_view;
  res.locals.authz_data.has_course_permission_edit =
    effectiveResult.rows[0].permissions_course.has_course_permission_edit;
  res.locals.authz_data.has_course_permission_own =
    effectiveResult.rows[0].permissions_course.has_course_permission_own;

  if (isCourseInstance) {
    res.locals.authz_data.course_instance_role =
      effectiveResult.rows[0].permissions_course_instance.course_instance_role;
    res.locals.authz_data.has_course_instance_permission_view =
      effectiveResult.rows[0].permissions_course_instance.has_course_instance_permission_view;
    res.locals.authz_data.has_course_instance_permission_edit =
      effectiveResult.rows[0].permissions_course_instance.has_course_instance_permission_edit;
    res.locals.authz_data.has_student_access =
      effectiveResult.rows[0].permissions_course_instance.has_student_access;
    res.locals.authz_data.has_student_access_with_enrollment =
      effectiveResult.rows[0].permissions_course_instance.has_student_access_with_enrollment;

    if (!idsEqual(user.user_id, res.locals.authn_user.user_id)) {
      res.locals.authz_data.user_with_requested_uid_has_instructor_access_to_course_instance =
        user_with_requested_uid_has_instructor_access_to_course_instance;
    }

    // If the effective user is the same as the authenticated user and the
    // effective user has not requested any specific role, we'll treat them
    // as though they're enrolled in the course instance as a student. This is
    // important because we no longer automatically enroll instructors in their
    // own course instances when they view them.
    if (
      idsEqual(user.user_id, res.locals.authn_user.user_id) &&
      !res.locals.authz_data.has_course_instance_permission_view &&
      !res.locals.authz_data.has_course_permission_view
    ) {
      res.locals.authz_data.has_student_access_with_enrollment = true;
    }
  }

  res.locals.authz_data.overrides = overrides;

  res.locals.user = res.locals.authz_data.user;
  res.locals.is_administrator = res.locals.authz_data.is_administrator;

  res.locals.authz_data.mode = effectiveResult.rows[0].mode;
  res.locals.authz_data.mode_reason = effectiveResult.rows[0].mode_reason;
  res.locals.req_date = req_date;
}

export default asyncHandler(async (req, res, next) => {
  await authzCourseOrInstance(req, res);
  next();
});<|MERGE_RESOLUTION|>--- conflicted
+++ resolved
@@ -76,10 +76,6 @@
 
   // Now that we know the user has access, parse the authz data
   res.locals.course = result.rows[0].course;
-<<<<<<< HEAD
-  res.locals.courses = courses;
-=======
->>>>>>> c8fb056a
 
   const institution = result.rows[0].institution;
   res.locals.institution = institution;
@@ -89,12 +85,9 @@
   });
   res.locals.has_enhanced_navigation = hasEnhancedNavigation;
 
-<<<<<<< HEAD
   // Show the side nav unless the user intentionally toggles it off.
   res.locals.show_side_nav = req.session?.show_side_nav ?? true;
 
-=======
->>>>>>> c8fb056a
   const permissions_course = result.rows[0].permissions_course;
   res.locals.authz_data = {
     authn_user: _.cloneDeep(res.locals.authn_user),
