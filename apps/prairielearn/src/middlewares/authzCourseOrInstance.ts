import { isValid, parseISO } from 'date-fns';
import debugfn from 'debug';
import { type Request, type Response } from 'express';
import asyncHandler from 'express-async-handler';
import z from 'zod';

import { AugmentedError, HttpStatusError } from '@prairielearn/error';
import { html } from '@prairielearn/html';
import * as sqldb from '@prairielearn/postgres';

import type { ResLocalsAuthnUser } from '../lib/authn.types.js';
import type { FullAuthzData } from '../lib/authzData-lib.js';
import {
  buildAuthzData,
  calculateModernCourseInstanceStudentAccess,
  selectAuthzData,
} from '../lib/authzData.js';
import { config } from '../lib/config.js';
import { clearCookie } from '../lib/cookie.js';
<<<<<<< HEAD
import { evaluateModernCourseInstanceAccess } from '../lib/course-instance-access.js';
import {
  CourseInstanceSchema,
  CourseSchema,
  EnumModeReasonSchema,
  EnumModeSchema,
  InstitutionSchema,
  SprocAuthzCourseInstanceSchema,
  SprocAuthzCourseSchema,
  UserSchema,
} from '../lib/db-types.js';
=======
import { InstitutionSchema, UserSchema } from '../lib/db-types.js';
>>>>>>> 5b7951c2
import { features } from '../lib/features/index.js';
import { idsEqual } from '../lib/id.js';
import { selectCourseHasCourseInstances } from '../models/course-instances.js';
import { selectOptionalEnrollmentByUserId } from '../models/enrollment.js';

const sql = sqldb.loadSqlEquiv(import.meta.url);
const debug = debugfn('prairielearn:authzCourseOrInstance');

interface Override {
  name: string;
  value: string;
  cookie: string;
}

/**
 * Removes all override cookies from the response.
 */
function clearOverrideCookies(res: Response, overrides: Override[]) {
  overrides.forEach((override) => {
    debug(`clearing cookie: ${override.cookie}`);
    const newName = override.cookie.replace(/^pl2_/, 'pl_');
    clearCookie(res, [override.cookie, newName]);
  });
}

const SelectUserSchema = z.object({
  user: UserSchema,
  institution: InstitutionSchema,
  is_administrator: z.boolean(),
  is_instructor: z.boolean(),
});

interface ResLocalsCourseAuthz {
  authn_user: ResLocalsAuthnUser['authn_user'];
  authn_mode: FullAuthzData['mode'];
  authn_mode_reason: FullAuthzData['mode_reason'];
  authn_is_administrator: ResLocalsAuthnUser['is_administrator'];
  authn_course_role: FullAuthzData['permissions_course']['course_role'];
  authn_has_course_permission_preview: FullAuthzData['permissions_course']['has_course_permission_preview'];
  authn_has_course_permission_view: FullAuthzData['permissions_course']['has_course_permission_view'];
  authn_has_course_permission_edit: FullAuthzData['permissions_course']['has_course_permission_edit'];
  authn_has_course_permission_own: FullAuthzData['permissions_course']['has_course_permission_own'];
  user: ResLocalsAuthnUser['authn_user'];
  mode: FullAuthzData['mode'];
  mode_reason: FullAuthzData['mode_reason'];
  is_administrator: ResLocalsAuthnUser['is_administrator'];
  course_role: FullAuthzData['permissions_course']['course_role'];
  has_course_permission_preview: FullAuthzData['permissions_course']['has_course_permission_preview'];
  has_course_permission_view: FullAuthzData['permissions_course']['has_course_permission_view'];
  has_course_permission_edit: FullAuthzData['permissions_course']['has_course_permission_edit'];
  has_course_permission_own: FullAuthzData['permissions_course']['has_course_permission_own'];
  overrides: Override[];
}

interface ResLocalsCourseInstanceAuthz extends ResLocalsCourseAuthz {
<<<<<<< HEAD
  authn_course_instance_role: SelectAuthzData['permissions_course_instance']['course_instance_role'];
  authn_has_course_instance_permission_view: SelectAuthzData['permissions_course_instance']['has_course_instance_permission_view'];
  authn_has_course_instance_permission_edit: SelectAuthzData['permissions_course_instance']['has_course_instance_permission_edit'];
  /** @deprecated This field will be deprecated soon. It only considers the legacy access system. */
  authn_has_student_access: SelectAuthzData['permissions_course_instance']['has_student_access'];
  /** @deprecated This field will be deprecated soon. It only considers the legacy access system. */
  authn_has_student_access_with_enrollment: SelectAuthzData['permissions_course_instance']['has_student_access_with_enrollment'];
  course_instance_role: SelectAuthzData['permissions_course_instance']['course_instance_role'];
  has_course_instance_permission_view: SelectAuthzData['permissions_course_instance']['has_course_instance_permission_view'];
  has_course_instance_permission_edit: SelectAuthzData['permissions_course_instance']['has_course_instance_permission_edit'];
  /** @deprecated This field will be deprecated soon. It only considers the legacy access system. */
  has_student_access_with_enrollment: SelectAuthzData['permissions_course_instance']['has_student_access_with_enrollment'];
  /** @deprecated This field will be deprecated soon. It only considers the legacy access system. */
  has_student_access: SelectAuthzData['permissions_course_instance']['has_student_access'];
=======
  authn_course_instance_role: FullAuthzData['permissions_course_instance']['course_instance_role'];
  authn_has_course_instance_permission_view: FullAuthzData['permissions_course_instance']['has_course_instance_permission_view'];
  authn_has_course_instance_permission_edit: FullAuthzData['permissions_course_instance']['has_course_instance_permission_edit'];
  authn_has_student_access: FullAuthzData['permissions_course_instance']['has_student_access'];
  authn_has_student_access_with_enrollment: FullAuthzData['permissions_course_instance']['has_student_access_with_enrollment'];
  course_instance_role: FullAuthzData['permissions_course_instance']['course_instance_role'];
  has_course_instance_permission_view: FullAuthzData['permissions_course_instance']['has_course_instance_permission_view'];
  has_course_instance_permission_edit: FullAuthzData['permissions_course_instance']['has_course_instance_permission_edit'];
  has_student_access_with_enrollment: FullAuthzData['permissions_course_instance']['has_student_access_with_enrollment'];
  has_student_access: FullAuthzData['permissions_course_instance']['has_student_access'];
>>>>>>> 5b7951c2
  user_with_requested_uid_has_instructor_access_to_course_instance: boolean;
}

export interface ResLocalsCourse {
  course: FullAuthzData['course'];
  institution: FullAuthzData['institution'];
  side_nav_expanded: boolean;
  authz_data: ResLocalsCourseAuthz;
  user: ResLocalsCourseAuthz['user'];
  course_has_course_instances: boolean;
  has_enhanced_navigation: boolean;
  question_sharing_enabled: boolean;
}

export interface ResLocalsCourseInstance extends ResLocalsCourse {
  course_instance: NonNullable<FullAuthzData['course_instance']>;
  authz_data: ResLocalsCourseInstanceAuthz;
  user: ResLocalsCourseInstanceAuthz['user'];
}

/**
 * Checks if the user has access to the course or course instance.
 *
 * Returns either the authz data or the reason why the user does not have access.
 */
async function checkCourseOrInstanceAccess(params: {
  user_id: string;
  course_id: string | null;
  course_instance_id: string | null;
  is_administrator: boolean;
  allow_example_course_override: boolean;
  ip: string | undefined;
  req_date: Date;
  req_mode: string | null;
  req_course_role: string | null;
  req_course_instance_role: string | null;
}): Promise<
  | {
      hasAccess: false;
      reason: string;
    }
  | {
      hasAccess: true;
      authzData: SelectAuthzData;
    }
> {
  const authzData = await sqldb.queryOptionalRow(
    sql.select_authz_data,
    params,
    SelectAuthzDataSchema,
  );

  if (authzData === null) {
    return {
      hasAccess: false,
      reason: 'Access denied',
    };
  }

  if (authzData.course_instance?.modern_publishing) {
    const enrollment = await selectOptionalEnrollmentByUserId({
      user_id: params.user_id,
      course_instance_id: authzData.course_instance.id,
    });

    const result = await evaluateModernCourseInstanceAccess(
      authzData.course_instance,
      {
        course_role: authzData.permissions_course.course_role,
        course_instance_role: authzData.permissions_course_instance.course_instance_role,
        enrollment,
      },
      params.req_date,
    );
    if (!result.hasAccess) {
      return {
        hasAccess: false,
        reason: result.reason,
      };
    }
  }
  return {
    hasAccess: true,
    authzData,
  };
}

export async function authzCourseOrInstance(req: Request, res: Response) {
  if (!req.params.course_id && !req.params.course_instance_id) {
    throw new HttpStatusError(
      403,
      'Access denied (both course_id and course_instance_id are null)',
    );
  }

<<<<<<< HEAD
  const accessResult = await checkCourseOrInstanceAccess(params);
  if (!accessResult.hasAccess) {
    throw new HttpStatusError(403, accessResult.reason);
=======
  const { authzData, authzCourse, authzInstitution, authzCourseInstance } = await buildAuthzData({
    authn_user: res.locals.authn_user,
    // Note that req.params.course_id and req.params.course_instance_id are strings and not
    // numbers - this is why we can use the pattern "id || null" to check if they exist.
    course_id: req.params.course_id || null,
    course_instance_id: req.params.course_instance_id || null,
    is_administrator: res.locals.is_administrator,
    ip: req.ip || null,
    req_date: res.locals.req_date,
    // We allow unit tests to override the req_mode. Unit tests may also override
    // the user (middlewares/authn.ts) and the req_date (middlewares/date.ts).
    req_mode: config.devMode && req.cookies.pl_test_mode ? req.cookies.pl_test_mode : null,
  });

  if (authzData === null) {
    throw new HttpStatusError(403, 'Access denied');
>>>>>>> 5b7951c2
  }

  const authzData = accessResult.authzData;

  debug('authn user is authorized');
  res.locals.authz_data = authzData;
  res.locals.course = authzCourse;
  res.locals.institution = authzInstitution;
  res.locals.user = authzData.user;
  if (req.params.course_instance_id) {
    res.locals.course_instance = authzCourseInstance;
  }
  // The session middleware does not run for API requests.
  // eslint-disable-next-line @typescript-eslint/no-unnecessary-condition
  res.locals.side_nav_expanded = req.session?.side_nav_expanded ?? true; // The side nav is expanded by default.

  res.locals.course_has_course_instances = await selectCourseHasCourseInstances({
    course: res.locals.course,
  });

  const usesLegacyNavigation = await features.enabledFromLocals('legacy-navigation', res.locals);
  res.locals.has_enhanced_navigation = !usesLegacyNavigation;
  res.locals.question_sharing_enabled = await features.enabledFromLocals(
    'question-sharing',
    res.locals,
  );

  // Check if it is necessary to request a user data override - if not, return
  const overrides: Override[] = [];
  if (req.cookies.pl2_requested_uid) {
    // If the requested uid is the same as the authn user uid, then silently clear the cookie and continue
    if (req.cookies.pl2_requested_uid === res.locals.authn_user.uid) {
      clearCookie(res, ['pl_requested_uid', 'pl2_requested_uid']);
    } else {
      overrides.push({
        name: 'UID',
        value: req.cookies.pl2_requested_uid,
        cookie: 'pl2_requested_uid',
      });
    }
  }
  if (req.cookies.pl2_requested_course_role) {
    overrides.push({
      name: 'Course role',
      value: req.cookies.pl2_requested_course_role,
      cookie: 'pl2_requested_course_role',
    });
  }
  if (req.cookies.pl2_requested_course_instance_role) {
    overrides.push({
      name: 'Course instance role',
      value: req.cookies.pl2_requested_course_instance_role,
      cookie: 'pl2_requested_course_instance_role',
    });
  }
  if (req.cookies.pl2_requested_date) {
    overrides.push({
      name: 'Date',
      value: req.cookies.pl2_requested_date,
      cookie: 'pl2_requested_date',
    });
  }
  if (overrides.length === 0) {
    debug('no requested overrides');
    return;
  }

  // If this is an example course, only allow overrides if the user is an administrator.
  if (res.locals.course.example_course && !res.locals.is_administrator) {
    clearOverrideCookies(res, overrides);

    throw new AugmentedError('Access denied', {
      status: 403,
      info: html`
        <p>
          You are not allowed to request an effective user in the example course unless you are an
          administrator or you are running PrairieLearn in development mode. All requested changes
          to the effective user have been removed.
        </p>
      `,
    });
  }

  // Cannot request a user data override without instructor permissions
  if (
    !(
      res.locals.authz_data.authn_has_course_permission_preview ||
      res.locals.authz_data.authn_has_course_instance_permission_view
    )
  ) {
    debug('requested overrides, but authn user does not have instructor permissions');

    // If on a student page route, silently exit and ignore effective user requests
    if ((res.locals.viewType || 'none') === 'student') {
      debug('on student page, so silently exit and ignore requested overrides');
      return;
    }

    debug('not on student page, so clear all requested overrides and throw an error');
    clearOverrideCookies(res, overrides);

    throw new AugmentedError('Access denied', {
      status: 403,
      info: html`
        <p>
          You must be a member of the course staff in order to change the effective user. All
          requested changes to the effective user have been removed.
        </p>
      `,
    });
  }

  // We are trying to override the user data.
  debug('trying to override the user data');
  debug(req.cookies);

  let user = res.locals.authz_data.user;
  let is_administrator = res.locals.is_administrator;
  let user_with_requested_uid_has_instructor_access_to_course_instance = false;

  // Verify requested UID
  if (req.cookies.pl2_requested_uid) {
    const userData = await sqldb.queryOptionalRow(
      sql.select_user,
      {
        uid: req.cookies.pl2_requested_uid,
        course_instance_id: req.params.course_instance_id ? res.locals.course_instance.id : null,
      },
      SelectUserSchema,
    );

    // No user was found - remove all override cookies and return with error
    if (userData === null) {
      clearOverrideCookies(res, overrides);

      throw new AugmentedError('Access denied', {
        status: 403,
        info: html`
          <p>
            You have tried to change the effective user to one with uid
            <code>${req.cookies.pl2_requested_uid}</code>, when no such user exists. All requested
            changes to the effective user have been removed.
          </p>
          ${config.devMode && is_administrator
            ? html`
                <div class="alert alert-warning" role="alert">
                  In Development Mode,
                  <a href="/pl/administrator/query/select_or_insert_user">
                    go here to add the user
                  </a>
                  first and then try the emulation again.
                </div>
                ${req.params.course_instance_id
                  ? html`
                      <p>
                        To auto-generate many users for testing, see
                        <a href="/pl/administrator/query/generate_and_enroll_users"
                          >Generate random users and enroll them in a course instance</a
                        >
                        <br />
                        (Hint your course_instance_id is
                        <strong>${res.locals.course_instance.id}</strong>)
                      </p>
                    `
                  : ''}
              `
            : ''}
        `,
      });
    }

    // The effective user is an administrator and the authn user is not - remove
    // all override cookies and return with error
    if (userData.is_administrator && !is_administrator) {
      clearOverrideCookies(res, overrides);

      throw new AugmentedError('Access denied', {
        status: 403,
        info: html`
          <p>
            You have tried to change the effective user to one who is an administrator, when you are
            not an administrator. All requested changes to the effective user have been removed.
          </p>
        `,
      });
    }

    user = structuredClone(userData.user);
    is_administrator = userData.is_administrator;
    user_with_requested_uid_has_instructor_access_to_course_instance = userData.is_instructor;
    debug(
      `requested uid has instructor access: ${user_with_requested_uid_has_instructor_access_to_course_instance}`,
    );

    // FIXME: also override institution?
  }

  let req_date = res.locals.req_date;
  if (req.cookies.pl2_requested_date) {
    req_date = parseISO(req.cookies.pl2_requested_date);
    if (!isValid(req_date)) {
      debug(`requested date is invalid: ${req.cookies.pl2_requested_date}, ${req_date}`);
      clearOverrideCookies(res, overrides);

      throw new AugmentedError('Access denied', {
        status: 403,
        info: html`
          <p>
            You have requested an invalid effective date:
            <code>${req.cookies.pl2_requested_date}</code>. All requested changes to the effective
            user have been removed.
          </p>
        `,
      });
    }

    debug(`effective req_date = ${req_date}`);
  }

  const effectiveAuthzData = await selectAuthzData({
    user_id: user.user_id,
    course_id: req.params.course_id || null,
    course_instance_id: req.params.course_instance_id || null,
    is_administrator,
    allow_example_course_override: false,
    ip: req.ip || null,
    req_date,
    req_mode: res.locals.authz_data.mode,
    req_course_role: req.cookies.pl2_requested_course_role || null,
    req_course_instance_role: req.cookies.pl2_requested_course_instance_role || null,
  });

  // If the authn user were denied access, then we would return an error. Here,
  // we simply return (without error). This allows the authn user to keep access
  // to pages (e.g., the effective user page) for which only authn permissions
  // are required.
  if (effectiveAuthzData === null) {
    debug('effective user was denied access');

    res.locals.authz_data.user = user;
    res.locals.authz_data.is_administrator = false;

    res.locals.authz_data.course_role = 'None';
    res.locals.authz_data.has_course_permission_preview = false;
    res.locals.authz_data.has_course_permission_view = false;
    res.locals.authz_data.has_course_permission_edit = false;
    res.locals.authz_data.has_course_permission_own = false;

    if (req.params.course_instance_id) {
      res.locals.authz_data.course_instance_role = 'None';
      res.locals.authz_data.has_course_instance_permission_view = false;
      res.locals.authz_data.has_course_instance_permission_edit = false;
      res.locals.authz_data.has_student_access = false;
      res.locals.authz_data.has_student_access_with_enrollment = false;

      if (res.locals.authz_data.user.uid !== res.locals.authz_data.authn_user.uid) {
        res.locals.authz_data.user_with_requested_uid_has_instructor_access_to_course_instance =
          user_with_requested_uid_has_instructor_access_to_course_instance;
      }
    }

    res.locals.authz_data.overrides = overrides;

    res.locals.user = res.locals.authz_data.user;
    // After this middleware runs, `is_administrator` is set to the effective user's
    // administrator status, and not the authn user's administrator status.
    res.locals.is_administrator = res.locals.authz_data.is_administrator;

    res.locals.req_date = req_date;
    return;
  }

  // Now that we know the effective user has access, parse the authz data

  // The effective user is a Previewer and the authn_user is not - remove
  // all override cookies and return with error
  if (
    !res.locals.authz_data.authn_has_course_permission_preview &&
    effectiveAuthzData.permissions_course.has_course_permission_preview
  ) {
    clearOverrideCookies(res, overrides);

    throw new AugmentedError('Access denied', {
      status: 403,
      info: html`
        <p>
          You have tried to change the effective user to one who is a course previewer, when you are
          not a course previewer. All requested changes to the effective user have been removed.
        </p>
      `,
    });
  }

  // The effective user is a Viewer and the authn_user is not - remove
  // all override cookies and return with error
  if (
    !res.locals.authz_data.authn_has_course_permission_view &&
    effectiveAuthzData.permissions_course.has_course_permission_view
  ) {
    clearOverrideCookies(res, overrides);

    throw new AugmentedError('Access denied', {
      status: 403,
      info: html`
        <p>
          You have tried to change the effective user to one who is a course viewer, when you are
          not a course viewer. All requested changes to the effective user have been removed.
        </p>
      `,
    });
  }

  // The effective user is an Editor and the authn_user is not - remove
  // all override cookies and return with error
  if (
    !res.locals.authz_data.authn_has_course_permission_edit &&
    effectiveAuthzData.permissions_course.has_course_permission_edit
  ) {
    clearOverrideCookies(res, overrides);

    throw new AugmentedError('Access denied', {
      status: 403,
      info: html`
        <p>
          You have tried to change the effective user to one who is a course editor, when you are
          not a course editor. All requested changes to the effective user have been removed.
        </p>
      `,
    });
  }

  // The effective user is an Owner and the authn_user is not - remove
  // all override cookies and return with error
  if (
    !res.locals.authz_data.authn_has_course_permission_own &&
    effectiveAuthzData.permissions_course.has_course_permission_own
  ) {
    clearOverrideCookies(res, overrides);

    throw new AugmentedError('Access denied', {
      status: 403,
      info: html`
        <p>
          You have tried to change the effective user to one who is a course owner, when you are not
          a course owner. All requested changes to the effective user have been removed.
        </p>
      `,
    });
  }

  if (req.params.course_instance_id) {
    // The effective user is a Student Data Viewer and the authn_user is not -
    // remove all override cookies and return with error
    if (
      !res.locals.authz_data.authn_has_course_instance_permission_view &&
      effectiveAuthzData.permissions_course_instance.has_course_instance_permission_view
    ) {
      clearOverrideCookies(res, overrides);

      throw new AugmentedError('Access denied', {
        status: 403,
        info: html`
          <p>
            You have tried to change the effective user to one who is a student data viewer in the
            course instance <code>${res.locals.course_instance.short_name}</code>, when you are not
            a student data viewer. All requested changes to the effective user have been removed.
          </p>
        `,
      });
    }

    // The effective user is a Student Data Editor and the authn_user is not -
    // remove all override cookies and return with error
    if (
      !res.locals.authz_data.authn_has_course_instance_permission_edit &&
      effectiveAuthzData.permissions_course_instance.has_course_instance_permission_edit
    ) {
      clearOverrideCookies(res, overrides);

      throw new AugmentedError('Access denied', {
        status: 403,
        info: html`
          <p>
            You have tried to change the effective user to one who is a student data editor in the
            course instance <code>${res.locals.course_instance.short_name}</code>, when you are not
            a student data editor. All requested changes to the effective user have been removed.
          </p>
        `,
      });
    }

    // The effective user is a student (with no course or course instance role prior to
    // other overrides) with a different UID than the authn user (note UID is unique), and
    // the authn user is not a Student Data Editor - remove all override cookies and return
    // with error
    if (
      user.uid !== res.locals.authn_user.uid && // effective uid is not the same as authn uid
      effectiveAuthzData.permissions_course_instance.has_student_access_with_enrollment && // effective user is enrolled with access
      !user_with_requested_uid_has_instructor_access_to_course_instance && // effective user is not an instructor (i.e., is a student)
      !res.locals.authz_data.authn_has_course_instance_permission_edit
    ) {
      // authn user is not a Student Data Editor
      debug('cannot emulate student if not student data editor');
      clearOverrideCookies(res, overrides);

      throw new AugmentedError('Access denied', {
        status: 403,
        info: html`
          <p>
            You have tried to change the effective user to one who is a student in the course
            instance
            <code>${res.locals.course_instance.short_name}</code>, when you do not have permission
            to edit student data in this course instance. All requested changes to the effective
            user have been removed.
          </p>
        `,
      });
    }

    // The effective user is not enrolled in the course instance and is also not
    // either a course instructor or a course instance instructor - remove all
    // override cookies and return with error.
    //
    // Note that we skip this check if the effective user is the same as the
    // authenticated user, since an instructor may want to view their course
    // as a student without enrolling in their own course.
    if (
      !idsEqual(user.user_id, res.locals.authn_user.user_id) &&
      !effectiveAuthzData.permissions_course.has_course_permission_preview &&
      !effectiveAuthzData.permissions_course_instance.has_course_instance_permission_view &&
      !effectiveAuthzData.permissions_course_instance.has_student_access_with_enrollment
    ) {
      clearOverrideCookies(res, overrides);

      throw new AugmentedError('Access denied', {
        status: 403,
        info: html`
          <p>
            You have tried to change the effective user to one who is not enrolled in this course
            instance. All required changes to the effective user have been removed.
          </p>
        `,
      });
    }
  }

  res.locals.authz_data.user = user;
  res.locals.authz_data.is_administrator = is_administrator;
  res.locals.authz_data.course_role = effectiveAuthzData.permissions_course.course_role;
  res.locals.authz_data.has_course_permission_preview =
    effectiveAuthzData.permissions_course.has_course_permission_preview;
  res.locals.authz_data.has_course_permission_view =
    effectiveAuthzData.permissions_course.has_course_permission_view;
  res.locals.authz_data.has_course_permission_edit =
    effectiveAuthzData.permissions_course.has_course_permission_edit;
  res.locals.authz_data.has_course_permission_own =
    effectiveAuthzData.permissions_course.has_course_permission_own;

  if (req.params.course_instance_id) {
    res.locals.authz_data.course_instance_role =
      effectiveAuthzData.permissions_course_instance.course_instance_role;
    res.locals.authz_data.has_course_instance_permission_view =
      effectiveAuthzData.permissions_course_instance.has_course_instance_permission_view;
    res.locals.authz_data.has_course_instance_permission_edit =
      effectiveAuthzData.permissions_course_instance.has_course_instance_permission_edit;
    res.locals.authz_data.has_student_access =
      effectiveAuthzData.permissions_course_instance.has_student_access;
    res.locals.authz_data.has_student_access_with_enrollment =
      effectiveAuthzData.permissions_course_instance.has_student_access_with_enrollment;

    if (!idsEqual(user.user_id, res.locals.authn_user.user_id)) {
      res.locals.authz_data.user_with_requested_uid_has_instructor_access_to_course_instance =
        user_with_requested_uid_has_instructor_access_to_course_instance;
    }
  }

  res.locals.authz_data.overrides = overrides;

  res.locals.user = res.locals.authz_data.user;
  res.locals.is_administrator = res.locals.authz_data.is_administrator;

  res.locals.authz_data.mode = effectiveAuthzData.mode;
  res.locals.authz_data.mode_reason = effectiveAuthzData.mode_reason;
  res.locals.req_date = req_date;

  // Recalculate this for the effective user as well.
  if (req.params.course_instance_id) {
    if (
      res.locals.course_instance?.modern_publishing &&
      res.locals.authz_data.course_instance_role === 'None'
    ) {
      // We use this access system instead of the legacy access system.
      const { has_student_access, has_student_access_with_enrollment } =
        await calculateModernCourseInstanceStudentAccess(
          res.locals.course_instance,
          res.locals.authz_data,
          req_date,
        );
      res.locals.authz_data.has_student_access = has_student_access;
      res.locals.authz_data.has_student_access_with_enrollment = has_student_access_with_enrollment;
    }
    // If the effective user is the same as the authenticated user and the
    // effective user has not requested any specific role, we'll treat them
    // as though they're enrolled in the course instance as a student. This is
    // important because we no longer automatically enroll instructors in their
    // own course instances when they view them.
    if (
      idsEqual(user.user_id, res.locals.authn_user.user_id) &&
      !res.locals.authz_data.has_course_instance_permission_view &&
      !res.locals.authz_data.has_course_permission_view
    ) {
      res.locals.authz_data.has_student_access_with_enrollment = true;
    }
  }
}

export default asyncHandler(async (req, res, next) => {
  await authzCourseOrInstance(req, res);
  next();
});<|MERGE_RESOLUTION|>--- conflicted
+++ resolved
@@ -17,25 +17,10 @@
 } from '../lib/authzData.js';
 import { config } from '../lib/config.js';
 import { clearCookie } from '../lib/cookie.js';
-<<<<<<< HEAD
-import { evaluateModernCourseInstanceAccess } from '../lib/course-instance-access.js';
-import {
-  CourseInstanceSchema,
-  CourseSchema,
-  EnumModeReasonSchema,
-  EnumModeSchema,
-  InstitutionSchema,
-  SprocAuthzCourseInstanceSchema,
-  SprocAuthzCourseSchema,
-  UserSchema,
-} from '../lib/db-types.js';
-=======
 import { InstitutionSchema, UserSchema } from '../lib/db-types.js';
->>>>>>> 5b7951c2
 import { features } from '../lib/features/index.js';
 import { idsEqual } from '../lib/id.js';
 import { selectCourseHasCourseInstances } from '../models/course-instances.js';
-import { selectOptionalEnrollmentByUserId } from '../models/enrollment.js';
 
 const sql = sqldb.loadSqlEquiv(import.meta.url);
 const debug = debugfn('prairielearn:authzCourseOrInstance');
@@ -87,22 +72,6 @@
 }
 
 interface ResLocalsCourseInstanceAuthz extends ResLocalsCourseAuthz {
-<<<<<<< HEAD
-  authn_course_instance_role: SelectAuthzData['permissions_course_instance']['course_instance_role'];
-  authn_has_course_instance_permission_view: SelectAuthzData['permissions_course_instance']['has_course_instance_permission_view'];
-  authn_has_course_instance_permission_edit: SelectAuthzData['permissions_course_instance']['has_course_instance_permission_edit'];
-  /** @deprecated This field will be deprecated soon. It only considers the legacy access system. */
-  authn_has_student_access: SelectAuthzData['permissions_course_instance']['has_student_access'];
-  /** @deprecated This field will be deprecated soon. It only considers the legacy access system. */
-  authn_has_student_access_with_enrollment: SelectAuthzData['permissions_course_instance']['has_student_access_with_enrollment'];
-  course_instance_role: SelectAuthzData['permissions_course_instance']['course_instance_role'];
-  has_course_instance_permission_view: SelectAuthzData['permissions_course_instance']['has_course_instance_permission_view'];
-  has_course_instance_permission_edit: SelectAuthzData['permissions_course_instance']['has_course_instance_permission_edit'];
-  /** @deprecated This field will be deprecated soon. It only considers the legacy access system. */
-  has_student_access_with_enrollment: SelectAuthzData['permissions_course_instance']['has_student_access_with_enrollment'];
-  /** @deprecated This field will be deprecated soon. It only considers the legacy access system. */
-  has_student_access: SelectAuthzData['permissions_course_instance']['has_student_access'];
-=======
   authn_course_instance_role: FullAuthzData['permissions_course_instance']['course_instance_role'];
   authn_has_course_instance_permission_view: FullAuthzData['permissions_course_instance']['has_course_instance_permission_view'];
   authn_has_course_instance_permission_edit: FullAuthzData['permissions_course_instance']['has_course_instance_permission_edit'];
@@ -113,7 +82,6 @@
   has_course_instance_permission_edit: FullAuthzData['permissions_course_instance']['has_course_instance_permission_edit'];
   has_student_access_with_enrollment: FullAuthzData['permissions_course_instance']['has_student_access_with_enrollment'];
   has_student_access: FullAuthzData['permissions_course_instance']['has_student_access'];
->>>>>>> 5b7951c2
   user_with_requested_uid_has_instructor_access_to_course_instance: boolean;
 }
 
@@ -134,73 +102,6 @@
   user: ResLocalsCourseInstanceAuthz['user'];
 }
 
-/**
- * Checks if the user has access to the course or course instance.
- *
- * Returns either the authz data or the reason why the user does not have access.
- */
-async function checkCourseOrInstanceAccess(params: {
-  user_id: string;
-  course_id: string | null;
-  course_instance_id: string | null;
-  is_administrator: boolean;
-  allow_example_course_override: boolean;
-  ip: string | undefined;
-  req_date: Date;
-  req_mode: string | null;
-  req_course_role: string | null;
-  req_course_instance_role: string | null;
-}): Promise<
-  | {
-      hasAccess: false;
-      reason: string;
-    }
-  | {
-      hasAccess: true;
-      authzData: SelectAuthzData;
-    }
-> {
-  const authzData = await sqldb.queryOptionalRow(
-    sql.select_authz_data,
-    params,
-    SelectAuthzDataSchema,
-  );
-
-  if (authzData === null) {
-    return {
-      hasAccess: false,
-      reason: 'Access denied',
-    };
-  }
-
-  if (authzData.course_instance?.modern_publishing) {
-    const enrollment = await selectOptionalEnrollmentByUserId({
-      user_id: params.user_id,
-      course_instance_id: authzData.course_instance.id,
-    });
-
-    const result = await evaluateModernCourseInstanceAccess(
-      authzData.course_instance,
-      {
-        course_role: authzData.permissions_course.course_role,
-        course_instance_role: authzData.permissions_course_instance.course_instance_role,
-        enrollment,
-      },
-      params.req_date,
-    );
-    if (!result.hasAccess) {
-      return {
-        hasAccess: false,
-        reason: result.reason,
-      };
-    }
-  }
-  return {
-    hasAccess: true,
-    authzData,
-  };
-}
-
 export async function authzCourseOrInstance(req: Request, res: Response) {
   if (!req.params.course_id && !req.params.course_instance_id) {
     throw new HttpStatusError(
@@ -209,11 +110,6 @@
     );
   }
 
-<<<<<<< HEAD
-  const accessResult = await checkCourseOrInstanceAccess(params);
-  if (!accessResult.hasAccess) {
-    throw new HttpStatusError(403, accessResult.reason);
-=======
   const { authzData, authzCourse, authzInstitution, authzCourseInstance } = await buildAuthzData({
     authn_user: res.locals.authn_user,
     // Note that req.params.course_id and req.params.course_instance_id are strings and not
@@ -230,10 +126,7 @@
 
   if (authzData === null) {
     throw new HttpStatusError(403, 'Access denied');
->>>>>>> 5b7951c2
-  }
-
-  const authzData = accessResult.authzData;
+  }
 
   debug('authn user is authorized');
   res.locals.authz_data = authzData;
