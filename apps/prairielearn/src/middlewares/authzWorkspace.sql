-- BLOCK select_auth_data_from_workspace
SELECT
  v.id AS variant_id,
  v.question_id,
  v.instance_question_id,
  v.course_instance_id,
<<<<<<< HEAD
  v.course_id,
  v.user_id AS variant_user_id,
  q.qid AS question_qid,
  q.share_publicly AS share_publicly,
  q.share_source_publicly AS share_source_publicly,
  iq.assessment_instance_id
=======
  v.course_id
>>>>>>> 8cc1be18
FROM
  workspaces AS w
  JOIN variants AS v ON (w.id = v.workspace_id)
  JOIN questions AS q ON (v.question_id = q.id)
WHERE
  w.id = $workspace_id;<|MERGE_RESOLUTION|>--- conflicted
+++ resolved
@@ -4,16 +4,9 @@
   v.question_id,
   v.instance_question_id,
   v.course_instance_id,
-<<<<<<< HEAD
   v.course_id,
-  v.user_id AS variant_user_id,
-  q.qid AS question_qid,
   q.share_publicly AS share_publicly,
   q.share_source_publicly AS share_source_publicly,
-  iq.assessment_instance_id
-=======
-  v.course_id
->>>>>>> 8cc1be18
 FROM
   workspaces AS w
   JOIN variants AS v ON (w.id = v.workspace_id)
