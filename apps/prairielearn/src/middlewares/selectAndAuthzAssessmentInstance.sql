-- BLOCK select_and_auth
WITH
  file_list AS (
    SELECT
      coalesce(
        jsonb_agg(
          f
          ORDER BY
            f.created_at
        ),
        '[]'::jsonb
      ) AS list
    FROM
      files AS f
    WHERE
      f.assessment_instance_id = $assessment_instance_id
      AND f.instance_question_id IS NULL
      AND f.deleted_at IS NULL
  )
SELECT
  jsonb_set(
    to_jsonb(ai),
    '{formatted_date}',
    to_jsonb(
      format_date_full_compact (ai.date, ci.display_timezone)
    )
  ) AS assessment_instance,
  CASE
    WHEN COALESCE(aai.exam_access_end, ai.date_limit) IS NOT NULL THEN floor(
      DATE_PART(
        'epoch',
        (
          LEAST(aai.exam_access_end, ai.date_limit) - $req_date::timestamptz
        )
      ) * 1000
    )
  END AS assessment_instance_remaining_ms,
  CASE
    WHEN COALESCE(aai.exam_access_end, ai.date_limit) IS NOT NULL THEN floor(
      DATE_PART(
        'epoch',
        (
          LEAST(aai.exam_access_end, ai.date_limit) - ai.date
        )
      ) * 1000
    )
  END AS assessment_instance_time_limit_ms,
  (
    ai.date_limit IS NOT NULL
    AND ai.date_limit <= $req_date::timestamptz
  ) AS assessment_instance_time_limit_expired,
  to_jsonb(u) AS instance_user,
  users_get_displayed_role (u.id, ci.id) AS instance_role,
  to_jsonb(a) AS assessment,
  to_jsonb(aset) AS assessment_set,
  to_jsonb(aai) AS authz_result,
  assessment_instance_label (ai, a, aset) AS assessment_instance_label,
  aset.abbreviation || a.number AS assessment_label,
  fl.list AS file_list,
  to_jsonb(g) AS instance_group,
  teams_uid_list (g.id) AS instance_group_uid_list
FROM
  assessment_instances AS ai
  JOIN assessments AS a ON (a.id = ai.assessment_id)
  JOIN course_instances AS ci ON (ci.id = a.course_instance_id)
  JOIN assessment_sets AS aset ON (aset.id = a.assessment_set_id)
<<<<<<< HEAD
  LEFT JOIN teams AS g ON (g.id = ai.team_id) -- Ignore deleted_at, as we want to show the group even if it's deleted
  LEFT JOIN users AS u ON (u.user_id = ai.user_id) -- Only used for non-group instances
=======
  LEFT JOIN groups AS g ON (g.id = ai.group_id) -- Ignore deleted_at, as we want to show the group even if it's deleted
  LEFT JOIN users AS u ON (u.id = ai.user_id) -- Only used for non-group instances
>>>>>>> 47890a36
  JOIN LATERAL authz_assessment_instance (
    ai.id,
    $authz_data,
    $req_date,
    ci.display_timezone,
    a.team_work
  ) AS aai ON TRUE
  CROSS JOIN file_list AS fl
WHERE
  ai.id = $assessment_instance_id
  AND ci.id = $course_instance_id;<|MERGE_RESOLUTION|>--- conflicted
+++ resolved
@@ -64,13 +64,8 @@
   JOIN assessments AS a ON (a.id = ai.assessment_id)
   JOIN course_instances AS ci ON (ci.id = a.course_instance_id)
   JOIN assessment_sets AS aset ON (aset.id = a.assessment_set_id)
-<<<<<<< HEAD
-  LEFT JOIN teams AS g ON (g.id = ai.team_id) -- Ignore deleted_at, as we want to show the group even if it's deleted
-  LEFT JOIN users AS u ON (u.user_id = ai.user_id) -- Only used for non-group instances
-=======
-  LEFT JOIN groups AS g ON (g.id = ai.group_id) -- Ignore deleted_at, as we want to show the group even if it's deleted
-  LEFT JOIN users AS u ON (u.id = ai.user_id) -- Only used for non-group instances
->>>>>>> 47890a36
+  LEFT JOIN teams AS g ON (g.id = ai.team_id) -- Ignore deleted_at, as we want to show the team even if it's deleted
+  LEFT JOIN users AS u ON (u.id = ai.user_id) -- Only used for non-team instances
   JOIN LATERAL authz_assessment_instance (
     ai.id,
     $authz_data,
