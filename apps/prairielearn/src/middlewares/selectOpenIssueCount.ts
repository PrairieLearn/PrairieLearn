--- conflicted
+++ resolved
@@ -10,22 +10,11 @@
 }
 
 export default asyncHandler(async (req, res, next) => {
-<<<<<<< HEAD
   const count = await sqldb.queryRow(
-    sql.select_open_issue_count,
-    {
-      course_id: res.locals.course.id,
-    },
-    z.number(),
-  );
-  res.locals.navbarOpenIssueCount = count;
-=======
-  const result = await sqldb.queryRow(
     sql.select_open_issue_count,
     { course_id: res.locals.course.id },
     z.number(),
   );
-  res.locals.navbarOpenIssueCount = result;
->>>>>>> 9dd0bf27
+  res.locals.navbarOpenIssueCount = count;
   next();
 });