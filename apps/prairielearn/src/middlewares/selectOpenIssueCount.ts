import asyncHandler from 'express-async-handler';
import z from 'zod';

import * as sqldb from '@prairielearn/postgres';

const sql = sqldb.loadSqlEquiv(import.meta.url);

export default asyncHandler(async (req, res, next) => {
<<<<<<< HEAD
  const count = await sqldb.queryRow(
    sql.select_open_issue_count,
    {
      course_id: res.locals.course.id,
    },
    z.number(),
  );
  res.locals.navbarOpenIssueCount = count;
=======
  const result = await sqldb.queryRow(
    sql.select_open_issue_count,
    { course_id: res.locals.course.id },
    z.number(),
  );
  res.locals.navbarOpenIssueCount = result;
>>>>>>> db029a67
  next();
});<|MERGE_RESOLUTION|>--- conflicted
+++ resolved
@@ -6,22 +6,11 @@
 const sql = sqldb.loadSqlEquiv(import.meta.url);
 
 export default asyncHandler(async (req, res, next) => {
-<<<<<<< HEAD
-  const count = await sqldb.queryRow(
-    sql.select_open_issue_count,
-    {
-      course_id: res.locals.course.id,
-    },
-    z.number(),
-  );
-  res.locals.navbarOpenIssueCount = count;
-=======
   const result = await sqldb.queryRow(
     sql.select_open_issue_count,
     { course_id: res.locals.course.id },
     z.number(),
   );
   res.locals.navbarOpenIssueCount = result;
->>>>>>> db029a67
   next();
 });