--- conflicted
+++ resolved
@@ -7,11 +7,7 @@
   AssessmentModuleSchema,
   AssessmentSchema,
   AssessmentSetSchema,
-<<<<<<< HEAD
-  AuthzAssessmentSchema,
-=======
   SprocAuthzAssessmentSchema,
->>>>>>> 9dd0bf27
 } from '../lib/db-types.js';
 
 import { AccessDenied } from './selectAndAuthzAssessment.html.js';
@@ -21,21 +17,13 @@
 const SelectAndAuthzAssessmentSchema = z.object({
   assessment: AssessmentSchema,
   assessment_set: AssessmentSetSchema,
-<<<<<<< HEAD
-  assessment_module: AssessmentModuleSchema,
-  authz_result: AuthzAssessmentSchema,
+  assessment_module: AssessmentModuleSchema.nullable(),
+  authz_result: SprocAuthzAssessmentSchema,
   assessment_label: z.string(),
 });
 
 export type ResLocalsAssessment = z.infer<typeof SelectAndAuthzAssessmentSchema>;
 
-=======
-  assessment_module: AssessmentModuleSchema.nullable(),
-  authz_result: SprocAuthzAssessmentSchema,
-  assessment_label: z.string(),
-});
-
->>>>>>> 9dd0bf27
 export default asyncHandler(async (req, res, next) => {
   const row = await queryOptionalRow(
     sql.select_and_auth,
