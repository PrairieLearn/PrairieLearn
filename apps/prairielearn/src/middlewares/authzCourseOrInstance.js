const _ = require('lodash');
const asyncHandler = require('express-async-handler');
const path = require('path');
const debug = require('debug')('prairielearn:' + path.basename(__filename, '.js'));

const { parseISO, isValid } = require('date-fns');
const { config } = require('../lib/config');
const error = require('@prairielearn/error');
const sqldb = require('@prairielearn/postgres');
const { html } = require('@prairielearn/html');
const { idsEqual } = require('../lib/id');
const { features } = require('../lib/features/index');

const sql = sqldb.loadSqlEquiv(__filename);

module.exports = asyncHandler(async (req, res, next) => {
  const isCourseInstance = Boolean(req.params.course_instance_id);

  // Note that req.params.course_id and req.params.course_instance_id are strings and not
  // numbers - this is why we can use the pattern "id || null" to check if they exist.
  //
  // We allow unit tests to override the req_mode. Unit tests may also override
  // the user (middlewares/authn.js) and the req_date (middlewares/date.js).
  const params = {
    user_id: res.locals.authn_user.user_id,
    course_id: req.params.course_id || null,
    course_instance_id: req.params.course_instance_id || null,
    is_administrator: res.locals.is_administrator,
    allow_example_course_override: true,
    ip: req.ip,
    req_date: res.locals.req_date,
    req_mode: config.devMode && req.cookies.pl_test_mode ? req.cookies.pl_test_mode : null,
    req_course_role: null,
    req_course_instance_role: null,
  };

  if (params.course_id == null && params.course_instance_id == null) {
    throw error.make(403, 'Access denied (both course_id and course_instance_id are null)');
  }

  const result = await sqldb.queryZeroOrOneRowAsync(sql.select_authz_data, params);
  if (result.rowCount === 0) {
    throw error.make(403, 'Access denied');
  }

  // Now that we know the user has access, parse the authz data
  res.locals.course = result.rows[0].course;
  res.locals.institution = result.rows[0].institution;
  const authn_courses = result.rows[0].courses || [];
  const authn_course_instances = result.rows[0].course_instances || [];
  const permissions_course = result.rows[0].permissions_course;
  res.locals.authz_data = {
    authn_user: _.cloneDeep(res.locals.authn_user),
    authn_mode: result.rows[0].mode,
    authn_is_administrator: res.locals.is_administrator,
    authn_course_role: permissions_course.course_role,
    authn_has_course_permission_preview: permissions_course.has_course_permission_preview,
    authn_has_course_permission_view: permissions_course.has_course_permission_view,
    authn_has_course_permission_edit: permissions_course.has_course_permission_edit,
    authn_has_course_permission_own: permissions_course.has_course_permission_own,
    authn_courses: authn_courses,
    authn_course_instances: authn_course_instances,
    user: _.cloneDeep(res.locals.authn_user),
    mode: result.rows[0].mode,
    is_administrator: res.locals.is_administrator,
    course_role: permissions_course.course_role,
    has_course_permission_preview: permissions_course.has_course_permission_preview,
    has_course_permission_view: permissions_course.has_course_permission_view,
    has_course_permission_edit: permissions_course.has_course_permission_edit,
    has_course_permission_own: permissions_course.has_course_permission_own,
    courses: authn_courses,
    course_instances: authn_course_instances,
    editable_courses: authn_courses.filter(
      (course) => course.permissions_course.has_course_permission_edit,
    ),
  };
  res.locals.user = res.locals.authz_data.user;
  if (isCourseInstance) {
    res.locals.course_instance = result.rows[0].course_instance;
    const permissions_course_instance = result.rows[0].permissions_course_instance;
    res.locals.authz_data.authn_course_instance_role =
      permissions_course_instance.course_instance_role;
    res.locals.authz_data.authn_has_course_instance_permission_view =
      permissions_course_instance.has_course_instance_permission_view;
    res.locals.authz_data.authn_has_course_instance_permission_edit =
      permissions_course_instance.has_course_instance_permission_edit;
    res.locals.authz_data.authn_has_student_access = permissions_course_instance.has_student_access;
    res.locals.authz_data.authn_has_student_access_with_enrollment =
      permissions_course_instance.has_student_access_with_enrollment;
    res.locals.authz_data.course_instance_role = permissions_course_instance.course_instance_role;
    res.locals.authz_data.has_course_instance_permission_view =
      permissions_course_instance.has_course_instance_permission_view;
    res.locals.authz_data.has_course_instance_permission_edit =
      permissions_course_instance.has_course_instance_permission_edit;
    res.locals.authz_data.has_student_access_with_enrollment =
      permissions_course_instance.has_student_access_with_enrollment;
    res.locals.authz_data.has_student_access = permissions_course_instance.has_student_access;
  }

  debug('authn user is authorized');

  // Check if it is necessary to request a user data override - if not, return
  let overrides = [];
  if (req.cookies.pl_requested_uid) {
    // If the requested uid is the same as the authn user uid, then silently clear the cookie and continue
    if (req.cookies.pl_requested_uid === res.locals.authn_user.uid) {
      res.clearCookie('pl_requested_uid');
    } else {
      overrides.push({
        name: 'UID',
        value: req.cookies.pl_requested_uid,
        cookie: 'pl_requested_uid',
      });
    }
  }
  if (req.cookies.pl_requested_course_role) {
    overrides.push({
      name: 'Course role',
      value: req.cookies.pl_requested_course_role,
      cookie: 'pl_requested_course_role',
    });
  }
  if (req.cookies.pl_requested_course_instance_role) {
    overrides.push({
      name: 'Course instance role',
      value: req.cookies.pl_requested_course_instance_role,
      cookie: 'pl_requested_course_instance_role',
    });
  }
  if (req.cookies.pl_requested_mode) {
    overrides.push({
      name: 'Mode',
      value: req.cookies.pl_requested_mode,
      cookie: 'pl_requested_mode',
    });
  }
  if (req.cookies.pl_requested_date) {
    overrides.push({
      name: 'Date',
      value: req.cookies.pl_requested_date,
      cookie: 'pl_requested_date',
    });
  }
  if (overrides.length === 0) {
    debug('no requested overrides');
    return next();
  }

  // Cannot request a user data override without instructor permissions
  if (
    !(
      res.locals.authz_data.authn_has_course_permission_preview ||
      res.locals.authz_data.authn_has_course_instance_permission_view
    )
  ) {
    debug('requested overrides, but authn user does not have instructor permissions');

    // If on a student page route, silently exit and ignore effective user requests
    if ((res.locals.viewType || 'none') === 'student') {
      debug('on student page, so silently exit and ignore requested overrides');
      return next();
    }

    debug('not on student page, so clear all requested overrides and throw an error');

    overrides.forEach((override) => {
      debug(`clearing cookie: ${override.cookie}`);
      res.clearCookie(override.cookie);
    });

    let err = error.make(403, 'Access denied');
    err.info = html`
      <p>
        You must be a member of the course staff in order to change the effective user. All
        requested changes to the effective user have been removed.
      </p>
    `.toString();
    throw err;
  }

  // We are trying to override the user data.
  debug('trying to override the user data');
  debug(req.cookies);

  let user = res.locals.authz_data.user;
  let is_administrator = res.locals.is_administrator;
  let user_with_requested_uid_has_instructor_access_to_course_instance = false;

  // If the user is not enrolled in the course instance but could be, then
  // automatically enroll them.
  if (
    isCourseInstance &&
    res.locals.authz_data.authn_has_student_access &&
    !res.locals.authz_data.authn_has_student_access_with_enrollment
  ) {
    // Enroll authenticated user in course instance
    await sqldb.queryAsync(sql.ensure_enrollment, {
      course_instance_id: res.locals.course_instance.id,
      user_id: user.user_id,
    });
  }

  // Verify requested UID
  if (req.cookies.pl_requested_uid) {
    const result = await sqldb.queryZeroOrOneRowAsync(sql.select_user, {
      uid: req.cookies.pl_requested_uid,
      course_instance_id: isCourseInstance ? res.locals.course_instance.id : null,
    });

    // No user was found - remove all override cookies and return with error
    if (result.rowCount === 0) {
      overrides.forEach((override) => {
        debug(`clearing cookie: ${override.cookie}`);
        res.clearCookie(override.cookie);
      });

      let err = error.make(403, 'Access denied');
      err.info = html`
        <p>
          You have tried to change the effective user to one with uid
          <code>${req.cookies.pl_requested_uid}</code>, when no such user exists. All requested
          changes to the effective user have been removed.
        </p>
      `.toString();

      if (config.devMode && is_administrator) {
        err.info += html`
          <div class="alert alert-warning" role="alert">
            <p>
              In Development Mode,
              <a href="/pl/administrator/query/select_or_insert_user">go here to add the user</a>
              first and then try the emulation again.
            </p>
          </div>
        `.toString();
        if (isCourseInstance) {
          err.info += html`
            <p>
              To auto-generate many users for testing, see
              <a href="/pl/administrator/query/generate_and_enroll_users"
                >Generate random users and enroll them in a course instance</a
              >
              <br />
              (Hint your course_instance_id is
              <strong>${res.locals.course_instance.id}</strong>)
            </p>
          `.toString();
        }
<<<<<<< HEAD

        debug('authn user is authorized');
      },
      async () => {
        res.locals.question_sharing_enabled = await features.enabledFromLocals(
          'question-sharing',
          res.locals,
        );
      },
    ],
    (err) => {
      if (ERR(err, next)) return;

      // Check if it is necessary to request a user data override - if not, return
      let overrides = [];
      if (req.cookies.pl_requested_uid) {
        // If the requested uid is the same as the authn user uid, then silently clear the cookie and continue
        if (req.cookies.pl_requested_uid === res.locals.authn_user.uid) {
          res.clearCookie('pl_requested_uid');
        } else {
          overrides.push({
            name: 'UID',
            value: req.cookies.pl_requested_uid,
            cookie: 'pl_requested_uid',
          });
        }
      }
      if (req.cookies.pl_requested_course_role) {
        overrides.push({
          name: 'Course role',
          value: req.cookies.pl_requested_course_role,
          cookie: 'pl_requested_course_role',
        });
      }
      if (req.cookies.pl_requested_course_instance_role) {
        overrides.push({
          name: 'Course instance role',
          value: req.cookies.pl_requested_course_instance_role,
          cookie: 'pl_requested_course_instance_role',
        });
      }
      if (req.cookies.pl_requested_mode) {
        overrides.push({
          name: 'Mode',
          value: req.cookies.pl_requested_mode,
          cookie: 'pl_requested_mode',
        });
      }
      if (req.cookies.pl_requested_date) {
        overrides.push({
          name: 'Date',
          value: req.cookies.pl_requested_date,
          cookie: 'pl_requested_date',
        });
=======
>>>>>>> b54a2e84
      }
      throw err;
    }

    // The effective user is an administrator and the authn user is not - remove
    // all override cookies and return with error
    if (result.rows[0].is_administrator && !is_administrator) {
      overrides.forEach((override) => {
        debug(`clearing cookie: ${override.cookie}`);
        res.clearCookie(override.cookie);
      });

      let err = error.make(403, 'Access denied');
      err.info = html`
        <p>
          You have tried to change the effective user to one who is an administrator, when you are
          not an administrator. All requested changes to the effective user have been removed.
        </p>
      `.toString();
      throw err;
    }

    user = _.cloneDeep(result.rows[0].user);
    is_administrator = result.rows[0].is_administrator;
    user_with_requested_uid_has_instructor_access_to_course_instance = result.rows[0].is_instructor;
    debug(
      `requested uid has instructor access: ${user_with_requested_uid_has_instructor_access_to_course_instance}`,
    );

    // FIXME: also override institution?
  }

  let req_date = res.locals.req_date;
  if (req.cookies.pl_requested_date) {
    req_date = parseISO(req.cookies.pl_requested_date);
    if (!isValid(req_date)) {
      debug(`requested date is invalid: ${req.cookies.pl_requested_date}, ${req_date}`);
      overrides.forEach((override) => {
        debug(`clearing cookie: ${override.cookie}`);
        res.clearCookie(override.cookie);
      });

      let err = error.make(403, 'Access denied');
      err.info = html`
        <p>
          You have requested an invalid effective date:
          <code>${req.cookies.pl_requested_date}</code>. All requested changes to the effective user
          have been removed.
        </p>
      `.toString();
      throw err;
    }

    debug(`effective req_date = ${req_date}`);
  }

  const effectiveParams = {
    user_id: user.user_id,
    course_id: req.params.course_id || null,
    course_instance_id: req.params.course_instance_id || null,
    is_administrator: is_administrator,
    allow_example_course_override: false,
    ip: req.ip,
    req_date: req_date,
    req_mode: req.cookies.pl_requested_mode || res.locals.authz_data.mode,
    req_course_role: req.cookies.pl_requested_course_role || null,
    req_course_instance_role: req.cookies.pl_requested_course_instance_role || null,
  };

  const effectiveResult = await sqldb.queryZeroOrOneRowAsync(
    sql.select_authz_data,
    effectiveParams,
  );

  // If the authn user were denied access, then we would return an error. Here,
  // we simply return (without error). This allows the authn user to keep access
  // to pages (e.g., the effective user page) for which only authn permissions
  // are required.
  if (effectiveResult.rowCount === 0) {
    debug(`effective user was denied access`);

    res.locals.authz_data.user = user;
    res.locals.authz_data.is_administrator = false;

    res.locals.authz_data.course_role = 'None';
    res.locals.authz_data.has_course_permission_preview = false;
    res.locals.authz_data.has_course_permission_view = false;
    res.locals.authz_data.has_course_permission_edit = false;
    res.locals.authz_data.has_course_permission_own = false;

    res.locals.authz_data.courses = [];
    res.locals.authz_data.course_instances = [];
    res.locals.authz_data.editable_courses = [];

    if (isCourseInstance) {
      res.locals.authz_data.course_instance_role = 'None';
      res.locals.authz_data.has_course_instance_permission_view = false;
      res.locals.authz_data.has_course_instance_permission_edit = false;
      res.locals.authz_data.has_student_access = false;
      res.locals.authz_data.has_student_access_with_enrollment = false;

      if (res.locals.authz_data.user.uid !== res.locals.authz_data.authn_user.uid) {
        res.locals.authz_data.user_with_requested_uid_has_instructor_access_to_course_instance =
          user_with_requested_uid_has_instructor_access_to_course_instance;
      }
    }

    res.locals.authz_data.overrides = overrides;

    res.locals.user = res.locals.authz_data.user;
    res.locals.is_administrator = res.locals.authz_data.is_administrator;

    res.locals.authz_data.mode = effectiveParams.req_mode;
    res.locals.req_date = req_date;
    return next();
  }

  // Now that we know the effective user has access, parse the authz data

  // The effective user is a Previewer and the authn_user is not - remove
  // all override cookies and return with error
  if (
    !res.locals.authz_data.authn_has_course_permission_preview &&
    effectiveResult.rows[0].permissions_course.has_course_permission_preview
  ) {
    overrides.forEach((override) => {
      debug(`clearing cookie: ${override.cookie}`);
      res.clearCookie(override.cookie);
    });

    let err = error.make(403, 'Access denied');
    err.info = html`
      <p>
        You have tried to change the effective user to one who is a course previewer, when you are
        not a course previewer. All requested changes to the effective user have been removed.
      </p>
    `.toString();
    throw err;
  }

  // The effective user is a Viewer and the authn_user is not - remove
  // all override cookies and return with error
  if (
    !res.locals.authz_data.authn_has_course_permission_view &&
    effectiveResult.rows[0].permissions_course.has_course_permission_view
  ) {
    overrides.forEach((override) => {
      debug(`clearing cookie: ${override.cookie}`);
      res.clearCookie(override.cookie);
    });

    let err = error.make(403, 'Access denied');
    err.info = html`
      <p>
        You have tried to change the effective user to one who is a course viewer, when you are not
        a course viewer. All requested changes to the effective user have been removed.
      </p>
    `.toString();
    throw err;
  }

  // The effective user is an Editor and the authn_user is not - remove
  // all override cookies and return with error
  if (
    !res.locals.authz_data.authn_has_course_permission_edit &&
    effectiveResult.rows[0].permissions_course.has_course_permission_edit
  ) {
    overrides.forEach((override) => {
      debug(`clearing cookie: ${override.cookie}`);
      res.clearCookie(override.cookie);
    });

    let err = error.make(403, 'Access denied');
    err.info = html`
      <p>
        You have tried to change the effective user to one who is a course editor, when you are not
        a course editor. All requested changes to the effective user have been removed.
      </p>
    `.toString();
    throw err;
  }

  // The effective user is an Owner and the authn_user is not - remove
  // all override cookies and return with error
  if (
    !res.locals.authz_data.authn_has_course_permission_own &&
    effectiveResult.rows[0].permissions_course.has_course_permission_own
  ) {
    overrides.forEach((override) => {
      debug(`clearing cookie: ${override.cookie}`);
      res.clearCookie(override.cookie);
    });

    let err = error.make(403, 'Access denied');
    err.info = html`
      <p>
        You have tried to change the effective user to one who is a course owner, when you are not a
        course owner. All requested changes to the effective user have been removed.
      </p>
    `.toString();
    throw err;
  }

  if (isCourseInstance) {
    // The effective user is a Student Data Viewer and the authn_user is not -
    // remove all override cookies and return with error
    if (
      !res.locals.authz_data.authn_has_course_instance_permission_view &&
      effectiveResult.rows[0].permissions_course_instance.has_course_instance_permission_view
    ) {
      overrides.forEach((override) => {
        debug(`clearing cookie: ${override.cookie}`);
        res.clearCookie(override.cookie);
      });

      let err = error.make(403, 'Access denied');
      err.info = html`
        <p>
          You have tried to change the effective user to one who can view student data in the course
          instance <code>${res.locals.course_instance.short_name}</code>, when you do not have
          permission to view these student data. All requested changes to the effective user have
          been removed.
        </p>
      `.toString();
      throw err;
    }

    // The effective user is a Student Data Editor and the authn_user is not -
    // remove all override cookies and return with error
    if (
      !res.locals.authz_data.authn_has_course_instance_permission_edit &&
      effectiveResult.rows[0].permissions_course_instance.has_course_instance_permission_edit
    ) {
      overrides.forEach((override) => {
        debug(`clearing cookie: ${override.cookie}`);
        res.clearCookie(override.cookie);
      });

      let err = error.make(403, 'Access denied');
      err.info = html`
        <p>
          You have tried to change the effective user to one who can edit student data in the course
          instance <code>${res.locals.course_instance.short_name}</code>, when you do not have
          permission to edit these student data. All requested changes to the effective user have
          been removed.
        </p>
      `.toString();
      throw err;
    }

    // The effective user is a student (with no course or course instance role prior to
    // other overrides) with a different UID than the authn user (note UID is unique), and
    // the authn user is not a Student Data Editor - remove all override cookies and return
    // with error
    if (
      user.uid !== res.locals.authn_user.uid && // effective uid is not the same as authn uid
      effectiveResult.rows[0].permissions_course_instance.has_student_access_with_enrollment && // effective user is enrolled with access
      !user_with_requested_uid_has_instructor_access_to_course_instance && // effective user is not an instructor (i.e., is a student)
      !res.locals.authz_data.authn_has_course_instance_permission_edit
    ) {
      // authn user is not a Student Data Editor
      debug('cannot emulate student if not student data editor');
      overrides.forEach((override) => {
        debug(`clearing cookie: ${override.cookie}`);
        res.clearCookie(override.cookie);
      });

      let err = error.make(403, 'Access denied');
      err.info = html`
        <p>
          You have tried to change the effective user to one who is a student in the course instance
          <code>${res.locals.course_instance.short_name}</code>, when you do not have permission to
          edit student data in this course instance. All requested changes to the effective user
          have been removed.
        </p>
      `.toString();
      throw err;
    }
  }

  res.locals.authz_data.user = user;
  res.locals.authz_data.is_administrator = is_administrator;
  res.locals.authz_data.course_role = effectiveResult.rows[0].permissions_course.course_role;
  res.locals.authz_data.has_course_permission_preview =
    effectiveResult.rows[0].permissions_course.has_course_permission_preview;
  res.locals.authz_data.has_course_permission_view =
    effectiveResult.rows[0].permissions_course.has_course_permission_view;
  res.locals.authz_data.has_course_permission_edit =
    effectiveResult.rows[0].permissions_course.has_course_permission_edit;
  res.locals.authz_data.has_course_permission_own =
    effectiveResult.rows[0].permissions_course.has_course_permission_own;

  // Effective users are confined to one course, so we discard all other
  // courses from the list of those to which the effective user has staff
  // access.
  //
  // Note that courses[0].permissions_course and course.permissions_course
  // will not, in general, be the same. Requested course and course instance
  // roles are ignored when generating the former but not when generating
  // the latter. So, we also replace permissions_course for the course that
  // remains in the list (the current course) with what it should be.
  //
  // We then update editable_courses as usual.
  res.locals.authz_data.courses = (effectiveResult.rows[0].courses || []).filter((course) =>
    idsEqual(course.id, effectiveResult.rows[0].course.id),
  );
  res.locals.authz_data.courses.forEach(
    (course) =>
      (course.permissions_course = _.cloneDeep(effectiveResult.rows[0].permissions_course)),
  );
  res.locals.authz_data.editable_courses = res.locals.authz_data.courses.filter(
    (course) => course.permissions_course.has_course_permission_edit,
  );

  // Use the course_instances for the effective user, but keeping only
  // those ones for which the authn user also has access.
  res.locals.authz_data.course_instances = effectiveResult.rows[0].course_instances || [];
  res.locals.authz_data.course_instances = res.locals.authz_data.course_instances.filter((ci) =>
    res.locals.authz_data.authn_course_instances.some((authn_ci) => idsEqual(authn_ci.id, ci.id)),
  );

  if (isCourseInstance) {
    res.locals.authz_data.course_instance_role =
      effectiveResult.rows[0].permissions_course_instance.course_instance_role;
    res.locals.authz_data.has_course_instance_permission_view =
      effectiveResult.rows[0].permissions_course_instance.has_course_instance_permission_view;
    res.locals.authz_data.has_course_instance_permission_edit =
      effectiveResult.rows[0].permissions_course_instance.has_course_instance_permission_edit;
    res.locals.authz_data.has_student_access =
      effectiveResult.rows[0].permissions_course_instance.has_student_access;
    res.locals.authz_data.has_student_access_with_enrollment =
      effectiveResult.rows[0].permissions_course_instance.has_student_access_with_enrollment;

    if (!idsEqual(user.user_id, res.locals.authn_user.user_id)) {
      res.locals.authz_data.user_with_requested_uid_has_instructor_access_to_course_instance =
        user_with_requested_uid_has_instructor_access_to_course_instance;
    }
  }

  res.locals.authz_data.overrides = overrides;

  res.locals.user = res.locals.authz_data.user;
  res.locals.is_administrator = res.locals.authz_data.is_administrator;

  res.locals.authz_data.mode = effectiveResult.rows[0].mode;
  res.locals.req_date = req_date;

  next();
});<|MERGE_RESOLUTION|>--- conflicted
+++ resolved
@@ -99,6 +99,11 @@
 
   debug('authn user is authorized');
 
+  res.locals.question_sharing_enabled = await features.enabledFromLocals(
+    'question-sharing',
+    res.locals,
+  );
+
   // Check if it is necessary to request a user data override - if not, return
   let overrides = [];
   if (req.cookies.pl_requested_uid) {
@@ -246,63 +251,6 @@
             </p>
           `.toString();
         }
-<<<<<<< HEAD
-
-        debug('authn user is authorized');
-      },
-      async () => {
-        res.locals.question_sharing_enabled = await features.enabledFromLocals(
-          'question-sharing',
-          res.locals,
-        );
-      },
-    ],
-    (err) => {
-      if (ERR(err, next)) return;
-
-      // Check if it is necessary to request a user data override - if not, return
-      let overrides = [];
-      if (req.cookies.pl_requested_uid) {
-        // If the requested uid is the same as the authn user uid, then silently clear the cookie and continue
-        if (req.cookies.pl_requested_uid === res.locals.authn_user.uid) {
-          res.clearCookie('pl_requested_uid');
-        } else {
-          overrides.push({
-            name: 'UID',
-            value: req.cookies.pl_requested_uid,
-            cookie: 'pl_requested_uid',
-          });
-        }
-      }
-      if (req.cookies.pl_requested_course_role) {
-        overrides.push({
-          name: 'Course role',
-          value: req.cookies.pl_requested_course_role,
-          cookie: 'pl_requested_course_role',
-        });
-      }
-      if (req.cookies.pl_requested_course_instance_role) {
-        overrides.push({
-          name: 'Course instance role',
-          value: req.cookies.pl_requested_course_instance_role,
-          cookie: 'pl_requested_course_instance_role',
-        });
-      }
-      if (req.cookies.pl_requested_mode) {
-        overrides.push({
-          name: 'Mode',
-          value: req.cookies.pl_requested_mode,
-          cookie: 'pl_requested_mode',
-        });
-      }
-      if (req.cookies.pl_requested_date) {
-        overrides.push({
-          name: 'Date',
-          value: req.cookies.pl_requested_date,
-          cookie: 'pl_requested_date',
-        });
-=======
->>>>>>> b54a2e84
       }
       throw err;
     }
