// @ts-check
<<<<<<< HEAD
import * as _ from 'lodash';
const asyncHandler = require('express-async-handler');
import * as path from 'path';
import debugfn from 'debug';
import { parseISO, isValid } from 'date-fns';
import { config } from '../lib/config';
import * as error from '@prairielearn/error';
import * as sqldb from '@prairielearn/postgres';
import { html } from '@prairielearn/html';
import { idsEqual } from '../lib/id';
import { features } from '../lib/features/index';
=======
const _ = require('lodash');
const asyncHandler = require('express-async-handler');
const path = require('path');
const debug = require('debug')('prairielearn:' + path.basename(__filename, '.js'));

const { parseISO, isValid } = require('date-fns');
const { config } = require('../lib/config');
const { AugmentedError, HttpStatusError } = require('@prairielearn/error');
const sqldb = require('@prairielearn/postgres');
const { html } = require('@prairielearn/html');
const { idsEqual } = require('../lib/id');
const { features } = require('../lib/features/index');
>>>>>>> 9550c197

const sql = sqldb.loadSqlEquiv(__filename);
const debug = debugfn('prairielearn:' + path.basename(__filename, '.js'));

export async function authzCourseOrInstance(req, res) {
  const isCourseInstance = Boolean(req.params.course_instance_id);

  // Note that req.params.course_id and req.params.course_instance_id are strings and not
  // numbers - this is why we can use the pattern "id || null" to check if they exist.
  //
  // We allow unit tests to override the req_mode. Unit tests may also override
  // the user (middlewares/authn.js) and the req_date (middlewares/date.js).
  const params = {
    user_id: res.locals.authn_user.user_id,
    course_id: req.params.course_id || null,
    course_instance_id: req.params.course_instance_id || null,
    is_administrator: res.locals.is_administrator,
    allow_example_course_override: true,
    ip: req.ip,
    req_date: res.locals.req_date,
    req_mode: config.devMode && req.cookies.pl_test_mode ? req.cookies.pl_test_mode : null,
    req_course_role: null,
    req_course_instance_role: null,
  };

  if (params.course_id == null && params.course_instance_id == null) {
    throw new HttpStatusError(
      403,
      'Access denied (both course_id and course_instance_id are null)',
    );
  }

  const result = await sqldb.queryZeroOrOneRowAsync(sql.select_authz_data, params);
  if (result.rowCount === 0) {
    throw new HttpStatusError(403, 'Access denied');
  }

  // Now that we know the user has access, parse the authz data
  res.locals.course = result.rows[0].course;
  res.locals.institution = result.rows[0].institution;
  const permissions_course = result.rows[0].permissions_course;
  res.locals.authz_data = {
    authn_user: _.cloneDeep(res.locals.authn_user),
    authn_mode: result.rows[0].mode,
    authn_is_administrator: res.locals.is_administrator,
    authn_course_role: permissions_course.course_role,
    authn_has_course_permission_preview: permissions_course.has_course_permission_preview,
    authn_has_course_permission_view: permissions_course.has_course_permission_view,
    authn_has_course_permission_edit: permissions_course.has_course_permission_edit,
    authn_has_course_permission_own: permissions_course.has_course_permission_own,
    user: _.cloneDeep(res.locals.authn_user),
    mode: result.rows[0].mode,
    is_administrator: res.locals.is_administrator,
    course_role: permissions_course.course_role,
    has_course_permission_preview: permissions_course.has_course_permission_preview,
    has_course_permission_view: permissions_course.has_course_permission_view,
    has_course_permission_edit: permissions_course.has_course_permission_edit,
    has_course_permission_own: permissions_course.has_course_permission_own,
  };
  res.locals.user = res.locals.authz_data.user;
  if (isCourseInstance) {
    res.locals.course_instance = result.rows[0].course_instance;
    const permissions_course_instance = result.rows[0].permissions_course_instance;
    res.locals.authz_data.authn_course_instance_role =
      permissions_course_instance.course_instance_role;
    res.locals.authz_data.authn_has_course_instance_permission_view =
      permissions_course_instance.has_course_instance_permission_view;
    res.locals.authz_data.authn_has_course_instance_permission_edit =
      permissions_course_instance.has_course_instance_permission_edit;
    res.locals.authz_data.authn_has_student_access = permissions_course_instance.has_student_access;
    res.locals.authz_data.authn_has_student_access_with_enrollment =
      permissions_course_instance.has_student_access_with_enrollment;
    res.locals.authz_data.course_instance_role = permissions_course_instance.course_instance_role;
    res.locals.authz_data.has_course_instance_permission_view =
      permissions_course_instance.has_course_instance_permission_view;
    res.locals.authz_data.has_course_instance_permission_edit =
      permissions_course_instance.has_course_instance_permission_edit;
    res.locals.authz_data.has_student_access_with_enrollment =
      permissions_course_instance.has_student_access_with_enrollment;
    res.locals.authz_data.has_student_access = permissions_course_instance.has_student_access;
  }

  debug('authn user is authorized');

  res.locals.question_sharing_enabled = await features.enabledFromLocals(
    'question-sharing',
    res.locals,
  );

  // Check if it is necessary to request a user data override - if not, return
  let overrides = [];
  if (req.cookies.pl_requested_uid) {
    // If the requested uid is the same as the authn user uid, then silently clear the cookie and continue
    if (req.cookies.pl_requested_uid === res.locals.authn_user.uid) {
      res.clearCookie('pl_requested_uid');
    } else {
      overrides.push({
        name: 'UID',
        value: req.cookies.pl_requested_uid,
        cookie: 'pl_requested_uid',
      });
    }
  }
  if (req.cookies.pl_requested_course_role) {
    overrides.push({
      name: 'Course role',
      value: req.cookies.pl_requested_course_role,
      cookie: 'pl_requested_course_role',
    });
  }
  if (req.cookies.pl_requested_course_instance_role) {
    overrides.push({
      name: 'Course instance role',
      value: req.cookies.pl_requested_course_instance_role,
      cookie: 'pl_requested_course_instance_role',
    });
  }
  if (req.cookies.pl_requested_mode) {
    overrides.push({
      name: 'Mode',
      value: req.cookies.pl_requested_mode,
      cookie: 'pl_requested_mode',
    });
  }
  if (req.cookies.pl_requested_date) {
    overrides.push({
      name: 'Date',
      value: req.cookies.pl_requested_date,
      cookie: 'pl_requested_date',
    });
  }
  if (overrides.length === 0) {
    debug('no requested overrides');
    return;
  }

  // Cannot request a user data override without instructor permissions
  if (
    !(
      res.locals.authz_data.authn_has_course_permission_preview ||
      res.locals.authz_data.authn_has_course_instance_permission_view
    )
  ) {
    debug('requested overrides, but authn user does not have instructor permissions');

    // If on a student page route, silently exit and ignore effective user requests
    if ((res.locals.viewType || 'none') === 'student') {
      debug('on student page, so silently exit and ignore requested overrides');
      return;
    }

    debug('not on student page, so clear all requested overrides and throw an error');

    overrides.forEach((override) => {
      debug(`clearing cookie: ${override.cookie}`);
      res.clearCookie(override.cookie);
    });

    throw new AugmentedError('Access denied', {
      status: 403,
      info: html`
        <p>
          You must be a member of the course staff in order to change the effective user. All
          requested changes to the effective user have been removed.
        </p>
      `,
    });
  }

  // We are trying to override the user data.
  debug('trying to override the user data');
  debug(req.cookies);

  let user = res.locals.authz_data.user;
  let is_administrator = res.locals.is_administrator;
  let user_with_requested_uid_has_instructor_access_to_course_instance = false;

  // Verify requested UID
  if (req.cookies.pl_requested_uid) {
    const result = await sqldb.queryZeroOrOneRowAsync(sql.select_user, {
      uid: req.cookies.pl_requested_uid,
      course_instance_id: isCourseInstance ? res.locals.course_instance.id : null,
    });

    // No user was found - remove all override cookies and return with error
    if (result.rowCount === 0) {
      overrides.forEach((override) => {
        debug(`clearing cookie: ${override.cookie}`);
        res.clearCookie(override.cookie);
      });

      throw new AugmentedError('Access denied', {
        status: 403,
        info: html`
          <p>
            You have tried to change the effective user to one with uid
            <code>${req.cookies.pl_requested_uid}</code>, when no such user exists. All requested
            changes to the effective user have been removed.
          </p>
          ${config.devMode && is_administrator
            ? html`
                <div class="alert alert-warning" role="alert">
                  <p>
                    In Development Mode,
                    <a href="/pl/administrator/query/select_or_insert_user"
                      >go here to add the user</a
                    >
                    first and then try the emulation again.
                  </p>
                </div>
                ${isCourseInstance
                  ? html`
                      <p>
                        To auto-generate many users for testing, see
                        <a href="/pl/administrator/query/generate_and_enroll_users"
                          >Generate random users and enroll them in a course instance</a
                        >
                        <br />
                        (Hint your course_instance_id is
                        <strong>${res.locals.course_instance.id}</strong>)
                      </p>
                    `
                  : ''}
              `
            : ''}
        `,
      });
    }

    // The effective user is an administrator and the authn user is not - remove
    // all override cookies and return with error
    if (result.rows[0].is_administrator && !is_administrator) {
      overrides.forEach((override) => {
        debug(`clearing cookie: ${override.cookie}`);
        res.clearCookie(override.cookie);
      });

      throw new AugmentedError('Access denied', {
        status: 403,
        info: html`
          <p>
            You have tried to change the effective user to one who is an administrator, when you are
            not an administrator. All requested changes to the effective user have been removed.
          </p>
        `,
      });
    }

    user = _.cloneDeep(result.rows[0].user);
    is_administrator = result.rows[0].is_administrator;
    user_with_requested_uid_has_instructor_access_to_course_instance = result.rows[0].is_instructor;
    debug(
      `requested uid has instructor access: ${user_with_requested_uid_has_instructor_access_to_course_instance}`,
    );

    // FIXME: also override institution?
  }

  let req_date = res.locals.req_date;
  if (req.cookies.pl_requested_date) {
    req_date = parseISO(req.cookies.pl_requested_date);
    if (!isValid(req_date)) {
      debug(`requested date is invalid: ${req.cookies.pl_requested_date}, ${req_date}`);
      overrides.forEach((override) => {
        debug(`clearing cookie: ${override.cookie}`);
        res.clearCookie(override.cookie);
      });

      throw new AugmentedError('Access denied', {
        status: 403,
        info: html`
          <p>
            You have requested an invalid effective date:
            <code>${req.cookies.pl_requested_date}</code>. All requested changes to the effective
            user have been removed.
          </p>
        `,
      });
    }

    debug(`effective req_date = ${req_date}`);
  }

  const effectiveParams = {
    user_id: user.user_id,
    course_id: req.params.course_id || null,
    course_instance_id: req.params.course_instance_id || null,
    is_administrator,
    allow_example_course_override: false,
    ip: req.ip,
    req_date,
    req_mode: req.cookies.pl_requested_mode || res.locals.authz_data.mode,
    req_course_role: req.cookies.pl_requested_course_role || null,
    req_course_instance_role: req.cookies.pl_requested_course_instance_role || null,
  };

  const effectiveResult = await sqldb.queryZeroOrOneRowAsync(
    sql.select_authz_data,
    effectiveParams,
  );

  // If the authn user were denied access, then we would return an error. Here,
  // we simply return (without error). This allows the authn user to keep access
  // to pages (e.g., the effective user page) for which only authn permissions
  // are required.
  if (effectiveResult.rowCount === 0) {
    debug(`effective user was denied access`);

    res.locals.authz_data.user = user;
    res.locals.authz_data.is_administrator = false;

    res.locals.authz_data.course_role = 'None';
    res.locals.authz_data.has_course_permission_preview = false;
    res.locals.authz_data.has_course_permission_view = false;
    res.locals.authz_data.has_course_permission_edit = false;
    res.locals.authz_data.has_course_permission_own = false;

    if (isCourseInstance) {
      res.locals.authz_data.course_instance_role = 'None';
      res.locals.authz_data.has_course_instance_permission_view = false;
      res.locals.authz_data.has_course_instance_permission_edit = false;
      res.locals.authz_data.has_student_access = false;
      res.locals.authz_data.has_student_access_with_enrollment = false;

      if (res.locals.authz_data.user.uid !== res.locals.authz_data.authn_user.uid) {
        res.locals.authz_data.user_with_requested_uid_has_instructor_access_to_course_instance =
          user_with_requested_uid_has_instructor_access_to_course_instance;
      }
    }

    res.locals.authz_data.overrides = overrides;

    res.locals.user = res.locals.authz_data.user;
    res.locals.is_administrator = res.locals.authz_data.is_administrator;

    res.locals.authz_data.mode = effectiveParams.req_mode;
    res.locals.req_date = req_date;
    return;
  }

  // Now that we know the effective user has access, parse the authz data

  // The effective user is a Previewer and the authn_user is not - remove
  // all override cookies and return with error
  if (
    !res.locals.authz_data.authn_has_course_permission_preview &&
    effectiveResult.rows[0].permissions_course.has_course_permission_preview
  ) {
    overrides.forEach((override) => {
      debug(`clearing cookie: ${override.cookie}`);
      res.clearCookie(override.cookie);
    });

    throw new AugmentedError('Access denied', {
      status: 403,
      info: html`
        <p>
          You have tried to change the effective user to one who is a course previewer, when you are
          not a course previewer. All requested changes to the effective user have been removed.
        </p>
      `,
    });
  }

  // The effective user is a Viewer and the authn_user is not - remove
  // all override cookies and return with error
  if (
    !res.locals.authz_data.authn_has_course_permission_view &&
    effectiveResult.rows[0].permissions_course.has_course_permission_view
  ) {
    overrides.forEach((override) => {
      debug(`clearing cookie: ${override.cookie}`);
      res.clearCookie(override.cookie);
    });

    throw new AugmentedError('Access denied', {
      status: 403,
      info: html`
        <p>
          You have tried to change the effective user to one who is a course viewer, when you are
          not a course viewer. All requested changes to the effective user have been removed.
        </p>
      `,
    });
  }

  // The effective user is an Editor and the authn_user is not - remove
  // all override cookies and return with error
  if (
    !res.locals.authz_data.authn_has_course_permission_edit &&
    effectiveResult.rows[0].permissions_course.has_course_permission_edit
  ) {
    overrides.forEach((override) => {
      debug(`clearing cookie: ${override.cookie}`);
      res.clearCookie(override.cookie);
    });

    throw new AugmentedError('Access denied', {
      status: 403,
      info: html`
        <p>
          You have tried to change the effective user to one who is a course editor, when you are
          not a course editor. All requested changes to the effective user have been removed.
        </p>
      `,
    });
  }

  // The effective user is an Owner and the authn_user is not - remove
  // all override cookies and return with error
  if (
    !res.locals.authz_data.authn_has_course_permission_own &&
    effectiveResult.rows[0].permissions_course.has_course_permission_own
  ) {
    overrides.forEach((override) => {
      debug(`clearing cookie: ${override.cookie}`);
      res.clearCookie(override.cookie);
    });

    throw new AugmentedError('Access denied', {
      status: 403,
      info: html`
        <p>
          You have tried to change the effective user to one who is a course owner, when you are not
          a course owner. All requested changes to the effective user have been removed.
        </p>
      `,
    });
  }

  if (isCourseInstance) {
    // The effective user is a Student Data Viewer and the authn_user is not -
    // remove all override cookies and return with error
    if (
      !res.locals.authz_data.authn_has_course_instance_permission_view &&
      effectiveResult.rows[0].permissions_course_instance.has_course_instance_permission_view
    ) {
      overrides.forEach((override) => {
        debug(`clearing cookie: ${override.cookie}`);
        res.clearCookie(override.cookie);
      });

      throw new AugmentedError('Access denied', {
        status: 403,
        info: html`
          <p>
            You have tried to change the effective user to one who is a student data viewer in the
            course instance <code>${res.locals.course_instance.short_name}</code>, when you are not
            a student data viewer. All requested changes to the effective user have been removed.
          </p>
        `,
      });
    }

    // The effective user is a Student Data Editor and the authn_user is not -
    // remove all override cookies and return with error
    if (
      !res.locals.authz_data.authn_has_course_instance_permission_edit &&
      effectiveResult.rows[0].permissions_course_instance.has_course_instance_permission_edit
    ) {
      overrides.forEach((override) => {
        debug(`clearing cookie: ${override.cookie}`);
        res.clearCookie(override.cookie);
      });

      throw new AugmentedError('Access denied', {
        status: 403,
        info: html`
          <p>
            You have tried to change the effective user to one who is a student data editor in the
            course instance <code>${res.locals.course_instance.short_name}</code>, when you are not
            a student data editor. All requested changes to the effective user have been removed.
          </p>
        `,
      });
    }

    // The effective user is a student (with no course or course instance role prior to
    // other overrides) with a different UID than the authn user (note UID is unique), and
    // the authn user is not a Student Data Editor - remove all override cookies and return
    // with error
    if (
      user.uid !== res.locals.authn_user.uid && // effective uid is not the same as authn uid
      effectiveResult.rows[0].permissions_course_instance.has_student_access_with_enrollment && // effective user is enrolled with access
      !user_with_requested_uid_has_instructor_access_to_course_instance && // effective user is not an instructor (i.e., is a student)
      !res.locals.authz_data.authn_has_course_instance_permission_edit
    ) {
      // authn user is not a Student Data Editor
      debug('cannot emulate student if not student data editor');
      overrides.forEach((override) => {
        debug(`clearing cookie: ${override.cookie}`);
        res.clearCookie(override.cookie);
      });

      throw new AugmentedError('Access denied', {
        status: 403,
        info: html`
          <p>
            You have tried to change the effective user to one who is a student in the course
            instance
            <code>${res.locals.course_instance.short_name}</code>, when you do not have permission
            to edit student data in this course instance. All requested changes to the effective
            user have been removed.
          </p>
        `,
      });
    }

    // The effective user is not enrolled in the course instance and is also not
    // either a course instructor or a course instance instructor - remove all
    // override cookies and return with error.
    //
    // Note that we skip this check if the effective user is the same as the
    // authenticated user, since an instructor may want to view their course
    // as a student without enrolling in their own course.
    if (
      !idsEqual(user.user_id, res.locals.authn_user.user_id) &&
      !effectiveResult.rows[0].permissions_course.has_course_permission_preview &&
      !effectiveResult.rows[0].permissions_course_instance.has_course_instance_permission_view &&
      !effectiveResult.rows[0].permissions_course_instance.has_student_access_with_enrollment
    ) {
      overrides.forEach((override) => {
        debug(`clearing cookie: ${override.cookie}`);
        res.clearCookie(override.cookie);
      });

      throw new AugmentedError('Access denied', {
        status: 403,
        info: html`
          <p>
            You have tried to change the effective user to one who is not enrolled in this course
            instance. All required changes to the effective user have been removed.
          </p>
        `,
      });
    }
  }

  res.locals.authz_data.user = user;
  res.locals.authz_data.is_administrator = is_administrator;
  res.locals.authz_data.course_role = effectiveResult.rows[0].permissions_course.course_role;
  res.locals.authz_data.has_course_permission_preview =
    effectiveResult.rows[0].permissions_course.has_course_permission_preview;
  res.locals.authz_data.has_course_permission_view =
    effectiveResult.rows[0].permissions_course.has_course_permission_view;
  res.locals.authz_data.has_course_permission_edit =
    effectiveResult.rows[0].permissions_course.has_course_permission_edit;
  res.locals.authz_data.has_course_permission_own =
    effectiveResult.rows[0].permissions_course.has_course_permission_own;

  if (isCourseInstance) {
    res.locals.authz_data.course_instance_role =
      effectiveResult.rows[0].permissions_course_instance.course_instance_role;
    res.locals.authz_data.has_course_instance_permission_view =
      effectiveResult.rows[0].permissions_course_instance.has_course_instance_permission_view;
    res.locals.authz_data.has_course_instance_permission_edit =
      effectiveResult.rows[0].permissions_course_instance.has_course_instance_permission_edit;
    res.locals.authz_data.has_student_access =
      effectiveResult.rows[0].permissions_course_instance.has_student_access;
    res.locals.authz_data.has_student_access_with_enrollment =
      effectiveResult.rows[0].permissions_course_instance.has_student_access_with_enrollment;

    if (!idsEqual(user.user_id, res.locals.authn_user.user_id)) {
      res.locals.authz_data.user_with_requested_uid_has_instructor_access_to_course_instance =
        user_with_requested_uid_has_instructor_access_to_course_instance;
    }

    // If the effective user is the same as the authenticated user and the
    // effective user has not requested any specific role, we'll treat them
    // as though they're enrolled in the course instance as a student. This is
    // important because we no longer automatically enroll instructors in their
    // own course instances when they view them.
    if (
      idsEqual(user.user_id, res.locals.authn_user.user_id) &&
      !res.locals.authz_data.has_course_instance_permission_view &&
      !res.locals.authz_data.has_course_permission_view
    ) {
      res.locals.authz_data.has_student_access_with_enrollment = true;
    }
  }

  res.locals.authz_data.overrides = overrides;

  res.locals.user = res.locals.authz_data.user;
  res.locals.is_administrator = res.locals.authz_data.is_administrator;

  res.locals.authz_data.mode = effectiveResult.rows[0].mode;
  res.locals.req_date = req_date;
}

export default asyncHandler(async (req, res, next) => {
  await authzCourseOrInstance(req, res);
  next();
});<|MERGE_RESOLUTION|>--- conflicted
+++ resolved
@@ -1,30 +1,15 @@
 // @ts-check
-<<<<<<< HEAD
 import * as _ from 'lodash';
 const asyncHandler = require('express-async-handler');
 import * as path from 'path';
 import debugfn from 'debug';
 import { parseISO, isValid } from 'date-fns';
 import { config } from '../lib/config';
-import * as error from '@prairielearn/error';
+import { AugmentedError, HttpStatusError } from '@prairielearn/error';
 import * as sqldb from '@prairielearn/postgres';
 import { html } from '@prairielearn/html';
 import { idsEqual } from '../lib/id';
 import { features } from '../lib/features/index';
-=======
-const _ = require('lodash');
-const asyncHandler = require('express-async-handler');
-const path = require('path');
-const debug = require('debug')('prairielearn:' + path.basename(__filename, '.js'));
-
-const { parseISO, isValid } = require('date-fns');
-const { config } = require('../lib/config');
-const { AugmentedError, HttpStatusError } = require('@prairielearn/error');
-const sqldb = require('@prairielearn/postgres');
-const { html } = require('@prairielearn/html');
-const { idsEqual } = require('../lib/id');
-const { features } = require('../lib/features/index');
->>>>>>> 9550c197
 
 const sql = sqldb.loadSqlEquiv(__filename);
 const debug = debugfn('prairielearn:' + path.basename(__filename, '.js'));
