import { type Request, type Response } from 'express';
import asyncHandler from 'express-async-handler';
import z from 'zod';

import * as error from '@prairielearn/error';
import * as sqldb from '@prairielearn/postgres';

import {
<<<<<<< HEAD
  AssessmentsFormatForQuestionSchema,
  QuestionSchema,
  TagsForQuestionSchema,
=======
  QuestionSchema,
  SprocAssessmentsFormatForQuestionSchema,
  SprocTagsForQuestionSchema,
>>>>>>> 9dd0bf27
  TopicSchema,
} from '../lib/db-types.js';

const sql = sqldb.loadSqlEquiv(import.meta.url);

const SelectAndAuthSchema = z.object({
  question: QuestionSchema,
  topic: TopicSchema,
<<<<<<< HEAD
  tags: TagsForQuestionSchema.nullable(),
  open_issue_count: z.string(),
=======
  tags: SprocTagsForQuestionSchema.nullable(),
  open_issue_count: z.coerce.number(),
>>>>>>> 9dd0bf27
});

const SelectAndAuthWithCourseInstanceSchema = z.object({
  question: QuestionSchema,
  topic: TopicSchema,
<<<<<<< HEAD
  tags: TagsForQuestionSchema.nullable(),
  assessments: AssessmentsFormatForQuestionSchema.nullable(),
  open_issue_count: z.string(),
});

export type ResLocalsInstructorQuestionWithCourseInstance = z.infer<
  typeof SelectAndAuthWithCourseInstanceSchema
>;

export type ResLocalsInstructorQuestion = z.infer<typeof SelectAndAuthWithCourseInstanceSchema>;

=======
  tags: SprocTagsForQuestionSchema.nullable(),
  assessments: SprocAssessmentsFormatForQuestionSchema.nullable(),
  open_issue_count: z.coerce.number(),
});

>>>>>>> 9dd0bf27
export async function selectAndAuthzInstructorQuestion(req: Request, res: Response) {
  if (res.locals.course_instance) {
    const row = await sqldb.queryOptionalRow(
      sql.select_and_auth_with_course_instance,
      {
        question_id: req.params.question_id,
        course_instance_id: res.locals.course_instance.id,
      },
      SelectAndAuthWithCourseInstanceSchema,
    );
    if (row === null) throw new error.HttpStatusError(403, 'Access denied');
    Object.assign(res.locals, row);
  } else {
    const row = await sqldb.queryOptionalRow(
      sql.select_and_auth,
      {
        question_id: req.params.question_id,
        course_id: res.locals.course.id,
      },
      SelectAndAuthSchema,
    );
    if (row === null) throw new error.HttpStatusError(403, 'Access denied');
    Object.assign(res.locals, row);
  }
}

export default asyncHandler(async (req, res, next) => {
  await selectAndAuthzInstructorQuestion(req, res);
  next();
});<|MERGE_RESOLUTION|>--- conflicted
+++ resolved
@@ -6,15 +6,9 @@
 import * as sqldb from '@prairielearn/postgres';
 
 import {
-<<<<<<< HEAD
-  AssessmentsFormatForQuestionSchema,
-  QuestionSchema,
-  TagsForQuestionSchema,
-=======
   QuestionSchema,
   SprocAssessmentsFormatForQuestionSchema,
   SprocTagsForQuestionSchema,
->>>>>>> 9dd0bf27
   TopicSchema,
 } from '../lib/db-types.js';
 
@@ -23,22 +17,16 @@
 const SelectAndAuthSchema = z.object({
   question: QuestionSchema,
   topic: TopicSchema,
-<<<<<<< HEAD
-  tags: TagsForQuestionSchema.nullable(),
-  open_issue_count: z.string(),
-=======
   tags: SprocTagsForQuestionSchema.nullable(),
   open_issue_count: z.coerce.number(),
->>>>>>> 9dd0bf27
 });
 
 const SelectAndAuthWithCourseInstanceSchema = z.object({
   question: QuestionSchema,
   topic: TopicSchema,
-<<<<<<< HEAD
-  tags: TagsForQuestionSchema.nullable(),
-  assessments: AssessmentsFormatForQuestionSchema.nullable(),
-  open_issue_count: z.string(),
+  tags: SprocTagsForQuestionSchema.nullable(),
+  assessments: SprocAssessmentsFormatForQuestionSchema.nullable(),
+  open_issue_count: z.coerce.number(),
 });
 
 export type ResLocalsInstructorQuestionWithCourseInstance = z.infer<
@@ -47,13 +35,6 @@
 
 export type ResLocalsInstructorQuestion = z.infer<typeof SelectAndAuthWithCourseInstanceSchema>;
 
-=======
-  tags: SprocTagsForQuestionSchema.nullable(),
-  assessments: SprocAssessmentsFormatForQuestionSchema.nullable(),
-  open_issue_count: z.coerce.number(),
-});
-
->>>>>>> 9dd0bf27
 export async function selectAndAuthzInstructorQuestion(req: Request, res: Response) {
   if (res.locals.course_instance) {
     const row = await sqldb.queryOptionalRow(
