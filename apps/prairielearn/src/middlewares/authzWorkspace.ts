import asyncHandler from 'express-async-handler';
<<<<<<< HEAD
=======
import { z } from 'zod';
>>>>>>> 36c395fd

import { HttpStatusError } from '@prairielearn/error';
import * as sqldb from '@prairielearn/postgres';
import { IdSchema } from '@prairielearn/zod';

import { getModeForRequest } from '../lib/exam-mode.js';
import { isEnterprise } from '../lib/license.js';
import { selectAndAuthzVariant } from '../models/variant.js';

import { authzCourseOrInstance } from './authzCourseOrInstance.js';
import { authzHasCoursePreviewOrInstanceView } from './authzHasCoursePreviewOrInstanceView.js';
import { selectAndAuthzInstanceQuestion } from './selectAndAuthzInstanceQuestion.js';
import { selectAndAuthzInstructorQuestion } from './selectAndAuthzInstructorQuestion.js';
import { checkStudentAssessmentAccess } from './studentAssessmentAccess.js';

const sql = sqldb.loadSqlEquiv(import.meta.url);

export default asyncHandler(async (req, res, next) => {
  // We rely on having res.locals.workspace_id already set to the correct value here
  const result = await sqldb.queryOptionalRow(
    sql.select_auth_data_from_workspace,
    { workspace_id: res.locals.workspace_id },
    z.object({
      variant_id: IdSchema,
      question_id: IdSchema,
      instance_question_id: IdSchema.nullable(),
      course_instance_id: IdSchema.nullable(),
      course_id: IdSchema,
    }),
  );

  if (!result) {
    // We couldn't find the workspace. Someone could have put in a bad workspace ID,
    // or there could be a dangling workspace after a variant was deleted. Either way,
    // translate this to a 403 the error out of our monitoring.
    //
    // We use a 403 instead of a 404 to avoid leaking information about the existence
    // of particular workspace IDs.
    throw new HttpStatusError(403, 'Access denied');
  }

<<<<<<< HEAD
  Object.assign(res.locals, result.rows[0]);
=======
  Object.assign(res.locals, result);
>>>>>>> 36c395fd

  if (result.course_instance_id) {
    req.params.course_instance_id = result.course_instance_id;
    await authzCourseOrInstance(req, res);

    if (isEnterprise()) {
      const { checkPlanGrantsForLocals } = await import('../ee/lib/billing/plan-grants.js');
      const hasPlanGrants = await checkPlanGrantsForLocals(res.locals);
      if (!hasPlanGrants) {
        // TODO: Show a fancier error page explaining what happened and prompting
        // the user to contact their instructor.
        throw new HttpStatusError(403, 'Access denied');
      }
    }

    if (result.instance_question_id) {
      req.params.instance_question_id = result.instance_question_id;
      await selectAndAuthzInstanceQuestion(req, res);
      if (!checkStudentAssessmentAccess(req, res)) {
        // We've already sent a response, just bail.
        return;
      }
    }
  } else if (res.locals.course_id) {
    req.params.course_id = res.locals.course_id;
    await authzCourseOrInstance(req, res);
  } else {
    throw new Error('Workspace has no course and no course instance!');
  }

  if (!result.instance_question_id) {
    // If we don't have an associated instance question, the variant was created
    // from the instructor question preview and we should authorize for that.
    req.params.question_id = result.question_id;
    await authzHasCoursePreviewOrInstanceView(req, res);
    await selectAndAuthzInstructorQuestion(req, res);

    // We'll deny access to such variants if the user is in Exam mode to prevent
    // a student from using a workspace for a course in which they're an
    // instructor to infiltrate or exfiltrate exam data.
    const { mode } = await getModeForRequest(req, res);
    if (mode !== 'Public') {
      throw new HttpStatusError(403, 'Access denied');
    }
  }

  await selectAndAuthzVariant({
    unsafe_variant_id: result.variant_id,
    variant_course: res.locals.course,
    question_id: result.question_id,
    course_instance_id: res.locals.course_instance?.id,
    instance_question_id: res.locals.instance_question?.id,
    authz_data: res.locals.authz_data,
    authn_user: res.locals.authn_user,
    user: res.locals.user,
    is_administrator: res.locals.is_administrator,
  });

  next();
});<|MERGE_RESOLUTION|>--- conflicted
+++ resolved
@@ -1,8 +1,5 @@
 import asyncHandler from 'express-async-handler';
-<<<<<<< HEAD
-=======
 import { z } from 'zod';
->>>>>>> 36c395fd
 
 import { HttpStatusError } from '@prairielearn/error';
 import * as sqldb from '@prairielearn/postgres';
@@ -44,11 +41,7 @@
     throw new HttpStatusError(403, 'Access denied');
   }
 
-<<<<<<< HEAD
-  Object.assign(res.locals, result.rows[0]);
-=======
   Object.assign(res.locals, result);
->>>>>>> 36c395fd
 
   if (result.course_instance_id) {
     req.params.course_instance_id = result.course_instance_id;
