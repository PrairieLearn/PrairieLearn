import asyncHandler from 'express-async-handler';
import { z } from 'zod';

import { HttpStatusError } from '@prairielearn/error';
import * as sqldb from '@prairielearn/postgres';
import { IdSchema } from '@prairielearn/zod';

import { UserSchema } from '../lib/db-types.js';
import { getModeForRequest } from '../lib/exam-mode.js';
import { isEnterprise } from '../lib/license.js';
import { selectCourseById } from '../models/course.js';
import { selectQuestionById } from '../models/question.js';
import { selectAndAuthzVariant } from '../models/variant.js';

import { authzCourseOrInstance } from './authzCourseOrInstance.js';
import { authzHasCoursePreviewOrInstanceView } from './authzHasCoursePreviewOrInstanceView.js';
import { selectAndAuthzInstanceQuestion } from './selectAndAuthzInstanceQuestion.js';
import { selectAndAuthzInstructorQuestion } from './selectAndAuthzInstructorQuestion.js';
import { checkStudentAssessmentAccess } from './studentAssessmentAccess.js';

const sql = sqldb.loadSqlEquiv(import.meta.url);

export default function ({ publicQuestionEndpoint } = { publicQuestionEndpoint: false }) {
  return asyncHandler(async (req, res, next) => {
    // We rely on having res.locals.workspace_id already set to the correct value here
    const result = await sqldb.queryOptionalRow(
      sql.select_auth_data_from_workspace,
      { workspace_id: res.locals.workspace_id },
      z.object({
        variant_id: IdSchema,
        question_id: IdSchema,
        instance_question_id: IdSchema.nullable(),
        course_instance_id: IdSchema.nullable(),
        course_id: IdSchema,
      }),
    );

    if (!result) {
      // We couldn't find the workspace. Someone could have put in a bad workspace ID,
      // or there could be a dangling workspace after a variant was deleted. Either way,
      // translate this to a 403 the error out of our monitoring.
      //
      // We use a 403 instead of a 404 to avoid leaking information about the existence
      // of particular workspace IDs.
      throw new HttpStatusError(403, 'Access denied');
    }
    Object.assign(res.locals, result);

    if (publicQuestionEndpoint) {
      res.locals.course = await selectCourseById(result.course_id);
      res.locals.user = UserSchema.parse(res.locals.authn_user);
      res.locals.question = await selectQuestionById(result.question_id);
    } else if (result.course_instance_id) {
      req.params.course_instance_id = result.course_instance_id;
      await authzCourseOrInstance(req, res);

      if (isEnterprise()) {
        const { checkPlanGrantsForLocals } = await import('../ee/lib/billing/plan-grants.js');
        const hasPlanGrants = await checkPlanGrantsForLocals(res.locals);
        if (!hasPlanGrants) {
          // TODO: Show a fancier error page explaining what happened and prompting
          // the user to contact their instructor.
          throw new HttpStatusError(403, 'Access denied');
        }
      }

      if (result.instance_question_id) {
        req.params.instance_question_id = result.instance_question_id;
        await selectAndAuthzInstanceQuestion(req, res);
        if (!checkStudentAssessmentAccess(req, res)) {
          // We've already sent a response, just bail.
          return;
        }
      }
    } else if (res.locals.course_id) {
      req.params.course_id = res.locals.course_id;
      await authzCourseOrInstance(req, res);
    } else {
      throw new Error('Workspace has no course and no course instance!');
    }

<<<<<<< HEAD
  if (!result.instance_question_id) {
    // If we don't have an associated instance question, the variant was created
    // from the instructor question preview and we should authorize for that.
    req.params.question_id = result.question_id;
    const body = await authzHasCoursePreviewOrInstanceView(req, res);
    if (body) {
      res.status(403).send(body);
      return;
    }
    await selectAndAuthzInstructorQuestion(req, res);
=======
    if (!publicQuestionEndpoint && !result.instance_question_id) {
      // If we don't have an associated instance question, the variant was created
      // from the instructor question preview and we should authorize for that.
      req.params.question_id = result.question_id;
      await authzHasCoursePreviewOrInstanceView(req, res);
      await selectAndAuthzInstructorQuestion(req, res);
>>>>>>> db029a67

      // We'll deny access to such variants if the user is in Exam mode to prevent
      // a student from using a workspace for a course in which they're an
      // instructor to infiltrate or exfiltrate exam data.
      const { mode } = await getModeForRequest(req, res);
      if (mode !== 'Public') {
        throw new HttpStatusError(403, 'Access denied');
      }
    }

    await selectAndAuthzVariant({
      unsafe_variant_id: result.variant_id,
      variant_course: res.locals.course,
      question_id: result.question_id,
      course_instance_id: res.locals.course_instance?.id,
      instance_question_id: res.locals.instance_question?.id,
      authz_data: res.locals.authz_data,
      authn_user: res.locals.authn_user,
      user: res.locals.user,
      is_administrator: res.locals.is_administrator,
      publicQuestionPreview: publicQuestionEndpoint,
    });

    next();
  });
}<|MERGE_RESOLUTION|>--- conflicted
+++ resolved
@@ -79,25 +79,12 @@
       throw new Error('Workspace has no course and no course instance!');
     }
 
-<<<<<<< HEAD
-  if (!result.instance_question_id) {
-    // If we don't have an associated instance question, the variant was created
-    // from the instructor question preview and we should authorize for that.
-    req.params.question_id = result.question_id;
-    const body = await authzHasCoursePreviewOrInstanceView(req, res);
-    if (body) {
-      res.status(403).send(body);
-      return;
-    }
-    await selectAndAuthzInstructorQuestion(req, res);
-=======
     if (!publicQuestionEndpoint && !result.instance_question_id) {
       // If we don't have an associated instance question, the variant was created
       // from the instructor question preview and we should authorize for that.
       req.params.question_id = result.question_id;
       await authzHasCoursePreviewOrInstanceView(req, res);
       await selectAndAuthzInstructorQuestion(req, res);
->>>>>>> db029a67
 
       // We'll deny access to such variants if the user is in Exam mode to prevent
       // a student from using a workspace for a course in which they're an
