import asyncHandler from 'express-async-handler';
import { z } from 'zod';

import { HttpStatusError } from '@prairielearn/error';
import * as sqldb from '@prairielearn/postgres';
import { IdSchema } from '@prairielearn/zod';

import { UserSchema } from '../lib/db-types.js';
import { getModeForRequest } from '../lib/exam-mode.js';
import { isEnterprise } from '../lib/license.js';
import { selectCourseById } from '../models/course.js';
import { selectQuestionById } from '../models/question.js';
import { selectAndAuthzVariant } from '../models/variant.js';

import { authzCourseOrInstance } from './authzCourseOrInstance.js';
import { authzHasCoursePreviewOrInstanceView } from './authzHasCoursePreviewOrInstanceView.js';
import { selectAndAuthzInstanceQuestion } from './selectAndAuthzInstanceQuestion.js';
import { selectAndAuthzInstructorQuestion } from './selectAndAuthzInstructorQuestion.js';
import { checkStudentAssessmentAccess } from './studentAssessmentAccess.js';

const sql = sqldb.loadSqlEquiv(import.meta.url);

const SelectAuthDataFromWorkspaceSchema = z.object({
  variant_id: IdSchema,
  question_id: IdSchema,
  instance_question_id: IdSchema.nullable(),
  course_instance_id: IdSchema.nullable(),
  course_id: IdSchema,
});
<<<<<<< HEAD

export default asyncHandler(async (req, res, next) => {
  // We rely on having res.locals.workspace_id already set to the correct value here
  const result = await sqldb.queryOptionalRow(
    sql.select_auth_data_from_workspace,
    { workspace_id: res.locals.workspace_id },
    SelectAuthDataFromWorkspaceSchema,
  );
=======
>>>>>>> 9dd0bf27

export default function ({ publicQuestionEndpoint } = { publicQuestionEndpoint: false }) {
  return asyncHandler(async (req, res, next) => {
    // We rely on having res.locals.workspace_id already set to the correct value here
    const result = await sqldb.queryOptionalRow(
      sql.select_auth_data_from_workspace,
      { workspace_id: res.locals.workspace_id },
      SelectAuthDataFromWorkspaceSchema,
    );

    if (!result) {
      // We couldn't find the workspace. Someone could have put in a bad workspace ID,
      // or there could be a dangling workspace after a variant was deleted. Either way,
      // translate this to a 403 the error out of our monitoring.
      //
      // We use a 403 instead of a 404 to avoid leaking information about the existence
      // of particular workspace IDs.
      throw new HttpStatusError(403, 'Access denied');
    }
    Object.assign(res.locals, result);

    if (publicQuestionEndpoint) {
      res.locals.course = await selectCourseById(result.course_id);
      res.locals.user = UserSchema.parse(res.locals.authn_user);
      res.locals.question = await selectQuestionById(result.question_id);
    } else if (result.course_instance_id) {
      req.params.course_instance_id = result.course_instance_id;
      await authzCourseOrInstance(req, res);

      if (isEnterprise()) {
        const { checkPlanGrantsForLocals } = await import('../ee/lib/billing/plan-grants.js');
        const hasPlanGrants = await checkPlanGrantsForLocals(res.locals);
        if (!hasPlanGrants) {
          // TODO: Show a fancier error page explaining what happened and prompting
          // the user to contact their instructor.
          throw new HttpStatusError(403, 'Access denied');
        }
      }

      if (result.instance_question_id) {
        req.params.instance_question_id = result.instance_question_id;
        await selectAndAuthzInstanceQuestion(req, res);
        if (!checkStudentAssessmentAccess(req, res)) {
          // We've already sent a response, just bail.
          return;
        }
      }
    } else if (res.locals.course_id) {
      req.params.course_id = res.locals.course_id;
      await authzCourseOrInstance(req, res);
    } else {
      throw new Error('Workspace has no course and no course instance!');
    }

    if (!publicQuestionEndpoint && !result.instance_question_id) {
      // If we don't have an associated instance question, the variant was created
      // from the instructor question preview and we should authorize for that.
      req.params.question_id = result.question_id;
      await authzHasCoursePreviewOrInstanceView(req, res);
      await selectAndAuthzInstructorQuestion(req, res);

      // We'll deny access to such variants if the user is in Exam mode to prevent
      // a student from using a workspace for a course in which they're an
      // instructor to infiltrate or exfiltrate exam data.
      const { mode } = await getModeForRequest(req, res);
      if (mode !== 'Public') {
        throw new HttpStatusError(403, 'Access denied');
      }
    }

    await selectAndAuthzVariant({
      unsafe_variant_id: result.variant_id,
      variant_course: res.locals.course,
      question_id: result.question_id,
      course_instance_id: res.locals.course_instance?.id,
      instance_question_id: res.locals.instance_question?.id,
      authz_data: res.locals.authz_data,
      authn_user: res.locals.authn_user,
      user: res.locals.user,
      is_administrator: res.locals.is_administrator,
      publicQuestionPreview: publicQuestionEndpoint,
    });

    next();
  });
}<|MERGE_RESOLUTION|>--- conflicted
+++ resolved
@@ -27,17 +27,6 @@
   course_instance_id: IdSchema.nullable(),
   course_id: IdSchema,
 });
-<<<<<<< HEAD
-
-export default asyncHandler(async (req, res, next) => {
-  // We rely on having res.locals.workspace_id already set to the correct value here
-  const result = await sqldb.queryOptionalRow(
-    sql.select_auth_data_from_workspace,
-    { workspace_id: res.locals.workspace_id },
-    SelectAuthDataFromWorkspaceSchema,
-  );
-=======
->>>>>>> 9dd0bf27
 
 export default function ({ publicQuestionEndpoint } = { publicQuestionEndpoint: false }) {
   return asyncHandler(async (req, res, next) => {
