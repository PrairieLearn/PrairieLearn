-- BLOCK select_and_auth
WITH
  course AS (
    SELECT
      id
    FROM
      pl_courses AS c
    WHERE
      c.id = $course_id
  ),
  issue_count AS (
    SELECT
      count(*) AS open_issue_count
    FROM
      issues AS i
      JOIN course on i.course_id = course.id
    WHERE
      i.question_id = $question_id
      AND i.course_caused
      AND i.open
  ),
  sharing_info AS (
    SELECT
      count(*) > 0 AS shared_with_course
    FROM
      sharing_sets AS ss
      JOIN sharing_set_questions AS ssq on ssq.sharing_set_id = ss.id
      JOIN sharing_set_courses AS ssc on ssc.sharing_set_id = ss.id
      JOIN course ON ssc.course_id = course.id
    WHERE
      ssq.question_id = $question_id
  )
SELECT
  to_json(q) AS question,
  to_json(top) AS topic,
  tags_for_question (q.id) AS tags,
  issue_count.open_issue_count,
  sharing_info.shared_with_course
FROM
  questions as q
  JOIN topics as top ON (top.id = q.topic_id),
  issue_count,
  sharing_info
WHERE
  q.id = $question_id
<<<<<<< HEAD
=======
  AND q.course_id = $course_id -- TODO: when implementing question sharing relax this condition to also allow if the question is shared with the course
>>>>>>> a7dfc266
  AND q.deleted_at IS NULL;

-- BLOCK select_and_auth_with_course_instance
WITH
  course AS (
    SELECT
      course_id AS id
    FROM
      course_instances AS ci
    WHERE
      ci.id = $course_instance_id
  ),
  issue_count AS (
    SELECT
      count(*) AS open_issue_count
    FROM
      issues AS i
      JOIN course on i.course_id = course.id
    WHERE
      i.question_id = $question_id
      AND i.course_caused
      AND i.open
  ),
  sharing_info AS (
    SELECT
      count(*) > 0 AS shared_with_course
    FROM
      sharing_sets AS ss
      JOIN sharing_set_questions AS ssq on ssq.sharing_set_id = ss.id
      JOIN sharing_set_courses AS ssc on ssc.sharing_set_id = ss.id
      JOIN course ON ssc.course_id = course.id
    WHERE
      ssq.question_id = $question_id
  )
SELECT
  to_json(q) AS question,
  to_json(top) AS topic,
  tags_for_question (q.id) AS tags,
  assessments_format_for_question (q.id, ci.id) AS assessments,
  issue_count.open_issue_count,
  sharing_info.shared_with_course,
  ci.course_id as course_id
FROM
  questions as q
  JOIN topics as top ON (top.id = q.topic_id),
  course_instances AS ci,
  issue_count,
  sharing_info
WHERE
  q.id = $question_id
  AND ci.id = $course_instance_id
<<<<<<< HEAD
=======
  AND q.course_id = ci.course_id -- TODO: when implementing question sharing relax this condition to also allow if the question is shared with the course
>>>>>>> a7dfc266
  AND q.deleted_at IS NULL;<|MERGE_RESOLUTION|>--- conflicted
+++ resolved
@@ -43,10 +43,7 @@
   sharing_info
 WHERE
   q.id = $question_id
-<<<<<<< HEAD
-=======
   AND q.course_id = $course_id -- TODO: when implementing question sharing relax this condition to also allow if the question is shared with the course
->>>>>>> a7dfc266
   AND q.deleted_at IS NULL;
 
 -- BLOCK select_and_auth_with_course_instance
@@ -98,8 +95,5 @@
 WHERE
   q.id = $question_id
   AND ci.id = $course_instance_id
-<<<<<<< HEAD
-=======
   AND q.course_id = ci.course_id -- TODO: when implementing question sharing relax this condition to also allow if the question is shared with the course
->>>>>>> a7dfc266
   AND q.deleted_at IS NULL;