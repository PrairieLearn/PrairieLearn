// @ts-check
import asyncHandler from 'express-async-handler';

import * as sqldb from '@prairielearn/postgres';
import { getCheckedSignedTokenData } from '@prairielearn/signed-token';

import * as authnLib from '../lib/authn.js';
import { config } from '../lib/config.js';
import { clearCookie, setCookie } from '../lib/cookie.js';

const sql = sqldb.loadSqlEquiv(import.meta.url);

const UUID_REGEXP = /^[0-9a-fA-F]{8}-[0-9a-fA-F]{4}-[0-9a-fA-F]{4}-[0-9a-fA-F]{4}-[0-9a-fA-F]{12}$/;

export default asyncHandler(async (req, res, next) => {
  res.locals.is_administrator = false;
  res.locals.news_item_notification_count = 0;

  if (req.method === 'OPTIONS') {
    // don't authenticate for OPTIONS requests, as these are just for CORS
    next();
    return;
  }

  if (/^\/pl\/webhooks\//.test(req.path)) {
    // Webhook callbacks should not be authenticated
    next();
    return;
  }

  if (/^\/pl\/api\//.test(req.path)) {
    // API calls will be authenticated outside this normal flow using tokens
    next();
    return;
  }

  // look for load-testing override cookie
  if (req.cookies.load_test_token) {
    const data = getCheckedSignedTokenData(req.cookies.load_test_token, config.secretKey, {
      maxAge: 24 * 60 * 60 * 1000,
    });

    if (!data || !data.uuid || typeof data.uuid !== 'string' || !data.uuid.match(UUID_REGEXP)) {
      throw new Error('invalid load_test_token');
    }

    const uuid = data.uuid;

    let authnParams = {
      uid: `loadtest+${uuid}@prairielearn.com`,
      uin: `loadtest+${uuid}`,
      name: `Load Test ${uuid}`,
      provider: 'LoadTest',
    };

    await authnLib.loadUser(req, res, authnParams, {
      redirect: false,
    });

    // Enroll the load test user in the example course.
    await sqldb.queryAsync(sql.enroll_user_in_example_course, {
      user_id: res.locals.authn_user.user_id,
    });

    return next();
  }

  // In dev mode, by default, we'll authenticate the user automatically using
  // the UID, name, and UIN specified in the config. This is to reduce the
  // friction of getting started with PrairieLearn.
  //
  // If an authentication cookie is already present, we won't set a new one.
  //
  // If the user clicks "Log out" in dev mode, we'll set a special cookie to
  // prevent this automatic authentication. The user will get bounced to the
  // login page like they would in production. They then have two options:
  //
  // - Use the "bypass" authentication option on the login page to log in as
  //   the user configured by `config.authUid` etc (see `pages/authLoginDev`).
  // - Log in as a specific UID/name/UIN (see `pages/authLogin`).
<<<<<<< HEAD
  if (config.devMode && !req.cookies.pl_disable_auto_authn && req.session.user_id == null) {
=======
  if (config.devMode && !req.cookies.pl2_disable_auto_authn && !req.cookies.pl2_authn) {
>>>>>>> 780ce907
    var uid = config.authUid;
    var name = config.authName;
    var uin = config.authUin;

    // We allow unit tests to override the user. Unit tests may also override the req_date
    // (middlewares/date.js) and the req_mode (middlewares/authzCourseOrInstance.js).
    if (req.cookies.pl_test_user === 'test_student') {
      uid = 'student@example.com';
      name = 'Student User';
      uin = '000000001';
    } else if (req.cookies.pl_test_user === 'test_instructor') {
      uid = 'instructor@example.com';
      name = 'Instructor User';
      uin = '100000000';
    }

    if (!uid) throw new Error('Missing uid');

    let authnParams = {
      uid,
      uin,
      name,
      provider: 'dev',
    };

    await authnLib.loadUser(req, res, authnParams, {
      redirect: false,
    });
    return next();
  }

<<<<<<< HEAD
  if (req.session.user_id == null || req.session.authn_provider_name == null) {
    // The user is not authenticated.
=======
  var authnData = null;

  // `authnLib.loadUser` will migrate data into the session. If that data is
  // already available, use it instead of the cookie.
  if (req.session.user_id && req.session.authn_provider_name) {
    authnData = {
      user_id: req.session.user_id,
      authn_provider_name: req.session.authn_provider_name,
    };
  }

  if (!authnData && req.cookies.pl2_authn) {
    // If we have a authn cookie then we try and unpack it. If we fail to
    // unpack the cookie's data, then authnData will be null and we'll
    // treat the user as though they're not authenticated.
    authnData = getCheckedSignedTokenData(req.cookies.pl2_authn, config.secretKey, {
      maxAge: config.authnCookieMaxAgeMilliseconds,
    });
  }

  if (authnData == null) {
    // We failed to authenticate.
>>>>>>> 780ce907

    // Clear the auth cookie in case it was bad
    clearCookie(res, ['pl_authn', 'pl2_authn']);

    // Check if we're requesting the homepage. We avoid the usage of `req.path`
    // since this middleware might be mounted on a subpath.
    const requestPath = req.baseUrl + req.path;
    if (/^(\/?)$|^(\/pl\/?)$/.test(requestPath)) {
      // the requested path is the homepage, so allow this request to proceed without an authenticated user
      next();
      return;
    } else {
      // We aren't authenticated, and we've requested some page that isn't the homepage, so bounce to the login page.

      // If we're in the middle of a PrairieTest login flow, propagate that to
      // the login page so we can show a message to the user.
      let query = '';
      if (req.path === '/pl/prairietest/auth') {
        query = '?service=PrairieTest';
      }

      const loginUrl = `/pl/login${query}`;

      // If this request is being made by HTMX, use the special `HX-Redirect`
      // header to redirect the page as a whole, not just the response.
      if (req.get('HX-Request')) {
        // Instead of redirecting to `req.originalUrl`, we redirect back to the
        // page from which the HTMX request was made. This ensures that users
        // don't end up redirected to a route that renders HTML that's meant to
        // be embedded in another page.
        //
        // Fall back to the home page if we're somehow missing this header.
        setCookie(res, ['preAuthUrl', 'pl2_pre_auth_url'], req.get('HX-Current-URL') ?? '/pl');
        res.set('HX-Redirect', loginUrl);

        // Note that Node doesn't allow us to set headers if the response is a
        // redirect, so we send this as a 200 response. HTMX will perform the
        // redirect on the client.
        //
        // https://stackoverflow.com/questions/39997413/how-to-pass-headers-while-doing-res-redirect-in-express-js
        res.send();
        return;
      }

      // first set the preAuthUrl cookie for redirection after authn
      setCookie(res, ['preAuthUrl', 'pl2_pre_auth_url'], req.originalUrl);

      res.redirect(loginUrl);
      return;
    }
  }

  let authnParams = {
    user_id: req.session.user_id,
    provider: req.session.authn_provider_name,
  };

  await authnLib.loadUser(req, res, authnParams, {
    redirect: false,
  });

  next();
});<|MERGE_RESOLUTION|>--- conflicted
+++ resolved
@@ -78,11 +78,7 @@
   // - Use the "bypass" authentication option on the login page to log in as
   //   the user configured by `config.authUid` etc (see `pages/authLoginDev`).
   // - Log in as a specific UID/name/UIN (see `pages/authLogin`).
-<<<<<<< HEAD
-  if (config.devMode && !req.cookies.pl_disable_auto_authn && req.session.user_id == null) {
-=======
-  if (config.devMode && !req.cookies.pl2_disable_auto_authn && !req.cookies.pl2_authn) {
->>>>>>> 780ce907
+  if (config.devMode && !req.cookies.pl2_disable_auto_authn && req.session.user_id == null) {
     var uid = config.authUid;
     var name = config.authName;
     var uin = config.authUin;
@@ -114,33 +110,8 @@
     return next();
   }
 
-<<<<<<< HEAD
   if (req.session.user_id == null || req.session.authn_provider_name == null) {
     // The user is not authenticated.
-=======
-  var authnData = null;
-
-  // `authnLib.loadUser` will migrate data into the session. If that data is
-  // already available, use it instead of the cookie.
-  if (req.session.user_id && req.session.authn_provider_name) {
-    authnData = {
-      user_id: req.session.user_id,
-      authn_provider_name: req.session.authn_provider_name,
-    };
-  }
-
-  if (!authnData && req.cookies.pl2_authn) {
-    // If we have a authn cookie then we try and unpack it. If we fail to
-    // unpack the cookie's data, then authnData will be null and we'll
-    // treat the user as though they're not authenticated.
-    authnData = getCheckedSignedTokenData(req.cookies.pl2_authn, config.secretKey, {
-      maxAge: config.authnCookieMaxAgeMilliseconds,
-    });
-  }
-
-  if (authnData == null) {
-    // We failed to authenticate.
->>>>>>> 780ce907
 
     // Clear the auth cookie in case it was bad
     clearCookie(res, ['pl_authn', 'pl2_authn']);
