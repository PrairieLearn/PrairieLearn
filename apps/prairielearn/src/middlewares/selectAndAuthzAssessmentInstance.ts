--- conflicted
+++ resolved
@@ -9,15 +9,9 @@
   AssessmentInstanceSchema,
   AssessmentSchema,
   AssessmentSetSchema,
-<<<<<<< HEAD
-  AuthzAssessmentInstanceSchema,
-  FileSchema,
-  GroupSchema,
-=======
   FileSchema,
   GroupSchema,
   SprocAuthzAssessmentInstanceSchema,
->>>>>>> 9dd0bf27
   UserSchema,
 } from '../lib/db-types.js';
 
@@ -34,11 +28,7 @@
   instance_role: z.string(),
   assessment: AssessmentSchema,
   assessment_set: AssessmentSetSchema,
-<<<<<<< HEAD
-  authz_result: AuthzAssessmentInstanceSchema,
-=======
   authz_result: SprocAuthzAssessmentInstanceSchema,
->>>>>>> 9dd0bf27
   assessment_instance_label: z.string(),
   assessment_label: z.string(),
   file_list: z.array(FileSchema),
@@ -46,11 +36,8 @@
   instance_group_uid_list: z.array(z.string()),
 });
 
-<<<<<<< HEAD
 export type ResLocalsAssessmentInstance = z.infer<typeof SelectAndAuthzAssessmentInstanceSchema>;
 
-=======
->>>>>>> 9dd0bf27
 export async function selectAndAuthzAssessmentInstance(req: Request, res: Response) {
   const row = await sqldb.queryOptionalRow(
     sql.select_and_auth,
