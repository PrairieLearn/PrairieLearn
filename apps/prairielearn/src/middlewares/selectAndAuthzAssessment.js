// @ts-check
const asyncHandler = require('express-async-handler');
import * as _ from 'lodash';

import * as sqldb from '@prairielearn/postgres';
import * as error from '@prairielearn/error';

const sql = sqldb.loadSqlEquiv(__filename);

export default asyncHandler(async (req, res, next) => {
  const result = await sqldb.queryZeroOrOneRowAsync(sql.select_and_auth, {
    assessment_id: req.params.assessment_id,
    course_instance_id: res.locals.course_instance.id,
    authz_data: res.locals.authz_data,
    req_date: res.locals.req_date,
<<<<<<< HEAD
  };
  sqldb.queryZeroOrOneRow(sql.select_and_auth, params, function (err, result) {
    if (ERR(err, next)) return;
    if (result.rowCount === 0) return next(new error.HttpStatusError(403, 'Access denied'));
    _.assign(res.locals, result.rows[0]);
    next();
=======
>>>>>>> 87fb427d
  });
  if (result.rowCount === 0) throw error.make(403, 'Access denied');
  _.assign(res.locals, result.rows[0]);
  next();
});<|MERGE_RESOLUTION|>--- conflicted
+++ resolved
@@ -13,17 +13,8 @@
     course_instance_id: res.locals.course_instance.id,
     authz_data: res.locals.authz_data,
     req_date: res.locals.req_date,
-<<<<<<< HEAD
-  };
-  sqldb.queryZeroOrOneRow(sql.select_and_auth, params, function (err, result) {
-    if (ERR(err, next)) return;
-    if (result.rowCount === 0) return next(new error.HttpStatusError(403, 'Access denied'));
-    _.assign(res.locals, result.rows[0]);
-    next();
-=======
->>>>>>> 87fb427d
   });
-  if (result.rowCount === 0) throw error.make(403, 'Access denied');
+  if (result.rowCount === 0) throw new error.HttpStatusError(403, 'Access denied');
   _.assign(res.locals, result.rows[0]);
   next();
 });