--- conflicted
+++ resolved
@@ -1,22 +1,4 @@
 // @ts-check
-<<<<<<< HEAD
-const asyncHandler = require('express-async-handler');
-import * as _ from 'lodash';
-
-import * as sqldb from '@prairielearn/postgres';
-import * as error from '@prairielearn/error';
-
-import { features } from '../lib/features';
-
-const sql = sqldb.loadSqlEquiv(__filename);
-
-module.exports = asyncHandler(async (req, res, next) => {
-  res.locals.assessment_access_overrides_enabled = await features.enabledFromLocals(
-    'assessment-access-overrides',
-    res.locals,
-  );
-
-=======
 import asyncHandler from 'express-async-handler';
 import _ from 'lodash';
 
@@ -26,18 +8,13 @@
 const sql = sqldb.loadSqlEquiv(import.meta.url);
 
 export default asyncHandler(async (req, res, next) => {
->>>>>>> 42959d30
   const result = await sqldb.queryZeroOrOneRowAsync(sql.select_and_auth, {
     assessment_id: req.params.assessment_id,
     course_instance_id: res.locals.course_instance.id,
     authz_data: res.locals.authz_data,
     req_date: res.locals.req_date,
   });
-<<<<<<< HEAD
-  if (result.rowCount === 0) throw error.make(403, 'Access denied');
-=======
   if (result.rowCount === 0) throw new error.HttpStatusError(403, 'Access denied');
->>>>>>> 42959d30
   _.assign(res.locals, result.rows[0]);
   next();
 });