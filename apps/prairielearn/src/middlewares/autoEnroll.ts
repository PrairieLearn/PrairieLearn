--- conflicted
+++ resolved
@@ -2,12 +2,8 @@
 
 import { run } from '@prairielearn/run';
 
-<<<<<<< HEAD
+import { EnrollmentPage } from '../components/EnrollmentPage.js';
 import { hasRole } from '../lib/authzData-lib.js';
-=======
-import { EnrollmentPage } from '../components/EnrollmentPage.js';
-import { hasRole } from '../lib/authzData.js';
->>>>>>> 5afa4b32
 import type { CourseInstance } from '../lib/db-types.js';
 import { idsEqual } from '../lib/id.js';
 import { ensureCheckedEnrollment, selectOptionalEnrollmentByUid } from '../models/enrollment.js';
