import { html } from '@prairielearn/html';

import { HeadContents } from '../../../components/HeadContents.js';
<<<<<<< HEAD
import type { UntypedResLocals } from '../../../lib/res-locals.js';
=======
import type { UntypedResLocals } from '../../../lib/res-locals.types.js';
>>>>>>> 5e4cbf5c

export const SamlTest = ({
  uid,
  uin,
  name,
  email,
  uidAttribute,
  uinAttribute,
  nameAttribute,
  emailAttribute,
  attributes,
  resLocals,
}: {
  uid: string | null;
  uin: string | null;
  name: string | null;
  email: string | null;
  uidAttribute: string | null;
  uinAttribute: string | null;
  nameAttribute: string | null;
  emailAttribute: string | null;
  attributes: Record<string, any>;
  resLocals: UntypedResLocals;
}) => {
  const hasUidAttribute = !!uidAttribute;
  const hasUinAttribute = !!uinAttribute;
  const hasNameAttribute = !!nameAttribute;
  const hasEmailAttribute = !!emailAttribute;

  const hasUid = !!uid;
  const hasUin = !!uin;
  const hasName = !!name;
  const hasEmail = !!email;

  // Note that even though the normal login flow doesn't yet validate the
  // presence of an email, we want to make it obvious during all future SAML
  // configuration processes that `emailAttribute` should be set and that the
  // corresponding value should be present.
  const hasError =
    !hasUidAttribute ||
    !hasUinAttribute ||
    !hasNameAttribute ||
    !hasEmailAttribute ||
    !hasUid ||
    !hasUin ||
    !hasName ||
    !hasEmail;

  return html`
    <!doctype html>
    <html lang="en">
      <head>
        ${HeadContents({ resLocals, pageTitle: 'SAML test' })}
      </head>
      <body>
        <main id="content" class="container mb-4">
          ${hasError
            ? html`
                <div class="alert alert-danger">
                  <h2 class="h4">
                    One or more errors were encountered while validating the SAML response.
                  </h2>
                  <ul class="mb-0">
                    ${!hasUidAttribute
                      ? html`<li>No UID attribute mapping is configured for this institution</li>`
                      : ''}
                    ${!hasUinAttribute
                      ? html`<li>No UIN attribute mapping is configured for this institution</li>`
                      : ''}
                    ${!hasNameAttribute
                      ? html`<li>No name attribute mapping is configured for this institution</li>`
                      : ''}
                    ${!hasEmailAttribute
                      ? html`<li>No email attribute mapping is configured for this institution</li>`
                      : ''}
                    ${hasUidAttribute && !hasUid
                      ? html`<li>
                          No value fond for configured UID attribute (<code>${uidAttribute}</code>)
                        </li>`
                      : ''}
                    ${hasUinAttribute && !hasUin
                      ? html`<li>
                          No value found for configured UIN attribute (<code>${uinAttribute}</code>)
                        </li>`
                      : ''}
                    ${hasNameAttribute && !hasName
                      ? html`<li>
                          No value found for configured name attribute
                          (<code>${nameAttribute}</code>)
                        </li>`
                      : ''}
                    ${hasEmailAttribute && !hasEmail
                      ? html`<li>
                          No value found for configured email attribute
                          (<code>${emailAttribute}</code>)
                        </li>`
                      : ''}
                  </ul>
                </div>
              `
            : ''}
          ${hasUid || hasUin || hasName
            ? html`
                <h2 class="h4">Mapped SAML attributes</h2>
                <ul>
                  ${hasUid
                    ? html`<li><strong>UID:</strong> ${uid} (<code>${uidAttribute}</code>)</li>`
                    : ''}
                  ${hasUin
                    ? html`<li><strong>UIN:</strong> ${uin} (<code>${uinAttribute}</code>)</li>`
                    : ''}
                  ${hasName
                    ? html`<li><strong>Name:</strong> ${name} (<code>${nameAttribute}</code>)</li>`
                    : ''}
                  ${hasEmail
                    ? html`<li>
                        <strong>Email:</strong> ${email} (<code>${emailAttribute}</code>)
                      </li>`
                    : ''}
                </ul>
              `
            : ''}

          <h2 class="h4">All SAML attributes</h2>
          <pre><code>${JSON.stringify(attributes, null, 2)}</code></pre>
        </main>
      </body>
    </html>
  `.toString();
};<|MERGE_RESOLUTION|>--- conflicted
+++ resolved
@@ -1,11 +1,7 @@
 import { html } from '@prairielearn/html';
 
 import { HeadContents } from '../../../components/HeadContents.js';
-<<<<<<< HEAD
-import type { UntypedResLocals } from '../../../lib/res-locals.js';
-=======
 import type { UntypedResLocals } from '../../../lib/res-locals.types.js';
->>>>>>> 5e4cbf5c
 
 export const SamlTest = ({
   uid,
