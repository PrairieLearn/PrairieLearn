--- conflicted
+++ resolved
@@ -16,13 +16,9 @@
 import { setCookie } from '../../../lib/cookie.js';
 import { HttpRedirect } from '../../../lib/redirect.js';
 import { getCanonicalHost } from '../../../lib/url.js';
-<<<<<<< HEAD
 import { selectOptionalUserByUin } from '../../../models/user.js';
-import { Lti13ClaimSchema, Lti13Claim } from '../../lib/lti13.js';
+import { Lti13Claim, Lti13ClaimSchema } from '../../lib/lti13.js';
 import { updateLti13UserSub } from '../../models/lti13-user.js';
-=======
-import { Lti13Claim, Lti13ClaimSchema } from '../../lib/lti13.js';
->>>>>>> c2066a54
 import { selectLti13Instance } from '../../models/lti13Instance.js';
 
 import { Lti13AuthRequired, Lti13Test } from './lti13Auth.html.js';
