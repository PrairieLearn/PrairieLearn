--- conflicted
+++ resolved
@@ -7,13 +7,8 @@
 import { z } from 'zod';
 
 import { cache } from '@prairielearn/cache';
-<<<<<<< HEAD
 import { HttpStatusError } from '@prairielearn/error';
-import { loadSqlEquiv, queryAsync } from '@prairielearn/postgres';
-=======
-import { AugmentedError, HttpStatusError } from '@prairielearn/error';
 import { execute, loadSqlEquiv } from '@prairielearn/postgres';
->>>>>>> cd460964
 import { run } from '@prairielearn/run';
 
 import * as authnLib from '../../../lib/authn.js';
@@ -141,31 +136,8 @@
     }
   }
 
-<<<<<<< HEAD
   const redirectTo = client.buildAuthorizationUrl(openidClientConfig, requestParameters);
   res.redirect(redirectTo.href);
-=======
-async function setupPassport(lti13_instance_id: string) {
-  const lti13_instance = await selectLti13Instance(lti13_instance_id);
-
-  const localPassport = new passport.Passport();
-  const issuer = new Issuer(lti13_instance.issuer_params);
-  const client = new issuer.Client(lti13_instance.client_params, lti13_instance.keystore);
-
-  localPassport.use(
-    'lti13',
-    new Strategy(
-      {
-        client,
-        passReqToCallback: true,
-      },
-      // @ts-expect-error TODO: type correctly
-      callbackify(verify),
-    ),
-  );
-
-  return localPassport;
->>>>>>> cd460964
 }
 
 const OIDCAuthResponseSchema = z.object({
@@ -215,7 +187,7 @@
 
     // Save parameters about the platform back to the lti13_instance
     // https://www.imsglobal.org/spec/lti/v1p3#platform-instance-claim
-    await queryAsync(sql.verify_upsert, {
+    await execute(sql.verify_upsert, {
       lti13_instance_id: req.params.lti13_instance_id,
       tool_platform_name:
         lti13_claims['https://purl.imsglobal.org/spec/lti/claim/tool_platform']?.name ?? null,
@@ -372,65 +344,4 @@
   }),
 );
 
-<<<<<<< HEAD
-export default router;
-=======
-export default router;
-
-async function authenticate(req: Request, res: Response): Promise<any> {
-  // https://www.imsglobal.org/spec/security/v1p0/#step-3-authentication-response
-  OIDCAuthResponseSchema.passthrough().parse(req.body);
-
-  const myPassport = await setupPassport(req.params.lti13_instance_id);
-  return new Promise((resolve, reject) => {
-    // Callback arguments described at
-    // https://github.com/jaredhanson/passport/blob/33b92f96616642864844753a481df7c5b823e047/lib/middleware/authenticate.js#L34
-    myPassport.authenticate('lti13', ((err, user, info) => {
-      if (err) {
-        // Replay attack fails here
-        // "did not find expected authorization request details in session, req.session[\"oidc:localhost\"] is undefined"
-        // Passport's cleanup of the session might take care of nonce reuse without us having to
-        reject(err);
-      } else if (!user) {
-        // The authentication libraries under openid-connect will fail (silently) if the key length
-        // is too small, like with the Canvas development keys. It triggers that error in PL here.
-        reject(
-          new AugmentedError('Authentication failed, before user validation.', {
-            status: 400,
-            data: {
-              info_raw: info,
-              info: info?.toString(),
-            },
-          }),
-        );
-      } else {
-        resolve(user);
-      }
-    }) as passport.AuthenticateCallback)(req, res);
-  });
-}
-
-async function verify(req: Request, tokenSet: TokenSet) {
-  const lti13_claims = Lti13ClaimSchema.parse(tokenSet.claims());
-
-  // Check nonce to protect against reuse
-  const nonceKey = `lti13auth-nonce:${req.params.lti13_instance_id}:${lti13_claims['nonce']}`;
-  const cacheResult = await cache.get(nonceKey);
-  if (cacheResult) {
-    throw new HttpStatusError(500, 'Cannot reuse LTI 1.3 nonce, try login again');
-  }
-  cache.set(nonceKey, true, 60 * 60 * 1000); // 60 minutes
-  // Canvas OIDC logins expire after 3600 seconds
-
-  // Save parameters about the platform back to the lti13_instance
-  // https://www.imsglobal.org/spec/lti/v1p3#platform-instance-claim
-  const params = {
-    lti13_instance_id: req.params.lti13_instance_id,
-    tool_platform_name:
-      lti13_claims['https://purl.imsglobal.org/spec/lti/claim/tool_platform']?.name ?? null,
-  };
-  await execute(sql.verify_upsert, params);
-
-  return lti13_claims;
-}
->>>>>>> cd460964
+export default router;