import * as crypto from 'crypto';
import { URL } from 'url';
import { callbackify } from 'util';

import { type NextFunction, type Request, type Response, Router } from 'express';
import asyncHandler from 'express-async-handler';
import { Issuer, Strategy, type TokenSet } from 'openid-client';
import * as passport from 'passport';
import { z } from 'zod';

import { cache } from '@prairielearn/cache';
import { AugmentedError, HttpStatusError } from '@prairielearn/error';
import { loadSqlEquiv, queryAsync } from '@prairielearn/postgres';

import * as authnLib from '../../../lib/authn.js';
import { setCookie } from '../../../lib/cookie.js';
import { HttpRedirect } from '../../../lib/redirect.js';
import { getCanonicalHost } from '../../../lib/url.js';
import { selectOptionalUserByUin } from '../../../models/user.js';
import { Lti13Claim, Lti13ClaimSchema } from '../../lib/lti13.js';
import { updateLti13UserSub } from '../../models/lti13-user.js';
import { selectLti13Instance } from '../../models/lti13Instance.js';

<<<<<<< HEAD
import { Lti13AuthIframe, Lti13Test } from './lti13Auth.html.js';
=======
import { Lti13AuthRequired, Lti13Test } from './lti13Auth.html.js';
>>>>>>> 24cb7cab

const sql = loadSqlEquiv(import.meta.url);
const router = Router({ mergeParams: true });

const STATE_TEST = '-StateTest';

// https://www.imsglobal.org/spec/security/v1p0/#step-1-third-party-initiated-login
// Can be POST or GET
router.get('/login', asyncHandler(launchFlow));
router.post('/login', asyncHandler(launchFlow));

router.post(
  '/callback',
  asyncHandler(async (req, res) => {
    const lti13_instance = await selectLti13Instance(req.params.lti13_instance_id);

    const lti13_claims = await authenticate(req, res);
    // If we get here, auth succeeded and lti13_claims is populated

    // Put the LTI 1.3 claims in the session
    req.session.lti13_claims = lti13_claims;
    req.session.authn_lti13_instance_id = lti13_instance.id;

    const ltiClaim = new Lti13Claim(req);

    const inStateTest = req.body.state.endsWith(STATE_TEST);

    // UIN checking, if attribute defined value must be present
    let uin: string | null = null;
    if (lti13_instance.uin_attribute) {
      // Uses lodash.get to expand path representation in text to the object, like 'a[0].b.c'
      // Might look like ["https://purl.imsglobal.org/spec/lti/claim/custom"]["uin"]
      uin = ltiClaim.get(lti13_instance.uin_attribute);
    }

    // UID checking
    let uid: string;
    if (lti13_instance.uid_attribute) {
      // Reasonable default is "email"
      // Points back to OIDC Standard Claims https://openid.net/specs/openid-connect-core-1_0.html#StandardClaims
      uid = ltiClaim.get(lti13_instance.uid_attribute);
      if (!uid && !inStateTest) {
        // Canvas Student View does not include a uid but has a deterministic role, nicer error message
        if (ltiClaim.isRoleTestUser()) {
          throw new HttpStatusError(
            403,
            'Student View / Test user not supported. Use access modes within PrairieLearn to view as a student.',
          );
        } else {
          // Error about missing UID
          throw new HttpStatusError(
            500,
            `Missing UID data from LTI 1.3 login (claim ${lti13_instance.uid_attribute} missing or empty)`,
          );
        }
      }
    } else if (!uin) {
      // If we have neither a UIN or a UID, we're in a weird state and something
      // is almost certainly misconfigured. We'll just bail.
      throw new HttpStatusError(500, 'Missing both UID and UIN data from LTI 1.3 login');
    } else {
      // If there's no configured `uid_attribute`, we can't use the LTI 1.3
      // auth flow to create a user. Instead, there are two things that can happen:
      //
      // - The user could have already authenticated before via SAML or another
      //   auth provider. In this case, we'll look them up by UIN/institution_id.
      //   If we find them, we use that UID and proceed as normal.
      // - The user has never authed via another auth provider. We'll have to
      //   force them through another auth provider. We'll shove their UIN and
      //   LTI 1.3 `sub` into the session so that, after they've authed, we can
      //   check that the UINs match, create the user, and then add the LTI 1.3
      //   `sub` to the user.

      const user = await selectOptionalUserByUin({
        uin,
        institution_id: lti13_instance.institution_id,
      });

      if (user) {
        uid = user.uid;
      } else {
        // Remember the user's details for after auth.
        req.session.lti13_pending_uin = uin;
        req.session.lti13_pending_sub = ltiClaim.get('sub');
        req.session.lti13_pending_instance_id = lti13_instance.id;

        // Remember where the user was headed so we can redirect them after auth.
        if (ltiClaim.target_link_uri) {
          setCookie(res, ['preAuthUrl', 'pl2_pre_auth_url'], ltiClaim.target_link_uri);
        }

        throw new HttpRedirect(`/pl/lti13_instance/${lti13_instance.id}/auth/auth_required`);
      }
    }

    // Now that we're clear of UID handling, we'll validate the UIN.
    if (!uin && !inStateTest) {
      throw new HttpStatusError(
        500,
        `Missing UIN data from LTI 1.3 login (claim ${lti13_instance.uin_attribute} missing or empty)`,
      );
    }

    // Name checking, not an error
    // LTI 1.3 spec defines sharing name as a MAY https://www.imsglobal.org/spec/lti/v1p3#users-and-roles
    // but discourages (MUST NOT) using other attributes for unique identifier
    let name: string | null = null;
    if (lti13_instance.name_attribute) {
      // Uses lodash.get to expand path representation in text to the object, like 'a[0].b.c'
      // Reasonable default is "name"
      // Points back to OIDC Standard Claims https://openid.net/specs/openid-connect-core-1_0.html#StandardClaims
      name = ltiClaim.get(lti13_instance.name_attribute);
    }

    let email: string | null = null;
    if (lti13_instance.email_attribute) {
      // Uses lodash.get to expand path representation in text to the object, like 'a[0].b.c'
      // Reasonable default is "email"
      // Points back to OIDC Standard Claims https://openid.net/specs/openid-connect-core-1_0.html#StandardClaims
      email = ltiClaim.get(lti13_instance.email_attribute);
    }

    const userInfo = {
      uid,
      uin,
      name,
      email,
      provider: 'LTI 1.3',
      institution_id: lti13_instance.institution_id,
    };

    if (inStateTest) {
      res.end(
        Lti13Test({
          lti13_claims,
          resLocals: res.locals,
          userInfo,
          lti13_instance,
          url: new URL(`/pl/lti13_instance/${lti13_instance.id}/auth/login`, getCanonicalHost(req)),
        }),
      );
      return;
    }

    // Authenticate the user.
    const { user } = await authnLib.loadUser(req, res, userInfo);

    // Record the LTI 1.3 user's subject id.
    await updateLti13UserSub({
      user_id: user.user_id,
      lti13_instance_id: lti13_instance.id,
      sub: ltiClaim.get('sub'),
    });

    // Get the target_link out of the LTI request and redirect.
    res.redirect(ltiClaim.target_link_uri ?? '/pl');
  }),
);

router.get(
  '/auth_required',
  asyncHandler(async (req, res) => {
    const lti13_instance = await selectLti13Instance(req.params.lti13_instance_id);
    res.send(
      Lti13AuthRequired({
        institution_id: lti13_instance.institution_id,
        resLocals: res.locals,
      }),
    );
  }),
);

export default router;

//
// Schema to validate OIDC, LTI
//
const OIDCAuthResponseSchema = z.object({
  state: z.string(),
  id_token: z.string(),
  // also has utf8, authenticity_token, lti_storage_target
});

const OIDCLaunchFlowSchema = z.object({
  iss: z.string(),
  login_hint: z.string(),
  lti_message_hint: z.string().optional(),
  lti_deployment_id: z.string().optional(),
  client_id: z.string().optional(),
  target_link_uri: z.string(),
  // also has deployment_id, canvas_environment, canvas_region, lti_storage_target
});

//
// Helper functions
//
async function authenticate(req: Request, res: Response): Promise<any> {
  // https://www.imsglobal.org/spec/security/v1p0/#step-3-authentication-response
  OIDCAuthResponseSchema.passthrough().parse(req.body);

  const myPassport = await setupPassport(req.params.lti13_instance_id);
  return new Promise((resolve, reject) => {
    // Callback arguments described at
    // https://github.com/jaredhanson/passport/blob/33b92f96616642864844753a481df7c5b823e047/lib/middleware/authenticate.js#L34
    myPassport.authenticate('lti13', ((err, user, info) => {
      if (err) {
        // Replay attack fails here
        // "did not find expected authorization request details in session, req.session[\"oidc:localhost\"] is undefined"
        // Passport's cleanup of the session might take care of nonce reuse without us having to
        reject(err);
      } else if (!user) {
        // The authentication libraries under openid-connect will fail (silently) if the key length
        // is too small, like with the Canvas development keys. It triggers that error in PL here.
        reject(
          new AugmentedError('Authentication failed, before user validation.', {
            status: 400,
            data: {
              info_raw: info,
              info: info?.toString(),
            },
          }),
        );
      } else {
        resolve(user);
      }
    }) as passport.AuthenticateCallback)(req, res);
  });
}

async function launchFlow(req: Request, res: Response, next: NextFunction) {
  // https://www.imsglobal.org/spec/security/v1p0/#step-1-third-party-initiated-login

  const parameters = OIDCLaunchFlowSchema.passthrough().parse({ ...req.body, ...req.query });

  // If the authentication request is coming from an iframe, intercept the parameters
  // and offer a small form to open in a new window.
  // SECURITY NOTE: We intentionally remove security headers CSP and X-Frame-Options
  // only for this specific response to allow iframe embedding during LTI 1.3 auth to
  // offer a redirect/POST in a new window.
  // This is a controlled exception to our security policy for LTI compatibility.
  if (req.headers['sec-fetch-dest'] === 'iframe') {
    res.removeHeader('content-security-policy');
    res.removeHeader('x-frame-options');
    res.end(Lti13AuthIframe({ parameters }));
    return;
  }

  // Generate our own OIDC state, use it to toggle if testing is happening
  let state = crypto.randomBytes(28).toString('hex');
  if ('test' in parameters) {
    state = state.concat(STATE_TEST);
  }

  const myPassport = await setupPassport(req.params.lti13_instance_id);
  myPassport.authenticate('lti13', {
    response_type: 'id_token',
    lti_message_hint: parameters.lti_message_hint,
    login_hint: parameters.login_hint,
    prompt: 'none',
    response_mode: 'form_post',
    failWithError: true,
    state,
  } as passport.AuthenticateOptions)(req, res, next);
}

async function setupPassport(lti13_instance_id: string) {
  const lti13_instance = await selectLti13Instance(lti13_instance_id);

  const localPassport = new passport.Passport();
  const issuer = new Issuer(lti13_instance.issuer_params);
  const client = new issuer.Client(lti13_instance.client_params, lti13_instance.keystore);

  localPassport.use(
    'lti13',
    new Strategy(
      {
        client,
        passReqToCallback: true,
      },
      callbackify(verify),
    ),
  );

  return localPassport;
}

async function verify(req: Request, tokenSet: TokenSet) {
  const lti13_claims = Lti13ClaimSchema.passthrough().parse(tokenSet.claims());

  // Check nonce to protect against reuse
  const nonceKey = `lti13auth-nonce:${req.params.lti13_instance_id}:${lti13_claims['nonce']}`;
  const cacheResult = await cache.get(nonceKey);
  if (cacheResult) {
    throw new HttpStatusError(500, 'Cannot reuse LTI 1.3 nonce, try login again');
  }
  await cache.set(nonceKey, true, 60 * 60 * 1000); // 60 minutes
  // Canvas OIDC logins expire after 3600 seconds

  // Save parameters about the platform back to the lti13_instance
  // https://www.imsglobal.org/spec/lti/v1p3#platform-instance-claim
  const params = {
    lti13_instance_id: req.params.lti13_instance_id,
    tool_platform_name:
      lti13_claims['https://purl.imsglobal.org/spec/lti/claim/tool_platform']?.name ?? null,
  };
  await queryAsync(sql.verify_upsert, params);

  return lti13_claims;
}<|MERGE_RESOLUTION|>--- conflicted
+++ resolved
@@ -21,11 +21,7 @@
 import { updateLti13UserSub } from '../../models/lti13-user.js';
 import { selectLti13Instance } from '../../models/lti13Instance.js';
 
-<<<<<<< HEAD
-import { Lti13AuthIframe, Lti13Test } from './lti13Auth.html.js';
-=======
-import { Lti13AuthRequired, Lti13Test } from './lti13Auth.html.js';
->>>>>>> 24cb7cab
+import { Lti13AuthIframe, Lti13AuthRequired, Lti13Test } from './lti13Auth.html.js';
 
 const sql = loadSqlEquiv(import.meta.url);
 const router = Router({ mergeParams: true });
