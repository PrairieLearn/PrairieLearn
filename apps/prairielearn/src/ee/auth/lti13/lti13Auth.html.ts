--- conflicted
+++ resolved
@@ -1,11 +1,6 @@
 import { html } from '@prairielearn/html';
 
-<<<<<<< HEAD
-import { HeadContents } from '../../../components/HeadContents.html.js';
-=======
 import { HeadContents } from '../../../components/HeadContents.js';
-import { type LoadUserAuth } from '../../../lib/authn.js';
->>>>>>> 98626bae
 import { type Lti13Instance } from '../../../lib/db-types.js';
 
 export function Lti13Test({
