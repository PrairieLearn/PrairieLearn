-- BLOCK update_lti13_users
INSERT INTO
  lti13_users (user_id, lti13_instance_id, sub)
VALUES
  ($user_id, $lti13_instance_id, $sub)
ON CONFLICT (user_id, lti13_instance_id) DO UPDATE
SET
  sub = $sub;

<<<<<<< HEAD
-- BLOCK select_user_by_lti13_sub
SELECT
  u.*
FROM
  users AS u
  INNER JOIN lti13_users AS l13u ON u.user_id = l13u.user_id
WHERE
  l13u.lti13_instance_id = $lti13_instance_id
  AND l13u.sub = $sub;
=======
-- BLOCK select_lti13_instance_identities_for_course_instance
SELECT
  to_jsonb(lti13_instances.*) AS lti13_instance,
  lti13_users.id AS lti13_user_id
FROM
  lti13_course_instances
  JOIN lti13_instances ON (
    lti13_course_instances.lti13_instance_id = lti13_instances.id
  )
  LEFT JOIN lti13_users ON (
    lti13_instances.id = lti13_users.lti13_instance_id
    AND lti13_users.user_id = $user_id
  )
WHERE
  lti13_course_instances.course_instance_id = $course_instance_id;
>>>>>>> d8dae413
<|MERGE_RESOLUTION|>--- conflicted
+++ resolved
@@ -7,17 +7,6 @@
 SET
   sub = $sub;
 
-<<<<<<< HEAD
--- BLOCK select_user_by_lti13_sub
-SELECT
-  u.*
-FROM
-  users AS u
-  INNER JOIN lti13_users AS l13u ON u.user_id = l13u.user_id
-WHERE
-  l13u.lti13_instance_id = $lti13_instance_id
-  AND l13u.sub = $sub;
-=======
 -- BLOCK select_lti13_instance_identities_for_course_instance
 SELECT
   to_jsonb(lti13_instances.*) AS lti13_instance,
@@ -33,4 +22,13 @@
   )
 WHERE
   lti13_course_instances.course_instance_id = $course_instance_id;
->>>>>>> d8dae413
+
+-- BLOCK select_user_by_lti13_sub
+SELECT
+  u.*
+FROM
+  users AS u
+  INNER JOIN lti13_users AS l13u ON u.user_id = l13u.user_id
+WHERE
+  l13u.lti13_instance_id = $lti13_instance_id
+  AND l13u.sub = $sub;