--- conflicted
+++ resolved
@@ -1,19 +1,14 @@
-<<<<<<< HEAD
-import { loadSqlEquiv, queryAsync, queryOptionalRow } from '@prairielearn/postgres';
-
-import { type User, UserSchema } from '../../lib/db-types.js';
-=======
 import { z } from 'zod';
 
-import { loadSqlEquiv, queryAsync, queryRows } from '@prairielearn/postgres';
+import { loadSqlEquiv, queryAsync, queryOptionalRow, queryRows } from '@prairielearn/postgres';
 
 import {
   type CourseInstance,
   IdSchema,
   Lti13InstanceSchema,
   type User,
+  UserSchema,
 } from '../../lib/db-types.js';
->>>>>>> d8dae413
 
 const sql = loadSqlEquiv(import.meta.url);
 
@@ -36,22 +31,6 @@
   });
 }
 
-<<<<<<< HEAD
-/**
- * Selects a user by their LTI 1.3 sub claim for a given LTI 1.3 instance.
- */
-export async function selectOptionalUserByLti13Sub({
-  lti13_instance_id,
-  sub,
-}: {
-  lti13_instance_id: string;
-  sub: string;
-}): Promise<User | null> {
-  return await queryOptionalRow(
-    sql.select_user_by_lti13_sub,
-    { lti13_instance_id, sub },
-    UserSchema,
-=======
 export async function selectLti13InstanceIdentitiesForCourseInstance({
   course_instance,
   user,
@@ -69,6 +48,22 @@
       lti13_instance: Lti13InstanceSchema,
       lti13_user_id: IdSchema.nullable(),
     }),
->>>>>>> d8dae413
+  );
+}
+
+/**
+ * Selects a user by their LTI 1.3 sub claim for a given LTI 1.3 instance.
+ */
+export async function selectOptionalUserByLti13Sub({
+  lti13_instance_id,
+  sub,
+}: {
+  lti13_instance_id: string;
+  sub: string;
+}): Promise<User | null> {
+  return await queryOptionalRow(
+    sql.select_user_by_lti13_sub,
+    { lti13_instance_id, sub },
+    UserSchema,
   );
 }