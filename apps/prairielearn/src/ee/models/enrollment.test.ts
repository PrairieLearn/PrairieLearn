import { afterEach, assert, beforeEach, describe, it } from 'vitest';

import { queryRow } from '@prairielearn/postgres';

import { CourseInstanceSchema } from '../../lib/db-types.js';
import { ensureEnrollment } from '../../models/enrollment.js';
<<<<<<< HEAD
import { generateJoinId } from '../../sync/fromDisk/courseInstances.js';
=======
import { generateEnrollmentCode } from '../../sync/fromDisk/courseInstances.js';
>>>>>>> efb2a185
import * as helperCourse from '../../tests/helperCourse.js';
import * as helperDb from '../../tests/helperDb.js';
import { getOrCreateUser } from '../../tests/utils/auth.js';

import {
  getEnrollmentCountsForCourse,
  getEnrollmentCountsForCourseInstance,
  getEnrollmentCountsForInstitution,
} from './enrollment.js';
import { ensurePlanGrant } from './plan-grants.js';

describe('getEnrollmentCountsForInstitution', () => {
  beforeEach(async function () {
    await helperDb.before();
    await helperCourse.syncCourse();
  });

  afterEach(async function () {
    await helperDb.after();
  });

  it('returns zero enrollments by default', async () => {
    const result = await getEnrollmentCountsForInstitution({
      institution_id: '1',
      created_since: '1 year',
    });

    assert.equal(result.free, 0);
    assert.equal(result.paid, 0);
  });

  it('returns correct counts across course instances', async () => {
    // The test course only has a single course instance, so we'll create a
    // second one for more complete tests.
    const courseInstance = await queryRow(
<<<<<<< HEAD
      'INSERT INTO course_instances (course_id, display_timezone, join_id) VALUES ($course_id, $display_timezone, $join_id) RETURNING *',
      {
        course_id: 1,
        display_timezone: 'UTC',
        join_id: generateJoinId(),
=======
      'INSERT INTO course_instances (course_id, display_timezone, enrollment_code) VALUES ($course_id, $display_timezone, $enrollment_code) RETURNING *',
      {
        course_id: 1,
        display_timezone: 'UTC',
        enrollment_code: generateEnrollmentCode(),
>>>>>>> efb2a185
      },
      CourseInstanceSchema,
    );

    const freeUser = await getOrCreateUser({
      uid: 'free@example.com',
      name: 'Free Student',
      uin: 'free1',
      email: 'free@example.com',
    });
    const paidUser1 = await getOrCreateUser({
      uid: 'paid1@example.com',
      name: 'Paid Student 1',
      uin: 'paid1',
      email: 'paid1@example.com',
    });
    const paidUser2 = await getOrCreateUser({
      uid: 'paid2@example.com',
      name: 'Paid Student 2',
      uin: 'paid2',
      email: 'paid2@example.com',
    });

    await ensureEnrollment({
      course_instance_id: '1',
      user_id: freeUser.user_id,
    });
    await ensureEnrollment({
      course_instance_id: '1',
      user_id: paidUser1.user_id,
    });
    await ensureEnrollment({
      course_instance_id: courseInstance.id,
      user_id: paidUser2.user_id,
    });

    await ensurePlanGrant({
      plan_grant: {
        institution_id: '1',
        course_instance_id: '1',
        user_id: freeUser.user_id,
        // This plan grant should not make this user count as a paid enrollment.
        plan_name: 'compute',
        type: 'stripe',
      },
      authn_user_id: '1',
    });

    await ensurePlanGrant({
      plan_grant: {
        institution_id: '1',
        course_instance_id: '1',
        user_id: paidUser1.user_id,
        plan_name: 'basic',
        type: 'stripe',
      },
      authn_user_id: '1',
    });

    await ensurePlanGrant({
      plan_grant: {
        institution_id: '1',
        course_instance_id: courseInstance.id,
        user_id: paidUser2.user_id,
        plan_name: 'basic',
        type: 'stripe',
      },
      authn_user_id: '1',
    });

    const result = await getEnrollmentCountsForInstitution({
      institution_id: '1',
      created_since: '1 year',
    });

    assert.equal(result.free, 1);
    assert.equal(result.paid, 2);
  });
});

describe('getEnrollmentCountsForCourse', () => {
  beforeEach(async function () {
    await helperDb.before();
    await helperCourse.syncCourse();
  });

  afterEach(async function () {
    await helperDb.after();
  });

  it('returns zero enrollments by default', async () => {
    const result = await getEnrollmentCountsForCourse({ course_id: '1', created_since: '1 year' });

    assert.equal(result.free, 0);
    assert.equal(result.paid, 0);
  });

  it('returns a single free enrollment', async () => {
    const user = await getOrCreateUser({
      uid: 'student@example.com',
      name: 'Example Student',
      uin: 'student',
      email: 'student@example.com',
    });
    await ensureEnrollment({ course_instance_id: '1', user_id: user.user_id });

    const result = await getEnrollmentCountsForCourse({ course_id: '1', created_since: '1 year' });

    assert.equal(result.free, 1);
    assert.equal(result.paid, 0);
  });

  it('returns a single paid enrollment', async () => {
    const user = await getOrCreateUser({
      uid: 'student@example.com',
      name: 'Example Student',
      uin: 'student',
      email: 'student@example.com',
    });

    await ensureEnrollment({ course_instance_id: '1', user_id: user.user_id });

    await ensurePlanGrant({
      plan_grant: {
        institution_id: '1',
        course_instance_id: '1',
        user_id: user.user_id,
        plan_name: 'basic',
        type: 'stripe',
      },
      authn_user_id: '1',
    });

    const result = await getEnrollmentCountsForCourse({ course_id: '1', created_since: '1 year' });
    assert.equal(result.free, 0);
    assert.equal(result.paid, 1);
  });

  it('does not include non-basic plan grants', async () => {
    const user = await getOrCreateUser({
      uid: 'student@example.com',
      name: 'Example Student',
      uin: 'student',
      email: 'student@example.com',
    });

    await ensureEnrollment({ course_instance_id: '1', user_id: user.user_id });

    await ensurePlanGrant({
      plan_grant: {
        institution_id: '1',
        course_instance_id: '1',
        user_id: user.user_id,
        plan_name: 'compute',
        type: 'stripe',
      },
      authn_user_id: '1',
    });

    const result = await getEnrollmentCountsForCourse({ course_id: '1', created_since: '1 year' });
    assert.equal(result.free, 1);
    assert.equal(result.paid, 0);
  });
});

describe('getEnrollmentCountsForCourseInstance', () => {
  beforeEach(async function () {
    await helperDb.before();
    await helperCourse.syncCourse();
  });

  afterEach(async function () {
    await helperDb.after();
  });

  it('returns zero enrollments by default', async () => {
    const result = await getEnrollmentCountsForCourseInstance('1');

    assert.equal(result.free, 0);
    assert.equal(result.paid, 0);
  });

  it('returns a single free enrollment', async () => {
    const user = await getOrCreateUser({
      uid: 'student@example.com',
      name: 'Example Student',
      uin: 'student',
      email: 'student@example.com',
    });
    await ensureEnrollment({ course_instance_id: '1', user_id: user.user_id });

    const result = await getEnrollmentCountsForCourseInstance('1');

    assert.equal(result.free, 1);
    assert.equal(result.paid, 0);
  });

  it('returns a single paid enrollment', async () => {
    const user = await getOrCreateUser({
      uid: 'student@example.com',
      name: 'Example Student',
      uin: 'student',
      email: 'student@example.com',
    });

    await ensureEnrollment({ course_instance_id: '1', user_id: user.user_id });

    await ensurePlanGrant({
      plan_grant: {
        institution_id: '1',
        course_instance_id: '1',
        user_id: user.user_id,
        plan_name: 'basic',
        type: 'stripe',
      },
      authn_user_id: '1',
    });

    const result = await getEnrollmentCountsForCourseInstance('1');
    assert.equal(result.free, 0);
    assert.equal(result.paid, 1);
  });

  it('does not include non-basic plan grants', async () => {
    const user = await getOrCreateUser({
      uid: 'student@example.com',
      name: 'Example Student',
      uin: 'student',
      email: 'student@example.com',
    });

    await ensureEnrollment({ course_instance_id: '1', user_id: user.user_id });

    await ensurePlanGrant({
      plan_grant: {
        institution_id: '1',
        course_instance_id: '1',
        user_id: user.user_id,
        plan_name: 'compute',
        type: 'stripe',
      },
      authn_user_id: '1',
    });

    const result = await getEnrollmentCountsForCourseInstance('1');
    assert.equal(result.free, 1);
    assert.equal(result.paid, 0);
  });
});<|MERGE_RESOLUTION|>--- conflicted
+++ resolved
@@ -4,11 +4,7 @@
 
 import { CourseInstanceSchema } from '../../lib/db-types.js';
 import { ensureEnrollment } from '../../models/enrollment.js';
-<<<<<<< HEAD
-import { generateJoinId } from '../../sync/fromDisk/courseInstances.js';
-=======
 import { generateEnrollmentCode } from '../../sync/fromDisk/courseInstances.js';
->>>>>>> efb2a185
 import * as helperCourse from '../../tests/helperCourse.js';
 import * as helperDb from '../../tests/helperDb.js';
 import { getOrCreateUser } from '../../tests/utils/auth.js';
@@ -44,19 +40,11 @@
     // The test course only has a single course instance, so we'll create a
     // second one for more complete tests.
     const courseInstance = await queryRow(
-<<<<<<< HEAD
-      'INSERT INTO course_instances (course_id, display_timezone, join_id) VALUES ($course_id, $display_timezone, $join_id) RETURNING *',
-      {
-        course_id: 1,
-        display_timezone: 'UTC',
-        join_id: generateJoinId(),
-=======
       'INSERT INTO course_instances (course_id, display_timezone, enrollment_code) VALUES ($course_id, $display_timezone, $enrollment_code) RETURNING *',
       {
         course_id: 1,
         display_timezone: 'UTC',
         enrollment_code: generateEnrollmentCode(),
->>>>>>> efb2a185
       },
       CourseInstanceSchema,
     );
