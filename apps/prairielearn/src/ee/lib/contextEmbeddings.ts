--- conflicted
+++ resolved
@@ -140,7 +140,6 @@
       }
     }
 
-<<<<<<< HEAD
     const elementDocsPath = path.join(REPOSITORY_ROOT_PATH, 'docs/elements');
     const elementChunkIds: string[] = [];
     for await (const file of klaw(elementDocsPath)) {
@@ -168,26 +167,11 @@
         allowedFilepaths.push(relativePath);
         elementChunkIds.push(doc.chunkId);
       }
-=======
-    // TODO: Handle multiple element docs.
-    const elementDocsPath = path.join(REPOSITORY_ROOT_PATH, 'docs/llm-context.md');
-    allowedFilepaths.push(path.relative(REPOSITORY_ROOT_PATH, elementDocsPath));
-    const fileText = await fs.readFile(elementDocsPath, { encoding: 'utf-8' });
-    const files = buildContextForElementDocs(fileText);
-    for (const doc of files) {
-      await insertDocumentChunk(
-        embeddingModel,
-        path.relative(REPOSITORY_ROOT_PATH, elementDocsPath),
-        doc,
-        job,
-        openAiUserFromAuthn(authnUserId),
-      );
->>>>>>> 03e39cb1
     }
 
     await execute(sql.delete_unused_doc_chunks, {
       doc_paths: allowedFilepaths,
-      chunk_ids: elementChunkIds.concat(['']),
+      chunk_ids: elementChunkIds,
     });
   });
   return serverJob.jobSequenceId;
