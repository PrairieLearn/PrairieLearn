import * as fs from 'node:fs/promises';
import * as path from 'path';

<<<<<<< HEAD
=======
import type { OpenAIChatLanguageModelOptions } from '@ai-sdk/openai';
import { type EmbeddingModel, embed } from 'ai';
import fs from 'fs-extra';
>>>>>>> a458e974
import klaw from 'klaw';

import { execute, loadSqlEquiv, queryOptionalRow } from '@prairielearn/postgres';

import { QuestionGenerationContextEmbeddingSchema } from '../../lib/db-types.js';
import { REPOSITORY_ROOT_PATH } from '../../lib/paths.js';
import { type ServerJob, createServerJob } from '../../lib/server-jobs.js';

import { type DocumentChunk, buildContextForElementDocs } from './context-parsers/documentation.js';
import { buildContextForQuestion } from './context-parsers/template-questions.js';

const sql = loadSqlEquiv(import.meta.url);

/**
 * Converts an embedding array to a pgvector-compatible string.
 *
 * @param vec The embedding vector to convert.
 * @returns A pgvector-compatible representation of the embedding vector.
 */
export function vectorToString(vec: number[]) {
  return `[${vec.join(', ')}]`;
}

/**
 * Converts a PrairieLearn authenticated user ID to a OpenAI user ID.
 *
 * @param authnUserId The PrairieLearn authenticated user ID.
 * @returns An OpenAI user ID (for internal tracking).
 */
export function openAiUserFromAuthn(authnUserId: string): string {
  return `user_${authnUserId}`;
}

/**
 * Converts text to a semantic embedding.
 *
 * @param embeddingModel The embedding model to use.
 * @param text The document text to embed.
 * @param openAiUser The OpenAI userstring requesting the embeddng.
 * @returns The resultant document embedding.
 */
export async function createEmbedding(
  embeddingModel: EmbeddingModel,
  text: string,
  openAiUser: string,
): Promise<number[]> {
  const { embedding } = await embed({
    model: embeddingModel,
    value: text,
    providerOptions: {
      openai: {
        user: openAiUser,
      } satisfies OpenAIChatLanguageModelOptions,
    },
  });

  return embedding;
}

/**
 * Inserts a document chunk into the vector store.
 *
 * @param embeddingModel The embedding model to use.
 * @param filepath The filepath of the document to add.
 * @param doc The document chunk to add.
 * @param job The server job calling this function.
 * @param openAiUser The OpenAI user string for the user requesting the adding of the document chunk.
 */
async function insertDocumentChunk(
  embeddingModel: EmbeddingModel,
  filepath: string,
  doc: DocumentChunk,
  job: ServerJob,
  openAiUser: string,
) {
  const chunk = await queryOptionalRow(
    sql.check_doc_chunk_exists,
    { doc_path: filepath, chunk_id: doc.chunkId },
    QuestionGenerationContextEmbeddingSchema,
  );

  if (chunk && chunk.doc_text === doc.text) {
    job.info(`Chunk for ${filepath} (${doc.chunkId}}) already exists in the database. Skipping.`);
    return;
  }

  job.info(`Inserting chunk for ${filepath} (${doc.chunkId}) into the database.`);
  const embedding = await createEmbedding(embeddingModel, doc.text, openAiUser);
  await execute(sql.insert_embedding, {
    doc_path: filepath,
    doc_text: doc.text,
    embedding: vectorToString(embedding),
    chunk_id: doc.chunkId,
  });
}

/**
 * Creates a job to synchronize predefined context (consisting of example course questions + element docs) with the vector store.
 *
 * @param embeddingModel The embedding model to use.
 * @param authnUserId The OpenAI user string of the user requesting the sync.
 * @returns The job ID of the synchronization job.
 */
export async function syncContextDocuments(embeddingModel: EmbeddingModel, authnUserId: string) {
  const serverJob = await createServerJob({
    type: 'sync_question_generation_context',
    description: 'Generate embeddings for context documents',
  });

  serverJob.executeInBackground(async (job) => {
    const templateQuestionsPath = path.join(
      REPOSITORY_ROOT_PATH,
      'exampleCourse/questions/template',
    );
    const allowedFilepaths: string[] = [];
    for await (const file of klaw(templateQuestionsPath)) {
      if (file.stats.isDirectory()) continue;

      const filename = path.basename(file.path);
      if (filename !== 'question.html') continue;

      const fileText = await buildContextForQuestion(path.dirname(file.path));
      if (fileText) {
        await insertDocumentChunk(
          embeddingModel,
          path.relative(REPOSITORY_ROOT_PATH, file.path),
          { text: fileText, chunkId: '' },
          job,
          openAiUserFromAuthn(authnUserId),
        );
        allowedFilepaths.push(path.relative(REPOSITORY_ROOT_PATH, file.path));
      }
    }

    const elementDocsPath = path.join(REPOSITORY_ROOT_PATH, 'docs/elements.md');
    allowedFilepaths.push(path.relative(REPOSITORY_ROOT_PATH, elementDocsPath));
    const fileText = await fs.readFile(elementDocsPath, { encoding: 'utf-8' });
    const files = buildContextForElementDocs(fileText);
    for (const doc of files) {
      await insertDocumentChunk(
        embeddingModel,
        path.relative(REPOSITORY_ROOT_PATH, elementDocsPath),
        doc,
        job,
        openAiUserFromAuthn(authnUserId),
      );
    }

    await execute(sql.delete_unused_doc_chunks, {
      doc_paths: allowedFilepaths,
      chunk_ids: files.map((doc) => doc.chunkId).concat(['']),
    });
  });
  return serverJob.jobSequenceId;
}<|MERGE_RESOLUTION|>--- conflicted
+++ resolved
@@ -1,12 +1,8 @@
-import * as fs from 'node:fs/promises';
 import * as path from 'path';
 
-<<<<<<< HEAD
-=======
 import type { OpenAIChatLanguageModelOptions } from '@ai-sdk/openai';
 import { type EmbeddingModel, embed } from 'ai';
 import fs from 'fs-extra';
->>>>>>> a458e974
 import klaw from 'klaw';
 
 import { execute, loadSqlEquiv, queryOptionalRow } from '@prairielearn/postgres';
