import { OpenAI } from 'openai';
import fs from 'fs-extra';
import klaw from 'klaw';

import { loadSqlEquiv, queryRows, queryOptionalRow } from '@prairielearn/postgres';

import { QuestionGenerationContextEmbeddingSchema } from '../../lib/db-types.js';
import { ServerJob, createServerJob } from '../../lib/server-jobs.js';

import { DocumentChunk, buildContextForElementDocs } from './context-parsers/documentation.js';
import * as path from "path";
import { REPOSITORY_ROOT_PATH } from "../../../lib/paths.js";

import { buildContextForQuestion } from './context-parsers/template-questions.js';

const sql = loadSqlEquiv(import.meta.url);

/**
 * Converts an embedding array to a pgvector-compatible string
 * @param vec the embedding vector to convert
 * @returns a pgvector-compatible representation
 */
export function vectorToString(vec: number[]) {
  return `[${vec.join(', ')}]`;
}

/**
 * Converts a PrairieLearn authenticated user ID to a OpenAI user ID
 * @param authnUserId the PrairieLearn authenticated user ID
 * @returns an OpenAI user ID (for internal tracking)
 */
export function openAiUserFromAuthn(authnUserId: string): string {
  return `user_${authnUserId}`;
}

/**
 * Converts text to a semantic embedding
 * @param client the OpenAI client to use
 * @param text the document text to embed
 * @param openAiUser the openAI userstring requesting the embeddng
 * @returns the resultat document embedding
 */
export async function createEmbedding(client: OpenAI, text: string, openAiUser: string) {
  const embedding = await client.embeddings.create({
    input: text,
    model: 'text-embedding-3-small',
    encoding_format: 'float',
    user: openAiUser,
  });

  return embedding.data[0].embedding;
}

<<<<<<< HEAD
/**
 * Inserts a document chunk into the vectorstore
 * @param client the openAI client to use
 * @param filepath the filepath of the document to add
 * @param doc the document chunk to add
 * @param job the server job calling this
 * @param openAiUser the openAI userstring requesting the adding of the document chunk 
 * @returns none
 */
=======
>>>>>>> 7996b60d
export async function insertDocumentChunk(
  client: OpenAI,
  filepath: string,
  doc: DocumentChunk,
  job: ServerJob,
  openAiUser: string,
) {
  const chunk = await queryOptionalRow(
    sql.check_doc_chunk_exists,
    { doc_path: filepath, chunk_id: doc.chunkId },
    QuestionGenerationContextEmbeddingSchema,
  );

  if (chunk && chunk.doc_text === doc.text) {
    job.info(`Chunk for ${filepath} (${doc.chunkId}}) already exists in the database. Skipping.`);
    return;
  }

  job.info(`Inserting chunk for ${filepath} (${doc.chunkId}) into the database.`);
  const embedding = await createEmbedding(client, doc.text, openAiUser);
  await queryRows(
    sql.insert_embedding,
    {
      doc_path: filepath,
      doc_text: doc.text,
      embedding: vectorToString(embedding),
      chunk_id: doc.chunkId,
    },
    QuestionGenerationContextEmbeddingSchema,
  );
}

/**
 * Creates a job to synchronize predefined context (example course questions + element docs) with the vectorstore
 * @param client the openAI client to use 
 * @param authnUserId the openAI userstring of the user requesting the sync
 * @returns the job ID of the job doing the sync
 */
export async function syncContextDocuments(client: OpenAI, authnUserId: string) {
  const serverJob = await createServerJob({
    type: 'sync_question_generation_context',
    description: 'Generate embeddings for context documents',
  });

  serverJob.executeInBackground(async (job) => {
    const templateQuestionsPath = path.join(
      REPOSITORY_ROOT_PATH,
      'exampleCourse/questions/template'
    );
    for await (const file of klaw(templateQuestionsPath)) {
      if (file.stats.isDirectory()) continue;

      const filename = path.basename(file.path);
      if (filename !== 'question.html') continue;

      const fileText = await buildContextForQuestion(path.dirname(file.path));
      await insertDocumentChunk(
        client,
        file.path,
        { text: fileText, chunkId: '' },
        job,
        openAiUserFromAuthn(authnUserId)
      );
    }

    const elementDocsPath = path.join(REPOSITORY_ROOT_PATH, 'docs/elements.md');
    const fileText = await fs.readFile(elementDocsPath, { encoding: 'utf-8' });
    const files = await buildContextForElementDocs(fileText);
    for (const doc of files) {
      await insertDocumentChunk(client, elementDocsPath, doc, job, openAiUserFromAuthn(authnUserId));
    }
  });
  return serverJob.jobSequenceId;
}<|MERGE_RESOLUTION|>--- conflicted
+++ resolved
@@ -51,7 +51,6 @@
   return embedding.data[0].embedding;
 }
 
-<<<<<<< HEAD
 /**
  * Inserts a document chunk into the vectorstore
  * @param client the openAI client to use
@@ -61,8 +60,6 @@
  * @param openAiUser the openAI userstring requesting the adding of the document chunk 
  * @returns none
  */
-=======
->>>>>>> 7996b60d
 export async function insertDocumentChunk(
   client: OpenAI,
   filepath: string,
@@ -99,7 +96,7 @@
  * Creates a job to synchronize predefined context (example course questions + element docs) with the vectorstore
  * @param client the openAI client to use 
  * @param authnUserId the openAI userstring of the user requesting the sync
- * @returns the job ID of the job doing the sync
+ * @returns the job ID of the synchronization job
  */
 export async function syncContextDocuments(client: OpenAI, authnUserId: string) {
   const serverJob = await createServerJob({
