import { setTimeout as sleep } from 'timers/promises';

import { parseLinkHeader } from '@web3-storage/parse-link-header';
import type { Request } from 'express';
import _ from 'lodash';
import fetch, { type RequestInfo, type RequestInit, type Response } from 'node-fetch';
import { Issuer, type TokenSet } from 'openid-client';
import { z } from 'zod';

import { AugmentedError, HttpStatusError } from '@prairielearn/error';
import {
  loadSqlEquiv,
  queryAsync,
  queryRow,
  queryRows,
  runInTransactionAsync,
} from '@prairielearn/postgres';

import { selectAssessmentInstanceLastSubmissionDate } from '../../lib/assessment.js';
import {
  AssessmentInstanceSchema,
  AssessmentSchema,
  DateFromISOString,
  Lti13CourseInstanceSchema,
  Lti13InstanceSchema,
  UserSchema,
} from '../../lib/db-types.js';
import { features } from '../../lib/features/index.js';
import { type ServerJob } from '../../lib/server-jobs.js';
import { selectLti13Instance } from '../models/lti13Instance.js';

import { getInstitutionAuthenticationProviders } from './institution.js';

const sql = loadSqlEquiv(import.meta.url);

// Scope list at
// https://canvas.instructure.com/doc/api/file.lti_dev_key_config.html#anatomy-of-a-json-configuration
const TOKEN_SCOPES = [
  'https://purl.imsglobal.org/spec/lti-ags/scope/lineitem',
  'https://purl.imsglobal.org/spec/lti-ags/scope/score',
  'https://purl.imsglobal.org/spec/lti-nrps/scope/contextmembership.readonly',
];

export const Lti13CombinedInstanceSchema = z.object({
  lti13_course_instance: Lti13CourseInstanceSchema,
  lti13_instance: Lti13InstanceSchema,
});
export type Lti13CombinedInstance = z.infer<typeof Lti13CombinedInstanceSchema>;

export const LineitemSchema = z.object({
  id: z.string(),
  label: z.string(),
  scoreMaximum: z.number(),
  resourceId: z.string().optional(),
  resourceLinkId: z.string().optional(),
  tag: z.string().optional(),
  startDateTime: DateFromISOString.optional(),
  endDateTime: DateFromISOString.optional(),
  gradesReleased: z.boolean().optional(),
  'https://canvas.instructure.com/lti/submission_type': z
    .object({
      type: z.enum(['none', 'external_tool']).optional(),
      external_tool_url: z.string().optional(),
    })
    .optional(),
});
export type Lineitem = z.infer<typeof LineitemSchema>;

export const LineitemsSchema = z.array(LineitemSchema);
export type Lineitems = z.infer<typeof LineitemsSchema>;

// Validate LTI 1.3
// https://www.imsglobal.org/spec/lti/v1p3#required-message-claims
export const Lti13ClaimBaseSchema = z.object({
  'https://purl.imsglobal.org/spec/lti/claim/version': z.literal('1.3.0'),
  'https://purl.imsglobal.org/spec/lti/claim/deployment_id': z.string(),
  'https://purl.imsglobal.org/spec/lti/claim/target_link_uri': z.string(),

  // https://www.imsglobal.org/spec/security/v1p0/#tool-jwt
  // https://www.imsglobal.org/spec/security/v1p0/#id-token
  iss: z.string(),
  aud: z.string(),
  sub: z.string(),
  exp: z.number(),
  iat: z.number(),
  azp: z.string().optional(),
  nonce: z.string(),

  given_name: z.string().optional(),
  family_name: z.string().optional(),
  name: z.string().optional(),
  email: z.string().optional(),
  locale: z.string().optional(),
  // Could be more from OIDC Standard Claims
  'https://purl.imsglobal.org/spec/lti/claim/roles': z.string().array(),

  'https://purl.imsglobal.org/spec/lti/claim/context': z
    .object({
      id: z.string(),
      type: z.string().array().nullish(),
      label: z.string().nullish(),
      title: z.string().nullish(),
    })
    .nullish(),

  'https://purl.imsglobal.org/spec/lti/claim/tool_platform': z
    .object({
      guid: z.string().max(255),
      name: z.string().optional(),
      contact_email: z.string().optional(),
      description: z.string().optional(),
      url: z.string().optional(),
      product_family_code: z.string().optional(),
      version: z.string().optional(),
    })
    .nullish(),

  'https://purl.imsglobal.org/spec/lti/claim/role_scope_mentor': z.string().array().nullish(),

  'https://purl.imsglobal.org/spec/lti/claim/launch_presentation': z
    .object({
      document_target: z.string().optional(),
      height: z.number().optional(),
      width: z.number().optional(),
      return_url: z.string().optional(),
      locale: z.string().optional(),
    })
    .nullish(),

  'https://purl.imsglobal.org/spec/lti/claim/lis': z.any().nullish(),
  'https://purl.imsglobal.org/spec/lti/claim/custom': z.any().nullish(),

  // https://www.imsglobal.org/spec/lti/v1p3#vendor-specific-extension-claims
  // My development Canvas sends their own named extension as a top level property
  // "https://www.instructure.com/placement": "course_navigation"

  // https://www.imsglobal.org/spec/lti-ags/v2p0#assignment-and-grade-service-claim
  'https://purl.imsglobal.org/spec/lti-ags/claim/endpoint': z
    .object({
      lineitems: z.string().optional(),
      lineitem: z.string().optional(),
      scope: z.string().array(),
    })
    .optional(),

  // https://www.imsglobal.org/spec/lti-nrps/v2p0/#resource-link-membership-service
  'https://purl.imsglobal.org/spec/lti-nrps/claim/namesroleservice': z
    .object({
      context_memberships_url: z.string(),
      service_versions: z.literal('2.0').array(),
    })
    .optional(),
});

// https://www.imsglobal.org/spec/lti/v1p3#required-message-claims
export const Lti13ResourceLinkRequestSchema = Lti13ClaimBaseSchema.merge(
  z.object({
    'https://purl.imsglobal.org/spec/lti/claim/message_type': z.literal('LtiResourceLinkRequest'),
    'https://purl.imsglobal.org/spec/lti/claim/resource_link': z.object({
      id: z.string(),
      description: z.string().nullish(),
      title: z.string().nullish(),
    }),
  }),
);
<<<<<<< HEAD
//).passthrough();
=======
>>>>>>> 6d776024

// https://www.imsglobal.org/spec/lti-dl/v2p0#message-claims
export const Lti13DeepLinkingRequestSchema = Lti13ClaimBaseSchema.merge(
  z.object({
    'https://purl.imsglobal.org/spec/lti/claim/message_type': z.literal('LtiDeepLinkingRequest'),
    'https://purl.imsglobal.org/spec/lti-dl/claim/deep_linking_settings': z.object({
      deep_link_return_url: z.string(),
      accept_types: z.string().array(),
<<<<<<< HEAD
      accept_presentation_document_targets: z.string().array(),
      accept_multiple: z.boolean().optional(),
      accept_lineitem: z.boolean().optional(),
      // There are more
      data: z.any().optional(),
    }),
  }),
  //).passthrough();
=======
      accept_presentation_document_targets: z.enum(['embed', 'iframe', 'window']).array(),
      accept_media_types: z.string().optional(),
      accept_multiple: z.boolean().optional(),
      accept_lineitem: z.boolean().optional(),
      auto_create: z.boolean().optional(),
      title: z.string().optional(),
      text: z.string().optional(),
      data: z.any().optional(),
    }),
  }),
>>>>>>> 6d776024
);

export const Lti13ClaimSchema = z.discriminatedUnion(
  'https://purl.imsglobal.org/spec/lti/claim/message_type',
  [Lti13ResourceLinkRequestSchema, Lti13DeepLinkingRequestSchema],
);
export type Lti13ClaimType = z.infer<typeof Lti13ClaimSchema>;

export const STUDENT_ROLE = 'http://purl.imsglobal.org/vocab/lis/v2/membership#Learner';

export class Lti13Claim {
  private claims: Lti13ClaimType;
  private req: Request;
  private valid = false;

  constructor(req: Request) {
    try {
      this.claims = Lti13ClaimSchema.parse(req.session.lti13_claims);
    } catch (err) {
      throw new AugmentedError('LTI session invalid or timed out, please try logging in again.', {
        cause: err,
        status: 403,
      });
    }
    this.valid = true;
    this.req = req;

    // Check to see that it's not expired
    this.assertValid();
  }

  // Accessors

  get context() {
    this.assertValid();
    return this.claims['https://purl.imsglobal.org/spec/lti/claim/context'];
  }

  get roles() {
    this.assertValid();
    return this.claims['https://purl.imsglobal.org/spec/lti/claim/roles'];
  }

  get deployment_id() {
    this.assertValid();
    return this.claims['https://purl.imsglobal.org/spec/lti/claim/deployment_id'];
  }

  get target_link_uri() {
    this.assertValid();
    return this.claims['https://purl.imsglobal.org/spec/lti/claim/target_link_uri'];
  }

  get lineitems() {
    this.assertValid();
    return this.claims['https://purl.imsglobal.org/spec/lti-ags/claim/endpoint']?.lineitems;
  }

  get context_memberships_url() {
    this.assertValid();
    return this.claims['https://purl.imsglobal.org/spec/lti-nrps/claim/namesroleservice']
      ?.context_memberships_url;
  }

  // Functions

  private assertValid() {
    if (!this.valid || Math.floor(Date.now() / 1000) > this.claims.exp) {
      this.valid = false;
      delete this.req.session['lti13_claims'];
      throw new HttpStatusError(
        403,
        'LTI session invalid or timed out, please try logging in again.',
      );
    }
  }

  isRoleTestUser() {
    this.assertValid();
    return this.roles.includes('http://purl.imsglobal.org/vocab/lti/system/person#TestUser');
  }

  /**
   * Return if user claim has roles for Instructor. Can toggle if a TA is considered an
   * instructor or not.
   */
  isRoleInstructor(): boolean {
    this.assertValid();
    /*
     TA roles from Canvas development system
     [
      'http://purl.imsglobal.org/vocab/lis/v2/institution/person#Instructor',
      'http://purl.imsglobal.org/vocab/lis/v2/institution/person#Student',
      'http://purl.imsglobal.org/vocab/lis/v2/membership#Instructor',
      'http://purl.imsglobal.org/vocab/lis/v2/membership/Instructor#TeachingAssistant',
      'http://purl.imsglobal.org/vocab/lis/v2/system/person#User'
     ]
    Student roles
    [
      'http://purl.imsglobal.org/vocab/lis/v2/institution/person#Instructor',
      'http://purl.imsglobal.org/vocab/lis/v2/institution/person#Student',
      'http://purl.imsglobal.org/vocab/lis/v2/membership#Learner',
      'http://purl.imsglobal.org/vocab/lis/v2/system/person#User'
    ]
    Designer roles
    [
      'http://purl.imsglobal.org/vocab/lis/v2/institution/person#Instructor',
      'http://purl.imsglobal.org/vocab/lis/v2/membership#ContentDeveloper',
      'http://purl.imsglobal.org/vocab/lis/v2/system/person#User'
    ]
    */

    let role_instructor = this.roles.some((val: string) =>
      [
        'http://purl.imsglobal.org/vocab/lis/v2/membership#Instructor',
        'http://purl.imsglobal.org/vocab/lis/v2/membership#ContentDeveloper',
      ].includes(val),
    );

    // TA roles may also have Instructor roles, so check this next. We don't
    // currently consider TAs to be instructors.
    if (
      this.roles.includes(
        'http://purl.imsglobal.org/vocab/lis/v2/membership/Instructor#TeachingAssistant',
      )
    ) {
      role_instructor = false;
    }

    return role_instructor;
  }

  get(property: _.PropertyPath): any {
    this.assertValid();
    // Uses lodash.get to expand path representation in text to the object, like 'a[0].b.c'
    // eslint-disable-next-line you-dont-need-lodash-underscore/get
    return _.get(this.claims, property);
  }

  /**
   * Invalidate the object and remove the claims from the session
   */
  remove() {
    this.valid = false;
    delete this.req.session['lti13_claims'];
    delete this.req.session['authn_lti13_instance_id'];
  }

  dump() {
    this.assertValid();
    console.log(JSON.stringify(this.claims, null, 2));
  }
}

export async function validateLti13CourseInstance(
  resLocals: Record<string, any>,
): Promise<boolean> {
  const feature_enabled = await features.enabledFromLocals('lti13', resLocals);

  if (!feature_enabled) {
    return false;
  }

  const hasLti13CourseInstance = await queryRow(
    sql.select_ci_validation,
    {
      course_instance_id: resLocals.course_instance.id,
    },
    z.boolean(),
  );

  if (!hasLti13CourseInstance) {
    return false;
  }

  const instAuthProviders = await getInstitutionAuthenticationProviders(resLocals.institution.id);
  return instAuthProviders.some((a) => a.name === 'LTI 1.3');
}

export async function getAccessToken(lti13_instance_id: string) {
  const lti13_instance = await selectLti13Instance(lti13_instance_id);

  let tokenSet: TokenSet = lti13_instance.access_tokenset;

  const fiveMinutesInTheFuture = new Date(Date.now() + 5 * 60 * 1000);

  if (
    lti13_instance.access_token_expires_at &&
    lti13_instance.access_token_expires_at > fiveMinutesInTheFuture
  ) {
    return tokenSet.access_token;
  }

  // Fetch the token
  const issuer = new Issuer(lti13_instance.issuer_params);
  const client = new issuer.Client(lti13_instance.client_params, lti13_instance.keystore);

  tokenSet = await client.grant(
    {
      grant_type: 'client_credentials',
      scope: TOKEN_SCOPES.join(' '),
    },
    {
      clientAssertionPayload: {
        // Canvas requires the `aud` claim the be (or contain) the token endpoint:
        // https://github.com/instructure/canvas-lms/blob/995169713440bd8305854d440b336911a734c38f/lib/canvas/oauth/client_credentials_provider.rb#L26-L29
        // https://github.com/instructure/canvas-lms/blob/995169713440bd8305854d440b336911a734c38f/lib/canvas/oauth/asymmetric_client_credentials_provider.rb#L24
        //
        // From what we can tell, the OIDC spec requires this as well, see "private key jwt"
        // here: https://openid.net/specs/openid-connect-core-1_0.html#rfc.section.9
        //
        // "The Audience SHOULD be the URL of the Authorization Server's Token Endpoint."
        //
        // However, `openid-client` changed their behavior in the following commit:
        // https://github.com/panva/openid-client/commit/0b05217e7f283b75fd93c27c0f8c647f37501a33
        //
        // There wasn't a justification provided and this seems to deviate from the OIDC spec.
        // See a discussion here: https://github.com/panva/openid-client/discussions/730
        aud: [...new Set([issuer.issuer, issuer.token_endpoint].filter(Boolean))],
      },
    },
  );

  // Store the token for reuse
  const expires_at = tokenSet.expires_at ? tokenSet.expires_at * 1000 : Date.now();

  await queryAsync(sql.update_token, {
    lti13_instance_id,
    access_tokenset: tokenSet,
    access_token_expires_at: new Date(expires_at),
  });
  return tokenSet.access_token;
}

export async function getLineitems(instance: Lti13CombinedInstance, filter = '') {
  if (instance.lti13_course_instance.lineitems_url == null) {
    throw new HttpStatusError(400, 'Lineitems not defined');
  }
  let fetchUrl = instance.lti13_course_instance.lineitems_url;

  // https://www.imsglobal.org/spec/lti-ags/v2p0#container-request-filters
  if (filter) {
    fetchUrl = `${fetchUrl}?${filter}`;
  }

  const token = await getAccessToken(instance.lti13_instance.id);
  const fetchArray = await fetchRetryPaginated(fetchUrl, {
    method: 'GET',
    headers: { Authorization: `Bearer ${token}` },
  });

  const lineitems = LineitemsSchema.array().parse(fetchArray);
  return lineitems.flat();
}

export async function getLineitem(instance: Lti13CombinedInstance, lineitem_id_url: string) {
  const token = await getAccessToken(instance.lti13_instance.id);
  const fetchRes = await fetchRetry(lineitem_id_url, {
    method: 'GET',
    headers: { Authorization: `Bearer ${token}` },
  });

  const lineitem = LineitemSchema.parse(await fetchRes.json());
  return lineitem;
}

export async function syncLineitems(instance: Lti13CombinedInstance, job: ServerJob) {
  job.info(
    `Polling for external assignments from ${instance.lti13_instance.name} ${instance.lti13_course_instance.context_label}`,
  );
  const lineitems = await getLineitems(instance);
  job.info(`Found ${lineitems.length} assignments.`);

  const lineitems_import = lineitems.map((item) => {
    return {
      lineitem: item,
      lineitem_id_url: item.id,
      lti13_course_instance_id: instance.lti13_course_instance.id,
    };
  });

  await runInTransactionAsync(async () => {
    const output = await queryRow(
      sql.sync_lti13_assessments,
      {
        lti13_course_instance_id: instance.lti13_course_instance.id,
        lineitems_import: JSON.stringify(lineitems_import),
      },
      z.object({
        updated: z.string(),
        deleted: z.string(),
      }),
    );

    job.info(
      `\nSummary of PrairieLearn changes: ${output.updated} updated, ${output.deleted} deleted.`,
    );
  });
  job.info('Done.');
}

export async function createAndLinkLineitem(
  instance: Lti13CombinedInstance,
  job: ServerJob,
  assessment: {
    label: string;
    id: string;
    url: string;
  },
) {
  if (instance.lti13_course_instance.lineitems_url == null) {
    throw new HttpStatusError(400, 'Lineitems not defined');
  }

  const createBody: Omit<Lineitem, 'id'> = {
    scoreMaximum: 100,
    label: assessment.label,
    resourceId: assessment.id,
    'https://canvas.instructure.com/lti/submission_type': {
      type: 'external_tool',
      external_tool_url: assessment.url,
    },
  };

  job.info(
    `Creating assignment for ${assessment.label} in ${instance.lti13_instance.name} ${instance.lti13_course_instance.context_label}`,
  );

  const token = await getAccessToken(instance.lti13_instance.id);
  const fetchRes = await fetchRetry(instance.lti13_course_instance.lineitems_url, {
    method: 'POST',
    headers: {
      Authorization: `Bearer ${token}`,
      'Content-type': 'application/vnd.ims.lis.v2.lineitem+json',
    },
    body: JSON.stringify(createBody),
  });
  const item = LineitemSchema.parse(await fetchRes.json());

  job.info('Associating PrairieLearn assessment with the new assignment');

  await linkAssessment(instance.lti13_course_instance.id, assessment.id, item);
  job.info('Done.');
}

export async function queryAndLinkLineitem(
  instance: Lti13CombinedInstance,
  lineitem_id_url: string,
  unsafe_assessment_id: string | number,
) {
  const item = await getLineitem(instance, lineitem_id_url);

  if (item) {
    await linkAssessment(instance.lti13_course_instance.id, unsafe_assessment_id, item);
  } else {
    throw new HttpStatusError(400, 'Lineitem not found');
  }
}

export async function unlinkAssessment(
  lti13_course_instance_id: string,
  assessment_id: string | number,
) {
  await queryAsync(sql.delete_lti13_assessment, {
    lti13_course_instance_id,
    assessment_id,
  });
}

export async function linkAssessment(
  lti13_course_instance_id: string,
  unsafe_assessment_id: string | number,
  lineitem: Lineitem,
) {
  const assessment = await queryRow(
    sql.select_assessment_in_lti13_course_instance,
    {
      unsafe_assessment_id,
      lti13_course_instance_id,
    },
    AssessmentSchema,
  );

  if (assessment === null) {
    throw new HttpStatusError(403, 'Invalid assessment id');
  }

  await queryAsync(sql.upsert_lti13_assessment, {
    lti13_course_instance_id,
    lineitem_id_url: lineitem.id,
    lineitem: JSON.stringify(lineitem),
    assessment_id: assessment.id,
  });
}

// We need a function that gets lineitems (filtered?) and stores them
// associated with the assessment. This is different than knowing a
// specific lineitem URL or creating one.
// This logic assumes the lineitem.resourceId is the assessment.uuid
export async function updateLineItemsByAssessment(
  instance: Lti13CombinedInstance,
  //job: ServerJob, // Do we need this?
  unsafe_assessment_id: string | number,
) {
  const assessment = await queryRow(
    sql.select_assessment_in_lti13_course_instance,
    {
      unsafe_assessment_id,
      lti13_course_instance_id: instance.lti13_course_instance.id,
    },
    AssessmentSchema,
  );

  const lineitems = await getLineitems(instance, `resource_id=${assessment.uuid}`);
  console.log(lineitems);
  console.log(`Found ${lineitems.length} assignments.`);
  if (lineitems.length === 1) {
    await linkAssessment(
      instance.lti13_course_instance.id,
      unsafe_assessment_id,
      lineitems[lineitems.length],
    );
  }
}

/* Throttling notes
// https://canvas.instructure.com/doc/api/file.throttling.html
// 403 Forbidden (Rate Limit Exceeded)
// X-Request-Cost
// X-Rate-Limit-Remaining
*/

/**
 * Make HTTP fetch requests with retries
 *
 * @param input URL to visit
 * @param opts fetch options
 * @param incomingfetchRetryOpts options specific to fetchRetry
 * @returns Node fetch response object
 */
export async function fetchRetry(
  input: RequestInfo | URL,
  opts?: RequestInit | undefined,
  incomingfetchRetryOpts?: {
    retryLeft?: number;
    sleepMs?: number;
  },
): Promise<Response> {
  const fetchRetryOpts = {
    retryLeft: 5,
    sleepMs: 1000,
    ...incomingfetchRetryOpts,
  };
  try {
    const response = await fetch(input, opts);

    switch (response.status) {
      // 422 Unprocessable Entity, User not found in course or is not a student
      case 422:
        return response;
    }

    if (!response.ok) {
      throw new AugmentedError('LTI 1.3 fetch error, please try again', {
        data: {
          status: response.status,
          statusText: response.statusText,
          body: await response.text(),
        },
      });
    }
    return response;
  } catch (err) {
    fetchRetryOpts.retryLeft -= 1;
    if (fetchRetryOpts.retryLeft === 0) {
      throw err;
    }
    await sleep(fetchRetryOpts.sleepMs);
    return await fetchRetry(input, opts, fetchRetryOpts);
  }
}

/**
 * Pagination wrapper around fetchRetry
 *
 * @param input
 * @param opts
 * @param incomingfetchRetryOpts
 * @param input URL to visit
 * @param opts fetch options
 * @param incomingfetchRetryOpts options specific to fetchRetry
 * @returns Array of JSON responses from fetch
 */
export async function fetchRetryPaginated(
  input: RequestInfo | URL,
  opts?: RequestInit | undefined,
  incomingfetchRetryOpts?: {
    retryLeft?: number;
    sleepMs?: number;
  },
): Promise<unknown[]> {
  const output: unknown[] = [];

  while (true) {
    const res = await fetchRetry(input, opts, incomingfetchRetryOpts);
    output.push(await res.json());

    const parsed = parseLinkHeader(res.headers.get('link')) ?? {};
    if ('next' in parsed) {
      input = parsed.next.url;
    } else {
      return output;
    }
  }
}

// https://www.imsglobal.org/spec/lti-ags/v2p0#score-publish-service
export const Lti13ScoreSchema = z.object({
  scoreGiven: z.number(),
  scoreMaximum: z.number(),
  userId: z.string(),
  scoringUserId: z.string().optional(),
  activityProgress: z.enum(['Initialized', 'Started', 'InProgress', 'Submitted', 'Completed']),
  gradingProgress: z.enum(['FullyGraded', 'Pending', 'PendingManual', 'Failed', 'NotReady']),
  timestamp: DateFromISOString,
  submission: z
    .object({
      startedAt: DateFromISOString.optional(),
      submittedAt: DateFromISOString.optional(),
    })
    .optional(),
  comment: z.string().optional(),
});
export type Lti13Score = z.infer<typeof Lti13ScoreSchema>;

const UsersWithLti13SubSchema = UserSchema.extend({
  lti13_sub: z.string().nullable(),
});
type UsersWithLti13Sub = z.infer<typeof UsersWithLti13SubSchema>;

// https://www.imsglobal.org/spec/lti-nrps/v2p0/#sharing-of-personal-data
const ContextMembershipSchema = z.object({
  user_id: z.string(),
  roles: z.string().array(), // https://www.imsglobal.org/spec/lti/v1p3#role-vocabularies
  status: z.enum(['Active', 'Inactive', 'Deleted']).optional(),
  email: z.string().optional(),
});
type ContextMembership = z.infer<typeof ContextMembershipSchema>;

const ContextMembershipContainerSchema = z.object({
  id: z.string(),
  context: z.object({
    id: z.string(),
  }),
  members: ContextMembershipSchema.array(),
});

class Lti13ContextMembership {
  #memberships: Record<string, ContextMembership[]> = {};

  private constructor(memberships: ContextMembership[]) {
    // Turn array into an object for efficient lookups. We need to retain duplicates
    // so that we can detect and handle the case where two users have the same email.
    for (const member of memberships) {
      if (member.email === undefined) {
        continue;
      }
      this.#memberships[member.email] ??= [];
      this.#memberships[member.email].push(member);
    }
  }

  static async loadForInstance({
    lti13_instance,
    lti13_course_instance,
  }: Lti13CombinedInstance): Promise<Lti13ContextMembership> {
    if (lti13_course_instance.context_memberships_url === null) {
      throw new HttpStatusError(
        403,
        'LTI 1.3 course instance context_memberships_url not configured',
      );
    }

    const token = await getAccessToken(lti13_instance.id);
    const fetchArray = await fetchRetryPaginated(lti13_course_instance.context_memberships_url, {
      method: 'GET',
      headers: {
        Authorization: `Bearer ${token}`,
        'Content-type': 'application/vnd.ims.lti-nrps.v2.membershipcontainer+json',
      },
    });

    const containers = ContextMembershipContainerSchema.array().parse(fetchArray);
    const ltiMemberships = containers.flatMap((c) => {
      return c.members;
    });

    const filteredMemberships = ltiMemberships.filter((member: ContextMembership) => {
      // Skip invalid cases
      if (
        member.roles.includes('http://purl.imsglobal.org/vocab/lti/system/person#TestUser') ||
        !('email' in member)
      ) {
        return false;
      }

      return true;
    });

    return new Lti13ContextMembership(filteredMemberships);
  }

  /**
   * @param user The user to look up.
   * @returns The LTI 1.3 sub (user_id) for the user, or null if not found.
   */
  async lookup(user: UsersWithLti13Sub): Promise<string | null> {
    if (user.lti13_sub !== null) {
      return user.lti13_sub;
    }

    for (const match of ['uid', 'email']) {
      const memberResults = this.#memberships[user[match]];

      if (!memberResults) continue;

      // member.email cannot be duplicated in memberships
      if (memberResults.length > 1) return null;

      // The `user_id` that we get from the membership API is what we call `lti13_sub`.
      return memberResults[0].user_id;
    }

    // The user wan't found.
    return null;
  }
}

export async function updateLti13Scores(
  unsafe_assessment_id: string | number,
  instance: Lti13CombinedInstance,
  job: ServerJob,
) {
  // Get the assessment metadata
  const assessment = await queryRow(
    sql.select_assessment_for_lti13_scores,
    {
      unsafe_assessment_id,
      lti13_course_instance_id: instance.lti13_course_instance.id,
    },
    AssessmentSchema.extend({
      lti13_lineitem_id_url: z.string(),
      lti13_instance_id: z.string(),
      context_memberships_url: z.string(),
    }),
  );

  if (assessment === null) {
    throw new HttpStatusError(403, 'Invalid assessment.id');
  }

  job.info(`Sending grade data for ${assessment.tid} ${assessment.title}`);

  const token = await getAccessToken(instance.lti13_instance.id);

  const assessment_instances = await queryRows(
    sql.select_assessment_instances_for_scores,
    {
      assessment_id: assessment.id,
    },
    AssessmentInstanceSchema.extend({
      score_perc: z.number(), // not .nullable() from SQL query
      date: DateFromISOString, // not .nullable() from SQL query
      users: UsersWithLti13SubSchema.array(),
    }),
  );

  const memberships = await Lti13ContextMembership.loadForInstance(instance);
  const timestamp = new Date();

  for (const assessment_instance of assessment_instances) {
    for (const user of assessment_instance.users) {
      job.info(`ai=${assessment_instance.id}, ${assessment_instance.score_perc}% for ${user.name}`);

      const userId = await memberships.lookup(user);
      if (userId === null) {
        job.warn(`* Could not find LTI user information for ${user.name} ${user.uid}, skipping...`);
        continue;
      }

      const submittedAt = await selectAssessmentInstanceLastSubmissionDate(assessment_instance.id);

      /*
       https://www.imsglobal.org/spec/lti-ags/v2p0#score-service-media-type-and-schema
       Canvas has extensions we could use described at
       https://canvas.instructure.com/doc/api/score.html#method.lti/ims/scores.create
      */
      const score: Lti13Score = {
        timestamp,
        scoreGiven: assessment_instance.score_perc,
        scoreMaximum: 100,
        activityProgress: assessment_instance.open ? 'Submitted' : 'Completed',
        gradingProgress: 'FullyGraded',
        userId,
        submission: {
          startedAt: assessment_instance.date,
          submittedAt: submittedAt ?? undefined,
        },
      };

      const res = await fetchRetry(assessment.lti13_lineitem_id_url + '/scores', {
        method: 'POST',
        headers: {
          Authorization: `Bearer ${token}`,
          'Content-type': 'application/vnd.ims.lis.v1.score+json',
        },
        body: JSON.stringify(score),
      });

      job.info(`\t${res.statusText}`);
      if (!res.ok) {
        job.warn(`\t${await res.text()}`);
      }
    }
  }
}<|MERGE_RESOLUTION|>--- conflicted
+++ resolved
@@ -163,10 +163,6 @@
     }),
   }),
 );
-<<<<<<< HEAD
-//).passthrough();
-=======
->>>>>>> 6d776024
 
 // https://www.imsglobal.org/spec/lti-dl/v2p0#message-claims
 export const Lti13DeepLinkingRequestSchema = Lti13ClaimBaseSchema.merge(
@@ -175,16 +171,6 @@
     'https://purl.imsglobal.org/spec/lti-dl/claim/deep_linking_settings': z.object({
       deep_link_return_url: z.string(),
       accept_types: z.string().array(),
-<<<<<<< HEAD
-      accept_presentation_document_targets: z.string().array(),
-      accept_multiple: z.boolean().optional(),
-      accept_lineitem: z.boolean().optional(),
-      // There are more
-      data: z.any().optional(),
-    }),
-  }),
-  //).passthrough();
-=======
       accept_presentation_document_targets: z.enum(['embed', 'iframe', 'window']).array(),
       accept_media_types: z.string().optional(),
       accept_multiple: z.boolean().optional(),
@@ -195,7 +181,6 @@
       data: z.any().optional(),
     }),
   }),
->>>>>>> 6d776024
 );
 
 export const Lti13ClaimSchema = z.discriminatedUnion(
