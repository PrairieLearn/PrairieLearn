-- BLOCK select_nearby_documents
SELECT
  *
FROM
  question_generation_context_embeddings
ORDER BY
  embedding <=> $embedding
LIMIT
  $limit;

-- BLOCK select_nearby_documents_from_file
SELECT
  *
FROM
  question_generation_context_embeddings
WHERE
  doc_path = $doc_path
ORDER BY
  embedding <=> $embedding
LIMIT
  $limit;

-- BLOCK select_documents_by_chunk_id
SELECT
  *
FROM
  question_generation_context_embeddings
WHERE
  doc_path = $doc_path
  AND chunk_id = ANY ($chunk_ids);

-- BLOCK insert_draft_question_metadata
INSERT INTO
  draft_question_metadata (question_id, created_by, updated_by)
<<<<<<< HEAD
VALUES
  ($question_id, $creator_id, $creator_id);
=======
SELECT
  $question_id,
  u.user_id,
  u.user_id
FROM
  users AS u
WHERE
  u.uid = $creator_id;
>>>>>>> 7a6a148f

-- BLOCK insert_ai_generation_prompt
INSERT INTO
  ai_question_generation_prompts (
    question_id,
    prompting_user_id,
<<<<<<< HEAD
    prompting_authn_user_id,
=======
>>>>>>> 7a6a148f
    prompt_type,
    user_prompt,
    system_prompt,
    response,
    html,
    python,
    errors,
    completion,
    job_sequence_id
  )
VALUES
  (
    $question_id,
    $prompting_user_id,
<<<<<<< HEAD
    $prompting_authn_user_id,
=======
>>>>>>> 7a6a148f
    $prompt_type,
    $user_prompt,
    $system_prompt,
    $response,
    $html,
    $python,
    to_jsonb($errors::text[]),
    $completion,
    $job_sequence_id
<<<<<<< HEAD
  )
  -- BLOCK select_question_by_qid_and_course
=======
  );

-- BLOCK select_question_by_qid_and_course
>>>>>>> 7a6a148f
SELECT
  *
FROM
  questions as q
WHERE
  q.qid = $qid
  AND q.course_id = $course_id
  AND q.deleted_at IS NULL;<|MERGE_RESOLUTION|>--- conflicted
+++ resolved
@@ -32,29 +32,14 @@
 -- BLOCK insert_draft_question_metadata
 INSERT INTO
   draft_question_metadata (question_id, created_by, updated_by)
-<<<<<<< HEAD
 VALUES
   ($question_id, $creator_id, $creator_id);
-=======
-SELECT
-  $question_id,
-  u.user_id,
-  u.user_id
-FROM
-  users AS u
-WHERE
-  u.uid = $creator_id;
->>>>>>> 7a6a148f
 
 -- BLOCK insert_ai_generation_prompt
 INSERT INTO
   ai_question_generation_prompts (
     question_id,
     prompting_user_id,
-<<<<<<< HEAD
-    prompting_authn_user_id,
-=======
->>>>>>> 7a6a148f
     prompt_type,
     user_prompt,
     system_prompt,
@@ -69,10 +54,6 @@
   (
     $question_id,
     $prompting_user_id,
-<<<<<<< HEAD
-    $prompting_authn_user_id,
-=======
->>>>>>> 7a6a148f
     $prompt_type,
     $user_prompt,
     $system_prompt,
@@ -82,14 +63,9 @@
     to_jsonb($errors::text[]),
     $completion,
     $job_sequence_id
-<<<<<<< HEAD
-  )
-  -- BLOCK select_question_by_qid_and_course
-=======
   );
 
 -- BLOCK select_question_by_qid_and_course
->>>>>>> 7a6a148f
 SELECT
   *
 FROM
