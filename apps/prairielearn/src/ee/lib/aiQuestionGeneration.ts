import { type OpenAI } from 'openai';
import * as parse5 from 'parse5';

import { loadSqlEquiv, queryRows, queryRow, queryAsync } from '@prairielearn/postgres';

<<<<<<< HEAD
import * as b64Util from '../../lib/base64-util.js';
=======
>>>>>>> 8d7afcc4
import { getCourseFilesClient } from '../../lib/course-files-api.js';
import { QuestionGenerationContextEmbeddingSchema, QuestionSchema } from '../../lib/db-types.js';
import { type ServerJob, createServerJob } from '../../lib/server-jobs.js';

import { createEmbedding, openAiUserFromAuthn, vectorToString } from './contextEmbeddings.js';
import { validateHTML } from './validateHTML.js';

const sql = loadSqlEquiv(import.meta.url);

/**
 * Generates the common preamble with general PrairieLearn information for the LLM
 *
 * @param context Relevant example documents, formatted into one string.
 * @returns A string, the prompt preamble.
 */
function promptPreamble(context: string): string {
  return `# Introduction

You are an assistant that helps instructors write questions for PrairieLearn.

A question has a \`question.html\` file that can contain standard HTML, CSS, and JavaScript. It also includes PrairieLearn elements like \`<pl-multiple-choice>\` and \`<pl-number-input>\`.

A question may also have a \`server.py\` file that can randomly generate unique parameters and answers, and which can also assign grades to student submissions. \`server.py\` may be omitted if it's not necessary.

## Generating random parameters

\`server.py\` may define a \`generate\` function. \`generate\` has a single parameter \`data\` which can be modified by reference. It has the following properties:

- \`params\`: A dictionary. Random parameters, choices, etc. can be written here for later retrieval.

## Using random parameters

Parameters can be read in \`question.html\` with Mustache syntax. For instance, if \`server.py\` contains \`data["params"]["answer"]\`, it can be read with \`{{ params.answer }}\` in \`question.html\`.

# Context

Here is some context that may help you respond to the user. This context may include example questions, documentation, or other information that may be helpful.

${context}

`;
}

/**
 * Builds the context string, consisting of relevant documents.
 *
 * @param client The OpenAI client to use.
 * @param prompt The user's question generation prompt.
 * @param promptUserInput The user's indication of how to create student input boxes.
 * @param mandatoryElementNames Elements that we must pull documentation for.
 * @param authnUserId The user's authenticated user ID.
 * @returns A string of all relevant context documents.
 */
async function makeContext(
  client: OpenAI,
  prompt: string,
  promptUserInput: string | undefined,
  mandatoryElementNames: string[],
  authnUserId: string,
): Promise<string> {
  const embedding = await createEmbedding(client, prompt, openAiUserFromAuthn(authnUserId));

  // Identify all elements that we are using *and* have documentation document chunks.
  const mandatoryElements =
    mandatoryElementNames.length > 0
      ? await queryRows(
          sql.select_documents_by_chunk_id,
          {
            doc_path: 'docs/elements.md',
            chunk_ids: mandatoryElementNames,
          },
          QuestionGenerationContextEmbeddingSchema,
        )
      : [];

  const numElements = Math.max(5 - mandatoryElements.length, 0);

  const docs = await queryRows(
    sql.select_nearby_documents,
    { embedding: vectorToString(embedding), limit: numElements },
    QuestionGenerationContextEmbeddingSchema,
  );

  // If a prompt specifies how user input is handled, try to find documentation for those types of input
  // and save as last doc. Regeneration prompts don't use this, so promptUserInput may be undefined.
  if (promptUserInput !== undefined) {
    const embeddingUserInput = await createEmbedding(
      client,
      promptUserInput,
      openAiUserFromAuthn(authnUserId),
    );

    const elementDoc = await queryRow(
      sql.select_nearby_documents_from_file,
      {
        embedding: vectorToString(embeddingUserInput),
        doc_path: 'docs/elements.md',
        limit: 1,
      },
      QuestionGenerationContextEmbeddingSchema,
    );
    if (numElements > 0 && !docs.some((doc) => doc.doc_text === elementDoc.doc_text)) {
      // Override the last (least relevant) doc.
      docs[numElements - 1] = elementDoc;
    }
  }

  return docs
    .concat(mandatoryElements)
    .map((doc) => doc.doc_text)
    .join('\n\n');
}

/**
 * Extracts the generated HTML and Python code from an OpenAI completion into job parameters.
 *
 * @param completion The completion to extract from.
 * @param job The job whose data we want to extract into.
 */
function extractFromCompletion(
  completion: OpenAI.Chat.Completions.ChatCompletion,
  job: ServerJob,
): { html?: string; python?: string } {
  const completionText = completion.choices[0].message.content;

  job.info(`completion is ${completionText}`);

  job.info(`used ${completion?.usage?.total_tokens} OpenAI tokens to generate response.`);

  const pythonSelector = /```python\n(?<code>([^`]|`[^`]|``[^`]|\n)*)```/;
  const htmlSelector = /```html\n(?<code>([^`]|`[^`]|``[^`]|\n)*)```/;

  const html = completionText?.match(htmlSelector)?.groups?.code;
  const python = completionText?.match(pythonSelector)?.groups?.code;

  const out = {};

  if (html !== undefined) {
    job.info(`extracted html file: ${html}`);
    out['html'] = html;
  }

  if (python !== undefined) {
    job.info(`extracted python file: ${python}`);
    out['python'] = python;
  }

  return out;
}

/**
 * Generates the HTML and Python code for a new question using an LLM.
 *
 * @param client The OpenAI client to use.
 * @param courseId The ID of the current course.
 * @param authnUserId The authenticated user's ID.
 * @param promptGeneral The prompt for how to generate a question.
 * @param promptUserInput The prompt for how to take user input.
 * @param promptGrading The prompt for how to grade user input.
 * @param userId The ID of the generating/saving user.
 * @param hasCoursePermissionEdit Whether the saving generating/saving has course permission edit privlidges.
 * @returns A server job ID for the generation task and a promise to return the associated saved data on completion.
 */
export async function generateQuestion({
  client,
  courseId,
  authnUserId,
  promptGeneral,
  promptUserInput,
  promptGrading,
  userId,
  hasCoursePermissionEdit,
}: {
  client: OpenAI;
  courseId: string;
  authnUserId: string;
  promptGeneral: string;
  promptUserInput: string;
  promptGrading: string;
  userId: string;
  hasCoursePermissionEdit: boolean;
}): Promise<{
  jobSequenceId: string;
  questionQid: string;
  htmlResult: string | undefined;
  pythonResult: string | undefined;
}> {
  const serverJob = await createServerJob({
    courseId,
    type: 'ai_question_generate',
    description: 'Generate a question with AI',
    authnUserId,
  });

  const jobData = await serverJob.execute(async (job) => {
    const userPrompt = `${promptGeneral}
    
    You should provide the following input methods for students to answer: ${promptUserInput}
    
    To calculate the right answer, you should: ${promptGrading}`;

    job.info(`prompt is ${userPrompt}`);

    const context = await makeContext(client, userPrompt, promptUserInput, [], authnUserId);

    const sysPrompt = `
${promptPreamble(context)}
# Prompt

A user will now request your help in creating a question. Respond in a friendly but concise way. Include \`question.html\` and \`server.py\` in Markdown code fences in your response, and tag each code fence with the language (either \`html\` or \`python\`). Omit \`server.py\` if the question does not require it (for instance, if the question does not require randomization).

Keep in mind you are not just generating an example; you are generating an actual question that the user will use directly.`;

    job.info(`system prompt is: ${sysPrompt}`);

    // TODO [very important]: normalize to prevent prompt injection attacks
    const completion = await client.chat.completions.create({
      model: 'gpt-3.5-turbo',
      messages: [
        { role: 'system', content: sysPrompt },
        { role: 'user', content: userPrompt },
      ],
      user: openAiUserFromAuthn(authnUserId),
    });

    const results = extractFromCompletion(completion, job);
    const html = results?.html;

    let errors: string[] = [];
    if (html && typeof html === 'string') {
      errors = validateHTML(html, false, !!results?.python);
    } else {
      errors = ['Please generate a question.html file.'];
    }

    const files = {};

    if (results?.html) {
      files['question.html'] = results?.html;
    }

    if (results?.python) {
      files['server.py'] = results?.python;
    }

    const courseFilesClient = getCourseFilesClient();

    const saveResults = await courseFilesClient.createQuestion.mutate({
      course_id: courseId,
      user_id: userId,
      authn_user_id: authnUserId,
      has_course_permission_edit: hasCoursePermissionEdit,
      is_draft: true,
      files,
    });

<<<<<<< HEAD
    if (saveResults.status === 'success') {
      await queryAsync(sql.insert_draft_question_metadata, {
        question_id: saveResults.question_id,
        creator_id: authnUserId,
      });

      await queryAsync(sql.insert_ai_generation_prompt, {
        question_id: saveResults.question_id,
        prompting_user_id: authnUserId,
        prompt_type: 'initial',
        user_prompt: userPrompt,
        system_prompt: sysPrompt,
        response: completion.choices[0].message.content,
        html: results?.html,
        python: results?.python,
        errors,
        completion,
        job_sequence_id: serverJob.jobSequenceId,
      });
      job.data['questionId'] = saveResults.question_id;
      job.data['questionQid'] = saveResults.question_qid;
    } else {
      throw new Error('Adding question as draft failed.');
    }

=======
    if (saveResults.status === 'error') {
      job.fail(`Adding question as draft failed (job sequence: ${saveResults.job_sequence_id})`);
      return;
    }

    await queryAsync(sql.insert_draft_question_metadata, {
      question_id: saveResults.question_id,
      creator_id: authnUserId,
    });

    await queryAsync(sql.insert_ai_question_generation_prompt, {
      question_id: saveResults.question_id,
      prompting_user_id: authnUserId,
      prompt_type: 'initial',
      user_prompt: userPrompt,
      system_prompt: sysPrompt,
      response: completion.choices[0].message.content,
      html: results?.html,
      python: results?.python,
      errors,
      completion,
      job_sequence_id: serverJob.jobSequenceId,
    });
    job.data['questionId'] = saveResults.question_id;
    job.data['questionQid'] = saveResults.question_qid;

>>>>>>> 8d7afcc4
    job.data.html = html;
    job.data.python = results?.python;

    if (
      saveResults.status === 'success' &&
      errors.length > 0 &&
      typeof job.data.questionQid === 'string'
    ) {
      await regenInternal({
        job,
        client,
        authnUserId,
        originalPrompt: userPrompt,
        revisionPrompt: `Please fix the following issues: \n${errors.join('\n')}`,
        originalHTML: html || '',
        originalPython: typeof results?.python === 'string' ? results?.python : undefined,
        remainingAttempts: 0,
        isAutomated: true,
        questionId: saveResults.question_id,
        courseId,
        userId,
        hasCoursePermissionEdit,
        questionQid: saveResults.question_qid,
        jobSequenceId: serverJob.jobSequenceId,
      });
    }
  });

  return {
    jobSequenceId: serverJob.jobSequenceId,
    questionQid: jobData.data.questionQid,
    htmlResult: jobData.data.html,
    pythonResult: jobData.data.python,
  };
}

/**
 * Gets all of the tag names in an HTML parse tree.
 * @param ast The tree to use.
 * @returns All tag names in the tree.
 */
function traverseForTagNames(ast: any): Set<string> {
  const nodeNames = new Set<string>([ast.nodeName]);
  if (ast.childNodes) {
    for (const child of ast.childNodes) {
      traverseForTagNames(child).forEach((name) => nodeNames.add(name));
    }
  }
  return nodeNames;
}

/**
 * Revises a question using the LLM based on user input.
 *
 * @param client The OpenAI client to use.
 * @param authnUserId The authenticated user's ID.
 * @param originalPrompt The prompt creating the original generation.
 * @param revisionPrompt A prompt with user instructions on how to revise the question.
 * @param originalHTML The question.html file to revise.
 * @param originalPython The server.py file to revise.
 * @param remainingAttempts Number of times that regen could be called.
 * @param isAutomated Whether the regeneration was the result of an automated check or a human revision prompt.
 * @param questionQid The qid of the question to edit.
 * @param courseId The ID of the current course.
 * @param userId The ID of the generating/saving user.
 * @param hasCoursePermissionEdit Whether the saving generating/saving has course permission edit privlidges.
 */
async function regenInternal({
  job,
  client,
  authnUserId,
  originalPrompt,
  revisionPrompt,
  originalHTML,
  originalPython,
  remainingAttempts,
  isAutomated,
  questionId,
  questionQid,
  courseId,
  userId,
  hasCoursePermissionEdit,
  jobSequenceId,
}: {
  job: ServerJob;
  client: OpenAI;
  authnUserId: string;
  originalPrompt: string;
  revisionPrompt: string;
  originalHTML: string;
  originalPython: string | undefined;
  remainingAttempts: number;
  isAutomated: boolean;
  questionId: string;
  questionQid: string | undefined;
  courseId: string;
  userId: string;
  hasCoursePermissionEdit: boolean;
  jobSequenceId: string;
}) {
  job.info(`prompt is ${revisionPrompt}`);

  let tags: string[] = [];
  if (originalHTML) {
    const ast = parse5.parseFragment(originalHTML);
    tags = Array.from(traverseForTagNames(ast));
  }

  const context = await makeContext(client, originalPrompt, undefined, tags, authnUserId);

  const sysPrompt = `
${promptPreamble(context)}
# Previous Generations

A user previously used the assistant to generate a question with following prompt:

${originalPrompt}

You generated the following:

${
  originalHTML === undefined
    ? ''
    : `\`\`\`html
${originalHTML}
\`\`\``
}

${
  originalPython === undefined
    ? ''
    : `\`\`\`python
${originalPython}
\`\`\``
}

# Prompt

A user will now request your help in in revising the question that you generated. Respond in a friendly but concise way. Include \`question.html\` and \`server.py\` in Markdown code fences in your response, and tag each code fence with the language (either \`html\` or \`python\`). Omit \`server.py\` if the question does not require it (for instance, if the question does not require randomization).

Keep in mind you are not just generating an example; you are generating an actual question that the user will use directly.
`;

  job.info(`system prompt is: ${sysPrompt}`);

  // TODO [very important]: normalize to prevent prompt injection attacks

  const completion = await client.chat.completions.create({
    model: 'gpt-3.5-turbo',
    messages: [
      { role: 'system', content: sysPrompt },
      { role: 'user', content: revisionPrompt },
    ],
    user: openAiUserFromAuthn(authnUserId),
  });

  const results = extractFromCompletion(completion, job);

  const html = results?.html || originalHTML;
<<<<<<< HEAD
  const python = results.python || originalPython;
=======
  const python = results?.python || originalPrompt;
>>>>>>> 8d7afcc4

  let errors: string[] = [];

  if (html && typeof html === 'string') {
<<<<<<< HEAD
    errors = validateHTML(html, false, !!python);
  }

  if (userId !== undefined && hasCoursePermissionEdit !== undefined) {
    await queryAsync(sql.insert_ai_generation_prompt, {
      question_id: questionId,
      prompting_user_id: authnUserId,
      prompt_type: isAutomated ? 'auto_revision' : 'human_revision',
      user_prompt: revisionPrompt,
      system_prompt: sysPrompt,
      response: completion.choices[0].message.content,
      html,
      python,
      errors,
      completion,
      job_sequence_id: jobSequenceId,
    });

    const files: Record<string, string> = {};
    if (results?.html) {
      files['question.html'] = b64Util.b64EncodeUnicode(html);
    }

    if (results?.python) {
      files['server.py'] = b64Util.b64EncodeUnicode(python);
    }

    const client = getCourseFilesClient();

    const result = await client.updateQuestionFiles.mutate({
      course_id: courseId,
      user_id: userId,
      authn_user_id: authnUserId,
      has_course_permission_edit: hasCoursePermissionEdit,
      question_id: questionId,
      files,
    });

    if (result.status === 'error') {
      throw new Error('Draft mutation failed.');
    }
=======
    errors = validateHTML(html, false, !!results?.python);
  }

  await queryAsync(sql.insert_ai_question_generation_prompt, {
    question_id: questionId,
    prompting_user_id: authnUserId,
    prompt_type: isAutomated ? 'auto_revision' : 'human_revision',
    user_prompt: revisionPrompt,
    system_prompt: sysPrompt,
    response: completion.choices[0].message.content,
    html,
    python,
    errors,
    completion,
    job_sequence_id: jobSequenceId,
  });

  const files: Record<string, string> = {};
  if (results?.html) {
    files['question.html'] = results?.html;
  }

  if (python) {
    files['server.py'] = python;
  }

  const courseFilesClient = getCourseFilesClient();

  const result = await courseFilesClient.updateQuestionFiles.mutate({
    course_id: courseId,
    user_id: userId,
    authn_user_id: authnUserId,
    has_course_permission_edit: hasCoursePermissionEdit,
    question_id: questionId,
    files,
  });

  if (result.status === 'error') {
    job.fail(`Draft mutation failed (job sequence: ${result.job_sequence_id})`);
    return;
  }

  job.data.html = html;
  job.data.python = results.python;

  if (errors.length > 0 && remainingAttempts > 0) {
    const auto_revisionPrompt = `Please fix the following issues: \n${errors.join('\n')}`;
    await regenInternal({
      job,
      client,
      authnUserId,
      originalPrompt,
      revisionPrompt: auto_revisionPrompt,
      originalHTML: html,
      originalPython: typeof job?.data?.python === 'string' ? job?.data?.python : undefined,
      remainingAttempts: remainingAttempts - 1,
      isAutomated: true,
      questionId,
      questionQid,
      courseId,
      userId,
      hasCoursePermissionEdit,
      jobSequenceId,
    });
>>>>>>> 8d7afcc4
  }

  job.data.html = html;
  job.data.python = python;

  if (errors.length > 0 && remainingAttempts > 0) {
    const auto_revisionPrompt = `Please fix the following issues: \n${errors.join('\n')}`;
    await regenInternal({
      job,
      client,
      authnUserId,
      originalPrompt,
      revisionPrompt: auto_revisionPrompt,
      originalHTML: html,
      originalPython: python,
      remainingAttempts: remainingAttempts - 1,
      isAutomated: true,
      questionId,
      questionQid,
      courseId,
      userId,
      hasCoursePermissionEdit,
      jobSequenceId,
    });
  }
}

/**
 * Revises a question using the LLM based on user input.
 *
 * @param client The OpenAI client to use.
 * @param courseId The ID of the current course.
 * @param authnUserId The authenticated user's ID.
 * @param originalPrompt The prompt creating the original generation.
 * @param revisionPrompt A prompt with user instructions on how to revise the question.
 * @param originalHTML The question.html file to revise.
 * @param originalPython The server.py file to revise.
 * @param userId The ID of the generating/saving user.
<<<<<<< HEAD
 * @param hasCoursePermissionEdit Whether the saving generating/saving has course permission edit privlidges.
=======
 * @param hasCoursePermissionEdit Whether the saving generating/saving has course permission edit privileges.
>>>>>>> 8d7afcc4
 * @returns A server job ID for the generation task and a promise to return the associated saved data on completion.
 */
export async function regenerateQuestion(
  client: OpenAI,
  courseId: string,
  authnUserId: string,
  originalPrompt: string,
  revisionPrompt: string,
  originalHTML: string,
  originalPython: string,
<<<<<<< HEAD
  questionQid: string | undefined,
=======
  questionQid: string,
>>>>>>> 8d7afcc4
  userId: string,
  hasCoursePermissionEdit: boolean,
): Promise<{
  jobSequenceId: string;
  htmlResult: string | undefined;
  pythonResult: string | undefined;
}> {
  const serverJob = await createServerJob({
    courseId,
    type: 'ai_question_regenerate',
    description: 'Revise a question using the LLM',
    authnUserId,
  });

  const question = await queryRow(
    sql.select_question_by_qid_and_course,
    { qid: questionQid, course_id: courseId },
    QuestionSchema,
  );

  const jobData = await serverJob.execute(async (job) => {
    await regenInternal({
      job,
      client,
      authnUserId,
      originalPrompt,
      revisionPrompt,
      originalHTML,
      originalPython,
      remainingAttempts: 1,
      isAutomated: false,
      questionId: question.id,
      questionQid,
      courseId,
      userId,
      hasCoursePermissionEdit,
      jobSequenceId: serverJob.jobSequenceId,
    });
  });

  return {
    jobSequenceId: serverJob.jobSequenceId,
    htmlResult: jobData.data.html,
    pythonResult: jobData.data.python,
  };
}<|MERGE_RESOLUTION|>--- conflicted
+++ resolved
@@ -3,10 +3,7 @@
 
 import { loadSqlEquiv, queryRows, queryRow, queryAsync } from '@prairielearn/postgres';
 
-<<<<<<< HEAD
 import * as b64Util from '../../lib/base64-util.js';
-=======
->>>>>>> 8d7afcc4
 import { getCourseFilesClient } from '../../lib/course-files-api.js';
 import { QuestionGenerationContextEmbeddingSchema, QuestionSchema } from '../../lib/db-types.js';
 import { type ServerJob, createServerJob } from '../../lib/server-jobs.js';
@@ -263,33 +260,6 @@
       files,
     });
 
-<<<<<<< HEAD
-    if (saveResults.status === 'success') {
-      await queryAsync(sql.insert_draft_question_metadata, {
-        question_id: saveResults.question_id,
-        creator_id: authnUserId,
-      });
-
-      await queryAsync(sql.insert_ai_generation_prompt, {
-        question_id: saveResults.question_id,
-        prompting_user_id: authnUserId,
-        prompt_type: 'initial',
-        user_prompt: userPrompt,
-        system_prompt: sysPrompt,
-        response: completion.choices[0].message.content,
-        html: results?.html,
-        python: results?.python,
-        errors,
-        completion,
-        job_sequence_id: serverJob.jobSequenceId,
-      });
-      job.data['questionId'] = saveResults.question_id;
-      job.data['questionQid'] = saveResults.question_qid;
-    } else {
-      throw new Error('Adding question as draft failed.');
-    }
-
-=======
     if (saveResults.status === 'error') {
       job.fail(`Adding question as draft failed (job sequence: ${saveResults.job_sequence_id})`);
       return;
@@ -316,7 +286,6 @@
     job.data['questionId'] = saveResults.question_id;
     job.data['questionQid'] = saveResults.question_qid;
 
->>>>>>> 8d7afcc4
     job.data.html = html;
     job.data.python = results?.python;
 
@@ -476,21 +445,16 @@
   const results = extractFromCompletion(completion, job);
 
   const html = results?.html || originalHTML;
-<<<<<<< HEAD
   const python = results.python || originalPython;
-=======
-  const python = results?.python || originalPrompt;
->>>>>>> 8d7afcc4
 
   let errors: string[] = [];
 
   if (html && typeof html === 'string') {
-<<<<<<< HEAD
     errors = validateHTML(html, false, !!python);
   }
 
   if (userId !== undefined && hasCoursePermissionEdit !== undefined) {
-    await queryAsync(sql.insert_ai_generation_prompt, {
+    await queryAsync(sql.insert_ai_question_generation_prompt, {
       question_id: questionId,
       prompting_user_id: authnUserId,
       prompt_type: isAutomated ? 'auto_revision' : 'human_revision',
@@ -525,74 +489,9 @@
     });
 
     if (result.status === 'error') {
-      throw new Error('Draft mutation failed.');
-    }
-=======
-    errors = validateHTML(html, false, !!results?.python);
-  }
-
-  await queryAsync(sql.insert_ai_question_generation_prompt, {
-    question_id: questionId,
-    prompting_user_id: authnUserId,
-    prompt_type: isAutomated ? 'auto_revision' : 'human_revision',
-    user_prompt: revisionPrompt,
-    system_prompt: sysPrompt,
-    response: completion.choices[0].message.content,
-    html,
-    python,
-    errors,
-    completion,
-    job_sequence_id: jobSequenceId,
-  });
-
-  const files: Record<string, string> = {};
-  if (results?.html) {
-    files['question.html'] = results?.html;
-  }
-
-  if (python) {
-    files['server.py'] = python;
-  }
-
-  const courseFilesClient = getCourseFilesClient();
-
-  const result = await courseFilesClient.updateQuestionFiles.mutate({
-    course_id: courseId,
-    user_id: userId,
-    authn_user_id: authnUserId,
-    has_course_permission_edit: hasCoursePermissionEdit,
-    question_id: questionId,
-    files,
-  });
-
-  if (result.status === 'error') {
-    job.fail(`Draft mutation failed (job sequence: ${result.job_sequence_id})`);
-    return;
-  }
-
-  job.data.html = html;
-  job.data.python = results.python;
-
-  if (errors.length > 0 && remainingAttempts > 0) {
-    const auto_revisionPrompt = `Please fix the following issues: \n${errors.join('\n')}`;
-    await regenInternal({
-      job,
-      client,
-      authnUserId,
-      originalPrompt,
-      revisionPrompt: auto_revisionPrompt,
-      originalHTML: html,
-      originalPython: typeof job?.data?.python === 'string' ? job?.data?.python : undefined,
-      remainingAttempts: remainingAttempts - 1,
-      isAutomated: true,
-      questionId,
-      questionQid,
-      courseId,
-      userId,
-      hasCoursePermissionEdit,
-      jobSequenceId,
-    });
->>>>>>> 8d7afcc4
+      job.fail(`Draft mutation failed (job sequence: ${result.job_sequence_id})`);
+      return;
+    }
   }
 
   job.data.html = html;
@@ -631,11 +530,7 @@
  * @param originalHTML The question.html file to revise.
  * @param originalPython The server.py file to revise.
  * @param userId The ID of the generating/saving user.
-<<<<<<< HEAD
- * @param hasCoursePermissionEdit Whether the saving generating/saving has course permission edit privlidges.
-=======
  * @param hasCoursePermissionEdit Whether the saving generating/saving has course permission edit privileges.
->>>>>>> 8d7afcc4
  * @returns A server job ID for the generation task and a promise to return the associated saved data on completion.
  */
 export async function regenerateQuestion(
@@ -646,11 +541,7 @@
   revisionPrompt: string,
   originalHTML: string,
   originalPython: string,
-<<<<<<< HEAD
-  questionQid: string | undefined,
-=======
   questionQid: string,
->>>>>>> 8d7afcc4
   userId: string,
   hasCoursePermissionEdit: boolean,
 ): Promise<{
