import { type OpenAI } from 'openai';
import * as parse5 from 'parse5';

import { Cache } from '@prairielearn/cache';
import {
  execute,
  loadSqlEquiv,
  queryOptionalRow,
  queryRow,
  queryRows,
} from '@prairielearn/postgres';

import * as b64Util from '../../lib/base64-util.js';
import { config } from '../../lib/config.js';
import { getCourseFilesClient } from '../../lib/course-files-api.js';
import {
  IdSchema,
  type Issue,
  QuestionGenerationContextEmbeddingSchema,
} from '../../lib/db-types.js';
import { getAndRenderVariant } from '../../lib/question-render.js';
import { type ServerJob, createServerJob } from '../../lib/server-jobs.js';
import { updateCourseInstanceUsagesForAiQuestionGeneration } from '../../models/course-instance-usages.js';
import { selectCourseById } from '../../models/course.js';
import { selectQuestionById, selectQuestionByQid } from '../../models/question.js';
import { selectUserById } from '../../models/user.js';

import { createEmbedding, openAiUserFromAuthn, vectorToString } from './contextEmbeddings.js';
import { validateHTML } from './validateHTML.js';

const sql = loadSqlEquiv(import.meta.url);

const MODEL_NAME: OpenAI.Chat.ChatModel = 'gpt-4o';

const NUM_TOTAL_ATTEMPTS = 2;

/**
 * Generates the common preamble with general PrairieLearn information for the LLM
 *
 * @param context Relevant example documents, formatted into one string.
 * @returns A string, the prompt preamble.
 */
function promptPreamble(context: string): string {
  return `# Introduction

You are an assistant that helps instructors write questions for PrairieLearn.

A question has a \`question.html\` file that can contain standard HTML, CSS, and JavaScript. It can also include PrairieLearn elements like \`<pl-multiple-choice>\` and \`<pl-number-input>\`.

A question may also have a \`server.py\` file that can randomly generate unique parameters and answers, and which can also assign grades to student submissions.

## Generating and using random parameters

\`server.py\` may define a \`generate\` function. \`generate\` has a single parameter \`data\` which can be modified by reference. It has the following properties:

- \`params\`: A dictionary. Random parameters, choices, etc. can be written here for later retrieval.
- \`correct_answers\`: A dictionary. Correct answers can be written here for later retrieval, if needed.

Parameters can be read in \`question.html\` with Mustache syntax. For instance, if \`server.py\` contains \`data["params"]["answer"]\`, it can be read with \`{{ params.answer }}\` in \`question.html\`.

If a \`question.html\` file includes Mustache templates, a \`server.py\` should be provided to generate the necessary parameters. Remember that Mustache logic is quite limited, so any computation should be done in \`server.py\`.

If the question does not use random parameters, \`server.py\` can be omitted.

## Formatting

You can use LaTeX to format numerical quantities, equations, formulas, and so on. For inline LaTeX, use \`$...$\`. For block LaTeX, use \`$$...$$\`.

# Context

Here is some context that may help you respond to the user. This context may include example questions, documentation, or other information that may be helpful.

${context}

`;
}

async function checkRender(
  status: 'success' | 'error',
  errors: string[],
  courseId: string,
  userId: string,
  questionId: string,
) {
  // If there was any issue generating the question, we won't yet check rendering.
  if (status === 'error' || errors.length > 0) return [];

  const question = await selectQuestionById(questionId);
  const course = await selectCourseById(courseId);
  const user = await selectUserById(userId);

  const locals = {
    // The URL prefix doesn't matter here since we won't ever show the result to the user.
    urlPrefix: '',
    question,
    course,
    user,
    authn_user: user, // We don't have a separate authn user in this case.
    is_administrator: false,
  };
  await getAndRenderVariant(null, null, locals, {
    // Needed so that we can read the error output below.
    issuesLoadExtraData: true,
  });

  // Errors should generally have stack traces. If they don't, we'll filter
  // them out, but they may not help us much.
  return ((locals as any).issues as Issue[])
    .map((issue) => issue.system_data?.courseErrData?.outputBoth as string | undefined)
    .filter((output) => output !== undefined)
    .map((output) => {
      return `When trying to render, your code created an error with the following output: \`\`\`${output}\`\`\`\n\nPlease fix it.`;
    });
}

/**
 * Builds the context string, consisting of relevant documents.
 *
 * @param client The OpenAI client to use.
 * @param prompt The user's question generation prompt.
 * @param mandatoryElementNames Elements that we must pull documentation for.
 * @param authnUserId The user's authenticated user ID.
 * @returns A string of all relevant context documents.
 */
export async function makeContext(
  client: OpenAI,
  prompt: string,
  mandatoryElementNames: string[],
  authnUserId: string,
): Promise<string> {
  const embedding = await createEmbedding(client, prompt, openAiUserFromAuthn(authnUserId));

  // Identify all elements that we are using *and* have documentation document chunks.
  const mandatoryElements =
    mandatoryElementNames.length > 0
      ? await queryRows(
          sql.select_documents_by_chunk_id,
          {
            doc_path: 'docs/elements.md',
            chunk_ids: mandatoryElementNames,
          },
          QuestionGenerationContextEmbeddingSchema,
        )
      : [];

  // The number of additional elements and documentation document chunks to include after accounting for all mandatory elements.
  const numAdditionalDocs = Math.max(5 - mandatoryElements.length, 0);

  const docs = await queryRows(
    sql.select_nearby_documents,
    { embedding: vectorToString(embedding), limit: numAdditionalDocs },
    QuestionGenerationContextEmbeddingSchema,
  );

  // Ensure that documentation for at least one element is always included.
  const elementDoc = await queryOptionalRow(
    sql.select_nearby_documents_from_file,
    {
      embedding: vectorToString(embedding),
      doc_path: 'docs/elements.md',
      limit: 1,
    },
    QuestionGenerationContextEmbeddingSchema,
  );
  if (elementDoc == null) {
    throw new Error(
      'Document embeddings not found. Ensure you have generated embeddings in the administrator settings page.',
    );
  }
  if (numAdditionalDocs > 0 && !docs.some((doc) => doc.doc_text === elementDoc.doc_text)) {
    // Override the last (least relevant) doc.
    docs[numAdditionalDocs - 1] = elementDoc;
  }

  return docs
    .concat(mandatoryElements)
    .map((doc) => doc.doc_text)
    .join('\n\n');
}

/**
 * Extracts the generated HTML and Python code from an OpenAI completion into job parameters.
 *
 * @param completion The completion to extract from.
 * @param job The job whose data we want to extract into.
 */
function extractFromCompletion(
  completion: OpenAI.Chat.Completions.ChatCompletion,
  job: ServerJob,
): { html?: string; python?: string } {
  const completionText = completion.choices[0].message.content;

  job.info(`completion is ${completionText}`);

  job.info(`used ${completion.usage?.total_tokens} OpenAI tokens to generate response.`);

  const pythonSelector = /```python\n(?<code>([^`]|`[^`]|``[^`]|\n)*)```/;
  const htmlSelector = /```html\n(?<code>([^`]|`[^`]|``[^`]|\n)*)```/;

  const html = completionText?.match(htmlSelector)?.groups?.code;
  const python = completionText?.match(pythonSelector)?.groups?.code;

  const out: { html?: string; python?: string } = {};

  if (html !== undefined) {
    job.info(`extracted html file: ${html}`);
    out.html = html;
  }

  if (python !== undefined) {
    job.info(`extracted python file: ${python}`);
    out.python = python;
  }

  return out;
}

/**
 * Returns the AI question generation cache used for rate limiting.
 */
let aiQuestionGenerationCache: Cache | undefined;
export async function getAiQuestionGenerationCache() {
  // The cache variable is outside the function to avoid creating multiple instances of the same cache in the same process.
  if (aiQuestionGenerationCache) return aiQuestionGenerationCache;
  aiQuestionGenerationCache = new Cache();
  await aiQuestionGenerationCache.init({
    type: config.nonVolatileCacheType,
    keyPrefix: config.cacheKeyPrefix,
    redisUrl: config.nonVolatileRedisUrl,
  });
  return aiQuestionGenerationCache;
}

/**
 * Approximate the cost of the prompt, in US dollars.
 * Accounts for the cost of prompt, system, and completion tokens.
 */
export function approximatePromptCost(prompt: string) {
  // There are approximately 4 characters per token (source: https://platform.openai.com/tokenizer),
  // so we divide the length of the prompt by 4 to approximate the number of prompt tokens.
  // Also, on average, we generate 3750 system tokens per prompt.
  const approxPromptAndSystemTokenCost =
    ((prompt.length / 4 + 3750) * config.costPerMillionPromptTokens) / 1e6;

  // On average, we generate 250 completion tokens per prompt.
  const approxCompletionTokenCost = (250 * config.costPerMillionCompletionTokens) / 1e6;

  return approxPromptAndSystemTokenCost + approxCompletionTokenCost;
}

/**
 * Retrieve the Redis key for a user's current AI question generation interval usage
 */
function getIntervalUsageKey(userId: number) {
  const intervalStart = Date.now() - (Date.now() % intervalLengthMs);
  return `ai-question-generation-usage:user:${userId}:interval:${intervalStart}`;
}

// 1 hour in milliseconds
const intervalLengthMs = 3600 * 1000;

/**
 * Retrieve the user's AI question generation usage in the last hour interval, in US dollars
 */
export async function getIntervalUsage({ userId }: { userId: number }) {
  const cache = await getAiQuestionGenerationCache();
  return (await cache.get<number>(getIntervalUsageKey(userId))) ?? 0;
}

/**
 * Add the cost of a completion to the usage of the user for the current interval.
 */
export async function addCompletionCostToIntervalUsage({
  userId,
  promptTokens,
  completionTokens,
  intervalCost,
}: {
  userId: number;
  promptTokens: number;
  completionTokens: number;
  intervalCost: number;
}) {
  const cache = await getAiQuestionGenerationCache();

  const completionCost =
    (config.costPerMillionPromptTokens * promptTokens +
      config.costPerMillionCompletionTokens * completionTokens) /
    1e6;

  // Date.now() % intervalLengthMs is the number of milliseconds since the beginning of the interval.
  const timeRemainingInInterval = intervalLengthMs - (Date.now() % intervalLengthMs);

  cache.set(getIntervalUsageKey(userId), intervalCost + completionCost, timeRemainingInInterval);
}

/**
 * Generates the HTML and Python code for a new question using an LLM.
 * @param params
 * @param params.client The OpenAI client to use.
 * @param params.courseId The ID of the current course.
 * @param params.authnUserId The authenticated user's ID.
 * @param params.prompt The prompt for how to generate a question.
 * @param params.userId The ID of the generating/saving user.
 * @param params.hasCoursePermissionEdit Whether the saving generating/saving has course permission edit privlidges.
 * @returns A server job ID for the generation task and a promise to return the associated saved data on completion.
 */
export async function generateQuestion({
  client,
  courseId,
  authnUserId,
  prompt,
  userId,
  hasCoursePermissionEdit,
}: {
  client: OpenAI;
  courseId: string;
  authnUserId: string;
  prompt: string;
  userId: string;
  hasCoursePermissionEdit: boolean;
}): Promise<{
  jobSequenceId: string;
  questionId: string;
  htmlResult: string | undefined;
  pythonResult: string | undefined;
  /**
   * The context about our elements and example questions that was provided
   * to the LLM.
   */
  context: string | undefined;
  /**
   * The number of tokens in the prompt provided to the LLM.
   */
  promptTokens: number | undefined;
  /**
   * The number of completion tokens generated as output by the LLM.
   */
  completionTokens: number | undefined;
}> {
  const serverJob = await createServerJob({
    courseId,
    type: 'ai_question_generate',
    description: 'Generate a question with AI',
    authnUserId,
  });

  const jobData = await serverJob.execute(async (job) => {
    job.info(`Prompt: "${prompt}"`);

    const context = await makeContext(client, prompt, [], authnUserId);

    const sysPrompt = `
${promptPreamble(context)}
# Prompt

A user will now request your help in creating a question. Respond in a friendly but concise way. Include \`question.html\` and \`server.py\` in Markdown code fences in your response, and tag each code fence with the language (either \`html\` or \`python\`). Omit \`server.py\` if the question does not require it (for instance, if the question does not require randomization). In their prompt, they may explain how to calculate the correct answer; this is just for the backend. Do NOT display the method to calculate the correct answer in your \`question.html\` unless otherwise requested.

Keep in mind you are not just generating an example; you are generating an actual question that the user will use directly.`;

    job.info(`system prompt is: ${sysPrompt}`);

    const completion = await client.chat.completions.create({
      model: MODEL_NAME,
      messages: [
        { role: 'system', content: sysPrompt },
        { role: 'user', content: prompt },
      ],
      user: openAiUserFromAuthn(authnUserId),
    });

    const results = extractFromCompletion(completion, job);
    const html = results.html;

    let errors: string[] = [];
    if (html && typeof html === 'string') {
<<<<<<< HEAD
      errors = validateHTML(html, false, !!results.python);
=======
      errors = validateHTML(html, !!results?.python);
>>>>>>> 688a00b2
    } else {
      errors = ['Please generate a question.html file.'];
    }

    const files = {};
<<<<<<< HEAD

    if (results.html) {
      files['question.html'] = results.html;
    }

    if (results.python) {
      files['server.py'] = results.python;
=======
    if (results?.html) {
      files['question.html'] = results?.html;
    }
    if (results?.python) {
      files['server.py'] = results?.python;
>>>>>>> 688a00b2
    }

    const courseFilesClient = getCourseFilesClient();

    const saveResults = await courseFilesClient.createQuestion.mutate({
      course_id: courseId,
      user_id: userId,
      authn_user_id: authnUserId,
      has_course_permission_edit: hasCoursePermissionEdit,
      is_draft: true,
      files,
    });

    if (saveResults.status === 'error') {
      job.fail(`Adding question as draft failed (job sequence: ${saveResults.job_sequence_id})`);
      return;
    }

    await execute(sql.insert_draft_question_metadata, {
      question_id: saveResults.question_id,
      creator_id: authnUserId,
    });

    const ai_question_generation_prompt_id = await queryRow(
      sql.insert_ai_question_generation_prompt,
      {
        question_id: saveResults.question_id,
        prompting_user_id: authnUserId,
        prompt_type: 'initial',
        user_prompt: prompt,
        system_prompt: sysPrompt,
        response: completion.choices[0].message.content,
        html: results.html,
        python: results.python,
        errors,
        completion,
        job_sequence_id: serverJob.jobSequenceId,
      },
      IdSchema,
    );

    job.data.questionId = saveResults.question_id;
    job.data.questionQid = saveResults.question_qid;

    job.data.promptTokens = completion.usage?.prompt_tokens;
    job.data.completionTokens = completion.usage?.completion_tokens;

    await updateCourseInstanceUsagesForAiQuestionGeneration({
      promptId: ai_question_generation_prompt_id,
      authnUserId,
      promptTokens: completion.usage?.prompt_tokens,
      completionTokens: completion.usage?.completion_tokens,
    });

    job.data.html = html;
    job.data.python = results.python;
    job.data.context = context;

    errors.push(
      ...(await checkRender(saveResults.status, errors, courseId, userId, saveResults.question_id)),
    );

    if (errors.length > 0 && typeof job.data.questionQid === 'string') {
      await regenInternal({
        job,
        client,
        authnUserId,
        originalPrompt: prompt,
        revisionPrompt: `Please fix the following issues: \n${errors.join('\n')}`,
        originalHTML: html || '',
        originalPython: results.python,
        remainingAttempts: NUM_TOTAL_ATTEMPTS - 1,
        isAutomated: true,
        questionId: saveResults.question_id,
        courseId,
        userId,
        hasCoursePermissionEdit,
        questionQid: saveResults.question_qid,
        jobSequenceId: serverJob.jobSequenceId,
      });
    }
  });

  return {
    jobSequenceId: serverJob.jobSequenceId,
    questionId: jobData.data.questionId,
    htmlResult: jobData.data.html,
    pythonResult: jobData.data.python,
    context: jobData.data.context,
    promptTokens: jobData.data.promptTokens,
    completionTokens: jobData.data.completionTokens,
  };
}

/**
 * Gets all of the tag names in an HTML parse tree.
 * @param ast The tree to use.
 * @returns All tag names in the tree.
 */
function traverseForTagNames(ast: any): Set<string> {
  const nodeNames = new Set<string>([ast.nodeName]);
  if (ast.childNodes) {
    for (const child of ast.childNodes) {
      traverseForTagNames(child).forEach((name) => nodeNames.add(name));
    }
  }
  return nodeNames;
}

/**
 * Revises a question using the LLM based on user input.
 * @param params
 * @param params.job The server job to use.
 * @param params.client The OpenAI client to use.
 * @param params.authnUserId The authenticated user's ID.
 * @param params.originalPrompt The prompt creating the original generation.
 * @param params.revisionPrompt A prompt with user instructions on how to revise the question.
 * @param params.originalHTML The question.html file to revise.
 * @param params.originalPython The server.py file to revise.
 * @param params.remainingAttempts Number of times that regen could be called.
 * @param params.isAutomated Whether the regeneration was the result of an automated check or a human revision prompt.
 * @param params.questionId The ID of the question to edit.
 * @param params.questionQid The qid of the question to edit.
 * @param params.courseId The ID of the current course.
 * @param params.userId The ID of the generating/saving user.
 * @param params.hasCoursePermissionEdit Whether the saving generating/saving has course permission edit privlidges.
 * @param params.jobSequenceId The ID of the server job.
 */
async function regenInternal({
  job,
  client,
  authnUserId,
  originalPrompt,
  revisionPrompt,
  originalHTML,
  originalPython,
  remainingAttempts,
  isAutomated,
  questionId,
  questionQid,
  courseId,
  userId,
  hasCoursePermissionEdit,
  jobSequenceId,
}: {
  job: ServerJob;
  client: OpenAI;
  authnUserId: string;
  originalPrompt: string;
  revisionPrompt: string;
  originalHTML: string | undefined;
  originalPython: string | undefined;
  remainingAttempts: number;
  isAutomated: boolean;
  questionId: string;
  questionQid: string | undefined;
  courseId: string;
  userId: string;
  hasCoursePermissionEdit: boolean;
  jobSequenceId: string;
}) {
  job.info(`prompt is ${revisionPrompt}`);

  let tags: string[] = [];
  if (originalHTML) {
    const ast = parse5.parseFragment(originalHTML);
    tags = Array.from(traverseForTagNames(ast));
  }

  const context = await makeContext(client, originalPrompt, tags, authnUserId);

  const sysPrompt = `
${promptPreamble(context)}
# Previous Generations

A user previously used the assistant to generate a question with following prompt:

${originalPrompt}

You generated the following:

${
  originalHTML === undefined
    ? ''
    : `\`\`\`html
${originalHTML}
\`\`\``
}

${
  originalPython === undefined
    ? ''
    : `\`\`\`python
${originalPython}
\`\`\``
}

# Prompt

A user will now request your help in in revising the question that you generated. Respond in a friendly but concise way. Include \`question.html\` and \`server.py\` in Markdown code fences in your response, and tag each code fence with the language (either \`html\` or \`python\`). Omit \`server.py\` if the question does not require it (for instance, if the question does not require randomization).

Keep in mind you are not just generating an example; you are generating an actual question that the user will use directly.
`;

  job.info(`system prompt is: ${sysPrompt}`);

  const completion = await client.chat.completions.create({
    model: MODEL_NAME,
    messages: [
      { role: 'system', content: sysPrompt },
      { role: 'user', content: revisionPrompt },
    ],
    user: openAiUserFromAuthn(authnUserId),
  });

  const results = extractFromCompletion(completion, job);

  const html = results.html || originalHTML;
  const python = results.python || originalPython;

  let errors: string[] = [];

  if (html && typeof html === 'string') {
    errors = validateHTML(html, !!python);
  }

  const ai_question_generation_prompt_id = await queryRow(
    sql.insert_ai_question_generation_prompt,
    {
      question_id: questionId,
      prompting_user_id: authnUserId,
      prompt_type: isAutomated ? 'auto_revision' : 'human_revision',
      user_prompt: revisionPrompt,
      system_prompt: sysPrompt,
      response: completion.choices[0].message.content,
      html,
      python,
      errors,
      completion,
      job_sequence_id: jobSequenceId,
    },
    IdSchema,
  );

  const files: Record<string, string> = {};
<<<<<<< HEAD
  if (results.html && html !== undefined) {
    files['question.html'] = b64Util.b64EncodeUnicode(html);
  }

  if (results.python && python !== undefined) {
=======
  if (html) {
    files['question.html'] = b64Util.b64EncodeUnicode(html);
  }
  if (python) {
>>>>>>> 688a00b2
    files['server.py'] = b64Util.b64EncodeUnicode(python);
  }

  const courseFilesClient = getCourseFilesClient();

  const result = await courseFilesClient.updateQuestionFiles.mutate({
    course_id: courseId,
    user_id: userId,
    authn_user_id: authnUserId,
    has_course_permission_edit: hasCoursePermissionEdit,
    question_id: questionId,
    files,
  });

  if (result.status === 'error') {
    job.fail(`Draft mutation failed (job sequence: ${result.job_sequence_id})`);
    return;
  }

  job.data.promptTokens = completion.usage?.prompt_tokens;
  job.data.completionTokens = completion.usage?.completion_tokens;

  await updateCourseInstanceUsagesForAiQuestionGeneration({
    promptId: ai_question_generation_prompt_id,
    authnUserId,
    promptTokens: completion.usage?.prompt_tokens,
    completionTokens: completion.usage?.completion_tokens,
  });

  job.data.html = html;
  job.data.python = python;

  errors.push(...(await checkRender(result.status, errors, courseId, userId, questionId)));

  if (errors.length > 0 && remainingAttempts > 0) {
    const auto_revisionPrompt = `Please fix the following issues: \n${errors.join('\n')}`;
    await regenInternal({
      job,
      client,
      authnUserId,
      originalPrompt,
      revisionPrompt: auto_revisionPrompt,
      originalHTML: html,
      originalPython: python,
      remainingAttempts: remainingAttempts - 1,
      isAutomated: true,
      questionId,
      questionQid,
      courseId,
      userId,
      hasCoursePermissionEdit,
      jobSequenceId,
    });
  }
}

/**
 * Revises a question using the LLM based on user input.
 *
 * @param client The OpenAI client to use.
 * @param courseId The ID of the current course.
 * @param authnUserId The authenticated user's ID.
 * @param originalPrompt The prompt creating the original generation.
 * @param revisionPrompt A prompt with user instructions on how to revise the question.
 * @param originalHTML The question.html file to revise.
 * @param originalPython The server.py file to revise.
 * @param questionQid The qid of the question to edit.
 * @param userId The ID of the generating/saving user.
 * @param hasCoursePermissionEdit Whether the saving generating/saving has course permission edit privileges.
 * @returns A server job ID for the generation task and a promise to return the associated saved data on completion.
 */
export async function regenerateQuestion(
  client: OpenAI,
  courseId: string,
  authnUserId: string,
  originalPrompt: string,
  revisionPrompt: string,
  originalHTML: string,
  originalPython: string,
  questionQid: string,
  userId: string,
  hasCoursePermissionEdit: boolean,
): Promise<{
  jobSequenceId: string;
  htmlResult: string | undefined;
  pythonResult: string | undefined;
  promptTokens: number | undefined;
  completionTokens: number | undefined;
}> {
  const serverJob = await createServerJob({
    courseId,
    type: 'ai_question_regenerate',
    description: 'Revise a question using the LLM',
    authnUserId,
  });

  const question = await selectQuestionByQid({ qid: questionQid, course_id: courseId });

  const jobData = await serverJob.execute(async (job) => {
    job.data.questionQid = questionQid;
    await regenInternal({
      job,
      client,
      authnUserId,
      originalPrompt,
      revisionPrompt,
      originalHTML,
      originalPython,
      remainingAttempts: NUM_TOTAL_ATTEMPTS,
      isAutomated: false,
      questionId: question.id,
      questionQid,
      courseId,
      userId,
      hasCoursePermissionEdit,
      jobSequenceId: serverJob.jobSequenceId,
    });
  });

  return {
    jobSequenceId: serverJob.jobSequenceId,
    htmlResult: jobData.data.html,
    pythonResult: jobData.data.python,
    promptTokens: jobData.data.promptTokens,
    completionTokens: jobData.data.completionTokens,
  };
}<|MERGE_RESOLUTION|>--- conflicted
+++ resolved
@@ -374,31 +374,17 @@
 
     let errors: string[] = [];
     if (html && typeof html === 'string') {
-<<<<<<< HEAD
-      errors = validateHTML(html, false, !!results.python);
-=======
       errors = validateHTML(html, !!results?.python);
->>>>>>> 688a00b2
     } else {
       errors = ['Please generate a question.html file.'];
     }
 
     const files = {};
-<<<<<<< HEAD
-
-    if (results.html) {
-      files['question.html'] = results.html;
-    }
-
-    if (results.python) {
-      files['server.py'] = results.python;
-=======
     if (results?.html) {
       files['question.html'] = results?.html;
     }
     if (results?.python) {
       files['server.py'] = results?.python;
->>>>>>> 688a00b2
     }
 
     const courseFilesClient = getCourseFilesClient();
@@ -644,18 +630,10 @@
   );
 
   const files: Record<string, string> = {};
-<<<<<<< HEAD
-  if (results.html && html !== undefined) {
-    files['question.html'] = b64Util.b64EncodeUnicode(html);
-  }
-
-  if (results.python && python !== undefined) {
-=======
   if (html) {
     files['question.html'] = b64Util.b64EncodeUnicode(html);
   }
   if (python) {
->>>>>>> 688a00b2
     files['server.py'] = b64Util.b64EncodeUnicode(python);
   }
 
