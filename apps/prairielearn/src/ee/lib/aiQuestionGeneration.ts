--- conflicted
+++ resolved
@@ -149,31 +149,19 @@
 /**
  * Builds the context string, consisting of relevant documents.
  *
-<<<<<<< HEAD
- * @param model The embedding model to use.
-=======
  * @param embeddingModel The embedding model to use.
->>>>>>> 9aa444d7
  * @param prompt The user's question generation prompt.
  * @param mandatoryElementNames Elements that we must pull documentation for.
  * @param authnUserId The user's authenticated user ID.
  * @returns A string of all relevant context documents.
  */
 export async function makeContext(
-<<<<<<< HEAD
-  model: EmbeddingModel,
-=======
   embeddingModel: EmbeddingModel,
->>>>>>> 9aa444d7
   prompt: string,
   mandatoryElementNames: string[],
   authnUserId: string,
 ): Promise<string> {
-<<<<<<< HEAD
-  const embedding = await createEmbedding(model, prompt, openAiUserFromAuthn(authnUserId));
-=======
   const embedding = await createEmbedding(embeddingModel, prompt, openAiUserFromAuthn(authnUserId));
->>>>>>> 9aa444d7
 
   // Identify all elements that we are using *and* have documentation document chunks.
   const mandatoryElements =
