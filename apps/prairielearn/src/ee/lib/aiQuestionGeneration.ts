--- conflicted
+++ resolved
@@ -215,11 +215,7 @@
 
   job.info(`${chalk.bold('Completion:')}\n\n${completionText}\n`);
 
-<<<<<<< HEAD
   logResponseUsage({ response, logger: job });
-=======
-  job.info(`used ${completion.usage?.total_tokens} OpenAI tokens to generate response.`);
->>>>>>> b9c3af7b
 
   const pythonSelector = /```python\n(?<code>([^`]|`[^`]|``[^`]|\n)*)```/;
   const htmlSelector = /```html\n(?<code>([^`]|`[^`]|``[^`]|\n)*)```/;
@@ -413,13 +409,8 @@
       safety_identifier: openAiUserFromAuthn(authnUserId),
     });
 
-<<<<<<< HEAD
     const results = extractFromResponse(response, job);
-    const html = results?.html;
-=======
-    const results = extractFromCompletion(completion, job);
     const html = results.html;
->>>>>>> b9c3af7b
 
     let errors: string[] = [];
     if (html && typeof html === 'string') {
@@ -464,17 +455,10 @@
         prompting_user_id: authnUserId,
         prompt_type: 'initial',
         user_prompt: prompt,
-<<<<<<< HEAD
         system_prompt: instructions,
         response: response.output_text,
         html: results?.html,
         python: results?.python,
-=======
-        system_prompt: sysPrompt,
-        response: completion.choices[0].message.content,
-        html: results.html,
-        python: results.python,
->>>>>>> b9c3af7b
         errors,
         completion: response,
         job_sequence_id: serverJob.jobSequenceId,
@@ -503,17 +487,8 @@
       ...(await checkRender(saveResults.status, errors, courseId, userId, saveResults.question_id)),
     );
 
-<<<<<<< HEAD
-    if (
-      saveResults.status === 'success' &&
-      errors.length > 0 &&
-      typeof job.data.questionQid === 'string'
-    ) {
+    if (errors.length > 0 && typeof job.data.questionQid === 'string') {
       const { usage: newUsage } = await regenInternal({
-=======
-    if (errors.length > 0 && typeof job.data.questionQid === 'string') {
-      await regenInternal({
->>>>>>> b9c3af7b
         job,
         client,
         authnUserId,
