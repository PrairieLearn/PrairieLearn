--- conflicted
+++ resolved
@@ -136,40 +136,19 @@
     QuestionGenerationContextEmbeddingSchema,
   );
 
-<<<<<<< HEAD
-  // If a prompt specifies how user input is handled, try to find documentation for those types of input
-  // and save as last doc. Regeneration prompts don't use this, so promptUserInput may be undefined.
-  const embeddingUserInput = await createEmbedding(
-    client,
-    prompt,
-    openAiUserFromAuthn(authnUserId),
-  );
-
-  const elementDoc = await queryRow(
-    sql.select_nearby_documents_from_file,
-    {
-      embedding: vectorToString(embeddingUserInput),
-=======
   // Ensure that documentation for at least one element is always included.
   const elementDoc = await queryRow(
     sql.select_nearby_documents_from_file,
     {
       embedding: vectorToString(embedding),
->>>>>>> f5c95293
       doc_path: 'docs/elements.md',
       limit: 1,
     },
     QuestionGenerationContextEmbeddingSchema,
   );
-<<<<<<< HEAD
-  if (numElements > 0 && !docs.some((doc) => doc.doc_text === elementDoc.doc_text)) {
-    // Override the last (least relevant) doc.
-    docs[numElements - 1] = elementDoc;
-=======
   if (numAdditionalDocs > 0 && !docs.some((doc) => doc.doc_text === elementDoc.doc_text)) {
     // Override the last (least relevant) doc.
     docs[numAdditionalDocs - 1] = elementDoc;
->>>>>>> f5c95293
   }
 
   return docs
@@ -230,22 +209,14 @@
   client,
   courseId,
   authnUserId,
-<<<<<<< HEAD
-  promptGeneral,
-=======
   prompt,
->>>>>>> f5c95293
   userId,
   hasCoursePermissionEdit,
 }: {
   client: OpenAI;
   courseId: string;
   authnUserId: string;
-<<<<<<< HEAD
-  promptGeneral: string;
-=======
   prompt: string;
->>>>>>> f5c95293
   userId: string;
   hasCoursePermissionEdit: boolean;
 }): Promise<{
@@ -267,15 +238,9 @@
   });
 
   const jobData = await serverJob.execute(async (job) => {
-<<<<<<< HEAD
-    job.info(`prompt is ${promptGeneral}`);
-
-    const context = await makeContext(client, promptGeneral, [], authnUserId);
-=======
     job.info(`Prompt: "${prompt}"`);
 
     const context = await makeContext(client, prompt, [], authnUserId);
->>>>>>> f5c95293
 
     const sysPrompt = `
 ${promptPreamble(context)}
@@ -292,11 +257,7 @@
       model: MODEL_NAME,
       messages: [
         { role: 'system', content: sysPrompt },
-<<<<<<< HEAD
-        { role: 'user', content: promptGeneral },
-=======
         { role: 'user', content: prompt },
->>>>>>> f5c95293
       ],
       user: openAiUserFromAuthn(authnUserId),
     });
@@ -346,11 +307,7 @@
       question_id: saveResults.question_id,
       prompting_user_id: authnUserId,
       prompt_type: 'initial',
-<<<<<<< HEAD
-      user_prompt: promptGeneral,
-=======
       user_prompt: prompt,
->>>>>>> f5c95293
       system_prompt: sysPrompt,
       response: completion.choices[0].message.content,
       html: results?.html,
@@ -379,11 +336,7 @@
         job,
         client,
         authnUserId,
-<<<<<<< HEAD
-        originalPrompt: promptGeneral,
-=======
         originalPrompt: prompt,
->>>>>>> f5c95293
         revisionPrompt: `Please fix the following issues: \n${errors.join('\n')}`,
         originalHTML: html || '',
         originalPython: typeof results?.python === 'string' ? results?.python : undefined,
