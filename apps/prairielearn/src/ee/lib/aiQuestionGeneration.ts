--- conflicted
+++ resolved
@@ -3,10 +3,7 @@
 
 import { loadSqlEquiv, queryRows, queryRow, queryAsync } from '@prairielearn/postgres';
 
-<<<<<<< HEAD
 import * as b64Util from '../../lib/base64-util.js';
-=======
->>>>>>> 7a6a148f
 import { getCourseFilesClient } from '../../lib/course-files-api.js';
 import { QuestionGenerationContextEmbeddingSchema, QuestionSchema } from '../../lib/db-types.js';
 import { type ServerJob, createServerJob } from '../../lib/server-jobs.js';
@@ -271,12 +268,7 @@
 
       await queryAsync(sql.insert_ai_generation_prompt, {
         question_id: saveResults.question_id,
-<<<<<<< HEAD
-        prompting_user_id: userId,
-        prompting_authn_user_id: authnUserId,
-=======
         prompting_user_id: authnUserId,
->>>>>>> 7a6a148f
         prompt_type: 'initial',
         user_prompt: userPrompt,
         system_prompt: sysPrompt,
@@ -290,11 +282,7 @@
       job.data['questionId'] = saveResults.question_id;
       job.data['questionQid'] = saveResults.question_qid;
     } else {
-<<<<<<< HEAD
-      job.error('Adding question as draft failed.');
-=======
       throw Error('Adding question as draft failed.');
->>>>>>> 7a6a148f
     }
 
     job.data.html = html;
@@ -456,41 +444,24 @@
   const results = extractFromCompletion(completion, job);
 
   const html = results?.html || originalHTML;
-<<<<<<< HEAD
   const python = results.python || originalPython;
-=======
->>>>>>> 7a6a148f
 
   let errors: string[] = [];
 
   if (html && typeof html === 'string') {
-<<<<<<< HEAD
     errors = validateHTML(html, false, !!python);
-=======
-    errors = validateHTML(html, false, !!results?.python);
->>>>>>> 7a6a148f
   }
 
   if (userId !== undefined && hasCoursePermissionEdit !== undefined) {
     await queryAsync(sql.insert_ai_generation_prompt, {
       question_id: questionId,
-<<<<<<< HEAD
-      prompting_user_id: userId,
-      prompting_authn_user_id: authnUserId,
-=======
       prompting_user_id: authnUserId,
->>>>>>> 7a6a148f
       prompt_type: isAutomated ? 'auto_revision' : 'human_revision',
       user_prompt: revisionPrompt,
       system_prompt: sysPrompt,
       response: completion.choices[0].message.content,
-<<<<<<< HEAD
       html,
       python,
-=======
-      html: results?.html,
-      python: results?.python,
->>>>>>> 7a6a148f
       errors,
       completion,
       job_sequence_id: jobSequenceId,
@@ -498,19 +469,11 @@
 
     const files: Record<string, string> = {};
     if (results?.html) {
-<<<<<<< HEAD
       files['question.html'] = b64Util.b64EncodeUnicode(html);
     }
 
     if (results?.python) {
       files['server.py'] = b64Util.b64EncodeUnicode(python);
-=======
-      files['question.html'] = results?.html;
-    }
-
-    if (results?.python) {
-      files['server.py'] = results?.python;
->>>>>>> 7a6a148f
     }
 
     const client = getCourseFilesClient();
@@ -525,20 +488,12 @@
     });
 
     if (result.status === 'error') {
-<<<<<<< HEAD
-      job.error('Draft mutation failed.');
-=======
       throw Error('Draft mutation failed.');
->>>>>>> 7a6a148f
     }
   }
 
   job.data.html = html;
-<<<<<<< HEAD
   job.data.python = python;
-=======
-  job.data.python = results.python;
->>>>>>> 7a6a148f
 
   if (errors.length > 0 && numRegens > 0) {
     const auto_revisionPrompt = `Please fix the following issues: \n${errors.join('\n')}`;
@@ -549,11 +504,7 @@
       originalPrompt,
       revisionPrompt: auto_revisionPrompt,
       originalHTML: html,
-<<<<<<< HEAD
       originalPython: python,
-=======
-      originalPython: typeof job?.data?.python === 'string' ? job?.data?.python : undefined,
->>>>>>> 7a6a148f
       numRegens: numRegens - 1,
       isAutomated: true,
       questionId,
