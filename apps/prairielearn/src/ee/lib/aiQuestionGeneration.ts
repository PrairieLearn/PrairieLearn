--- conflicted
+++ resolved
@@ -433,8 +433,6 @@
     job.data['promptTokens'] = completion.usage?.prompt_tokens;
     job.data['completionTokens'] = completion.usage?.completion_tokens;
 
-<<<<<<< HEAD
-=======
     await updateCourseInstanceUsagesForAiQuestionGeneration({
       promptId: ai_question_generation_prompt_id,
       authnUserId,
@@ -442,7 +440,6 @@
       completionTokens: completion.usage?.completion_tokens,
     });
 
->>>>>>> 0e88ee32
     job.data.html = html;
     job.data.python = results?.python;
     job.data.context = context;
@@ -664,8 +661,6 @@
   job.data['promptTokens'] = completion.usage?.prompt_tokens;
   job.data['completionTokens'] = completion.usage?.completion_tokens;
 
-<<<<<<< HEAD
-=======
   await updateCourseInstanceUsagesForAiQuestionGeneration({
     promptId: ai_question_generation_prompt_id,
     authnUserId,
@@ -673,7 +668,6 @@
     completionTokens: completion.usage?.completion_tokens,
   });
 
->>>>>>> 0e88ee32
   job.data.html = html;
   job.data.python = python;
 
