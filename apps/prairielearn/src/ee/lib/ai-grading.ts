--- conflicted
+++ resolved
@@ -458,7 +458,6 @@
               rubric_id: rubric_items[0].rubric_id,
               applied_rubric_items: appliedRubricItems,
             };
-<<<<<<< HEAD
             await runInTransactionAsync(async () => {
               const { grading_job_id } = await manualGrading.updateInstanceQuestionScore(
                 assessment_question.assessment_id,
@@ -471,6 +470,7 @@
                   feedback: { manual: '' },
                 },
                 user_id,
+                true, // is_ai_graded
               );
               assert(grading_job_id);
 
@@ -487,26 +487,6 @@
                 course_instance_id,
               });
             });
-=======
-            await manualGrading.updateInstanceQuestionScore(
-              assessment_question.assessment_id,
-              instance_question.id,
-              submission.id,
-              null, // check_modified_at
-              {
-                // TODO: consider asking for and recording freeform feedback.
-                manual_rubric_data,
-                feedback: { manual: '' },
-              },
-              user_id,
-              true, // is_ai_graded
-            );
-
-            job.info('Selected rubric items:');
-            for (const item of selectedRubricDescriptions) {
-              job.info(`- ${item}`);
-            }
->>>>>>> f2f25ad4
           } else if (response.refusal) {
             job.error(`ERROR AI grading for ${instance_question.id}`);
             job.error(response.refusal);
@@ -532,7 +512,6 @@
           const response = completion.choices[0].message;
           job.info(`Raw response:\n${response.content}`);
           if (response.parsed) {
-<<<<<<< HEAD
             const score = response.parsed.score;
             const feedback = response.parsed.feedback;
             job.info(`AI score: ${score}`);
@@ -548,6 +527,7 @@
                   feedback: { manual: feedback },
                 },
                 user_id,
+                true, // is_ai_graded
               );
               assert(grading_job_id);
 
@@ -564,21 +544,6 @@
                 course_instance_id,
               });
             });
-=======
-            await manualGrading.updateInstanceQuestionScore(
-              assessment_question.assessment_id,
-              instance_question.id,
-              submission.id,
-              null, // check_modified_at
-              {
-                manual_score_perc: response.parsed.score,
-                feedback: { manual: response.parsed.feedback },
-              },
-              user_id,
-              true, // is_ai_graded
-            );
-            job.info(`AI score: ${response.parsed.score}`);
->>>>>>> f2f25ad4
           } else if (response.refusal) {
             job.error(`ERROR AI grading for ${instance_question.id}`);
             job.error(response.refusal);
