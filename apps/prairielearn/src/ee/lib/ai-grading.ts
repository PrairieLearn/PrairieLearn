import * as cheerio from 'cheerio';
import { OpenAI } from 'openai';
import { zodResponseFormat } from 'openai/helpers/zod';
import { z } from 'zod';

import * as error from '@prairielearn/error';
import {
  loadSqlEquiv,
  queryOneRowAsync,
  queryOptionalRow,
  queryRow,
  queryRows,
} from '@prairielearn/postgres';

import { config } from '../../lib/config.js';
import {
  InstanceQuestionSchema,
  SubmissionGradingContextEmbeddingSchema,
  SubmissionSchema,
  VariantSchema,
  type Course,
  type Question,
  type AssessmentQuestion,
  type SubmissionGradingContextEmbedding,
  IdSchema,
<<<<<<< HEAD
  InstanceQuestion,
  RubricItemSchema,
  RubricItem,
=======
  type InstanceQuestion,
>>>>>>> 3c054676
} from '../../lib/db-types.js';
import * as manualGrading from '../../lib/manualGrading.js';
import { buildQuestionUrls } from '../../lib/question-render.js';
import { getQuestionCourse } from '../../lib/question-variant.js';
import { createServerJob } from '../../lib/server-jobs.js';
import * as questionServers from '../../question-servers/index.js';

import { createEmbedding, vectorToString } from './contextEmbeddings.js';

const sql = loadSqlEquiv(import.meta.url);

const SubmissionVariantSchema = z.object({
  variant: VariantSchema,
  submission: SubmissionSchema,
});
const GPTGradeSchema = z.object({ grade: z.number(), feedback: z.string() });
const GradedExampleSchema = z.object({
  submission_text: z.string(),
  score_perc: z.number(),
  instance_question_id: z.string(),
  manual_rubric_grading_id: z.string().nullable(),
});
type GradedExample = z.infer<typeof GradedExampleSchema>;

const AppliedRubricItemSchema = z.object({
  rubric_item_id: IdSchema,
  score: z.coerce.number().nullish(),
});
type AppliedRubricItem = z.infer<typeof AppliedRubricItemSchema>;
function parseRubricItems({
  rubric_items,
  gpt_rubric_items,
}: {
  rubric_items: RubricItem[];
  gpt_rubric_items: number[];
}): AppliedRubricItem[] {
  const output: AppliedRubricItem[] = [];
  for (const rubric_item_number of gpt_rubric_items) {
    output.push(
      AppliedRubricItemSchema.parse({ rubric_item_id: rubric_items[rubric_item_number].id }),
    );
  }
  return output;
}

async function generateGPTPrompt({
  question_prompt,
  student_answer,
  example_submissions,
  rubric_items,
}: {
  question_prompt: string;
  student_answer: string;
  example_submissions: GradedExample[];
  rubric_items: RubricItem[];
}): Promise<{
  messages: {
    role: 'system' | 'user';
    content: string;
  }[];
  warning: string;
}> {
  const messages: {
    role: 'system' | 'user';
    content: string;
  }[] = [];
  let warning = '';

  // Instructions for grading
  if (rubric_items.length) {
    let rubric_info = '';
    for (const item of rubric_items) {
      rubric_info += `number: ${item.number}\ndescription: ${item.description}\nexplanation: ${item.explanation}\n\n`;
    }
    messages.push({
      role: 'system',
      content:
        'You are an instructor for a course, and you are grading assignments. You are provided several rubric items with the item number, item description (name), and item explanation. You must grade the assignment by using the rubric and returning an array of all rubric items, with an extra boolean parameter "selected" representing if the rubric item should be selected. You should always list all the rubric items, no matter if they are selected or not. You should also provide feedback on how to improve the answer by incorporating information from the rubric. I will provide some example answers and their corresponding grades.',
    });
    messages.push({
      role: 'system',
      content: `Here is the rubric info:\n${rubric_info}`,
    });
  } else {
    messages.push({
      role: 'system',
      content:
        'You are an instructor for a course, and you are grading assignments. You should always return the grade using a json object of 2 parameters: grade and feedback. The grade should be an integer between 0 and 100. 0 being the lowest and 100 being the highest, and the feedback should be why you give this grade, or how to improve the answer. You can say correct or leave blank when the grade is close to 100. I will provide some example answers and their corresponding grades.',
    });
  }

  // Question prompt
  messages.push({
    role: 'user',
    content: `Question: \n${question_prompt}`,
  });

  // Examples
  for (const example of example_submissions) {
    if (rubric_items.length && example.manual_rubric_grading_id) {
      const rubric_grading_items = await queryRows(
        sql.select_rubric_grading_items,
        {
          maunal_rubric_grading_id: example.manual_rubric_grading_id,
        },
        RubricItemSchema,
      );
      // warning when graded rubric item does not match current rubric item
      if (
        rubric_grading_items.length &&
        rubric_grading_items[0].rubric_id !== rubric_items[0].rubric_id
      ) {
        warning += `Instance question ${example.instance_question_id}: example rubric id is different from the current rubric id.\n`;
      }
      let rubric_grading_info = '';
      for (const item of rubric_grading_items) {
        rubric_grading_info += `number: ${item.number}\n`;
      }
      messages.push({
        role: 'user',
        content: `Example answer: \n${example.submission_text} \nRubric items to this example answer: \n${rubric_grading_info}`,
      });
    } else {
      if (rubric_items.length && !example.manual_rubric_grading_id) {
        // warning when example is not graded on the rubric but there is a rubric in use
        warning += `Instance question ${example.instance_question_id}: example is not graded on a rubric, but there is a rubric in use.\n`;
      } else if (!rubric_items.length && example.manual_rubric_grading_id) {
        // warning when example is graded on a rubric but there is no rubric in use
        warning += `Instance question ${example.instance_question_id}: example is graded on a rubric, but there is not a rubric in use.\n`;
      }
      messages.push({
        role: 'user',
        content: `Example answer: \n${example.submission_text} \nGrade to this example answer: \n${example.score_perc}`,
      });
    }
  }

  // Student answer
  messages.push({
    role: 'user',
    content: `Answer: \n${student_answer} \nHow would you grade this? Please return the json object.`,
  });

  if (warning) {
    warning = `Warning:\n${warning}Warning: accuracy may be lower due to inconsistent rubrics.`;
  }
  return { messages, warning };
}

async function generateSubmissionEmbeddings({
  course,
  question,
  assessment_question,
  urlPrefix,
  openai,
}: {
  question: Question;
  course: Course;
  assessment_question: AssessmentQuestion;
  urlPrefix: string;
  openai: OpenAI;
}): Promise<number> {
  const question_course = await getQuestionCourse(question, course);

  const result = await queryRows(
    sql.select_instance_questions_for_assessment_question,
    {
      assessment_question_id: assessment_question.id,
    },
    InstanceQuestionSchema,
  );

  let newEmbeddingsCount = 0;

  for (const instance_question of result) {
    const submission_id = await queryRow(
      sql.select_last_submission_id,
      { instance_question_id: instance_question.id },
      IdSchema,
    );
    const submission_embedding = await queryOptionalRow(
      sql.select_embedding_for_submission,
      { submission_id },
      SubmissionGradingContextEmbeddingSchema,
    );

    // Only recalculate embedding if it doesn't exist or if it requires a force update
    if (submission_embedding) {
      continue;
    }
    const { variant, submission } = await queryRow(
      sql.select_last_variant_and_submission,
      { instance_question_id: instance_question.id },
      SubmissionVariantSchema,
    );
    const urls = buildQuestionUrls(urlPrefix, variant, question, instance_question);
    const questionModule = questionServers.getModule(question.type);
    const render_submission_results = await questionModule.render(
      { question: false, submissions: true, answer: false },
      variant,
      question,
      submission,
      [submission],
      question_course,
      urls,
    );
    const $ = cheerio.load(render_submission_results.data.submissionHtmls[0], null, false);
    $('script').remove();
    const student_answer = $.html();
    const embedding = await createEmbedding(openai, student_answer, `course_${course.id}`);

    await queryOneRowAsync(sql.create_embedding_for_submission, {
      embedding: vectorToString(embedding),
      submission_id: submission.id,
      submission_text: student_answer,
      assessment_question_id: assessment_question.id,
    });

    newEmbeddingsCount++;
  }
  return newEmbeddingsCount;
}

async function ensureSubmissionEmbedding({
  submission_id,
  course,
  question,
  instance_question,
  urlPrefix,
  openai,
}: {
  submission_id: string;
  question: Question;
  course: Course;
  instance_question: InstanceQuestion;
  urlPrefix: string;
  openai: OpenAI;
}): Promise<SubmissionGradingContextEmbedding> {
  const submission_embedding = await queryOptionalRow(
    sql.select_embedding_for_submission,
    { submission_id },
    SubmissionGradingContextEmbeddingSchema,
  );
  // if the submission embedding already exists, return the embedding
  if (submission_embedding) {
    return submission_embedding;
  }
  const question_course = await getQuestionCourse(question, course);
  const { variant, submission } = await queryRow(
    sql.select_last_variant_and_submission,
    { instance_question_id: instance_question.id },
    SubmissionVariantSchema,
  );
  const urls = buildQuestionUrls(urlPrefix, variant, question, instance_question);
  const questionModule = questionServers.getModule(question.type);
  const render_submission_results = await questionModule.render(
    { question: false, submissions: true, answer: false },
    variant,
    question,
    submission,
    [submission],
    question_course,
    urls,
  );
  const $ = cheerio.load(render_submission_results.data.submissionHtmls[0], null, false);
  $('script').remove();
  const student_answer = $.html();
  const embedding = await createEmbedding(openai, student_answer, `course_${course.id}`);
  // insert new embedding into the table and return the new embedding
  const new_submission_embedding = await queryRow(
    sql.create_embedding_for_submission,
    {
      embedding: vectorToString(embedding),
      submission_id: submission.id,
      submission_text: student_answer,
      assessment_question_id: instance_question.assessment_question_id,
    },
    SubmissionGradingContextEmbeddingSchema,
  );
  return new_submission_embedding;
}

function validateRubric(old_rubric_items: RubricItem[], new_rubric_items: RubricItem[]): void {
  if (old_rubric_items.length !== new_rubric_items.length) {
    throw new Error('rubric modified between trieval and grade insertion');
  }
  for (let i = 0; i < old_rubric_items.length; i++) {
    const old_item = old_rubric_items[i];
    const new_item = new_rubric_items[i];
    if (
      old_item.description !== new_item.description ||
      old_item.explanation !== new_item.explanation
    ) {
      throw new Error('rubric modified between trieval and grade insertion');
    }
  }
}

export async function aiGrade({
  course,
  course_instance_id,
  question,
  assessment_question,
  urlPrefix,
  authn_user_id,
  user_id,
}: {
  question: Question;
  course: Course;
  course_instance_id?: string;
  assessment_question: AssessmentQuestion;
  urlPrefix: string;
  authn_user_id: string;
  user_id: string;
}): Promise<string> {
  // if OpenAI API Key and Organization are not provided, throw error
  if (!config.openAiApiKey || !config.openAiOrganization) {
    throw new error.HttpStatusError(403, 'Not implemented (feature not available)');
  }
  const openai = new OpenAI({
    apiKey: config.openAiApiKey,
    organization: config.openAiOrganization,
  });

  const question_course = await getQuestionCourse(question, course);

  const serverJob = await createServerJob({
    courseId: course.id,
    courseInstanceId: course_instance_id,
    assessmentId: assessment_question.assessment_id,
    authnUserId: authn_user_id,
    userId: user_id,
    type: 'ai_grading',
    description: 'Use LLM to grade assessment question',
  });

  serverJob.executeInBackground(async (job) => {
    const result = await queryRows(
      sql.select_instance_questions_manual_grading,
      {
        assessment_question_id: assessment_question.id,
      },
      InstanceQuestionSchema,
    );

    job.info('Checking for embeddings for all submissions.');
    const newEmbeddingsCount = await generateSubmissionEmbeddings({
      course,
      question,
      assessment_question,
      urlPrefix,
      openai,
    });
    job.info(`Calculated ${newEmbeddingsCount} embeddings.`);
    job.info(`Found ${result.length} submissions to grade!`);

    let error_count = 0;
    let rubric_items = await queryRows(
      sql.select_rubric_for_grading,
      {
        assessment_question_id: assessment_question.id,
      },
      RubricItemSchema,
    );
    let new_rubric_items = rubric_items;

    // Grade each instance question.
    for (const instance_question of result) {
      const { variant, submission } = await queryRow(
        sql.select_last_variant_and_submission,
        { instance_question_id: instance_question.id },
        SubmissionVariantSchema,
      );

      const urls = buildQuestionUrls(urlPrefix, variant, question, instance_question);

      // get question html
      const questionModule = questionServers.getModule(question.type);
      const render_question_results = await questionModule.render(
        { question: true, submissions: false, answer: false },
        variant,
        question,
        null,
        [],
        question_course,
        urls,
      );
      if (render_question_results.courseIssues.length) {
        job.info(render_question_results.courseIssues.toString());
        job.error('Error occurred');
        job.fail('Errors occurred while AI grading, see output for details');
      }
      const $ = cheerio.load(render_question_results.data.questionHtml, null, false);
      $('script').remove();
      const question_prompt = $.html();

      const submission_embedding = await ensureSubmissionEmbedding({
        submission_id: submission.id,
        course,
        question,
        instance_question,
        urlPrefix,
        openai,
      });
      const student_answer = submission_embedding.submission_text;

      const example_submissions = await queryRows(
        sql.select_closest_submission_info,
        {
          submission_id: submission.id,
          assessment_question_id: assessment_question.id,
          embedding: submission_embedding.embedding,
          limit: 5,
        },
        GradedExampleSchema,
      );
      let msg = `\nInstance question ${instance_question.id}\nGraded examples:`;
      for (const example of example_submissions) {
        msg += ` ${example.instance_question_id}`;
      }
      msg += '\n';

      const { messages, warning } = await generateGPTPrompt({
        question_prompt,
        student_answer,
        example_submissions,
        rubric_items,
      });

      if (rubric_items.length) {
        // dynamically generate the rubric schema based on the number of items
        let GPTRubricItemSchema = z.object({});
        for (let i = 0; i < rubric_items.length; i++) {
          GPTRubricItemSchema = GPTRubricItemSchema.merge(
            z.object({
              [i]: z.object({ description: z.string(), selected: z.boolean() }),
            }),
          );
        }
        const GPTRubricGradeSchema = z.object({
          rubric_items: GPTRubricItemSchema,
          feedback: z.string(),
        });
        const completion = await openai.beta.chat.completions.parse({
          messages,
          model: 'gpt-4o-2024-08-06',
          user: `course_${course.id}`,
          response_format: zodResponseFormat(GPTRubricGradeSchema, 'grades'),
        });
        try {
          msg += `Number of tokens used: ${completion.usage ? completion.usage.total_tokens : 0}\n`;
          const grade_response = completion.choices[0].message;
          msg += `Raw ChatGPT response:\n${grade_response.content}`;
          if (grade_response.parsed) {
            // only care about the rubric numbers
            const gpt_rubric_items: number[] = [];
            for (let i = 0; i < rubric_items.length; i++) {
              const item = grade_response.parsed.rubric_items[i];
              if (item.selected) {
                gpt_rubric_items.push(i);
              }
            }
            const manual_rubric_data = {
              rubric_id: rubric_items[0].rubric_id,
              applied_rubric_items: parseRubricItems({
                rubric_items,
                gpt_rubric_items,
              }),
            };
            new_rubric_items = await queryRows(
              sql.select_rubric_for_grading,
              {
                assessment_question_id: assessment_question.id,
              },
              RubricItemSchema,
            );
            // Check if rubric items has been modified
            validateRubric(rubric_items, new_rubric_items);
            await manualGrading.updateInstanceQuestionScore(
              assessment_question.assessment_id,
              instance_question.id,
              submission.id,
              null, // modified_at
              {
                feedback: { manual: grade_response.parsed.feedback },
                manual_rubric_data,
              },
              user_id,
            );
            msg += `\nAI rubric items: ${gpt_rubric_items.toString()}`;
          } else if (grade_response.refusal) {
            job.error(`ERROR AI grading for ${instance_question.id}`);
            job.error(grade_response.refusal);
            error_count++;
          }
        } catch (err) {
          job.error(`ERROR AI grading for ${instance_question.id}`);
          job.error(err);
          error_count++;
        }
        job.info(msg);
        if (warning) {
          job.warn(warning);
        }
        rubric_items = new_rubric_items;
      } else {
        const completion = await openai.beta.chat.completions.parse({
          messages,
          model: 'gpt-4o-2024-08-06',
          user: `course_${course.id}`,
          response_format: zodResponseFormat(GPTGradeSchema, 'grades'),
        });
        try {
          msg += `Number of tokens used: ${completion.usage ? completion.usage.total_tokens : 0}\n`;
          const grade_response = completion.choices[0].message;
          msg += `Raw ChatGPT response:\n${grade_response.content}`;
          if (grade_response.parsed) {
            await manualGrading.updateInstanceQuestionScore(
              assessment_question.assessment_id,
              instance_question.id,
              submission.id,
              null, // modified_at
              {
                score_perc: grade_response.parsed.grade,
                feedback: { manual: grade_response.parsed.feedback },
                // NEXT STEPS: rubrics
              },
              user_id,
            );
            msg += `\nAI grades: ${grade_response.parsed.grade}`;
          } else if (grade_response.refusal) {
            job.error(`ERROR AI grading for ${instance_question.id}`);
            job.error(grade_response.refusal);
            error_count++;
          }
        } catch (err) {
          job.error(`ERROR AI grading for ${instance_question.id}`);
          job.error(err);
          error_count++;
        }
        job.info(msg);
        if (warning) {
          job.warn(warning);
        }
      }
    }
    if (error_count > 0) {
      job.error('Number of errors: ' + error_count);
      job.fail('Errors occurred while AI grading, see output for details');
    }
  });

  return serverJob.jobSequenceId;
}<|MERGE_RESOLUTION|>--- conflicted
+++ resolved
@@ -23,13 +23,9 @@
   type AssessmentQuestion,
   type SubmissionGradingContextEmbedding,
   IdSchema,
-<<<<<<< HEAD
-  InstanceQuestion,
   RubricItemSchema,
   RubricItem,
-=======
   type InstanceQuestion,
->>>>>>> 3c054676
 } from '../../lib/db-types.js';
 import * as manualGrading from '../../lib/manualGrading.js';
 import { buildQuestionUrls } from '../../lib/question-render.js';
