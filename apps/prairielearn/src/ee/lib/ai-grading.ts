import assert from 'node:assert';

import * as cheerio from 'cheerio';
import { OpenAI } from 'openai';
import { zodResponseFormat } from 'openai/helpers/zod';
import { z } from 'zod';

import * as error from '@prairielearn/error';
import {
  loadSqlEquiv,
  queryAsync,
  queryOptionalRow,
  queryRow,
  queryRows,
  runInTransactionAsync,
} from '@prairielearn/postgres';

import { config } from '../../lib/config.js';
import {
  InstanceQuestionSchema,
  SubmissionGradingContextEmbeddingSchema,
  SubmissionSchema,
  VariantSchema,
  type Course,
  type Question,
  type AssessmentQuestion,
  type SubmissionGradingContextEmbedding,
  IdSchema,
  RubricItemSchema,
  type RubricItem,
  type InstanceQuestion,
} from '../../lib/db-types.js';
import * as manualGrading from '../../lib/manualGrading.js';
import { buildQuestionUrls } from '../../lib/question-render.js';
import { getQuestionCourse } from '../../lib/question-variant.js';
import { createServerJob } from '../../lib/server-jobs.js';
import * as questionServers from '../../question-servers/index.js';

import { createEmbedding, vectorToString } from './contextEmbeddings.js';

const sql = loadSqlEquiv(import.meta.url);
const OPEN_AI_MODEL: OpenAI.Chat.ChatModel = 'gpt-4o-2024-11-20';
const API_TEMPERATURE = 0.2;

const SubmissionVariantSchema = z.object({
  variant: VariantSchema,
  submission: SubmissionSchema,
});
const GradingResultSchema = z.object({ score: z.number(), feedback: z.string() });
const GradedExampleSchema = z.object({
  submission_text: z.string(),
  score_perc: z.number(),
  feedback: z.record(z.string(), z.any()).nullable(),
  instance_question_id: z.string(),
  manual_rubric_grading_id: z.string().nullable(),
});
type GradedExample = z.infer<typeof GradedExampleSchema>;

function calculateApiCost(usage?: OpenAI.Completions.CompletionUsage): number {
  if (!usage) {
    return 0;
  }
  const cached_input_tokens = usage.prompt_tokens_details?.cached_tokens ?? 0;
  const prompt_tokens = usage.prompt_tokens - cached_input_tokens;
  const completion_tokens = usage.completion_tokens;

  // Pricings are updated according to https://platform.openai.com/docs/pricing
  const cached_input_cost = 1.25 / 10 ** 6;
  const prompt_cost = 2.5 / 10 ** 6;
  const completion_cost = 10.0 / 10 ** 6;

  return (
    cached_input_tokens * cached_input_cost +
    prompt_tokens * prompt_cost +
    completion_tokens * completion_cost
  );
}

async function generatePrompt({
  questionPrompt,
  submission_text,
  example_submissions,
  rubric_items,
}: {
  questionPrompt: string;
  submission_text: string;
  example_submissions: GradedExample[];
  rubric_items: RubricItem[];
}): Promise<{
  messages: {
    role: 'system' | 'user';
    content: string;
  }[];
}> {
  const messages: {
    role: 'system' | 'user';
    content: string;
  }[] = [];

  // Instructions for grading
  if (rubric_items.length > 0) {
    let rubric_info = '';
    for (const item of rubric_items) {
      rubric_info += `description: ${item.description}\n`;
      if (item.explanation) {
        rubric_info += `explanation: ${item.explanation}\n`;
      }
      if (item.grader_note) {
        rubric_info += `grader note: ${item.grader_note}\n`;
      }
      rubric_info += '\n';
    }
    messages.push({
      role: 'system',
      content:
        "You are an instructor for a course, and you are grading a student's response to a question. You are provided several rubric items with a description, explanation, and grader note. You must grade the student's response by using the rubric and returning an object of rubric descriptions and whether or not that rubric item applies to the student's response. If no rubric items apply, do not select any." +
        (example_submissions.length
          ? ' I will provide some example student responses and their corresponding selected rubric items.'
          : ''),
    });
    messages.push({
      role: 'system',
      content: `Here are the rubric items:\n\n${rubric_info}`,
    });
  } else {
    messages.push({
      role: 'system',
      content:
        "You are an instructor for a course, and you are grading a student's response to a question. You should always return the grade using a JSON object with two properties: score and feedback. The score should be an integer between 0 and 100, with 0 being the lowest and 100 being the highest. The feedback should explain why you give this score. Follow any special instructions given by the instructor in the question. Omit the feedback if the student's response is correct." +
        (example_submissions.length
          ? ' I will provide some example student responses and their corresponding scores and feedback.'
          : ''),
    });
  }

  // Question prompt
  messages.push({
    role: 'user',
    content: `Question: \n${questionPrompt}`,
  });

  // Examples
  for (const example of example_submissions) {
    if (rubric_items.length > 0 && example.manual_rubric_grading_id) {
      // Note that the example may have been graded with a different rubric,
      // or the rubric may have changed significantly since the example was graded.
      // We'll show whatever items were selected anyways, since it'll likely
      // still be useful context to the LLM.
      const rubric_grading_items = await queryRows(
        sql.select_rubric_grading_items,
        {
          manual_rubric_grading_id: example.manual_rubric_grading_id,
        },
        RubricItemSchema,
      );
      let rubric_grading_info = '';
      for (const item of rubric_grading_items) {
        rubric_grading_info += `description: ${item.description}\n`;
      }
      messages.push({
        role: 'user',
        content: `Example student response: \n<response>\n${example.submission_text} \n<response>\nSelected rubric items for this example student response: \n${rubric_grading_info}`,
      });
    } else {
      messages.push({
        role: 'user',
        content:
          `Example student response: \n<response>\n${example.submission_text} \n<response>\nScore for this example student response: \n${example.score_perc}\n` +
          (example.feedback?.manual
            ? `Feedback for this example student response: \n${example.feedback.manual}\n`
            : ''),
      });
    }
  }

  // Student response
  messages.push({
    role: 'user',
    content: `The student submitted the following response: \n<response>\n${submission_text} \n<response>\nHow would you grade this? Please return the JSON object.`,
  });

  return { messages };
}

async function generateSubmissionEmbedding({
  course,
  question,
  instance_question,
  urlPrefix,
  openai,
}: {
  question: Question;
  course: Course;
  instance_question: InstanceQuestion;
  urlPrefix: string;
  openai: OpenAI;
}): Promise<SubmissionGradingContextEmbedding> {
  const question_course = await getQuestionCourse(question, course);
  const { variant, submission } = await queryRow(
    sql.select_last_variant_and_submission,
    { instance_question_id: instance_question.id },
    SubmissionVariantSchema,
  );
  const urls = buildQuestionUrls(urlPrefix, variant, question, instance_question);
  const questionModule = questionServers.getModule(question.type);
  const render_submission_results = await questionModule.render(
    { question: false, submissions: true, answer: false },
    variant,
    question,
    submission,
    [submission],
    question_course,
    // We deliberately do not set `manualGradingInterface: true` when rendering
    // the submission. The expectation is that instructors will use elements lik
    // `<pl-manual-grading-only>` to provide extra instructions to the LLM. We
    // don't want to mix in instructions like that with the student's response.
    urls,
  );
  const $ = cheerio.load(render_submission_results.data.submissionHtmls[0], null, false);
  $('script').remove();
  const submission_text = $.html();
  const embedding = await createEmbedding(openai, submission_text, `course_${course.id}`);
  // Insert new embedding into the table and return the new embedding
  const new_submission_embedding = await queryRow(
    sql.create_embedding_for_submission,
    {
      embedding: vectorToString(embedding),
      submission_id: submission.id,
      submission_text,
      assessment_question_id: instance_question.assessment_question_id,
    },
    SubmissionGradingContextEmbeddingSchema,
  );
  return new_submission_embedding;
}

export async function aiGrade({
  course,
  course_instance_id,
  question,
  assessment_question,
  urlPrefix,
  authn_user_id,
  user_id,
}: {
  question: Question;
  course: Course;
  course_instance_id: string;
  assessment_question: AssessmentQuestion;
  urlPrefix: string;
  authn_user_id: string;
  user_id: string;
}): Promise<string> {
  // If OpenAI API Key and Organization are not provided, throw error
  if (!config.openAiApiKey || !config.openAiOrganization) {
    throw new error.HttpStatusError(403, 'Not implemented (feature not available)');
  }
  const openai = new OpenAI({
    apiKey: config.openAiApiKey,
    organization: config.openAiOrganization,
  });

  const question_course = await getQuestionCourse(question, course);

  const serverJob = await createServerJob({
    courseId: course.id,
    courseInstanceId: course_instance_id,
    assessmentId: assessment_question.assessment_id,
    authnUserId: authn_user_id,
    userId: user_id,
    type: 'ai_grading',
    description: 'Use LLM to grade assessment question',
  });

  serverJob.executeInBackground(async (job) => {
    const instance_questions = await queryRows(
      sql.select_instance_questions_for_assessment_question,
      {
        assessment_question_id: assessment_question.id,
      },
      InstanceQuestionSchema,
    );

    job.info('Checking for embeddings for all submissions.');
    let newEmbeddingsCount = 0;
    for (const instance_question of instance_questions) {
      const submission_id = await queryRow(
        sql.select_last_submission_id,
        { instance_question_id: instance_question.id },
        IdSchema,
      );
      const submission_embedding = await queryOptionalRow(
        sql.select_embedding_for_submission,
        { submission_id },
        SubmissionGradingContextEmbeddingSchema,
      );
      if (!submission_embedding) {
        await generateSubmissionEmbedding({
          course,
          question,
          instance_question,
          urlPrefix,
          openai,
        });
        newEmbeddingsCount++;
      }
    }
    job.info(`Calculated ${newEmbeddingsCount} embeddings.`);

    let number_to_grade = 0;
    for (const instance_question of instance_questions) {
      if (instance_question.requires_manual_grading) {
        number_to_grade++;
      }
    }
    job.info(`Found ${number_to_grade} submissions to grade!`);

    let error_count = 0;

    // Grade each instance question
    for (const instance_question of instance_questions) {
      if (!instance_question.requires_manual_grading) {
        continue;
      }
      const { variant, submission } = await queryRow(
        sql.select_last_variant_and_submission,
        { instance_question_id: instance_question.id },
        SubmissionVariantSchema,
      );

      const urls = buildQuestionUrls(urlPrefix, variant, question, instance_question);
      const locals = { ...urls, manualGradingInterface: true };
      // Get question html
      const questionModule = questionServers.getModule(question.type);
      const render_question_results = await questionModule.render(
        { question: true, submissions: false, answer: false },
        variant,
        question,
        null,
        [],
        question_course,
        locals,
      );
      if (render_question_results.courseIssues.length > 0) {
        job.info(render_question_results.courseIssues.toString());
        job.error('Error occurred');
        job.fail('Errors occurred while AI grading, see output for details');
      }
      const $ = cheerio.load(render_question_results.data.questionHtml, null, false);
      $('script').remove();
      const questionPrompt = $.html();

      let submission_embedding = await queryOptionalRow(
        sql.select_embedding_for_submission,
        { submission_id: submission.id },
        SubmissionGradingContextEmbeddingSchema,
      );
      if (!submission_embedding) {
        submission_embedding = await generateSubmissionEmbedding({
          course,
          question,
          instance_question,
          urlPrefix,
          openai,
        });
      }
      const submission_text = submission_embedding.submission_text;

      const example_submissions = await queryRows(
        sql.select_closest_submission_info,
        {
          submission_id: submission.id,
          assessment_question_id: assessment_question.id,
          embedding: submission_embedding.embedding,
          limit: 5,
        },
        GradedExampleSchema,
      );
      let gradedExampleInfo = `\nInstance question ${instance_question.id}\nGraded examples:`;
      for (const example of example_submissions) {
        gradedExampleInfo += ` ${example.instance_question_id}`;
      }
      job.info(gradedExampleInfo);

      const rubric_items = await queryRows(
        sql.select_rubric_for_grading,
        {
          assessment_question_id: assessment_question.id,
        },
        RubricItemSchema,
      );

      const { messages } = await generatePrompt({
        questionPrompt,
        submission_text,
        example_submissions,
        rubric_items,
      });

      if (rubric_items.length > 0) {
        // Dynamically generate the rubric schema based on the rubric items.
        let RubricGradingItemsSchema = z.object({}) as z.ZodObject<Record<string, z.ZodBoolean>>;
        for (const item of rubric_items) {
          RubricGradingItemsSchema = RubricGradingItemsSchema.merge(
            z.object({
              [item.description]: z.boolean(),
            }),
          );
        }
        const RubricGradingResultSchema = z.object({
          rubric_items: RubricGradingItemsSchema,
        });
        const completion = await openai.beta.chat.completions.parse({
          messages,
          model: OPEN_AI_MODEL,
          user: `course_${course.id}`,
          response_format: zodResponseFormat(RubricGradingResultSchema, 'score'),
          temperature: API_TEMPERATURE,
        });
        try {
          job.info(`Tokens used for prompt: ${completion.usage?.prompt_tokens ?? 0}`);
          job.info(`Tokens used for completion: ${completion.usage?.completion_tokens ?? 0}`);
          job.info(`Tokens used in total: ${completion.usage?.total_tokens ?? 0}`);
          const response = completion.choices[0].message;
          job.info(`Raw response:\n${response.content}`);

          if (response.parsed) {
            // Compute the set of selected rubric descriptions.
            const selectedRubricDescriptions = new Set<string>();
            Object.entries(response.parsed.rubric_items).forEach(([description, selected]) => {
              if (selected) {
                selectedRubricDescriptions.add(description);
              }
            });
            job.info('Selected rubric items:');
            for (const item of selectedRubricDescriptions) {
              job.info(`- ${item}`);
            }

            // Build a lookup table for rubric items by description.
            const rubricItemsByDescription: Record<string, RubricItem> = {};
            for (const item of rubric_items) {
              rubricItemsByDescription[item.description] = item;
            }

            // It's possible that the rubric could have changed since we last
            // fetched it. We'll optimistically apply all the rubric items
            // that were selected. If an item was deleted, we'll allow the
            // grading to fail; the user can then try again.
            const appliedRubricItems = Array.from(selectedRubricDescriptions).map(
              (description) => ({
                rubric_item_id: rubricItemsByDescription[description].id,
              }),
            );

            // Record the grading results.
            const manual_rubric_data = {
              rubric_id: rubric_items[0].rubric_id,
              applied_rubric_items: appliedRubricItems,
            };
<<<<<<< HEAD
            await runInTransactionAsync(async () => {
              const { grading_job_id } = await manualGrading.updateInstanceQuestionScore(
                assessment_question.assessment_id,
                instance_question.id,
                submission.id,
                null, // check_modified_at
                {
                  // TODO: consider asking for and recording freeform feedback.
                  manual_rubric_data,
                },
                user_id,
              );
              assert(grading_job_id);

              await queryAsync(sql.insert_ai_grading_job, {
                grading_job_id,
                job_sequence_id: serverJob.jobSequenceId,
                prompt: messages,
                completion,
                model: OPEN_AI_MODEL,
                prompt_tokens: completion.usage?.prompt_tokens ?? 0,
                completion_tokens: completion.usage?.completion_tokens ?? 0,
                cost: calculateApiCost(completion.usage),
                course_id: course.id,
                course_instance_id,
              });
            });
=======
            await manualGrading.updateInstanceQuestionScore(
              assessment_question.assessment_id,
              instance_question.id,
              submission.id,
              null, // check_modified_at
              {
                // TODO: consider asking for and recording freeform feedback.
                manual_rubric_data,
                feedback: { manual: '' },
              },
              user_id,
            );

            job.info('Selected rubric items:');
            for (const item of selectedRubricDescriptions) {
              job.info(`- ${item}`);
            }
>>>>>>> 590b47ab
          } else if (response.refusal) {
            job.error(`ERROR AI grading for ${instance_question.id}`);
            job.error(response.refusal);
            error_count++;
          }
        } catch (err) {
          job.error(`ERROR AI grading for ${instance_question.id}`);
          job.error(err);
          error_count++;
        }
      } else {
        const completion = await openai.beta.chat.completions.parse({
          messages,
          model: OPEN_AI_MODEL,
          user: `course_${course.id}`,
          response_format: zodResponseFormat(GradingResultSchema, 'score'),
          temperature: API_TEMPERATURE,
        });
        try {
          job.info(`Tokens used for prompt: ${completion.usage?.prompt_tokens ?? 0}`);
          job.info(`Tokens used for completion: ${completion.usage?.completion_tokens ?? 0}`);
          job.info(`Tokens used in total: ${completion.usage?.total_tokens ?? 0}`);
          const response = completion.choices[0].message;
          job.info(`Raw response:\n${response.content}`);
          if (response.parsed) {
<<<<<<< HEAD
            const score = response.parsed.score;
            const feedback = response.parsed.feedback;
            job.info(`AI score: ${score}`);

            await runInTransactionAsync(async () => {
              const { grading_job_id } = await manualGrading.updateInstanceQuestionScore(
                assessment_question.assessment_id,
                instance_question.id,
                submission.id,
                null, // check_modified_at
                {
                  score_perc: score,
                  feedback: { manual: feedback },
                },
                user_id,
              );
              assert(grading_job_id);

              await queryAsync(sql.insert_ai_grading_job, {
                grading_job_id,
                job_sequence_id: serverJob.jobSequenceId,
                prompt: messages,
                completion,
                model: OPEN_AI_MODEL,
                prompt_tokens: completion.usage?.prompt_tokens ?? 0,
                completion_tokens: completion.usage?.completion_tokens ?? 0,
                cost: calculateApiCost(completion.usage),
                course_id: course.id,
                course_instance_id,
              });
            });
=======
            await manualGrading.updateInstanceQuestionScore(
              assessment_question.assessment_id,
              instance_question.id,
              submission.id,
              null, // check_modified_at
              {
                manual_score_perc: response.parsed.score,
                feedback: { manual: response.parsed.feedback },
              },
              user_id,
            );
            job.info(`AI score: ${response.parsed.score}`);
>>>>>>> 590b47ab
          } else if (response.refusal) {
            job.error(`ERROR AI grading for ${instance_question.id}`);
            job.error(response.refusal);
            error_count++;
          }
        } catch (err) {
          job.error(`ERROR AI grading for ${instance_question.id}`);
          job.error(err);
          error_count++;
        }
      }
    }
    if (error_count > 0) {
      job.error('Number of errors: ' + error_count);
      job.fail('Errors occurred while AI grading, see output for details');
    }
  });

  return serverJob.jobSequenceId;
}<|MERGE_RESOLUTION|>--- conflicted
+++ resolved
@@ -458,7 +458,6 @@
               rubric_id: rubric_items[0].rubric_id,
               applied_rubric_items: appliedRubricItems,
             };
-<<<<<<< HEAD
             await runInTransactionAsync(async () => {
               const { grading_job_id } = await manualGrading.updateInstanceQuestionScore(
                 assessment_question.assessment_id,
@@ -468,6 +467,7 @@
                 {
                   // TODO: consider asking for and recording freeform feedback.
                   manual_rubric_data,
+                  feedback: { manual: '' },
                 },
                 user_id,
               );
@@ -486,25 +486,6 @@
                 course_instance_id,
               });
             });
-=======
-            await manualGrading.updateInstanceQuestionScore(
-              assessment_question.assessment_id,
-              instance_question.id,
-              submission.id,
-              null, // check_modified_at
-              {
-                // TODO: consider asking for and recording freeform feedback.
-                manual_rubric_data,
-                feedback: { manual: '' },
-              },
-              user_id,
-            );
-
-            job.info('Selected rubric items:');
-            for (const item of selectedRubricDescriptions) {
-              job.info(`- ${item}`);
-            }
->>>>>>> 590b47ab
           } else if (response.refusal) {
             job.error(`ERROR AI grading for ${instance_question.id}`);
             job.error(response.refusal);
@@ -530,7 +511,6 @@
           const response = completion.choices[0].message;
           job.info(`Raw response:\n${response.content}`);
           if (response.parsed) {
-<<<<<<< HEAD
             const score = response.parsed.score;
             const feedback = response.parsed.feedback;
             job.info(`AI score: ${score}`);
@@ -542,7 +522,7 @@
                 submission.id,
                 null, // check_modified_at
                 {
-                  score_perc: score,
+                  manual_score_perc: score,
                   feedback: { manual: feedback },
                 },
                 user_id,
@@ -562,20 +542,6 @@
                 course_instance_id,
               });
             });
-=======
-            await manualGrading.updateInstanceQuestionScore(
-              assessment_question.assessment_id,
-              instance_question.id,
-              submission.id,
-              null, // check_modified_at
-              {
-                manual_score_perc: response.parsed.score,
-                feedback: { manual: response.parsed.feedback },
-              },
-              user_id,
-            );
-            job.info(`AI score: ${response.parsed.score}`);
->>>>>>> 590b47ab
           } else if (response.refusal) {
             job.error(`ERROR AI grading for ${instance_question.id}`);
             job.error(response.refusal);
