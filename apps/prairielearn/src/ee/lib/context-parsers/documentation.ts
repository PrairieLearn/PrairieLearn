import type { Root } from 'mdast';
import remarkGfm from 'remark-gfm';
import remarkParse from 'remark-parse';
import remarkStringify from 'remark-stringify';
import { unified } from 'unified';

const DEPRECATED_ELEMENTS = new Set(['pl-prairiedraw-figure', 'pl-threejs', 'pl-variable-score']);
export const ALLOWED_ELEMENTS = new Set([
  'pl-question-panel',
  'pl-multiple-choice',
  'pl-checkbox',
  'pl-integer-input',
  'pl-number-input',
  'pl-string-input',
  'pl-symbolic-input',
]);

interface ElementSection {
  elementName: string;
  content: any[];
}

export interface DocumentChunk {
  text: string;
  chunkId: string;
}

function stringify(content: any) {
  return unified().use(remarkStringify).use(remarkGfm).stringify({
    type: 'root',
    children: content,
  });
}

<<<<<<< HEAD
function extractElementSections(ast: Root) {
  const elementSections: ElementSection[] = [];

  // Find the first level-three heading.
  let startIndex = ast.children.findIndex((child) => {
    return child.type === 'heading' && child.depth === 3;
  });

  if (startIndex === -1) {
    throw new Error('No element sections found');
  }

  while (startIndex !== -1) {
    const heading = ast.children[startIndex];

    // All element headings should be level 3.
    if (heading.type !== 'heading' || heading.depth !== 3) {
      throw new Error('Expected heading');
    }

    // Element headings should contain an `inlineCode` node.
    const inlineCode = heading.children[0];
    if (inlineCode.type !== 'inlineCode') {
      throw new Error('Expected inline code');
    }

    const elementName = inlineCode.value;

    // Find the next level 2/3 heading.
    let endIndex = ast.children.findIndex((child, index) => {
      return (
        index > startIndex && child.type === 'heading' && (child.depth === 2 || child.depth === 3)
      );
    });

    // If there is no next heading, use the end of the document.
    if (endIndex === -1) {
      endIndex = ast.children.length;
    }

    const content = ast.children.slice(startIndex + 1, endIndex);
    elementSections.push({ elementName, content });

    startIndex = ast.children.findIndex((child, index) => {
      return index >= endIndex && child.type === 'heading' && child.depth === 3;
    });
  }

  return elementSections;
}

=======
>>>>>>> 36bb9d1c
function removeHeadingAndContent(headingName: string, contents: any[]) {
  const headingIndex = contents.findIndex((node) => {
    return (
      node.type === 'heading' &&
      node.children[0].type === 'text' &&
      node.children[0].value === headingName
    );
  });

  // Nothing to do if the heading doesn't exist.
  if (headingIndex === -1) return;

  let nextHeadingIndex = contents.findIndex((node, index) => {
    return index > headingIndex && node.type === 'heading';
  });

  // If there is no next heading, remove everything after the heading.
  if (nextHeadingIndex === -1) {
    nextHeadingIndex = contents.length;
  }

  contents.splice(headingIndex, nextHeadingIndex - headingIndex);
}

function writeOutTables(elementSections: ElementSection[]) {
  elementSections.forEach((section) => {
    section.content.forEach((node) => {
      if (node.type === 'table') {
        const firstRow = node.children[0];
        if (
          firstRow.children.length === 4 &&
          firstRow.children[0].children[0].value === 'Attribute' &&
          firstRow.children[1].children[0].value === 'Type' &&
          firstRow.children[2].children[0].value === 'Default' &&
          firstRow.children[3].children[0].value === 'Description'
        ) {
          const statements: any[] = [];
          for (let rowIdx = 1; rowIdx < node.children.length; rowIdx++) {
            const row = node.children[rowIdx];
            const attribute = row.children[0];
            const type = row.children[1];
            const defaultValProcessed = stringify([row.children[2]]).trimEnd();
            const defaultVal = row.children[2];
            const description = row.children[3];

            if (defaultValProcessed !== '-' && defaultValProcessed !== '—') {
              statements.push(
                attribute,
                { type: 'text', value: ': of type ' },
                type,
                { type: 'text', value: ', default val: ' },
                defaultVal,
                { type: 'text', value: ', description: ' },
                description,
              );
            } else {
              statements.push(
                attribute,
                { type: 'text', value: ': of type ' },
                type,
                { type: 'text', value: ', description: ' },
                description,
              );
            }

            if (rowIdx < node.children.length - 1) {
              statements.push({ type: 'text', value: '\n' });
            }
          }
          node.type = 'paragraph';
          node.children = statements;
        }
      }
      return node;
    });
    return section;
  });
  return elementSections;
}

/**
 * Processes a single element documentation file and returns a DocumentChunk.
 *
 * @param rawMarkdown The markdown content of a single element file.
 * @param elementName The name of the element (extracted from filename).
 * @returns A DocumentChunk for the element, or null if the element is not allowed or deprecated.
 */
export function buildContextForSingleElementDoc(
  rawMarkdown: string,
  elementName: string,
): DocumentChunk | null {
  // Skip deprecated elements.
  if (DEPRECATED_ELEMENTS.has(elementName)) {
    return null;
  }

  // Skip elements that are not in the allowed list.
  if (!ALLOWED_ELEMENTS.has(elementName)) {
    return null;
  }

  const file = unified().use(remarkParse).use(remarkGfm).parse(rawMarkdown);

  // Get all content after the first heading (which should be the element name).
  // The first heading is typically "# `element-name` element" or similar.
  let contentStartIndex = 0;
  if (file.children.length > 0 && file.children[0].type === 'heading') {
    contentStartIndex = 1;
  }

  const content = file.children.slice(contentStartIndex);

  // Remove sections that aren't useful for the context.
  removeHeadingAndContent('Example implementations', content);
  removeHeadingAndContent('See also', content);

  // Remove thematic breaks.
  const filteredContent = content.filter((node) => node.type !== 'thematicBreak');

  // Rewrite all headings so that they can be nested under L2 headings.
  // In individual files, headings start at level 2 (##), so we need to convert
  // them to level 3+ to match the structure expected by the processing functions.
  filteredContent.forEach((node) => {
    if (node.type === 'heading') {
      // Safety check: all headings should be at least level 2.
      if (node.depth < 2) {
        throw new Error('Expected heading to be at least level 2');
      }
      // Convert level 2 to level 3, level 3 to level 4, etc.
      // This matches the behavior in cleanElementSections which expects level 4+.
      node.depth += 1;
    }
  });

  // Process tables in the same way as the multi-file version.
  const elementSection: ElementSection = { elementName, content: filteredContent };
  const processedSections = writeOutTables([elementSection]);

  // Add a level 2 heading with the element name.
  processedSections[0].content.unshift({
    type: 'heading',
    depth: 2,
    children: [{ type: 'text', value: elementName }],
  });

  const markdown = stringify(processedSections[0].content);

  return {
    chunkId: elementName,
    text: markdown,
  };
}<|MERGE_RESOLUTION|>--- conflicted
+++ resolved
@@ -1,4 +1,3 @@
-import type { Root } from 'mdast';
 import remarkGfm from 'remark-gfm';
 import remarkParse from 'remark-parse';
 import remarkStringify from 'remark-stringify';
@@ -32,60 +31,6 @@
   });
 }
 
-<<<<<<< HEAD
-function extractElementSections(ast: Root) {
-  const elementSections: ElementSection[] = [];
-
-  // Find the first level-three heading.
-  let startIndex = ast.children.findIndex((child) => {
-    return child.type === 'heading' && child.depth === 3;
-  });
-
-  if (startIndex === -1) {
-    throw new Error('No element sections found');
-  }
-
-  while (startIndex !== -1) {
-    const heading = ast.children[startIndex];
-
-    // All element headings should be level 3.
-    if (heading.type !== 'heading' || heading.depth !== 3) {
-      throw new Error('Expected heading');
-    }
-
-    // Element headings should contain an `inlineCode` node.
-    const inlineCode = heading.children[0];
-    if (inlineCode.type !== 'inlineCode') {
-      throw new Error('Expected inline code');
-    }
-
-    const elementName = inlineCode.value;
-
-    // Find the next level 2/3 heading.
-    let endIndex = ast.children.findIndex((child, index) => {
-      return (
-        index > startIndex && child.type === 'heading' && (child.depth === 2 || child.depth === 3)
-      );
-    });
-
-    // If there is no next heading, use the end of the document.
-    if (endIndex === -1) {
-      endIndex = ast.children.length;
-    }
-
-    const content = ast.children.slice(startIndex + 1, endIndex);
-    elementSections.push({ elementName, content });
-
-    startIndex = ast.children.findIndex((child, index) => {
-      return index >= endIndex && child.type === 'heading' && child.depth === 3;
-    });
-  }
-
-  return elementSections;
-}
-
-=======
->>>>>>> 36bb9d1c
 function removeHeadingAndContent(headingName: string, contents: any[]) {
   const headingIndex = contents.findIndex((node) => {
     return (
