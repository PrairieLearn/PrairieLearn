import { type Response } from 'express';
import { z } from 'zod';

import { callRow } from '@prairielearn/postgres';

import { setCookie } from '../../lib/cookie.js';
import { EnumModeSchema, type User } from '../../lib/db-types.js';
import { features } from '../../lib/features/index.js';
import { HttpRedirect } from '../../lib/redirect.js';

function hasUserAcceptedTerms(user: User): boolean {
  // At the moment, we only have one revision of our terms and conditions, so
  // all we care about is whether the user has accepted the terms at any point.
  // In the future, if we add revisions, we could change this to check for
  // acceptance after the date that the most recent revision went into effect.
  return user.terms_accepted_at !== null;
}

/**
 * Determines whether the user should be redirected to the terms acceptance page.
 * This is the case if the user has not yet accepted the terms and the user is
 * accessing the site in Public mode. We want to avoid prompting for terms
 * acceptance if the user is accessing the site in Exam mode, since they may not
 * have time to read the terms or accept them before the exam starts, or the network
 * may not even allow them to access the terms pages.
 *
 * @param user The user to check
 * @param ip The IP address of the request
 * @returns Whether the user should be redirected to the terms acceptance page
 */
export async function shouldRedirectToTermsPage(user: User, ip: string) {
  if (hasUserAcceptedTerms(user)) return false;

  const featureEnabled = await features.enabled('terms-clickthrough', {
    institution_id: user.institution_id,
    user_id: user.user_id,
  });
  if (!featureEnabled) return false;

<<<<<<< HEAD
  const { mode } = await callRow(
    'ip_to_mode',
    [ip, new Date(), user.user_id],
    z.object({ mode: ModeSchema }),
  );
=======
  const mode = await callRow('ip_to_mode', [ip, new Date(), user.user_id], EnumModeSchema);
>>>>>>> 8fd38fc9
  return mode === 'Public';
}

/**
 * Redirects the response to the terms acceptance page. If a `redirectUrl` is
 * provided, the original URL will be stored in a cookie and the user will be
 * redirected to the terms page. After accepting the terms, the user will be
 * redirected back to the original URL.
 */
export function redirectToTermsPage(res: Response, redirectUrl?: string): void {
  if (redirectUrl) {
    setCookie(res, ['pl_pre_terms_url', 'pl2_pre_terms_url'], redirectUrl, {
      maxAge: 1000 * 60 * 60,
    });
  }
  throw new HttpRedirect('/pl/terms');
}

export async function redirectToTermsPageIfNeeded(
  res: Response,
  user: User,
  ip: string,
  redirectUrl?: string,
): Promise<void> {
  if (await shouldRedirectToTermsPage(user, ip)) {
    redirectToTermsPage(res, redirectUrl);
  }
}<|MERGE_RESOLUTION|>--- conflicted
+++ resolved
@@ -37,15 +37,11 @@
   });
   if (!featureEnabled) return false;
 
-<<<<<<< HEAD
   const { mode } = await callRow(
     'ip_to_mode',
     [ip, new Date(), user.user_id],
-    z.object({ mode: ModeSchema }),
+    z.object({ mode: EnumModeSchema }),
   );
-=======
-  const mode = await callRow('ip_to_mode', [ip, new Date(), user.user_id], EnumModeSchema);
->>>>>>> 8fd38fc9
   return mode === 'Public';
 }
 
