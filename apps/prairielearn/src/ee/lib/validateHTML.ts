import * as parse5 from 'parse5';

type DocumentFragment = parse5.DefaultTreeAdapterMap['documentFragment'];
type ChildNode = parse5.DefaultTreeAdapterMap['childNode'];

const mustacheTemplateRegex = /^\{\{.*\}\}$/;
const mustacheTemplateExtractorRegex = /\{\{((?:[^}]|\}[^}])*)\}\}/g;
const answersNameExtractorRegex = /answers-name="([^"]*)"/g;

/**
 * Checks that the required attribute is an int (or mustache template) or adds an error to the provided list.
 * @param tag The name of the tag being checked.
 * @param key The attribute name.
 * @param val The attribute value.
 * @param errors The list of errors to add to.
 */
function assertInt(tag: string, key: string, val: string, errors: string[]) {
  if (!(/^\d+$/.test(val) || mustacheTemplateRegex.test(val))) {
    errors.push(
      `${tag}: value for attribute ${key} must be an integer, but value provided is "${val}"`,
    );
  }
}

/**
 * Checks that the required attribute is an float (or mustache template) or adds an error to the provided list.
 * @param tag The name of the tag being checked.
 * @param key The attribute name.
 * @param val The attribute value.
 * @param errors The list of errors to add to.
 */
function assertFloat(tag: string, key: string, val: string, errors: string[]) {
  if (!(/^(\d+)\.?(\d*)(e-\d+)?$/.test(val) || mustacheTemplateRegex.test(val))) {
    errors.push(
      `${tag}: value for attribute ${key} must be an floating-point number, but value provided is "${val}"`,
    );
  }
}

/**
 * Checks that the required attribute is in a list of possibilities (or mustache template) or adds an error to the provided list.
 * @param tag The name of the tag being checked.
 * @param key The attribute name.
 * @param val The attribute value.
 * @param choices The list of potential choices for the attribute.
 * @param errors The list of errors to add to.
 */
function assertInChoices(
  tag: string,
  key: string,
  val: string,
  choices: string[],
  errors: string[],
) {
  if (!(choices.includes(val) || mustacheTemplateRegex.test(val))) {
    errors.push(
      `${tag}: value for attribute ${key} must be in ${choices}, but value provided is ${val}`,
    );
  }
}

/**
 * Checks that the required attribute is a boolean (or mustache template) or adds an error to the provided list.
 * @param tag The name of the tag being checked.
 * @param key The attribute name.
 * @param val The attribute value.
 * @param choices The list of potential choices for the attribute.
 * @param errors The list of errors to add to.
 */
function assertBool(tag: string, key: string, val: string, errors: string[]) {
  assertInChoices(
    tag,
    key,
    val,
    [
      'true',
      't',
      '1',
      'True',
      'T',
      'TRUE',
      'yes',
      'y',
      'Yes',
      'Y',
      'YES',
      'false',
      'f',
      '0',
      'False',
      'F',
      'FALSE',
      'no',
      'n',
      'No',
      'N',
      'NO',
    ],
    errors,
  );
}

/**
 * Checks that a tag has valid attributes.
 * @param ast The tree to consider, rooted at the tag.
 * @param optimistic True if tags outside the subset are allowed, else false.
 * @returns The list of errors for the tag, if any.
 */
function checkTag(ast: DocumentFragment | ChildNode, optimistic: boolean): string[] {
  if ('tagName' in ast) {
    switch (ast.tagName) {
      case 'pl-multiple-choice':
        return checkMultipleChoice(ast);
      case 'pl-integer-input':
        return checkIntegerInput(ast);
      case 'pl-number-input':
        return checkNumericalInput(ast);
      case 'pl-string-input':
        return checkStringInput(ast);
      case 'pl-checkbox':
        return checkCheckbox(ast);
      case 'pl-question-panel':
        return [];
      case 'pl-answer':
        return []; //covered elsewhere
      default:
        if (ast.tagName && ast.tagName.substring(0, 3) === 'pl-' && !optimistic) {
          return [
            `${ast.tagName} is not a valid tag. Please use tags from the following: \`pl-question-panel\`, \`pl-multiple-choice\`, \`pl-checkbox\`, \`pl-integer-input\`, \`pl-number-input\`,\`pl-string-input\``,
          ];
        }
    }
  }
  return [];
}

/**
 * Checks that a `pl-multiple-choice` element has valid attributes.
 * @param ast The tree to consider, rooted at the tag.
 * @returns The list of errors for the tag, if any.
 */
function checkMultipleChoice(ast: DocumentFragment | ChildNode): string[] {
  const errors: string[] = [];
  let displayDropdown = false;
  let usedAnswersName = false;
  let usedAllOfTheAbove = false;
  let usedNoneOfTheAbove = false;
  let usedAllOfTheAboveFeedback = false;
  let usedNoneOfTheAboveFeedback = false;
  let usedSize = false;
  const optionsOfTheAbove = ['false', 'random', 'correct', 'incorrect'];
  if ('attrs' in ast) {
    for (const attr of ast.attrs) {
      const key = attr.name;
      const val = attr.value;
      switch (key) {
        case 'answers-name':
          break;
        case 'weight':
          assertInt('pl-multiple-choice', key, val, errors);
          break;
        case 'display':
          assertInChoices('pl-multiple-choice', key, val, ['block', 'inline', 'dropdown'], errors);
          if (val === 'dropdown') {
            displayDropdown = true;
          }
          break;
        case 'number-answers':
          assertInt('pl-multiple-choice', key, val, errors);
          break;
        case 'order':
          assertInChoices(
            'pl-multiple-choice',
            key,
            val,
            ['random', 'ascend', 'descend', 'fixed'],
            errors,
          );
          break;
        case 'hide-letter-keys':
          assertBool('pl-multiple-choice', key, val, errors);
          break;
        case 'all-of-the-above':
          assertInChoices('pl-multiple-choice', key, val, optionsOfTheAbove, errors);
          if (optionsOfTheAbove.includes(val) && val !== 'false') {
            usedAllOfTheAbove = true;
          }
          break;
        case 'none-of-the-above':
          assertInChoices('pl-multiple-choice', key, val, optionsOfTheAbove, errors);
          if (optionsOfTheAbove.includes(val) && val !== 'false') {
            usedNoneOfTheAbove = true;
          }
          break;
        case 'all-of-the-above-feedback':
          usedAllOfTheAboveFeedback = true;
          break;
        case 'none-of-the-above-feedback':
          usedNoneOfTheAboveFeedback = true;
          break;
        case 'allow-blank':
          assertBool('pl-multiple-choice', key, val, errors);
          break;
        case 'size':
          usedSize = true;
          assertInt('pl-multiple-choice', key, val, errors);
          break;
        default:
          errors.push(`pl-multiple-choice: ${key} is not a valid attribute.`);
      }
    }
  }

<<<<<<< HEAD
=======
  if (!usedAnswersName) {
    errors.push('pl-multiple-choice: answers-name is a required attribute.');
  }
>>>>>>> 7a6a148f
  if (!usedAllOfTheAbove && usedAllOfTheAboveFeedback) {
    errors.push(
      'pl-multiple-choice: if using all-of-the-above-feedback, you must also use all-of-the-above.',
    );
  }
  if (!usedNoneOfTheAbove && usedNoneOfTheAboveFeedback) {
    errors.push(
      'pl-multiple-choice: if using none-of-the-above-feedback, you must also use none-of-the-above.',
    );
  }
  if (!displayDropdown && usedSize) {
    errors.push('pl-multiple-choice: if using size, you must also use set display to "dropdown".');
  }

  let errorsChildren: string[] = [];
  if ('childNodes' in ast) {
    for (const child of ast.childNodes) {
      if ('tagName' in child && child.tagName) {
        if (child.tagName === 'pl-answer') {
          errorsChildren = errorsChildren.concat(checkAnswerMultipleChoice(child));
        } else {
          errorsChildren.push(`pl-multiple-choice: ${child.tagName} is not a valid child tag.`);
        }
      }
    }
  }

  return errors.concat(errorsChildren);
}

/**
 * Checks that a `pl-integer-input` element has valid attributes.
 * @param ast The tree to consider, rooted at the tag to consider.
 * @returns The list of errors for the tag, if any.
 */
function checkIntegerInput(ast: DocumentFragment | ChildNode): string[] {
  const errors: string[] = [];
  let usedAnswersName = false;
  if ('attrs' in ast) {
    for (const attr of ast.attrs) {
      const key = attr.name;
      const val = attr.value;
      switch (key) {
        case 'answers-name':
          usedAnswersName = true;
          break;
        case 'weight':
        case 'blank-answer':
        case 'size':
          assertInt('pl-integer-input', key, val, errors);
          break;
        //string inputs are valid as strings, and these don't affect other tags, so no validation required
        case 'correct-answer':
        case 'label':
        case 'suffix':
        case 'placeholder':
          break;
        case 'allow-blank':
        case 'show-help-text':
        case 'show-score':
          assertBool('pl-integer-input', key, val, errors);
          break;
        case 'base':
          //todo: validate that correct-answer is the right base
          assertInt('pl-integer-input', key, val, errors);
          break;
        case 'display':
          assertInChoices('pl-integer-input', key, val, ['block', 'inline'], errors);
          break;
        default:
          errors.push(`pl-integer-input: ${key} is not a valid attribute.`);
      }
    }
  }
  if (!usedAnswersName) {
    errors.push('pl-integer-input: answers-name is a required attribute.');
  }
  return errors;
}

/**
 * Checks that a `pl-number-input` element has valid attributes.
 * @param ast The tree to consider, rooted at the tag to consider.
 * @returns The list of errors for the tag, if any.
 */
function checkNumericalInput(ast: DocumentFragment | ChildNode): string[] {
  const errors: string[] = [];
  let usedAnswersName = false;
  let usedRelabs = true;
  let usedRtol = false;
  let usedAtol = false;
  let usedDigits = false;
  let allowsBlank = false;
  let usedBlankValue = false;

  if ('attrs' in ast) {
    for (const attr of ast.attrs) {
      const key = attr.name;
      const val = attr.value;
      switch (key) {
        case 'answers-name':
          usedAnswersName = true;
          break;
        case 'weight':
        case 'size':
          assertInt('pl-number-input', key, val, errors);
          break;
        case 'correct-answer':
          assertFloat('pl-number-input', key, val, errors);
          break;
        case 'label':
        case 'suffix':
        case 'placeholder':
        case 'custom-format':
          break;
        case 'display':
          assertInChoices('pl-number-input', key, val, ['block', 'inline'], errors);
          break;
        case 'comparison':
          assertInChoices('pl-number-input', key, val, ['relabs', 'sigfig', 'decdig'], errors);
          if (val !== 'relabs') {
            usedRelabs = false;
          }
          break;
        case 'rtol':
          assertFloat('pl-number-input', key, val, errors);
          usedRtol = true;
          break;
        case 'atol':
          assertFloat('pl-number-input', key, val, errors);
          usedAtol = true;
          break;
        case 'digits':
          assertInt('pl-number-input', key, val, errors);
          usedDigits = true;
          break;
        case 'allow-complex':
        case 'show-correct-answer':
        case 'allow-fractions':
        case 'show-help-text':
          assertBool('pl-number-input', key, val, errors);
          break;
        case 'allow-blank':
          assertBool('pl-number-input', key, val, errors);
          if (val !== 'false') {
            allowsBlank = true;
          }
          break;
        case 'blank-value':
          usedBlankValue = true;
          break;
        default:
          errors.push(`pl-number-input: ${key} is not a valid attribute.`);
      }
    }
  }
  if (!usedAnswersName) {
    errors.push('pl-number-input: answers-name is a required attribute.');
  }
  if ((usedRtol || usedAtol) && !usedRelabs) {
    errors.push(
      'pl-number-input: comparison modes decdigs and sigfigs use digits, not rtol or atol.',
    );
  }
  if (usedDigits && usedRelabs) {
    errors.push('pl-number-input: comparison mode relabs uses rtol and atol, not digits.');
  }
  if (usedBlankValue && !allowsBlank) {
    errors.push('pl-number-input: you must set allow-blank to true to use blank-value.');
  }
  return errors;
}

/**
 * Checks that a `pl-answer` element in a multiple choice tag has valid attributes.
 * @param ast The tree to consider, rooted at the tag to consider.
 * @returns The list of errors for the tag, if any.
 */
function checkAnswerMultipleChoice(ast: DocumentFragment | ChildNode): string[] {
  const errors: string[] = [];
  if ('attrs' in ast) {
    for (const attr of ast.attrs) {
      switch (attr.name) {
        case 'correct':
          assertBool('pl-answer (for pl-multiple-choice)', attr.name, attr.value, errors);
          break;
        case 'feedback':
          break;
        case 'score':
          assertFloat('pl-answer (for pl-multiple-choice)', attr.name, attr.value, errors);
          break;
        default:
          errors.push(`pl-answer (for pl-multiple-choice): ${attr.name} is not a valid attribute.`);
      }
    }
  }
  return errors;
}

/**
 * Checks that a `pl-answer` element in a multiple choice tag has valid attributes.
 * @param ast The tree to consider, rooted at the tag to consider.
 * @returns The list of errors for the tag, if any.
 */
function checkAnswerCheckbox(ast: DocumentFragment | ChildNode): string[] {
  const errors: string[] = [];
  if ('attrs' in ast) {
    for (const attr of ast.attrs) {
      switch (attr.name) {
        case 'correct':
          assertBool('pl-answer (for pl-checkbox)', attr.name, attr.value, errors);
          break;
        case 'feedback':
          break;
        default:
          errors.push(`pl-answer (for pl-checkbox): ${attr.name} is not a valid attribute.`);
      }
    }
  }
  return errors;
}

/**
 * Checks that a `pl-string-input` element has valid attributes.
 * @param ast The tree to consider, rooted at the tag to consider.
 * @returns The list of errors for the tag, if any.
 */
function checkStringInput(ast: DocumentFragment | ChildNode): string[] {
  const errors: string[] = [];
  let usedAnswersName = false;
  let usedCorrectAnswer = false;
  if ('attrs' in ast) {
    for (const attr of ast.attrs) {
      const key = attr.name;
      const val = attr.value;
      switch (key) {
        case 'answers-name':
          usedAnswersName = true;
          break;
        case 'weight':
        case 'size':
          assertInt('pl-string-input', key, val, errors);
          break;
        case 'correct-answer':
          usedCorrectAnswer = true;
          break;
        case 'label':
        case 'suffix':
        case 'placeholder':
          break;
        case 'display':
          assertInChoices('pl-string-input', key, val, ['block', 'inline'], errors);
          break;
        case 'remove-leading-trailing':
        case 'remove-spaces':
        case 'allow-blank':
        case 'ignore-case':
        case 'normalize-to-ascii':
        case 'show-help-text':
          assertBool('pl-string-input', key, val, errors);
          break;
        default:
          errors.push(`pl-string-input: ${attr.name} is not a valid attribute.`);
      }
    }
  }
  if (usedAnswersName === usedCorrectAnswer) {
    errors.push('pl-string-input: exactly one of answers-name and correct-answer should be set.');
  }
  return errors;
}

/**
 * Checks that a `pl-checkbox` element has valid attributes.
 * @param ast The tree to consider, rooted at the tag to consider.
 * @returns The list of errors for the tag, if any.
 */
function checkCheckbox(ast: DocumentFragment | ChildNode): string[] {
  const errors: string[] = [];
  let usedPartialCredit = true;
  let usedPartialCreditMethod = false;
  let usedAnswersName = false;
  if ('attrs' in ast) {
    for (const attr of ast.attrs) {
      const key = attr.name;
      const val = attr.value;
      switch (key) {
        case 'answers-name':
          break;
        case 'weight':
        case 'number-answers':
        case 'min-correct':
        case 'max-correct':
        case 'min-select':
        case 'max-select':
          assertInt('pl-checkbox', key, val, errors);
          break;
        case 'inline':
        case 'fixed-order':
        case 'hide-help-text':
        case 'detailed-help-text':
        case 'hide-answer-panel':
        case 'hide-score-badge':
          assertBool('pl-checkbox', key, val, errors);
          break;

        case 'partial-credit':
          assertBool('pl-checkbox', key, val, errors);
          if (
            ['false', 'f', '0', 'False', 'F', 'FALSE', 'no', 'n', 'No', 'N', 'NO'].includes(val)
          ) {
            usedPartialCredit = false;
          }
          break;
        case 'partial-credit-method':
          assertInChoices('pl-checkbox', key, val, ['COV', 'EDC', 'PC'], errors);
          usedPartialCreditMethod = true;
          break;
        default:
          errors.push(`pl-checkbox: ${key} is not a valid attribute.`);
      }
    }
  }

<<<<<<< HEAD
=======
  if (!usedAnswersName) {
    errors.push('pl-checkbox: answers-name is a required attribute.');
  }

>>>>>>> 7a6a148f
  if (usedPartialCreditMethod && !usedPartialCredit) {
    errors.push(
      'pl-checkbox: if partial-credit-method is set, then partial-credit must be set to true.',
    );
  }

  let errorsChildren: string[] = [];
  if ('childNodes' in ast) {
    for (const child of ast.childNodes) {
      if ('tagName' in child && child.tagName) {
        if (child.tagName === 'pl-answer') {
          errorsChildren = errorsChildren.concat(checkAnswerCheckbox(child));
        } else {
          errorsChildren.push(`pl-multiple-choice: ${child.tagName} is not a valid child tag.`);
        }
      }
    }
  }

  return errors.concat(errorsChildren);
}

/**
 * Optimistically checks the entire parse tree for errors in common PL tags recursively.
 * @param ast The tree to consider.
 * @param optimistic True if tags outside the subset are allowed, else false.
 * @returns A list of human-readable error messages, if any.
 */
function dfsCheckParseTree(ast: DocumentFragment | ChildNode, optimistic: boolean): string[] {
  let errors = checkTag(ast, optimistic);
  if ('childNodes' in ast && ast.childNodes) {
    for (const child of ast.childNodes) {
      errors = errors.concat(dfsCheckParseTree(child, optimistic));
    }
  }

  return errors;
}

/**
 * Checks for errors in common PL elements in an index.html file.
 * @param file The raw text of the file to use.
 * @param optimistic True if tags outside the subset are allowed, else false.
 * @returns A list of human-readable render error messages, if any.
 */
export function validateHTML(file: string, optimistic: boolean, usesServerPy: boolean): string[] {
  const tree = parse5.parseFragment(file);
  const templates = [...file.matchAll(mustacheTemplateExtractorRegex)]
    .map((x) => x[1])
    .concat([...file.matchAll(answersNameExtractorRegex)].map((x) => `correct_answers.${x[1]}`));
  const errors = dfsCheckParseTree(tree, optimistic);

  if (!usesServerPy && templates.length > 0) {
    errors.push(`Create a server.py file to generate the following: ${templates.join(', ')}`);
  }

  return errors;
}<|MERGE_RESOLUTION|>--- conflicted
+++ resolved
@@ -155,6 +155,7 @@
       const val = attr.value;
       switch (key) {
         case 'answers-name':
+          usedAnswersName = true;
           break;
         case 'weight':
           assertInt('pl-multiple-choice', key, val, errors);
@@ -211,12 +212,9 @@
     }
   }
 
-<<<<<<< HEAD
-=======
   if (!usedAnswersName) {
     errors.push('pl-multiple-choice: answers-name is a required attribute.');
   }
->>>>>>> 7a6a148f
   if (!usedAllOfTheAbove && usedAllOfTheAboveFeedback) {
     errors.push(
       'pl-multiple-choice: if using all-of-the-above-feedback, you must also use all-of-the-above.',
@@ -505,6 +503,7 @@
       const val = attr.value;
       switch (key) {
         case 'answers-name':
+          usedAnswersName = true;
           break;
         case 'weight':
         case 'number-answers':
@@ -541,13 +540,10 @@
     }
   }
 
-<<<<<<< HEAD
-=======
   if (!usedAnswersName) {
     errors.push('pl-checkbox: answers-name is a required attribute.');
   }
 
->>>>>>> 7a6a148f
   if (usedPartialCreditMethod && !usedPartialCredit) {
     errors.push(
       'pl-checkbox: if partial-credit-method is set, then partial-credit must be set to true.',
