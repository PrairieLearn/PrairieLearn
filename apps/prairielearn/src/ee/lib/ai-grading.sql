-- BLOCK select_instance_questions_for_assessment_question
SELECT
  *
FROM
  instance_questions AS iq
WHERE
  iq.assessment_question_id = $assessment_question_id
  AND iq.status != 'unanswered';

-- BLOCK select_last_submission_id
SELECT
  s.id
FROM
  variants AS v
  JOIN submissions AS s ON (s.variant_id = v.id)
WHERE
  v.instance_question_id = $instance_question_id
ORDER BY
  v.date DESC,
  s.date DESC
LIMIT
  1;

-- BLOCK select_last_variant_and_submission
SELECT
  to_jsonb(v.*) AS variant,
  to_jsonb(s.*) AS submission
FROM
  variants AS v
  JOIN submissions AS s ON (s.variant_id = v.id)
WHERE
  v.instance_question_id = $instance_question_id
ORDER BY
  v.date DESC,
  s.date DESC
LIMIT
  1;

-- BLOCK select_embedding_for_submission
SELECT
  *
FROM
  submission_grading_context_embeddings AS emb
WHERE
  emb.submission_id = $submission_id;

-- BLOCK create_embedding_for_submission
INSERT INTO
  submission_grading_context_embeddings (
    embedding,
    submission_id,
    submission_text,
    assessment_question_id
  )
VALUES
  (
    $embedding,
    $submission_id,
    $submission_text,
    $assessment_question_id
  )
RETURNING
  *;

-- BLOCK select_closest_submission_info
WITH
  latest_submissions AS (
    SELECT
      s.id AS s_id,
      iq.id AS iq_id,
      iq.score_perc AS iq_score_perc,
      s.feedback,
      s.is_ai_graded AS is_ai_graded,
      s.manual_rubric_grading_id AS s_manual_rubric_grading_id,
      ROW_NUMBER() OVER (
        PARTITION BY
          s.variant_id
        ORDER BY
          s.date DESC
      ) AS rn
    FROM
      instance_questions iq
      JOIN variants v ON iq.id = v.instance_question_id
      JOIN submissions s ON v.id = s.variant_id
    WHERE
      iq.assessment_question_id = $assessment_question_id
      AND NOT iq.requires_manual_grading
      AND iq.status != 'unanswered'
      AND s.id != $submission_id
  )
SELECT
  emb.submission_text,
  ls.s_manual_rubric_grading_id AS manual_rubric_grading_id,
  ls.iq_score_perc AS score_perc,
  ls.feedback,
  ls.iq_id AS instance_question_id
FROM
  latest_submissions ls
  JOIN submission_grading_context_embeddings AS emb ON (emb.submission_id = ls.s_id)
WHERE
  ls.rn = 1
  AND NOT ls.is_ai_graded
ORDER BY
  embedding <=> $embedding
LIMIT
  $limit;

-- BLOCK select_rubric_for_grading
SELECT
  ri.*
FROM
  assessment_questions aq
  JOIN rubric_items ri ON aq.manual_rubric_id = ri.rubric_id
WHERE
  aq.id = $assessment_question_id
  AND ri.deleted_at IS NULL
ORDER BY
  ri.number;

-- BLOCK select_rubric_grading_items
SELECT
  ri.*
FROM
  rubric_grading_items AS rgi
  JOIN rubric_items AS ri ON rgi.rubric_item_id = ri.id
WHERE
  rgi.rubric_grading_id = $manual_rubric_grading_id;

<<<<<<< HEAD
-- BLOCK select_rubric_id_from_grading
SELECT
  rubric_id
FROM
  rubric_gradings
WHERE
  id = $manual_rubric_grading_id
LIMIT
  1;
=======
-- BLOCK insert_ai_grading_job
INSERT INTO
  ai_grading_jobs (
    grading_job_id,
    job_sequence_id,
    prompt,
    completion,
    model,
    prompt_tokens,
    completion_tokens,
    cost,
    course_id,
    course_instance_id
  )
VALUES
  (
    $grading_job_id,
    $job_sequence_id,
    to_jsonb($prompt::text[]),
    $completion,
    $model,
    $prompt_tokens,
    $completion_tokens,
    $cost,
    $course_id,
    $course_instance_id
  );
>>>>>>> e43dd8c7
<|MERGE_RESOLUTION|>--- conflicted
+++ resolved
@@ -126,7 +126,6 @@
 WHERE
   rgi.rubric_grading_id = $manual_rubric_grading_id;
 
-<<<<<<< HEAD
 -- BLOCK select_rubric_id_from_grading
 SELECT
   rubric_id
@@ -136,7 +135,7 @@
   id = $manual_rubric_grading_id
 LIMIT
   1;
-=======
+
 -- BLOCK insert_ai_grading_job
 INSERT INTO
   ai_grading_jobs (
@@ -163,5 +162,4 @@
     $cost,
     $course_id,
     $course_instance_id
-  );
->>>>>>> e43dd8c7
+  );