--- conflicted
+++ resolved
@@ -387,13 +387,9 @@
     schema: QuestionGenerationEvaluationSchema,
     providerOptions: {
       openai: {
+        strictJsonSchema: true,
         reasoningEffort: 'low',
-<<<<<<< HEAD
       } satisfies OpenAIResponsesProviderOptions,
-=======
-        strictJsonSchema: true,
-      } satisfies OpenAIChatLanguageModelOptions,
->>>>>>> 55aa441a
     },
   });
 
