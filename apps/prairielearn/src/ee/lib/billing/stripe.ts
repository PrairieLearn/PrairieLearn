import Stripe from 'stripe';

import { cache } from '@prairielearn/cache';
import { execute, loadSqlEquiv, runInTransactionAsync } from '@prairielearn/postgres';

import { config } from '../../../lib/config.js';
import { selectAndLockUserById, selectUserById } from '../../../models/user.js';

import { type PlanName } from './plans-types.js';

const sql = loadSqlEquiv(import.meta.url);

export function getStripeClient() {
  if (!config.stripeSecretKey) {
    throw new Error('Stripe is not configured.');
  }

  return new Stripe(config.stripeSecretKey);
}

export async function getOrCreateStripeCustomerId(
  user_id: string,
  { name }: { name: string | null },
): Promise<string> {
  const user = await selectUserById(user_id);
  if (user.stripe_customer_id) {
    return user.stripe_customer_id;
  }

  const stripe = getStripeClient();
  const customer = await stripe.customers.create({
    name: name ?? undefined,
    metadata: {
      prairielearn_user_id: user_id,
    },
  });

  // We update the user in a transaction with a lock to ensure that we only
  // ever use one Stripe customer ID for each user. Note that we might create
  // multiple Stripe customers for the same user, but that's acceptable, as
  // the alternative would require locking during a network operation.
  await runInTransactionAsync(async () => {
    await selectAndLockUserById(user_id);
    await execute(sql.maybe_update_user_stripe_customer_id, {
      user_id,
      stripe_customer_id: customer.id,
    });
  });

  const updatedUser = await selectUserById(user_id);

  if (updatedUser.stripe_customer_id == null) {
    throw new Error('Failed to update user with Stripe customer ID');
  }

  return updatedUser.stripe_customer_id;
}

function stripeProductCacheKey(id: string): string {
  return `v1:stripe:product:${id}`;
}

/**
 * Gets the Stripe product with the given ID. Products are cached for up to
 * 10 minutes.
 */
export async function getStripeProduct(id: string): Promise<Stripe.Product> {
  const cacheKey = stripeProductCacheKey(id);
<<<<<<< HEAD
  let product: Stripe.Product | undefined = await cache.get(cacheKey);
=======
  let product = await cache.get<Stripe.Product>(cacheKey);
>>>>>>> d8984bb8
  if (!product) {
    const stripe = getStripeClient();
    product = await stripe.products.retrieve(id, { expand: ['default_price'] });
    cache.set(cacheKey, product, 1000 * 60 * 10);
  }
  return product;
}

export async function clearStripeProductCache(id: string) {
  const cacheKey = stripeProductCacheKey(id);
  await cache.del(cacheKey);
}

export async function getDefaultPriceForStripeProduct(id: string): Promise<Stripe.Price> {
  const product = await getStripeProduct(id);

  // We instructed Stripe to expand the `default_price` field, so this should
  // always be set and be an object. We only support products with a default
  // price.
  if (!product.default_price || typeof product.default_price !== 'object') {
    throw new Error(`No default_price found for product ${id}`);
  }

  return product.default_price;
}

export async function getPriceForPlan(plan: PlanName): Promise<Stripe.Price> {
  const productId = config.stripeProductIds[plan];

  if (!productId) {
    throw new Error(`No product configured for plan ${plan}`);
  }

  return await getDefaultPriceForStripeProduct(productId);
}

/**
 * Fetches the prices for the given plans. The result is a map from plan name
 * to the price in cents.
 */
export async function getPricesForPlans(plans: PlanName[]): Promise<Record<string, number>> {
  const prices: Record<string, number> = {};
  for (const plan of plans) {
    const price = await getPriceForPlan(plan);

    if (
      price.billing_scheme !== 'per_unit' ||
      price.unit_amount == null ||
      price.currency !== 'usd'
    ) {
      // We should never hit this in practice, because the prices should
      // always be `per_unit`, which in turn should guarantee that
      // `unit_amount` is set. We also only have logic for rendering USD
      // prices, so we'll fail fast if we get a price in a different currency.
      throw new Error(`Invalid unit_amount for price ${price.id}`);
    }

    prices[plan] = price.unit_amount;
  }
  return prices;
}

const priceFormatter = new Intl.NumberFormat('en-US', {
  style: 'currency',
  currency: 'USD',
});

export function formatStripePrice(price: number) {
  return priceFormatter.format(price / 100);
}<|MERGE_RESOLUTION|>--- conflicted
+++ resolved
@@ -66,11 +66,7 @@
  */
 export async function getStripeProduct(id: string): Promise<Stripe.Product> {
   const cacheKey = stripeProductCacheKey(id);
-<<<<<<< HEAD
-  let product: Stripe.Product | undefined = await cache.get(cacheKey);
-=======
   let product = await cache.get<Stripe.Product>(cacheKey);
->>>>>>> d8984bb8
   if (!product) {
     const stripe = getStripeClient();
     product = await stripe.products.retrieve(id, { expand: ['default_price'] });
