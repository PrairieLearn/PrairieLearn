--- conflicted
+++ resolved
@@ -24,14 +24,14 @@
   error(msg: string): void;
 }
 
-<<<<<<< HEAD
 export interface AiGradingGeneralStats {
   submission_point_count: number;
   submission_rubric_count: number;
   mean_error: number | null;
   /** Mapping from rubric item id to disagreement count */
   rubric_stats: Record<string, number>;
-=======
+}
+
 export interface InstanceQuestionAIGradingInfo {
   /** If the submission was also manually graded. */
   submissionManuallyGraded: boolean;
@@ -41,5 +41,4 @@
   prompt: string;
   /** Images that were sent in the prompt. */
   promptImageUrls: string[];
->>>>>>> ddbd2765
 }