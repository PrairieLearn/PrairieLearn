-- BLOCK select_rubric_grading_items
SELECT
  ri.*
FROM
  rubric_grading_items AS rgi
  JOIN rubric_items AS ri ON rgi.rubric_item_id = ri.id
WHERE
  rgi.rubric_grading_id = $manual_rubric_grading_id;

-- BLOCK create_embedding_for_submission
INSERT INTO
  submission_grading_context_embeddings (
    embedding,
    submission_id,
    submission_text,
    assessment_question_id
  )
VALUES
  (
    $embedding,
    $submission_id,
    $submission_text,
    $assessment_question_id
  )
RETURNING
  *;

-- BLOCK select_instance_questions_for_assessment_question
SELECT
  *
FROM
  instance_questions AS iq
WHERE
  iq.assessment_question_id = $assessment_question_id
  AND iq.status != 'unanswered';

-- BLOCK insert_ai_grading_job
INSERT INTO
  ai_grading_jobs (
    grading_job_id,
    job_sequence_id,
    prompt,
    completion,
    model,
    prompt_tokens,
    completion_tokens,
    cost,
    course_id,
    course_instance_id
  )
VALUES
  (
    $grading_job_id,
    $job_sequence_id,
    $prompt::jsonb,
    $completion,
    $model,
    $prompt_tokens,
    $completion_tokens,
    $cost,
    $course_id,
    $course_instance_id
  );

-- BLOCK select_last_variant_and_submission
SELECT
  to_jsonb(v.*) AS variant,
  to_jsonb(s.*) AS submission
FROM
  variants AS v
  JOIN submissions AS s ON (s.variant_id = v.id)
WHERE
  v.instance_question_id = $instance_question_id
ORDER BY
  v.date DESC,
  s.date DESC
LIMIT
  1;

-- BLOCK select_closest_submission_info
WITH
  latest_submissions AS (
    SELECT
      s.id AS s_id,
      iq.id AS iq_id,
      iq.score_perc AS iq_score_perc,
      s.feedback,
      s.is_ai_graded AS is_ai_graded,
      s.manual_rubric_grading_id AS s_manual_rubric_grading_id,
      ROW_NUMBER() OVER (
        PARTITION BY
          s.variant_id
        ORDER BY
          s.date DESC
      ) AS rn
    FROM
      instance_questions iq
      JOIN variants v ON iq.id = v.instance_question_id
      JOIN submissions s ON v.id = s.variant_id
    WHERE
      iq.assessment_question_id = $assessment_question_id
      AND NOT iq.requires_manual_grading
      AND iq.status != 'unanswered'
      AND s.id != $submission_id
  )
SELECT
  emb.submission_text,
  ls.s_manual_rubric_grading_id AS manual_rubric_grading_id,
  ls.iq_score_perc AS score_perc,
  ls.feedback,
  ls.iq_id AS instance_question_id
FROM
  latest_submissions ls
  JOIN submission_grading_context_embeddings AS emb ON (emb.submission_id = ls.s_id)
WHERE
  ls.rn = 1
  AND NOT ls.is_ai_graded
ORDER BY
  embedding <=> $embedding
LIMIT
  $limit;

-- BLOCK select_rubric_for_grading
SELECT
  ri.*
FROM
  assessment_questions aq
  JOIN rubric_items ri ON aq.manual_rubric_id = ri.rubric_id
WHERE
  aq.id = $assessment_question_id
  AND ri.deleted_at IS NULL
ORDER BY
  ri.number;

-- BLOCK select_last_submission_id
SELECT
  s.id
FROM
  variants AS v
  JOIN submissions AS s ON (s.variant_id = v.id)
WHERE
  v.instance_question_id = $instance_question_id
ORDER BY
  v.date DESC,
  s.date DESC
LIMIT
  1;

-- BLOCK select_embedding_for_submission
SELECT
  *
FROM
  submission_grading_context_embeddings AS emb
WHERE
  emb.submission_id = $submission_id;

<<<<<<< HEAD
-- BLOCK delete_ai_grading_jobs
WITH
  deleted_grading_jobs AS (
    UPDATE grading_jobs AS gj
    SET
      deleted_at = NOW(),
      deleted_by = $authn_user_id
    FROM
      submissions AS s
      JOIN variants AS v ON (v.id = s.variant_id)
      JOIN instance_questions AS iq ON (iq.id = v.instance_question_id)
    WHERE
      gj.submission_id = s.id
      AND gj.grading_method = 'AI'
      AND gj.deleted_at IS NULL
      AND iq.assessment_question_id IN (
        SELECT
          unnest($assessment_question_ids::int[])
      )
    RETURNING
      gj.id AS grading_job_id,
      gj.submission_id,
      iq.id AS instance_question_id,
      iq.assessment_question_id
  ),
  most_recent_submission_manual_grading_jobs AS (
    SELECT DISTINCT
      ON (s.id) s.id AS submission_id,
      gj.manual_rubric_grading_id AS manual_rubric_grading_id
    FROM
      deleted_grading_jobs AS dgj
      JOIN variants AS v ON (v.instance_question_id = dgj.instance_question_id)
      JOIN submissions AS s ON (s.variant_id = v.id)
      JOIN grading_jobs AS gj ON (gj.submission_id = s.id)
    WHERE
      gj.grading_method = 'Manual'
    ORDER BY
      s.id,
      gj.date DESC,
      gj.id DESC
  ),
  most_recent_submission_non_ai_grading_jobs AS (
    SELECT DISTINCT
      ON (s.id) s.id AS submission_id,
      gj.feedback
    FROM
      deleted_grading_jobs AS dgj
      JOIN variants AS v ON (v.instance_question_id = dgj.instance_question_id)
      JOIN submissions AS s ON (s.variant_id = v.id)
      JOIN grading_jobs AS gj ON (gj.submission_id = s.id)
    WHERE
      gj.grading_method != 'AI'
    ORDER BY
      s.id,
      gj.date DESC,
      gj.id DESC
  ),
  updated_submissions AS (
    UPDATE submissions AS s
    SET
      is_ai_graded = FALSE,
      -- For each submission, we'll pull the rubric grading ID from the most
      -- recent manual grading job.
      manual_rubric_grading_id = mrsmgj.manual_rubric_grading_id,
      -- For each submission, we'll pull the feedback from the most recent
      -- non-AI grading job. If there wasn't one, this will be set to `NULL`,
      -- which is the implicit default value for something that has never been graded.
      feedback = mrsnagj.feedback
    FROM
      deleted_grading_jobs AS dgj
      LEFT JOIN most_recent_submission_manual_grading_jobs AS mrsmgj ON TRUE
      LEFT JOIN most_recent_submission_non_ai_grading_jobs AS mrsnagj ON TRUE
    WHERE
      s.id = dgj.submission_id
      AND mrsmgj.submission_id = s.id
      AND mrsnagj.submission_id = s.id
  ),
  most_recent_instance_question_manual_grading_jobs AS (
    SELECT DISTINCT
      ON (iq.id) iq.id AS instance_question_id,
      gj.*
    FROM
      deleted_grading_jobs AS dgj
      JOIN instance_questions AS iq ON (iq.id = dgj.instance_question_id)
      JOIN variants AS v ON (v.instance_question_id = iq.id)
      JOIN submissions AS s ON (s.variant_id = v.id)
      JOIN grading_jobs AS gj ON (gj.submission_id = s.id)
    WHERE
      gj.grading_method = 'Manual'
    ORDER BY
      iq.id,
      gj.date DESC,
      gj.id DESC
  ),
  -- TODO: this should likely be updating `status` somehow. It gets set to `complete` when
  -- manual grading occurs, but we may want to revert to `saved` (or maybe another status)
  -- depending on the situation.
  updated_instance_questions AS (
    UPDATE instance_questions AS iq
    SET
      points = (
        COALESCE(iq.auto_points, 0) + COALESCE(mriqmgj.manual_points, 0)
      ),
      score_perc = (
        COALESCE(iq.auto_points, 0) + COALESCE(mriqmgj.manual_points, 0)
      ) / aq.max_points * 100,
      -- If there was no previous manual grading job, this will be set to `NULL`, not 0.
      -- This is the expected behavior, as an instance question that has never been manually graded
      -- would already have `NULL` for `manual_points`.
      manual_points = mriqmgj.manual_points,
      modified_at = NOW(),
      last_grader = mriqmgj.auth_user_id,
      -- TODO: this may need to compute `highest_submission_score`. Or, as Matt suggested,
      -- we may want to refactor `highest_submission_score` to only track auto points.
      is_ai_graded = FALSE,
      -- If there is no previous manual grading job, we'll flag that the instance question
      -- requires manual grading. This both helps ensure that it eventually gets graded, and
      -- also ensures that this submission isn't erroneously picked up when we're looking for
      -- similar submissions for RAG.
      requires_manual_grading = (
        CASE
          WHEN mriqmgj.id IS NULL THEN TRUE
          ELSE FALSE
        END
      )
    FROM
      deleted_grading_jobs AS dgj
      JOIN assessment_questions AS aq ON (aq.id = dgj.assessment_question_id)
      LEFT JOIN most_recent_instance_question_manual_grading_jobs AS mriqmgj ON (
        mriqmgj.instance_question_id = dgj.instance_question_id
      )
    WHERE
      iq.id = dgj.instance_question_id
    RETURNING
      iq.id,
      iq.assessment_instance_id,
      iq.points,
      iq.score_perc,
      iq.auto_points,
      iq.manual_points,
      aq.max_points,
      aq.max_auto_points,
      aq.max_manual_points
  ),
  logs AS (
    INSERT INTO
      question_score_logs (
        instance_question_id,
        auth_user_id,
        max_points,
        max_auto_points,
        max_manual_points,
        points,
        score_perc,
        auto_points,
        manual_points
      )
    SELECT
      uiq.id,
      -- We deliberately use the user that's performing the deletion, not the user who
      -- performed the previous manual grading job, because there might not be one.
      $authn_user_id,
      uiq.max_points,
      uiq.max_auto_points,
      uiq.max_manual_points,
      uiq.points,
      uiq.score_perc,
      uiq.auto_points,
      uiq.manual_points
    FROM
      updated_instance_questions AS uiq
  )
SELECT
  uiq.*,
  to_jsonb(mriqmgj.*) AS most_recent_manual_grading_job
FROM
  updated_instance_questions AS uiq
  LEFT JOIN most_recent_instance_question_manual_grading_jobs AS mriqmgj ON (mriqmgj.instance_question_id = uiq.id);
=======
-- BLOCK toggle_ai_grading_mode
UPDATE assessment_questions
SET
  ai_grading_mode = NOT ai_grading_mode
WHERE
  id = $assessment_question_id;
>>>>>>> 4cad6bdb
<|MERGE_RESOLUTION|>--- conflicted
+++ resolved
@@ -154,7 +154,6 @@
 WHERE
   emb.submission_id = $submission_id;
 
-<<<<<<< HEAD
 -- BLOCK delete_ai_grading_jobs
 WITH
   deleted_grading_jobs AS (
@@ -333,11 +332,10 @@
 FROM
   updated_instance_questions AS uiq
   LEFT JOIN most_recent_instance_question_manual_grading_jobs AS mriqmgj ON (mriqmgj.instance_question_id = uiq.id);
-=======
+
 -- BLOCK toggle_ai_grading_mode
 UPDATE assessment_questions
 SET
   ai_grading_mode = NOT ai_grading_mode
 WHERE
-  id = $assessment_question_id;
->>>>>>> 4cad6bdb
+  id = $assessment_question_id;