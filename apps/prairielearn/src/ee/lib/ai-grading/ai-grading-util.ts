import type {
  EmbeddingModel,
  GenerateObjectResult,
  GenerateTextResult,
  ModelMessage,
  UserContent,
} from 'ai';
import * as cheerio from 'cheerio';
import { z } from 'zod';

import {
  execute,
  loadSqlEquiv,
  queryOptionalRow,
  queryRow,
  queryRows,
  runInTransactionAsync,
} from '@prairielearn/postgres';
import { run } from '@prairielearn/run';

<<<<<<< HEAD
import { type OpenAIModelId, calculateResponseCost, formatPrompt } from '../../../lib/ai.js';
import { updateAssessmentInstanceGrade } from '../../../lib/assessment-grading.js';
=======
import { calculateResponseCost, formatPrompt } from '../../../lib/ai.js';
>>>>>>> 6dd0a960
import {
  AssessmentQuestionSchema,
  type Course,
  GradingJobSchema,
  IdSchema,
  type InstanceQuestion,
  InstanceQuestionSchema,
  type Question,
  type RubricItem,
  RubricItemSchema,
  type Submission,
  type SubmissionGradingContextEmbedding,
  SubmissionGradingContextEmbeddingSchema,
  SubmissionSchema,
  type Variant,
  VariantSchema,
} from '../../../lib/db-types.js';
import * as ltiOutcomes from '../../../lib/ltiOutcomes.js';
import { buildQuestionUrls } from '../../../lib/question-render.js';
import { getQuestionCourse } from '../../../lib/question-variant.js';
import * as questionServers from '../../../question-servers/index.js';
import { createEmbedding, vectorToString } from '../contextEmbeddings.js';

import type { AiGradingModelId } from './ai-grading-models.shared.js';

const sql = loadSqlEquiv(import.meta.url);

export const SubmissionVariantSchema = z.object({
  variant: VariantSchema,
  submission: SubmissionSchema,
});
export const GradedExampleSchema = z.object({
  submission_text: z.string(),
  score_perc: z.number(),
  feedback: z.record(z.string(), z.any()).nullable(),
  instance_question_id: z.string(),
  manual_rubric_grading_id: z.string().nullable(),
});
export type GradedExample = z.infer<typeof GradedExampleSchema>;

/**
 * Models supporting system messages after the first user message.
 * As of November 2025,
 * - OpenAI GPT 5-mini and GPT 5.1 support this.
 * - Google Gemini 2.5-flash and Gemini 3 Pro Preview do not support this.
 * - Anthropic Claude Haiku 4.5, Claude Sonnet 4.5, and Claude Opus 4.5 do not support this.
 */
const MODELS_SUPPORTING_SYSTEM_MSG_AFTER_USER_MSG = new Set<AiGradingModelId>([
  'gpt-5-mini-2025-08-07',
  'gpt-5.1-2025-11-13',
]);

export async function generatePrompt({
  questionPrompt,
  questionAnswer,
  submission_text,
  submitted_answer,
  example_submissions,
  rubric_items,
  model_id,
}: {
  questionPrompt: string;
  questionAnswer: string;
  submission_text: string;
  submitted_answer: Record<string, any> | null;
  example_submissions: GradedExample[];
  rubric_items: RubricItem[];
  model_id: AiGradingModelId;
}): Promise<ModelMessage[]> {
  const input: ModelMessage[] = [];

  const systemRoleAfterUserMessage = MODELS_SUPPORTING_SYSTEM_MSG_AFTER_USER_MSG.has(model_id)
    ? 'system'
    : 'user';

  // Instructions for grading
  if (rubric_items.length > 0) {
    input.push(
      {
        role: 'system',
        content: formatPrompt([
          [
            "You are an instructor for a course, and you are grading a student's response to a question.",
            'You are provided several rubric items with a description, explanation, and grader note.',
            "You must grade the student's response by using the rubric and returning an object of rubric descriptions and whether or not that rubric item applies to the student's response.",
            'If no rubric items apply, do not select any.',
            'You must include an explanation on why you make these choices.',
            'Follow any special instructions given by the instructor in the question.',
          ],
          'Here are the rubric items:',
        ]),
      },
      {
        role: 'user',
        content: rubric_items
          .map((item) => {
            const itemParts: string[] = [`description: ${item.description}`];
            if (item.explanation) {
              itemParts.push(`explanation: ${item.explanation}`);
            }
            if (item.grader_note) {
              itemParts.push(`grader note: ${item.grader_note}`);
            }
            return itemParts.join('\n');
          })
          .join('\n\n'),
      },
    );
  } else {
    input.push({
      role: 'system',
      content: formatPrompt([
        "You are an instructor for a course, and you are grading a student's response to a question.",
        'You will assign a numeric score between 0 and 100 (inclusive) to the student response,',
        "Include feedback for the student, but omit the feedback if the student's response is entirely correct.",
        'You must include an explanation on why you made these choices.',
        'Follow any special instructions given by the instructor in the question.',
      ]),
    });
  }

  input.push(
    {
      role: systemRoleAfterUserMessage,
      content: 'This is the question for which you will be grading a response:',
    },
    {
      role: 'user',
      content: questionPrompt,
    },
  );

  if (questionAnswer.trim()) {
    input.push(
      {
        role: systemRoleAfterUserMessage,
        content: 'The instructor has provided the following answer for this question:',
      },
      {
        role: 'user',
        content: questionAnswer.trim(),
      },
    );
  }

  if (example_submissions.length > 0) {
    if (rubric_items.length > 0) {
      input.push({
        role: systemRoleAfterUserMessage,
        content:
          'Here are some example student responses and their corresponding selected rubric items.',
      });
    } else {
      input.push({
        role: systemRoleAfterUserMessage,
        content:
          'Here are some example student responses and their corresponding scores and feedback.',
      });
    }

    // Examples
    for (const example of example_submissions) {
      if (rubric_items.length > 0 && example.manual_rubric_grading_id) {
        // Note that the example may have been graded with a different rubric,
        // or the rubric may have changed significantly since the example was graded.
        // We'll show whatever items were selected anyways, since it'll likely
        // still be useful context to the LLM.
        const rubric_grading_items = await selectRubricGradingItems(
          example.manual_rubric_grading_id,
        );
        input.push({
          role: 'user',
          content: formatPrompt([
            '<example-submission>',
            example.submission_text,
            '</example-submission>',
            '<selected-rubric-items>',
            run(() => {
              if (rubric_grading_items.length === 0) {
                return 'No rubric items were selected for this example student response.';
              }
              return rubric_grading_items.map((item) => `- ${item.description}`).join('\n');
            }),
            '</selected-rubric-items>',
          ]),
        });
      } else {
        input.push({
          role: 'user',
          content: formatPrompt([
            '<example-submission>',
            example.submission_text,
            '</example-submission>',
            '<grading-result>',
            JSON.stringify(
              {
                score: example.score_perc,
                feedback: example.feedback?.manual?.trim() || '',
              },
              null,
              2,
            ),
            '</grading-result>',
          ]),
        });
      }
    }
  }

  input.push(
    {
      role: systemRoleAfterUserMessage,
      content: 'The student made the following submission:',
    },
    generateSubmissionMessage({
      submission_text,
      submitted_answer,
    }),
    {
      role: systemRoleAfterUserMessage,
      content: 'Please grade the submission according to the above instructions.',
    },
  );

  return input;
}

/**
 * Returns true if the text contains any element with a `data-image-capture-uuid` attribute.
 */
export function containsImageCapture(submission_text: string): boolean {
  return cheerio.load(submission_text)('[data-image-capture-uuid]').length > 0;
}

/**
 * Parses the student's answer and the HTML of the student's submission to generate a message for the AI model.
 *
 * @param options
 * @param options.submission_text - The rendered HTML content of the student's submission.
 * @param options.submitted_answer - The student-submitted answer, potentially containing text and images.
 */
export function generateSubmissionMessage({
  submission_text,
  submitted_answer,
}: {
  submission_text: string;
  submitted_answer: Record<string, any> | null;
}): ModelMessage {
  const content: UserContent = [];

  // Walk through the submitted HTML from top to bottom, appending alternating text and image segments
  // to the message content to construct an AI-readable version of the submission.

  const $submission_html = cheerio.load(submission_text);
  let submissionTextSegment = '';

  $submission_html
    .root()
    .find('body')
    .contents()
    .each((_, node) => {
      const imageCaptureUUID = $submission_html(node).data('image-capture-uuid');
      if (imageCaptureUUID) {
        if (submissionTextSegment) {
          // Push and reset the current text segment before adding the image.
          content.push({
            type: 'text',
            text: submissionTextSegment.trim(),
          });
          submissionTextSegment = '';
        }

        const fileName = run(() => {
          // New style, where `<pl-image-capture>` has been specialized for AI grading rendering.
          const submittedFileName = $submission_html(node).data('file-name');
          if (submittedFileName && typeof submittedFileName === 'string') {
            return submittedFileName.trim();
          }

          // Old style, where we have to pick the filename out of the `data-options` attribute.
          const options = $submission_html(node).data('options') as Record<string, string> | null;

          return options?.submitted_file_name;
        });

        if (!submitted_answer) {
          throw new Error('No submitted answers found.');
        }

        if (!fileName) {
          throw new Error('No file name found.');
        }

        const fileData = submitted_answer._files?.find(
          (file: { name: string; contents: string }) => file.name === fileName,
        );

        if (fileData) {
          // fileData.contents does not contain the MIME type header, so we add it.
          content.push({
            type: 'image',
            image: `data:image/jpeg;base64,${fileData.contents}`,
            providerOptions: {
              openai: {
                imageDetail: 'auto',
              },
            },
          });
        } else {
          // If the submitted answer doesn't contain the image, the student likely
          // didn't capture an image.
          content.push({
            type: 'text',
            text: `Image capture with ${fileName} was not captured.`,
          });
          return;
        }
      } else {
        submissionTextSegment += $submission_html(node).text();
      }
    });

  if (submissionTextSegment) {
    content.push({
      type: 'text',
      text: submissionTextSegment.trim(),
    });
  }

  return {
    role: 'user',
    content,
  };
}

export async function generateSubmissionEmbedding({
  course,
  question,
  instance_question,
  urlPrefix,
  embeddingModel,
}: {
  question: Question;
  course: Course;
  instance_question: InstanceQuestion;
  urlPrefix: string;
  embeddingModel: EmbeddingModel;
}): Promise<SubmissionGradingContextEmbedding> {
  const question_course = await getQuestionCourse(question, course);
  const { variant, submission } = await selectLastVariantAndSubmission(instance_question.id);
  const locals = {
    ...buildQuestionUrls(urlPrefix, variant, question, instance_question),
    questionRenderContext: 'ai_grading',
  };
  const questionModule = questionServers.getModule(question.type);
  const render_submission_results = await questionModule.render(
    { question: false, submissions: true, answer: false },
    variant,
    question,
    submission,
    [submission],
    question_course,
    locals,
  );
  const submission_text = render_submission_results.data.submissionHtmls[0];
  const embedding = await createEmbedding(embeddingModel, submission_text, `course_${course.id}`);
  // Insert new embedding into the table and return the new embedding
  const new_submission_embedding = await queryRow(
    sql.create_embedding_for_submission,
    {
      embedding: vectorToString(embedding),
      submission_id: submission.id,
      submission_text,
      assessment_question_id: instance_question.assessment_question_id,
    },
    SubmissionGradingContextEmbeddingSchema,
  );
  return new_submission_embedding;
}

export function parseAiRubricItems({
  ai_rubric_items,
  rubric_items,
}: {
  ai_rubric_items: Record<string, boolean>;
  rubric_items: RubricItem[];
}): {
  appliedRubricItems: {
    rubric_item_id: string;
  }[];
  appliedRubricDescription: Set<string>;
} {
  // Compute the set of selected rubric descriptions.
  const appliedRubricDescription = new Set<string>();
  Object.entries(ai_rubric_items).forEach(([description, selected]) => {
    if (selected) {
      appliedRubricDescription.add(description);
    }
  });

  // Build a lookup table for rubric items by description.
  const rubricItemsByDescription: Record<string, RubricItem> = {};
  for (const item of rubric_items) {
    rubricItemsByDescription[item.description] = item;
  }

  // It's possible that the rubric could have changed since we last
  // fetched it. We'll optimistically apply all the rubric items
  // that were selected. If an item was deleted, we'll allow the
  // grading to fail; the user can then try again.
  const appliedRubricItems = Array.from(appliedRubricDescription).map((description) => ({
    rubric_item_id: rubricItemsByDescription[description].id,
  }));
  return { appliedRubricItems, appliedRubricDescription };
}

export async function selectInstanceQuestionsForAssessmentQuestion({
  assessment_question_id,
  closed_instance_questions_only = false,
  ungrouped_instance_questions_only = false,
}: {
  assessment_question_id: string;
  closed_instance_questions_only?: boolean;
  ungrouped_instance_questions_only?: boolean;
}): Promise<InstanceQuestion[]> {
  return await queryRows(
    sql.select_instance_questions_for_assessment_question,
    { assessment_question_id, closed_instance_questions_only, ungrouped_instance_questions_only },
    InstanceQuestionSchema,
  );
}

export async function selectRubricGradingItems(
  manual_rubric_grading_id: string | null,
): Promise<RubricItem[]> {
  return await queryRows(
    sql.select_rubric_grading_items,
    { manual_rubric_grading_id },
    RubricItemSchema,
  );
}

export async function insertAiGradingJob({
  grading_job_id,
  job_sequence_id,
  model_id,
  prompt,
  response,
  course_id,
  course_instance_id,
}: {
  grading_job_id: string;
  job_sequence_id: string;
  model_id: AiGradingModelId;
  prompt: ModelMessage[];
  response: GenerateObjectResult<any> | GenerateTextResult<any, any>;
  course_id: string;
  course_instance_id?: string;
}): Promise<void> {
  await execute(sql.insert_ai_grading_job, {
    grading_job_id,
    job_sequence_id,
    prompt: JSON.stringify(prompt),
    completion: response,
    model: model_id,
    prompt_tokens: response.usage.inputTokens ?? 0,
    completion_tokens: response.usage.outputTokens ?? 0,
    cost: calculateResponseCost({ model: model_id, usage: response.usage }),
    course_id,
    course_instance_id,
  });
}

export async function selectLastVariantAndSubmission(
  instance_question_id: string,
): Promise<{ variant: Variant; submission: Submission }> {
  return await queryRow(
    sql.select_last_variant_and_submission,
    { instance_question_id },
    SubmissionVariantSchema,
  );
}

export async function selectClosestSubmissionInfo({
  submission_id,
  assessment_question_id,
  embedding,
  limit,
}: {
  submission_id: string;
  assessment_question_id: string;
  embedding: string;
  limit: number;
}): Promise<GradedExample[]> {
  return await queryRows(
    sql.select_closest_submission_info,
    {
      submission_id,
      assessment_question_id,
      embedding,
      limit,
    },
    GradedExampleSchema,
  );
}

export async function selectRubricForGrading(
  assessment_question_id: string,
): Promise<RubricItem[]> {
  return await queryRows(
    sql.select_rubric_for_grading,
    { assessment_question_id },
    RubricItemSchema,
  );
}

export async function selectLastSubmissionId(instance_question_id: string): Promise<string> {
  return await queryRow(sql.select_last_submission_id, { instance_question_id }, IdSchema);
}

export async function selectEmbeddingForSubmission(
  submission_id: string,
): Promise<SubmissionGradingContextEmbedding | null> {
  return await queryOptionalRow(
    sql.select_embedding_for_submission,
    { submission_id },
    SubmissionGradingContextEmbeddingSchema,
  );
}

export async function deleteAiGradingJobs({
  assessment_question_ids,
  authn_user_id,
}: {
  assessment_question_ids: string[];
  authn_user_id: string;
}) {
  // TODO: revisit this before general availability of AI grading. This implementation
  // was added primarily to facilitate demos at ASEE 2025. It may not behave completely
  // correctly in call cases; see the TODOs in the SQL query for more details.
  //
  // TODO: we should add locking here. Specifically, we should process each
  // assessment instance + instance question one at a time in separate
  // transactions so that we don't need to lock all relevant assessment instances
  // and assessment questions at once.
  const iqs = await runInTransactionAsync(async () => {
    const iqs = await queryRows(
      sql.delete_ai_grading_jobs,
      {
        authn_user_id,
        assessment_question_ids,
      },
      z.object({
        id: IdSchema,
        assessment_instance_id: IdSchema,
        max_points: AssessmentQuestionSchema.shape.max_points,
        max_auto_points: AssessmentQuestionSchema.shape.max_auto_points,
        max_manual_points: AssessmentQuestionSchema.shape.max_manual_points,
        points: InstanceQuestionSchema.shape.points,
        score_perc: InstanceQuestionSchema.shape.score_perc,
        auto_points: InstanceQuestionSchema.shape.auto_points,
        manual_points: InstanceQuestionSchema.shape.manual_points,
        most_recent_manual_grading_job: GradingJobSchema.nullable(),
      }),
    );

    for (const iq of iqs) {
      await updateAssessmentInstanceGrade({
        assessment_instance_id: iq.assessment_instance_id,
        // We use the user who is performing the deletion.
        authn_user_id,
        credit: 100,
        allowDecrease: true,
      });
    }

    return iqs;
  });

  // Important: this is done outside of the above transaction so that we don't
  // hold a database connection open while we do network calls.
  //
  // This is here for consistency with other assessment score updating code. We
  // shouldn't hit this for the vast majority of assessments.
  for (const iq of iqs) {
    await ltiOutcomes.updateScore(iq.assessment_instance_id);
  }

  return iqs;
}

export async function toggleAiGradingMode(assessment_question_id: string): Promise<void> {
  await execute(sql.toggle_ai_grading_mode, { assessment_question_id });
}

export async function setAiGradingMode(assessment_question_id: string, ai_grading_mode: boolean) {
  await execute(sql.set_ai_grading_mode, { assessment_question_id, ai_grading_mode });
}<|MERGE_RESOLUTION|>--- conflicted
+++ resolved
@@ -18,12 +18,8 @@
 } from '@prairielearn/postgres';
 import { run } from '@prairielearn/run';
 
-<<<<<<< HEAD
-import { type OpenAIModelId, calculateResponseCost, formatPrompt } from '../../../lib/ai.js';
+import { calculateResponseCost, formatPrompt } from '../../../lib/ai.js';
 import { updateAssessmentInstanceGrade } from '../../../lib/assessment-grading.js';
-=======
-import { calculateResponseCost, formatPrompt } from '../../../lib/ai.js';
->>>>>>> 6dd0a960
 import {
   AssessmentQuestionSchema,
   type Course,
