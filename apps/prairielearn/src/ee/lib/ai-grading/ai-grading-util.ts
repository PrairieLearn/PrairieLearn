--- conflicted
+++ resolved
@@ -454,7 +454,6 @@
   );
 }
 
-<<<<<<< HEAD
 export async function deleteAiGradingJobs({
   assessment_question_ids,
   authn_user_id,
@@ -515,8 +514,8 @@
   }
 
   return iqs;
-=======
+}
+
 export async function toggleAiGradingMode(assessment_question_id: string): Promise<void> {
   await queryAsync(sql.toggle_ai_grading_mode, { assessment_question_id });
->>>>>>> 4cad6bdb
 }