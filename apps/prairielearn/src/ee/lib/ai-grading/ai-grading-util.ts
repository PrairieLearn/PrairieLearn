import type {
  EmbeddingModel,
  GenerateObjectResult,
  GenerateTextResult,
  ModelMessage,
  UserContent,
} from 'ai';
import * as cheerio from 'cheerio';
import { z } from 'zod';

import {
  callRow,
  execute,
  loadSqlEquiv,
  queryOptionalRow,
  queryRow,
  queryRows,
  runInTransactionAsync,
} from '@prairielearn/postgres';
import { run } from '@prairielearn/run';

import { type OpenAIModelId, calculateResponseCost, formatPrompt } from '../../../lib/ai.js';
import {
  AssessmentQuestionSchema,
  type Course,
  GradingJobSchema,
  IdSchema,
  type InstanceQuestion,
  InstanceQuestionSchema,
  type Question,
  type RubricItem,
  RubricItemSchema,
  SprocAssessmentInstancesGradeSchema,
  type Submission,
  type SubmissionGradingContextEmbedding,
  SubmissionGradingContextEmbeddingSchema,
  SubmissionSchema,
  type Variant,
  VariantSchema,
} from '../../../lib/db-types.js';
import * as ltiOutcomes from '../../../lib/ltiOutcomes.js';
import { buildQuestionUrls } from '../../../lib/question-render.js';
import { getQuestionCourse } from '../../../lib/question-variant.js';
import * as questionServers from '../../../question-servers/index.js';
import { createEmbedding, vectorToString } from '../contextEmbeddings.js';

const sql = loadSqlEquiv(import.meta.url);

export const AI_GRADING_OPENAI_MODEL = 'gpt-5-mini-2025-08-07' satisfies OpenAIModelId;

export const SubmissionVariantSchema = z.object({
  variant: VariantSchema,
  submission: SubmissionSchema,
});
export const GradedExampleSchema = z.object({
  submission_text: z.string(),
  score_perc: z.number(),
  feedback: z.record(z.string(), z.any()).nullable(),
  instance_question_id: z.string(),
  manual_rubric_grading_id: z.string().nullable(),
});
export type GradedExample = z.infer<typeof GradedExampleSchema>;

export async function generatePrompt({
  questionPrompt,
  questionAnswer,
  submission_text,
  submitted_answer,
  example_submissions,
  rubric_items,
}: {
  questionPrompt: string;
  questionAnswer: string;
  submission_text: string;
  submitted_answer: Record<string, any> | null;
  example_submissions: GradedExample[];
  rubric_items: RubricItem[];
}): Promise<ModelMessage[]> {
  const input: ModelMessage[] = [];

  // Instructions for grading
  if (rubric_items.length > 0) {
    input.push(
      {
        role: 'system',
        content: formatPrompt([
          [
            "You are an instructor for a course, and you are grading a student's response to a question.",
            'You are provided several rubric items with a description, explanation, and grader note.',
            "You must grade the student's response by using the rubric and returning an object of rubric descriptions and whether or not that rubric item applies to the student's response.",
            'If no rubric items apply, do not select any.',
            'You must include an explanation on why you make these choices.',
            'Follow any special instructions given by the instructor in the question.',
          ],
          'Here are the rubric items:',
        ]),
      },
      {
        role: 'user',
        content: rubric_items
          .map((item) => {
            const itemParts: string[] = [`description: ${item.description}`];
            if (item.explanation) {
              itemParts.push(`explanation: ${item.explanation}`);
            }
            if (item.grader_note) {
              itemParts.push(`grader note: ${item.grader_note}`);
            }
            return itemParts.join('\n');
          })
          .join('\n\n'),
      },
    );
  } else {
    input.push({
      role: 'system',
      content: formatPrompt([
        "You are an instructor for a course, and you are grading a student's response to a question.",
        'You will assign a numeric score between 0 and 100 (inclusive) to the student response,',
        "Include feedback for the student, but omit the feedback if the student's response is entirely correct.",
        'You must include an explanation on why you made these choices.',
        'Follow any special instructions given by the instructor in the question.',
      ]),
    });
  }

  input.push(
    {
      role: 'system',
      content: 'This is the question for which you will be grading a response:',
    },
    {
      role: 'user',
      content: questionPrompt,
    },
  );

  if (questionAnswer.trim()) {
    input.push(
      {
        role: 'system',
        content: 'The instructor has provided the following answer for this question:',
      },
      {
        role: 'user',
        content: questionAnswer.trim(),
      },
    );
  }

  if (example_submissions.length > 0) {
    if (rubric_items.length > 0) {
      input.push({
        role: 'system',
        content:
          'Here are some example student responses and their corresponding selected rubric items.',
      });
    } else {
      input.push({
        role: 'system',
        content:
          'Here are some example student responses and their corresponding scores and feedback.',
      });
    }

    // Examples
    for (const example of example_submissions) {
      if (rubric_items.length > 0 && example.manual_rubric_grading_id) {
        // Note that the example may have been graded with a different rubric,
        // or the rubric may have changed significantly since the example was graded.
        // We'll show whatever items were selected anyways, since it'll likely
        // still be useful context to the LLM.
        const rubric_grading_items = await selectRubricGradingItems(
          example.manual_rubric_grading_id,
        );
        input.push({
          role: 'user',
          content: formatPrompt([
            '<example-submission>',
            example.submission_text,
            '</example-submission>',
            '<selected-rubric-items>',
            run(() => {
              if (rubric_grading_items.length === 0) {
                return 'No rubric items were selected for this example student response.';
              }
              return rubric_grading_items.map((item) => `- ${item.description}`).join('\n');
            }),
            '</selected-rubric-items>',
          ]),
        });
      } else {
        input.push({
          role: 'user',
          content: formatPrompt([
            '<example-submission>',
            example.submission_text,
            '</example-submission>',
            '<grading-result>',
            JSON.stringify(
              {
                score: example.score_perc,
                feedback: example.feedback?.manual?.trim() || '',
              },
              null,
              2,
            ),
            '</grading-result>',
          ]),
        });
      }
    }
  }

  input.push(
    {
      role: 'system',
      content: 'The student made the following submission:',
    },
    generateSubmissionMessage({
      submission_text,
      submitted_answer,
    }),
    {
      role: 'system',
      content: 'Please grade the submission according to the above instructions.',
    },
  );

  return input;
}

/**
 * Returns true if the text contains any element with a `data-image-capture-uuid` attribute.
 */
export function containsImageCapture(submission_text: string): boolean {
  return cheerio.load(submission_text)('[data-image-capture-uuid]').length > 0;
}

/**
 * Parses the student's answer and the HTML of the student's submission to generate a message for the AI model.
 *
 * @param options
 * @param options.submission_text - The rendered HTML content of the student's submission.
 * @param options.submitted_answer - The student-submitted answer, potentially containing text and images.
 */
export function generateSubmissionMessage({
  submission_text,
  submitted_answer,
}: {
  submission_text: string;
  submitted_answer: Record<string, any> | null;
}): ModelMessage {
  const content: UserContent = [];

  // Walk through the submitted HTML from top to bottom, appending alternating text and image segments
  // to the message content to construct an AI-readable version of the submission.

  const $submission_html = cheerio.load(submission_text);
  let submissionTextSegment = '';

  $submission_html
    .root()
    .find('body')
    .contents()
    .each((_, node) => {
      const imageCaptureUUID = $submission_html(node).data('image-capture-uuid');
      if (imageCaptureUUID) {
        if (submissionTextSegment) {
          // Push and reset the current text segment before adding the image.
          content.push({
            type: 'text',
            text: submissionTextSegment.trim(),
          });
          submissionTextSegment = '';
        }

        const fileName = run(() => {
          // New style, where `<pl-image-capture>` has been specialized for AI grading rendering.
          const submittedFileName = $submission_html(node).data('file-name');
          if (submittedFileName && typeof submittedFileName === 'string') {
            return submittedFileName.trim();
          }

          // Old style, where we have to pick the filename out of the `data-options` attribute.
          const options = $submission_html(node).data('options') as Record<string, string> | null;

          return options?.submitted_file_name;
        });

        if (!submitted_answer) {
          throw new Error('No submitted answers found.');
        }

        if (!fileName) {
          throw new Error('No file name found.');
        }

        const fileData = submitted_answer._files?.find((file) => file.name === fileName);

        if (fileData) {
          // fileData.contents does not contain the MIME type header, so we add it.
          content.push({
            type: 'input_image',
            image_url: `data:image/jpeg;base64,${fileData.contents}`,
            detail: 'auto',
          });
        } else {
          // If the submitted answer doesn't contain the image, the student likely
          // didn't capture an image.
          content.push({
            type: 'text',
            text: `Image capture with ${fileName} was not captured.`,
          });
          return;
        }
<<<<<<< HEAD

        content.push({
          type: 'image',
          image: submitted_answer[fileName],
          providerOptions: {
            openai: {
              imageDetail: 'auto',
            },
          },
        });
=======
>>>>>>> 27673fc3
      } else {
        submissionTextSegment += $submission_html(node).text();
      }
    });

  if (submissionTextSegment) {
    content.push({
      type: 'text',
      text: submissionTextSegment.trim(),
    });
  }

  return {
    role: 'user',
    content,
  };
}

export async function generateSubmissionEmbedding({
  course,
  question,
  instance_question,
  urlPrefix,
  embeddingModel,
}: {
  question: Question;
  course: Course;
  instance_question: InstanceQuestion;
  urlPrefix: string;
  embeddingModel: EmbeddingModel;
}): Promise<SubmissionGradingContextEmbedding> {
  const question_course = await getQuestionCourse(question, course);
  const { variant, submission } = await selectLastVariantAndSubmission(instance_question.id);
  const locals = {
    ...buildQuestionUrls(urlPrefix, variant, question, instance_question),
    questionRenderContext: 'ai_grading',
  };
  const questionModule = questionServers.getModule(question.type);
  const render_submission_results = await questionModule.render(
    { question: false, submissions: true, answer: false },
    variant,
    question,
    submission,
    [submission],
    question_course,
    locals,
  );
  const submission_text = render_submission_results.data.submissionHtmls[0];
  const embedding = await createEmbedding(embeddingModel, submission_text, `course_${course.id}`);
  // Insert new embedding into the table and return the new embedding
  const new_submission_embedding = await queryRow(
    sql.create_embedding_for_submission,
    {
      embedding: vectorToString(embedding),
      submission_id: submission.id,
      submission_text,
      assessment_question_id: instance_question.assessment_question_id,
    },
    SubmissionGradingContextEmbeddingSchema,
  );
  return new_submission_embedding;
}

export function parseAiRubricItems({
  ai_rubric_items,
  rubric_items,
}: {
  ai_rubric_items: Record<string, boolean>;
  rubric_items: RubricItem[];
}): {
  appliedRubricItems: {
    rubric_item_id: string;
  }[];
  appliedRubricDescription: Set<string>;
} {
  // Compute the set of selected rubric descriptions.
  const appliedRubricDescription = new Set<string>();
  Object.entries(ai_rubric_items).forEach(([description, selected]) => {
    if (selected) {
      appliedRubricDescription.add(description);
    }
  });

  // Build a lookup table for rubric items by description.
  const rubricItemsByDescription: Record<string, RubricItem> = {};
  for (const item of rubric_items) {
    rubricItemsByDescription[item.description] = item;
  }

  // It's possible that the rubric could have changed since we last
  // fetched it. We'll optimistically apply all the rubric items
  // that were selected. If an item was deleted, we'll allow the
  // grading to fail; the user can then try again.
  const appliedRubricItems = Array.from(appliedRubricDescription).map((description) => ({
    rubric_item_id: rubricItemsByDescription[description].id,
  }));
  return { appliedRubricItems, appliedRubricDescription };
}

export async function selectInstanceQuestionsForAssessmentQuestion({
  assessment_question_id,
  closed_instance_questions_only = false,
  ungrouped_instance_questions_only = false,
}: {
  assessment_question_id: string;
  closed_instance_questions_only?: boolean;
  ungrouped_instance_questions_only?: boolean;
}): Promise<InstanceQuestion[]> {
  return await queryRows(
    sql.select_instance_questions_for_assessment_question,
    { assessment_question_id, closed_instance_questions_only, ungrouped_instance_questions_only },
    InstanceQuestionSchema,
  );
}

export async function selectRubricGradingItems(
  manual_rubric_grading_id: string | null,
): Promise<RubricItem[]> {
  return await queryRows(
    sql.select_rubric_grading_items,
    { manual_rubric_grading_id },
    RubricItemSchema,
  );
}

export async function insertAiGradingJob({
  grading_job_id,
  job_sequence_id,
  prompt,
  response,
  course_id,
  course_instance_id,
}: {
  grading_job_id: string;
  job_sequence_id: string;
  prompt: ModelMessage[];
  response: GenerateObjectResult<any> | GenerateTextResult<any, any>;
  course_id: string;
  course_instance_id?: string;
}): Promise<void> {
  await execute(sql.insert_ai_grading_job, {
    grading_job_id,
    job_sequence_id,
    prompt: JSON.stringify(prompt),
    completion: response,
    model: AI_GRADING_OPENAI_MODEL,
    prompt_tokens: response.usage.inputTokens ?? 0,
    completion_tokens: response.usage.outputTokens ?? 0,
    cost: calculateResponseCost({ model: AI_GRADING_OPENAI_MODEL, usage: response.usage }),
    course_id,
    course_instance_id,
  });
}

export async function selectLastVariantAndSubmission(
  instance_question_id: string,
): Promise<{ variant: Variant; submission: Submission }> {
  return await queryRow(
    sql.select_last_variant_and_submission,
    { instance_question_id },
    SubmissionVariantSchema,
  );
}

export async function selectClosestSubmissionInfo({
  submission_id,
  assessment_question_id,
  embedding,
  limit,
}: {
  submission_id: string;
  assessment_question_id: string;
  embedding: string;
  limit: number;
}): Promise<GradedExample[]> {
  return await queryRows(
    sql.select_closest_submission_info,
    {
      submission_id,
      assessment_question_id,
      embedding,
      limit,
    },
    GradedExampleSchema,
  );
}

export async function selectRubricForGrading(
  assessment_question_id: string,
): Promise<RubricItem[]> {
  return await queryRows(
    sql.select_rubric_for_grading,
    { assessment_question_id },
    RubricItemSchema,
  );
}

export async function selectLastSubmissionId(instance_question_id: string): Promise<string> {
  return await queryRow(sql.select_last_submission_id, { instance_question_id }, IdSchema);
}

export async function selectEmbeddingForSubmission(
  submission_id: string,
): Promise<SubmissionGradingContextEmbedding | null> {
  return await queryOptionalRow(
    sql.select_embedding_for_submission,
    { submission_id },
    SubmissionGradingContextEmbeddingSchema,
  );
}

export async function deleteAiGradingJobs({
  assessment_question_ids,
  authn_user_id,
}: {
  assessment_question_ids: string[];
  authn_user_id: string;
}) {
  // TODO: revisit this before general availability of AI grading. This implementation
  // was added primarily to facilitate demos at ASEE 2025. It may not behave completely
  // correctly in call cases; see the TODOs in the SQL query for more details.
  //
  // TODO: we should add locking here. Specifically, we should process each
  // assessment instance + instance question one at a time in separate
  // transactions so that we don't need to lock all relevant assessment instances
  // and assessment questions at once.
  const iqs = await runInTransactionAsync(async () => {
    const iqs = await queryRows(
      sql.delete_ai_grading_jobs,
      {
        authn_user_id,
        assessment_question_ids,
      },
      z.object({
        id: IdSchema,
        assessment_instance_id: IdSchema,
        max_points: AssessmentQuestionSchema.shape.max_points,
        max_auto_points: AssessmentQuestionSchema.shape.max_auto_points,
        max_manual_points: AssessmentQuestionSchema.shape.max_manual_points,
        points: InstanceQuestionSchema.shape.points,
        score_perc: InstanceQuestionSchema.shape.score_perc,
        auto_points: InstanceQuestionSchema.shape.auto_points,
        manual_points: InstanceQuestionSchema.shape.manual_points,
        most_recent_manual_grading_job: GradingJobSchema.nullable(),
      }),
    );

    for (const iq of iqs) {
      await callRow(
        'assessment_instances_grade',
        [
          iq.assessment_instance_id,
          // We use the user who is performing the deletion.
          authn_user_id,
          100, // credit
          false, // only_log_if_score_updated
          true, // allow_decrease
        ],
        SprocAssessmentInstancesGradeSchema,
      );
    }

    return iqs;
  });

  // Important: this is done outside of the above transaction so that we don't
  // hold a database connection open while we do network calls.
  //
  // This is here for consistency with other assessment score updating code. We
  // shouldn't hit this for the vast majority of assessments.
  for (const iq of iqs) {
    await ltiOutcomes.updateScore(iq.assessment_instance_id);
  }

  return iqs;
}

export async function toggleAiGradingMode(assessment_question_id: string): Promise<void> {
  await execute(sql.toggle_ai_grading_mode, { assessment_question_id });
}<|MERGE_RESOLUTION|>--- conflicted
+++ resolved
@@ -301,9 +301,13 @@
         if (fileData) {
           // fileData.contents does not contain the MIME type header, so we add it.
           content.push({
-            type: 'input_image',
-            image_url: `data:image/jpeg;base64,${fileData.contents}`,
-            detail: 'auto',
+            type: 'image',
+            image: `data:image/jpeg;base64,${fileData.contents}`,
+            providerOptions: {
+              openai: {
+                imageDetail: 'auto',
+              },
+            },
           });
         } else {
           // If the submitted answer doesn't contain the image, the student likely
@@ -314,19 +318,6 @@
           });
           return;
         }
-<<<<<<< HEAD
-
-        content.push({
-          type: 'image',
-          image: submitted_answer[fileName],
-          providerOptions: {
-            openai: {
-              imageDetail: 'auto',
-            },
-          },
-        });
-=======
->>>>>>> 27673fc3
       } else {
         submissionTextSegment += $submission_html(node).text();
       }
