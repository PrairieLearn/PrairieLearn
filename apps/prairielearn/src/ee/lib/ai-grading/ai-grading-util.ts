import * as cheerio from 'cheerio';
import { type OpenAI } from 'openai';
import type {
  ParsedResponse,
  ResponseInput,
  ResponseInputItem,
  ResponseInputMessageContentList,
} from 'openai/resources/responses/responses';
import { z } from 'zod';

import {
  callRow,
  execute,
  loadSqlEquiv,
  queryOptionalRow,
  queryRow,
  queryRows,
  runInTransactionAsync,
} from '@prairielearn/postgres';
import { run } from '@prairielearn/run';

import { calculateResponseCost, formatPrompt } from '../../../lib/ai.js';
import {
  AssessmentQuestionSchema,
  type Course,
  GradingJobSchema,
  IdSchema,
  type InstanceQuestion,
  InstanceQuestionSchema,
  type Question,
  type RubricItem,
  RubricItemSchema,
  SprocAssessmentInstancesGradeSchema,
  type Submission,
  type SubmissionGradingContextEmbedding,
  SubmissionGradingContextEmbeddingSchema,
  SubmissionSchema,
  type Variant,
  VariantSchema,
} from '../../../lib/db-types.js';
import * as ltiOutcomes from '../../../lib/ltiOutcomes.js';
import { buildQuestionUrls } from '../../../lib/question-render.js';
import { getQuestionCourse } from '../../../lib/question-variant.js';
import * as questionServers from '../../../question-servers/index.js';
import { createEmbedding, vectorToString } from '../contextEmbeddings.js';

const sql = loadSqlEquiv(import.meta.url);
export const OPEN_AI_MODEL: OpenAI.Chat.ChatModel = 'gpt-5-mini-2025-08-07';

export const SubmissionVariantSchema = z.object({
  variant: VariantSchema,
  submission: SubmissionSchema,
});
export const GradedExampleSchema = z.object({
  submission_text: z.string(),
  score_perc: z.number(),
  feedback: z.record(z.string(), z.any()).nullable(),
  instance_question_id: z.string(),
  manual_rubric_grading_id: z.string().nullable(),
});
export type GradedExample = z.infer<typeof GradedExampleSchema>;

export async function generatePrompt({
  questionPrompt,
  questionAnswer,
  submission_text,
  submitted_answer,
  example_submissions,
  rubric_items,
}: {
  questionPrompt: string;
  questionAnswer: string;
  submission_text: string;
  submitted_answer: Record<string, any> | null;
  example_submissions: GradedExample[];
  rubric_items: RubricItem[];
}): Promise<ResponseInput> {
  const input: ResponseInput = [];

  // Instructions for grading
  if (rubric_items.length > 0) {
    input.push(
      {
        role: 'developer',
        content: formatPrompt([
          [
            "You are an instructor for a course, and you are grading a student's response to a question.",
            'You are provided several rubric items with a description, explanation, and grader note.',
            "You must grade the student's response by using the rubric and returning an object of rubric descriptions and whether or not that rubric item applies to the student's response.",
            'If no rubric items apply, do not select any.',
            'You should also include an explanation on why you make these choices.',
          ],
          'Here are the rubric items:',
        ]),
      },
      {
        role: 'user',
        content: rubric_items
          .map((item) => {
            const itemParts: string[] = [`description: ${item.description}`];
            if (item.explanation) {
              itemParts.push(`explanation: ${item.explanation}`);
            }
            if (item.grader_note) {
              itemParts.push(`grader note: ${item.grader_note}`);
            }
            return itemParts.join('\n');
          })
          .join('\n\n'),
      },
    );
  } else {
    input.push({
      role: 'developer',
      content: formatPrompt([
        "You are an instructor for a course, and you are grading a student's response to a question.",
        'Follow any special instructions given by the instructor in the question.',
        "Include feedback for the student, but omit the feedback if the student's response is entirely correct.",
        'Also include an explanation on why you made these choices.',
      ]),
    });
  }

  input.push(
    {
      role: 'developer',
      content: 'This is the question for which you will be grading a response:',
    },
    {
      role: 'user',
      content: questionPrompt,
    },
  );

  if (questionAnswer.trim()) {
    input.push(
      {
        role: 'developer',
        content: 'The instructor has provided the following answer for this question:',
      },
      {
        role: 'user',
        content: questionAnswer.trim(),
      },
    );
  }

  if (example_submissions.length > 0) {
    if (rubric_items.length > 0) {
      input.push({
        role: 'developer',
        content:
          'Here are some example student responses and their corresponding selected rubric items.',
      });
    } else {
      input.push({
        role: 'developer',
        content:
          'Here are some example student responses and their corresponding scores and feedback.',
      });
    }

    // Examples
    for (const example of example_submissions) {
      if (rubric_items.length > 0 && example.manual_rubric_grading_id) {
        // Note that the example may have been graded with a different rubric,
        // or the rubric may have changed significantly since the example was graded.
        // We'll show whatever items were selected anyways, since it'll likely
        // still be useful context to the LLM.
        const rubric_grading_items = await selectRubricGradingItems(
          example.manual_rubric_grading_id,
        );
        input.push({
          role: 'user',
          content: formatPrompt([
            '[BEGIN EXAMPLE_SUBMISSION]',
            example.submission_text,
            '[END EXAMPLE_SUBMISSION]',
            '[BEGIN SELECTED_RUBRIC_ITEMS]',
            run(() => {
              if (rubric_grading_items.length === 0) {
                return 'No rubric items were selected for this example student response.';
              }
              return rubric_grading_items.map((item) => `- ${item.description}`).join('\n');
            }),
            '[END SELECTED_RUBRIC_ITEMS]',
          ]),
        });
      } else {
        input.push({
          role: 'user',
          content: formatPrompt([
            '[BEGIN EXAMPLE_SUBMISSION]',
            example.submission_text,
            '[END EXAMPLE_SUBMISSION]',
            '[BEGIN GRADING_RESULT]',
            JSON.stringify(
              {
                score: example.score_perc,
                feedback: example.feedback?.manual?.trim() || '',
              },
              null,
              2,
            ),
            '[END GRADING_RESULT]',
          ]),
        });
      }
    }
  }

  input.push(
    {
      role: 'developer',
      content: 'The student made the following submission:',
    },
    generateSubmissionMessage({
      submission_text,
      submitted_answer,
      include_ai_grading_prompts: true,
    }),
    {
      role: 'developer',
      content: 'Please grade the submission according to the above instructions.',
    },
  );

  return input;
}

/**
 * Returns true if the text contains any element with a `data-image-capture-uuid` attribute.
 */
export function containsImageCapture(submission_text: string): boolean {
  return cheerio.load(submission_text)('[data-image-capture-uuid]').length > 0;
}

/**
 * Parses the student's answer and the HTML of the student's submission to generate a message for the AI model.
 *
 * @param options
 * @param options.submission_text - The rendered HTML content of the student's submission.
 * @param options.submitted_answer - The student-submitted answer, potentially containing text and images.
 * @param options.include_ai_grading_prompts - Whether to include AI grading prompts in the message.
 */
export function generateSubmissionMessage({
  submission_text,
  submitted_answer,
  include_ai_grading_prompts,
}: {
  submission_text: string;
  submitted_answer: Record<string, any> | null;
<<<<<<< HEAD
}): ResponseInputItem {
  const content: ResponseInputMessageContentList = [];
=======
  include_ai_grading_prompts: boolean;
}): ChatCompletionMessageParam {
  const message_content: ChatCompletionContentPart[] = [];

  if (include_ai_grading_prompts) {
    message_content.push({
      type: 'text',
      text: 'The student submitted the following response: \n<response>\n',
    });
  }
>>>>>>> f342159b

  // Walk through the submitted HTML from top to bottom, appending alternating text and image segments
  // to the message content to construct an AI-readable version of the submission.

  const $submission_html = cheerio.load(submission_text);
  let submissionTextSegment = '';

  $submission_html
    .root()
    .find('body')
    .contents()
    .each((_, node) => {
      const imageCaptureUUID = $submission_html(node).data('image-capture-uuid');
      if (imageCaptureUUID) {
        if (submissionTextSegment) {
          // Push and reset the current text segment before adding the image.
          content.push({
            type: 'input_text',
            text: submissionTextSegment.trim(),
          });
          submissionTextSegment = '';
        }

        const fileName = run(() => {
          // New style, where `<pl-image-capture>` has been specialized for AI grading rendering.
          const submittedFileName = $submission_html(node).data('file-name');
          if (submittedFileName && typeof submittedFileName === 'string') {
            return submittedFileName.trim();
          }

          // Old style, where we have to pick the filename out of the `data-options` attribute.
          const options = $submission_html(node).data('options') as Record<string, string>;

          return options?.submitted_file_name;
        });

        // `submitted_answer` contains the base-64 encoded image URL for the image capture.
        if (!submitted_answer) {
          throw new Error('No submitted answers found.');
        }

        if (!submitted_answer[fileName]) {
          // If the submitted answer doesn't contain the image, the student likely
          // didn't capture an image.
          content.push({
            type: 'input_text',
            text: `Image capture with ${fileName} was not captured.`,
          });
          return;
        }

        content.push({
          type: 'input_image',
          image_url: submitted_answer[fileName],
          detail: 'auto',
        });
      } else {
        submissionTextSegment += $submission_html(node).text();
      }
    });

  if (submissionTextSegment) {
    content.push({
      type: 'input_text',
      text: submissionTextSegment.trim(),
    });
  }

<<<<<<< HEAD
=======
  if (include_ai_grading_prompts) {
    message_content.push({
      type: 'text',
      text: '\n</response>\nHow would you grade this? Please return the JSON object.',
    });
  }

>>>>>>> f342159b
  return {
    role: 'user',
    content,
  };
}

export async function generateSubmissionEmbedding({
  course,
  question,
  instance_question,
  urlPrefix,
  openai,
}: {
  question: Question;
  course: Course;
  instance_question: InstanceQuestion;
  urlPrefix: string;
  openai: OpenAI;
}): Promise<SubmissionGradingContextEmbedding> {
  const question_course = await getQuestionCourse(question, course);
  const { variant, submission } = await selectLastVariantAndSubmission(instance_question.id);
  const locals = {
    ...buildQuestionUrls(urlPrefix, variant, question, instance_question),
    questionRenderContext: 'ai_grading',
  };
  const questionModule = questionServers.getModule(question.type);
  const render_submission_results = await questionModule.render(
    { question: false, submissions: true, answer: false },
    variant,
    question,
    submission,
    [submission],
    question_course,
    locals,
  );
  const submission_text = render_submission_results.data.submissionHtmls[0];
  const embedding = await createEmbedding(openai, submission_text, `course_${course.id}`);
  // Insert new embedding into the table and return the new embedding
  const new_submission_embedding = await queryRow(
    sql.create_embedding_for_submission,
    {
      embedding: vectorToString(embedding),
      submission_id: submission.id,
      submission_text,
      assessment_question_id: instance_question.assessment_question_id,
    },
    SubmissionGradingContextEmbeddingSchema,
  );
  return new_submission_embedding;
}

export function parseAiRubricItems({
  ai_rubric_items,
  rubric_items,
}: {
  ai_rubric_items: Record<string, boolean>;
  rubric_items: RubricItem[];
}): {
  appliedRubricItems: {
    rubric_item_id: string;
  }[];
  appliedRubricDescription: Set<string>;
} {
  // Compute the set of selected rubric descriptions.
  const appliedRubricDescription = new Set<string>();
  Object.entries(ai_rubric_items).forEach(([description, selected]) => {
    if (selected) {
      appliedRubricDescription.add(description);
    }
  });

  // Build a lookup table for rubric items by description.
  const rubricItemsByDescription: Record<string, RubricItem> = {};
  for (const item of rubric_items) {
    rubricItemsByDescription[item.description] = item;
  }

  // It's possible that the rubric could have changed since we last
  // fetched it. We'll optimistically apply all the rubric items
  // that were selected. If an item was deleted, we'll allow the
  // grading to fail; the user can then try again.
  const appliedRubricItems = Array.from(appliedRubricDescription).map((description) => ({
    rubric_item_id: rubricItemsByDescription[description].id,
  }));
  return { appliedRubricItems, appliedRubricDescription };
}

export async function selectInstanceQuestionsForAssessmentQuestion({
  assessment_question_id,
  closed_instance_questions_only = false,
  ungrouped_instance_questions_only = false,
}: {
  assessment_question_id: string;
  closed_instance_questions_only?: boolean;
  ungrouped_instance_questions_only?: boolean;
}): Promise<InstanceQuestion[]> {
  return await queryRows(
    sql.select_instance_questions_for_assessment_question,
    { assessment_question_id, closed_instance_questions_only, ungrouped_instance_questions_only },
    InstanceQuestionSchema,
  );
}

export async function selectRubricGradingItems(
  manual_rubric_grading_id: string | null,
): Promise<RubricItem[]> {
  return await queryRows(
    sql.select_rubric_grading_items,
    { manual_rubric_grading_id },
    RubricItemSchema,
  );
}

export async function insertAiGradingJob({
  grading_job_id,
  job_sequence_id,
  prompt,
  response,
  course_id,
  course_instance_id,
}: {
  grading_job_id: string;
  job_sequence_id: string;
  prompt: ResponseInput;
  response: ParsedResponse<any>;
  course_id: string;
  course_instance_id?: string;
}): Promise<void> {
  await execute(sql.insert_ai_grading_job, {
    grading_job_id,
    job_sequence_id,
    prompt: JSON.stringify(prompt),
    completion: response,
    model: OPEN_AI_MODEL,
    prompt_tokens: response.usage?.input_tokens ?? 0,
    completion_tokens: response.usage?.output_tokens ?? 0,
    cost: calculateResponseCost(response.usage),
    course_id,
    course_instance_id,
  });
}

export async function selectLastVariantAndSubmission(
  instance_question_id: string,
): Promise<{ variant: Variant; submission: Submission }> {
  return await queryRow(
    sql.select_last_variant_and_submission,
    { instance_question_id },
    SubmissionVariantSchema,
  );
}

export async function selectClosestSubmissionInfo({
  submission_id,
  assessment_question_id,
  embedding,
  limit,
}: {
  submission_id: string;
  assessment_question_id: string;
  embedding: string;
  limit: number;
}): Promise<GradedExample[]> {
  return await queryRows(
    sql.select_closest_submission_info,
    {
      submission_id,
      assessment_question_id,
      embedding,
      limit,
    },
    GradedExampleSchema,
  );
}

export async function selectRubricForGrading(
  assessment_question_id: string,
): Promise<RubricItem[]> {
  return await queryRows(
    sql.select_rubric_for_grading,
    { assessment_question_id },
    RubricItemSchema,
  );
}

export async function selectLastSubmissionId(instance_question_id: string): Promise<string> {
  return await queryRow(sql.select_last_submission_id, { instance_question_id }, IdSchema);
}

export async function selectEmbeddingForSubmission(
  submission_id: string,
): Promise<SubmissionGradingContextEmbedding | null> {
  return await queryOptionalRow(
    sql.select_embedding_for_submission,
    { submission_id },
    SubmissionGradingContextEmbeddingSchema,
  );
}

export async function deleteAiGradingJobs({
  assessment_question_ids,
  authn_user_id,
}: {
  assessment_question_ids: string[];
  authn_user_id: string;
}) {
  // TODO: revisit this before general availability of AI grading. This implementation
  // was added primarily to facilitate demos at ASEE 2025. It may not behave completely
  // correctly in call cases; see the TODOs in the SQL query for more details.
  //
  // TODO: we should add locking here. Specifically, we should process each
  // assessment instance + instance question one at a time in separate
  // transactions so that we don't need to lock all relevant assessment instances
  // and assessment questions at once.
  const iqs = await runInTransactionAsync(async () => {
    const iqs = await queryRows(
      sql.delete_ai_grading_jobs,
      {
        authn_user_id,
        assessment_question_ids,
      },
      z.object({
        id: IdSchema,
        assessment_instance_id: IdSchema,
        max_points: AssessmentQuestionSchema.shape.max_points,
        max_auto_points: AssessmentQuestionSchema.shape.max_auto_points,
        max_manual_points: AssessmentQuestionSchema.shape.max_manual_points,
        points: InstanceQuestionSchema.shape.points,
        score_perc: InstanceQuestionSchema.shape.score_perc,
        auto_points: InstanceQuestionSchema.shape.auto_points,
        manual_points: InstanceQuestionSchema.shape.manual_points,
        most_recent_manual_grading_job: GradingJobSchema.nullable(),
      }),
    );

    for (const iq of iqs) {
      await callRow(
        'assessment_instances_grade',
        [
          iq.assessment_instance_id,
          // We use the user who is performing the deletion.
          authn_user_id,
          100, // credit
          false, // only_log_if_score_updated
          true, // allow_decrease
        ],
        SprocAssessmentInstancesGradeSchema,
      );
    }

    return iqs;
  });

  // Important: this is done outside of the above transaction so that we don't
  // hold a database connection open while we do network calls.
  //
  // This is here for consistency with other assessment score updating code. We
  // shouldn't hit this for the vast majority of assessments.
  for (const iq of iqs) {
    await ltiOutcomes.updateScore(iq.assessment_instance_id);
  }

  return iqs;
}

export async function toggleAiGradingMode(assessment_question_id: string): Promise<void> {
  await execute(sql.toggle_ai_grading_mode, { assessment_question_id });
}<|MERGE_RESOLUTION|>--- conflicted
+++ resolved
@@ -246,25 +246,11 @@
 export function generateSubmissionMessage({
   submission_text,
   submitted_answer,
-  include_ai_grading_prompts,
 }: {
   submission_text: string;
   submitted_answer: Record<string, any> | null;
-<<<<<<< HEAD
 }): ResponseInputItem {
   const content: ResponseInputMessageContentList = [];
-=======
-  include_ai_grading_prompts: boolean;
-}): ChatCompletionMessageParam {
-  const message_content: ChatCompletionContentPart[] = [];
-
-  if (include_ai_grading_prompts) {
-    message_content.push({
-      type: 'text',
-      text: 'The student submitted the following response: \n<response>\n',
-    });
-  }
->>>>>>> f342159b
 
   // Walk through the submitted HTML from top to bottom, appending alternating text and image segments
   // to the message content to construct an AI-readable version of the submission.
@@ -333,16 +319,6 @@
     });
   }
 
-<<<<<<< HEAD
-=======
-  if (include_ai_grading_prompts) {
-    message_content.push({
-      type: 'text',
-      text: '\n</response>\nHow would you grade this? Please return the JSON object.',
-    });
-  }
-
->>>>>>> f342159b
   return {
     role: 'user',
     content,
