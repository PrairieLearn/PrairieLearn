--- conflicted
+++ resolved
@@ -1,15 +1,10 @@
-<<<<<<< HEAD
 import type {
-  EmbeddingModel,
   GenerateObjectResult,
   GenerateTextResult,
   LanguageModelUsage,
   ModelMessage,
-  UserContent,
+  UserContent
 } from 'ai';
-=======
-import type { GenerateObjectResult, GenerateTextResult, ModelMessage, UserContent } from 'ai';
->>>>>>> 3f65f6ac
 import * as cheerio from 'cheerio';
 import { z } from 'zod';
 
