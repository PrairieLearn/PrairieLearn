import assert from 'node:assert';

import { createAnthropic } from '@ai-sdk/anthropic';
import { createGoogleGenerativeAI } from '@ai-sdk/google';
import { type OpenAIResponsesProviderOptions, createOpenAI } from '@ai-sdk/openai';
import { generateObject } from 'ai';
import * as async from 'async';
import { z } from 'zod';

import * as error from '@prairielearn/error';
import { loadSqlEquiv, queryRow, runInTransactionAsync } from '@prairielearn/postgres';
import { run } from '@prairielearn/run';
import { IdSchema } from '@prairielearn/zod';

import { logResponseUsage } from '../../../lib/ai.js';
import { config } from '../../../lib/config.js';
import {
  type Assessment,
  type AssessmentQuestion,
  type Course,
  type CourseInstance,
  type InstanceQuestion,
  type Question,
} from '../../../lib/db-types.js';
import * as manualGrading from '../../../lib/manualGrading.js';
import { buildQuestionUrls } from '../../../lib/question-render.js';
import { getQuestionCourse } from '../../../lib/question-variant.js';
import { createServerJob } from '../../../lib/server-jobs.js';
import { emitServerJobProgressUpdate } from '../../../lib/serverJobProgressSocket.js';
import { JobItemStatus } from '../../../lib/serverJobProgressSocket.shared.js';
import { assertNever } from '../../../lib/types.js';
import { updateCourseInstanceUsagesForAiGrading } from '../../../models/course-instance-usages.js';
import { selectCompleteRubric } from '../../../models/rubrics.js';
import * as questionServers from '../../../question-servers/index.js';

import { AI_GRADING_MODEL_PROVIDERS, type AiGradingModelId } from './ai-grading-models.shared.js';
import { selectGradingJobsInfo } from './ai-grading-stats.js';
import {
  containsImageCapture,
  generatePrompt,
  insertAiGradingJob,
  parseAiRubricItems,
  selectInstanceQuestionsForAssessmentQuestion,
  selectLastVariantAndSubmission,
} from './ai-grading-util.js';
import type { AIGradingLog, AIGradingLogger } from './types.js';

const sql = loadSqlEquiv(import.meta.url);

const PARALLEL_SUBMISSION_GRADING_LIMIT = 20;

/**
 * Grade instance questions using AI.
 * The related grading jobs and rubric gradings will be generated,
 * but the instance question scores will only be updated
 * for instance questions that require manual grading
 */
export async function aiGrade({
  course,
  course_instance,
  question,
  assessment,
  assessment_question,
  urlPrefix,
  authn_user_id,
  user_id,
  mode,
  instance_question_ids,
  model_id,
}: {
  question: Question;
  course: Course;
  course_instance: CourseInstance;
  assessment: Assessment;
  assessment_question: AssessmentQuestion;
  urlPrefix: string;
  authn_user_id: string;
  user_id: string;
  mode: 'human_graded' | 'all' | 'selected';
  /**
   * Limit grading to the specified instance questions.
   * Only use when mode is 'selected'.
   */
  instance_question_ids?: string[];
  model_id: AiGradingModelId;
}): Promise<string> {
  const provider = AI_GRADING_MODEL_PROVIDERS[model_id];
  const model = run(() => {
    if (provider === 'openai') {
      // If an OpenAI API Key and Organization are not provided, throw an error
      if (!config.aiGradingOpenAiApiKey || !config.aiGradingOpenAiOrganization) {
        throw new error.HttpStatusError(403, 'Model not available (OpenAI API key not provided)');
      }
      const openai = createOpenAI({
        apiKey: config.aiGradingOpenAiApiKey,
        organization: config.aiGradingOpenAiOrganization,
      });
      return openai(model_id);
    } else if (provider === 'google') {
      // If a Google API Key is not provided, throw an error
      if (!config.aiGradingGoogleApiKey) {
        throw new error.HttpStatusError(403, 'Model not available (Google API key not provided)');
      }
      const google = createGoogleGenerativeAI({
        apiKey: config.aiGradingGoogleApiKey,
      });
      return google(model_id);
    } else {
      // If an Anthropic API Key is not provided, throw an error
      if (!config.aiGradingAnthropicApiKey) {
        throw new error.HttpStatusError(
          403,
          'Model not available (Anthropic API key not provided)',
        );
      }
      const anthropic = createAnthropic({
        apiKey: config.aiGradingAnthropicApiKey,
      });
      return anthropic(model_id);
    }
  });

  const question_course = await getQuestionCourse(question, course);

  const serverJob = await createServerJob({
    type: 'ai_grading',
    description: 'Perform AI grading',
    userId: user_id,
    authnUserId: authn_user_id,
    courseId: course.id,
    courseInstanceId: course_instance.id,
    assessmentId: assessment.id,
    assessmentQuestionId: assessment_question.id,
  });

  const all_instance_questions = await selectInstanceQuestionsForAssessmentQuestion({
    assessment_question_id: assessment_question.id,
  });

  const instanceQuestionGradingJobs = await selectGradingJobsInfo(all_instance_questions);

  const instance_questions = all_instance_questions.filter((instance_question) => {
    switch (mode) {
      case 'human_graded':
        // eslint-disable-next-line @typescript-eslint/no-unnecessary-condition
        return instanceQuestionGradingJobs[instance_question.id]?.some(
          (job) => job.grading_method === 'Manual',
        );
      case 'all':
        return true;
      case 'selected':
        return instance_question_ids?.includes(instance_question.id);
      default:
        assertNever(mode);
    }
  });

  const item_statuses = instance_questions.reduce(
    (acc, instance_question) => {
      acc[instance_question.id] = JobItemStatus.queued;
      return acc;
    },
    {} as Record<string, JobItemStatus>,
  );

  await emitServerJobProgressUpdate({
    job_sequence_id: serverJob.jobSequenceId,
    num_complete: 0,
    num_failed: 0,
    num_total: instance_questions.length,
    item_statuses,
  });

  serverJob.executeInBackground(async (job) => {
    if (!assessment_question.max_manual_points) {
      job.fail('The assessment question has no manual grading');
    }

    job.info(`Using model ${model_id} for AI grading.`);

<<<<<<< HEAD
    job.info('Checking for embeddings for all submissions.');
    let newEmbeddingsCount = 0;
    if (provider === 'openai') {
      if (!embeddingModel) {
        // This should not happen.
        job.fail('No embedding model available for OpenAI provider.');
        return;
      }
      for (const instance_question of all_instance_questions) {
        // Only checking for instance questions that can be used as RAG data.
        // They should be graded last by a human.
        if (instance_question.requires_manual_grading || instance_question.is_ai_graded) {
          continue;
        }
        const submission_id = await selectLastSubmissionId(instance_question.id);
        const submission_embedding = await selectEmbeddingForSubmission(submission_id);
        if (!submission_embedding) {
          await generateSubmissionEmbedding({
            course,
            question,
            instance_question,
            urlPrefix,
            embeddingModel,
          });
          newEmbeddingsCount++;
        }
      }
      job.info(`Calculated ${newEmbeddingsCount} embeddings.`);
    } else {
      job.info(`Skip embedding generation; RAG is not supported for model provider ${provider}.`);
    }

=======
    const instanceQuestionGradingJobs = await selectGradingJobsInfo(all_instance_questions);

    const instance_questions = all_instance_questions.filter((instance_question) => {
      switch (mode) {
        case 'human_graded':
          // eslint-disable-next-line @typescript-eslint/no-unnecessary-condition
          return instanceQuestionGradingJobs[instance_question.id]?.some(
            (job) => job.grading_method === 'Manual',
          );
        case 'all':
          return true;
        case 'selected':
          return instance_question_ids?.includes(instance_question.id);
        default:
          assertNever(mode);
      }
    });
>>>>>>> 3f65f6ac
    job.info(`Found ${instance_questions.length} submissions to grade!`);

    /**
     * Grade an individual instance question.
     *
     * TODO: As we bring AI grading into production and scale it up, this function will compete with
     * all other question rendering operations. In the future, we should limit render concurrency
     * to avoid overwhelming the rendering servers.
     *
     * @returns A boolean indicating whether grading was successful or not.
     */
    const gradeInstanceQuestion = async (
      instance_question: InstanceQuestion,
      logger: AIGradingLogger,
    ): Promise<boolean> => {
      // eslint-disable-next-line @typescript-eslint/no-unnecessary-condition
      const shouldUpdateScore = !instanceQuestionGradingJobs[instance_question.id]?.some(
        (job) => job.grading_method === 'Manual',
      );

      const { variant, submission } = await selectLastVariantAndSubmission(instance_question.id);

      const locals = {
        ...buildQuestionUrls(urlPrefix, variant, question, instance_question),
        questionRenderContext: 'ai_grading',
      };
      // Get question html
      const questionModule = questionServers.getModule(question.type);
      const render_question_results = await questionModule.render(
        { question: true, submissions: false, answer: true },
        variant,
        question,
        null,
        [],
        question_course,
        locals,
      );
      if (render_question_results.courseIssues.length > 0) {
        logger.error(render_question_results.courseIssues.toString());
        logger.error('Errors occurred while AI grading, see output for details');
        return false;
      }
      const questionPrompt = render_question_results.data.questionHtml;
      const questionAnswer = render_question_results.data.answerHtml;

      const render_submission_results = await questionModule.render(
        { question: false, submissions: true, answer: false },
        variant,
        question,
        submission,
        [submission],
        question_course,
        locals,
      );
      const submission_text = render_submission_results.data.submissionHtmls[0];

      const hasImage = containsImageCapture(submission_text);

      const { rubric, rubric_items } = await selectCompleteRubric(assessment_question.id);

      const input = await generatePrompt({
        questionPrompt,
        questionAnswer,
        submission_text,
        submitted_answer: submission.submitted_answer,
        rubric_items,
        grader_guidelines: rubric?.grader_guidelines ?? null,
        model_id,
      });

      // If the submission contains images, prompt the model to transcribe any relevant information
      // out of the image.
      const explanationDescription = run(() => {
        const parts = ['Instructor-facing explanation of the grading decision.'];
        if (hasImage) {
          parts.push(
            'You MUST include a complete transcription of all relevant text, numbers, and information from any images the student submitted.',
            'You MUST transcribe the final answer(s) from the images.',
            'You MUST use LaTeX formatting for mathematical expressions, equations, and formulas.',
            'You MUST wrap inline LaTeX in dollar signs ($).',
            'You MUST wrap block LaTeX in double dollar signs ($$).',
          );
        }
        return parts.join(' ');
      });

      const openaiProviderOptions: OpenAIResponsesProviderOptions = {
        strictJsonSchema: true,
        metadata: {
          course_id: course.id,
          course_instance_id: course_instance.id,
          assessment_id: assessment.id,
          assessment_question_id: assessment_question.id,
          instance_question_id: instance_question.id,
        },
        promptCacheKey: `assessment_question_${assessment_question.id}`,
        safetyIdentifier: `course_${course.id}`,
      };

      if (rubric_items.length > 0) {
        // Dynamically generate the rubric schema based on the rubric items.
        let RubricGradingItemsSchema = z.object({}) as z.ZodObject<Record<string, z.ZodBoolean>>;
        for (const item of rubric_items) {
          RubricGradingItemsSchema = RubricGradingItemsSchema.merge(
            z.object({
              [item.description]: z.boolean(),
            }),
          );
        }

        // OpenAI will take the property descriptions into account. See the
        // examples here: https://platform.openai.com/docs/guides/structured-outputs
        const RubricGradingResultSchema = z.object({
          explanation: z.string().describe(explanationDescription),
          rubric_items: RubricGradingItemsSchema,
        });

        const response = await generateObject({
          model,
          schema: RubricGradingResultSchema,
          messages: input,
          providerOptions: {
            openai: openaiProviderOptions,
          },
        });

        logResponseUsage({ response, logger });

        logger.info(`Parsed response: ${JSON.stringify(response.object, null, 2)}`);
        const { appliedRubricItems, appliedRubricDescription } = parseAiRubricItems({
          ai_rubric_items: response.object.rubric_items,
          rubric_items,
        });

        if (shouldUpdateScore) {
          // Requires grading: update instance question score
          const manual_rubric_data = {
            rubric_id: rubric_items[0].rubric_id,
            applied_rubric_items: appliedRubricItems,
          };
          await runInTransactionAsync(async () => {
            const { grading_job_id } = await manualGrading.updateInstanceQuestionScore(
              assessment,
              instance_question.id,
              submission.id,
              null, // check_modified_at
              {
                // TODO: consider asking for and recording freeform feedback.
                manual_rubric_data,
                feedback: { manual: '' },
              },
              user_id,
              true, // is_ai_graded
            );
            assert(grading_job_id);

            await insertAiGradingJob({
              grading_job_id,
              job_sequence_id: serverJob.jobSequenceId,
              model_id,
              prompt: input,
              response,
              course_id: course.id,
              course_instance_id: course_instance.id,
            });

            await updateCourseInstanceUsagesForAiGrading({
              gradingJobId: grading_job_id,
              authnUserId: authn_user_id,
              model: model_id,
              usage: response.usage,
            });
          });
        } else {
          // Does not require grading: only create grading job and rubric grading
          await runInTransactionAsync(async () => {
            assert(assessment_question.max_manual_points);
            const manual_rubric_grading = await manualGrading.insertRubricGrading(
              rubric_items[0].rubric_id,
              assessment_question.max_points ?? 0,
              assessment_question.max_manual_points,
              appliedRubricItems,
              0,
            );
            const score =
              manual_rubric_grading.computed_points / assessment_question.max_manual_points;
            const grading_job_id = await queryRow(
              sql.insert_grading_job,
              {
                submission_id: submission.id,
                authn_user_id: user_id,
                grading_method: 'AI',
                correct: null,
                score,
                auto_points: 0,
                manual_points: manual_rubric_grading.computed_points,
                manual_rubric_grading_id: manual_rubric_grading.id,
                feedback: null,
              },
              IdSchema,
            );

            await insertAiGradingJob({
              grading_job_id,
              job_sequence_id: serverJob.jobSequenceId,
              model_id,
              prompt: input,
              response,
              course_id: course.id,
              course_instance_id: course_instance.id,
            });

            await updateCourseInstanceUsagesForAiGrading({
              gradingJobId: grading_job_id,
              authnUserId: authn_user_id,
              model: model_id,
              usage: response.usage,
            });
          });
        }

        logger.info('AI rubric items:');

        for (const item of appliedRubricDescription) {
          logger.info(`- ${item}`);
        }
      } else {
        // OpenAI will take the property descriptions into account. See the
        // examples here: https://platform.openai.com/docs/guides/structured-outputs
        const GradingResultSchema = z.object({
          explanation: z.string().describe(explanationDescription),
          feedback: z
            .string()
            .describe(
              'Student-facing feedback on their submission. Address the student as "you". Use an empty string if the student\'s response is entirely correct.',
            ),
          score: z
            .number()
            .int()
            .min(0)
            .max(100)
            .describe(
              'Score as an integer between 0 and 100, where 0 is the lowest and 100 is the highest.',
            ),
        });

        const response = await generateObject({
          model,
          schema: GradingResultSchema,
          messages: input,
          providerOptions: {
            openai: openaiProviderOptions,
          },
        });

        logResponseUsage({ response, logger });

        logger.info(`Parsed response: ${JSON.stringify(response.object, null, 2)}`);
        const score = response.object.score;

        if (shouldUpdateScore) {
          // Requires grading: update instance question score
          const feedback = response.object.feedback;
          await runInTransactionAsync(async () => {
            const { grading_job_id } = await manualGrading.updateInstanceQuestionScore(
              assessment,
              instance_question.id,
              submission.id,
              null, // check_modified_at
              {
                manual_score_perc: score,
                feedback: { manual: feedback },
              },
              user_id,
              true, // is_ai_graded
            );
            assert(grading_job_id);

            await insertAiGradingJob({
              grading_job_id,
              job_sequence_id: serverJob.jobSequenceId,
              model_id,
              prompt: input,
              response,
              course_id: course.id,
              course_instance_id: course_instance.id,
            });
          });
        } else {
          // Does not require grading: only create grading job and rubric grading
          await runInTransactionAsync(async () => {
            assert(assessment_question.max_manual_points);
            const grading_job_id = await queryRow(
              sql.insert_grading_job,
              {
                submission_id: submission.id,
                authn_user_id: user_id,
                grading_method: 'AI',
                correct: null,
                score: score / 100,
                auto_points: 0,
                manual_points: (score * assessment_question.max_manual_points) / 100,
                manual_rubric_grading_id: null,
                feedback: null,
              },
              IdSchema,
            );
            await insertAiGradingJob({
              grading_job_id,
              job_sequence_id: serverJob.jobSequenceId,
              model_id,
              prompt: input,
              response,
              course_id: course.id,
              course_instance_id: course_instance.id,
            });
          });
        }

        logger.info(`AI score: ${response.object.score}`);
      }

      return true;
    };

    let num_complete = 0;
    let num_failed = 0;

    // Grade each instance question and return an array indicating the success/failure of each grading operation.
    const instance_question_grading_successes = await async.mapLimit(
      instance_questions,
      PARALLEL_SUBMISSION_GRADING_LIMIT,
      async (instance_question: InstanceQuestion) => {
        const logs: AIGradingLog[] = [];

        const logger: AIGradingLogger = {
          info: (msg: string) => {
            logs.push({
              messageType: 'info',
              message: msg,
            });
          },
          error: (msg: string) => {
            logs.push({
              messageType: 'error',
              message: msg,
            });
          },
        };

        try {
          item_statuses[instance_question.id] = JobItemStatus.in_progress;
          await emitServerJobProgressUpdate({
            job_sequence_id: serverJob.jobSequenceId,
            num_complete,
            num_failed,
            num_total: instance_questions.length,
            item_statuses,
          });

          const gradingSuccessful = await gradeInstanceQuestion(instance_question, logger);

          item_statuses[instance_question.id] = gradingSuccessful
            ? JobItemStatus.complete
            : JobItemStatus.failed;

          if (!gradingSuccessful) {
            num_failed += 1;
          }

          return gradingSuccessful;
        } catch (err: any) {
          logger.error(err);
          item_statuses[instance_question.id] = JobItemStatus.failed;
          num_failed += 1;
          return false;
        } finally {
          num_complete += 1;
          await emitServerJobProgressUpdate({
            job_sequence_id: serverJob.jobSequenceId,
            num_complete,
            num_failed,
            num_total: instance_questions.length,
            item_statuses,
          });
          for (const log of logs) {
            switch (log.messageType) {
              case 'info':
                job.info(log.message);
                break;
              case 'error':
                job.error(log.message);
                break;
              default:
                assertNever(log.messageType);
            }
          }
        }
      },
    );

    const error_count = instance_question_grading_successes.filter((success) => !success).length;

    if (error_count > 0) {
      job.error('\nNumber of errors: ' + error_count);
      job.fail('Errors occurred while AI grading, see output for details');
    }
  });
  return serverJob.jobSequenceId;
}<|MERGE_RESOLUTION|>--- conflicted
+++ resolved
@@ -177,59 +177,6 @@
     }
 
     job.info(`Using model ${model_id} for AI grading.`);
-
-<<<<<<< HEAD
-    job.info('Checking for embeddings for all submissions.');
-    let newEmbeddingsCount = 0;
-    if (provider === 'openai') {
-      if (!embeddingModel) {
-        // This should not happen.
-        job.fail('No embedding model available for OpenAI provider.');
-        return;
-      }
-      for (const instance_question of all_instance_questions) {
-        // Only checking for instance questions that can be used as RAG data.
-        // They should be graded last by a human.
-        if (instance_question.requires_manual_grading || instance_question.is_ai_graded) {
-          continue;
-        }
-        const submission_id = await selectLastSubmissionId(instance_question.id);
-        const submission_embedding = await selectEmbeddingForSubmission(submission_id);
-        if (!submission_embedding) {
-          await generateSubmissionEmbedding({
-            course,
-            question,
-            instance_question,
-            urlPrefix,
-            embeddingModel,
-          });
-          newEmbeddingsCount++;
-        }
-      }
-      job.info(`Calculated ${newEmbeddingsCount} embeddings.`);
-    } else {
-      job.info(`Skip embedding generation; RAG is not supported for model provider ${provider}.`);
-    }
-
-=======
-    const instanceQuestionGradingJobs = await selectGradingJobsInfo(all_instance_questions);
-
-    const instance_questions = all_instance_questions.filter((instance_question) => {
-      switch (mode) {
-        case 'human_graded':
-          // eslint-disable-next-line @typescript-eslint/no-unnecessary-condition
-          return instanceQuestionGradingJobs[instance_question.id]?.some(
-            (job) => job.grading_method === 'Manual',
-          );
-        case 'all':
-          return true;
-        case 'selected':
-          return instance_question_ids?.includes(instance_question.id);
-        default:
-          assertNever(mode);
-      }
-    });
->>>>>>> 3f65f6ac
     job.info(`Found ${instance_questions.length} submissions to grade!`);
 
     /**
