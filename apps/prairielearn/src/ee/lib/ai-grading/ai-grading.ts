--- conflicted
+++ resolved
@@ -27,7 +27,7 @@
 import { getQuestionCourse } from '../../../lib/question-variant.js';
 import { createServerJob } from '../../../lib/server-jobs.js';
 import { assertNever } from '../../../lib/types.js';
-import { updateCourseInstanceUsagesForAiGrading } from '../../../models/course-instance-usages.js';
+import { updateCourseInstanceUsagesForAiGradingResponses } from '../../../models/course-instance-usages.js';
 import { selectCompleteRubric } from '../../../models/rubrics.js';
 import * as questionServers from '../../../question-servers/index.js';
 
@@ -542,7 +542,6 @@
               prompt: input,
               course_id: course.id,
               course_instance_id: course_instance.id,
-<<<<<<< HEAD
             };
 
             if (rotationCorrectionApplied) {
@@ -559,16 +558,15 @@
                 response: finalGradingResponse,
               });
             }
-=======
-            });
-
-            await updateCourseInstanceUsagesForAiGrading({
+
+            await updateCourseInstanceUsagesForAiGradingResponses({
               gradingJobId: grading_job_id,
               authnUserId: authn_user_id,
               model: model_id,
-              usage: response.usage,
+              gradingResponseWithRotationIssue,
+              rotationCorrectionResponses,
+              finalGradingResponse,
             });
->>>>>>> 7877a5b2
           });
         } else {
           // Does not require grading: only create grading job and rubric grading
@@ -599,18 +597,13 @@
               IdSchema,
             );
 
-<<<<<<< HEAD
             const aiGradingJobParams = {
-=======
-            await insertAiGradingJob({
->>>>>>> 7877a5b2
               grading_job_id,
               job_sequence_id: serverJob.jobSequenceId,
               model_id,
               prompt: input,
               course_id: course.id,
               course_instance_id: course_instance.id,
-<<<<<<< HEAD
             };
 
             if (rotationCorrectionApplied) {
@@ -627,16 +620,15 @@
                 response: finalGradingResponse,
               });
             }
-=======
-            });
-
-            await updateCourseInstanceUsagesForAiGrading({
+
+            await updateCourseInstanceUsagesForAiGradingResponses({
               gradingJobId: grading_job_id,
               authnUserId: authn_user_id,
               model: model_id,
-              usage: response.usage,
+              gradingResponseWithRotationIssue,
+              rotationCorrectionResponses,
+              finalGradingResponse,
             });
->>>>>>> 7877a5b2
           });
         }
 
@@ -814,6 +806,15 @@
                 response: finalGradingResponse,
               });
             }
+
+            await updateCourseInstanceUsagesForAiGradingResponses({
+              gradingJobId: grading_job_id,
+              authnUserId: authn_user_id,
+              model: model_id,
+              gradingResponseWithRotationIssue,
+              rotationCorrectionResponses,
+              finalGradingResponse,
+            });
           });
         } else {
           // Does not require grading: only create grading job and rubric grading
@@ -857,6 +858,15 @@
                 response: finalGradingResponse,
               });
             }
+
+            await updateCourseInstanceUsagesForAiGradingResponses({
+              gradingJobId: grading_job_id,
+              authnUserId: authn_user_id,
+              model: model_id,
+              gradingResponseWithRotationIssue,
+              rotationCorrectionResponses,
+              finalGradingResponse,
+            });
           });
         }
 
