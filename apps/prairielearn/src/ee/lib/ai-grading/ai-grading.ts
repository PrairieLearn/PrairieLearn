import assert from 'node:assert';

import * as async from 'async';
import { OpenAI } from 'openai';
import { zodResponseFormat } from 'openai/helpers/zod';
import { z } from 'zod';

import * as error from '@prairielearn/error';
import { loadSqlEquiv, queryRow, runInTransactionAsync } from '@prairielearn/postgres';

import { config } from '../../../lib/config.js';
import {
  type AssessmentQuestion,
  type Course,
  IdSchema,
  type InstanceQuestion,
  type Question
} from '../../../lib/db-types.js';
import * as manualGrading from '../../../lib/manualGrading.js';
import { buildQuestionUrls } from '../../../lib/question-render.js';
import { getQuestionCourse } from '../../../lib/question-variant.js';
import { createServerJob } from '../../../lib/server-jobs.js';
import { assertNever } from '../../../lib/types.js';
import * as questionServers from '../../../question-servers/index.js';

import {
  GradingResultSchema,
  OPEN_AI_MODEL,
  OPEN_AI_TEMPERATURE,
  generatePrompt,
  generateSubmissionEmbedding,
  insertAiGradingJob,
  parseAiRubricItems,
  selectEmbeddingForSubmission,
  selectInstanceQuestionsForAssessmentQuestion,
  selectLastSubmissionId,
  selectLastVariantAndSubmission,
  selectRubricForGrading
} from './ai-grading-util.js';
import type { AIGradingLog } from './types.js';

const sql = loadSqlEquiv(import.meta.url);

const PARALLEL_SUBMISSION_GRADING_LIMIT = 50;

/**
 * Grade instance questions using AI.
 * The related grading jobs and rubric gradings will be generated,
 * but the instance question scores will only be updated
 * for instance questions that require manual grading
 */
export async function aiGrade({
  course,
  course_instance_id,
  question,
  assessment_question,
  urlPrefix,
  authn_user_id,
  user_id,
  mode,
  instance_question_ids,
  executeSync = false
}: {
  question: Question;
  course: Course;
  course_instance_id?: string;
  assessment_question: AssessmentQuestion;
  urlPrefix: string;
  authn_user_id: string;
  user_id: string;
  mode: 'ungraded' | 'human_graded' | 'all' | 'selected';
  /**
   * Limit grading to the specified instance questions.
   * Only use when mode is 'selected'.
   */
  instance_question_ids?: string[];
  executeSync?: boolean;
}): Promise<string> {
  // If OpenAI API Key and Organization are not provided, throw error
  if (!config.aiGradingOpenAiApiKey || !config.aiGradingOpenAiOrganization) {
    throw new error.HttpStatusError(403, 'Not implemented (feature not available)');
  }
  const openai = new OpenAI({
    apiKey: config.aiGradingOpenAiApiKey,
    organization: config.aiGradingOpenAiOrganization,
  });

  const question_course = await getQuestionCourse(question, course);

  const serverJob = await createServerJob({
    courseId: course.id,
    courseInstanceId: course_instance_id,
    assessmentId: assessment_question.assessment_id,
    authnUserId: authn_user_id,
    userId: user_id,
    type: 'ai_grading',
    description: 'Perform AI grading',
  });

  const jobFunction = async (job) => {
    if (!assessment_question.max_manual_points) {
      job.fail('The assessment question has no manual grading');
    }
    const all_instance_questions = await selectInstanceQuestionsForAssessmentQuestion(
      assessment_question.id,
    );

    job.info('Checking for embeddings for all submissions.');
    let newEmbeddingsCount = 0;
    for (const instance_question of all_instance_questions) {
      // Only checking for instance questions that can be used as RAG data.
      // They should be graded last by a human.
      if (instance_question.requires_manual_grading || instance_question.is_ai_graded) {
        continue;
      }
      const submission_id = await selectLastSubmissionId(instance_question.id);
      const submission_embedding = await selectEmbeddingForSubmission(submission_id);
      if (!submission_embedding) {
        await generateSubmissionEmbedding({
          course,
          question,
          instance_question,
          urlPrefix,
          openai,
        });
        newEmbeddingsCount++;
      }
    }
    job.info(`Calculated ${newEmbeddingsCount} embeddings.`);

    const instance_questions = all_instance_questions.filter((instance_question) => {
      if (mode === 'human_graded') {
        // Things that have been graded by a human
        return (
          !instance_question.requires_manual_grading &&
          instance_question.status !== 'unanswered' &&
          !instance_question.is_ai_graded
        );
      } else if (mode === 'ungraded') {
        // Things that require grading
        return instance_question.requires_manual_grading;
      } else if (mode === 'all') {
        // Everything
        return true;
      } else if (mode === 'selected') {
        // Things that have been selected by checkbox
        return instance_question_ids?.includes(instance_question.id);
      } else {
        assertNever(mode);
      }
    });
    job.info(`Found ${instance_questions.length} submissions to grade!`);

    const gradeInstanceQuestion = async (
      instance_question: InstanceQuestion,
    ): Promise<{
      success: boolean;
      logs: AIGradingLog[];
    }> => {
      const logs: AIGradingLog[] = [];

      const { variant, submission } = await selectLastVariantAndSubmission(instance_question.id);
  
      const locals = {
        ...buildQuestionUrls(urlPrefix, variant, question, instance_question),
        questionRenderContext: 'ai_grading',
      };
      // Get question html
      const questionModule = questionServers.getModule(question.type);
      const render_question_results = await questionModule.render(
        { question: true, submissions: false, answer: false },
        variant,
        question,
        null,
        [],
        question_course,
        locals,
      );
      if (render_question_results.courseIssues.length > 0) {
        logs.push({
          messageType: 'info',
          message: render_question_results.courseIssues.toString(),
        });
        logs.push({
          messageType: 'error',
          message: 'Errors occurred while AI grading, see output for details',
        });

        return {
          success: false,
          logs,
        };
      }
      const questionPrompt = render_question_results.data.questionHtml;
  
      let submission_embedding = await selectEmbeddingForSubmission(submission.id);
      if (!submission_embedding) {
        submission_embedding = await generateSubmissionEmbedding({
          course,
          question,
          instance_question,
          urlPrefix,
          openai,
        });
      }
      const submission_text = submission_embedding.submission_text;

<<<<<<< HEAD
      // const example_submissions = await selectClosestSubmissionInfo({
      //   submission_id: submission.id,
      //   assessment_question_id: assessment_question.id,
      //   embedding: submission_embedding.embedding,
      //   limit: 5,
      // });
      // let gradedExampleInfo = `\nInstance question ${instance_question.id}${example_submissions.length ? '\nThe following instance questions were used as human-graded examples:' : ''}`;
      // for (const example of example_submissions) {
      //   gradedExampleInfo += `\n- ${example.instance_question_id}`;
      // }
      // job.info(gradedExampleInfo);
=======
      const example_submissions = await selectClosestSubmissionInfo({
        submission_id: submission.id,
        assessment_question_id: assessment_question.id,
        embedding: submission_embedding.embedding,
        limit: 5,
      });
      let gradedExampleInfo = `\nInstance question ${instance_question.id}${example_submissions.length ? '\nThe following instance questions were used as human-graded examples:' : ''}`;
      for (const example of example_submissions) {
        gradedExampleInfo += `\n- ${example.instance_question_id}`;
      }
      logs.push({
        messageType: 'info',
        message: gradedExampleInfo,
      });
>>>>>>> 34554127

      const rubric_items = await selectRubricForGrading(assessment_question.id);
  
      const { messages } = await generatePrompt({
        questionPrompt,
        submission_text,
        submitted_answer: submission.submitted_answer,
        example_submissions: [],
        rubric_items,
      });
  
      if (rubric_items.length > 0) {
        // Dynamically generate the rubric schema based on the rubric items.
        let RubricGradingItemsSchema = z.object({}) as z.ZodObject<Record<string, z.ZodBoolean>>;
        for (const item of rubric_items) {
          RubricGradingItemsSchema = RubricGradingItemsSchema.merge(
            z.object({
              [item.description]: z.boolean(),
            })
          );
        }
        const RubricGradingResultSchema = z.object({
          rubric_items: RubricGradingItemsSchema,
          // The AI will explain why it selected the rubric items it did.
          feedback: z.string()
        });
        const completion = await openai.chat.completions.parse({
          messages,
          model: OPEN_AI_MODEL,
          user: `course_${course.id}`,
          response_format: zodResponseFormat(RubricGradingResultSchema, 'score'),
          temperature: OPEN_AI_TEMPERATURE,
        });
        try {
          logs.push({
            messageType: 'info',
            message: `Tokens used for prompt: ${completion.usage?.prompt_tokens ?? 0}`,
          });
          logs.push({
            messageType: 'info',
            message: `Tokens used for completion: ${completion.usage?.completion_tokens ?? 0}`,
          });
          logs.push({
            messageType: 'info',
            message: `Tokens used in total: ${completion.usage?.total_tokens ?? 0}`,
          });

          const response = completion.choices[0].message;
<<<<<<< HEAD
          job.info(`Raw response:\n${response.content}`);
=======

          logs.push({
            messageType: 'info',
            message: `Raw response:\n${response.content}`,
          });

>>>>>>> 34554127
          if (response.parsed) {
            console.log('AI grading response:', response.parsed);
            const { appliedRubricItems, appliedRubricDescription } = parseAiRubricItems({
              ai_rubric_items: response.parsed.rubric_items,
              rubric_items,
            });
            if (instance_question.requires_manual_grading) {
              // Requires grading: update instance question score
              const manual_rubric_data = {
                rubric_id: rubric_items[0].rubric_id,
                applied_rubric_items: appliedRubricItems,
              };
              await runInTransactionAsync(async () => {
                const { grading_job_id } = await manualGrading.updateInstanceQuestionScore(
                  assessment_question.assessment_id,
                  instance_question.id,
                  submission.id,
                  null, // check_modified_at
                  {
                    // TODO: consider asking for and recording freeform feedback.
                    manual_rubric_data,
                    feedback: { manual: response?.parsed?.feedback ?? '' },
                  },
                  user_id,
                  true, // is_ai_graded
                );
                assert(grading_job_id);
  
                await insertAiGradingJob({
                  grading_job_id,
                  job_sequence_id: serverJob.jobSequenceId,
                  prompt: messages,
                  completion,
                  course_id: course.id,
                  course_instance_id,
                });
              });
            } else {
              // Does not require grading: only create grading job and rubric grading
              await runInTransactionAsync(async () => {
                assert(assessment_question.max_manual_points);
                const manual_rubric_grading = await manualGrading.insertRubricGrading(
                  rubric_items[0].rubric_id,
                  assessment_question.max_points ?? 0,
                  assessment_question.max_manual_points,
                  appliedRubricItems,
                  0,
                );
                const score =
                  manual_rubric_grading.computed_points / assessment_question.max_manual_points;
                console.log('feedback', response?.parsed?.feedback);
                const grading_job_id = await queryRow(
                  sql.insert_grading_job,
                  {
                    submission_id: submission.id,
                    authn_user_id: user_id,
                    grading_method: 'AI',
                    correct: null,
                    score,
                    auto_points: 0,
                    manual_points: manual_rubric_grading.computed_points,
                    manual_rubric_grading_id: manual_rubric_grading.id,
                    feedback: { manual: response?.parsed?.feedback ?? ''},
                  },
                  IdSchema,
                );
                await insertAiGradingJob({
                  grading_job_id,
                  job_sequence_id: serverJob.jobSequenceId,
                  prompt: messages,
                  completion,
                  course_id: course.id,
                  course_instance_id,
                });
              });
            }
<<<<<<< HEAD
  
            job.info('AI rubric items:');
=======

            logs.push({
              messageType: 'info',
              message: 'AI rubric items:',
            });

>>>>>>> 34554127
            for (const item of appliedRubricDescription) {
              logs.push({
                messageType: 'info',
                message: `- ${item}`,
              });
            }
          } else if (response.refusal) {
            logs.push({
              messageType: 'error',
              message: `ERROR AI grading for ${instance_question.id}`,
            });
            logs.push({
              messageType: 'error',
              message: response.refusal,
            });

            return {
              success: false,
              logs,
            };
          }
        } catch (err) {
<<<<<<< HEAD
          console.error(err);
          job.error(`ERROR AI grading for ${instance_question.id}`);
          job.error(err);
          return false;
=======
          logs.push({
            messageType: 'error',
            message: `ERROR AI grading for ${instance_question.id}`,
          });
          logs.push({
            messageType: 'error',
            message: err,
          });

          return {
            success: false,
            logs,
          };
>>>>>>> 34554127
        }
      } else {
        const completion = await openai.chat.completions.parse({
          messages,
          model: OPEN_AI_MODEL,
          user: `course_${course.id}`,
          response_format: zodResponseFormat(GradingResultSchema, 'score'),
          temperature: OPEN_AI_TEMPERATURE,
        });
        try {
          logs.push({
            messageType: 'info',
            message: `Tokens used for prompt: ${completion.usage?.prompt_tokens ?? 0}`,
          });
          logs.push({
            messageType: 'info',
            message: `Tokens used for completion: ${completion.usage?.completion_tokens ?? 0}`,
          });
          logs.push({
            messageType: 'info',
            message: `Tokens used in total: ${completion.usage?.total_tokens ?? 0}`,
          });

          const response = completion.choices[0].message;
          logs.push({
            messageType: 'info',
            message: `Raw response:\n${response.content}`,
          });

          if (response.parsed) {
            const score = response.parsed.score;
  
            if (instance_question.requires_manual_grading) {
              // Requires grading: update instance question score
              const feedback = response.parsed.feedback;
              await runInTransactionAsync(async () => {
                const { grading_job_id } = await manualGrading.updateInstanceQuestionScore(
                  assessment_question.assessment_id,
                  instance_question.id,
                  submission.id,
                  null, // check_modified_at
                  {
                    manual_score_perc: score,
                    feedback: { manual: feedback },
                  },
                  user_id,
                  true, // is_ai_graded
                );
                assert(grading_job_id);
  
                await insertAiGradingJob({
                  grading_job_id,
                  job_sequence_id: serverJob.jobSequenceId,
                  prompt: messages,
                  completion,
                  course_id: course.id,
                  course_instance_id,
                });
              });
            } else {
              // Does not require grading: only create grading job and rubric grading
              await runInTransactionAsync(async () => {
                assert(assessment_question.max_manual_points);
                const grading_job_id = await queryRow(
                  sql.insert_grading_job,
                  {
                    submission_id: submission.id,
                    authn_user_id: user_id,
                    grading_method: 'AI',
                    correct: null,
                    score: score / 100,
                    auto_points: 0,
                    manual_points: (score * assessment_question.max_manual_points) / 100,
                    manual_rubric_grading_id: null,
                    feedback: null,
                  },
                  IdSchema,
                );
                await insertAiGradingJob({
                  grading_job_id,
                  job_sequence_id: serverJob.jobSequenceId,
                  prompt: messages,
                  completion,
                  course_id: course.id,
                  course_instance_id,
                });
              });
            }
<<<<<<< HEAD
  
            job.info(`AI score: ${response.parsed.score}`);
=======

            logs.push({
              messageType: 'info',
              message: `AI score: ${response.parsed.score}`,
            });
>>>>>>> 34554127
          } else if (response.refusal) {
            logs.push({
              messageType: 'error',
              message: `ERROR AI grading for ${instance_question.id}`,
            });
            logs.push({
              messageType: 'error',
              message: response.refusal,
            });

            return {
              success: false,
              logs,
            };
          }
        } catch (err) {
          logs.push({
            messageType: 'error',
            message: `ERROR AI grading for ${instance_question.id}`,
          });
          logs.push({
            messageType: 'error',
            message: err,
          });
          return {
            success: false,
            logs,
          };
        }
      }
      return {
        success: true,
        logs,
      };
    };

    // Grade each instance question and return an array containing if each grading operation succeeded and its logs.
    const instance_question_grading_statuses = await async.mapLimit(
      instance_questions,
      PARALLEL_SUBMISSION_GRADING_LIMIT,
      async (instance_question: InstanceQuestion) => {
        try {
          return await gradeInstanceQuestion(instance_question);
        } catch (err) {
          job.error(err);
          return {
            success: false,
            logs: [
              {
                messageType: 'error',
                message: err,
              },
            ],
          };
        }
      },
    );


    // Log the results of grading each instance question.
    for (const status of instance_question_grading_statuses) {
      for (const log of status.logs) {
        if (log.messageType === 'info') {
          job.info(log.message);
        } else if (log.messageType === 'error') {
          job.error(log.message);
        }
      }
    }

    const error_count = instance_question_grading_statuses.filter(
      (status) => !status.success,
    ).length;

    if (error_count > 0) {
      job.error('Number of errors: ' + error_count);
      job.fail('Errors occurred while AI grading, see output for details');
    }
  }

  if (executeSync) {
    await serverJob.execute(jobFunction);
  } else {
    serverJob.executeInBackground(jobFunction);
  }

  return serverJob.jobSequenceId;
}<|MERGE_RESOLUTION|>--- conflicted
+++ resolved
@@ -205,7 +205,6 @@
       }
       const submission_text = submission_embedding.submission_text;
 
-<<<<<<< HEAD
       // const example_submissions = await selectClosestSubmissionInfo({
       //   submission_id: submission.id,
       //   assessment_question_id: assessment_question.id,
@@ -217,22 +216,6 @@
       //   gradedExampleInfo += `\n- ${example.instance_question_id}`;
       // }
       // job.info(gradedExampleInfo);
-=======
-      const example_submissions = await selectClosestSubmissionInfo({
-        submission_id: submission.id,
-        assessment_question_id: assessment_question.id,
-        embedding: submission_embedding.embedding,
-        limit: 5,
-      });
-      let gradedExampleInfo = `\nInstance question ${instance_question.id}${example_submissions.length ? '\nThe following instance questions were used as human-graded examples:' : ''}`;
-      for (const example of example_submissions) {
-        gradedExampleInfo += `\n- ${example.instance_question_id}`;
-      }
-      logs.push({
-        messageType: 'info',
-        message: gradedExampleInfo,
-      });
->>>>>>> 34554127
 
       const rubric_items = await selectRubricForGrading(assessment_question.id);
   
@@ -281,16 +264,12 @@
           });
 
           const response = completion.choices[0].message;
-<<<<<<< HEAD
-          job.info(`Raw response:\n${response.content}`);
-=======
 
           logs.push({
             messageType: 'info',
             message: `Raw response:\n${response.content}`,
           });
 
->>>>>>> 34554127
           if (response.parsed) {
             console.log('AI grading response:', response.parsed);
             const { appliedRubricItems, appliedRubricDescription } = parseAiRubricItems({
@@ -367,17 +346,12 @@
                 });
               });
             }
-<<<<<<< HEAD
-  
-            job.info('AI rubric items:');
-=======
 
             logs.push({
               messageType: 'info',
               message: 'AI rubric items:',
             });
 
->>>>>>> 34554127
             for (const item of appliedRubricDescription) {
               logs.push({
                 messageType: 'info',
@@ -400,12 +374,6 @@
             };
           }
         } catch (err) {
-<<<<<<< HEAD
-          console.error(err);
-          job.error(`ERROR AI grading for ${instance_question.id}`);
-          job.error(err);
-          return false;
-=======
           logs.push({
             messageType: 'error',
             message: `ERROR AI grading for ${instance_question.id}`,
@@ -419,7 +387,6 @@
             success: false,
             logs,
           };
->>>>>>> 34554127
         }
       } else {
         const completion = await openai.chat.completions.parse({
@@ -508,16 +475,11 @@
                 });
               });
             }
-<<<<<<< HEAD
-  
-            job.info(`AI score: ${response.parsed.score}`);
-=======
 
             logs.push({
               messageType: 'info',
               message: `AI score: ${response.parsed.score}`,
             });
->>>>>>> 34554127
           } else if (response.refusal) {
             logs.push({
               messageType: 'error',
@@ -562,7 +524,6 @@
         try {
           return await gradeInstanceQuestion(instance_question);
         } catch (err) {
-          job.error(err);
           return {
             success: false,
             logs: [
