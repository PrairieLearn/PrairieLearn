import assert from 'node:assert';

import { createAnthropic } from '@ai-sdk/anthropic';
import { createGoogleGenerativeAI } from '@ai-sdk/google';
import { type OpenAIResponsesProviderOptions, createOpenAI } from '@ai-sdk/openai';
import { generateObject } from 'ai';
import * as async from 'async';
import { z } from 'zod';

import * as error from '@prairielearn/error';
import { loadSqlEquiv, queryRow, runInTransactionAsync } from '@prairielearn/postgres';
import { run } from '@prairielearn/run';
import { IdSchema } from '@prairielearn/zod';

import { logResponseUsage } from '../../../lib/ai.js';
import { config } from '../../../lib/config.js';
import {
  type Assessment,
  type AssessmentQuestion,
  type Course,
  type CourseInstance,
  type InstanceQuestion,
  type Question,
} from '../../../lib/db-types.js';
import * as manualGrading from '../../../lib/manualGrading.js';
import { buildQuestionUrls } from '../../../lib/question-render.js';
import { getQuestionCourse } from '../../../lib/question-variant.js';
import { createServerJob } from '../../../lib/server-jobs.js';
import { assertNever } from '../../../lib/types.js';
import { updateCourseInstanceUsagesForAiGrading } from '../../../models/course-instance-usages.js';
import { selectCompleteRubric } from '../../../models/rubrics.js';
import * as questionServers from '../../../question-servers/index.js';

import { AI_GRADING_MODEL_PROVIDERS, type AiGradingModelId } from './ai-grading-models.shared.js';
import { selectGradingJobsInfo } from './ai-grading-stats.js';
import {
  addAiGradingCostToIntervalUsage,
  containsImageCapture,
  generatePrompt,
<<<<<<< HEAD
  generateSubmissionEmbedding,
  getIntervalUsage,
=======
>>>>>>> 3f65f6ac
  insertAiGradingJob,
  parseAiRubricItems,
  selectInstanceQuestionsForAssessmentQuestion,
  selectLastVariantAndSubmission,
} from './ai-grading-util.js';
import type { AIGradingLog, AIGradingLogger } from './types.js';

const sql = loadSqlEquiv(import.meta.url);

const PARALLEL_SUBMISSION_GRADING_LIMIT = 20;

/**
 * Grade instance questions using AI.
 * The related grading jobs and rubric gradings will be generated,
 * but the instance question scores will only be updated
 * for instance questions that require manual grading
 */
export async function aiGrade({
  course,
  course_instance,
  question,
  assessment,
  assessment_question,
  urlPrefix,
  authn_user_id,
  user_id,
  mode,
  instance_question_ids,
  model_id,
}: {
  question: Question;
  course: Course;
  course_instance: CourseInstance;
  assessment: Assessment;
  assessment_question: AssessmentQuestion;
  urlPrefix: string;
  authn_user_id: string;
  user_id: string;
  mode: 'human_graded' | 'all' | 'selected';
  /**
   * Limit grading to the specified instance questions.
   * Only use when mode is 'selected'.
   */
  instance_question_ids?: string[];
  model_id: AiGradingModelId;
}): Promise<string> {
  const provider = AI_GRADING_MODEL_PROVIDERS[model_id];
  const model = run(() => {
    if (provider === 'openai') {
      // If an OpenAI API Key and Organization are not provided, throw an error
      if (!config.aiGradingOpenAiApiKey || !config.aiGradingOpenAiOrganization) {
        throw new error.HttpStatusError(403, 'Model not available (OpenAI API key not provided)');
      }
      const openai = createOpenAI({
        apiKey: config.aiGradingOpenAiApiKey,
        organization: config.aiGradingOpenAiOrganization,
      });
      return openai(model_id);
    } else if (provider === 'google') {
      // If a Google API Key is not provided, throw an error
      if (!config.aiGradingGoogleApiKey) {
        throw new error.HttpStatusError(403, 'Model not available (Google API key not provided)');
      }
      const google = createGoogleGenerativeAI({
        apiKey: config.aiGradingGoogleApiKey,
      });
      return google(model_id);
    } else {
      // If an Anthropic API Key is not provided, throw an error
      if (!config.aiGradingAnthropicApiKey) {
        throw new error.HttpStatusError(
          403,
          'Model not available (Anthropic API key not provided)',
        );
      }
      const anthropic = createAnthropic({
        apiKey: config.aiGradingAnthropicApiKey,
      });
      return anthropic(model_id);
    }
  });

  const question_course = await getQuestionCourse(question, course);

  const serverJob = await createServerJob({
    type: 'ai_grading',
    description: 'Perform AI grading',
    userId: user_id,
    authnUserId: authn_user_id,
    courseId: course.id,
    courseInstanceId: course_instance.id,
    assessmentId: assessment.id,
  });

  serverJob.executeInBackground(async (job) => {
    let rateLimitExceeded =
      (await getIntervalUsage({
        authnUserId: authn_user_id,
      })) > config.aiGradingRateLimitDollars;

    // If the rate limit has already been exceeded, log it and exit early.
    if (rateLimitExceeded) {
      job.error("You've reached the hourly usage cap for AI grading. Please try again later.");
      return;
    }

    if (!assessment_question.max_manual_points) {
      job.fail('The assessment question has no manual grading');
    }
    const all_instance_questions = await selectInstanceQuestionsForAssessmentQuestion({
      assessment_question_id: assessment_question.id,
    });

    job.info(`Using model ${model_id} for AI grading.`);

    const instanceQuestionGradingJobs = await selectGradingJobsInfo(all_instance_questions);

    const instance_questions = all_instance_questions.filter((instance_question) => {
      switch (mode) {
        case 'human_graded':
          // eslint-disable-next-line @typescript-eslint/no-unnecessary-condition
          return instanceQuestionGradingJobs[instance_question.id]?.some(
            (job) => job.grading_method === 'Manual',
          );
        case 'all':
          return true;
        case 'selected':
          return instance_question_ids?.includes(instance_question.id);
        default:
          assertNever(mode);
      }
    });
    job.info(`Found ${instance_questions.length} submissions to grade!`);

    /**
     * Grade an individual instance question.
     *
     * TODO: As we bring AI grading into production and scale it up, this function will compete with
     * all other question rendering operations. In the future, we should limit render concurrency
     * to avoid overwhelming the rendering servers.
     *
     * @returns A boolean indicating whether grading was successful or not.
     */
    const gradeInstanceQuestion = async (
      instance_question: InstanceQuestion,
      logger: AIGradingLogger,
    ): Promise<boolean> => {
      if (rateLimitExceeded) {
        logger.error(
          `Skipping instance question ${instance_question.id} since the rate limit has been exceeded.`,
        );
        return false;
      }

      const intervalCost = await getIntervalUsage({
        authnUserId: authn_user_id,
      });

      if (intervalCost > config.aiGradingRateLimitDollars) {
        logger.error(
          "You've reached the hourly usage cap for AI grading. Please try again later. AI grading jobs that are still in progress will continue to completion.",
        );
        logger.error(
          `Skipping instance question ${instance_question.id} since the rate limit has been exceeded.`,
        );
        rateLimitExceeded = true;
        return false;
      }

      // eslint-disable-next-line @typescript-eslint/no-unnecessary-condition
      const shouldUpdateScore = !instanceQuestionGradingJobs[instance_question.id]?.some(
        (job) => job.grading_method === 'Manual',
      );

      const { variant, submission } = await selectLastVariantAndSubmission(instance_question.id);

      const locals = {
        ...buildQuestionUrls(urlPrefix, variant, question, instance_question),
        questionRenderContext: 'ai_grading',
      };
      // Get question html
      const questionModule = questionServers.getModule(question.type);
      const render_question_results = await questionModule.render(
        { question: true, submissions: false, answer: true },
        variant,
        question,
        null,
        [],
        question_course,
        locals,
      );
      if (render_question_results.courseIssues.length > 0) {
        logger.error(render_question_results.courseIssues.toString());
        logger.error('Errors occurred while AI grading, see output for details');
        return false;
      }
      const questionPrompt = render_question_results.data.questionHtml;
      const questionAnswer = render_question_results.data.answerHtml;

      const render_submission_results = await questionModule.render(
        { question: false, submissions: true, answer: false },
        variant,
        question,
        submission,
        [submission],
        question_course,
        locals,
      );
      const submission_text = render_submission_results.data.submissionHtmls[0];

      const hasImage = containsImageCapture(submission_text);

      const { rubric, rubric_items } = await selectCompleteRubric(assessment_question.id);

      const input = await generatePrompt({
        questionPrompt,
        questionAnswer,
        submission_text,
        submitted_answer: submission.submitted_answer,
        rubric_items,
        grader_guidelines: rubric?.grader_guidelines ?? null,
        model_id,
      });

      // If the submission contains images, prompt the model to transcribe any relevant information
      // out of the image.
      const explanationDescription = run(() => {
        const parts = ['Instructor-facing explanation of the grading decision.'];
        if (hasImage) {
          parts.push(
            'You MUST include a complete transcription of all relevant text, numbers, and information from any images the student submitted.',
            'You MUST transcribe the final answer(s) from the images.',
            'You MUST use LaTeX formatting for mathematical expressions, equations, and formulas.',
            'You MUST wrap inline LaTeX in dollar signs ($).',
            'You MUST wrap block LaTeX in double dollar signs ($$).',
          );
        }
        return parts.join(' ');
      });

      const openaiProviderOptions: OpenAIResponsesProviderOptions = {
        strictJsonSchema: true,
        metadata: {
          course_id: course.id,
          course_instance_id: course_instance.id,
          assessment_id: assessment.id,
          assessment_question_id: assessment_question.id,
          instance_question_id: instance_question.id,
        },
        promptCacheKey: `assessment_question_${assessment_question.id}`,
        safetyIdentifier: `course_${course.id}`,
      };

      if (rubric_items.length > 0) {
        // Dynamically generate the rubric schema based on the rubric items.
        let RubricGradingItemsSchema = z.object({}) as z.ZodObject<Record<string, z.ZodBoolean>>;
        for (const item of rubric_items) {
          RubricGradingItemsSchema = RubricGradingItemsSchema.merge(
            z.object({
              [item.description]: z.boolean(),
            }),
          );
        }

        // OpenAI will take the property descriptions into account. See the
        // examples here: https://platform.openai.com/docs/guides/structured-outputs
        const RubricGradingResultSchema = z.object({
          explanation: z.string().describe(explanationDescription),
          rubric_items: RubricGradingItemsSchema,
        });

        const response = await generateObject({
          model,
          schema: RubricGradingResultSchema,
          messages: input,
          providerOptions: {
            openai: openaiProviderOptions,
          },
        });

        logResponseUsage({ response, logger });

        logger.info(`Parsed response: ${JSON.stringify(response.object, null, 2)}`);
        const { appliedRubricItems, appliedRubricDescription } = parseAiRubricItems({
          ai_rubric_items: response.object.rubric_items,
          rubric_items,
        });

        if (shouldUpdateScore) {
          // Requires grading: update instance question score
          const manual_rubric_data = {
            rubric_id: rubric_items[0].rubric_id,
            applied_rubric_items: appliedRubricItems,
          };
          await runInTransactionAsync(async () => {
            const { grading_job_id } = await manualGrading.updateInstanceQuestionScore(
              assessment,
              instance_question.id,
              submission.id,
              null, // check_modified_at
              {
                // TODO: consider asking for and recording freeform feedback.
                manual_rubric_data,
                feedback: { manual: '' },
              },
              user_id,
              true, // is_ai_graded
            );
            assert(grading_job_id);

            await insertAiGradingJob({
              grading_job_id,
              job_sequence_id: serverJob.jobSequenceId,
              model_id,
              prompt: input,
              response,
              course_id: course.id,
              course_instance_id: course_instance.id,
            });

            await updateCourseInstanceUsagesForAiGrading({
              gradingJobId: grading_job_id,
              authnUserId: authn_user_id,
              model: model_id,
              usage: response.usage,
            });
          });
        } else {
          // Does not require grading: only create grading job and rubric grading
          await runInTransactionAsync(async () => {
            assert(assessment_question.max_manual_points);
            const manual_rubric_grading = await manualGrading.insertRubricGrading(
              rubric_items[0].rubric_id,
              assessment_question.max_points ?? 0,
              assessment_question.max_manual_points,
              appliedRubricItems,
              0,
            );
            const score =
              manual_rubric_grading.computed_points / assessment_question.max_manual_points;
            const grading_job_id = await queryRow(
              sql.insert_grading_job,
              {
                submission_id: submission.id,
                authn_user_id: user_id,
                grading_method: 'AI',
                correct: null,
                score,
                auto_points: 0,
                manual_points: manual_rubric_grading.computed_points,
                manual_rubric_grading_id: manual_rubric_grading.id,
                feedback: null,
              },
              IdSchema,
            );

            await insertAiGradingJob({
              grading_job_id,
              job_sequence_id: serverJob.jobSequenceId,
              model_id,
              prompt: input,
              response,
              course_id: course.id,
              course_instance_id: course_instance.id,
            });

            await updateCourseInstanceUsagesForAiGrading({
              gradingJobId: grading_job_id,
              authnUserId: authn_user_id,
              model: model_id,
              usage: response.usage,
            });
          });
        }

        const intervalCost = await getIntervalUsage({
          authnUserId: authn_user_id,
        });
        await addAiGradingCostToIntervalUsage({
          authnUserId: authn_user_id,
          model: model_id,
          usage: response.usage,
          intervalCost,
        });

        logger.info('AI rubric items:');

        for (const item of appliedRubricDescription) {
          logger.info(`- ${item}`);
        }
      } else {
        // OpenAI will take the property descriptions into account. See the
        // examples here: https://platform.openai.com/docs/guides/structured-outputs
        const GradingResultSchema = z.object({
          explanation: z.string().describe(explanationDescription),
          feedback: z
            .string()
            .describe(
              'Student-facing feedback on their submission. Address the student as "you". Use an empty string if the student\'s response is entirely correct.',
            ),
          score: z
            .number()
            .int()
            .min(0)
            .max(100)
            .describe(
              'Score as an integer between 0 and 100, where 0 is the lowest and 100 is the highest.',
            ),
        });

        const response = await generateObject({
          model,
          schema: GradingResultSchema,
          messages: input,
          providerOptions: {
            openai: openaiProviderOptions,
          },
        });

        logResponseUsage({ response, logger });

        logger.info(`Parsed response: ${JSON.stringify(response.object, null, 2)}`);
        const score = response.object.score;

        if (shouldUpdateScore) {
          // Requires grading: update instance question score
          const feedback = response.object.feedback;
          await runInTransactionAsync(async () => {
            const { grading_job_id } = await manualGrading.updateInstanceQuestionScore(
              assessment,
              instance_question.id,
              submission.id,
              null, // check_modified_at
              {
                manual_score_perc: score,
                feedback: { manual: feedback },
              },
              user_id,
              true, // is_ai_graded
            );
            assert(grading_job_id);

            await insertAiGradingJob({
              grading_job_id,
              job_sequence_id: serverJob.jobSequenceId,
              model_id,
              prompt: input,
              response,
              course_id: course.id,
              course_instance_id: course_instance.id,
            });
          });
        } else {
          // Does not require grading: only create grading job and rubric grading
          await runInTransactionAsync(async () => {
            assert(assessment_question.max_manual_points);
            const grading_job_id = await queryRow(
              sql.insert_grading_job,
              {
                submission_id: submission.id,
                authn_user_id: user_id,
                grading_method: 'AI',
                correct: null,
                score: score / 100,
                auto_points: 0,
                manual_points: (score * assessment_question.max_manual_points) / 100,
                manual_rubric_grading_id: null,
                feedback: null,
              },
              IdSchema,
            );
            await insertAiGradingJob({
              grading_job_id,
              job_sequence_id: serverJob.jobSequenceId,
              model_id,
              prompt: input,
              response,
              course_id: course.id,
              course_instance_id: course_instance.id,
            });
          });
        }

        const intervalCost = await getIntervalUsage({
          authnUserId: authn_user_id,
        });
        await addAiGradingCostToIntervalUsage({
          authnUserId: authn_user_id,
          model: model_id,
          usage: response.usage,
          intervalCost,
        });

        logger.info(`AI score: ${response.object.score}`);
      }

      return true;
    };

    // Grade each instance question and return an array indicating the success/failure of each grading operation.
    const instance_question_grading_successes = await async.mapLimit(
      instance_questions,
      PARALLEL_SUBMISSION_GRADING_LIMIT,
      async (instance_question: InstanceQuestion) => {
        const logs: AIGradingLog[] = [];

        const logger: AIGradingLogger = {
          info: (msg: string) => {
            logs.push({
              messageType: 'info',
              message: msg,
            });
          },
          error: (msg: string) => {
            logs.push({
              messageType: 'error',
              message: msg,
            });
          },
        };

        try {
          return await gradeInstanceQuestion(instance_question, logger);
        } catch (err: any) {
          logger.error(err);
          return false;
        } finally {
          for (const log of logs) {
            switch (log.messageType) {
              case 'info':
                job.info(log.message);
                break;
              case 'error':
                job.error(log.message);
                break;
              default:
                assertNever(log.messageType);
            }
          }
        }
      },
    );

    const error_count = instance_question_grading_successes.filter((success) => !success).length;

    if (error_count > 0) {
      job.error('\nNumber of errors: ' + error_count);
      job.fail('Errors occurred while AI grading, see output for details');
    }
  });
  return serverJob.jobSequenceId;
}<|MERGE_RESOLUTION|>--- conflicted
+++ resolved
@@ -37,11 +37,7 @@
   addAiGradingCostToIntervalUsage,
   containsImageCapture,
   generatePrompt,
-<<<<<<< HEAD
-  generateSubmissionEmbedding,
   getIntervalUsage,
-=======
->>>>>>> 3f65f6ac
   insertAiGradingJob,
   parseAiRubricItems,
   selectInstanceQuestionsForAssessmentQuestion,
