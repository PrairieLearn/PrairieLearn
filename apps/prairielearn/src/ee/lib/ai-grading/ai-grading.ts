import assert from 'node:assert';

import { type OpenAIResponsesProviderOptions, createOpenAI } from '@ai-sdk/openai';
import { generateObject } from 'ai';
import * as async from 'async';
import { z } from 'zod';

import * as error from '@prairielearn/error';
import { loadSqlEquiv, queryRow, runInTransactionAsync } from '@prairielearn/postgres';
import { run } from '@prairielearn/run';

import { logResponseUsage } from '../../../lib/ai.js';
import { config } from '../../../lib/config.js';
import {
  type AssessmentQuestion,
  type Course,
  IdSchema,
  type InstanceQuestion,
  type Question,
} from '../../../lib/db-types.js';
import * as manualGrading from '../../../lib/manualGrading.js';
import { buildQuestionUrls } from '../../../lib/question-render.js';
import { getQuestionCourse } from '../../../lib/question-variant.js';
import { createServerJob } from '../../../lib/server-jobs.js';
import { assertNever } from '../../../lib/types.js';
import * as questionServers from '../../../question-servers/index.js';

import { selectGradingJobsInfo } from './ai-grading-stats.js';
import {
  AI_GRADING_OPENAI_MODEL,
  containsImageCapture,
  generatePrompt,
  generateSubmissionEmbedding,
  insertAiGradingJob,
  parseAiRubricItems,
  selectClosestSubmissionInfo,
  selectEmbeddingForSubmission,
  selectInstanceQuestionsForAssessmentQuestion,
  selectLastSubmissionId,
  selectLastVariantAndSubmission,
  selectRubricForGrading,
} from './ai-grading-util.js';
import type { AIGradingLog, AIGradingLogger } from './types.js';

const sql = loadSqlEquiv(import.meta.url);

const PARALLEL_SUBMISSION_GRADING_LIMIT = 20;

/**
 * Grade instance questions using AI.
 * The related grading jobs and rubric gradings will be generated,
 * but the instance question scores will only be updated
 * for instance questions that require manual grading
 */
export async function aiGrade({
  course,
  course_instance_id,
  question,
  assessment_question,
  urlPrefix,
  authn_user_id,
  user_id,
  mode,
  instance_question_ids,
}: {
  question: Question;
  course: Course;
  course_instance_id: string;
  assessment_question: AssessmentQuestion;
  urlPrefix: string;
  authn_user_id: string;
  user_id: string;
  mode: 'human_graded' | 'all' | 'selected';
  /**
   * Limit grading to the specified instance questions.
   * Only use when mode is 'selected'.
   */
  instance_question_ids?: string[];
}): Promise<string> {
  // If OpenAI API Key and Organization are not provided, throw error
  if (!config.aiGradingOpenAiApiKey || !config.aiGradingOpenAiOrganization) {
    throw new error.HttpStatusError(403, 'Not implemented (feature not available)');
  }

  const openai = createOpenAI({
    apiKey: config.aiGradingOpenAiApiKey,
    organization: config.aiGradingOpenAiOrganization,
  });
  const embeddingModel = openai.textEmbeddingModel('text-embedding-3-small');
  const model = openai(AI_GRADING_OPENAI_MODEL);

  const question_course = await getQuestionCourse(question, course);

  const serverJob = await createServerJob({
    courseId: course.id,
    courseInstanceId: course_instance_id,
    assessmentId: assessment_question.assessment_id,
    authnUserId: authn_user_id,
    userId: user_id,
    type: 'ai_grading',
    description: 'Perform AI grading',
  });

  serverJob.executeInBackground(async (job) => {
    if (!assessment_question.max_manual_points) {
      job.fail('The assessment question has no manual grading');
    }
    const all_instance_questions = await selectInstanceQuestionsForAssessmentQuestion({
      assessment_question_id: assessment_question.id,
    });

    job.info('Checking for embeddings for all submissions.');
    let newEmbeddingsCount = 0;
    for (const instance_question of all_instance_questions) {
      // Only checking for instance questions that can be used as RAG data.
      // They should be graded last by a human.
      if (instance_question.requires_manual_grading || instance_question.is_ai_graded) {
        continue;
      }
      const submission_id = await selectLastSubmissionId(instance_question.id);
      const submission_embedding = await selectEmbeddingForSubmission(submission_id);
      if (!submission_embedding) {
        await generateSubmissionEmbedding({
          course,
          question,
          instance_question,
          urlPrefix,
          embeddingModel,
        });
        newEmbeddingsCount++;
      }
    }
    job.info(`Calculated ${newEmbeddingsCount} embeddings.`);

    const instanceQuestionGradingJobs = await selectGradingJobsInfo(all_instance_questions);

    const instance_questions = all_instance_questions.filter((instance_question) => {
      switch (mode) {
        case 'human_graded':
          // eslint-disable-next-line @typescript-eslint/no-unnecessary-condition
          return instanceQuestionGradingJobs[instance_question.id]?.some(
            (job) => job.grading_method === 'Manual',
          );
        case 'all':
          return true;
        case 'selected':
          return instance_question_ids?.includes(instance_question.id);
        default:
          assertNever(mode);
      }
    });
    job.info(`Found ${instance_questions.length} submissions to grade!`);

    /**
     * Grade an individual instance question.
     *
     * TODO: As we bring AI grading into production and scale it up, this function will compete with
     * all other question rendering operations. In the future, we should limit render concurrency
     * to avoid overwhelming the rendering servers.
     *
     * @returns A boolean indicating whether grading was successful or not.
     */
    const gradeInstanceQuestion = async (
      instance_question: InstanceQuestion,
      logger: AIGradingLogger,
    ): Promise<boolean> => {
      // eslint-disable-next-line @typescript-eslint/no-unnecessary-condition
      const shouldUpdateScore = !instanceQuestionGradingJobs[instance_question.id]?.some(
        (job) => job.grading_method === 'Manual',
      );

      const { variant, submission } = await selectLastVariantAndSubmission(instance_question.id);

      const locals = {
        ...buildQuestionUrls(urlPrefix, variant, question, instance_question),
        questionRenderContext: 'ai_grading',
      };
      // Get question html
      const questionModule = questionServers.getModule(question.type);
      const render_question_results = await questionModule.render(
        { question: true, submissions: false, answer: true },
        variant,
        question,
        null,
        [],
        question_course,
        locals,
      );
      if (render_question_results.courseIssues.length > 0) {
        logger.error(render_question_results.courseIssues.toString());
        logger.error('Errors occurred while AI grading, see output for details');
        return false;
      }
      const questionPrompt = render_question_results.data.questionHtml;
      const questionAnswer = render_question_results.data.answerHtml;

      let submission_embedding = await selectEmbeddingForSubmission(submission.id);
      if (!submission_embedding) {
        submission_embedding = await generateSubmissionEmbedding({
          course,
          question,
          instance_question,
          urlPrefix,
          embeddingModel,
        });
      }
      const submission_text = submission_embedding.submission_text;

      const hasImage = containsImageCapture(submission_text);

      const example_submissions = await run(async () => {
        // We're currently disabling RAG for submissions that deal with images.
        // It won't make sense to pull graded examples for such questions until we
        // have a strategy for finding similar example submissions based on the
        // contents of the images.
        //
        // Note that this means we're still computing and storing the submission
        // text and embeddings for such submissions, even though they won't be used
        // for RAG. While this means we're unnecessarily spending money on actually
        // generating the embeddings, it does mean that we don't have to special-case
        // image-based questions in the embedding generation code, which keeps things
        // simpler overall.
        if (hasImage) return [];

        return await selectClosestSubmissionInfo({
          submission_id: submission.id,
          assessment_question_id: assessment_question.id,
          embedding: submission_embedding.embedding,
          limit: 5,
        });
      });

      // Log things for visibility and auditing.
      let gradedExampleInfo = `\nInstance question ${instance_question.id}${example_submissions.length > 0 ? '\nThe following instance questions were used as human-graded examples:' : ''}`;
      for (const example of example_submissions) {
        gradedExampleInfo += `\n- ${example.instance_question_id}`;
      }
      logger.info(gradedExampleInfo);

      const rubric_items = await selectRubricForGrading(assessment_question.id);

      const input = await generatePrompt({
        questionPrompt,
        questionAnswer,
        submission_text,
        submitted_answer: submission.submitted_answer,
        example_submissions,
        rubric_items,
      });

      // If the submission contains images, prompt the model to transcribe any relevant information
      // out of the image.
      const explanationDescription = run(() => {
        const parts = ['Instructor-facing explanation of the grading decision.'];
        if (hasImage) {
          parts.push(
            'You MUST include a complete transcription of all relevant text, numbers, and information from any images the student submitted.',
            'You MUST transcribe the final answer(s) from the images.',
            'You MUST use LaTeX formatting for mathematical expressions, equations, and formulas.',
            'You MUST wrap inline LaTeX in dollar signs ($).',
            'You MUST wrap block LaTeX in double dollar signs ($$).',
          );
        }
        return parts.join(' ');
      });

<<<<<<< HEAD
      const openaiProviderOptions: OpenAIResponsesProviderOptions = {
=======
      const openaiProviderOptions: OpenAIChatLanguageModelOptions = {
        strictJsonSchema: true,
>>>>>>> 55aa441a
        metadata: {
          course_id: course.id,
          course_instance_id,
          assessment_id: assessment_question.assessment_id,
          assessment_question_id: assessment_question.id,
          instance_question_id: instance_question.id,
        },
        promptCacheKey: `assessment_question_${assessment_question.id}`,
        safetyIdentifier: `course_${course.id}`,
      };

      if (rubric_items.length > 0) {
        // Dynamically generate the rubric schema based on the rubric items.
        let RubricGradingItemsSchema = z.object({}) as z.ZodObject<Record<string, z.ZodBoolean>>;
        for (const item of rubric_items) {
          RubricGradingItemsSchema = RubricGradingItemsSchema.merge(
            z.object({
              [item.description]: z.boolean(),
            }),
          );
        }

        // OpenAI will take the property descriptions into account. See the
        // examples here: https://platform.openai.com/docs/guides/structured-outputs
        const RubricGradingResultSchema = z.object({
          explanation: z.string().describe(explanationDescription),
          rubric_items: RubricGradingItemsSchema,
        });

        const response = await generateObject({
          model,
          schema: RubricGradingResultSchema,
          messages: input,
          providerOptions: {
            openai: openaiProviderOptions,
          },
        });

        logResponseUsage({ response, logger });

        logger.info(`Parsed response: ${JSON.stringify(response.object, null, 2)}`);
        const { appliedRubricItems, appliedRubricDescription } = parseAiRubricItems({
          ai_rubric_items: response.object.rubric_items,
          rubric_items,
        });
        if (shouldUpdateScore) {
          // Requires grading: update instance question score
          const manual_rubric_data = {
            rubric_id: rubric_items[0].rubric_id,
            applied_rubric_items: appliedRubricItems,
          };
          await runInTransactionAsync(async () => {
            const { grading_job_id } = await manualGrading.updateInstanceQuestionScore(
              assessment_question.assessment_id,
              instance_question.id,
              submission.id,
              null, // check_modified_at
              {
                // TODO: consider asking for and recording freeform feedback.
                manual_rubric_data,
                feedback: { manual: '' },
              },
              user_id,
              true, // is_ai_graded
            );
            assert(grading_job_id);

            await insertAiGradingJob({
              grading_job_id,
              job_sequence_id: serverJob.jobSequenceId,
              prompt: input,
              response,
              course_id: course.id,
              course_instance_id,
            });
          });
        } else {
          // Does not require grading: only create grading job and rubric grading
          await runInTransactionAsync(async () => {
            assert(assessment_question.max_manual_points);
            const manual_rubric_grading = await manualGrading.insertRubricGrading(
              rubric_items[0].rubric_id,
              assessment_question.max_points ?? 0,
              assessment_question.max_manual_points,
              appliedRubricItems,
              0,
            );
            const score =
              manual_rubric_grading.computed_points / assessment_question.max_manual_points;
            const grading_job_id = await queryRow(
              sql.insert_grading_job,
              {
                submission_id: submission.id,
                authn_user_id: user_id,
                grading_method: 'AI',
                correct: null,
                score,
                auto_points: 0,
                manual_points: manual_rubric_grading.computed_points,
                manual_rubric_grading_id: manual_rubric_grading.id,
                feedback: null,
              },
              IdSchema,
            );
            await insertAiGradingJob({
              grading_job_id,
              job_sequence_id: serverJob.jobSequenceId,
              prompt: input,
              response,
              course_id: course.id,
              course_instance_id,
            });
          });
        }

        logger.info('AI rubric items:');

        for (const item of appliedRubricDescription) {
          logger.info(`- ${item}`);
        }
      } else {
        // OpenAI will take the property descriptions into account. See the
        // examples here: https://platform.openai.com/docs/guides/structured-outputs
        const GradingResultSchema = z.object({
          explanation: z.string().describe(explanationDescription),
          feedback: z
            .string()
            .describe(
              'Student-facing feedback on their submission. Address the student as "you". Use an empty string if the student\'s response is entirely correct.',
            ),
          score: z
            .number()
            .int()
            .min(0)
            .max(100)
            .describe(
              'Score as an integer between 0 and 100, where 0 is the lowest and 100 is the highest.',
            ),
        });

        const response = await generateObject({
          model,
          schema: GradingResultSchema,
          messages: input,
          providerOptions: {
            openai: openaiProviderOptions,
          },
        });

        logResponseUsage({ response, logger });

        logger.info(`Parsed response: ${JSON.stringify(response.object, null, 2)}`);
        const score = response.object.score;

        if (shouldUpdateScore) {
          // Requires grading: update instance question score
          const feedback = response.object.feedback;
          await runInTransactionAsync(async () => {
            const { grading_job_id } = await manualGrading.updateInstanceQuestionScore(
              assessment_question.assessment_id,
              instance_question.id,
              submission.id,
              null, // check_modified_at
              {
                manual_score_perc: score,
                feedback: { manual: feedback },
              },
              user_id,
              true, // is_ai_graded
            );
            assert(grading_job_id);

            await insertAiGradingJob({
              grading_job_id,
              job_sequence_id: serverJob.jobSequenceId,
              prompt: input,
              response,
              course_id: course.id,
              course_instance_id,
            });
          });
        } else {
          // Does not require grading: only create grading job and rubric grading
          await runInTransactionAsync(async () => {
            assert(assessment_question.max_manual_points);
            const grading_job_id = await queryRow(
              sql.insert_grading_job,
              {
                submission_id: submission.id,
                authn_user_id: user_id,
                grading_method: 'AI',
                correct: null,
                score: score / 100,
                auto_points: 0,
                manual_points: (score * assessment_question.max_manual_points) / 100,
                manual_rubric_grading_id: null,
                feedback: null,
              },
              IdSchema,
            );
            await insertAiGradingJob({
              grading_job_id,
              job_sequence_id: serverJob.jobSequenceId,
              prompt: input,
              response,
              course_id: course.id,
              course_instance_id,
            });
          });
        }

        logger.info(`AI score: ${response.object.score}`);
      }

      return true;
    };

    // Grade each instance question and return an array indicating the success/failure of each grading operation.
    const instance_question_grading_successes = await async.mapLimit(
      instance_questions,
      PARALLEL_SUBMISSION_GRADING_LIMIT,
      async (instance_question: InstanceQuestion) => {
        const logs: AIGradingLog[] = [];

        const logger: AIGradingLogger = {
          info: (msg: string) => {
            logs.push({
              messageType: 'info',
              message: msg,
            });
          },
          error: (msg: string) => {
            logs.push({
              messageType: 'error',
              message: msg,
            });
          },
        };

        try {
          return await gradeInstanceQuestion(instance_question, logger);
        } catch (err) {
          logger.error(err);
          return false;
        } finally {
          for (const log of logs) {
            switch (log.messageType) {
              case 'info':
                job.info(log.message);
                break;
              case 'error':
                job.error(log.message);
                break;
              default:
                assertNever(log.messageType);
            }
          }
        }
      },
    );

    const error_count = instance_question_grading_successes.filter((success) => !success).length;

    if (error_count > 0) {
      job.error('\nNumber of errors: ' + error_count);
      job.fail('Errors occurred while AI grading, see output for details');
    }
  });
  return serverJob.jobSequenceId;
}<|MERGE_RESOLUTION|>--- conflicted
+++ resolved
@@ -264,12 +264,8 @@
         return parts.join(' ');
       });
 
-<<<<<<< HEAD
       const openaiProviderOptions: OpenAIResponsesProviderOptions = {
-=======
-      const openaiProviderOptions: OpenAIChatLanguageModelOptions = {
         strictJsonSchema: true,
->>>>>>> 55aa441a
         metadata: {
           course_id: course.id,
           course_instance_id,
