import assert from 'node:assert';

import { type OpenAIChatLanguageModelOptions, createOpenAI } from '@ai-sdk/openai';
import { generateObject } from 'ai';
import * as async from 'async';
<<<<<<< HEAD
import { OpenAI } from 'openai';
import { zodTextFormat } from 'openai/helpers/zod';
import type { ResponseInput } from 'openai/resources/responses/responses.mjs';
=======
>>>>>>> a458e974
import { z } from 'zod';

import * as error from '@prairielearn/error';
import { logger } from '@prairielearn/logger';
import { executeRow, loadSqlEquiv, queryRow, runInTransactionAsync } from '@prairielearn/postgres';
import { run } from '@prairielearn/run';

import { formatPrompt, logResponseUsage } from '../../../lib/ai.js';
import { config } from '../../../lib/config.js';
import {
  type AssessmentQuestion,
  type Course,
  IdSchema,
  type InstanceQuestion,
  type Question,
} from '../../../lib/db-types.js';
import * as manualGrading from '../../../lib/manualGrading.js';
import { buildQuestionUrls } from '../../../lib/question-render.js';
import { getQuestionCourse } from '../../../lib/question-variant.js';
import { createServerJob } from '../../../lib/server-jobs.js';
import { assertNever } from '../../../lib/types.js';
import * as questionServers from '../../../question-servers/index.js';

import { fillInstanceQuestionColumns, selectGradingJobsInfo } from './ai-grading-stats.js';
import {
  AI_GRADING_OPENAI_MODEL,
  containsImageCapture,
  generatePrompt,
  generateSubmissionEmbedding,
  generateSubmissionMessage,
  insertAiGradingJob,
  parseAiRubricItems,
  selectClosestSubmissionInfo,
  selectEmbeddingForSubmission,
  selectInstanceQuestionsForAssessmentQuestion,
  selectLastSubmissionId,
  selectLastVariantAndSubmission,
  selectRubricForGrading
} from './ai-grading-util.js';
import type { AIGradingLog, AIGradingLogger } from './types.js';

const sql = loadSqlEquiv(import.meta.url);

const PARALLEL_SUBMISSION_GRADING_LIMIT = 20;

/**
 * Grade instance questions using AI.
 * The related grading jobs and rubric gradings will be generated,
 * but the instance question scores will only be updated
 * for instance questions that require manual grading
 */
export async function aiGrade({
  course,
  course_instance_id,
  question,
  assessment_question,
  urlPrefix,
  authn_user_id,
  user_id,
  mode,
  instance_question_ids,
}: {
  question: Question;
  course: Course;
  course_instance_id: string;
  assessment_question: AssessmentQuestion;
  urlPrefix: string;
  authn_user_id: string;
  user_id: string;
  mode: 'human_graded' | 'all' | 'selected';
  /**
   * Limit grading to the specified instance questions.
   * Only use when mode is 'selected'.
   */
  instance_question_ids?: string[];
}): Promise<string> {
  // If OpenAI API Key and Organization are not provided, throw error
  if (!config.aiGradingOpenAiApiKey || !config.aiGradingOpenAiOrganization) {
    throw new error.HttpStatusError(403, 'Not implemented (feature not available)');
  }

  const openai = createOpenAI({
    apiKey: config.aiGradingOpenAiApiKey,
    organization: config.aiGradingOpenAiOrganization,
  });
  const embeddingModel = openai.textEmbeddingModel('text-embedding-3-small');
  const model = openai(AI_GRADING_OPENAI_MODEL);

  const question_course = await getQuestionCourse(question, course);

  const serverJob = await createServerJob({
    courseId: course.id,
    courseInstanceId: course_instance_id,
    assessmentId: assessment_question.assessment_id,
    authnUserId: authn_user_id,
    userId: user_id,
    type: 'ai_grading',
    description: 'Perform AI grading',
  });

  serverJob.executeInBackground(async (job) => {
    if (!assessment_question.max_manual_points) {
      job.fail('The assessment question has no manual grading');
    }
    const all_instance_questions = await selectInstanceQuestionsForAssessmentQuestion({
      assessment_question_id: assessment_question.id,
    });

    job.info('Checking for embeddings for all submissions.');
    let newEmbeddingsCount = 0;
    for (const instance_question of all_instance_questions) {
      // Only checking for instance questions that can be used as RAG data.
      // They should be graded last by a human.
      if (instance_question.requires_manual_grading || instance_question.is_ai_graded) {
        continue;
      }
      const submission_id = await selectLastSubmissionId(instance_question.id);
      const submission_embedding = await selectEmbeddingForSubmission(submission_id);
      if (!submission_embedding) {
        await generateSubmissionEmbedding({
          course,
          question,
          instance_question,
          urlPrefix,
          embeddingModel,
        });
        newEmbeddingsCount++;
      }
    }
    job.info(`Calculated ${newEmbeddingsCount} embeddings.`);

    const instanceQuestionGradingJobs = await selectGradingJobsInfo(all_instance_questions);

    const instance_questions = all_instance_questions.filter((instance_question) => {
      switch (mode) {
        case 'human_graded':
          // eslint-disable-next-line @typescript-eslint/no-unnecessary-condition
          return instanceQuestionGradingJobs[instance_question.id]?.some(
            (job) => job.grading_method === 'Manual',
          );
        case 'all':
          return true;
        case 'selected':
          return instance_question_ids?.includes(instance_question.id);
        default:
          assertNever(mode);
      }
    });
    job.info(`Found ${instance_questions.length} submissions to grade!`);

    /**
     * Grade an individual instance question.
     *
     * TODO: As we bring AI grading into production and scale it up, this function will compete with
     * all other question rendering operations. In the future, we should limit render concurrency
     * to avoid overwhelming the rendering servers.
     *
     * @returns A boolean indicating whether grading was successful or not.
     */
    const gradeInstanceQuestion = async (
      instance_question: InstanceQuestion,
      logger: AIGradingLogger,
    ) => {
      // eslint-disable-next-line @typescript-eslint/no-unnecessary-condition
      const shouldUpdateScore = !instanceQuestionGradingJobs[instance_question.id]?.some(
        (job) => job.grading_method === 'Manual',
      );

      const { variant, submission } = await selectLastVariantAndSubmission(instance_question.id);

      const locals = {
        ...buildQuestionUrls(urlPrefix, variant, question, instance_question),
        questionRenderContext: 'ai_grading',
      };
      // Get question html
      const questionModule = questionServers.getModule(question.type);
      const render_question_results = await questionModule.render(
        { question: true, submissions: false, answer: true },
        variant,
        question,
        null,
        [],
        question_course,
        locals,
      );
      if (render_question_results.courseIssues.length > 0) {
        logger.info(render_question_results.courseIssues.toString());
        logger.error('Errors occurred while AI grading, see output for details');
        return false;
      }
      const questionPrompt = render_question_results.data.questionHtml;
      const questionAnswer = render_question_results.data.answerHtml;

      let submission_embedding = await selectEmbeddingForSubmission(submission.id);
      if (!submission_embedding) {
        submission_embedding = await generateSubmissionEmbedding({
          course,
          question,
          instance_question,
          urlPrefix,
          embeddingModel,
        });
      }
      const submission_text = submission_embedding.submission_text;

      const hasImage = containsImageCapture(submission_text);

      const example_submissions = await run(async () => {
        // We're currently disabling RAG for submissions that deal with images.
        // It won't make sense to pull graded examples for such questions until we
        // have a strategy for finding similar example submissions based on the
        // contents of the images.
        //
        // Note that this means we're still computing and storing the submission
        // text and embeddings for such submissions, even though they won't be used
        // for RAG. While this means we're unnecessarily spending money on actually
        // generating the embeddings, it does mean that we don't have to special-case
        // image-based questions in the embedding generation code, which keeps things
        // simpler overall.
        if (hasImage) return [];

        return await selectClosestSubmissionInfo({
          submission_id: submission.id,
          assessment_question_id: assessment_question.id,
          embedding: submission_embedding.embedding,
          limit: 5,
        });
      });

      // Log things for visibility and auditing.
      let gradedExampleInfo = `\nInstance question ${instance_question.id}${example_submissions.length > 0 ? '\nThe following instance questions were used as human-graded examples:' : ''}`;
      for (const example of example_submissions) {
        gradedExampleInfo += `\n- ${example.instance_question_id}`;
      }
      logger.info(gradedExampleInfo);

      const rubric_items = await selectRubricForGrading(assessment_question.id);

      const input = await generatePrompt({
        questionPrompt,
        questionAnswer,
        submission_text,
        submitted_answer: submission.submitted_answer,
        example_submissions,
        rubric_items,
      });

      // If the submission contains images, prompt the model to transcribe any relevant information
      // out of the image.
      const explanationDescription = run(() => {
        const parts = ['Instructor-facing explanation of the grading decision.'];
        if (hasImage) {
          parts.push(
            'You MUST include a complete transcription of all relevant text, numbers, and information from any images the student submitted.',
            'You MUST transcribe the final answer(s) from the images.',
            'You MUST use LaTeX formatting for mathematical expressions, equations, and formulas.',
            'You MUST wrap inline LaTeX in dollar signs ($).',
            'You MUST wrap block LaTeX in double dollar signs ($$).',
          );
        }
        return parts.join(' ');
      });

      const openaiProviderOptions: OpenAIChatLanguageModelOptions = {
        metadata: {
          course_id: course.id,
          course_instance_id,
          assessment_id: assessment_question.assessment_id,
          assessment_question_id: assessment_question.id,
          instance_question_id: instance_question.id,
        },
        promptCacheKey: `assessment_question_${assessment_question.id}`,
        safetyIdentifier: `course_${course.id}`,
      };

      if (rubric_items.length > 0) {
        // Dynamically generate the rubric schema based on the rubric items.
        let RubricGradingItemsSchema = z.object({}) as z.ZodObject<Record<string, z.ZodBoolean>>;
        for (const item of rubric_items) {
          RubricGradingItemsSchema = RubricGradingItemsSchema.merge(
            z.object({
              [item.description]: z.boolean(),
            }),
          );
        }

        // OpenAI will take the property descriptions into account. See the
        // examples here: https://platform.openai.com/docs/guides/structured-outputs
        const RubricGradingResultSchema = z.object({
          explanation: z.string().describe(explanationDescription),
          rubric_items: RubricGradingItemsSchema,
        });

        const response = await generateObject({
          model,
          schema: RubricGradingResultSchema,
          messages: input,
          providerOptions: {
            openai: openaiProviderOptions,
          },
        });

        try {
          logResponseUsage({ response, logger });

          logger.info(`Parsed response: ${JSON.stringify(response.object, null, 2)}`);
          const { appliedRubricItems, appliedRubricDescription } = parseAiRubricItems({
            ai_rubric_items: response.object.rubric_items,
            rubric_items,
          });
          if (shouldUpdateScore) {
            // Requires grading: update instance question score
            const manual_rubric_data = {
              rubric_id: rubric_items[0].rubric_id,
              applied_rubric_items: appliedRubricItems,
            };
            await runInTransactionAsync(async () => {
              const { grading_job_id } = await manualGrading.updateInstanceQuestionScore(
                assessment_question.assessment_id,
                instance_question.id,
                submission.id,
                null, // check_modified_at
                {
                  // TODO: consider asking for and recording freeform feedback.
                  manual_rubric_data,
                  feedback: { manual: '' },
                },
                user_id,
                true, // is_ai_graded
              );
              assert(grading_job_id);

              await insertAiGradingJob({
                grading_job_id,
                job_sequence_id: serverJob.jobSequenceId,
                prompt: input,
                response,
                course_id: course.id,
                course_instance_id,
              });
            });
          } else {
            // Does not require grading: only create grading job and rubric grading
            await runInTransactionAsync(async () => {
              assert(assessment_question.max_manual_points);
              const manual_rubric_grading = await manualGrading.insertRubricGrading(
                rubric_items[0].rubric_id,
                assessment_question.max_points ?? 0,
                assessment_question.max_manual_points,
                appliedRubricItems,
                0,
              );
              const score =
                manual_rubric_grading.computed_points / assessment_question.max_manual_points;
              const grading_job_id = await queryRow(
                sql.insert_grading_job,
                {
                  submission_id: submission.id,
                  authn_user_id: user_id,
                  grading_method: 'AI',
                  correct: null,
                  score,
                  auto_points: 0,
                  manual_points: manual_rubric_grading.computed_points,
                  manual_rubric_grading_id: manual_rubric_grading.id,
                  feedback: null,
                },
                IdSchema,
              );
              await insertAiGradingJob({
                grading_job_id,
                job_sequence_id: serverJob.jobSequenceId,
                prompt: input,
                response,
                course_id: course.id,
                course_instance_id,
              });
            });
          }

          logger.info('AI rubric items:');

          for (const item of appliedRubricDescription) {
            logger.info(`- ${item}`);
          }
        } catch (err) {
          logger.error(`ERROR AI grading for ${instance_question.id}`);
          logger.error(err);
          return false;
        }
      } else {
        // OpenAI will take the property descriptions into account. See the
        // examples here: https://platform.openai.com/docs/guides/structured-outputs
        const GradingResultSchema = z.object({
          explanation: z.string().describe(explanationDescription),
          feedback: z
            .string()
            .describe(
              'Student-facing feedback on their submission. Address the student as "you". Use an empty string if the student\'s response is entirely correct.',
            ),
          score: z
            .number()
            .int()
            .min(0)
            .max(100)
            .describe(
              'Score as an integer between 0 and 100, where 0 is the lowest and 100 is the highest.',
            ),
        });

        const response = await generateObject({
          model,
          schema: GradingResultSchema,
          messages: input,
          providerOptions: {
            openai: openaiProviderOptions,
          },
        });
        try {
          logResponseUsage({ response, logger });

          logger.info(`Parsed response: ${JSON.stringify(response.object, null, 2)}`);
          const score = response.object.score;

          if (shouldUpdateScore) {
            // Requires grading: update instance question score
            const feedback = response.object.feedback;
            await runInTransactionAsync(async () => {
              const { grading_job_id } = await manualGrading.updateInstanceQuestionScore(
                assessment_question.assessment_id,
                instance_question.id,
                submission.id,
                null, // check_modified_at
                {
                  manual_score_perc: score,
                  feedback: { manual: feedback },
                },
                user_id,
                true, // is_ai_graded
              );
              assert(grading_job_id);

              await insertAiGradingJob({
                grading_job_id,
                job_sequence_id: serverJob.jobSequenceId,
                prompt: input,
                response,
                course_id: course.id,
                course_instance_id,
              });
            });
          } else {
            // Does not require grading: only create grading job and rubric grading
            await runInTransactionAsync(async () => {
              assert(assessment_question.max_manual_points);
              const grading_job_id = await queryRow(
                sql.insert_grading_job,
                {
                  submission_id: submission.id,
                  authn_user_id: user_id,
                  grading_method: 'AI',
                  correct: null,
                  score: score / 100,
                  auto_points: 0,
                  manual_points: (score * assessment_question.max_manual_points) / 100,
                  manual_rubric_grading_id: null,
                  feedback: null,
                },
                IdSchema,
              );
              await insertAiGradingJob({
                grading_job_id,
                job_sequence_id: serverJob.jobSequenceId,
                prompt: input,
                response,
                course_id: course.id,
                course_instance_id,
              });
            });
          }

          logger.info(`AI score: ${response.object.score}`);
        } catch (err) {
          logger.error(`ERROR AI grading for ${instance_question.id}`);
          logger.error(err);
          return false;
        }
      }

      return true;
    };

    // Grade each instance question and return an array indicating the success/failure of each grading operation.
    const instance_question_grading_successes = await async.mapLimit(
      instance_questions,
      PARALLEL_SUBMISSION_GRADING_LIMIT,
      async (instance_question: InstanceQuestion) => {
        const logs: AIGradingLog[] = [];

        const logger: AIGradingLogger = {
          info: (msg: string) => {
            logs.push({
              messageType: 'info',
              message: msg,
            });
          },
          error: (msg: string) => {
            logs.push({
              messageType: 'error',
              message: msg,
            });
          },
        };

        try {
          return await gradeInstanceQuestion(instance_question, logger);
        } catch (err) {
          logger.error(err);
        } finally {
          for (const log of logs) {
            switch (log.messageType) {
              case 'info':
                job.info(log.message);
                break;
              case 'error':
                job.error(log.message);
                break;
              default:
                assertNever(log.messageType);
            }
          }
        }
      },
    );

    const error_count = instance_question_grading_successes.filter((success) => !success).length;

    if (error_count > 0) {
      job.error('\nNumber of errors: ' + error_count);
      job.fail('Errors occurred while AI grading, see output for details');
    }
  });
  return serverJob.jobSequenceId;
}

export async function tuneRubric({
  assessment_question,
  question,
  course,
  urlPrefix,
}: {
  assessment_question: AssessmentQuestion,
  question: Question,
  course: Course,
  urlPrefix: string
}) {
  if (!config.aiGradingOpenAiApiKey || !config.aiGradingOpenAiOrganization) {
    throw new error.HttpStatusError(403, 'Not implemented (feature not available)');
  }
  const openai = new OpenAI({
    apiKey: config.aiGradingOpenAiApiKey,
    organization: config.aiGradingOpenAiOrganization,
  });

  const instanceQuestions = await selectInstanceQuestionsForAssessmentQuestion({
    assessment_question_id: assessment_question.id,
  });

  const instanceQuestionsTable = await fillInstanceQuestionColumns(
    instanceQuestions,
    assessment_question
  );

  const aiGradingsForEachRubricItem: Record<number, {incorrectlySelected: string[], incorrectlyDeselected: string[]}> = {};
  const selectedInstanceQuestions: InstanceQuestion[] = [];

  // For each rubric item, add IDs that were incorrect (not selected/should've been, selected/shouldn't have been). Also track correct IDs. 
  for (const instanceQuestion of instanceQuestionsTable) {
    if (!instanceQuestion.rubric_difference || !instanceQuestion.rubric_similarity) {
      continue;
    }
    for (const rubricDifference of instanceQuestion.rubric_difference) {
      if (!Object.keys(aiGradingsForEachRubricItem).includes(rubricDifference.id.toString())) {
        aiGradingsForEachRubricItem[rubricDifference.id] = { incorrectlySelected: [], incorrectlyDeselected: [] };
      }
      selectedInstanceQuestions.push(instanceQuestion);
      if (rubricDifference.false_positive) {
        if (aiGradingsForEachRubricItem[rubricDifference.id].incorrectlySelected.length >= 10) {
          continue;
        }
        aiGradingsForEachRubricItem[rubricDifference.id].incorrectlySelected.push(instanceQuestion.id);
      } else {
        if (aiGradingsForEachRubricItem[rubricDifference.id].incorrectlyDeselected.length >= 10) {
          continue;
        }
        aiGradingsForEachRubricItem[rubricDifference.id].incorrectlyDeselected.push(instanceQuestion.id);
      }
    }
  }

  const instanceQuestionsById: Record<string, InstanceQuestion> = {};
  for (const instanceQuestion of instanceQuestions) {
    instanceQuestionsById[instanceQuestion.id] = instanceQuestion;
  }

  const rubric_items = await selectRubricForGrading(assessment_question.id);
  const question_course = await getQuestionCourse(question, course);

  await async.forEachLimit(Object.keys(aiGradingsForEachRubricItem), 20, async (rubricItemId) => {
    const rubricItem = rubric_items.find((item) => item.id.toString() === rubricItemId);

    const input: ResponseInput = [
      {
        role: 'developer',
        content: formatPrompt([
          'You are an AI rubric calibration tool in an AI grading platform.',
          'Your task is to enhance and clarify a rubric item based on the mistakes that the AI grader made.',
          'Questions may have randomly-generated parameters. Hence, only hardcode specific values if the original rubric also does. In general, avoid adding new hardcoded values.',
          'You may slightly modify the descriptions to improve clarity, but do not change their core meaning.',
          'Return the adjusted rubric item as a JSON array of objects, each containing:',
          [
            '- id: The rubric item’s original ID (do not change it).',
            '- explanation: The clarified explanation for the rubric item.',
            '- grader_note: The improved grader note, giving guidance for consistent grading.',
          ]
        ]),
      }
    ]
    const firstInstanceQuestionId = aiGradingsForEachRubricItem[rubricItemId].incorrectlySelected[0] ?? aiGradingsForEachRubricItem[rubricItemId].incorrectlyDeselected[0];

    if (!firstInstanceQuestionId) {
      return;
    }

    const instanceQuestion = instanceQuestionsById[firstInstanceQuestionId];
    const { variant, submission } = await selectLastVariantAndSubmission(instanceQuestion.id);

    const locals = {
      ...buildQuestionUrls(urlPrefix, variant, question, instanceQuestion),
      questionRenderContext: 'ai_grading',
    };
    // Get question html
    const questionModule = questionServers.getModule(question.type);
    const render_question_results = await questionModule.render(
      { question: true, submissions: true, answer: false },
      variant,
      question,
      submission,
      [submission],
      question_course,
      locals,
    );
    if (render_question_results.courseIssues.length > 0) {
      logger.info(render_question_results.courseIssues.toString());
      logger.error('Errors occurred while AI grading, see output for details');
      throw new Error(
        'Errors occurred while AI grading, see output for details. Please check the logs for more information.',
      );
    }

    const questionPrompt = render_question_results.data.questionHtml;
    input.push({
      role: 'user',
      content: 'This is the question:'
    }, {
      role: 'user',
      content: questionPrompt
    }, {
      role: 'user',
      content: 'Here is the rubric item:'
    }, {
      role: 'user',
      content: JSON.stringify(rubricItem, null, 2)
    })
    
    if (aiGradingsForEachRubricItem[rubricItemId].incorrectlySelected.length > 0) {
      input.push({
        role: 'user',
        content: 'For the following student submissions, the AI selected the rubric item, but a human grader did not:'
      })

      for (const instanceQuestionId of aiGradingsForEachRubricItem[rubricItemId].incorrectlySelected) {
        const instanceQuestion = instanceQuestionsById[instanceQuestionId];
        const { variant, submission } = await selectLastVariantAndSubmission(instanceQuestion.id);

        const locals = {
          ...buildQuestionUrls(urlPrefix, variant, question, instanceQuestion),
          questionRenderContext: 'ai_grading',
        };
        // Get question html
        const questionModule = questionServers.getModule(question.type);
        const render_question_results = await questionModule.render(
          { question: true, submissions: true, answer: false },
          variant,
          question,
          submission,
          [submission],
          question_course,
          locals,
        );

        const submission_text = render_question_results.data.submissionHtmls[0];
    
        const submissionMessage = generateSubmissionMessage({
          submission_text,
          submitted_answer: submission.submitted_answer
        });

        input.push({
          role: 'user',
          content: 'Student submission (AI erroneously selected the rubric item):'
        }, 
        submissionMessage
      );
      }
    }


    if (aiGradingsForEachRubricItem[rubricItemId].incorrectlyDeselected.length > 0) {
      input.push({
        role: 'user',
        content: 'For the following student submissions, the AI did not select the rubric item, but a human grader did:'
      })

      for (const instanceQuestionId of aiGradingsForEachRubricItem[rubricItemId].incorrectlyDeselected) {
        const instanceQuestion = instanceQuestionsById[instanceQuestionId];
        const { variant, submission } = await selectLastVariantAndSubmission(instanceQuestion.id);

        const locals = {
          ...buildQuestionUrls(urlPrefix, variant, question, instanceQuestion),
          questionRenderContext: 'ai_grading',
        };
        // Get question html
        const questionModule = questionServers.getModule(question.type);
        const render_question_results = await questionModule.render(
          { question: true, submissions: true, answer: false },
          variant,
          question,
          submission,
          [submission],
          question_course,
          locals,
        );

        const submission_text = render_question_results.data.submissionHtmls[0];
    
        const submissionMessage = generateSubmissionMessage({
          submission_text,
          submitted_answer: submission.submitted_answer
        });

        input.push({
          role: 'user',
          content: 'Student submission (AI erroneously did not select the rubric item):'
        }, 
        submissionMessage);
      }
    }

    input.push({
      role: 'user',
      content: 'Please adjust the rubric item based on the provided sample submissions and errors made in them.'
    })

    const TunedRubricResponseSchema = z.object({
      rubric_item: 
        z.object({
          id: z.string(),
          explanation: z.string(),
          grader_note: z.string(),
        }),
    });

    const response = await openai.responses.parse({
      model: 'gpt-5',
      input,
      text: {
        format: zodTextFormat(TunedRubricResponseSchema, 'tuned_rubric'),
      },
      metadata: {
        course_id: course.id.toString(),
        assessment_id: assessment_question.assessment_id.toString(),
        assessment_question_id: assessment_question.id.toString(),
      },
      prompt_cache_key: `assessment_question_${assessment_question.id}`,
      safety_identifier: `course_${course.id}`,
    })

    const generatedRubricItem = response.output_parsed?.rubric_item;
    if (!generatedRubricItem) {
      throw new Error('No rubric item returned by AI.');
    }
    await executeRow(sql.update_rubric_item, {
      id: generatedRubricItem.id,
      rubric_id: assessment_question.manual_rubric_id,
      explanation: generatedRubricItem.explanation,
      grader_note: generatedRubricItem.grader_note,
    }); 
  });
}<|MERGE_RESOLUTION|>--- conflicted
+++ resolved
@@ -3,12 +3,9 @@
 import { type OpenAIChatLanguageModelOptions, createOpenAI } from '@ai-sdk/openai';
 import { generateObject } from 'ai';
 import * as async from 'async';
-<<<<<<< HEAD
 import { OpenAI } from 'openai';
 import { zodTextFormat } from 'openai/helpers/zod';
 import type { ResponseInput } from 'openai/resources/responses/responses.mjs';
-=======
->>>>>>> a458e974
 import { z } from 'zod';
 
 import * as error from '@prairielearn/error';
