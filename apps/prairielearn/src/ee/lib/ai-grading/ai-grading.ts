--- conflicted
+++ resolved
@@ -132,7 +132,6 @@
     const instanceQuestionGradingJobs = await selectGradingJobsInfo(all_instance_questions);
 
     const instance_questions = all_instance_questions.filter((instance_question) => {
-<<<<<<< HEAD
       switch (mode) {
         case 'human_graded':
           // Things that have been graded by a human
@@ -149,21 +148,6 @@
           return instance_question_ids?.includes(instance_question.id);
         default:
           assertNever(mode);
-=======
-      if (mode === 'human_graded') {
-        // Things that have been graded by a human
-        return instanceQuestionGradingJobs[instance_question.id]?.some(
-          (job) => job.grading_method === 'Manual',
-        );
-      } else if (mode === 'all') {
-        // Everything
-        return true;
-      } else if (mode === 'selected') {
-        // Things that have been selected by checkbox
-        return instance_question_ids?.includes(instance_question.id);
-      } else {
-        assertNever(mode);
->>>>>>> 6d672fff
       }
     });
     job.info(`Found ${instance_questions.length} submissions to grade!`);
