import assert from 'node:assert';

import { type OpenAIChatLanguageModelOptions, createOpenAI } from '@ai-sdk/openai';
import { generateObject } from 'ai';
import * as async from 'async';
import { z } from 'zod';

import * as error from '@prairielearn/error';
import { loadSqlEquiv, queryRow, runInTransactionAsync } from '@prairielearn/postgres';
import { run } from '@prairielearn/run';

import { logResponseUsage } from '../../../lib/ai.js';
import { config } from '../../../lib/config.js';
import {
  type AssessmentQuestion,
  type Course,
  IdSchema,
  type InstanceQuestion,
  type Question,
} from '../../../lib/db-types.js';
import * as manualGrading from '../../../lib/manualGrading.js';
import { buildQuestionUrls } from '../../../lib/question-render.js';
import { getQuestionCourse } from '../../../lib/question-variant.js';
import { createServerJob } from '../../../lib/server-jobs.js';
import { assertNever } from '../../../lib/types.js';
import * as questionServers from '../../../question-servers/index.js';

import { selectGradingJobsInfo } from './ai-grading-stats.js';
import {
  AI_GRADING_OPENAI_MODEL,
  containsImageCapture,
  generatePrompt,
  generateSubmissionEmbedding,
  insertAiGradingJob,
  parseAiRubricItems,
  selectClosestSubmissionInfo,
  selectEmbeddingForSubmission,
  selectInstanceQuestionsForAssessmentQuestion,
  selectLastSubmissionId,
  selectLastVariantAndSubmission,
  selectRubricForGrading,
} from './ai-grading-util.js';
import type { AIGradingLog, AIGradingLogger } from './types.js';

const sql = loadSqlEquiv(import.meta.url);

const PARALLEL_SUBMISSION_GRADING_LIMIT = 20;

/**
 * Grade instance questions using AI.
 * The related grading jobs and rubric gradings will be generated,
 * but the instance question scores will only be updated
 * for instance questions that require manual grading
 */
export async function aiGrade({
  course,
  course_instance_id,
  question,
  assessment_question,
  urlPrefix,
  authn_user_id,
  user_id,
  mode,
  instance_question_ids,
}: {
  question: Question;
  course: Course;
  course_instance_id: string;
  assessment_question: AssessmentQuestion;
  urlPrefix: string;
  authn_user_id: string;
  user_id: string;
  mode: 'human_graded' | 'all' | 'selected';
  /**
   * Limit grading to the specified instance questions.
   * Only use when mode is 'selected'.
   */
  instance_question_ids?: string[];
}): Promise<string> {
  // If OpenAI API Key and Organization are not provided, throw error
  if (!config.aiGradingOpenAiApiKey || !config.aiGradingOpenAiOrganization) {
    throw new error.HttpStatusError(403, 'Not implemented (feature not available)');
  }

  const openai = createOpenAI({
    apiKey: config.aiGradingOpenAiApiKey,
    organization: config.aiGradingOpenAiOrganization,
  });
  const embeddingModel = openai.textEmbeddingModel('text-embedding-3-small');
  const model = openai(AI_GRADING_OPENAI_MODEL);

  const question_course = await getQuestionCourse(question, course);

  const serverJob = await createServerJob({
    courseId: course.id,
    courseInstanceId: course_instance_id,
    assessmentId: assessment_question.assessment_id,
    authnUserId: authn_user_id,
    userId: user_id,
    type: 'ai_grading',
    description: 'Perform AI grading',
  });

  serverJob.executeInBackground(async (job) => {
    if (!assessment_question.max_manual_points) {
      job.fail('The assessment question has no manual grading');
    }
    const all_instance_questions = await selectInstanceQuestionsForAssessmentQuestion({
      assessment_question_id: assessment_question.id,
    });

    job.info('Checking for embeddings for all submissions.');
    let newEmbeddingsCount = 0;
    for (const instance_question of all_instance_questions) {
      // Only checking for instance questions that can be used as RAG data.
      // They should be graded last by a human.
      if (instance_question.requires_manual_grading || instance_question.is_ai_graded) {
        continue;
      }
      const submission_id = await selectLastSubmissionId(instance_question.id);
      const submission_embedding = await selectEmbeddingForSubmission(submission_id);
      if (!submission_embedding) {
        await generateSubmissionEmbedding({
          course,
          question,
          instance_question,
          urlPrefix,
<<<<<<< HEAD
          model: embeddingModel,
=======
          embeddingModel,
>>>>>>> 9aa444d7
        });
        newEmbeddingsCount++;
      }
    }
    job.info(`Calculated ${newEmbeddingsCount} embeddings.`);

    const instanceQuestionGradingJobs = await selectGradingJobsInfo(all_instance_questions);

    const instance_questions = all_instance_questions.filter((instance_question) => {
      switch (mode) {
        case 'human_graded':
          // eslint-disable-next-line @typescript-eslint/no-unnecessary-condition
          return instanceQuestionGradingJobs[instance_question.id]?.some(
            (job) => job.grading_method === 'Manual',
          );
        case 'all':
          return true;
        case 'selected':
          return instance_question_ids?.includes(instance_question.id);
        default:
          assertNever(mode);
      }
    });
    job.info(`Found ${instance_questions.length} submissions to grade!`);

    /**
     * Grade an individual instance question.
     *
     * TODO: As we bring AI grading into production and scale it up, this function will compete with
     * all other question rendering operations. In the future, we should limit render concurrency
     * to avoid overwhelming the rendering servers.
     *
     * @returns A boolean indicating whether grading was successful or not.
     */
    const gradeInstanceQuestion = async (
      instance_question: InstanceQuestion,
      logger: AIGradingLogger,
    ) => {
      // eslint-disable-next-line @typescript-eslint/no-unnecessary-condition
      const shouldUpdateScore = !instanceQuestionGradingJobs[instance_question.id]?.some(
        (job) => job.grading_method === 'Manual',
      );

      const { variant, submission } = await selectLastVariantAndSubmission(instance_question.id);

      const locals = {
        ...buildQuestionUrls(urlPrefix, variant, question, instance_question),
        questionRenderContext: 'ai_grading',
      };
      // Get question html
      const questionModule = questionServers.getModule(question.type);
      const render_question_results = await questionModule.render(
        { question: true, submissions: false, answer: true },
        variant,
        question,
        null,
        [],
        question_course,
        locals,
      );
      if (render_question_results.courseIssues.length > 0) {
        logger.info(render_question_results.courseIssues.toString());
        logger.error('Errors occurred while AI grading, see output for details');
        return false;
      }
      const questionPrompt = render_question_results.data.questionHtml;
      const questionAnswer = render_question_results.data.answerHtml;

      let submission_embedding = await selectEmbeddingForSubmission(submission.id);
      if (!submission_embedding) {
        submission_embedding = await generateSubmissionEmbedding({
          course,
          question,
          instance_question,
          urlPrefix,
<<<<<<< HEAD
          model: embeddingModel,
=======
          embeddingModel,
>>>>>>> 9aa444d7
        });
      }
      const submission_text = submission_embedding.submission_text;

      const hasImage = containsImageCapture(submission_text);

      const example_submissions = await run(async () => {
        // We're currently disabling RAG for submissions that deal with images.
        // It won't make sense to pull graded examples for such questions until we
        // have a strategy for finding similar example submissions based on the
        // contents of the images.
        //
        // Note that this means we're still computing and storing the submission
        // text and embeddings for such submissions, even though they won't be used
        // for RAG. While this means we're unnecessarily spending money on actually
        // generating the embeddings, it does mean that we don't have to special-case
        // image-based questions in the embedding generation code, which keeps things
        // simpler overall.
        if (hasImage) return [];

        return await selectClosestSubmissionInfo({
          submission_id: submission.id,
          assessment_question_id: assessment_question.id,
          embedding: submission_embedding.embedding,
          limit: 5,
        });
      });

      // Log things for visibility and auditing.
      let gradedExampleInfo = `\nInstance question ${instance_question.id}${example_submissions.length > 0 ? '\nThe following instance questions were used as human-graded examples:' : ''}`;
      for (const example of example_submissions) {
        gradedExampleInfo += `\n- ${example.instance_question_id}`;
      }
      logger.info(gradedExampleInfo);

      const rubric_items = await selectRubricForGrading(assessment_question.id);

      const input = await generatePrompt({
        questionPrompt,
        questionAnswer,
        submission_text,
        submitted_answer: submission.submitted_answer,
        example_submissions,
        rubric_items,
      });

      // If the submission contains images, prompt the model to transcribe any relevant information
      // out of the image.
      const explanationDescription = run(() => {
        const parts = ['Instructor-facing explanation of the grading decision.'];
        if (hasImage) {
          parts.push(
            'You MUST include a complete transcription of all relevant text, numbers, and information from any images the student submitted.',
            'You MUST transcribe the final answer(s) from the images.',
            'You MUST use LaTeX formatting for mathematical expressions, equations, and formulas.',
            'You MUST wrap inline LaTeX in dollar signs ($).',
            'You MUST wrap block LaTeX in double dollar signs ($$).',
          );
        }
        return parts.join(' ');
      });

      const openaiProviderOptions: OpenAIChatLanguageModelOptions = {
        metadata: {
          course_id: course.id,
          course_instance_id,
          assessment_id: assessment_question.assessment_id,
          assessment_question_id: assessment_question.id,
          instance_question_id: instance_question.id,
        },
        promptCacheKey: `assessment_question_${assessment_question.id}`,
        safetyIdentifier: `course_${course.id}`,
      };

      if (rubric_items.length > 0) {
        // Dynamically generate the rubric schema based on the rubric items.
        let RubricGradingItemsSchema = z.object({}) as z.ZodObject<Record<string, z.ZodBoolean>>;
        for (const item of rubric_items) {
          RubricGradingItemsSchema = RubricGradingItemsSchema.merge(
            z.object({
              [item.description]: z.boolean(),
            }),
          );
        }

        // OpenAI will take the property descriptions into account. See the
        // examples here: https://platform.openai.com/docs/guides/structured-outputs
        const RubricGradingResultSchema = z.object({
          explanation: z.string().describe(explanationDescription),
          rubric_items: RubricGradingItemsSchema,
        });

        const response = await generateObject({
          model,
          schema: RubricGradingResultSchema,
          messages: input,
          providerOptions: {
<<<<<<< HEAD
            openai: {
              metadata: {
                course_id: course.id.toString(),
                course_instance_id: course_instance_id.toString(),
                assessment_id: assessment_question.assessment_id.toString(),
                assessment_question_id: assessment_question.id.toString(),
                instance_question_id: instance_question.id.toString(),
              },
              promptCacheKey: `assessment_question_${assessment_question.id}`,
              safetyIdentifier: `course_${course.id}`,
            } satisfies OpenAIChatLanguageModelOptions,
=======
            openai: openaiProviderOptions,
>>>>>>> 9aa444d7
          },
        });

        try {
          logResponseUsage({ response, logger });

          logger.info(`Parsed response: ${JSON.stringify(response.object, null, 2)}`);
          const { appliedRubricItems, appliedRubricDescription } = parseAiRubricItems({
            ai_rubric_items: response.object.rubric_items,
            rubric_items,
          });
          if (shouldUpdateScore) {
            // Requires grading: update instance question score
            const manual_rubric_data = {
              rubric_id: rubric_items[0].rubric_id,
              applied_rubric_items: appliedRubricItems,
            };
            await runInTransactionAsync(async () => {
              const { grading_job_id } = await manualGrading.updateInstanceQuestionScore(
                assessment_question.assessment_id,
                instance_question.id,
                submission.id,
                null, // check_modified_at
                {
                  // TODO: consider asking for and recording freeform feedback.
                  manual_rubric_data,
                  feedback: { manual: '' },
                },
                user_id,
                true, // is_ai_graded
              );
              assert(grading_job_id);

              await insertAiGradingJob({
                grading_job_id,
                job_sequence_id: serverJob.jobSequenceId,
                prompt: input,
                response,
                course_id: course.id,
                course_instance_id,
              });
            });
          } else {
            // Does not require grading: only create grading job and rubric grading
            await runInTransactionAsync(async () => {
              assert(assessment_question.max_manual_points);
              const manual_rubric_grading = await manualGrading.insertRubricGrading(
                rubric_items[0].rubric_id,
                assessment_question.max_points ?? 0,
                assessment_question.max_manual_points,
                appliedRubricItems,
                0,
              );
              const score =
                manual_rubric_grading.computed_points / assessment_question.max_manual_points;
              const grading_job_id = await queryRow(
                sql.insert_grading_job,
                {
                  submission_id: submission.id,
                  authn_user_id: user_id,
                  grading_method: 'AI',
                  correct: null,
                  score,
                  auto_points: 0,
                  manual_points: manual_rubric_grading.computed_points,
                  manual_rubric_grading_id: manual_rubric_grading.id,
                  feedback: null,
                },
                IdSchema,
              );
              await insertAiGradingJob({
                grading_job_id,
                job_sequence_id: serverJob.jobSequenceId,
                prompt: input,
                response,
                course_id: course.id,
                course_instance_id,
              });
            });
          }

          logger.info('AI rubric items:');

          for (const item of appliedRubricDescription) {
            logger.info(`- ${item}`);
          }
        } catch (err) {
          logger.error(`ERROR AI grading for ${instance_question.id}`);
          logger.error(err);
          return false;
        }
      } else {
        // OpenAI will take the property descriptions into account. See the
        // examples here: https://platform.openai.com/docs/guides/structured-outputs
        const GradingResultSchema = z.object({
          explanation: z.string().describe(explanationDescription),
          feedback: z
            .string()
            .describe(
              'Student-facing feedback on their submission. Address the student as "you". Use an empty string if the student\'s response is entirely correct.',
            ),
          score: z
            .number()
            .int()
            .min(0)
            .max(100)
            .describe(
              'Score as an integer between 0 and 100, where 0 is the lowest and 100 is the highest.',
            ),
        });

        const response = await generateObject({
          model,
          schema: GradingResultSchema,
          messages: input,
          providerOptions: {
<<<<<<< HEAD
            openai: {
              metadata: {
                course_id: course.id.toString(),
                course_instance_id: course_instance_id.toString(),
                assessment_id: assessment_question.assessment_id.toString(),
                assessment_question_id: assessment_question.id.toString(),
                instance_question_id: instance_question.id.toString(),
              },
              promptCacheKey: `assessment_question_${assessment_question.id}`,
              safetyIdentifier: `course_${course.id}`,
            } satisfies OpenAIChatLanguageModelOptions,
=======
            openai: openaiProviderOptions,
>>>>>>> 9aa444d7
          },
        });
        try {
          logResponseUsage({ response, logger });

          logger.info(`Parsed response: ${JSON.stringify(response.object, null, 2)}`);
          const score = response.object.score;

          if (shouldUpdateScore) {
            // Requires grading: update instance question score
            const feedback = response.object.feedback;
            await runInTransactionAsync(async () => {
              const { grading_job_id } = await manualGrading.updateInstanceQuestionScore(
                assessment_question.assessment_id,
                instance_question.id,
                submission.id,
                null, // check_modified_at
                {
                  manual_score_perc: score,
                  feedback: { manual: feedback },
                },
                user_id,
                true, // is_ai_graded
              );
              assert(grading_job_id);

              await insertAiGradingJob({
                grading_job_id,
                job_sequence_id: serverJob.jobSequenceId,
                prompt: input,
                response,
                course_id: course.id,
                course_instance_id,
              });
            });
          } else {
            // Does not require grading: only create grading job and rubric grading
            await runInTransactionAsync(async () => {
              assert(assessment_question.max_manual_points);
              const grading_job_id = await queryRow(
                sql.insert_grading_job,
                {
                  submission_id: submission.id,
                  authn_user_id: user_id,
                  grading_method: 'AI',
                  correct: null,
                  score: score / 100,
                  auto_points: 0,
                  manual_points: (score * assessment_question.max_manual_points) / 100,
                  manual_rubric_grading_id: null,
                  feedback: null,
                },
                IdSchema,
              );
              await insertAiGradingJob({
                grading_job_id,
                job_sequence_id: serverJob.jobSequenceId,
                prompt: input,
                response,
                course_id: course.id,
                course_instance_id,
              });
            });
          }

          logger.info(`AI score: ${response.object.score}`);
        } catch (err) {
          logger.error(`ERROR AI grading for ${instance_question.id}`);
          logger.error(err);
          return false;
        }
      }

      return true;
    };

    // Grade each instance question and return an array indicating the success/failure of each grading operation.
    const instance_question_grading_successes = await async.mapLimit(
      instance_questions,
      PARALLEL_SUBMISSION_GRADING_LIMIT,
      async (instance_question: InstanceQuestion) => {
        const logs: AIGradingLog[] = [];

        const logger: AIGradingLogger = {
          info: (msg: string) => {
            logs.push({
              messageType: 'info',
              message: msg,
            });
          },
          error: (msg: string) => {
            logs.push({
              messageType: 'error',
              message: msg,
            });
          },
        };

        try {
          return await gradeInstanceQuestion(instance_question, logger);
        } catch (err) {
          logger.error(err);
        } finally {
          for (const log of logs) {
            switch (log.messageType) {
              case 'info':
                job.info(log.message);
                break;
              case 'error':
                job.error(log.message);
                break;
              default:
                assertNever(log.messageType);
            }
          }
        }
      },
    );

    const error_count = instance_question_grading_successes.filter((success) => !success).length;

    if (error_count > 0) {
      job.error('\nNumber of errors: ' + error_count);
      job.fail('Errors occurred while AI grading, see output for details');
    }
  });
  return serverJob.jobSequenceId;
}<|MERGE_RESOLUTION|>--- conflicted
+++ resolved
@@ -125,11 +125,7 @@
           question,
           instance_question,
           urlPrefix,
-<<<<<<< HEAD
-          model: embeddingModel,
-=======
           embeddingModel,
->>>>>>> 9aa444d7
         });
         newEmbeddingsCount++;
       }
@@ -205,11 +201,7 @@
           question,
           instance_question,
           urlPrefix,
-<<<<<<< HEAD
-          model: embeddingModel,
-=======
           embeddingModel,
->>>>>>> 9aa444d7
         });
       }
       const submission_text = submission_embedding.submission_text;
@@ -307,21 +299,7 @@
           schema: RubricGradingResultSchema,
           messages: input,
           providerOptions: {
-<<<<<<< HEAD
-            openai: {
-              metadata: {
-                course_id: course.id.toString(),
-                course_instance_id: course_instance_id.toString(),
-                assessment_id: assessment_question.assessment_id.toString(),
-                assessment_question_id: assessment_question.id.toString(),
-                instance_question_id: instance_question.id.toString(),
-              },
-              promptCacheKey: `assessment_question_${assessment_question.id}`,
-              safetyIdentifier: `course_${course.id}`,
-            } satisfies OpenAIChatLanguageModelOptions,
-=======
             openai: openaiProviderOptions,
->>>>>>> 9aa444d7
           },
         });
 
@@ -438,21 +416,7 @@
           schema: GradingResultSchema,
           messages: input,
           providerOptions: {
-<<<<<<< HEAD
-            openai: {
-              metadata: {
-                course_id: course.id.toString(),
-                course_instance_id: course_instance_id.toString(),
-                assessment_id: assessment_question.assessment_id.toString(),
-                assessment_question_id: assessment_question.id.toString(),
-                instance_question_id: instance_question.id.toString(),
-              },
-              promptCacheKey: `assessment_question_${assessment_question.id}`,
-              safetyIdentifier: `course_${course.id}`,
-            } satisfies OpenAIChatLanguageModelOptions,
-=======
             openai: openaiProviderOptions,
->>>>>>> 9aa444d7
           },
         });
         try {
