--- conflicted
+++ resolved
@@ -14,10 +14,7 @@
     institution_id: req.params.institution_id,
   });
   res.locals.has_enhanced_navigation = hasEnhancedNavigation;
-<<<<<<< HEAD
-=======
 
->>>>>>> c8fb056a
   next();
 });
 
