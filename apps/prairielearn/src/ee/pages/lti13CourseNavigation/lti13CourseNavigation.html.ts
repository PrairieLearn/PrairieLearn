--- conflicted
+++ resolved
@@ -169,16 +169,8 @@
         ${HeadContents({ resLocals, pageTitle: 'LTI 1.3 - Course' })}
       </head>
       <body>
-<<<<<<< HEAD
         ${Navbar({ resLocals, navPage: 'lti13_course_navigation' })}
-        <main class="container mb-4">
-=======
-        ${renderEjs(import.meta.url, "<%- include('../../../pages/partials/navbar'); %>", {
-          ...resLocals,
-          navPage: 'lti13_course_navigation',
-        })}
         <main id="content" class="container mb-4">
->>>>>>> 46593575
           <h1 class="h1">Welcome to PrairieLearn</h1>
           <h2 class="h2">... but your course isn't ready yet!</h2>
 
@@ -208,16 +200,8 @@
         ${HeadContents({ resLocals, pageTitle: 'LTI 1.3 - Course' })}
       </head>
       <body>
-<<<<<<< HEAD
         ${Navbar({ resLocals, navPage: 'lti13_course_navigation' })}
-        <main class="container mb-4">
-=======
-        ${renderEjs(import.meta.url, "<%- include('../../../pages/partials/navbar'); %>", {
-          ...resLocals,
-          navPage: 'lti13_course_navigation',
-        })}
         <main id="content" class="container mb-4">
->>>>>>> 46593575
           <h1 class="h1">Welcome to PrairieLearn</h1>
 
           <p>
