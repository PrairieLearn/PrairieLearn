import { html } from '@prairielearn/html';

import { Modal } from '../../../components/Modal.js';
import { PageLayout } from '../../../components/PageLayout.js';
import { type Course } from '../../../lib/db-types.js';
import type { UntypedResLocals } from '../../../lib/res-locals.types.js';
import { STUDENT_ROLE } from '../../lib/lti13.js';

export function Lti13CourseNavigationInstructor({
  courseName,
  resLocals,
  courses,
  lti13_instance_id,
}: {
  courseName: string;
  resLocals: UntypedResLocals;
  courses: Course[];
  lti13_instance_id: string;
}): string {
<<<<<<< HEAD
  return html`
    <!doctype html>
    <html lang="en">
      <head>
        ${HeadContents({ resLocals, pageTitle: 'LTI 1.3 - Course' })}
      </head>
      <body>
        ${Navbar({ resLocals, navPage: 'lti13_course_navigation', navbarType: 'plain' })}
        ${TerminologyModal()}
        <main id="content" class="container mb-4">
          <h1>Welcome to PrairieLearn</h1>
          <p>
            To finish the integration for your course, you need to connect
            <strong>${courseName}</strong> with a PrairieLearn course instance.
          </p>
=======
  return PageLayout({
    resLocals,
    pageTitle: 'LTI 1.3 - Course',
    navContext: { type: 'plain', page: 'lti13_course_navigation' },
    options: {
      enableEnhancedNav: false,
    },
    content: html`
      ${TerminologyModal()}
      <h1>Welcome to PrairieLearn</h1>
      <p>
        To finish the integration for your course, you need to connect
        <strong>${courseName}</strong> with a PrairieLearn course instance.
      </p>
>>>>>>> 9b4edceb

      ${courses.length === 0
        ? html`<p>
            <strong>
              You don't have course owner or editor permissions in any PrairieLearn courses.
            </strong>
          </p>`
        : html`
            <div class="mb-3">
              <form method="POST" id="link_form">
                <input type="hidden" name="__csrf_token" value="${resLocals.__csrf_token}" />

                <label class="form-label" for="connect_course">
                  Select a PrairieLearn course:
                </label>
                <select
                  id="connect_course"
                  class="form-select mb-3"
                  name="unsafe_course_id"
                  hx-get="/pl/lti13_instance/${lti13_instance_id}/course_navigation/course_instances"
                  hx-include="#link_form"
                  hx-target="#course_instances"
                  required
                >
                  <option selected disabled value="">Select a course to continue</option>
                  ${courses.map((c) => {
                    return html`<option value="${c.id}">${c.short_name}: ${c.title}</option>`;
                  })}
                </select>
                <label class="form-label" for="course_instances">
                  Select a course instance to connect:
                </label>
                <select
                  id="course_instances"
                  name="unsafe_course_instance_id"
                  class="form-select mb-3"
                  required
                >
                  <option selected disabled value="">See above</option>
                </select>
                <button type="submit" class="btn btn-primary">Connect course instance</button>
              </form>
            </div>
          `}

      <p>
        <details>
          <summary>Why don't I see my course or course instances here?</summary>
          <p>
            You must have PrairieLearn course <strong>Editor</strong> and course instance
            <strong>Student Data Editor</strong> permissions to link a course.
          </p>
        </details>
      </p>
      <p>
        If you need a new PrairieLearn course,
        <a href="/pl/request_course">request one here</a>.
      </p>

      <p>
        If you need a new course instance, create one in PrairieLearn first then revisit this course
        linking flow.
      </p>
      <button
        type="button"
        class="btn btn-link"
        data-bs-toggle="modal"
        data-bs-target="#terminology-modal"
      >
        New here? Learn about PrairieLearn terminology
      </button>
    `,
  });
}

export function Lti13CourseNavigationNotReady({
  courseName,
  resLocals,
  ltiRoles,
}: {
  courseName: string;
  resLocals: UntypedResLocals;
  ltiRoles: string[];
}): string {
<<<<<<< HEAD
  return html`
    <!doctype html>
    <html lang="en">
      <head>
        ${HeadContents({ resLocals, pageTitle: 'LTI 1.3 - Course' })}
      </head>
      <body>
        ${Navbar({ resLocals, navPage: 'lti13_course_navigation', navbarType: 'plain' })}
        <main id="content" class="container mb-4">
          <h1 class="h1">Welcome to PrairieLearn</h1>
          <h2 class="h2">... but your course isn't ready yet!</h2>

          <p>An instructor has not yet configured ${courseName} in PrairieLearn.</p>
          <p>Please come back later.</p>
          <p>
            <a href="/pl" class="btn btn-primary">
              <i class="fa fa-home" aria-hidden="true"></i>
              PrairieLearn home
            </a>
          </p>
          ${ltiRoles.includes(STUDENT_ROLE)
            ? ''
            : html`
                <div class="card">
                  <div class="card-header bg-info">Debugging information</div>
                  <div class="card-body">
                    <p>
                      You do not have the permissions to integrate PrairieLearn course instances. An
                      instructor or designer (and not Teaching Assistant) LMS role is needed to do
                      this.
                    </p>
                    <p>Here are your roles that we received from your LMS:</p>
                    <ul class="mb-0">
                      ${ltiRoles.map((role) => html`<li><code>${role}</code></li>`)}
                    </ul>
                  </div>
                </div>
              `}
        </main>
      </body>
    </html>
  `.toString();
=======
  return PageLayout({
    resLocals,
    pageTitle: 'LTI 1.3 - Course',
    navContext: { type: 'student', page: 'lti13_course_navigation' },
    options: {
      enableEnhancedNav: false,
    },
    content: html`
      <h1 class="h1">Welcome to PrairieLearn</h1>
      <h2 class="h2">... but your course isn't ready yet!</h2>

      <p>An instructor has not yet configured ${courseName} in PrairieLearn.</p>
      <p>Please come back later.</p>
      <p>
        <a href="/pl" class="btn btn-primary">
          <i class="fa fa-home" aria-hidden="true"></i>
          PrairieLearn home
        </a>
      </p>
      ${ltiRoles.includes(STUDENT_ROLE)
        ? ''
        : html`
            <div class="card">
              <div class="card-header bg-info">Debugging information</div>
              <div class="card-body">
                <p>
                  You do not have the permissions to integrate PrairieLearn course instances. An
                  instructor or designer (and not Teaching Assistant) LMS role is needed to do this.
                </p>
                <p>Here are your roles that we received from your LMS:</p>
                <ul class="mb-0">
                  ${ltiRoles.map((role) => html`<li><code>${role}</code></li>`)}
                </ul>
              </div>
            </div>
          `}
    `,
  });
>>>>>>> 9b4edceb
}

export function Lti13CourseNavigationDone({
  resLocals,
  lti13_instance_id,
}: {
  resLocals: UntypedResLocals;
  lti13_instance_id: string;
}): string {
<<<<<<< HEAD
  return html`
    <!doctype html>
    <html lang="en">
      <head>
        ${HeadContents({ resLocals, pageTitle: 'LTI 1.3 - Course' })}
      </head>
      <body>
        ${Navbar({ resLocals, navPage: 'lti13_course_navigation', navbarType: 'plain' })}
        <main id="content" class="container mb-4">
          <h1 class="h1">Welcome to PrairieLearn</h1>
=======
  return PageLayout({
    resLocals,
    pageTitle: 'LTI 1.3 - Course',
    navContext: { type: 'plain', page: 'lti13_course_navigation' },
    options: {
      enableEnhancedNav: false,
    },
    content: html`
      <h1 class="h1">Welcome to PrairieLearn</h1>
>>>>>>> 9b4edceb

      <p>
        <strong>You're all set.</strong> Next time you or students click on the link in your LMS,
        they will be taken directly to your PrairieLearn course instance.
      </p>

      <div class="alert alert-warning">
        The course instance and assessment <code>allowAccess</code> rules still apply and may need
        to be configured.
      </div>

      <p>To change this connection, go to your course instance LTI 1.3 page.</p>

      <p>
        <a href="/pl/lti13_instance/${lti13_instance_id}/course_navigation" class="btn btn-primary">
          Continue to your course instance
        </a>
      </p>
    `,
  });
}

function TerminologyModal() {
  return Modal({
    id: 'terminology-modal',
    title: 'Understanding PrairieLearn',
    body: html`
      <p>
        PrairieLearn defines a <strong>course</strong> as a collection of questions and course
        instances. It is the overarching umbrella that spans multiple runnings of the course with
        students. Things that live across multiple semesters live at the course level.
      </p>

      <p>
        A <strong>course instance</strong> is the running of an edition of a course that has
        assessments, enrollments, grades, etc. Like a semester or quarter.
      </p>

      <p class="fst-italic">
        Example: A course might be MATH 101 and have a course instance MATH 101 Fall 2023.
      </p>

      <p>
        For more, see the
        <a href="https://prairielearn.readthedocs.io/" target="_blank" rel="noreferrer"
          >PrairieLearn User Guide</a
        >
      </p>
    `,
  });
}<|MERGE_RESOLUTION|>--- conflicted
+++ resolved
@@ -17,23 +17,6 @@
   courses: Course[];
   lti13_instance_id: string;
 }): string {
-<<<<<<< HEAD
-  return html`
-    <!doctype html>
-    <html lang="en">
-      <head>
-        ${HeadContents({ resLocals, pageTitle: 'LTI 1.3 - Course' })}
-      </head>
-      <body>
-        ${Navbar({ resLocals, navPage: 'lti13_course_navigation', navbarType: 'plain' })}
-        ${TerminologyModal()}
-        <main id="content" class="container mb-4">
-          <h1>Welcome to PrairieLearn</h1>
-          <p>
-            To finish the integration for your course, you need to connect
-            <strong>${courseName}</strong> with a PrairieLearn course instance.
-          </p>
-=======
   return PageLayout({
     resLocals,
     pageTitle: 'LTI 1.3 - Course',
@@ -48,7 +31,6 @@
         To finish the integration for your course, you need to connect
         <strong>${courseName}</strong> with a PrairieLearn course instance.
       </p>
->>>>>>> 9b4edceb
 
       ${courses.length === 0
         ? html`<p>
@@ -133,50 +115,6 @@
   resLocals: UntypedResLocals;
   ltiRoles: string[];
 }): string {
-<<<<<<< HEAD
-  return html`
-    <!doctype html>
-    <html lang="en">
-      <head>
-        ${HeadContents({ resLocals, pageTitle: 'LTI 1.3 - Course' })}
-      </head>
-      <body>
-        ${Navbar({ resLocals, navPage: 'lti13_course_navigation', navbarType: 'plain' })}
-        <main id="content" class="container mb-4">
-          <h1 class="h1">Welcome to PrairieLearn</h1>
-          <h2 class="h2">... but your course isn't ready yet!</h2>
-
-          <p>An instructor has not yet configured ${courseName} in PrairieLearn.</p>
-          <p>Please come back later.</p>
-          <p>
-            <a href="/pl" class="btn btn-primary">
-              <i class="fa fa-home" aria-hidden="true"></i>
-              PrairieLearn home
-            </a>
-          </p>
-          ${ltiRoles.includes(STUDENT_ROLE)
-            ? ''
-            : html`
-                <div class="card">
-                  <div class="card-header bg-info">Debugging information</div>
-                  <div class="card-body">
-                    <p>
-                      You do not have the permissions to integrate PrairieLearn course instances. An
-                      instructor or designer (and not Teaching Assistant) LMS role is needed to do
-                      this.
-                    </p>
-                    <p>Here are your roles that we received from your LMS:</p>
-                    <ul class="mb-0">
-                      ${ltiRoles.map((role) => html`<li><code>${role}</code></li>`)}
-                    </ul>
-                  </div>
-                </div>
-              `}
-        </main>
-      </body>
-    </html>
-  `.toString();
-=======
   return PageLayout({
     resLocals,
     pageTitle: 'LTI 1.3 - Course',
@@ -215,7 +153,6 @@
           `}
     `,
   });
->>>>>>> 9b4edceb
 }
 
 export function Lti13CourseNavigationDone({
@@ -225,18 +162,6 @@
   resLocals: UntypedResLocals;
   lti13_instance_id: string;
 }): string {
-<<<<<<< HEAD
-  return html`
-    <!doctype html>
-    <html lang="en">
-      <head>
-        ${HeadContents({ resLocals, pageTitle: 'LTI 1.3 - Course' })}
-      </head>
-      <body>
-        ${Navbar({ resLocals, navPage: 'lti13_course_navigation', navbarType: 'plain' })}
-        <main id="content" class="container mb-4">
-          <h1 class="h1">Welcome to PrairieLearn</h1>
-=======
   return PageLayout({
     resLocals,
     pageTitle: 'LTI 1.3 - Course',
@@ -246,7 +171,6 @@
     },
     content: html`
       <h1 class="h1">Welcome to PrairieLearn</h1>
->>>>>>> 9b4edceb
 
       <p>
         <strong>You're all set.</strong> Next time you or students click on the link in your LMS,
