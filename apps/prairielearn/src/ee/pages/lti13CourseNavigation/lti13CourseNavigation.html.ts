import { html } from '@prairielearn/html';

import { HeadContents } from '../../../components/HeadContents.html.js';
<<<<<<< HEAD
import { Navbar } from '../../../components/Navbar.html.js';
=======
import { Modal } from '../../../components/Modal.html.js';
>>>>>>> 91c1231f
import { config } from '../../../lib/config.js';
import { Course, CourseInstance } from '../../../lib/db-types.js';

export function Lti13CourseNavigationInstructor({
  courseName,
  resLocals,
  courses,
  course_instances,
}: {
  courseName: string;
  resLocals: Record<string, any>;
  courses: Course[];
  course_instances: CourseInstance[];
}): string {
  return html`
    <!doctype html>
    <html lang="en">
      <head>
        ${HeadContents({ resLocals, pageTitle: 'LTI 1.3 - Course' })}
      </head>
      <body>
<<<<<<< HEAD
        ${Navbar({ resLocals, navPage: 'lti13_course_navigation' })}
=======
        ${renderEjs(import.meta.url, "<%- include('../../../pages/partials/navbar'); %>", {
          ...resLocals,
          navPage: 'lti13_course_navigation',
        })}
        ${TerminologyModal()}
>>>>>>> 91c1231f
        <script>
          $(() => {
            $('#onepicker').one('change', () => {
              $('#saveButton').prop('disabled', false);
            });
          });
        </script>

        <main id="content" class="container mb-4">
          <h1>Welcome to PrairieLearn</h1>
          <p>
            To finish the integration for your course, we need to connect
            <code>${courseName}</code> with a PrairieLearn course instance.
          </p>
          <p>
            <button
              type="button"
              class="btn btn-sm btn-info"
              data-toggle="modal"
              data-target="#terminology-modal"
            >
              New here? Learn about our terminology
            </button>
          </p>

          <p>
            If you want this to connect to a <strong>new course</strong> or
            <strong>new course instance</strong>, you need to create those first and then return to
            this form.
          </p>
          <ul>
            <li>
              To create a new course, please <a href="/pl/request_course">request one here</a>.
            </li>
            <li>
              New course instances can be made from the "Course Instances" tab in an existing
              course.
            </li>
            <ul>
              <li>
                If you want to copy an existing course instance, you can do that from its Course
                Instance "Settings" tab.
              </li>
            </ul>
          </ul>

          ${courses.length === 0
            ? html`<p>
                It doesn't look like you have any PrairieLearn courses.
                <a href="/pl/request_course" class="btn btn-success">Go request a course</a>
              </p>`
            : html`
                <p>Your courses:</p>
                <ul>
                  ${courses.map((course) => {
                    return html` <li>
                      <a href="/pl/course/${course.id}">${course.short_name}: ${course.title}</a>
                    </li>`;
                  })}
                </ul>
                <form method="POST">
                  <input type="hidden" name="__csrf_token" value="${resLocals.__csrf_token}" />
                  <label>Connect ${courseName} with:
                  <div class="input-group">
                    <select class="custom-select" id="onepicker" name="unsafe_course_instance_id">
                      <option value="" disabled selected>
                        Select an existing course instance...
                      </option>
                      ${courses.map((course) => {
                        const course_cis = course_instances.filter(
                          (ci) => ci.course_id === course.id,
                        );
                        return html`
                          <optgroup label="${course.short_name}: ${course.title}">
                            ${course_cis.map((ci) => {
                              return html`<option value="${ci.id}">
                                ${course.short_name} -- ${ci.long_name} (${ci.short_name})
                              </option>`;
                            })}
                          </optgroup>
                        `;
                      })}
                    </select>
                    </label>
                  </div>
                  <button class="btn btn-primary" id="saveButton" disabled>Save</button>
                </form>
              `}
        </main>
      </body>
    </html>
  `.toString();
}

export function Lti13CourseNavigationNotReady({
  courseName,
  resLocals,
}: {
  courseName: string;
  resLocals: Record<string, any>;
}): string {
  return html`
    <!doctype html>
    <html lang="en">
      <head>
        ${HeadContents({ resLocals, pageTitle: 'LTI 1.3 - Course' })}
      </head>
      <body>
        ${Navbar({ resLocals, navPage: 'lti13_course_navigation' })}
        <main id="content" class="container mb-4">
          <h1 class="h1">Welcome to PrairieLearn</h1>
          <h2 class="h2">... but your course isn't ready yet!</h2>

          <p>An instructor has not yet configured ${courseName} in PrairieLearn.</p>
          <p>Please come back later.</p>
          <a href="${config.urlPrefix}" class="btn btn-primary">
            <i class="fa fa-home" aria-hidden="true"></i>
            PrairieLearn home
          </a>
        </main>
      </body>
    </html>
  `.toString();
}

export function Lti13CourseNavigationDone({
  resLocals,
  lti13_instance_id,
}: {
  resLocals: Record<string, any>;
  lti13_instance_id: string;
}): string {
  return html`
    <!doctype html>
    <html lang="en">
      <head>
        ${HeadContents({ resLocals, pageTitle: 'LTI 1.3 - Course' })}
      </head>
      <body>
        ${Navbar({ resLocals, navPage: 'lti13_course_navigation' })}
        <main id="content" class="container mb-4">
          <h1 class="h1">Welcome to PrairieLearn</h1>

          <p>
            <strong>You're all set.</strong> Next time you or students click on the link in your
            LMS, they will be taken directly to your PrairieLearn course instance.
          </p>
          <ul>
            <li>
              The course instance <code>allowAccess</code> rules still apply and may need to be
              configured.
            </li>
          </ul>

          <p>To change this connection, go to your course instance LTI 1.3 page.</p>

          <p>
            <a
              href="/pl/lti13_instance/${lti13_instance_id}/course_navigation"
              class="btn btn-success"
            >
              Continue to your course instance
            </a>
          </p>
        </main>
      </body>
    </html>
  `.toString();
}

function TerminologyModal() {
  return Modal({
    id: 'terminology-modal',
    title: 'Understanding PrairieLearn',
    body: html`
      <p>
        PrairieLearn defines a <strong>course</strong> as a collection of questions and course
        instances. It is the overarching umbrella that spans multiple runnings of the course with
        students. Things that live across multiple semesters live at the course level.
      </p>

      <p>
        A <strong>course instance</strong> is the running of an edition of a course that has
        assessments, enrollments, grades, etc. Like a semester or quarter.
      </p>

      <p class="font-italic">
        Example: A course might be MATH 101 and have a course instance MATH 101 Fall 2023.
      </p>

      <p>
        For more, see the
        <a href="https://prairielearn.readthedocs.io/" target="_blank">PrairieLearn User Guide</a>
      </p>
    `,
  });
}<|MERGE_RESOLUTION|>--- conflicted
+++ resolved
@@ -1,11 +1,8 @@
 import { html } from '@prairielearn/html';
 
 import { HeadContents } from '../../../components/HeadContents.html.js';
-<<<<<<< HEAD
+import { Modal } from '../../../components/Modal.html.js';
 import { Navbar } from '../../../components/Navbar.html.js';
-=======
-import { Modal } from '../../../components/Modal.html.js';
->>>>>>> 91c1231f
 import { config } from '../../../lib/config.js';
 import { Course, CourseInstance } from '../../../lib/db-types.js';
 
@@ -27,15 +24,7 @@
         ${HeadContents({ resLocals, pageTitle: 'LTI 1.3 - Course' })}
       </head>
       <body>
-<<<<<<< HEAD
-        ${Navbar({ resLocals, navPage: 'lti13_course_navigation' })}
-=======
-        ${renderEjs(import.meta.url, "<%- include('../../../pages/partials/navbar'); %>", {
-          ...resLocals,
-          navPage: 'lti13_course_navigation',
-        })}
-        ${TerminologyModal()}
->>>>>>> 91c1231f
+        ${Navbar({ resLocals, navPage: 'lti13_course_navigation' })} ${TerminologyModal()}
         <script>
           $(() => {
             $('#onepicker').one('change', () => {
