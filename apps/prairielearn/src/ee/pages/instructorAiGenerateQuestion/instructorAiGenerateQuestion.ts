import * as express from 'express';
import asyncHandler from 'express-async-handler';
import { OpenAI } from 'openai';

import * as error from '@prairielearn/error';
<<<<<<< HEAD
import { loadSqlEquiv, queryRow, queryRows } from '@prairielearn/postgres';

import { config } from '../../../lib/config.js';
import { GenerationThreadItemSchema, QuestionSchema } from '../../../lib/db-types.js';
import { QuestionAddEditor, QuestionDeleteEditor } from '../../../lib/editors.js';
=======

import { config } from '../../../lib/config.js';
import { getCourseFilesClient } from '../../../lib/course-files-api.js';
>>>>>>> 077bce78
import { features } from '../../../lib/features/index.js';
import { idsEqual } from '../../../lib/id.js';
import { getAndRenderVariant } from '../../../lib/question-render.js';
import { HttpRedirect } from '../../../lib/redirect.js';
import { selectJobsByJobSequenceId } from '../../../lib/server-jobs.js';
import { generateQuestion, regenerateQuestion } from '../../lib/aiQuestionGeneration.js';

import {
  AiGeneratePage,
  GenerationFailure,
  GenerationResults,
} from './instructorAiGenerateQuestion.html.js';

const router = express.Router();

export async function saveGeneratedQuestion(
  res,
  htmlFileContents: string | undefined,
  pythonFileContents: string | undefined,
): Promise<string> {
  const files = {};

  if (htmlFileContents) {
    files['question.html'] = htmlFileContents;
  }

  if (pythonFileContents) {
    files['server.py'] = pythonFileContents;
  }

  const client = getCourseFilesClient();

  const result = await client.createQuestion.mutate({
    course_id: res.locals.course.id,
    user_id: res.locals.user.user_id,
    authn_user_id: res.locals.authn_user.user_id,
    has_course_permission_edit: res.locals.authz_data.has_course_permission_edit,
    files,
  });

  if (result.status === 'error') {
    throw new HttpRedirect(res.locals.urlPrefix + '/edit_error/' + result.job_sequence_id);
  }

  return result.question_id;
}

function assertCanCreateQuestion(resLocals: Record<string, any>) {
  // Do not allow users to edit without permission
  if (!resLocals.authz_data.has_course_permission_edit) {
    throw new error.HttpStatusError(403, 'Access denied (must be course editor)');
  }

  // Do not allow users to edit the exampleCourse
  if (resLocals.course.example_course) {
    throw new error.HttpStatusError(403, 'Access denied (cannot edit the example course)');
  }
}

router.use(
  asyncHandler(async (req, res, next) => {
    if (!(await features.enabledFromLocals('ai-question-generation', res.locals))) {
      throw new error.HttpStatusError(403, 'Feature not enabled');
    }

    next();
  }),
);

router.get(
  '/',
  asyncHandler(async (req, res) => {
    assertCanCreateQuestion(res.locals);

    if (req.query?.qid) {
      const qidFull = `__drafts__/${req.query?.qid}`;
      const threads = await queryRows(
        sql.select_generation_thread_items,
        { qid: qidFull, course_id: res.locals.course.id.toString() },
        GenerationThreadItemSchema,
      );
      if (threads && threads.length > 0) {
        res.locals.question = await queryRow(
          sql.select_question_by_qid_and_course,
          { qid: qidFull, course_id: res.locals.course.id },
          QuestionSchema,
        );
        await getAndRenderVariant(null, null, res.locals);
      }
      res.send(AiGeneratePage({ resLocals: res.locals, threads }));
    } else {
      res.send(AiGeneratePage({ resLocals: res.locals }));
    }
  }),
);

router.post(
  '/',
  asyncHandler(async (req, res) => {
    assertCanCreateQuestion(res.locals);

    if (!config.openAiApiKey || !config.openAiOrganization) {
      throw new error.HttpStatusError(403, 'Not implemented (feature not available)');
    }

    const client = new OpenAI({
      apiKey: config.openAiApiKey,
      organization: config.openAiOrganization,
    });

    if (req.body.__action === 'generate_question') {
      const result = await generateQuestion({
        client,
        courseId: res.locals.course.id,
        authnUserId: res.locals.authn_user.user_id,
        promptGeneral: req.body.prompt,
        promptUserInput: req.body.prompt_user_input,
        promptGrading: req.body.prompt_grading,
        saveLocals: res.locals,
      });

      if (result.htmlResult) {
        res.set({
          'HX-Redirect': `${res.locals.urlPrefix}/ai_generate_question?qid=${result.questionQid.substring(11)}`,
        });
        res.send(
          GenerationResults(
            result.htmlResult,
            result.pythonResult,
            result.jobSequenceId,
            res.locals,
          ),
        );
      } else {
        res.send(
          GenerationFailure({
            urlPrefix: res.locals.urlPrefix,
            jobSequenceId: result.jobSequenceId,
          }),
        );
      }
    } else if (req.body.__action === 'regenerate_question') {
      const genJobs = await selectJobsByJobSequenceId(req.body.unsafe_sequence_job_id);
      if (
        genJobs.length !== 1 ||
        !genJobs[0]?.course_id ||
        !idsEqual(genJobs[0]?.course_id, res.locals.course.id)
      ) {
        throw new error.HttpStatusError(
          403,
          `Job sequence ${req.body.unsafe_sequence_job_id} not found.`,
        );
      }

      const result = await regenerateQuestion(
        client,
        res.locals.course.id,
        res.locals.authn_user.user_id,
        genJobs[0]?.data?.prompt,
        req.body.prompt,
        genJobs[0]?.data?.html,
        genJobs[0]?.data?.python,
        res.locals,
        req.body.qid,
      );

      if (result.htmlResult) {
        res.send(
          GenerationResults(
            result.htmlResult,
            result.pythonResult,
            result.jobSequenceId,
            res.locals,
          ),
        );
      } else {
        res.send(
          GenerationFailure({
            urlPrefix: res.locals.urlPrefix,
            jobSequenceId: result.jobSequenceId,
          }),
        );
      }
    } else if (req.body.__action === 'save_question') {
      const genJobs = await selectJobsByJobSequenceId(req.body.unsafe_sequence_job_id);
      if (
        genJobs.length !== 1 ||
        !genJobs[0]?.course_id ||
        !idsEqual(genJobs[0]?.course_id, res.locals.course.id)
      ) {
        throw new error.HttpStatusError(
          403,
          `Job sequence ${req.body.unsafe_sequence_job_id} not found.`,
        );
      }

      const qid = await saveGeneratedQuestion(
        res,
        genJobs[0]?.data?.html,
        genJobs[0]?.data?.python,
      );

      res.redirect(res.locals.urlPrefix + '/question/' + qid + '/settings');
    } else if (req.body.__action === 'delete_drafts') {
      const questions = await queryRows(
        sql.select_all_drafts,
        { course_id: res.locals.course.id.toString() },
        QuestionSchema,
      );

      for (const question of questions) {
        const locals = res.locals;
        locals['question'] = question;
        const editor = new QuestionDeleteEditor({ locals });
        const serverJob = await editor.prepareServerJob();
        await editor.executeWithServerJob(serverJob);
      }
      res.send(AiGeneratePage({ resLocals: res.locals }));
    } else {
      throw new error.HttpStatusError(400, `Unknown action: ${req.body.__action}`);
    }
  }),
);

export default router;<|MERGE_RESOLUTION|>--- conflicted
+++ resolved
@@ -3,17 +3,13 @@
 import { OpenAI } from 'openai';
 
 import * as error from '@prairielearn/error';
-<<<<<<< HEAD
 import { loadSqlEquiv, queryRow, queryRows } from '@prairielearn/postgres';
 
 import { config } from '../../../lib/config.js';
 import { GenerationThreadItemSchema, QuestionSchema } from '../../../lib/db-types.js';
-import { QuestionAddEditor, QuestionDeleteEditor } from '../../../lib/editors.js';
-=======
-
-import { config } from '../../../lib/config.js';
+import { QuestionDeleteEditor } from '../../../lib/editors.js';
+
 import { getCourseFilesClient } from '../../../lib/course-files-api.js';
->>>>>>> 077bce78
 import { features } from '../../../lib/features/index.js';
 import { idsEqual } from '../../../lib/id.js';
 import { getAndRenderVariant } from '../../../lib/question-render.js';
@@ -28,6 +24,8 @@
 } from './instructorAiGenerateQuestion.html.js';
 
 const router = express.Router();
+
+const sql = loadSqlEquiv(import.meta.url);
 
 export async function saveGeneratedQuestion(
   res,
