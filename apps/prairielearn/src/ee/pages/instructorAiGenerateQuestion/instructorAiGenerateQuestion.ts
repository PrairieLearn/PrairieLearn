import * as express from 'express';
import asyncHandler from 'express-async-handler';
import { OpenAI } from 'openai';

import * as error from '@prairielearn/error';
import { loadSqlEquiv, queryRow, queryRows } from '@prairielearn/postgres';

import { config } from '../../../lib/config.js';
import { setQuestionCopyTargets } from '../../../lib/copy-question.js';
import { getCourseFilesClient } from '../../../lib/course-files-api.js';
import {
  GenerationThreadItemSchema,
  type Question,
  QuestionSchema,
} from '../../../lib/db-types.js';
import { QuestionDeleteEditor } from '../../../lib/editors.js';
import { features } from '../../../lib/features/index.js';
import { idsEqual } from '../../../lib/id.js';
import { getAndRenderVariant, setRendererHeader } from '../../../lib/question-render.js';
import { HttpRedirect } from '../../../lib/redirect.js';
import { selectJobsByJobSequenceId } from '../../../lib/server-jobs.js';
import { generateQuestion, regenerateQuestion } from '../../lib/aiQuestionGeneration.js';

import {
  AiGeneratePage,
  GenerationFailure,
  GenerationResults,
} from './instructorAiGenerateQuestion.html.js';

const router = express.Router();

const sql = loadSqlEquiv(import.meta.url);

export async function saveGeneratedQuestion(
  res,
  htmlFileContents: string | undefined,
  pythonFileContents: string | undefined,
): Promise<string> {
  const files = {};

  if (htmlFileContents) {
    files['question.html'] = htmlFileContents;
  }

  if (pythonFileContents) {
    files['server.py'] = pythonFileContents;
  }

  const client = getCourseFilesClient();

  const result = await client.createQuestion.mutate({
    course_id: res.locals.course.id,
    user_id: res.locals.user.user_id,
    authn_user_id: res.locals.authn_user.user_id,
    has_course_permission_edit: res.locals.authz_data.has_course_permission_edit,
    files,
  });

  if (result.status === 'error') {
    throw new HttpRedirect(res.locals.urlPrefix + '/edit_error/' + result.job_sequence_id);
  }

  return result.question_id;
}

function assertCanCreateQuestion(resLocals: Record<string, any>) {
  // Do not allow users to edit without permission
  if (!resLocals.authz_data.has_course_permission_edit) {
    throw new error.HttpStatusError(403, 'Access denied (must be course editor)');
  }

  // Do not allow users to edit the exampleCourse
  if (resLocals.course.example_course) {
    throw new error.HttpStatusError(403, 'Access denied (cannot edit the example course)');
  }
}

router.use(
  asyncHandler(async (req, res, next) => {
    if (!(await features.enabledFromLocals('ai-question-generation', res.locals))) {
      throw new error.HttpStatusError(403, 'Feature not enabled');
    }

    next();
  }),
);

router.get(
  '/',
  asyncHandler(async (req, res) => {
    assertCanCreateQuestion(res.locals);

    if (req.query?.qid) {
      const qidFull = `__drafts__/${req.query?.qid}`;
      const threads = await queryRows(
        sql.select_generation_thread_items,
        { qid: qidFull, course_id: res.locals.course.id.toString() },
        GenerationThreadItemSchema,
      );
      if (threads && threads.length > 0) {
        res.locals.question = await queryRow(
          sql.select_question_by_qid_and_course,
          { qid: qidFull, course_id: res.locals.course.id },
          QuestionSchema,
        );
        await getAndRenderVariant(null, null, res.locals);
        await setQuestionCopyTargets(res);
        setRendererHeader(res);
      }
      res.send(
        AiGeneratePage({
          resLocals: res.locals,
          threads,
          qid: typeof req.query?.qid == 'string' ? req.query?.qid : undefined,
        }),
      );
    } else {
      res.send(AiGeneratePage({ resLocals: res.locals }));
    }
  }),
);

router.post(
  '/',
  asyncHandler(async (req, res) => {
    assertCanCreateQuestion(res.locals);

    if (!config.openAiApiKey || !config.openAiOrganization) {
      throw new error.HttpStatusError(403, 'Not implemented (feature not available)');
    }

    const client = new OpenAI({
      apiKey: config.openAiApiKey,
      organization: config.openAiOrganization,
    });

    if (req.body.__action === 'generate_question') {
      const result = await generateQuestion({
        client,
        courseId: res.locals.course.id,
        authnUserId: res.locals.authn_user.user_id,
        promptGeneral: req.body.prompt,
        promptUserInput: req.body.prompt_user_input,
        promptGrading: req.body.prompt_grading,
        userId: res.locals.user.user_id,
        hasCoursePermissionEdit: res.locals.authz_data.has_course_permission_edit,
      });

      if (result.htmlResult) {
        res.set({
          'HX-Redirect': `${res.locals.urlPrefix}/ai_generate_question?qid=${result.questionQid.substring(11)}`,
        });
        res.send(
          GenerationResults(
            result.htmlResult,
            result.pythonResult,
            result.jobSequenceId,
            res.locals,
          ),
        );
      } else {
        res.send(
          GenerationFailure({
            urlPrefix: res.locals.urlPrefix,
            jobSequenceId: result.jobSequenceId,
          }),
        );
      }
    } else if (req.body.__action === 'regenerate_question') {
      const qidFull = `__drafts__/${req.body.unsafe_qid}`;
      const questions: Question[] = await queryRows(
        sql.select_question_by_qid_and_course,
        { qid: qidFull, course_id: res.locals.course.id },
        QuestionSchema,
      );
      if (
        questions.length !== 1 ||
        !questions[0]?.course_id ||
        !idsEqual(questions[0]?.course_id, res.locals.course.id)
      ) {
        throw new error.HttpStatusError(
          403,
          `Question ${req.body.unsafe_sequence_job_id} not found.`,
        );
      }

      const threads = await queryRows(
        sql.select_generation_thread_items,
        { qid: qidFull, course_id: res.locals.course.id.toString() },
        GenerationThreadItemSchema,
      );

      const result = await regenerateQuestion(
        client,
        res.locals.course.id,
        res.locals.authn_user.user_id,
        threads[0].user_prompt,
        req.body.prompt,
<<<<<<< HEAD
        threads[threads.length - 1].html || '',
        threads[threads.length - 1].python || '',
        res.locals,
        req.body.unsafe_qid,
=======
        genJobs[0]?.data?.html,
        genJobs[0]?.data?.python,
        undefined,
        res.locals.user.user_id,
        res.locals.authz_data.has_course_permission_edit,
>>>>>>> 4c18c18d
      );

      if (result.htmlResult) {
        res.set({
          'HX-Redirect': `${res.locals.urlPrefix}/ai_generate_question?qid=${req.body.unsafe_qid}`,
        });

        res.send(
          GenerationResults(
            result.htmlResult,
            result.pythonResult,
            result.jobSequenceId,
            res.locals,
          ),
        );
      } else {
        res.send(
          GenerationFailure({
            urlPrefix: res.locals.urlPrefix,
            jobSequenceId: result.jobSequenceId,
          }),
        );
      }
    } else if (req.body.__action === 'save_question') {
      const genJobs = await selectJobsByJobSequenceId(req.body.unsafe_sequence_job_id);
      if (
        genJobs.length !== 1 ||
        !genJobs[0]?.course_id ||
        !idsEqual(genJobs[0]?.course_id, res.locals.course.id)
      ) {
        throw new error.HttpStatusError(
          403,
          `Job sequence ${req.body.unsafe_sequence_job_id} not found.`,
        );
      }

      const qid = await saveGeneratedQuestion(
        res,
        genJobs[0]?.data?.html,
        genJobs[0]?.data?.python,
      );

      res.redirect(res.locals.urlPrefix + '/question/' + qid + '/settings');
    } else if (req.body.__action === 'delete_drafts') {
      const questions = await queryRows(
        sql.select_all_drafts,
        { course_id: res.locals.course.id.toString() },
        QuestionSchema,
      );

      for (const question of questions) {
        const locals = res.locals;
        locals['question'] = question;
        const editor = new QuestionDeleteEditor({ locals });
        const serverJob = await editor.prepareServerJob();
        await editor.executeWithServerJob(serverJob);
      }
      res.send(AiGeneratePage({ resLocals: res.locals }));
    } else {
      throw new error.HttpStatusError(400, `Unknown action: ${req.body.__action}`);
    }
  }),
);

export default router;<|MERGE_RESOLUTION|>--- conflicted
+++ resolved
@@ -196,18 +196,11 @@
         res.locals.authn_user.user_id,
         threads[0].user_prompt,
         req.body.prompt,
-<<<<<<< HEAD
         threads[threads.length - 1].html || '',
         threads[threads.length - 1].python || '',
-        res.locals,
         req.body.unsafe_qid,
-=======
-        genJobs[0]?.data?.html,
-        genJobs[0]?.data?.python,
-        undefined,
         res.locals.user.user_id,
         res.locals.authz_data.has_course_permission_edit,
->>>>>>> 4c18c18d
       );
 
       if (result.htmlResult) {
