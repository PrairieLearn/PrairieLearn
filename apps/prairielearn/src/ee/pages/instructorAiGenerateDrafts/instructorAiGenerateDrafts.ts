import { Router } from 'express';
import asyncHandler from 'express-async-handler';
import OpenAI from 'openai';

import * as error from '@prairielearn/error';
import { loadSqlEquiv, queryRows } from '@prairielearn/postgres';

import { config } from '../../../lib/config.js';
import { getCourseFilesClient } from '../../../lib/course-files-api.js';
import { AiQuestionGenerationPromptSchema, IdSchema } from '../../../lib/db-types.js';
import { features } from '../../../lib/features/index.js';
import {
  addCompletionCostToIntervalUsage,
  approximatePromptCost,
  generateQuestion,
  getIntervalUsage,
} from '../../lib/aiQuestionGeneration.js';

import {
  DraftMetadataWithQidSchema,
  GenerationFailure,
  InstructorAIGenerateDrafts,
  RateLimitExceeded,
} from './instructorAiGenerateDrafts.html.js';

const router = Router();
const sql = loadSqlEquiv(import.meta.url);

<<<<<<< HEAD
const aiQuestionGenerationCache = await getAiQuestionGenerationCache();

=======
>>>>>>> b71cc3ab
function assertCanCreateQuestion(resLocals: Record<string, any>) {
  // Do not allow users to edit without permission
  if (!resLocals.authz_data.has_course_permission_edit) {
    throw new error.HttpStatusError(403, 'Access denied (must be course editor)');
  }

  // Do not allow users to edit the exampleCourse
  if (resLocals.course.example_course) {
    throw new error.HttpStatusError(403, 'Access denied (cannot edit the example course)');
  }
}

router.use(
  asyncHandler(async (req, res, next) => {
    if (!(await features.enabledFromLocals('ai-question-generation', res.locals))) {
      throw new error.HttpStatusError(403, 'Feature not enabled');
    }
    next();
  }),
);

router.get(
  '/',
  asyncHandler(async (req, res) => {
    assertCanCreateQuestion(res.locals);

    const drafts = await queryRows(
      sql.select_draft_generation_info_by_course_id,
      { course_id: res.locals.course.id },
      DraftMetadataWithQidSchema,
    );

    res.send(
      InstructorAIGenerateDrafts({
        resLocals: res.locals,
        drafts,
      }),
    );
  }),
);

router.get(
  '/generation_logs.json',
  asyncHandler(async (req, res) => {
    if (!res.locals.authz_data.has_course_permission_edit) {
      throw new error.HttpStatusError(403, 'Access denied (must be course editor)');
    }
    const file = await queryRows(
      sql.select_ai_question_generation_prompts_by_course_id,
      { course_id: res.locals.course.id },
      AiQuestionGenerationPromptSchema,
    );

    res.json(file);
  }),
);

router.post(
  '/',
  asyncHandler(async (req, res) => {
    assertCanCreateQuestion(res.locals);

    if (
      !config.aiQuestionGenerationOpenAiApiKey ||
      !config.aiQuestionGenerationOpenAiOrganization
    ) {
      throw new error.HttpStatusError(403, 'Not implemented (feature not available)');
    }

    const client = new OpenAI({
      apiKey: config.aiQuestionGenerationOpenAiApiKey,
      organization: config.aiQuestionGenerationOpenAiOrganization,
    });

    if (req.body.__action === 'generate_question') {
      const intervalCost = await getIntervalUsage({
        userId: res.locals.authn_user.user_id,
      });

      const approxPromptCost = approximatePromptCost(req.body.prompt);

      if (intervalCost + approxPromptCost > config.aiQuestionGenerationRateLimitDollars) {
        res.send(
          RateLimitExceeded({
            // If the user has more tokens than the threshold of 100 tokens,
            // they can shorten their message to avoid exceeding the rate limit.
            canShortenMessage:
              config.aiQuestionGenerationRateLimitDollars - intervalCost >
              config.costPerMillionPromptTokens * 100,
          }),
        );
        return;
      }

      const result = await generateQuestion({
        client,
        courseId: res.locals.course.id,
        authnUserId: res.locals.authn_user.user_id,
        prompt: req.body.prompt,
        userId: res.locals.authn_user.user_id,
        hasCoursePermissionEdit: res.locals.authz_data.has_course_permission_edit,
      });

      addCompletionCostToIntervalUsage({
        userId: res.locals.authn_user.user_id,
        promptTokens: result.promptTokens ?? 0,
        completionTokens: result.completionTokens ?? 0,
        intervalCost,
      });

      if (result.htmlResult) {
        res.set({
          'HX-Redirect': `${res.locals.urlPrefix}/ai_generate_editor/${result.questionId}`,
        });
        res.send();
      } else {
        res.send(
          GenerationFailure({
            urlPrefix: res.locals.urlPrefix,
            jobSequenceId: result.jobSequenceId,
          }),
        );
      }
    } else if (req.body.__action === 'delete_drafts') {
      const questions = await queryRows(
        sql.select_draft_questions_by_course_id,
        { course_id: res.locals.course.id.toString() },
        IdSchema,
      );

      const client = getCourseFilesClient();

      const result = await client.batchDeleteQuestions.mutate({
        course_id: res.locals.course.id,
        user_id: res.locals.user.user_id,
        authn_user_id: res.locals.authn_user.user_id,
        has_course_permission_edit: res.locals.authz_data.has_course_permission_edit,
        question_ids: questions,
      });

      if (result.status === 'error') {
        throw new error.HttpStatusError(500, 'Failed to delete all draft questions.');
      }

      res.redirect(req.originalUrl);
    } else {
      throw new error.HttpStatusError(400, `Unknown action: ${req.body.__action}`);
    }
  }),
);

export default router;<|MERGE_RESOLUTION|>--- conflicted
+++ resolved
@@ -26,11 +26,6 @@
 const router = Router();
 const sql = loadSqlEquiv(import.meta.url);
 
-<<<<<<< HEAD
-const aiQuestionGenerationCache = await getAiQuestionGenerationCache();
-
-=======
->>>>>>> b71cc3ab
 function assertCanCreateQuestion(resLocals: Record<string, any>) {
   // Do not allow users to edit without permission
   if (!resLocals.authz_data.has_course_permission_edit) {
@@ -134,7 +129,7 @@
         hasCoursePermissionEdit: res.locals.authz_data.has_course_permission_edit,
       });
 
-      addCompletionCostToIntervalUsage({
+      await addCompletionCostToIntervalUsage({
         userId: res.locals.authn_user.user_id,
         promptTokens: result.promptTokens ?? 0,
         completionTokens: result.completionTokens ?? 0,
