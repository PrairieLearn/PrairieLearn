import * as express from 'express';
import asyncHandler from 'express-async-handler';
import OpenAI from 'openai';
import { z } from 'zod';

import * as error from '@prairielearn/error';
import { loadSqlEquiv, queryRow, queryRows } from '@prairielearn/postgres';

import { config } from '../../../lib/config.js';
import { getCourseFilesClient } from '../../../lib/course-files-api.js';
import { AiQuestionGenerationPromptSchema, IdSchema } from '../../../lib/db-types.js';
import { generateQuestion } from '../../lib/aiQuestionGeneration.js';

import {
  DraftMetadataWithQidSchema,
  GenerationFailure,
  InstructorAIGenerateDrafts,
} from './instructorAiGenerateDrafts.html.js';

const router = express.Router();
const sql = loadSqlEquiv(import.meta.url);

function assertCanCreateQuestion(resLocals: Record<string, any>) {
  // Do not allow users to edit without permission
  if (!resLocals.authz_data.has_course_permission_edit) {
    throw new error.HttpStatusError(403, 'Access denied (must be course editor)');
  }

  // Do not allow users to edit the exampleCourse
  if (resLocals.course.example_course) {
    throw new error.HttpStatusError(403, 'Access denied (cannot edit the example course)');
  }
}

router.get(
  '/',
  asyncHandler(async (req, res) => {
    assertCanCreateQuestion(res.locals);

    const drafts = await queryRows(
      sql.select_draft_generation_info_by_course_id,
      { course_id: res.locals.course.id },
      DraftMetadataWithQidSchema,
    );

    const hasAIQuestionGenerationPrompts = await queryRow(
      sql.select_course_has_ai_question_generation_prompts,
      { course_id: res.locals.course.id },
      z.boolean(),
    );

    res.send(
      InstructorAIGenerateDrafts({
        resLocals: res.locals,
        drafts,
        // The sample question is initially open if there are no AI question generation drafts
        // or if the course does not have any AI question generation prompts
        sampleQuestionOpen: !hasAIQuestionGenerationPrompts || drafts.length === 0,
      }),
    );
  }),
);

router.get(
  '/generation_logs.json',
  asyncHandler(async (req, res) => {
    if (!res.locals.authz_data.has_course_permission_edit) {
      throw new error.HttpStatusError(403, 'Access denied (must be course editor)');
    }
    const file = await queryRows(
      sql.select_ai_question_generation_prompts_by_course_id,
      { course_id: res.locals.course.id },
      AiQuestionGenerationPromptSchema,
    );

    res.json(file);
  }),
);

router.post(
  '/',
  asyncHandler(async (req, res) => {
    assertCanCreateQuestion(res.locals);

    if (!config.openAiApiKey || !config.openAiOrganization) {
      throw new error.HttpStatusError(403, 'Not implemented (feature not available)');
    }

    const client = new OpenAI({
      apiKey: config.openAiApiKey,
      organization: config.openAiOrganization,
    });

    if (req.body.__action === 'generate_question') {
      const result = await generateQuestion({
        client,
        courseId: res.locals.course.id,
        authnUserId: res.locals.authn_user.user_id,
<<<<<<< HEAD
        promptGeneral: req.body.prompt,
=======
        prompt: req.body.prompt,
>>>>>>> f5c95293
        userId: res.locals.authn_user.user_id,
        hasCoursePermissionEdit: res.locals.authz_data.has_course_permission_edit,
      });

      if (result.htmlResult) {
        res.set({
          'HX-Redirect': `${res.locals.urlPrefix}/ai_generate_editor/${result.questionId}`,
        });
        res.send();
      } else {
        res.send(
          GenerationFailure({
            urlPrefix: res.locals.urlPrefix,
            jobSequenceId: result.jobSequenceId,
          }),
        );
      }
    } else if (req.body.__action === 'delete_drafts') {
      const questions = await queryRows(
        sql.select_draft_questions_by_course_id,
        { course_id: res.locals.course.id.toString() },
        IdSchema,
      );

      const client = getCourseFilesClient();

      const result = await client.batchDeleteQuestions.mutate({
        course_id: res.locals.course.id,
        user_id: res.locals.user.user_id,
        authn_user_id: res.locals.authn_user.user_id,
        has_course_permission_edit: res.locals.authz_data.has_course_permission_edit,
        question_ids: questions,
      });

      if (result.status === 'error') {
        throw new error.HttpStatusError(500, 'Failed to delete all draft questions.');
      }

      res.redirect(req.originalUrl);
    } else {
      throw new error.HttpStatusError(400, `Unknown action: ${req.body.__action}`);
    }
  }),
);

export default router;<|MERGE_RESOLUTION|>--- conflicted
+++ resolved
@@ -96,11 +96,7 @@
         client,
         courseId: res.locals.course.id,
         authnUserId: res.locals.authn_user.user_id,
-<<<<<<< HEAD
-        promptGeneral: req.body.prompt,
-=======
         prompt: req.body.prompt,
->>>>>>> f5c95293
         userId: res.locals.authn_user.user_id,
         hasCoursePermissionEdit: res.locals.authz_data.has_course_permission_edit,
       });
