--- conflicted
+++ resolved
@@ -5,7 +5,6 @@
 import { html } from '@prairielearn/html';
 
 import { HeadContents } from '../../../components/HeadContents.html.js';
-import { Modal } from '../../../components/Modal.html.js';
 import { Navbar } from '../../../components/Navbar.html.js';
 import { DraftQuestionMetadataSchema, IdSchema } from '../../../lib/db-types.js';
 
@@ -88,71 +87,6 @@
               Back to all questions
             </a>
           </div>
-<<<<<<< HEAD
-          <div class="card">
-            <div
-              class="card-header bg-primary text-white d-flex align-items-center justify-content-between"
-            >
-              AI Generation Draft Questions
-              <div class="d-flex flex-row">
-                ${drafts.length > 0
-                  ? html`
-                      <button
-                        class="btn btn-sm btn-light mr-2"
-                        data-toggle="modal"
-                        data-target="#deleteModal"
-                      >
-                        <i class="fa fa-trash" aria-hidden="true"></i>
-                        <span class="d-none d-sm-inline">Delete all drafts</span>
-                      </button>
-                    `
-                  : ''}
-                <a href="${resLocals.urlPrefix}/ai_generate_question" class="btn btn-sm btn-light">
-                  <i class="fa fa-wand-magic-sparkles" aria-hidden="true"></i>
-                  <span class="d-none d-sm-inline">Generate question with AI</span>
-                </a>
-              </div>
-            </div>
-            <div class="table-responsive">
-              <table class="table table-sm table-hover" aria-label="AI question generation jobs">
-                <thead>
-                  <tr>
-                    <th>QID</th>
-                    <th>Created At</th>
-                    <th>Created By</th>
-                    <th>Actions</th>
-                  </tr>
-                </thead>
-                <tbody>
-                  ${drafts.map(
-                    (row) => html`
-                      <tr>
-                        <td>${row.qid}</td>
-                        <td>
-                          ${row.draft_question_metadata?.created_at == null
-                            ? html`&mdash;`
-                            : formatDate(
-                                row.draft_question_metadata.created_at,
-                                resLocals.course.display_timezone,
-                              )}
-                        </td>
-                        <td>${row.uid ?? '(System)'}</td>
-                        <td>
-                          <a
-                            href="${resLocals.urlPrefix}/ai_generate_editor/${row.question_id}"
-                            class="btn btn-xs btn-primary"
-                          >
-                            Continue editing
-                          </a>
-                        </td>
-                      </tr>
-                    `,
-                  )}
-                </tbody>
-              </table>
-
-              ${DeleteQuestionsModal(resLocals.__csrf_token)}
-=======
           <div
             id="add-question-card"
             class="card mb-5 mx-auto overflow-hidden"
@@ -280,7 +214,6 @@
                 </div>
               </form>
               ${hasDrafts ? html`<div class="reveal-fade"></div>` : ''}
->>>>>>> ebdfa8df
             </div>
             ${hasDrafts
               ? html`
@@ -346,24 +279,6 @@
   `.toString();
 }
 
-<<<<<<< HEAD
-function DeleteQuestionsModal(CsrfToken) {
-  return Modal({
-    id: 'deleteModal',
-    title: 'Delete all draft questions',
-    body: 'This will permanently and unrecoverably delete all draft questions.',
-    footer: html`
-      <form method="POST" class="mr-2">
-        <input type="hidden" name="__csrf_token" value="${CsrfToken}" />
-        <button class="btn btn-danger" name="__action" value="delete_drafts">
-          <i class="fa fa-trash" aria-hidden="true"></i>
-          <span class="d-none d-sm-inline">Delete all drafts</span>
-        </button>
-        <button type="button" class="btn btn-secondary" data-dismiss="modal">Close</button>
-      </form>
-    `,
-  });
-=======
 export function GenerationFailure({
   urlPrefix,
   jobSequenceId,
@@ -379,5 +294,4 @@
       <a href="${urlPrefix + '/jobSequence/' + jobSequenceId}">See job logs</a>
     </div>
   `.toString();
->>>>>>> ebdfa8df
 }