--- conflicted
+++ resolved
@@ -3,6 +3,7 @@
 import { compiledScriptTag, compiledStylesheetTag } from '@prairielearn/compiled-assets';
 import { formatDate } from '@prairielearn/formatter';
 import { html } from '@prairielearn/html';
+import { run } from '@prairielearn/run';
 
 import { Modal } from '../../../components/Modal.html.js';
 import { PageLayout } from '../../../components/PageLayout.html.js';
@@ -21,32 +22,6 @@
 });
 export type DraftMetadataWithQid = z.infer<typeof DraftMetadataWithQidSchema>;
 
-<<<<<<< HEAD
-=======
-const examplePrompts = [
-  {
-    id: 'Select median of 5 random numbers',
-    promptGeneral:
-      'Write a multiple choice question asking the user to choose the median of 5 random numbers between 1 and 100. Display all numbers to the user, and ask them to choose the median.',
-  },
-  {
-    id: 'Multiply random integers',
-    promptGeneral:
-      'Write a question that asks the user to multiply two integers. You should randomly generate two integers A and B, display them to the user, and then ask the user to provide the product C = A * B.',
-  },
-  {
-    id: 'Answer to Ultimate Question',
-    promptGeneral:
-      'Write a question asking "What Is The Answer to the Ultimate Question of Life, the Universe, and Everything?".',
-  },
-  {
-    id: 'Calculate Projectile Distance',
-    promptGeneral:
-      'Write a question that asks the user to calculate how far a projectile will be launched. Display to the user an angle randomly generated between 30 and 60 degrees, and a velocity randomly generated between 10 and 20 m/s, and ask for the distance (in meters) that the object travels assuming no wind resistance.',
-  },
-];
-
->>>>>>> f8c2391b
 export function InstructorAIGenerateDrafts({
   resLocals,
   drafts,
@@ -133,73 +108,6 @@
             </div>
 
             <div class="js-hidden-inputs-container ${hasDrafts ? 'd-none' : ''}">
-<<<<<<< HEAD
-              <div class="mb-3 d-none">
-                <label class="form-label" for="user-prompt-llm-user-input">
-                  How should students input their solution? What choices or input boxes are they
-                  given?
-                </label>
-                <textarea
-                  name="prompt_user_input"
-                  id="user-prompt-llm-user-input"
-                  class="form-control js-textarea-autosize"
-                  style="resize: none;"
-                ></textarea>
-                <div class="form-text form-muted">
-                  <em id="user-prompt-llm-user-input-example">
-                    Example: ${examplePrompts[0].promptUserInput}
-                  </em>
-                </div>
-              </div>
-
-              <div class="mb-3 d-none">
-                <label class="form-label" for="user-prompt-llm-grading">
-                  How is the correct answer determined?
-                </label>
-                <textarea
-                  name="prompt_grading"
-                  id="user-prompt-llm-grading"
-                  class="form-control js-textarea-autosize"
-                  style="resize: none;"
-                ></textarea>
-                <div class="form-text form-muted">
-                  <em id="user-prompt-llm-grading-example">
-                    Example: ${examplePrompts[0].promptGrading}
-                  </em>
-                </div>
-              </div>
-=======
-              ${
-                // We think this will mostly be useful in local dev or for
-                // global admins who will want to iterate rapidly and don't
-                // want to retype a whole prompt each time. For actual users,
-                // we think this will mostly be confusing if we show it.
-                resLocals.is_administrator
-                  ? html`
-                      <hr />
-
-                      <div class="mb-3">
-                        <label for="user-prompt-example" class="form-label">
-                          Or choose an example prompt:
-                        </label>
-                        <select id="user-prompt-example" class="form-select">
-                          <option value=""></option>
-                          ${examplePrompts.map(
-                            (question) =>
-                              html`<option
-                                value="${question.id}"
-                                data-prompt-general="${question.promptGeneral}"
-                              >
-                                ${question.id}
-                              </option>`,
-                          )}
-                        </select>
-                      </div>
-                    `
-                  : ''
-              }
->>>>>>> f8c2391b
-
               <button type="submit" class="btn btn-primary w-100">
                 <span
                   class="spinner-grow spinner-grow-sm d-none me-1"
@@ -323,8 +231,8 @@
                   <button
                     id="sample-question-selector-button"
                     type="button"
-                    class="btn dropdown-toggle dropdown-menu-right border border-gray d-flex justify-content-between align-items-center bg-white flex-grow-1"
-                    style="max-width: 100%;"
+                    style="width: 100%;"
+                    class="btn dropdown-toggle dropdown-menu-right border border-gray d-flex justify-content-between align-items-center bg-white"
                     aria-label="Change example question"
                     aria-haspopup="true"
                     aria-expanded="false"
@@ -333,9 +241,11 @@
                   >
                     <span
                       id="sample-question-selector-button-text"
-                      class="text-truncate overflow-hidden me-4"
-                      >${examplePrompts[0].name}</span
+                      class="w-100 me-4 text-start"
+                      style="white-space: normal;"
                     >
+                      ${examplePrompts[0].name}
+                    </span>
                   </button>
                   <div class="dropdown-menu py-0">
                     <div class="overflow-auto">
@@ -354,10 +264,10 @@
                   </div>
                 </div>
                 <button id="previous-question-button" type="button" class="btn btn-primary">
-                  Previous question
+                  Previous
                 </button>
                 <button id="next-question-button" type="button" class="btn btn-primary">
-                  Next question
+                  Next
                 </button>
               </div>
               <p class="font-weight-bold mb-1 mt-3">Question features</p>
@@ -368,10 +278,8 @@
               </ul>
               ${SampleQuestionDemo(initialPrompt)}
               <p class="font-weight-bold mb-1 mt-3">Prompt</p>
-              <p>
-                Generate a question by randomly creating two vectors (e.g., 3-dimensional). Ask the
-                student to calculate the dot product of these vectors. Include the vector components
-                in the prompt.
+              <p id="sample-question-prompt">
+              
               </p>
               <button id="fill-prompts" type="button" class="btn btn-primary me-2">
                 <i class="fa fa-clone" aria-hidden="true"></i>
@@ -396,16 +304,24 @@
         <div id="question-content"></div>
         <div
           id="response-container"
-          class="${initialPrompt.answerType === 'number' ? 'number' : 'multiple-choice'}"
+          class="${
+            run(() => {
+              if (initialPrompt.answerType === 'number' || initialPrompt.answerType === 'string') {
+                return 'input-response';
+              } else if (initialPrompt.answerType === 'checkbox' || initialPrompt.answerType === 'radio') {
+                return 'multiple-choice-response'
+              } 
+            })
+          }"
         >
-          <span id="number-response" class="input-group">
+          <span id="input-response" class="input-group">
             <span id="answer-label-container" class="input-group-text">
               <span id="answer-label">
-                ${initialPrompt.answerLabel ? `${initialPrompt.answerLabel} = ` : ''}
+                ${initialPrompt.answerLabel}
               </span>
             </span>
             <input
-              id="user-number-response"
+              id="user-input-response"
               type="text"
               class="form-control"
               aria-label="Sample question response"
@@ -424,15 +340,16 @@
             <div id="multiple-choice-response-options"></div>
             <div id="multiple-choice-feedback-container">
               <span id="feedback-badge-correct" class="badge bg-success">100%</span>
+              <span id="feedback-badge-partially-correct" class="badge bg-warning text-dark">0%</span>
               <span id="feedback-badge-incorrect" class="badge bg-danger">0%</span>
             </div>
           </div>
         </div>
       </div>
-      <div class="card-footer d-flex justify-content-end align-items-center">
+      <div class="card-footer d-flex justify-content-end align-items-center gap-2">
         <p class="my-0"><i id="answer">Answer:</i></p>
         <div class="flex-grow-1"></div>
-        <button id="new-variant-button" type="button" class="btn btn-primary me-2">
+        <button id="new-variant-button" type="button" class="btn btn-primary text-nowrap">
           New variant
         </button>
         <button id="grade-button" type="button" class="btn btn-primary">Grade</button>
@@ -440,42 +357,6 @@
     </div>
   `;
 }
-
-// <div>
-// <div class="form-check">
-//   <input class="form-check-input" type="radio" name="exampleRadios" id="exampleRadios1" value="option1" checked>
-//   <label class="form-check-label" for="exampleRadios1">
-//     (a) Default radio
-//   </label>
-// </div>
-// <div class="form-check">
-//   <input class="form-check-input" type="radio" name="exampleRadios" id="exampleRadios2" value="option2">
-//   <label class="form-check-label" for="exampleRadios2">
-//     (b) Second default radio
-//   </label>
-// </div>
-// <div class="form-check">
-//   <input class="form-check-input" type="radio" name="exampleRadios" id="exampleRadios3" value="option3">
-//   <label class="form-check-label" for="exampleRadios3">
-//     (c) Radio 3
-//   </label>
-// </div>
-// </div>
-// <div>
-// <div class="form-check">
-//   <input class="form-check-input" type="checkbox" value="" id="flexCheckDefault">
-//   <label class="form-check-label" for="flexCheckDefault">
-//     Default checkbox
-//   </label>
-// </div>
-// <div class="form-check">
-//   <input class="form-check-input" type="checkbox" value="" id="flexCheckChecked" checked>
-//   <label class="form-check-label" for="flexCheckChecked">
-//     Checked checkbox
-//   </label>
-// </div>
-// </div>
-// </div>
 
 export function GenerationFailure({
   urlPrefix,
