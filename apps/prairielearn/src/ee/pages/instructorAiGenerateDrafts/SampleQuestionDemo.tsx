import { useLayoutEffect, useRef, useState } from 'preact/hooks';
import ButtonOriginal from 'react-bootstrap/Button';
import CardOriginal from 'react-bootstrap/Card';
import CardBodyOriginal from 'react-bootstrap/CardBody';
import CardFooterOriginal from 'react-bootstrap/CardFooter';
import CardHeaderOriginal from 'react-bootstrap/CardHeader';
import FormCheckOriginal from 'react-bootstrap/FormCheck';
import FormControlOriginal from 'react-bootstrap/FormControl';
import InputGroupOriginal from 'react-bootstrap/InputGroup';
import InputGroupTextOriginal from 'react-bootstrap/InputGroupText';

import { run } from '@prairielearn/run';

import {
  type ExamplePromptWithId,
  type VariantOption,
  generateSampleQuestionVariant,
  variantOptionToString,
} from './aiGeneratedQuestionSamples.js';

const Button = ButtonOriginal as unknown as typeof ButtonOriginal.default;
const Card = CardOriginal as unknown as typeof CardOriginal.default;
const CardBody = CardBodyOriginal as unknown as typeof CardBodyOriginal.default;
const CardHeader = CardHeaderOriginal as unknown as typeof CardHeaderOriginal.default;
const CardFooter = CardFooterOriginal as unknown as typeof CardFooterOriginal.default;
const FormCheck = FormCheckOriginal as unknown as typeof FormCheckOriginal.default;
const FormControl = FormControlOriginal as unknown as typeof FormControlOriginal.default;
const InputGroup = InputGroupOriginal as unknown as typeof InputGroupOriginal.default;
const InputGroupText = InputGroupTextOriginal as unknown as typeof InputGroupTextOriginal.default;

<<<<<<< HEAD
import { useCallback, useEffect, useLayoutEffect, useState } from '@prairielearn/preact-cjs/hooks';
import { run } from '@prairielearn/run';

import {
  type ExamplePrompt,
  type SampleQuestionVariant,
  type VariantOption,
  type examplePrompts,
  generateSampleQuestionVariant,
  variantOptionToString,
} from './aiGeneratedQuestionSamples.js';

=======
>>>>>>> 32e4f7b1
export function SampleQuestionDemo({
  prompt,
  onMathjaxTypeset,
}: {
  prompt: ExamplePromptWithId;
  onMathjaxTypeset: (elements?: Element[]) => Promise<void>;
}) {
  const [variant, setVariant] = useState(() => generateSampleQuestionVariant(prompt.id));

  // Used if the question receives a number or string response
  const [userInputResponse, setUserInputResponse] = useState('');

  // Used if the question has a checkbox or multiple choice response
  const [selectedOptions, setSelectedOptions] = useState<Set<string>>(() => new Set<string>());

  const [grade, setGrade] = useState<number | null>(null);

  const cardRef = useRef<HTMLElement | null>(null);

  const handleSelectOption = (option: string) => {
    if (prompt.answerType === 'radio') {
      // The user can only select one option.
      setSelectedOptions(new Set([option]));
      return;
    }
    setSelectedOptions((prevSelectedOptions) => {
      const newSelectedOptions = new Set(prevSelectedOptions);
      if (newSelectedOptions.has(option)) {
        newSelectedOptions.delete(option);
      } else {
        newSelectedOptions.add(option);
      }
      return newSelectedOptions;
    });
  };

  const handleGenerateNewVariant = useCallback(async () => {
    // Clear the grade shown to the user
    setGrade(null);

    // Clear the user input response
    setUserInputResponse('');

    // Clear the user's selected options
    setSelectedOptions(new Set<string>());

    // Generate a new question variant
    const questionVariant = generateSampleQuestionVariant(prompt.id);
    setVariant(questionVariant);
  }, [promptId]);

  // When a new variant is loaded, typeset the MathJax content.
  useLayoutEffect(() => {
<<<<<<< HEAD
    onMathjaxTypeset();
  }, [variant?.question, prompt, onMathjaxTypeset]);
=======
    if (cardRef.current) {
      // eslint-disable-next-line react-you-might-not-need-an-effect/no-pass-live-state-to-parent
      onMathjaxTypeset([cardRef.current]);
    }
  }, [variant?.question, onMathjaxTypeset]);
>>>>>>> 32e4f7b1

  const handleGrade = () => {
    if (!variant) {
      return;
    }

    if (variant.answerType === 'number' && prompt.answerType === 'number') {
      const responseNum = parseFloat(userInputResponse);

      const rtol = prompt.rtol;
      const atol = prompt.atol;

      // Do not use relative error if the answer is 0 to avoid division by zero
      const relativeError =
        variant.correctAnswer !== 0
          ? Math.abs((responseNum - variant.correctAnswer) / variant.correctAnswer)
          : 0;

      const absoluteError = Math.abs(responseNum - variant.correctAnswer);

      const relativeErrorValid =
        rtol && variant.correctAnswer !== 0 ? relativeError <= rtol : false;
      const absoluteErrorValid = atol ? absoluteError <= atol : false;

      const isValid =
        responseNum === variant.correctAnswer ||
        (rtol && relativeErrorValid) ||
        (atol && absoluteErrorValid);

      if (isValid) {
        setGrade(100);
      } else {
        setGrade(0);
      }
    } else if (variant.answerType === 'string') {
      const isValid = userInputResponse === variant?.correctAnswer;
      setGrade(isValid ? 100 : 0);
    } else if (variant.answerType === 'radio') {
      const correctAnswer = variant.correctAnswer[0].value;
      const isValid = selectedOptions.has(correctAnswer);
      setGrade(isValid ? 100 : 0);
    } else if (variant.answerType === 'checkbox') {
      // For checkbox grading, every selected correct and unselected incorrect answer counts as 1 point.
      // The final grade is the sum of the points earned divided by the number of options.

      const numCorrectSelectedAnswers = variant.correctAnswer.reduce((acc, option) => {
        if (selectedOptions.has(option.value)) {
          return acc + 1;
        }
        return acc;
      }, 0);

      const correctAnswers = new Set(variant.correctAnswer.map((option) => option.value));

      const numCorrectUnselectedAnswers = variant.options.reduce((acc, option) => {
        if (!correctAnswers.has(option.value) && !selectedOptions.has(option.value)) {
          return acc + 1;
        }
        return acc;
      }, 0);

      setGrade(
        100 * ((numCorrectSelectedAnswers + numCorrectUnselectedAnswers) / variant.options.length),
      );
    }
  };

<<<<<<< HEAD
  useEffect(() => {
    handleGenerateNewVariant();
  }, [handleGenerateNewVariant]);

=======
>>>>>>> 32e4f7b1
  // The correct answer to the problem, displayed to the user
  const answerText = variant
    ? run(() => {
        if (variant.answerType === 'checkbox' || variant.answerType === 'radio') {
          return variant.correctAnswer.map((option) => variantOptionToString(option)).join(', ');
        }
        if (variant.answerType === 'number') {
          // Round the answer to 4 decimal places
          return Math.round(variant.correctAnswer * 1e4) / 1e4;
        }
        return variant.correctAnswer;
      })
    : '';

  const placeholder = variant
    ? run(() => {
        const placeholderText: string = prompt.answerType;
        if (prompt.answerType === 'number') {
          // Add relative and absolute tolerance if available
          if (prompt.rtol && prompt.atol) {
            return `${placeholderText} (rtol=${prompt.rtol}, atol=${prompt.atol})`;
          } else if (prompt.rtol) {
            return `${placeholderText} (rtol=${prompt.rtol})`;
          } else if (prompt.atol) {
            return `${placeholderText} (atol=${prompt.atol})`;
          }
        }
        return placeholderText;
      })
    : '';

  return (
    <Card class="shadow" ref={cardRef}>
      <CardHeader>
        <div class="d-flex align-items-center gap-2">
          <p class="mb-0">{prompt.name}</p>
          <span class="badge rounded-pill bg-success me-3">Try me!</span>
        </div>
      </CardHeader>
      <CardBody>
        {variant &&
          variant.question
            .split(/(\$\$[\s\S]+?\$\$|\$[\s\S]+?\$|\*\*[\s\S]+?\*\*)/g)
            .filter(Boolean)
            .map((part) => {
              // Bold text
              if (part.startsWith('**') && part.endsWith('**')) {
                return <strong key={`bold-${part.slice(2, -2)}`}>{part.slice(2, -2)}</strong>;
              }

              // MathJax
              if (
                (part.startsWith('$$') && part.endsWith('$$')) ||
                (part.startsWith('$') && part.endsWith('$'))
              ) {
                return <span key={`math-${part.slice(2, -2)}`}>{part}</span>;
              }

              // Regular text
              return <span key={`text-${part.substring(0, 10)}`}>{part}</span>;
            })}
        {(prompt.answerType === 'number' || prompt.answerType === 'string') && (
          <NumericOrStringInput
            userInputResponse={userInputResponse}
            placeholder={placeholder}
            grade={grade}
            answerLabel={prompt.answerLabel}
            answerUnits={prompt.answerUnits}
            onChange={setUserInputResponse}
          />
        )}
        {variant && (variant.answerType === 'checkbox' || variant.answerType === 'radio') && (
          <CheckboxOrRadioInput
            selectedOptions={selectedOptions}
            options={variant.options}
            grade={grade}
            answerType={variant.answerType}
            onSelectOption={handleSelectOption}
          />
        )}
      </CardBody>
      <CardFooter>
        <div class="d-flex flex-wrap justify-content-end align-items-center gap-2">
          <i>Answer: {answerText}</i>
          <div class="flex-grow-1"></div>
          <div class="d-flex align-items-center gap-2">
            <Button onClick={handleGenerateNewVariant}>
              <span class="text-nowrap">New variant</span>
            </Button>

            <Button onClick={handleGrade}>Grade</Button>
          </div>
        </div>
      </CardFooter>
    </Card>
  );
}

function FeedbackBadge({ grade }: { grade: number }) {
  const badgeType = run(() => {
    if (grade === 100) {
      return 'bg-success';
    } else if (grade > 0) {
      return 'bg-warning';
    } else {
      return 'bg-danger';
    }
  });
  return (
    <span class={`badge ${badgeType}`}>
      {Math.floor(grade)}
      {'%'}
    </span>
  );
}

function NumericOrStringInput({
  userInputResponse,
  placeholder,
  grade,
  answerLabel,
  answerUnits,
  onChange,
}: {
  userInputResponse: string;
  placeholder: string;
  grade: number | null;
  answerLabel: string;
  answerUnits?: string;
  onChange: (text: string) => void;
}) {
  return (
    <InputGroup class="mt-2">
      <InputGroupText key={answerLabel} as="label" for="sample-question-response" id="answer-label">
        {answerLabel}
      </InputGroupText>
      <FormControl
        id="sample-question-response"
        value={userInputResponse}
        type="text"
        placeholder={placeholder}
        onChange={(e) => onChange(e.currentTarget.value)}
      />
      {(answerUnits || grade !== null) && (
        <InputGroupText>
          {answerUnits && <span class={grade !== null ? 'me-2' : ''}>{answerUnits}</span>}
          {grade !== null && <FeedbackBadge grade={grade} />}
        </InputGroupText>
      )}
    </InputGroup>
  );
}

function CheckboxOrRadioInput({
  selectedOptions,
  options,
  grade,
  answerType,
  onSelectOption,
}: {
  selectedOptions: Set<string>;
  options: VariantOption[];
  grade: number | null;
  answerType: 'checkbox' | 'radio';
  onSelectOption: (option: string) => void;
}) {
  return (
    <div class="mt-2">
      {options.map((option) => (
        <FormCheck
          id={`check-${option.value}`}
          key={option.value}
          type={answerType as 'checkbox' | 'radio'}
          label={variantOptionToString(option)}
          value={option.value}
          checked={selectedOptions.has(option.value)}
          onChange={() => onSelectOption(option.value)}
        />
      ))}
      {grade !== null && (
        <div class="mt-2">
          <FeedbackBadge grade={grade} />
        </div>
      )}
    </div>
  );
}<|MERGE_RESOLUTION|>--- conflicted
+++ resolved
@@ -1,4 +1,4 @@
-import { useLayoutEffect, useRef, useState } from 'preact/hooks';
+import { useCallback, useLayoutEffect, useRef, useState } from 'preact/hooks';
 import ButtonOriginal from 'react-bootstrap/Button';
 import CardOriginal from 'react-bootstrap/Card';
 import CardBodyOriginal from 'react-bootstrap/CardBody';
@@ -28,21 +28,6 @@
 const InputGroup = InputGroupOriginal as unknown as typeof InputGroupOriginal.default;
 const InputGroupText = InputGroupTextOriginal as unknown as typeof InputGroupTextOriginal.default;
 
-<<<<<<< HEAD
-import { useCallback, useEffect, useLayoutEffect, useState } from '@prairielearn/preact-cjs/hooks';
-import { run } from '@prairielearn/run';
-
-import {
-  type ExamplePrompt,
-  type SampleQuestionVariant,
-  type VariantOption,
-  type examplePrompts,
-  generateSampleQuestionVariant,
-  variantOptionToString,
-} from './aiGeneratedQuestionSamples.js';
-
-=======
->>>>>>> 32e4f7b1
 export function SampleQuestionDemo({
   prompt,
   onMathjaxTypeset,
@@ -92,20 +77,15 @@
     // Generate a new question variant
     const questionVariant = generateSampleQuestionVariant(prompt.id);
     setVariant(questionVariant);
-  }, [promptId]);
+  }, [prompt.id]);
 
   // When a new variant is loaded, typeset the MathJax content.
   useLayoutEffect(() => {
-<<<<<<< HEAD
-    onMathjaxTypeset();
-  }, [variant?.question, prompt, onMathjaxTypeset]);
-=======
     if (cardRef.current) {
       // eslint-disable-next-line react-you-might-not-need-an-effect/no-pass-live-state-to-parent
       onMathjaxTypeset([cardRef.current]);
     }
   }, [variant?.question, onMathjaxTypeset]);
->>>>>>> 32e4f7b1
 
   const handleGrade = () => {
     if (!variant) {
@@ -173,13 +153,6 @@
     }
   };
 
-<<<<<<< HEAD
-  useEffect(() => {
-    handleGenerateNewVariant();
-  }, [handleGenerateNewVariant]);
-
-=======
->>>>>>> 32e4f7b1
   // The correct answer to the problem, displayed to the user
   const answerText = variant
     ? run(() => {
