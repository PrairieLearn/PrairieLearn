import { html } from '@prairielearn/html';

import { PageLayout } from '../../../components/PageLayout.html.js';
import { type Course, type Institution } from '../../../lib/db-types.js';

export function AdministratorInstitutionCourses({
  institution,
  courses,
  resLocals,
}: {
  institution: Institution;
  courses: Course[];
  resLocals: Record<string, any>;
}) {
  return PageLayout({
    resLocals: { ...resLocals, institution },
    pageTitle: 'Courses - Institution Admin',
    navContext: {
      type: 'administrator_institution',
      page: 'administrator_institution',
      subPage: 'courses',
    },
<<<<<<< HEAD
    options: {
      marginBottom: true,
    },
=======
>>>>>>> 06a2049e
    content: html`
      <div class="table-responsive">
        <table class="table table-hover table-striped table-bordered table" aria-label="Courses">
          <thead>
            <tr>
              <th>Name</th>
              <th>Effective yearly enrollment limit</th>
            </tr>
          </thead>
          <tbody>
            ${courses.map((course) => {
              return html`
                <tr>
                  <td>
                    <a href="/pl/administrator/institution/${institution.id}/course/${course.id}">
                      ${course.short_name ?? '—'}: ${course.title ?? '—'}
                    </a>
                  </td>
                  <td>${course.yearly_enrollment_limit ?? institution.yearly_enrollment_limit}</td>
                </tr>
              `;
            })}
          </tbody>
        </table>
      </div>
    `,
  });
}<|MERGE_RESOLUTION|>--- conflicted
+++ resolved
@@ -20,12 +20,6 @@
       page: 'administrator_institution',
       subPage: 'courses',
     },
-<<<<<<< HEAD
-    options: {
-      marginBottom: true,
-    },
-=======
->>>>>>> 06a2049e
     content: html`
       <div class="table-responsive">
         <table class="table table-hover table-striped table-bordered table" aria-label="Courses">
