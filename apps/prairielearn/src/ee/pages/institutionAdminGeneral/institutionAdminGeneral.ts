--- conflicted
+++ resolved
@@ -37,11 +37,8 @@
         institution,
         availableTimezones,
         statistics,
-<<<<<<< HEAD
+        planGrants,
         canEditLimits: res.locals.is_administrator,
-=======
-        planGrants,
->>>>>>> a46de30b
         resLocals: res.locals,
       }),
     );
@@ -52,17 +49,11 @@
   '/',
   asyncHandler(async (req, res) => {
     if (req.body.__action === 'update_enrollment_limits') {
-<<<<<<< HEAD
       // Only global administrators can modify enrollment limits.
       if (!res.locals.is_administrator) {
         throw error.make(403, 'Access denied');
       }
 
-      await queryAsync(sql.update_enrollment_limits, {
-        institution_id: req.params.institution_id,
-        yearly_enrollment_limit: req.body.yearly_enrollment_limit || null,
-        course_instance_enrollment_limit: req.body.course_instance_enrollment_limit || null,
-=======
       await runInTransactionAsync(async () => {
         const institution = await getInstitution(req.params.institution_id);
         const updatedInstitution = await queryRow(
@@ -73,8 +64,8 @@
             long_name: req.body.long_name,
             display_timezone: req.body.display_timezone,
             uid_regexp: req.body.uid_regexp,
-            yearly_enrollment_limit: req.body.yearly_enrollment_limit,
-            course_instance_enrollment_limit: req.body.course_instance_enrollment_limit,
+            yearly_enrollment_limit: req.body.yearly_enrollment_limit || null,
+            course_instance_enrollment_limit: req.body.course_instance_enrollment_limit || null,
           },
           InstitutionSchema,
         );
@@ -96,7 +87,6 @@
         // We exclude `basic` from the list of allowed plans because it should
         // only ever be used for student billing for enrollments.
         allowedPlans: ['compute', 'everything'],
->>>>>>> a46de30b
       });
       await reconcilePlanGrantsForInstitution(
         req.params.institution_id,
