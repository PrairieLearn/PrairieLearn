--- conflicted
+++ resolved
@@ -18,21 +18,15 @@
   institution,
   availableTimezones,
   statistics,
-<<<<<<< HEAD
+  planGrants,
   canEditLimits,
-=======
-  planGrants,
->>>>>>> a46de30b
   resLocals,
 }: {
   institution: Institution;
   availableTimezones: Timezone[];
   statistics: InstitutionStatistics;
-<<<<<<< HEAD
+  planGrants: PlanGrant[];
   canEditLimits: boolean;
-=======
-  planGrants: PlanGrant[];
->>>>>>> a46de30b
   resLocals: Record<string, any>;
 }) {
   return html`
