import { html } from '@prairielearn/html';
import { run } from '@prairielearn/run';

import { HeadContents } from '../../../components/HeadContents.html.js';
import { Modal } from '../../../components/Modal.html.js';
import { Navbar } from '../../../components/Navbar.html.js';
import { QuestionContainer } from '../../../components/QuestionContainer.html.js';
import {
  compiledScriptTag,
  compiledStylesheetTag,
  nodeModulesAssetPath,
} from '../../../lib/assets.js';
import { b64EncodeUnicode } from '../../../lib/base64-util.js';
import { type Question, type AiQuestionGenerationPrompt } from '../../../lib/db-types.js';

export function InstructorAiGenerateDraftEditor({
  resLocals,
  prompts,
  question,
  variantId,
}: {
  resLocals: Record<string, any>;
  prompts: AiQuestionGenerationPrompt[];
  question: Question;
  variantId?: string | undefined;
}) {
  // This page has a very custom layout, so we don't use the usual `PageLayout`
  // component here. If we start building other similar pages, we might want to
  // teach `PageLayout` how to render this kind of layout.
  return html`
    <!doctype html>
    <html lang="en">
      <head>
        <meta
          name="ace-base-path"
          content="${nodeModulesAssetPath('ace-builds/src-min-noconflict/')}"
        />
        ${[
          HeadContents({ resLocals }),
          compiledScriptTag('question.ts'),
          compiledScriptTag('instructorAiGenerateDraftEditorClient.ts'),
          compiledStylesheetTag('instructorAiGenerateDraftEditor.css'),
        ]}
        <script defer src="${nodeModulesAssetPath('mathjax/es5/startup.js')}"></script>
      </head>
      <body hx-ext="loading-states">
        <div class="app-container">
          <div class="app-grid">
            <div class="app-navbar">
              ${Navbar({
                navPage: 'course_admin',
                navSubPage: 'questions',
                resLocals,
                marginBottom: false,
              })}
            </div>
            <main id="content" class="app-content">
              <div class="d-flex flex-row align-items-center p-2 bg-light border-bottom app-back">
                <a
                  href="${resLocals.urlPrefix}/ai_generate_question_drafts"
                  class="btn btn-sm btn-ghost"
                >
                  <i class="fa fa-arrow-left" aria-hidden="true"></i>
                  Back to AI questions
                </a>
              </div>
              <div class="app-chat p-2 bg-light border-end">
                <div class="app-chat-history">
                  ${PromptHistory({
                    prompts,
                    urlPrefix: resLocals.urlPrefix,
                    csrfToken: resLocals.__csrf_token,
                    showJobLogs: resLocals.is_administrator,
                  })}
                </div>
                <div class="app-chat-prompt mt-2">
                  <form
                    class="js-revision-form"
                    hx-post="${variantId
                      ? html`${resLocals.urlPrefix}/ai_generate_editor/${question.id}?variant_id=${variantId}`
                      : html`${resLocals.urlPrefix}/ai_generate_editor/${question.id}`}"
                    hx-swap="outerHTML"
                    hx-disabled-elt="button"
                  >
                    <input type="hidden" name="__csrf_token" value="${resLocals.__csrf_token}" />
                    <input type="hidden" name="__action" value="regenerate_question" />
                    <textarea
                      name="prompt"
                      id="user-prompt-llm"
                      class="form-control mb-2"
                      placeholder="What would you like to revise?"
                      aria-label="Modification instructions"
                      required
                    ></textarea>
                    <button type="submit" class="btn btn-dark w-100">
                      <span
                        class="spinner-grow spinner-grow-sm d-none me-1"
                        role="status"
                        aria-hidden="true"
                        data-loading-class-remove="d-none"
                      ></span>
                      Revise question
                    </button>
                    <div class="text-muted small text-center mt-1">
                      AI can make mistakes. Review the generated question.
                    </div>
                  </form>
                </div>
              </div>

              <div class="d-flex flex-row align-items-stretch bg-light app-preview-tabs">
                <ul class="nav nav-tabs me-auto ps-2 pt-2">
                  <li class="nav-item">
                    <a
                      class="nav-link active"
                      data-bs-toggle="tab"
                      aria-current="page"
                      href="#question-preview"
                    >
                      Preview
                    </a>
                  </li>
                  <li class="nav-item">
                    <a a class="nav-link" data-bs-toggle="tab" href="#question-code">Files</a>
                  </li>
                </ul>
                <div
                  class="d-flex align-items-center justify-content-end flex-grow-1 border-bottom pe-2"
                >
                  <span data-bs-toggle="modal" data-bs-target="#finalizeModal">
                    <button
                      type="button"
                      class="btn btn-sm btn-primary"
                      data-bs-toggle="tooltip"
<<<<<<< HEAD
                      data-bs-title="Finalize a question to use it on assessments and make manual edits"
=======
                      title="Finalize a question to use it on assessments and make manual edits"
>>>>>>> e370a170
                    >
                      <i class="fa fa-check" aria-hidden="true"></i>
                      Finalize question
                    </button>
                  </span>
                </div>
              </div>
              <div class="app-preview">${QuestionAndFilePreview({ resLocals, prompts })}</div>
            </main>
          </div>
        </div>
        ${FinalizeModal({ csrfToken: resLocals.__csrf_token })}
      </body>
      <script>
        // TODO: something different on narrow viewports?
        const chatHistory = document.querySelector('.app-chat-history');
        chatHistory.scrollTop = chatHistory.scrollHeight;
      </script>
    </html>
  `.toString();
}

function PromptHistory({
  prompts,
  urlPrefix,
  csrfToken,
  showJobLogs,
}: {
  prompts: AiQuestionGenerationPrompt[];
  urlPrefix: string;
  csrfToken: string;
  showJobLogs: boolean;
}) {
  return prompts.map((prompt, index, filteredPrompts) => {
    // TODO: Once we can upgrade to Bootstrap 5.3, we can use the official
    // `bg-secondary-subtle` class instead of the custom styles here.
    return html`
      <div class="d-flex flex-row-reverse">
        <div class="p-3 mb-2 rounded" style="background: #e2e3e5; max-width: 90%">
          ${run(() => {
            // We'll special-case these two "prompts" and show a custom italic
            // message
            // Differentiate between actual text typed by the user and the
            // system-generated prompts.
            if (prompt.prompt_type === 'manual_revert') {
              return html`<i>Revert to an earlier revision.</i>`;
            }

            if (prompt.prompt_type === 'manual_change') {
              return html`<i>Edit the question files.</i>`;
            }

            return prompt.user_prompt;
          })}
        </div>
      </div>
      <div
        class="d-flex flex-row justify-content-start align-items-start py-3 ps-3 mb-2 prompt-response"
      >
        <div>
          ${run(() => {
            if (prompt.prompt_type === 'initial') {
              return "A new question has been generated. Review the preview and prompt for any necessary revisions. Once you're happy with the question, finalize it to use it on an assessment.";
            }

            if (prompt.prompt_type === 'manual_revert') {
              return 'The question has been reverted to an earlier revision. Make further revisions or finalize the question.';
            }

            if (prompt.prompt_type === 'manual_change') {
              return 'Your manual edits have been applied. Make further revisions or finalize the question.';
            }

            return 'The question has been revised. Make further revisions or finalize the question.';
          })}
          <div>
            ${run(() => {
              if (!showJobLogs || !prompt.job_sequence_id) return '';

              const jobLogsUrl = urlPrefix + '/jobSequence/' + prompt.job_sequence_id;

              return html`<a class="small" href="${jobLogsUrl}" target="_blank">
                View job logs
              </a>`;
            })}
          </div>
        </div>
        ${run(() => {
          // There's no point showing an option to revert to the most recent prompt.
          if (index === filteredPrompts.length - 1) return '';

          return html`
            <form method="post">
              <input type="hidden" name="__action" value="revert_edit_version" />
              <input type="hidden" name="unsafe_prompt_id" value="${prompt.id}" />
              <input type="hidden" name="__csrf_token" value="${csrfToken}" />
              <button
                type="submit"
                class="btn btn-sm btn-ghost revert-to-revision-button"
<<<<<<< HEAD
                data-toggle="tooltip"
                data-bs-title="Revert to this revision"
=======
                aria-label="Revert to this revision"
                data-bs-toggle="tooltip"
                title="Revert to this revision"
>>>>>>> e370a170
              >
                <i class="fa fa-undo" aria-hidden="true"></i>
              </button>
            </form>
          `;
        })}
      </div>
    `;
  });
}

function QuestionAndFilePreview({
  prompts,
  resLocals,
}: {
  prompts: AiQuestionGenerationPrompt[];
  resLocals: Record<string, any>;
}) {
  return html`
    <div class="tab-content" style="height: 100%">
      <div role="tabpanel" id="question-preview" class="tab-pane active" style="height: 100%">
        <div class="question-wrapper mx-auto p-3">
          ${QuestionContainer({ resLocals, questionContext: 'instructor' })}
        </div>
      </div>
      <div role="tabpanel" id="question-code" class="tab-pane" style="height: 100%">
        ${QuestionCodeEditors({
          htmlContents: prompts[prompts.length - 1].html,
          pythonContents: prompts[prompts.length - 1].python,
          csrfToken: resLocals.__csrf_token,
        })}
      </div>
    </div>
  `;
}

function QuestionCodeEditors({
  htmlContents,
  pythonContents,
  csrfToken,
}: {
  htmlContents: string | null;
  pythonContents: string | null;
  csrfToken: string;
}) {
  return html`
    <div class="editor-panes p-2 gap-2">
      <!-- TODO: Move this to a more sensible location -->
      <div class="editor-pane-status">
        <div class="d-flex flex-row align-items-center justify-content-between ps-2">
          <span class="js-editor-status">No unsaved changes.</span>
          <form method="post" class="js-editor-form">
            <input type="hidden" name="__action" value="submit_manual_revision" />
            <input type="hidden" name="__csrf_token" value="${csrfToken}" />
            <button type="submit" class="btn btn-sm btn-primary">Save edits</button>
            <input
              type="hidden"
              class="js-file-editor-contents"
              name="html"
              value="${b64EncodeUnicode(htmlContents ?? '')}"
            />
            <input
              type="hidden"
              class="js-file-editor-contents"
              name="python"
              value="${b64EncodeUnicode(pythonContents ?? '')}"
            />
          </form>
        </div>
      </div>
      <div class="editor-pane-html d-flex flex-column border rounded" style="overflow: hidden">
        <div class="py-2 px-3 font-monospace bg-light">question.html</div>
        <div
          class="js-file-editor flex-grow-1"
          data-ace-mode="ace/mode/html"
          data-input-contents-name="html"
        ></div>
      </div>
      <div class="editor-pane-python d-flex flex-column border rounded" style="overflow: hidden">
        <div class="py-2 px-3 font-monospace bg-light">server.py</div>
        <div
          class="js-file-editor flex-grow-1"
          data-ace-mode="ace/mode/python"
          data-input-contents-name="python"
        ></div>
      </div>
    </div>
  `;
}

function FinalizeModal({ csrfToken }: { csrfToken: string }) {
  return Modal({
    id: 'finalizeModal',
    title: 'Finalize question',
    body: html`
      <div class="alert alert-primary" role="alert">
        After finalizing the question, you will be able to use it on assessments and make manual
        edits.
      </div>
      <div class="mb-3">
        <label for="title" class="form-label">Title</label>
        <input type="text" class="form-control" id="question-title" name="title" required />
        <div class="form-text text-muted">
          The title of the question as it will appear in the question bank, e.g. "Add two random
          numbers".
        </div>
      </div>
      <div class="mb-3">
        <label for="qid" class="form-label">QID</label>
        <input
          type="text"
          class="form-control"
          id="question-qid"
          name="qid"
          pattern="[\\-A-Za-z0-9_\\/]+"
          required
        />
        <div class="form-text text-muted">
          A unique identifier that will be used to include this question in assessments, e.g.
          <code>add-random-numbers</code>.
        </div>
      </div>
    `,
    footer: html`
      <input type="hidden" name="__action" value="save_question" />
      <input type="hidden" name="__csrf_token" value="${csrfToken}" />
      <button type="button" class="btn btn-secondary" data-bs-dismiss="modal">Close</button>
      <button class="btn btn-primary">Finalize question</button>
    `,
  });
}<|MERGE_RESOLUTION|>--- conflicted
+++ resolved
@@ -132,11 +132,7 @@
                       type="button"
                       class="btn btn-sm btn-primary"
                       data-bs-toggle="tooltip"
-<<<<<<< HEAD
                       data-bs-title="Finalize a question to use it on assessments and make manual edits"
-=======
-                      title="Finalize a question to use it on assessments and make manual edits"
->>>>>>> e370a170
                     >
                       <i class="fa fa-check" aria-hidden="true"></i>
                       Finalize question
@@ -236,14 +232,8 @@
               <button
                 type="submit"
                 class="btn btn-sm btn-ghost revert-to-revision-button"
-<<<<<<< HEAD
-                data-toggle="tooltip"
+                data-bs-toggle="tooltip"
                 data-bs-title="Revert to this revision"
-=======
-                aria-label="Revert to this revision"
-                data-bs-toggle="tooltip"
-                title="Revert to this revision"
->>>>>>> e370a170
               >
                 <i class="fa fa-undo" aria-hidden="true"></i>
               </button>
