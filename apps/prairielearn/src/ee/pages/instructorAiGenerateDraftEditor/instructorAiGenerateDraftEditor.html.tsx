--- conflicted
+++ resolved
@@ -209,24 +209,11 @@
   csrfToken: string;
   showJobLogs: boolean;
 }) {
-<<<<<<< HEAD
-  return prompts.map((prompt, index, filteredPrompts) => {
-    // Exclude auto-revision prompts from the visible history.
-    //
-    // TODO: this is still broken. Specifically, it'll show the "Revert to this revision"
-    // button for the the wrong prompt. When reverting to something and auto-revisions are in play,
-    // it should revert to the most recent auto-revision, not the "initial" or "human_revision" prompt.
-    if (prompt.prompt_type === 'auto_revision') return '';
-
-    // TODO: Once we can upgrade to Bootstrap 5.3, we can use the official
-    // `bg-secondary-subtle` class instead of the custom styles here.
-=======
   return prompts.map((prompt, index) => {
     // Exclude auto-revision prompts from the visible history (we still use them internally to
     // determine what to revert to).
     if (prompt.prompt_type === 'auto_revision') return '';
 
->>>>>>> b9c3af7b
     return html`
       <div class="d-flex flex-row-reverse">
         <div class="p-3 mb-2 rounded bg-secondary-subtle" style="max-width: 90%">
