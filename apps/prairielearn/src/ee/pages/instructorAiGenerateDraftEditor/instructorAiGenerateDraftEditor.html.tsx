--- conflicted
+++ resolved
@@ -7,15 +7,10 @@
   compiledStylesheetTag,
   nodeModulesAssetPath,
 } from '../../../lib/assets.js';
-<<<<<<< HEAD
 import { type Question } from '../../../lib/db-types.js';
+import type { UntypedResLocals } from '../../../lib/res-locals.types.js';
 import { generateCsrfToken } from '../../../middlewares/csrfToken.js';
 import type { QuestionGenerationUIMessage } from '../../lib/ai-question-generation/agent.types.js';
-=======
-import { b64EncodeUnicode } from '../../../lib/base64-util.js';
-import { type AiQuestionGenerationPrompt, type Question } from '../../../lib/db-types.js';
-import type { UntypedResLocals } from '../../../lib/res-locals.types.js';
->>>>>>> 224489dc
 
 import { AiQuestionGenerationEditor } from './components/AiQuestionGenerationEditor.js';
 
@@ -27,12 +22,7 @@
   richTextEditorEnabled,
   questionContainerHtml,
 }: {
-<<<<<<< HEAD
-  resLocals: Record<string, any>;
-=======
   resLocals: UntypedResLocals;
-  prompts: AiQuestionGenerationPrompt[];
->>>>>>> 224489dc
   question: Question;
   messages: QuestionGenerationUIMessage[];
   questionFiles: Record<string, string>;
@@ -75,7 +65,6 @@
           name="ace-base-path"
           content="${nodeModulesAssetPath('ace-builds/src-min-noconflict/')}"
         />
-<<<<<<< HEAD
       `,
     ],
     content: (
@@ -92,372 +81,6 @@
           showJobLogsLink={resLocals.is_administrator}
           variantUrl={variantUrl}
           variantCsrfToken={variantCsrfToken}
-=======
-        ${[
-          HeadContents({ resLocals }),
-          compiledScriptTag('question.ts'),
-          compiledScriptTag('instructorAiGenerateDraftEditorClient.ts'),
-          compiledStylesheetTag('instructorAiGenerateDraftEditor.css'),
-        ]}
-        <script defer src="${nodeModulesAssetPath('mathjax/es5/startup.js')}"></script>
-        ${unsafeHtml(resLocals.extraHeadersHtml)}
-      </head>
-      <body hx-ext="loading-states">
-        <div class="app-container" style="--chat-width: 400px;">
-          <div class="app-grid">
-            <div class="app-navbar">
-              ${Navbar({
-                navPage: 'course_admin',
-                navSubPage: 'questions',
-                resLocals,
-                marginBottom: false,
-              })}
-            </div>
-            <main id="content" class="app-content">
-              <div class="d-flex flex-row align-items-center p-2 bg-light border-bottom app-back">
-                <a
-                  href="${resLocals.urlPrefix}/ai_generate_question_drafts"
-                  class="btn btn-sm btn-ghost"
-                >
-                  <i class="fa fa-arrow-left" aria-hidden="true"></i>
-                  Back to AI questions
-                </a>
-              </div>
-              <div class="app-chat p-2 bg-light border-end">
-                <div class="app-chat-history">
-                  ${PromptHistory({
-                    prompts,
-                    urlPrefix: resLocals.urlPrefix,
-                    csrfToken: resLocals.__csrf_token,
-                    showJobLogs: resLocals.is_administrator,
-                  })}
-                </div>
-                <div class="app-chat-prompt mt-2">
-                  <form
-                    class="js-revision-form"
-                    hx-post="${variantId
-                      ? html`${resLocals.urlPrefix}/ai_generate_editor/${question.id}?variant_id=${variantId}`
-                      : html`${resLocals.urlPrefix}/ai_generate_editor/${question.id}`}"
-                    hx-swap="outerHTML"
-                    hx-disabled-elt="button"
-                  >
-                    <input type="hidden" name="__csrf_token" value="${resLocals.__csrf_token}" />
-                    <input type="hidden" name="__action" value="regenerate_question" />
-                    <textarea
-                      name="prompt"
-                      id="user-prompt-llm"
-                      class="form-control mb-2"
-                      placeholder="What would you like to revise?"
-                      aria-label="Modification instructions"
-                      required
-                    ></textarea>
-                    <button type="submit" class="btn btn-dark w-100">
-                      <span
-                        class="spinner-grow spinner-grow-sm d-none me-1"
-                        role="status"
-                        aria-hidden="true"
-                        data-loading-class-remove="d-none"
-                      ></span>
-                      Revise question
-                    </button>
-                    <div class="text-muted small text-center mt-1">
-                      AI can make mistakes. Review the generated question.
-                    </div>
-                  </form>
-                </div>
-                <div class="app-chat-resizer" aria-label="Resize chat" role="separator"></div>
-              </div>
-
-              <div class="d-flex flex-row align-items-stretch bg-light app-preview-tabs">
-                <ul class="nav nav-tabs me-auto ps-2 pt-2">
-                  <li class="nav-item">
-                    <a
-                      class="nav-link active"
-                      data-bs-toggle="tab"
-                      aria-current="page"
-                      href="#question-preview"
-                    >
-                      Preview
-                    </a>
-                  </li>
-                  <li class="nav-item">
-                    <a a class="nav-link" data-bs-toggle="tab" href="#question-code">Files</a>
-                  </li>
-                  ${richTextEditorEnabled
-                    ? html`
-                        <li class="nav-item">
-                          <a
-                            class="nav-link"
-                            data-bs-toggle="tab"
-                            href="#question-rich-text-editor"
-                          >
-                            Rich Text Editor
-                          </a>
-                        </li>
-                      `
-                    : ''}
-                </ul>
-                <div
-                  class="d-flex align-items-center justify-content-end flex-grow-1 border-bottom pe-2"
-                >
-                  <span data-bs-toggle="modal" data-bs-target="#finalizeModal">
-                    <button
-                      type="button"
-                      class="btn btn-sm btn-primary"
-                      data-bs-toggle="tooltip"
-                      data-bs-title="Finalize a question to use it on assessments and make manual edits"
-                    >
-                      <i class="fa fa-check" aria-hidden="true"></i>
-                      Finalize question
-                    </button>
-                  </span>
-                </div>
-              </div>
-              <div class="app-preview">${QuestionAndFilePreview({ resLocals, prompts })}</div>
-            </main>
-          </div>
-        </div>
-        ${FinalizeModal({ csrfToken: resLocals.__csrf_token })}
-      </body>
-    </html>
-  `.toString();
-}
-
-/**
- * Returns the index of the prompt that represents the latest revision that would have been shown
- * to the user after the prompt at the specified index. This specifically addresses the case where
- * one or more `auto_revision` prompts follow an `initial` or `human_revision` prompt.
- */
-function findLatestRevisionIndexForPrompt(
-  prompts: AiQuestionGenerationPrompt[],
-  currentIndex: number,
-): number {
-  // This should never happen, but we'll be extra safe here.
-  assert(prompts[currentIndex].prompt_type !== 'auto_revision');
-
-  let targetIndex = currentIndex;
-
-  for (let nextIndex = currentIndex + 1; nextIndex < prompts.length; nextIndex += 1) {
-    if (prompts[nextIndex].prompt_type !== 'auto_revision') {
-      break;
-    }
-
-    targetIndex = nextIndex;
-  }
-
-  return targetIndex;
-}
-
-function PromptHistory({
-  prompts,
-  urlPrefix,
-  csrfToken,
-  showJobLogs,
-}: {
-  prompts: AiQuestionGenerationPrompt[];
-  urlPrefix: string;
-  csrfToken: string;
-  showJobLogs: boolean;
-}) {
-  return prompts.map((prompt, index) => {
-    // Exclude auto-revision prompts from the visible history (we still use them internally to
-    // determine what to revert to).
-    if (prompt.prompt_type === 'auto_revision') return '';
-
-    return html`
-      <div class="d-flex flex-row-reverse">
-        <div class="p-3 mb-2 rounded bg-secondary-subtle" style="max-width: 90%">
-          ${run(() => {
-            // We'll special-case these two "prompts" and show a custom italic
-            // message
-            // Differentiate between actual text typed by the user and the
-            // system-generated prompts.
-            if (prompt.prompt_type === 'manual_revert') {
-              return html`<i>Revert to an earlier revision.</i>`;
-            }
-
-            if (prompt.prompt_type === 'manual_change') {
-              return html`<i>Edit the question files.</i>`;
-            }
-
-            return prompt.user_prompt;
-          })}
-        </div>
-      </div>
-      <div
-        class="d-flex flex-row justify-content-start align-items-start py-3 ps-3 mb-2 prompt-response"
-      >
-        <div>
-          ${run(() => {
-            if (prompt.prompt_type === 'initial') {
-              return "A new question has been generated. Review the preview and prompt for any necessary revisions. Once you're happy with the question, finalize it to use it on an assessment.";
-            }
-
-            if (prompt.prompt_type === 'manual_revert') {
-              return 'The question has been reverted to an earlier revision. Make further revisions or finalize the question.';
-            }
-
-            if (prompt.prompt_type === 'manual_change') {
-              return 'Your manual edits have been applied. Make further revisions or finalize the question.';
-            }
-
-            return 'The question has been revised. Make further revisions or finalize the question.';
-          })}
-          <div>
-            ${run(() => {
-              if (!showJobLogs || !prompt.job_sequence_id) return '';
-
-              const jobLogsUrl = urlPrefix + '/jobSequence/' + prompt.job_sequence_id;
-
-              return html`<a class="small" href="${jobLogsUrl}" target="_blank">
-                View job logs
-              </a>`;
-            })}
-          </div>
-        </div>
-        ${run(() => {
-          const revertTargetIndex = findLatestRevisionIndexForPrompt(prompts, index);
-          const revertTargetPrompt = prompts[revertTargetIndex];
-
-          if (revertTargetIndex === prompts.length - 1) return '';
-
-          return html`
-            <form method="post">
-              <input type="hidden" name="__action" value="revert_edit_version" />
-              <input type="hidden" name="unsafe_prompt_id" value="${revertTargetPrompt.id}" />
-              <input type="hidden" name="__csrf_token" value="${csrfToken}" />
-              <button
-                type="submit"
-                class="btn btn-sm btn-ghost revert-to-revision-button"
-                data-bs-toggle="tooltip"
-                data-bs-title="Revert to this revision"
-              >
-                <i class="fa fa-undo" aria-hidden="true"></i>
-              </button>
-            </form>
-          `;
-        })}
-      </div>
-    `;
-  });
-}
-
-function QuestionAndFilePreview({
-  prompts,
-  resLocals,
-}: {
-  prompts: AiQuestionGenerationPrompt[];
-  resLocals: UntypedResLocals;
-}) {
-  return html`
-    <div class="tab-content" style="height: 100%">
-      <div role="tabpanel" id="question-preview" class="tab-pane active" style="height: 100%">
-        <div class="question-wrapper mx-auto p-3">
-          ${QuestionContainer({ resLocals, questionContext: 'instructor' })}
-        </div>
-      </div>
-      <div role="tabpanel" id="question-code" class="tab-pane" style="height: 100%">
-        ${QuestionCodeEditors({
-          htmlContents: prompts[prompts.length - 1].html,
-          pythonContents: prompts[prompts.length - 1].python,
-          csrfToken: resLocals.__csrf_token,
-        })}
-      </div>
-      <div role="tabpanel" id="question-rich-text-editor" class="tab-pane" style="height: 100%">
-        ${renderHtml(
-          <Hydrate>
-            <RichTextEditor
-              htmlContents={prompts[prompts.length - 1].html}
-              csrfToken={resLocals.__csrf_token}
-            />
-          </Hydrate>,
-        )}
-      </div>
-    </div>
-  `;
-}
-
-function QuestionCodeEditors({
-  htmlContents,
-  pythonContents,
-  csrfToken,
-}: {
-  htmlContents: string | null;
-  pythonContents: string | null;
-  csrfToken: string;
-}) {
-  return html`
-    <div class="editor-panes p-2 gap-2">
-      <!-- TODO: Move this to a more sensible location -->
-      <div class="editor-pane-status">
-        <div class="d-flex flex-row align-items-center justify-content-between ps-2">
-          <span class="js-editor-status">No unsaved changes.</span>
-          <form method="post" class="js-editor-form">
-            <input type="hidden" name="__action" value="submit_manual_revision" />
-            <input type="hidden" name="__csrf_token" value="${csrfToken}" />
-            <button type="submit" class="btn btn-sm btn-primary">Save edits</button>
-            <input
-              type="hidden"
-              class="js-file-editor-contents"
-              name="html"
-              value="${b64EncodeUnicode(htmlContents ?? '')}"
-            />
-            <input
-              type="hidden"
-              class="js-file-editor-contents"
-              name="python"
-              value="${b64EncodeUnicode(pythonContents ?? '')}"
-            />
-          </form>
-        </div>
-      </div>
-      <div class="editor-pane-html d-flex flex-column border rounded" style="overflow: hidden">
-        <div class="py-2 px-3 font-monospace bg-light">question.html</div>
-        <div
-          class="js-file-editor flex-grow-1"
-          data-ace-mode="ace/mode/html"
-          data-input-contents-name="html"
-        ></div>
-      </div>
-      <div class="editor-pane-python d-flex flex-column border rounded" style="overflow: hidden">
-        <div class="py-2 px-3 font-monospace bg-light">server.py</div>
-        <div
-          class="js-file-editor flex-grow-1"
-          data-ace-mode="ace/mode/python"
-          data-input-contents-name="python"
-        ></div>
-      </div>
-    </div>
-  `;
-}
-
-function FinalizeModal({ csrfToken }: { csrfToken: string }) {
-  return Modal({
-    id: 'finalizeModal',
-    title: 'Finalize question',
-    body: html`
-      <div class="alert alert-primary" role="alert">
-        After finalizing the question, you will be able to use it on assessments and make manual
-        edits.
-      </div>
-      <div class="mb-3">
-        <label for="title" class="form-label">Title</label>
-        <input type="text" class="form-control" id="question-title" name="title" required />
-        <div class="form-text text-muted">
-          The title of the question as it will appear in the question bank, e.g. "Add two random
-          numbers".
-        </div>
-      </div>
-      <div class="mb-3">
-        <label for="qid" class="form-label">QID</label>
-        <input
-          type="text"
-          class="form-control"
-          id="question-qid"
-          name="qid"
-          pattern="[\\-A-Za-z0-9_\\/]+"
-          required
->>>>>>> 224489dc
         />
       </Hydrate>
     ),
