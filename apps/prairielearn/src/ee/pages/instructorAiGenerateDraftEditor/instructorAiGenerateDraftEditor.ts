import * as express from 'express';
import asyncHandler from 'express-async-handler';
import OpenAI from 'openai';

import * as error from '@prairielearn/error';
import { loadSqlEquiv, queryRows, queryAsync, queryRow } from '@prairielearn/postgres';

import * as b64Util from '../../../lib/base64-util.js';
import { config } from '../../../lib/config.js';
import { setQuestionCopyTargets } from '../../../lib/copy-question.js';
import { getCourseFilesClient } from '../../../lib/course-files-api.js';
import {
  AiQuestionGenerationPromptSchema,
  IdSchema,
  type Course,
  type Question,
  type User,
} from '../../../lib/db-types.js';
import { features } from '../../../lib/features/index.js';
import { idsEqual } from '../../../lib/id.js';
import { getAndRenderVariant, setRendererHeader } from '../../../lib/question-render.js';
import { processSubmission } from '../../../lib/question-submission.js';
import { HttpRedirect } from '../../../lib/redirect.js';
import { logPageView } from '../../../middlewares/logPageView.js';
import { selectQuestionById } from '../../../models/question.js';
import { regenerateQuestion } from '../../lib/aiQuestionGeneration.js';
import { GenerationFailure } from '../instructorAiGenerateDrafts/instructorAiGenerateDrafts.html.js';

import { InstructorAiGenerateDraftEditor } from './instructorAiGenerateDraftEditor.html.js';

const router = express.Router({ mergeParams: true });
const sql = loadSqlEquiv(import.meta.url);

async function saveGeneratedQuestion(
  res: express.Response,
  htmlFileContents: string | undefined,
  pythonFileContents: string | undefined,
  title?: string,
  qid?: string,
): Promise<string> {
  const files = {};

  if (htmlFileContents) {
    files['question.html'] = htmlFileContents;
  }

  if (pythonFileContents) {
    files['server.py'] = pythonFileContents;
  }

  const client = getCourseFilesClient();

  const result = await client.createQuestion.mutate({
    course_id: res.locals.course.id,
    user_id: res.locals.user.user_id,
    authn_user_id: res.locals.authn_user.user_id,
    has_course_permission_edit: res.locals.authz_data.has_course_permission_edit,
    qid,
    title,
    files,
  });

  if (result.status === 'error') {
    throw new HttpRedirect(res.locals.urlPrefix + '/edit_error/' + result.job_sequence_id);
  }

  return result.question_id;
}

async function saveRevisedQuestion({
  course,
  question,
  user,
  authn_user,
  authz_data,
  urlPrefix,
  html,
  python,
  prompt,
  promptType,
}: {
  course: Course;
  question: Question;
  user: User;
  authn_user: User;
  authz_data: {
    has_course_permission_edit: boolean;
  };
  urlPrefix: string;
  html: string;
  python?: string;
  prompt: string;
  promptType: 'manual_change' | 'manual_revert';
}) {
  const client = getCourseFilesClient();

  const files: Record<string, string | null> = {
    'question.html': b64Util.b64EncodeUnicode(html),
  };

  // We'll delete the `server.py` file if the Python code is empty. Setting
  // it to `null` instructs the editor to delete the file.
  const trimmedPython = python?.trim() ?? '';
  if (trimmedPython !== '') {
    files['server.py'] = b64Util.b64EncodeUnicode(trimmedPython);
  } else {
    files['server.py'] = null;
  }

  const result = await client.updateQuestionFiles.mutate({
    course_id: course.id,
    user_id: user.user_id,
    authn_user_id: authn_user.user_id,
    question_id: question.id,
    has_course_permission_edit: authz_data.has_course_permission_edit,
    files,
  });

  if (result.status === 'error') {
    throw new HttpRedirect(urlPrefix + '/edit_error/' + result.job_sequence_id);
  }

  const response = `\`\`\`html\n${html}\`\`\`\n\`\`\`python\n${python}\`\`\``;

  await queryAsync(sql.insert_ai_question_generation_prompt, {
    question_id: question.id,
    prompting_user_id: authn_user.user_id,
    prompt_type: promptType,
    user_prompt: prompt,
    system_prompt: prompt,
    response,
    html,
    python,
  });
}

function assertCanCreateQuestion(resLocals: Record<string, any>) {
  // Do not allow users to edit without permission
  if (!resLocals.authz_data.has_course_permission_edit) {
    throw new error.HttpStatusError(403, 'Access denied (must be course editor)');
  }

  // Do not allow users to edit the exampleCourse
  if (resLocals.course.example_course) {
    throw new error.HttpStatusError(403, 'Access denied (cannot edit the example course)');
  }
}

router.use(
  asyncHandler(async (req, res, next) => {
    if (!(await features.enabledFromLocals('ai-question-generation', res.locals))) {
      throw new error.HttpStatusError(403, 'Feature not enabled');
    }
    next();
  }),
);

router.get(
  '/',
  asyncHandler(async (req, res) => {
    res.locals.question = await selectQuestionById(req.params.question_id);

    // Ensure the question belongs to this course and that it's a draft question.
    if (
      !idsEqual(res.locals.question.course_id, res.locals.course.id) ||
      !res.locals.question.draft
    ) {
      throw new error.HttpStatusError(404, 'Draft question not found');
    }

    assertCanCreateQuestion(res.locals);

    const prompts = await queryRows(
      sql.select_ai_question_generation_prompts,
      {
        question_id: req.params.question_id,
        course_id: res.locals.course.id,
      },
      AiQuestionGenerationPromptSchema,
    );

    if (prompts.length === 0) {
      // This is probably a draft question that was created on a different server
      // and thus doesn't have any prompt history. We currently rely on the prompt
      // history to know which HTML and Python to display and adjust, so we can't
      // render this page.
      //
      // TODO: We should pull the HTML and Python off disk instead of relying on
      // the prompt history.
      throw new error.HttpStatusError(404, 'No prompt history found');
    }

    const variant_id = req.query.variant_id ? IdSchema.parse(req.query.variant_id) : null;

    // Render the preview.
    await getAndRenderVariant(variant_id, null, res.locals as any, {
      urlOverrides: {
        // By default, this would be the URL to the instructor question preview page.
        // We need to redirect to this same page instead.
        newVariantUrl: `${res.locals.urlPrefix}/ai_generate_editor/${req.params.question_id}`,
      },
    });
    await setQuestionCopyTargets(res);
    await logPageView('instructorQuestionPreview', req, res);
    setRendererHeader(res);

    res.send(
      InstructorAiGenerateDraftEditor({
        resLocals: res.locals,
        prompts,
        question: res.locals.question,
        variantId: typeof req.query?.variant_id === 'string' ? req.query?.variant_id : undefined,
      }),
    );
  }),
);

router.post(
  '/',
  asyncHandler(async (req, res) => {
    if (!config.openAiApiKey || !config.openAiOrganization) {
      throw new error.HttpStatusError(403, 'Not implemented (feature not available)');
    }

    const question = await selectQuestionById(req.params.question_id);

    // Ensure the question belongs to this course and that it's a draft question.
    if (!idsEqual(question.course_id, res.locals.course.id) || !question.draft || !question.qid) {
      throw new error.HttpStatusError(404, 'Draft question not found');
    }

    assertCanCreateQuestion(res.locals);

    const client = new OpenAI({
      apiKey: config.openAiApiKey,
      organization: config.openAiOrganization,
    });

    if (req.body.__action === 'regenerate_question') {
      const prompts = await queryRows(
        sql.select_ai_question_generation_prompts,
        {
          question_id: req.params.question_id,
          course_id: res.locals.course.id,
        },
        AiQuestionGenerationPromptSchema,
      );

      if (prompts.length < 1) {
        throw new error.HttpStatusError(403, 'Prompt history not found.');
      }

      const result = await regenerateQuestion(
        client,
        res.locals.course.id,
        res.locals.authn_user.user_id,
        prompts[0]?.user_prompt,
        req.body.prompt,
        prompts[prompts.length - 1].html || '',
        prompts[prompts.length - 1].python || '',
        question.qid,
        res.locals.authn_user.user_id,
        res.locals.authz_data.has_course_permission_edit,
      );

      if (result.htmlResult) {
        res.set({
          'HX-Redirect': `${res.locals.urlPrefix}/ai_generate_editor/${question.id}`,
        });
        res.send();
      } else {
        res.send(
          GenerationFailure({
            urlPrefix: res.locals.urlPrefix,
            jobSequenceId: result.jobSequenceId,
          }),
        );
      }
    } else if (req.body.__action === 'save_question') {
      const prompts = await queryRows(
        sql.select_ai_question_generation_prompts,
        {
          question_id: question.id,
          course_id: res.locals.course.id,
        },
        AiQuestionGenerationPromptSchema,
      );

      if (prompts.length === 0) {
        throw new error.HttpStatusError(403, 'Prompt history not found.');
      }

      // TODO: any membership checks needed here?
      const qid = await saveGeneratedQuestion(
        res,
        prompts[prompts.length - 1].html || undefined,
        prompts[prompts.length - 1].python || undefined,
        req.body.title,
        req.body.qid,
      );

<<<<<<< HEAD
      const client = getCourseFilesClient();

      const result = await client.batchDeleteQuestions.mutate({
        course_id: res.locals.course.id,
        user_id: res.locals.user.user_id,
        authn_user_id: res.locals.authn_user.user_id,
        has_course_permission_edit: res.locals.authz_data.has_course_permission_edit,
        question_ids: [question.id],
      });

      if (result.status === 'error') {
        throw new error.HttpStatusError(
          500,
          'Draft deletion failed, but question creation succeeded.',
        );
      }

      res.redirect(res.locals.urlPrefix + '/question/' + qid + '/preview');
=======
      res.redirect(res.locals.urlPrefix + '/question/' + qid + '/settings');
    } else if (req.body.__action === 'submit_manual_revision') {
      await saveRevisedQuestion({
        course: res.locals.course,
        question,
        user: res.locals.user,
        authn_user: res.locals.authn_user,
        authz_data: res.locals.authz_data,
        urlPrefix: res.locals.urlPrefix,
        html: b64Util.b64DecodeUnicode(req.body.html),
        python: b64Util.b64DecodeUnicode(req.body.python),
        prompt: 'Manually update question.',
        promptType: 'manual_change',
      });

      res.redirect(`${res.locals.urlPrefix}/ai_generate_editor/${req.params.question_id}`);
    } else if (req.body.__action === 'revert_edit_version') {
      const prompt = await queryRow(
        sql.select_ai_question_generation_prompt_by_id_and_question,
        { prompt_id: req.body.unsafe_prompt_id, question_id: req.params.question_id },
        AiQuestionGenerationPromptSchema,
      );

      await saveRevisedQuestion({
        course: res.locals.course,
        question,
        user: res.locals.user,
        authn_user: res.locals.authn_user,
        authz_data: res.locals.authz_data,
        urlPrefix: res.locals.urlPrefix,
        html: prompt.html ?? '',
        python: prompt.python ?? undefined,
        prompt: 'Manually revert question to earlier revision.',
        promptType: 'manual_revert',
      });

      res.redirect(`${res.locals.urlPrefix}/ai_generate_editor/${req.params.question_id}`);
>>>>>>> 97bdaa19
    } else if (req.body.__action === 'grade' || req.body.__action === 'save') {
      res.locals.question = question;
      const variantId = await processSubmission(req, res);
      res.redirect(
        `${res.locals.urlPrefix}/ai_generate_editor/${req.params.question_id}?variant_id=${variantId}`,
      );
    } else {
      throw new error.HttpStatusError(400, `Unknown action: ${req.body.__action}`);
    }
  }),
);

export default router;<|MERGE_RESOLUTION|>--- conflicted
+++ resolved
@@ -299,7 +299,6 @@
         req.body.qid,
       );
 
-<<<<<<< HEAD
       const client = getCourseFilesClient();
 
       const result = await client.batchDeleteQuestions.mutate({
@@ -318,8 +317,6 @@
       }
 
       res.redirect(res.locals.urlPrefix + '/question/' + qid + '/preview');
-=======
-      res.redirect(res.locals.urlPrefix + '/question/' + qid + '/settings');
     } else if (req.body.__action === 'submit_manual_revision') {
       await saveRevisedQuestion({
         course: res.locals.course,
@@ -356,7 +353,6 @@
       });
 
       res.redirect(`${res.locals.urlPrefix}/ai_generate_editor/${req.params.question_id}`);
->>>>>>> 97bdaa19
     } else if (req.body.__action === 'grade' || req.body.__action === 'save') {
       res.locals.question = question;
       const variantId = await processSubmission(req, res);
