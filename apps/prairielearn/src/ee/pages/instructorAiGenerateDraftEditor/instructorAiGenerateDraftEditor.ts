import { type Response, Router } from 'express';
import asyncHandler from 'express-async-handler';
import OpenAI from 'openai';

import * as error from '@prairielearn/error';
import { flash } from '@prairielearn/flash';
import { loadSqlEquiv, queryAsync, queryRow, queryRows } from '@prairielearn/postgres';

import * as b64Util from '../../../lib/base64-util.js';
import { config } from '../../../lib/config.js';
import { getCourseFilesClient } from '../../../lib/course-files-api.js';
import {
  AiQuestionGenerationPromptSchema,
  type Course,
  IdSchema,
  type Question,
  type User,
} from '../../../lib/db-types.js';
import { features } from '../../../lib/features/index.js';
import { idsEqual } from '../../../lib/id.js';
import { getAndRenderVariant } from '../../../lib/question-render.js';
import { processSubmission } from '../../../lib/question-submission.js';
import { HttpRedirect } from '../../../lib/redirect.js';
import { logPageView } from '../../../middlewares/logPageView.js';
import { selectQuestionById } from '../../../models/question.js';
import {
  addCompletionCostToIntervalUsage,
  approximatePromptCost,
  getIntervalUsage,
  regenerateQuestion,
} from '../../lib/aiQuestionGeneration.js';
import {
  GenerationFailure,
  RateLimitExceeded,
} from '../instructorAiGenerateDrafts/instructorAiGenerateDrafts.html.js';

import { InstructorAiGenerateDraftEditor } from './instructorAiGenerateDraftEditor.html.js';

const router = Router({ mergeParams: true });
const sql = loadSqlEquiv(import.meta.url);

<<<<<<< HEAD
const aiQuestionGenerationCache = await getAiQuestionGenerationCache();

=======
>>>>>>> b71cc3ab
async function saveGeneratedQuestion(
  res: Response,
  htmlFileContents: string | undefined,
  pythonFileContents: string | undefined,
  title?: string,
  qid?: string,
): Promise<string> {
  const files = {};

  if (htmlFileContents) {
    files['question.html'] = htmlFileContents;
  }

  if (pythonFileContents) {
    files['server.py'] = pythonFileContents;
  }

  const client = getCourseFilesClient();

  const result = await client.createQuestion.mutate({
    course_id: res.locals.course.id,
    user_id: res.locals.user.user_id,
    authn_user_id: res.locals.authn_user.user_id,
    has_course_permission_edit: res.locals.authz_data.has_course_permission_edit,
    qid,
    title,
    files,
  });

  if (result.status === 'error') {
    throw new HttpRedirect(res.locals.urlPrefix + '/edit_error/' + result.job_sequence_id);
  }

  return result.question_id;
}

async function saveRevisedQuestion({
  course,
  question,
  user,
  authn_user,
  authz_data,
  urlPrefix,
  html,
  python,
  prompt,
  promptType,
}: {
  course: Course;
  question: Question;
  user: User;
  authn_user: User;
  authz_data: {
    has_course_permission_edit: boolean;
  };
  urlPrefix: string;
  html: string;
  python?: string;
  prompt: string;
  promptType: 'manual_change' | 'manual_revert';
}) {
  const client = getCourseFilesClient();

  const files: Record<string, string | null> = {
    'question.html': b64Util.b64EncodeUnicode(html),
  };

  // We'll delete the `server.py` file if the Python code is empty. Setting
  // it to `null` instructs the editor to delete the file.
  const trimmedPython = python?.trim() ?? '';
  if (trimmedPython !== '') {
    files['server.py'] = b64Util.b64EncodeUnicode(trimmedPython);
  } else {
    files['server.py'] = null;
  }

  const result = await client.updateQuestionFiles.mutate({
    course_id: course.id,
    user_id: user.user_id,
    authn_user_id: authn_user.user_id,
    question_id: question.id,
    has_course_permission_edit: authz_data.has_course_permission_edit,
    files,
  });

  if (result.status === 'error') {
    throw new HttpRedirect(urlPrefix + '/edit_error/' + result.job_sequence_id);
  }

  const response = `\`\`\`html\n${html}\`\`\`\n\`\`\`python\n${python}\`\`\``;

  await queryAsync(sql.insert_ai_question_generation_prompt, {
    question_id: question.id,
    prompting_user_id: authn_user.user_id,
    prompt_type: promptType,
    user_prompt: prompt,
    system_prompt: prompt,
    response,
    html,
    python,
  });
}

function assertCanCreateQuestion(resLocals: Record<string, any>) {
  // Do not allow users to edit without permission
  if (!resLocals.authz_data.has_course_permission_edit) {
    throw new error.HttpStatusError(403, 'Access denied (must be course editor)');
  }

  // Do not allow users to edit the exampleCourse
  if (resLocals.course.example_course) {
    throw new error.HttpStatusError(403, 'Access denied (cannot edit the example course)');
  }
}

router.use(
  asyncHandler(async (req, res, next) => {
    if (!(await features.enabledFromLocals('ai-question-generation', res.locals))) {
      throw new error.HttpStatusError(403, 'Feature not enabled');
    }
    next();
  }),
);

router.get(
  '/',
  asyncHandler(async (req, res) => {
    res.locals.question = await selectQuestionById(req.params.question_id);

    // Ensure the question belongs to this course and that it's a draft question.
    if (
      !idsEqual(res.locals.question.course_id, res.locals.course.id) ||
      !res.locals.question.draft
    ) {
      throw new error.HttpStatusError(404, 'Draft question not found');
    }

    assertCanCreateQuestion(res.locals);

    const prompts = await queryRows(
      sql.select_ai_question_generation_prompts,
      {
        question_id: req.params.question_id,
        course_id: res.locals.course.id,
      },
      AiQuestionGenerationPromptSchema,
    );

    if (prompts.length === 0) {
      // This is probably a draft question that was created on a different server
      // and thus doesn't have any prompt history. We currently rely on the prompt
      // history to know which HTML and Python to display and adjust, so we can't
      // render this page.
      //
      // TODO: We should pull the HTML and Python off disk instead of relying on
      // the prompt history.
      throw new error.HttpStatusError(404, 'No prompt history found');
    }

    const variant_id = req.query.variant_id ? IdSchema.parse(req.query.variant_id) : null;

    // Render the preview.
    await getAndRenderVariant(variant_id, null, res.locals as any, {
      urlOverrides: {
        // By default, this would be the URL to the instructor question preview page.
        // We need to redirect to this same page instead.
        newVariantUrl: `${res.locals.urlPrefix}/ai_generate_editor/${req.params.question_id}`,
      },
    });
    await logPageView('instructorQuestionPreview', req, res);

    res.send(
      InstructorAiGenerateDraftEditor({
        resLocals: res.locals,
        prompts,
        question: res.locals.question,
        variantId: typeof req.query?.variant_id === 'string' ? req.query?.variant_id : undefined,
      }),
    );
  }),
);

router.post(
  '/',
  asyncHandler(async (req, res) => {
    if (
      !config.aiQuestionGenerationOpenAiApiKey ||
      !config.aiQuestionGenerationOpenAiOrganization
    ) {
      throw new error.HttpStatusError(403, 'Not implemented (feature not available)');
    }

    const question = await selectQuestionById(req.params.question_id);

    // Ensure the question belongs to this course and that it's a draft question.
    if (!idsEqual(question.course_id, res.locals.course.id) || !question.draft || !question.qid) {
      throw new error.HttpStatusError(404, 'Draft question not found');
    }

    assertCanCreateQuestion(res.locals);

    const client = new OpenAI({
      apiKey: config.aiQuestionGenerationOpenAiApiKey,
      organization: config.aiQuestionGenerationOpenAiOrganization,
    });

    if (req.body.__action === 'regenerate_question') {
      const prompts = await queryRows(
        sql.select_ai_question_generation_prompts,
        {
          question_id: req.params.question_id,
          course_id: res.locals.course.id,
        },
        AiQuestionGenerationPromptSchema,
      );

      if (prompts.length === 0) {
        throw new error.HttpStatusError(403, 'Prompt history not found.');
      }

      const intervalCost = await getIntervalUsage({
        userId: res.locals.authn_user.user_id,
      });

      const approxPromptCost = approximatePromptCost(req.body.prompt);

      if (intervalCost + approxPromptCost > config.aiQuestionGenerationRateLimitDollars) {
        res.send(
          RateLimitExceeded({
            // If the user has more than the threshold of 100 tokens,
            // they can shorten their message to avoid reaching the rate limit.
            canShortenMessage:
              config.aiQuestionGenerationRateLimitDollars - intervalCost >
              config.costPerMillionPromptTokens * 100,
          }),
        );
        return;
      }

      const result = await regenerateQuestion(
        client,
        res.locals.course.id,
        res.locals.authn_user.user_id,
        prompts[0]?.user_prompt,
        req.body.prompt,
        prompts[prompts.length - 1].html || '',
        prompts[prompts.length - 1].python || '',
        question.qid,
        res.locals.authn_user.user_id,
        res.locals.authz_data.has_course_permission_edit,
      );

      addCompletionCostToIntervalUsage({
        userId: res.locals.authn_user.user_id,
        promptTokens: result.promptTokens ?? 0,
        completionTokens: result.completionTokens ?? 0,
        intervalCost,
      });

      if (result.htmlResult) {
        res.set({
          'HX-Redirect': `${res.locals.urlPrefix}/ai_generate_editor/${question.id}`,
        });
        res.send();
      } else {
        res.send(
          GenerationFailure({
            urlPrefix: res.locals.urlPrefix,
            jobSequenceId: result.jobSequenceId,
          }),
        );
      }
    } else if (req.body.__action === 'save_question') {
      const prompts = await queryRows(
        sql.select_ai_question_generation_prompts,
        {
          question_id: question.id,
          course_id: res.locals.course.id,
        },
        AiQuestionGenerationPromptSchema,
      );

      if (prompts.length === 0) {
        throw new error.HttpStatusError(403, 'Prompt history not found.');
      }

      // TODO: any membership checks needed here?
      const qid = await saveGeneratedQuestion(
        res,
        prompts[prompts.length - 1].html || undefined,
        prompts[prompts.length - 1].python || undefined,
        req.body.title,
        req.body.qid,
      );

      const client = getCourseFilesClient();

      const result = await client.batchDeleteQuestions.mutate({
        course_id: res.locals.course.id,
        user_id: res.locals.user.user_id,
        authn_user_id: res.locals.authn_user.user_id,
        has_course_permission_edit: res.locals.authz_data.has_course_permission_edit,
        question_ids: [question.id],
      });

      if (result.status === 'error') {
        throw new error.HttpStatusError(
          500,
          'Draft deletion failed, but question creation succeeded.',
        );
      }

      flash('success', `Your question is ready for use as ${qid}.`);

      res.redirect(res.locals.urlPrefix + '/question/' + qid + '/preview');
    } else if (req.body.__action === 'submit_manual_revision') {
      await saveRevisedQuestion({
        course: res.locals.course,
        question,
        user: res.locals.user,
        authn_user: res.locals.authn_user,
        authz_data: res.locals.authz_data,
        urlPrefix: res.locals.urlPrefix,
        html: b64Util.b64DecodeUnicode(req.body.html),
        python: b64Util.b64DecodeUnicode(req.body.python),
        prompt: 'Manually update question.',
        promptType: 'manual_change',
      });

      res.redirect(`${res.locals.urlPrefix}/ai_generate_editor/${req.params.question_id}`);
    } else if (req.body.__action === 'revert_edit_version') {
      const prompt = await queryRow(
        sql.select_ai_question_generation_prompt_by_id_and_question,
        { prompt_id: req.body.unsafe_prompt_id, question_id: req.params.question_id },
        AiQuestionGenerationPromptSchema,
      );

      await saveRevisedQuestion({
        course: res.locals.course,
        question,
        user: res.locals.user,
        authn_user: res.locals.authn_user,
        authz_data: res.locals.authz_data,
        urlPrefix: res.locals.urlPrefix,
        html: prompt.html ?? '',
        python: prompt.python ?? undefined,
        prompt: 'Manually revert question to earlier revision.',
        promptType: 'manual_revert',
      });

      res.redirect(`${res.locals.urlPrefix}/ai_generate_editor/${req.params.question_id}`);
    } else if (req.body.__action === 'grade' || req.body.__action === 'save') {
      res.locals.question = question;
      const variantId = await processSubmission(req, res);
      res.redirect(
        `${res.locals.urlPrefix}/ai_generate_editor/${req.params.question_id}?variant_id=${variantId}`,
      );
    } else {
      throw new error.HttpStatusError(400, `Unknown action: ${req.body.__action}`);
    }
  }),
);

export default router;<|MERGE_RESOLUTION|>--- conflicted
+++ resolved
@@ -39,11 +39,6 @@
 const router = Router({ mergeParams: true });
 const sql = loadSqlEquiv(import.meta.url);
 
-<<<<<<< HEAD
-const aiQuestionGenerationCache = await getAiQuestionGenerationCache();
-
-=======
->>>>>>> b71cc3ab
 async function saveGeneratedQuestion(
   res: Response,
   htmlFileContents: string | undefined,
@@ -296,7 +291,7 @@
         res.locals.authz_data.has_course_permission_edit,
       );
 
-      addCompletionCostToIntervalUsage({
+      await addCompletionCostToIntervalUsage({
         userId: res.locals.authn_user.user_id,
         promptTokens: result.promptTokens ?? 0,
         completionTokens: result.completionTokens ?? 0,
