--- conflicted
+++ resolved
@@ -6,7 +6,6 @@
 
 import * as error from '@prairielearn/error';
 import { flash } from '@prairielearn/flash';
-<<<<<<< HEAD
 import {
   execute,
   loadSqlEquiv,
@@ -16,12 +15,7 @@
 } from '@prairielearn/postgres';
 
 import { QuestionContainer } from '../../../components/QuestionContainer.js';
-import * as b64Util from '../../../lib/base64-util.js';
-=======
-import { execute, loadSqlEquiv, queryRow, queryRows } from '@prairielearn/postgres';
-
 import { b64DecodeUnicode, b64EncodeUnicode } from '../../../lib/base64-util.js';
->>>>>>> 55aa441a
 import { config } from '../../../lib/config.js';
 import { getCourseFilesClient } from '../../../lib/course-files-api.js';
 import {
