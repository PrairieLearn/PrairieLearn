--- conflicted
+++ resolved
@@ -40,48 +40,6 @@
 const router = Router({ mergeParams: true });
 const sql = loadSqlEquiv(import.meta.url);
 
-<<<<<<< HEAD
-=======
-async function saveGeneratedQuestion(
-  res: Response,
-  htmlFileContents: string | undefined,
-  pythonFileContents: string | undefined,
-  title?: string,
-  qid?: string,
-): Promise<{ question_id: string; qid: string }> {
-  const files: {
-    'question.html'?: string;
-    'server.py'?: string;
-  } = {};
-
-  if (htmlFileContents) {
-    files['question.html'] = htmlFileContents;
-  }
-
-  if (pythonFileContents) {
-    files['server.py'] = pythonFileContents;
-  }
-
-  const client = getCourseFilesClient();
-
-  const result = await client.createQuestion.mutate({
-    course_id: res.locals.course.id,
-    user_id: res.locals.user.user_id,
-    authn_user_id: res.locals.authn_user.user_id,
-    has_course_permission_edit: res.locals.authz_data.has_course_permission_edit,
-    qid,
-    title,
-    files,
-  });
-
-  if (result.status === 'error') {
-    throw new HttpRedirect(res.locals.urlPrefix + '/edit_error/' + result.job_sequence_id);
-  }
-
-  return { question_id: result.question_id, qid: result.question_qid };
-}
-
->>>>>>> 224489dc
 async function saveRevisedQuestion({
   course,
   question,
