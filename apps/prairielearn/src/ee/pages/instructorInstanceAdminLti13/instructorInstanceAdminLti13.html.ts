--- conflicted
+++ resolved
@@ -3,20 +3,9 @@
 
 import { Modal } from '../../../components/Modal.html.js';
 import { PageLayout } from '../../../components/PageLayout.html.js';
-import {
-  type Lti13Assessments,
-} from '../../../lib/db-types.js';
-<<<<<<< HEAD
+import { type Lti13Assessments } from '../../../lib/db-types.js';
+import { type Lineitems, type Lti13CombinedInstance } from '../../lib/lti13.js';
 import type { AssessmentRow } from '../../../models/assessment.js';
-import { type Lineitems } from '../../lib/lti13.js';
-
-interface Lti13FullInstance {
-  lti13_course_instance: Lti13CourseInstance;
-  lti13_instance: Lti13Instance;
-}
-=======
-import { type Lineitems, type Lti13CombinedInstance } from '../../lib/lti13.js';
->>>>>>> d8a22d92
 
 export function InstructorInstanceAdminLti13({
   resLocals,
