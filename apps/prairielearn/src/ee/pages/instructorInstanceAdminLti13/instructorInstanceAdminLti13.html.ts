import { z } from 'zod';

import { formatDateYMDHM } from '@prairielearn/formatter';
import { html } from '@prairielearn/html';

import { HeadContents } from '../../../components/HeadContents.html.js';
<<<<<<< HEAD
import { Navbar } from '../../../components/Navbar.html.js';
import { Lti13CourseInstance, Lti13Instance } from '../../../lib/db-types.js';
=======
import { Modal } from '../../../components/Modal.html.js';
import {
  Lti13CourseInstance,
  Lti13Instance,
  AssessmentSchema,
  AssessmentSetSchema,
  Lti13Assessments,
} from '../../../lib/db-types.js';
import { Lineitems } from '../../lib/lti13.js';
>>>>>>> e63c0ebc

interface Lti13FullInstance {
  lti13_course_instance: Lti13CourseInstance;
  lti13_instance: Lti13Instance;
}

export const AssessmentRowSchema = AssessmentSchema.merge(
  AssessmentSetSchema.pick({ abbreviation: true, name: true, color: true }),
).extend({
  start_new_assessment_group: z.boolean(),
  assessment_group_heading: AssessmentSetSchema.shape.heading,
  label: z.string(),
});
type AssessmentRow = z.infer<typeof AssessmentRowSchema>;

export function InstructorInstanceAdminLti13({
  resLocals,
  instance,
  instances,
  assessments,
  lineitems,
}: {
  resLocals: Record<string, any>;
  instance: Lti13FullInstance;
  instances: Lti13FullInstance[];
  assessments: AssessmentRow[];
  lineitems: Lti13Assessments[];
}): string {
  const { urlPrefix } = resLocals;
  const { assessments_group_by } = resLocals.course_instance;
  const lms_name = `${instance.lti13_instance.name}: ${instance.lti13_course_instance.context_label}`;

  return html`
    <!doctype html>
    <html lang="en">
      <head>
        ${HeadContents({ resLocals })}
      </head>
      <body>
        <script>
          $(() => {
            $('#selectLti13Instance').on('change', () => {
              let li = $('#selectLti13Instance option:selected');
              window.location.href =
                '/pl/course_instance/${resLocals.course_instance
                  .id}/instructor/instance_admin/lti13_instance/' + li.val();
            });
          });
        </script>
        ${Navbar({ resLocals, navSubPage: 'lti13' })}
        <main id="content" class="container-fluid mb-4">
          <div class="card mb-4">
            <div class="card-header bg-primary text-white d-flex">
              <h1>LTI 1.3 configuration</h1>
            </div>
            <div class="card-body">
              <div class="row">
                <div class="col-2">
                  <select class="custom-select mb-2" id="selectLti13Instance">
                    ${instances.map((i) => {
                      return html`
                        <option
                          value="${i.lti13_course_instance.id}"
                          ${instance.lti13_course_instance.id === i.lti13_course_instance.id
                            ? 'selected'
                            : ''}
                        >
                          ${i.lti13_instance.name}: ${i.lti13_course_instance.context_label}
                        </option>
                      `;
                    })}
                  </select>
                  Quick links:
                  <ul>
                    <li><a href="#assessments">Linked Assessments</a></li>
                    <li><a href="#connection">Connection to LMS</a></li>
                  </ul>
                  Created at:
                  ${formatDateYMDHM(
                    instance.lti13_course_instance.created_at,
                    resLocals.course_instance.display_timezone,
                  )}
                </div>
                <div class="col-10">
                  <h3 id="assessments">Linked Assessments</h3>
                  <div class="table-responsive">
                    <table class="table table-sm table-hover">
                      <thead>
                        <tr>
                          <th colspan="2" scope="row">PrairieLearn Assessment</th>
                          <th>Actions</th>
                          <th>
                            <form method="POST">
                              <input type="hidden" name="__action" value="poll_lti13_assessments" />
                              <input
                                type="hidden"
                                name="__csrf_token"
                                value="${resLocals.__csrf_token}"
                              />
                              ${lms_name} Assignment
                              <button class="btn btn-success btn-xs">Sync metadata</button>
                            </form>
                          </th>
                        </tr>
                      </thead>
                      <tbody>
                        ${assessments.map((row) => {
                          const lineitems_linked = lineitems.filter((item) => {
                            return item.assessment_id === row.id;
                          });
                          return html`
                            ${row.start_new_assessment_group
                              ? html`
                                  <tr>
                                    <th colspan="5">
                                      ${Modal({
                                        id: `bulk-${row.assessment_set_id}-${row.assessment_module_id}`,
                                        title: `${row.assessment_group_heading} ${assessments_group_by} Bulk Actions`,
                                        body: html`<p>
                                            These bulk actions work collectively on every assessment
                                            in the group where the action makes sense.
                                          </p>

                                          <form method="POST">
                                            <input
                                              type="hidden"
                                              name="__csrf_token"
                                              value="${resLocals.__csrf_token}"
                                            />

                                            <input
                                              type="hidden"
                                              name="assessment_set_id"
                                              value="${row.assessment_set_id}"
                                            />
                                            <input
                                              type="hidden"
                                              name="assessment_module_id"
                                              value="${row.assessment_module_id}"
                                            />

                                            <button
                                              class="btn btn-success"
                                              name="__action"
                                              value="bulk_create_assessments"
                                              onClick="return confirm('Are you sure?');"
                                            >
                                              Create and link assignments in ${lms_name}
                                            </button>
                                            that aren't already linked.
                                            <br />
                                            <button
                                              class="btn btn-med-light"
                                              name="__action"
                                              value="bulk_unlink_assessments"
                                              onClick="return confirm('Are you sure?');"
                                            >
                                              Unlink assessments
                                            </button>
                                            that are linked.
                                          </form>`,
                                        footer: html`<button
                                          type="button"
                                          class="btn btn-secondary"
                                          data-dismiss="modal"
                                        >
                                          Close
                                        </button>`,
                                      })}
                                      ${row.assessment_group_heading}
                                      <button
                                        class="btn btn-sm btn-secondary ml-2"
                                        type="button"
                                        data-toggle="modal"
                                        data-target="#bulk-${row.assessment_set_id}-${row.assessment_module_id}"
                                      >
                                        Bulk actions
                                      </button>
                                    </th>
                                  </tr>
                                `
                              : ''}
                            <tr id="row-${row.id}">
                              <td class="align-middle" style="width: 1%">
                                <span class="badge color-${row.color}">${row.label}</span>
                              </td>
                              <td class="align-middle">
                                <a href="${urlPrefix}/assessment/${row.id}/"
                                  >${row.title}
                                  ${row.group_work
                                    ? html` <i class="fas fa-users" aria-hidden="true"></i> `
                                    : ''}</a
                                >
                              </td>
                              <td>
                                ${Modal({
                                  body: html`
                                    <p>Which ${lms_name} assignment should we link?</p>
                                    <form method="POST">
                                      <input
                                        type="hidden"
                                        name="__csrf_token"
                                        value="${resLocals.__csrf_token}"
                                      />
                                      <input type="hidden" name="assessment_id" value="${row.id}" />
                                      <button
                                        class="btn btn-success"
                                        name="__action"
                                        value="create_link_assessment"
                                      >
                                        Create a new assignment named ${row.label}: ${row.title}
                                      </button>
                                    </form>
                                    <form method="POST">
                                      <input
                                        type="hidden"
                                        name="__csrf_token"
                                        value="${resLocals.__csrf_token}"
                                      />
                                      <input type="hidden" name="assessment_id" value="${row.id}" />
                                      <button
                                        class="btn btn-info"
                                        hx-get="?lineitems"
                                        hx-swap="afterend"
                                      >
                                        Pick from existing ${lms_name} assignments
                                      </button>
                                    </form>
                                  `,
                                  footer: html`<button
                                    type="button"
                                    class="btn btn-secondary"
                                    data-dismiss="modal"
                                  >
                                    Close
                                  </button>`,
                                  id: `assignment-${row.id}`,
                                  title: `Configure ${row.title} in ${lms_name}`,
                                })}

                                <form method="POST">
                                  <input
                                    type="hidden"
                                    name="__csrf_token"
                                    value="${resLocals.__csrf_token}"
                                  />
                                  <input type="hidden" name="assessment_id" value="${row.id}" />
                                  ${lineitems_linked.length === 0
                                    ? html`
                                        <button
                                          class="btn btn-med-light"
                                          type="button"
                                          data-toggle="modal"
                                          data-target="#assignment-${row.id}"
                                        >
                                          Link assignment
                                        </button>
                                      `
                                    : html`
                                        <button
                                          class="btn btn-info"
                                          name="__action"
                                          value="send_grades"
                                          onClick="event.preventDefault();alert('Coming soon &#128512;');"
                                        >
                                          Send grades
                                        </button>
                                        <span class="dropdown js-question-actions">
                                          <button
                                            type="button"
                                            class="btn btn-xs btn-light dropdown-toggle"
                                            data-toggle="dropdown"
                                            aria-haspopup="true"
                                            aria-expanded="false"
                                          >
                                            ...<span class="caret"></span>
                                          </button>

                                          <div class="dropdown-menu">
                                            <button
                                              class="dropdown-item"
                                              name="__action"
                                              value="unlink_assessment"
                                            >
                                              Unlink assignment
                                            </button>
                                          </div>
                                        </span>
                                      `}
                                </form>
                              </td>
                              <td class="align-middle">
                                ${lineitems_linked.map((i) =>
                                  lineItem(i, resLocals.course_instance.display_timezone),
                                )}
                              </td>
                            </tr>
                          `;
                        })}
                      </tbody>
                    </table>
                  </div>

                  <h3 id="connection">Connection to LMS</h3>
                  <form method="POST">
                    <input type="hidden" name="__action" value="delete_lti13_course_instance" />
                    <input type="hidden" name="__csrf_token" value="${resLocals.__csrf_token}" />
                    <button
                      class="btn btn-danger btn-sm"
                      onclick="return confirm('Are you sure you want to remove this connection?');"
                    >
                      Remove LTI 1.3 connection with ${instance.lti13_instance.name}:
                      ${instance.lti13_course_instance.context_label}
                    </button>
                  </form>
                </div>
              </div>
            </div>
          </div>
        </main>
      </body>
    </html>
  `.toString();
}

function lineItem(item: Lti13Assessments, timezone: string) {
  return html`
    <span title="${item.lineitem_id_url}">${item.lineitem.label}</span>
    <p>
      <em>Last activity: ${formatDateYMDHM(item.last_activity, timezone)}</em>
    </p>
  `;
}

export function LineitemsInputs(lineitems: Lineitems) {
  if (lineitems.length === 0) {
    return html`<p>None found.</p>`.toString();
  }
  // TODO: Filter out assignments that are already linked? Re-linking will override the
  // previous assignment link
  return html`
    ${lineitems.map(
      (lineitem) => html`
        <div class="form-check">
          <label class="form-check-label">
            <input
              class="form-check-input"
              type="radio"
              name="lineitem_id"
              value="${lineitem.id}"
              required
            />
            <span title="${lineitem.id}">${lineitem.label}</span>
          </label>
        </div>
      `,
    )}
    <button name="__action" value="link_assessment" class="btn btn-primary">
      Link assignments
    </button>
  `.toString();
}<|MERGE_RESOLUTION|>--- conflicted
+++ resolved
@@ -4,11 +4,8 @@
 import { html } from '@prairielearn/html';
 
 import { HeadContents } from '../../../components/HeadContents.html.js';
-<<<<<<< HEAD
+import { Modal } from '../../../components/Modal.html.js';
 import { Navbar } from '../../../components/Navbar.html.js';
-import { Lti13CourseInstance, Lti13Instance } from '../../../lib/db-types.js';
-=======
-import { Modal } from '../../../components/Modal.html.js';
 import {
   Lti13CourseInstance,
   Lti13Instance,
@@ -17,7 +14,6 @@
   Lti13Assessments,
 } from '../../../lib/db-types.js';
 import { Lineitems } from '../../lib/lti13.js';
->>>>>>> e63c0ebc
 
 interface Lti13FullInstance {
   lti13_course_instance: Lti13CourseInstance;
