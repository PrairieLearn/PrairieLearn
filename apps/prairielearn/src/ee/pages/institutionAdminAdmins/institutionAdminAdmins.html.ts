import { z } from 'zod';

import { html } from '@prairielearn/html';

import { Modal } from '../../../components/Modal.html.js';
import { PageLayout } from '../../../components/PageLayout.html.js';
import { compiledScriptTag } from '../../../lib/assets.js';
import {
  type Institution,
  InstitutionAdministratorSchema,
  UserSchema,
} from '../../../lib/db-types.js';

export const InstitutionAdminAdminsRowSchema = z.object({
  user: UserSchema,
  institution_administrator: InstitutionAdministratorSchema,
});
type InstitutionAdminAdminsRow = z.infer<typeof InstitutionAdminAdminsRowSchema>;

export function InstitutionAdminAdmins({
  institution,
  rows,
  uidsLimit,
  resLocals,
}: {
  institution: Institution;
  rows: InstitutionAdminAdminsRow[];
  uidsLimit: number;
  resLocals: Record<string, any>;
}) {
  return PageLayout({
<<<<<<< HEAD
    resLocals: { ...resLocals, institution },
    pageTitle: `Admins — ${institution.short_name}`,
=======
    resLocals: {
      ...resLocals,
      institution,
    },
    pageTitle: `Admins — ${institution.short_name}`,
    headContent: [compiledScriptTag('institutionAdminAdminsClient.ts')],
>>>>>>> 06a2049e
    navContext: {
      type: 'institution',
      page: 'institution_admin',
      subPage: 'admins',
    },
<<<<<<< HEAD
    options: {
      marginBottom: true,
    },
    headContent: [compiledScriptTag('institutionAdminAdminsClient.ts')],
    content: html` ${AdminsCard({ rows })} `,
    postContent: html`
      ${AddAdminsModal({ uidsLimit, csrfToken: resLocals.__csrf_token })}
=======
    content: html`
      ${AdminsCard({ rows })} ${AddAdminsModal({ uidsLimit, csrfToken: resLocals.__csrf_token })}
>>>>>>> 06a2049e
      ${RemoveAdminModal({ csrfToken: resLocals.__csrf_token })}
    `,
  });
}

function AdminsCard({ rows }: { rows: InstitutionAdminAdminsRow[] }) {
  return html`
    <div class="card mb-4">
      <div class="card-header bg-primary text-white d-flex align-items-center">
        Administrators
        <button
          type="button"
          class="btn btn-sm btn-light ml-auto"
          data-toggle="modal"
          data-target="#addAdminsModal"
        >
          <i class="fa fa-user-plus" aria-hidden="true"></i>
          Add administrators
        </button>
      </div>

      ${rows.length === 0
        ? html`
            <div class="card-body">
              <div class="text-center text-muted">No institution administrators</div>
            </div>
          `
        : html`
            <ul class="list-group list-group-flush">
              ${rows.map(
                (row) => html`
                  <li class="list-group-item d-flex flex-row align-items-center">
                    <div class="d-flex flex-column">
                      <span>${row.user.name}</span>
                      <span class="text-muted">${row.user.uid}</span>
                    </div>

                    <button
                      class="btn btn-sm btn-outline-danger ml-auto js-remove-admin"
                      data-toggle="modal"
                      data-target="#removeAdminModal"
                      type="button"
                      data-name-and-uid="${row.user.name} (${row.user.uid})"
                      data-institution-administrator-id="${row.institution_administrator.id}"
                    >
                      Remove
                    </button>
                  </li>
                `,
              )}
            </ul>
          `}
    </div>
  `;
}

function AddAdminsModal({ uidsLimit, csrfToken }: { uidsLimit: number; csrfToken: string }) {
  return Modal({
    id: 'addAdminsModal',
    title: 'Add administrators',
    body: html`
      <div class="form-group">
        <label for="addAdminsModalUid" class="form-label"> UIDs </label>
        <textarea
          name="uids"
          class="form-control"
          id="addAdminsModalUid"
          aria-describedby="addAdminsModalUidHelp"
          placeholder="user1@example.com, user2@example.com"
          style="height: 10vh;"
          required
        ></textarea>
        <small class="form-text text-muted" id="addAdminsModalUidHelp">
          Enter up to ${uidsLimit} UIDs separated by commas, semicolons, or whitespace.
        </small>
      </div>

      <div class="alert alert-warning mb-0" role="alert">
        Institution administrators will have full read and write access to all content within this
        institution. They will also be able to add and remove other administrators.
      </div>
    `,
    footer: html`
      <input type="hidden" name="__action" value="addAdmins" />
      <input type="hidden" name="__csrf_token" value="${csrfToken}" />
      <button type="button" class="btn btn-secondary" data-dismiss="modal">Close</button>
      <button type="submit" class="btn btn-primary">Add administrators</button>
    `,
  });
}

function RemoveAdminModal({ csrfToken }: { csrfToken: string }) {
  return Modal({
    id: 'removeAdminModal',
    title: 'Remove administrator',
    body: html`
      <p>
        Are you sure you want to remove
        <strong><span class="js-name-and-uid"></span></strong>
        as an administrator of this institution? This will not affect any of their other roles.
      </p>
    `,
    footer: html`
      <input type="hidden" name="__action" value="removeAdmin" />
      <input type="hidden" name="__csrf_token" value="${csrfToken}" />
      <input
        type="hidden"
        name="unsafe_institution_administrator_id"
        class="js-institution-administrator-id"
      />
      <button type="button" class="btn btn-secondary" data-dismiss="modal">Cancel</button>
      <button type="submit" class="btn btn-danger">Remove administrator</button>
    `,
  });
}<|MERGE_RESOLUTION|>--- conflicted
+++ resolved
@@ -29,34 +29,19 @@
   resLocals: Record<string, any>;
 }) {
   return PageLayout({
-<<<<<<< HEAD
-    resLocals: { ...resLocals, institution },
-    pageTitle: `Admins — ${institution.short_name}`,
-=======
     resLocals: {
       ...resLocals,
       institution,
     },
     pageTitle: `Admins — ${institution.short_name}`,
     headContent: [compiledScriptTag('institutionAdminAdminsClient.ts')],
->>>>>>> 06a2049e
     navContext: {
       type: 'institution',
       page: 'institution_admin',
       subPage: 'admins',
     },
-<<<<<<< HEAD
-    options: {
-      marginBottom: true,
-    },
-    headContent: [compiledScriptTag('institutionAdminAdminsClient.ts')],
-    content: html` ${AdminsCard({ rows })} `,
-    postContent: html`
-      ${AddAdminsModal({ uidsLimit, csrfToken: resLocals.__csrf_token })}
-=======
     content: html`
       ${AdminsCard({ rows })} ${AddAdminsModal({ uidsLimit, csrfToken: resLocals.__csrf_token })}
->>>>>>> 06a2049e
       ${RemoveAdminModal({ csrfToken: resLocals.__csrf_token })}
     `,
   });
