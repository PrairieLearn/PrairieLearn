import { z } from 'zod';

import { html } from '@prairielearn/html';
import { renderEjs } from '@prairielearn/html-ejs';

<<<<<<< HEAD
import { Modal } from '../../../components/Modal.html.js';
import { compiledScriptTag } from '../../../lib/assets.js';
import {
  type Institution,
  UserSchema,
  InstitutionAdministratorSchema,
} from '../../../lib/db-types.js';

export const InstitutionAdminAdminsRowSchema = z.object({
  user: UserSchema,
  institution_administrator: InstitutionAdministratorSchema,
});
type InstitutionAdminAdminsRow = z.infer<typeof InstitutionAdminAdminsRowSchema>;
=======
import { HeadContents } from '../../../components/HeadContents.html.js';
import { type Institution } from '../../../lib/db-types.js';
>>>>>>> 21d77c10

export function InstitutionAdminAdmins({
  institution,
  rows,
  uidsLimit,
  resLocals,
}: {
  institution: Institution;
  rows: InstitutionAdminAdminsRow[];
  uidsLimit: number;
  resLocals: Record<string, any>;
}) {
  return html`
    <!doctype html>
    <html lang="en">
      <head>
<<<<<<< HEAD
        ${renderEjs(import.meta.url, "<%- include('../../../pages/partials/head')%>", {
          ...resLocals,
          pageTitle: `Admins — ${institution.short_name}`,
        })}
        ${compiledScriptTag('institutionAdminAdminsClient.ts')}
=======
        ${HeadContents({ resLocals, pageTitle: `Admins — ${institution.short_name}` })}
>>>>>>> 21d77c10
      </head>
      <body>
        ${renderEjs(import.meta.url, "<%- include('../../../pages/partials/navbar') %>", {
          ...resLocals,
          institution,
          navbarType: 'institution',
          navPage: 'institution_admin',
          navSubPage: 'admins',
        })}
<<<<<<< HEAD
        <main class="container mb-4">
          ${AdminsCard({ rows })}
          ${AddAdminsModal({ uidsLimit, csrfToken: resLocals.__csrf_token })}
          ${RemoveAdminModal({ csrfToken: resLocals.__csrf_token })}
=======
        <main id="content" class="container mb-4">
          <div class="alert alert-primary" role="alert">
            Institution administrators are coming soon!
          </div>
>>>>>>> 21d77c10
        </main>
      </body>
    </html>
  `.toString();
}

function AdminsCard({ rows }: { rows: InstitutionAdminAdminsRow[] }) {
  return html`
    <div class="card mb-4">
      <div class="card-header bg-primary text-white d-flex align-items-center">
        Administrators
        <button
          type="button"
          class="btn btn-sm btn-light ml-auto"
          data-toggle="modal"
          data-target="#addAdminsModal"
        >
          <i class="fa fa-user-plus" aria-hidden="true"></i>
          Add administrators
        </button>
      </div>

      ${rows.length === 0
        ? html`
            <div class="card-body">
              <div class="text-center text-muted">No institution administrators</div>
            </div>
          `
        : html`
            <ul class="list-group list-group-flush">
              ${rows.map(
                (row) => html`
                  <li class="list-group-item d-flex flex-row align-items-center">
                    <div class="d-flex flex-column">
                      <span>${row.user.name}</span>
                      <span class="text-muted">${row.user.uid}</span>
                    </div>

                    <button
                      class="btn btn-sm btn-outline-danger ml-auto js-remove-admin"
                      data-toggle="modal"
                      data-target="#removeAdminModal"
                      type="button"
                      data-name-and-uid="${row.user.name} (${row.user.uid})"
                      data-institution-administrator-id="${row.institution_administrator.id}"
                    >
                      Remove
                    </button>
                  </li>
                `,
              )}
            </ul>
          `}
    </div>
  `;
}

function AddAdminsModal({ uidsLimit, csrfToken }: { uidsLimit: number; csrfToken: string }) {
  return Modal({
    id: 'addAdminsModal',
    title: 'Add administrators',
    body: html`
      <div class="form-group">
        <label for="addAdminsModalUid" class="form-label"> UIDs </label>
        <textarea
          name="uids"
          class="form-control"
          id="addAdminsModalUid"
          aria-describedby="addAdminsModalUidHelp"
          placeholder="user1@example.com, user2@example.com"
          style="height: 10vh;"
          required
        ></textarea>
        <small class="form-text text-muted" id="addAdminsModalUidHelp">
          Enter up to ${uidsLimit} UIDs separated by commas, semicolons, or whitespace.
        </small>
      </div>

      <div class="alert alert-warning mb-0" role="alert">
        Institution administrators will have full read and write access to all content within this
        institution. They will also be able to add and remove other administrators.
      </div>
    `,
    footer: html`
      <input type="hidden" name="__action" value="addAdmins" />
      <input type="hidden" name="__csrf_token" value="${csrfToken}" />
      <button type="button" class="btn btn-secondary" data-dismiss="modal">Close</button>
      <button type="submit" class="btn btn-primary">Add administrators</button>
    `,
  });
}

function RemoveAdminModal({ csrfToken }: { csrfToken: string }) {
  return Modal({
    id: 'removeAdminModal',
    title: 'Remove administrator',
    body: html`
      <p>
        Are you sure you want to remove
        <strong><span class="js-name-and-uid"></span></strong>
        as an administrator of this institution? This will not affect any of their other roles.
      </p>
    `,
    footer: html`
      <input type="hidden" name="__action" value="removeAdmin" />
      <input type="hidden" name="__csrf_token" value="${csrfToken}" />
      <input
        type="hidden"
        name="unsafe_institution_administrator_id"
        class="js-institution-administrator-id"
      />
      <button type="button" class="btn btn-secondary" data-dismiss="modal">Cancel</button>
      <button type="submit" class="btn btn-danger">Remove administrator</button>
    `,
  });
}<|MERGE_RESOLUTION|>--- conflicted
+++ resolved
@@ -3,7 +3,7 @@
 import { html } from '@prairielearn/html';
 import { renderEjs } from '@prairielearn/html-ejs';
 
-<<<<<<< HEAD
+import { HeadContents } from '../../../components/HeadContents.html.js';
 import { Modal } from '../../../components/Modal.html.js';
 import { compiledScriptTag } from '../../../lib/assets.js';
 import {
@@ -17,10 +17,6 @@
   institution_administrator: InstitutionAdministratorSchema,
 });
 type InstitutionAdminAdminsRow = z.infer<typeof InstitutionAdminAdminsRowSchema>;
-=======
-import { HeadContents } from '../../../components/HeadContents.html.js';
-import { type Institution } from '../../../lib/db-types.js';
->>>>>>> 21d77c10
 
 export function InstitutionAdminAdmins({
   institution,
@@ -37,15 +33,8 @@
     <!doctype html>
     <html lang="en">
       <head>
-<<<<<<< HEAD
-        ${renderEjs(import.meta.url, "<%- include('../../../pages/partials/head')%>", {
-          ...resLocals,
-          pageTitle: `Admins — ${institution.short_name}`,
-        })}
+        ${HeadContents({ resLocals, pageTitle: `Admins — ${institution.short_name}` })}
         ${compiledScriptTag('institutionAdminAdminsClient.ts')}
-=======
-        ${HeadContents({ resLocals, pageTitle: `Admins — ${institution.short_name}` })}
->>>>>>> 21d77c10
       </head>
       <body>
         ${renderEjs(import.meta.url, "<%- include('../../../pages/partials/navbar') %>", {
@@ -55,17 +44,10 @@
           navPage: 'institution_admin',
           navSubPage: 'admins',
         })}
-<<<<<<< HEAD
-        <main class="container mb-4">
+        <main id="content" class="container mb-4">
           ${AdminsCard({ rows })}
           ${AddAdminsModal({ uidsLimit, csrfToken: resLocals.__csrf_token })}
           ${RemoveAdminModal({ csrfToken: resLocals.__csrf_token })}
-=======
-        <main id="content" class="container mb-4">
-          <div class="alert alert-primary" role="alert">
-            Institution administrators are coming soon!
-          </div>
->>>>>>> 21d77c10
         </main>
       </body>
     </html>
