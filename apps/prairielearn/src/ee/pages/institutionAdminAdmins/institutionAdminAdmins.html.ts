--- conflicted
+++ resolved
@@ -1,24 +1,21 @@
 import { z } from 'zod';
+
 import { html } from '@prairielearn/html';
 import { renderEjs } from '@prairielearn/html-ejs';
 
-<<<<<<< HEAD
+import { Modal } from '../../../components/Modal.html.js';
+import { compiledScriptTag } from '../../../lib/assets.js';
 import {
   type Institution,
   UserSchema,
   InstitutionAdministratorSchema,
-} from '../../../lib/db-types';
-import { compiledScriptTag } from '../../../lib/assets';
-import { Modal } from '../../../components/Modal.html';
+} from '../../../lib/db-types.js';
 
 export const InstitutionAdminAdminsRowSchema = z.object({
   user: UserSchema,
   institution_administrator: InstitutionAdministratorSchema,
 });
 type InstitutionAdminAdminsRow = z.infer<typeof InstitutionAdminAdminsRowSchema>;
-=======
-import { type Institution } from '../../../lib/db-types.js';
->>>>>>> ef81d357
 
 export function InstitutionAdminAdmins({
   institution,
