--- conflicted
+++ resolved
@@ -1,6 +1,6 @@
 import { Router } from 'express';
-<<<<<<< HEAD
 import asyncHandler = require('express-async-handler');
+
 import { HttpStatusError } from '@prairielearn/error';
 import { flash } from '@prairielearn/flash';
 import {
@@ -10,25 +10,19 @@
   runInTransactionAsync,
 } from '@prairielearn/postgres';
 
+import { InstitutionAdministratorSchema } from '../../../lib/db-types.js';
+import { parseUidsString } from '../../../lib/user.js';
+import { insertAuditLog } from '../../../models/audit-log.js';
+import { selectUserByUid } from '../../../models/user.js';
+import { selectAndAuthzInstitutionAsAdmin } from '../../lib/selectAndAuthz.js';
+
 import {
   InstitutionAdminAdmins,
   InstitutionAdminAdminsRowSchema,
-} from './institutionAdminAdmins.html';
-import { selectUserByUid } from '../../../models/user';
-import { parseUidsString } from '../../../lib/user';
-import { selectAndAuthzInstitutionAsAdmin } from '../../lib/selectAndAuthz';
-import { insertAuditLog } from '../../../models/audit-log';
-import { InstitutionAdministratorSchema } from '../../../lib/db-types';
-=======
-import asyncHandler from 'express-async-handler';
-
-import { selectAndAuthzInstitutionAsAdmin } from '../../lib/selectAndAuthz.js';
-
-import { InstitutionAdminAdmins } from './institutionAdminAdmins.html.js';
->>>>>>> ef81d357
+} from './institutionAdminAdmins.html.js';
 
 const router = Router({ mergeParams: true });
-const sql = loadSqlEquiv(__filename);
+const sql = loadSqlEquiv(import.meta.url);
 
 /**
  * The maximum number of UIDs that can be provided in a single request.
