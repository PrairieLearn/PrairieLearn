import { html } from '@prairielearn/html';

import { HeadContents } from '../../../components/HeadContents.html.js';
import { Navbar } from '../../../components/Navbar.html.js';
import { User } from '../../../lib/db-types.js';

export function Terms({ user, resLocals }: { user: User; resLocals: Record<string, any> }) {
  return html`
    <!doctype html>
    <html lang="en">
      <head>
        ${HeadContents({ resLocals, pageTitle: 'Terms and conditions' })}
      </head>
      <body>
<<<<<<< HEAD
        ${Navbar({ resLocals, navbarType: 'plain' })}
        <main class="container">
=======
        ${renderEjs(import.meta.url, "<%- include('../../../pages/partials/navbar') %>", {
          ...resLocals,
          navPage: 'plain',
          navbarType: 'plain',
        })}
        <main id="content" class="container">
>>>>>>> 46593575
          <h1>Terms and Conditions</h1>
          ${user.terms_accepted_at
            ? html`
                <p>
                  You have already accepted the latest
                  <a href="https://www.prairielearn.com/legal/terms">Terms of Service</a> and
                  <a href="https://www.prairielearn.com/legal/privacy">Privacy Policy</a>.
                </p>
                <a href="/" class="btn btn-primary">Continue to PrairieLearn</a>
              `
            : html`
                <p>
                  To continue, please accept the latest
                  <a href="https://www.prairielearn.com/legal/terms">Terms of Service</a> and
                  <a href="https://www.prairielearn.com/legal/privacy">Privacy Policy</a>.
                </p>
                <form method="POST">
                  <input type="hidden" name="__csrf_token" value="${resLocals.__csrf_token}" />
                  <button
                    type="submit"
                    class="btn btn-primary"
                    name="__action"
                    value="accept_terms"
                  >
                    Accept and continue
                  </button>
                </form>
              `}
        </main>
      </body>
    </html>
  `.toString();
}<|MERGE_RESOLUTION|>--- conflicted
+++ resolved
@@ -12,17 +12,8 @@
         ${HeadContents({ resLocals, pageTitle: 'Terms and conditions' })}
       </head>
       <body>
-<<<<<<< HEAD
         ${Navbar({ resLocals, navbarType: 'plain' })}
-        <main class="container">
-=======
-        ${renderEjs(import.meta.url, "<%- include('../../../pages/partials/navbar') %>", {
-          ...resLocals,
-          navPage: 'plain',
-          navbarType: 'plain',
-        })}
         <main id="content" class="container">
->>>>>>> 46593575
           <h1>Terms and Conditions</h1>
           ${user.terms_accepted_at
             ? html`
