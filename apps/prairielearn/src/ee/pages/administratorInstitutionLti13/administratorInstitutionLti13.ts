--- conflicted
+++ resolved
@@ -7,13 +7,8 @@
 import * as error from '@prairielearn/error';
 import { flash } from '@prairielearn/flash';
 import {
-<<<<<<< HEAD
-  loadSqlEquiv,
-  queryAsync,
-=======
   execute,
   loadSqlEquiv,
->>>>>>> f07f913c
   queryOptionalRow,
   queryRow,
   queryRows,
