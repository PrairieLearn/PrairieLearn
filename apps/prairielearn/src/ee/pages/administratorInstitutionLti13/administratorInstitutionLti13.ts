--- conflicted
+++ resolved
@@ -6,17 +6,13 @@
 
 import * as error from '@prairielearn/error';
 import { flash } from '@prairielearn/flash';
-<<<<<<< HEAD
 import {
+  execute,
   loadSqlEquiv,
-  queryAsync,
   queryOptionalRow,
   queryRow,
   queryRows,
 } from '@prairielearn/postgres';
-=======
-import { execute, loadSqlEquiv, queryOptionalRow, queryRows } from '@prairielearn/postgres';
->>>>>>> 282883b5
 
 import { config } from '../../../lib/config.js';
 import { type Lti13Instance, Lti13InstanceSchema } from '../../../lib/db-types.js';
