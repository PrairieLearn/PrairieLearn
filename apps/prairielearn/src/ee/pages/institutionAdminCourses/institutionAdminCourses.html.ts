--- conflicted
+++ resolved
@@ -27,23 +27,7 @@
           navPage: 'institution_admin',
           navSubPage: 'courses',
         })}
-<<<<<<< HEAD
-        <main class="container mb-4">${CoursesCard({ courses })}</main>
-=======
-        <main id="content" class="container mb-4">
-          <ul class="list-group">
-            ${courses.map(
-              (course) => html`
-                <li class="list-group-item">
-                  <a href="/pl/course/${course.id}/course_admin">
-                    ${course.short_name}: ${course.title}
-                  </a>
-                </li>
-              `,
-            )}
-          </ul>
-        </main>
->>>>>>> 21d77c10
+        <main id="content" class="container mb-4">${CoursesCard({ courses })}</main>
       </body>
     </html>
   `.toString();
