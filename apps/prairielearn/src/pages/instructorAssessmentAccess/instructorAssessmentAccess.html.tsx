--- conflicted
+++ resolved
@@ -1,19 +1,11 @@
 import { z } from 'zod';
 
 import { html } from '@prairielearn/html';
-<<<<<<< HEAD
-import { renderHtml } from '@prairielearn/preact';
 import { hydrateHtml } from '@prairielearn/preact/server';
 
 import { CommentPopover } from '../../components/CommentPopover.js';
 import { PageLayout } from '../../components/PageLayout.js';
-import { AssessmentSyncErrorsAndWarnings } from '../../components/SyncErrorsAndWarnings.js';
 import { extractPageContext } from '../../lib/client/page-context.js';
-=======
-
-import { CommentPopover } from '../../components/CommentPopover.js';
-import { PageLayout } from '../../components/PageLayout.js';
->>>>>>> 13f45276
 import { isRenderableComment } from '../../lib/comments.js';
 import { config } from '../../lib/config.js';
 import { JsonCommentSchema } from '../../lib/db-types.js';
@@ -67,16 +59,6 @@
       fullWidth: true,
     },
     content: html`
-<<<<<<< HEAD
-      ${renderHtml(
-        <AssessmentSyncErrorsAndWarnings
-          authzData={resLocals.authz_data}
-          assessment={resLocals.assessment}
-          courseInstance={resLocals.course_instance}
-          course={resLocals.course}
-          urlPrefix={resLocals.urlPrefix}
-        />,
-      )}
       ${enhancedAccessControl
         ? hydrateHtml(
             <AccessControl
@@ -87,8 +69,6 @@
           )
         : ''}
 
-=======
->>>>>>> 13f45276
       <div class="card mb-4">
         <div class="card-header bg-primary text-white d-flex align-items-center">
           <h1>${resLocals.assessment_set.name} ${resLocals.assessment.number}: Access rules</h1>
