--- conflicted
+++ resolved
@@ -2,32 +2,12 @@
 import { html } from '@prairielearn/html';
 import { renderEjs } from '@prairielearn/html-ejs';
 
-<<<<<<< HEAD
+import { AssessmentSyncErrorsAndWarnings } from '../../components/SyncErrorsAndWarnings.html.js';
 import { compiledScriptTag } from '../../lib/assets.js';
 
 import { AccessRulesTable } from './accessRulesTable.js';
 import { EditAccessRuleModal } from './editAccessRuleModal.js';
 import { AssessmentAccessRules } from './instructorAssessmentAccess.types.js';
-=======
-import { AssessmentSyncErrorsAndWarnings } from '../../components/SyncErrorsAndWarnings.html.js';
-
-export const AssessmentAccessRulesSchema = z.object({
-  mode: z.string(),
-  uids: z.string(),
-  start_date: z.string(),
-  end_date: z.string(),
-  credit: z.string(),
-  time_limit: z.string(),
-  password: z.string(),
-  exam_uuid: z.string().nullable(),
-  pt_course_id: z.string().nullable(),
-  pt_course_name: z.string().nullable(),
-  pt_exam_id: z.string().nullable(),
-  pt_exam_name: z.string().nullable(),
-  active: z.string(),
-});
-type AssessmentAccessRules = z.infer<typeof AssessmentAccessRulesSchema>;
->>>>>>> 18777ae2
 
 export function InstructorAssessmentAccess({
   resLocals,
@@ -54,12 +34,13 @@
         </script>
         ${renderEjs(import.meta.url, "<%- include('../partials/navbar'); %>", resLocals)}
         <main id="content" class="container-fluid">
-<<<<<<< HEAD
-          ${renderEjs(
-            import.meta.url,
-            "<%- include('../partials/assessmentSyncErrorsAndWarnings'); %>",
-            resLocals,
-          )}
+          ${AssessmentSyncErrorsAndWarnings({
+            authz_data: resLocals.authz_data,
+            assessment: resLocals.assessment,
+            courseInstance: resLocals.course_instance,
+            course: resLocals.course,
+            urlPrefix: resLocals.urlPrefix,
+          })}
           ${EditAccessRuleModal({
             accessRule: accessRules[0] ?? { assessment_access_rule: {} },
             addAccessRule: false,
@@ -77,16 +58,6 @@
               value="${JSON.stringify(accessRules)}"
             />
           </form>
-=======
-          ${AssessmentSyncErrorsAndWarnings({
-            authz_data: resLocals.authz_data,
-            assessment: resLocals.assessment,
-            courseInstance: resLocals.course_instance,
-            course: resLocals.course,
-            urlPrefix: resLocals.urlPrefix,
-          })}
-
->>>>>>> 18777ae2
           <div class="card mb-4">
             <div
               class="card-header bg-primary text-white d-flex align-items-center justify-content-between"
