--- conflicted
+++ resolved
@@ -3,11 +3,8 @@
 import { html } from '@prairielearn/html';
 import { renderEjs } from '@prairielearn/html-ejs';
 
-<<<<<<< HEAD
 import { HeadContents } from '../../components/HeadContents.html.js';
-=======
 import { AssessmentSyncErrorsAndWarnings } from '../../components/SyncErrorsAndWarnings.html.js';
->>>>>>> 0587b7a8
 
 export const AssessmentAccessRulesSchema = z.object({
   mode: z.string(),
