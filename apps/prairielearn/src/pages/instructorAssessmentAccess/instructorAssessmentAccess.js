--- conflicted
+++ resolved
@@ -1,17 +1,10 @@
-<<<<<<< HEAD
-import ERR from 'async-stacktrace';
-import express from 'express';
-import path from 'path';
-=======
 // @ts-check
 const ERR = require('async-stacktrace');
-const express = require('express');
-const router = express.Router();
-const path = require('path');
->>>>>>> 0c89b0b9
+import * as express from 'express';
+import * as path from 'path';
 const debug = require('debug')('prairielearn:' + path.basename(__filename, '.js'));
 
-import { syncExamIdAccessRules } from '../../lib/config';
+import { config } from '../../lib/config';
 import * as sqldb from '@prairielearn/postgres';
 
 const router = express.Router();
@@ -21,7 +14,7 @@
   debug('GET /');
   var params = {
     assessment_id: res.locals.assessment.id,
-    link_exam_id: syncExamIdAccessRules,
+    link_exam_id: config.syncExamIdAccessRules,
   };
   sqldb.query(sql.assessment_access_rules, params, function (err, result) {
     if (ERR(err, next)) return;
