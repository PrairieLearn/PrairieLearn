--- conflicted
+++ resolved
@@ -3,11 +3,6 @@
 
 import { loadSqlEquiv, queryRows } from '@prairielearn/postgres';
 
-<<<<<<< HEAD
-=======
-import { config } from '../../lib/config.js';
-
->>>>>>> 4cabe17e
 import {
   InstructorAssessmentAccess,
   AssessmentAccessRulesSchema,
