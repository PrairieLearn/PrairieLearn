<<<<<<< HEAD
import ERR from 'async-stacktrace';
import async from 'async';
import express from 'express';
import * as path from 'path';
=======
// @ts-check
const ERR = require('async-stacktrace');
const async = require('async');
const express = require('express');
const router = express.Router();
const path = require('path');
>>>>>>> 0c89b0b9
const debug = require('debug')('prairielearn:' + path.basename(__filename, '.js'));
import QR from 'qrcode-svg';
import { flash } from '@prairielearn/flash';
import * as sqldb from '@prairielearn/postgres';
import * as error from '@prairielearn/error';
import { logger } from '@prairielearn/logger';

import {
  AssessmentCopyEditor,
  AssessmentRenameEditor,
  AssessmentDeleteEditor,
} from '../../lib/editors';
import { encodePath } from '../../lib/uri-util';
import { getCanonicalHost } from '../../lib/url';

const router = express.Router();
const sql = sqldb.loadSqlEquiv(__filename);

router.get('/', function (req, res, next) {
  debug('GET /');
  async.series(
    [
      (callback) => {
        debug('query tids');
        sqldb.queryOneRow(
          sql.tids,
          { course_instance_id: res.locals.course_instance.id },
          (err, result) => {
            if (ERR(err, callback)) return;
            res.locals.tids = result.rows[0].tids;
            callback(null);
          },
        );
      },
    ],
    function (err) {
      if (ERR(err, next)) return;
      const host = getCanonicalHost(req);
      res.locals.studentLink = new URL(
        res.locals.plainUrlPrefix +
          '/course_instance/' +
          res.locals.course_instance.id +
          '/assessment/' +
          res.locals.assessment.id,
        host,
      ).href;
      res.locals.studentLinkQRCode = new QR({
        content: res.locals.studentLink,
        width: 512,
        height: 512,
      }).svg();
      res.locals.infoAssessmentPath = encodePath(
        path.join(
          'courseInstances',
          res.locals.course_instance.short_name,
          'assessments',
          res.locals.assessment.tid,
          'infoAssessment.json',
        ),
      );
      res.render(__filename.replace(/\.js$/, '.ejs'), res.locals);
    },
  );
});

router.post('/', function (req, res, next) {
  debug('POST /');
  if (req.body.__action === 'copy_assessment') {
    debug('Copy assessment');
    const editor = new AssessmentCopyEditor({
      locals: res.locals,
    });
    editor.canEdit((err) => {
      if (ERR(err, next)) return;
      editor.doEdit((err, job_sequence_id) => {
        if (ERR(err, (e) => logger.error('Error in doEdit()', e))) {
          res.redirect(res.locals.urlPrefix + '/edit_error/' + job_sequence_id);
        } else {
          debug(
            `Get assessment_id from uuid=${editor.uuid} with course_instance_id=${res.locals.course_instance.id}`,
          );
          sqldb.queryOneRow(
            sql.select_assessment_id_from_uuid,
            {
              uuid: editor.uuid,
              course_instance_id: res.locals.course_instance.id,
            },
            (err, result) => {
              if (ERR(err, next)) return;
              flash(
                'success',
                'Assessment copied successfully. You are now viewing your copy of the assessment.',
              );
              res.redirect(
                res.locals.urlPrefix + '/assessment/' + result.rows[0].assessment_id + '/settings',
              );
            },
          );
        }
      });
    });
  } else if (req.body.__action === 'delete_assessment') {
    debug('Delete assessment');
    const editor = new AssessmentDeleteEditor({
      locals: res.locals,
    });
    editor.canEdit((err) => {
      if (ERR(err, next)) return;
      editor.doEdit((err, job_sequence_id) => {
        if (ERR(err, (e) => logger.error('Error in doEdit()', e))) {
          res.redirect(res.locals.urlPrefix + '/edit_error/' + job_sequence_id);
        } else {
          res.redirect(res.locals.urlPrefix + '/instance_admin/assessments');
        }
      });
    });
  } else if (req.body.__action === 'change_id') {
    debug(`Change tid from ${res.locals.assessment.tid} to ${req.body.id}`);
    if (!req.body.id) return next(new Error(`Invalid TID (was falsy): ${req.body.id}`));
    if (!/^[-A-Za-z0-9_/]+$/.test(req.body.id)) {
      return next(
        new Error(
          `Invalid TID (was not only letters, numbers, dashes, slashes, and underscores, with no spaces): ${req.body.id}`,
        ),
      );
    }
    let tid_new;
    try {
      tid_new = path.normalize(req.body.id);
    } catch (err) {
      return next(new Error(`Invalid TID (could not be normalized): ${req.body.id}`));
    }
    if (res.locals.assessment.tid === tid_new) {
      debug('The new tid is the same as the old tid - do nothing');
      res.redirect(req.originalUrl);
    } else {
      const editor = new AssessmentRenameEditor({
        locals: res.locals,
        tid_new: tid_new,
      });

      editor.canEdit((err) => {
        if (ERR(err, next)) return;
        editor.doEdit((err, job_sequence_id) => {
          if (ERR(err, (e) => logger.error('Error in doEdit()', e))) {
            res.redirect(res.locals.urlPrefix + '/edit_error/' + job_sequence_id);
          } else {
            res.redirect(req.originalUrl);
          }
        });
      });
    }
  } else {
    next(
      error.make(400, 'unknown __action: ' + req.body.__action, {
        locals: res.locals,
        body: req.body,
      }),
    );
  }
});

export default router;<|MERGE_RESOLUTION|>--- conflicted
+++ resolved
@@ -1,16 +1,8 @@
-<<<<<<< HEAD
-import ERR from 'async-stacktrace';
-import async from 'async';
-import express from 'express';
-import * as path from 'path';
-=======
 // @ts-check
 const ERR = require('async-stacktrace');
-const async = require('async');
-const express = require('express');
-const router = express.Router();
-const path = require('path');
->>>>>>> 0c89b0b9
+import * as async from 'async';
+import * as express from 'express';
+import * as path from 'path';
 const debug = require('debug')('prairielearn:' + path.basename(__filename, '.js'));
 import QR from 'qrcode-svg';
 import { flash } from '@prairielearn/flash';
