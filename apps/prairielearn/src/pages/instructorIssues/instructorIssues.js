--- conflicted
+++ resolved
@@ -1,8 +1,4 @@
-<<<<<<< HEAD
 // @ts-check
-=======
-//@ts-check
->>>>>>> 5bdf6a9d
 const asyncHandler = require('express-async-handler');
 const _ = require('lodash');
 import { parseISO, formatDistance } from 'date-fns';
@@ -10,21 +6,13 @@
 const SearchString = require('search-string');
 const { z } = require('zod');
 
-<<<<<<< HEAD
-const error = require('@prairielearn/error');
-const paginate = require('../../lib/paginate');
-const sqldb = require('@prairielearn/postgres');
-const { flash } = require('@prairielearn/flash');
-const { idsEqual } = require('../../lib/id');
-const { selectCourseInstancesWithStaffAccess } = require('../../models/course-instances');
-=======
 import * as error from '@prairielearn/error';
 import * as paginate from '../../lib/paginate';
 import * as sqldb from '@prairielearn/postgres';
+import { flash } from '@prairielearn/flash';
 import { idsEqual } from '../../lib/id';
 import { selectCourseInstancesWithStaffAccess } from '../../models/course-instances';
 import { closeAllIssuesForCourse } from '../../lib/issues';
->>>>>>> 5bdf6a9d
 
 const router = express.Router();
 const sql = sqldb.loadSqlEquiv(__filename);
@@ -242,11 +230,7 @@
     res.locals.rows = issues.rows;
 
     res.locals.filterQuery = req.query.q;
-<<<<<<< HEAD
-    res.locals.encodedFilterQuery = encodeURIComponent(/** @type {string } */ (req.query.q));
-=======
     res.locals.encodedFilterQuery = encodeURIComponent((req.query.q ?? '').toString());
->>>>>>> 5bdf6a9d
     res.locals.filters = filters;
     res.locals.anyFilteredIssuesOpen = issues.rows.some((row) => row.open);
 
@@ -282,7 +266,6 @@
       ];
       await sqldb.callAsync('issues_update_open', params);
       res.redirect(req.originalUrl);
-<<<<<<< HEAD
     } else if (req.body.__action === 'close_matching') {
       const issueIds = req.body.unsafe_issue_ids.split(',').filter((id) => id !== '');
       const closedCount = await sqldb.queryRow(
@@ -295,10 +278,8 @@
         z.number(),
       );
       flash('success', `Closed ${closedCount} ${closedCount === 1 ? 'issue' : 'issues'}.`);
-=======
     } else if (req.body.__action === 'close_all') {
       await closeAllIssuesForCourse(res.locals.course.id, res.locals.authn_user.user_id);
->>>>>>> 5bdf6a9d
       res.redirect(req.originalUrl);
     } else {
       throw error.make(400, `unknown __action: ${req.body.__action}`);
