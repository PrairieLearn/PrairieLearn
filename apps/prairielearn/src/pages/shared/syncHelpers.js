--- conflicted
+++ resolved
@@ -327,11 +327,7 @@
     throw new Error('cacheImageRegistry not defined');
   }
 
-<<<<<<< HEAD
-  const ecr = new ECR(makeAwsClientConfig());
-=======
-  const ecr = new ECRClient({ region: config.awsRegion });
->>>>>>> dc309d08
+  const ecr = new ECRClient(makeAwsClientConfig());
   const auth = await setupDockerAuth(ecr);
 
   const serverJob = await createServerJob({
