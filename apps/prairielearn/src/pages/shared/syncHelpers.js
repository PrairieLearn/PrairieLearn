// @ts-check
const { ECR } = require('@aws-sdk/client-ecr');
const _ = require('lodash');
const ERR = require('async-stacktrace');
const fs = require('fs-extra');
const async = require('async');
const Docker = require('dockerode');
const { DockerName, setupDockerAuthAsync } = require('@prairielearn/docker-utils');
const namedLocks = require('@prairielearn/named-locks');

const { makeAwsClientConfig } = require('../../lib/aws');
const { config } = require('../../lib/config');
const { createServerJob } = require('../../lib/server-jobs');
const syncFromDisk = require('../../sync/syncFromDisk');
const requireFrontend = require('../../lib/require-frontend');
const courseUtil = require('../../lib/courseUtil');
const util = require('util');
const chunks = require('../../lib/chunks');
const debug = require('debug')('prairielearn:syncHelpers');

const docker = new Docker();

module.exports.pullAndUpdate = async function (locals) {
  const serverJob = await createServerJob({
    courseId: locals.course.id,
    userId: locals.user.user_id,
    authnUserId: locals.authz_data.authn_user.user_id,
    type: 'sync',
    description: 'Pull from remote git repository',
  });

  const gitEnv = process.env;
  if (config.gitSshCommand != null) {
    gitEnv.GIT_SSH_COMMAND = config.gitSshCommand;
  }

  serverJob.executeInBackground(async (job) => {
    const lockName = `coursedir:${locals.course.path}`;
    const didSync = await namedLocks.tryWithLock(lockName, { timeout: 5000 }, async () => {
      let startGitHash = null;
      const coursePathExists = await fs.pathExists(locals.course.path);
      if (!coursePathExists) {
        // path does not exist, start with 'git clone'
        job.info('Clone from remote git repository');
        await job.exec(
          'git',
          ['clone', '-b', locals.course.branch, locals.course.repository, locals.course.path],
          {
            // Executed in the root directory, but this shouldn't really matter.
            cwd: '/',
            env: gitEnv,
          }
        );
      } else {
        // path exists, update remote origin address, then 'git fetch' and reset to latest with 'git reset'

        startGitHash = await courseUtil.getOrUpdateCourseCommitHashAsync(locals.course);

        job.info('Updating to latest remote origin address');
        await job.exec('git', ['remote', 'set-url', 'origin', locals.course.repository], {
          cwd: locals.course.path,
          env: gitEnv,
<<<<<<< HEAD
        });
=======
        },
      );
    } else {
      // path exists, update remote origin address, then 'git fetch' and reset to latest with 'git reset'
>>>>>>> 19b2b437

        job.info('Fetch from remote git repository');
        await job.exec('git', ['fetch'], { cwd: locals.course.path, env: gitEnv });

        job.info('Clean local files not in remote git repository');
        await job.exec('git', ['clean', '-fdx'], { cwd: locals.course.path, env: gitEnv });

        job.info('Reset state to remote git repository');
        await job.exec('git', ['reset', '--hard', `origin/${locals.course.branch}`], {
          cwd: locals.course.path,
          env: gitEnv,
        });
      }

      // After either cloning or fetching and resetting from Git, we'll load the
      // current commit hash. Note that we don't commit this to the database until
      // after we've synced the changes to the database and generated chunks. This
      // ensures that if the sync fails, we'll sync from the same starting commit
      // hash next time.
      const endGitHash = await courseUtil.getCommitHashAsync(locals.course.path);

      job.info('Sync git repository to database');
      const syncResult = await syncFromDisk.syncDiskToSqlAsync(
        locals.course.path,
        locals.course.id,
        job
      );

      if (config.chunksGenerator) {
        const chunkChanges = await chunks.updateChunksForCourse({
          coursePath: locals.course.path,
          courseId: locals.course.id,
          courseData: syncResult.courseData,
          oldHash: startGitHash,
          newHash: endGitHash,
        });
        chunks.logChunkChangesToJob(chunkChanges, job);
      }

<<<<<<< HEAD
      await courseUtil.updateCourseCommitHashAsync(locals.course);
=======
    // After either cloning or fetching and resetting from Git, we'll load the
    // current commit hash. Note that we don't commit this to the database until
    // after we've synced the changes to the database and generated chunks. This
    // ensures that if the sync fails, we'll sync from the same starting commit
    // hash next time.
    const endGitHash = await courseUtil.getCommitHashAsync(locals.course.path);

    job.info('Sync git repository to database');
    const syncResult = await syncFromDisk.syncDiskToSqlAsync(
      locals.course.path,
      locals.course.id,
      job,
    );
>>>>>>> 19b2b437

      // Before erroring the job from sync errors, reload server.js files.
      job.info('Reload question server.js files');
      const coursePath = locals.course.path;
      await util.promisify(requireFrontend.undefQuestionServers)(coursePath, job);

      if (syncResult.hadJsonErrors) {
        job.fail('One or more JSON files contained errors and were unable to be synced.');
      }

      return true;
    });

    if (!didSync) {
      job.fail('Another user is already syncing or modifying this course.');
    }
  });

  return serverJob.jobSequenceId;
};

module.exports.gitStatus = async function (locals) {
  const serverJob = await createServerJob({
    courseId: locals.course.id,
    userId: locals.user.user_id,
    authnUserId: locals.authz_data.authn_user.user_id,
    type: 'git_status',
    description: 'Show server git status',
  });

  serverJob.executeInBackground(async (job) => {
    job.info('Describe current git HEAD');
    await job.exec('git', ['show', '--format=fuller', '--quiet', 'HEAD'], {
      cwd: locals.course.path,
    });

    job.info('List git history');
    await job.exec(
      'git',
      ['log', '--all', '--graph', '--date=short', '--format=format:%h %cd%d %cn %s'],
      {
        cwd: locals.course.path,
      },
    );
  });

  return serverJob.jobSequenceId;
};

function locateImage(image, callback) {
  debug('locateImage');
  docker.listImages(function (err, list = []) {
    if (ERR(err, callback)) return;
    debug(`locateImage: list=${list}`);
    for (var i = 0, len = list.length; i < len; i++) {
      if (list[i].RepoTags && list[i].RepoTags?.indexOf(image) !== -1) {
        return callback(null, docker.getImage(list[i].Id));
      }
    }
    return callback(new Error(`Unable to find image=${image}`));
  });
}

function confirmOrCreateECRRepo(repo, job, callback) {
  const ecr = new ECR(makeAwsClientConfig());
  job.info(`Describing repositories with name: ${repo}`);
  ecr.describeRepositories({ repositoryNames: [repo] }, (err, data) => {
    let repositoryFound = false;
    if (err) {
      job.info(`Error returned from describeRepositories(): ${err}`);
      job.info('Treating this error as meaning the desired repository does not exist');
    } else {
      repositoryFound = !!_.find(data.repositories, ['repositoryName', repo]);
    }

    if (!repositoryFound) {
      job.info('Repository not found');

      job.info(`Creating repository: ${repo}`);
      var params = {
        repositoryName: repo,
      };
      ecr.createRepository(params, (err) => {
        if (ERR(err, callback)) return;
        job.info('Successfully created repository');
        callback(null);
      });
    } else {
      job.info('Repository found');
      // Already exists, nothing to do
      callback(null);
    }
  });
}

function logProgressOutput(output, job, printedInfos, prefix) {
  let info = null;
  if (
    'status' in output &&
    'id' in output &&
    'progressDetail' in output &&
    output.progressDetail.total
  ) {
    info = `${output.status} ${output.id} (${output.progressDetail.total} bytes)`;
  } else if ('status' in output && 'id' in output) {
    info = `${output.status} ${output.id}`;
  } else if ('status' in output) {
    info = `${output.status}`;
  }
  if (info != null && !printedInfos.has(info)) {
    printedInfos.add(info);
    job.info(prefix + info);
  }
}

/**
 *
 * @param {string} image
 * @param {import('@prairielearn/docker-utils').DockerAuth} dockerAuth
 * @param {Pick<import('../../lib/server-jobs').ServerJob, 'info'>} job
 * @param {Function} callback
 */
function pullAndPushToECR(image, dockerAuth, job, callback) {
  debug(`pullAndPushtoECR for ${image}`);

  const { cacheImageRegistry } = config;
  if (!cacheImageRegistry) {
    return callback(new Error('cacheImageRegistry not defined'));
  }

  const repository = new DockerName(image);
  const params = {
    fromImage: repository.getRepository(),
    tag: repository.getTag() || 'latest',
  };
  job.info(`Pulling ${repository.getCombined()}`);
  docker.createImage({}, params, (err, stream) => {
    if (ERR(err, callback)) return;
    if (!stream) throw new Error('Missing stream from createImage()');

    const printedInfos = new Set();
    docker.modem.followProgress(
      stream,
      (err) => {
        if (ERR(err, callback)) return;

        job.info('Pull complete');

        // Find the image we just downloaded
        const downloadedImage = repository.getCombined(true);
        job.info(`Locating downloaded image: ${downloadedImage}`);
        locateImage(downloadedImage, (err, localImage) => {
          if (ERR(err, callback)) return;
          job.info('Successfully located downloaded image');

          // Tag the image to add the new registry
          repository.setRegistry(cacheImageRegistry);

          var options = {
            repo: repository.getCombined(),
          };
          job.info(`Tagging image: ${options.repo}`);
          localImage.tag(options, (err) => {
            if (ERR(err, callback)) return;
            job.info('Successfully tagged image');

            const repositoryName = repository.getRepository();
            job.info(`Ensuring repository exists: ${repositoryName}`);
            confirmOrCreateECRRepo(repositoryName, job, (err) => {
              if (ERR(err, callback)) return;
              job.info('Successfully ensured repository exists');

              // Create a new docker image instance with the new registry name
              // localImage isn't specific enough to the ECR repo
              const pushImageName = repository.getCombined();
              var pushImage = new Docker.Image(docker.modem, pushImageName);

              job.info(`Pushing image: ${repository.getCombined()}`);
              pushImage.push(
                {
                  // @ts-expect-error: We seem to be missing a `serveraddress` property,
                  // but it works fine without it?
                  authconfig: dockerAuth,
                },
                (err, stream) => {
                  if (ERR(err, callback)) return;
                  if (!stream) throw new Error('Missing stream from push()');

                  const printedInfos = new Set();
                  docker.modem.followProgress(
                    stream,
                    (err) => {
                      if (ERR(err, callback)) return;
                      job.info('Push complete');
                      callback(null);
                    },
                    (output) => {
                      logProgressOutput(output, job, printedInfos, 'Push progress: ');
                    },
                  );
                },
              );
            });
          });
        });
      },
      (output) => {
        logProgressOutput(output, job, printedInfos, 'Pull progress: ');
      },
    );
  });
}

/**
 * @param {{ image: string }[]} images
 * @param {any} locals
 */
module.exports.ecrUpdate = async function (images, locals) {
  if (!config.cacheImageRegistry) {
    throw new Error('cacheImageRegistry not defined');
  }

  const auth = await setupDockerAuthAsync(config.awsRegion);

  const serverJob = await createServerJob({
    courseId: locals.course.id,
    userId: locals.user.user_id,
    authnUserId: locals.authz_data.authn_user.user_id,
    type: 'images_sync',
    description: 'Sync Docker images from Docker Hub to PL registry',
  });

  serverJob.executeInBackground(async (job) => {
    await async.eachOfSeries(images ?? [], async (image) => {
      job.info(`Pull image from Docker Hub and push to PL registry: ${image.image}`);
      await util.promisify(pullAndPushToECR)(image.image, auth, job);
    });
  });

  return serverJob.jobSequenceId;
};<|MERGE_RESOLUTION|>--- conflicted
+++ resolved
@@ -49,7 +49,7 @@
             // Executed in the root directory, but this shouldn't really matter.
             cwd: '/',
             env: gitEnv,
-          }
+          },
         );
       } else {
         // path exists, update remote origin address, then 'git fetch' and reset to latest with 'git reset'
@@ -60,14 +60,7 @@
         await job.exec('git', ['remote', 'set-url', 'origin', locals.course.repository], {
           cwd: locals.course.path,
           env: gitEnv,
-<<<<<<< HEAD
         });
-=======
-        },
-      );
-    } else {
-      // path exists, update remote origin address, then 'git fetch' and reset to latest with 'git reset'
->>>>>>> 19b2b437
 
         job.info('Fetch from remote git repository');
         await job.exec('git', ['fetch'], { cwd: locals.course.path, env: gitEnv });
@@ -93,7 +86,7 @@
       const syncResult = await syncFromDisk.syncDiskToSqlAsync(
         locals.course.path,
         locals.course.id,
-        job
+        job,
       );
 
       if (config.chunksGenerator) {
@@ -107,23 +100,7 @@
         chunks.logChunkChangesToJob(chunkChanges, job);
       }
 
-<<<<<<< HEAD
       await courseUtil.updateCourseCommitHashAsync(locals.course);
-=======
-    // After either cloning or fetching and resetting from Git, we'll load the
-    // current commit hash. Note that we don't commit this to the database until
-    // after we've synced the changes to the database and generated chunks. This
-    // ensures that if the sync fails, we'll sync from the same starting commit
-    // hash next time.
-    const endGitHash = await courseUtil.getCommitHashAsync(locals.course.path);
-
-    job.info('Sync git repository to database');
-    const syncResult = await syncFromDisk.syncDiskToSqlAsync(
-      locals.course.path,
-      locals.course.id,
-      job,
-    );
->>>>>>> 19b2b437
 
       // Before erroring the job from sync errors, reload server.js files.
       job.info('Reload question server.js files');
