--- conflicted
+++ resolved
@@ -38,16 +38,10 @@
  */
 export async function gitStatus(locals: UntypedResLocals): Promise<string> {
   const serverJob = await createServerJob({
-<<<<<<< HEAD
-    courseId: locals.course.id,
+    type: 'git_status',
+    description: 'Show server git status',
     userId: locals.user.id,
     authnUserId: locals.authz_data.authn_user.id,
-=======
->>>>>>> 7877a5b2
-    type: 'git_status',
-    description: 'Show server git status',
-    userId: locals.user.user_id,
-    authnUserId: locals.authz_data.authn_user.user_id,
     courseId: locals.course.id,
   });
 
@@ -219,16 +213,10 @@
   const auth = await setupDockerAuth(ecr);
 
   const serverJob = await createServerJob({
-<<<<<<< HEAD
-    courseId: locals.course.id,
+    type: 'images_sync',
+    description: 'Sync Docker images from Docker Hub to PL registry',
     userId: locals.user.id,
     authnUserId: locals.authz_data.authn_user.id,
-=======
->>>>>>> 7877a5b2
-    type: 'images_sync',
-    description: 'Sync Docker images from Docker Hub to PL registry',
-    userId: locals.user.user_id,
-    authnUserId: locals.authz_data.authn_user.user_id,
     courseId: locals.course.id,
   });
 
