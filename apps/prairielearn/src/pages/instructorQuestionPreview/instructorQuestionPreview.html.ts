import { html, unsafeHtml } from '@prairielearn/html';

import { InstructorInfoPanel } from '../../components/InstructorInfoPanel.html.js';
import { PageLayout } from '../../components/PageLayout.html.js';
import { QuestionContainer } from '../../components/QuestionContainer.html.js';
import { QuestionSyncErrorsAndWarnings } from '../../components/SyncErrorsAndWarnings.html.js';
import { assetPath, compiledScriptTag, nodeModulesAssetPath } from '../../lib/assets.js';

export function InstructorQuestionPreview({
  normalPreviewUrl,
  manualGradingPreviewEnabled,
  manualGradingPreviewUrl,
<<<<<<< HEAD
  aiGradingPreviewEnabled,
  aiGradingPreviewUrl,
=======
  renderSubmissionSearchParams,
>>>>>>> 6353b381
  resLocals,
}: {
  normalPreviewUrl: string;
  manualGradingPreviewEnabled: boolean;
  manualGradingPreviewUrl: string;
<<<<<<< HEAD
  aiGradingPreviewEnabled: boolean;
  aiGradingPreviewUrl: string;
=======
  renderSubmissionSearchParams: URLSearchParams;
>>>>>>> 6353b381
  resLocals: Record<string, any>;
}) {
  return PageLayout({
    resLocals,
    pageTitle: 'Question Preview',
    navContext: {
      type: 'instructor',
      page: 'question',
      subPage: 'preview',
    },
    options: {
      pageNote: resLocals.question.qid,
    },
    headContent: html`
      ${compiledScriptTag('question.ts')}
      <script defer src="${nodeModulesAssetPath('mathjax/es5/startup.js')}"></script>
      <script>
        document.urlPrefix = '${resLocals.urlPrefix}';
      </script>
      ${resLocals.question.type !== 'Freeform'
        ? html`
            <script src="${nodeModulesAssetPath('lodash/lodash.min.js')}"></script>
            <script src="${assetPath('javascripts/require.js')}"></script>
            <script src="${assetPath('localscripts/question.js')}"></script>
            <script src="${assetPath(
                `localscripts/question${resLocals.effectiveQuestionType}.js`,
              )}"></script>
          `
        : ''}
      ${unsafeHtml(resLocals.extraHeadersHtml)}
    `,
    preContent: html`
      <div class="container-fluid">
        ${QuestionSyncErrorsAndWarnings({
          authz_data: resLocals.authz_data,
          question: resLocals.question,
          course: resLocals.course,
          urlPrefix: resLocals.urlPrefix,
        })}
      </div>
    `,
    content: html`
      ${manualGradingPreviewEnabled
        ? html`
            <div class="alert alert-primary">
              You are viewing this question as it will appear in the manual grading interface.
              <a href="${normalPreviewUrl}" class="alert-link">Return to the normal view</a> when
              you are done.
            </div>
          `
        : ''}
      ${aiGradingPreviewEnabled
        ? html`
            <div class="alert alert-primary">
              You are viewing this question as it will appear to the AI grader.
              <a href="${normalPreviewUrl}" class="alert-link">Return to the normal view</a> when
              you are done.
            </div>
          `
        : ''}
      <div class="row">
        <div class="col-lg-9 col-sm-12">
          ${QuestionContainer({
            resLocals,
            showFooter: manualGradingPreviewEnabled || aiGradingPreviewEnabled ? false : undefined,
            questionContext: 'instructor',
            manualGradingPreviewUrl: manualGradingPreviewEnabled
              ? undefined
              : manualGradingPreviewUrl,
<<<<<<< HEAD
            aiGradingPreviewUrl: aiGradingPreviewEnabled ? undefined : aiGradingPreviewUrl,
=======
            renderSubmissionSearchParams,
>>>>>>> 6353b381
          })}
        </div>

        <div class="col-lg-3 col-sm-12">
          <div class="card mb-3">
            <div class="card-header bg-secondary text-white">
              <h2>Student view placeholder</h2>
            </div>
            <div class="card-body">
              <div class="d-flex justify-content-center">
                In student views this area is used for assessment and score info.
              </div>
            </div>
          </div>
          ${InstructorInfoPanel({
            course: resLocals.course,
            course_instance: resLocals.course_instance,
            question: resLocals.question,
            variant: resLocals.variant,
            authz_data: resLocals.authz_data,
            question_is_shared: resLocals.question_is_shared,
            questionContext: 'instructor',
            csrfToken: resLocals.__csrf_token,
          })}
        </div>
      </div>
    `,
  });
}<|MERGE_RESOLUTION|>--- conflicted
+++ resolved
@@ -10,23 +10,17 @@
   normalPreviewUrl,
   manualGradingPreviewEnabled,
   manualGradingPreviewUrl,
-<<<<<<< HEAD
   aiGradingPreviewEnabled,
   aiGradingPreviewUrl,
-=======
   renderSubmissionSearchParams,
->>>>>>> 6353b381
   resLocals,
 }: {
   normalPreviewUrl: string;
   manualGradingPreviewEnabled: boolean;
   manualGradingPreviewUrl: string;
-<<<<<<< HEAD
   aiGradingPreviewEnabled: boolean;
   aiGradingPreviewUrl: string;
-=======
   renderSubmissionSearchParams: URLSearchParams;
->>>>>>> 6353b381
   resLocals: Record<string, any>;
 }) {
   return PageLayout({
@@ -96,11 +90,8 @@
             manualGradingPreviewUrl: manualGradingPreviewEnabled
               ? undefined
               : manualGradingPreviewUrl,
-<<<<<<< HEAD
             aiGradingPreviewUrl: aiGradingPreviewEnabled ? undefined : aiGradingPreviewUrl,
-=======
             renderSubmissionSearchParams,
->>>>>>> 6353b381
           })}
         </div>
 
