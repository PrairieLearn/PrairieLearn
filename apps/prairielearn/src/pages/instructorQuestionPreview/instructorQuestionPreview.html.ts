--- conflicted
+++ resolved
@@ -15,11 +15,8 @@
   aiGradingPreviewEnabled,
   aiGradingPreviewUrl,
   renderSubmissionSearchParams,
-<<<<<<< HEAD
   readmeHtml,
-=======
   questionCopyTargets,
->>>>>>> c6f265f1
   resLocals,
 }: {
   normalPreviewUrl: string;
@@ -28,11 +25,8 @@
   aiGradingPreviewEnabled: boolean;
   aiGradingPreviewUrl?: string;
   renderSubmissionSearchParams: URLSearchParams;
-<<<<<<< HEAD
   readmeHtml: string;
-=======
   questionCopyTargets: CopyTarget[] | null;
->>>>>>> c6f265f1
   resLocals: Record<string, any>;
 }) {
   return PageLayout({
