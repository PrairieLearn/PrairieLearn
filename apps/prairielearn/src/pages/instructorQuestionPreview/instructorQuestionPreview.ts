--- conflicted
+++ resolved
@@ -51,17 +51,10 @@
       questionContext: 'instructor',
       // This is only used by score panels, which are not rendered in this context.
       authorizedEdit: false,
-<<<<<<< HEAD
-      // Score panels are never rendered on the instructor question preview page.
-      renderScorePanels: false,
-    });
-    res.send(panels);
-=======
       // score panels are never rendered on the instructor question preview page.
       renderScorePanels: false,
     });
     res.json(panels);
->>>>>>> ce0ea8c9
   }),
 );
 
