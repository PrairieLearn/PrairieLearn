--- conflicted
+++ resolved
@@ -10,12 +10,8 @@
 import { markdownToHtml } from '@prairielearn/markdown';
 import { run } from '@prairielearn/run';
 
-<<<<<<< HEAD
 import { getRuntimeDirectoryForCourse } from '../../lib/chunks.js';
-import { setQuestionCopyTargets } from '../../lib/copy-content.js';
-=======
 import { getQuestionCopyTargets } from '../../lib/copy-content.js';
->>>>>>> c6f265f1
 import { IdSchema } from '../../lib/db-types.js';
 import { features } from '../../lib/features/index.js';
 import { reportIssueFromForm } from '../../lib/issues.js';
