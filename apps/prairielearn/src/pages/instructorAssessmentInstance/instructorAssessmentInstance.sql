--- conflicted
+++ resolved
@@ -50,13 +50,6 @@
 -- BLOCK select_instance_questions
 SELECT
   iq.*,
-<<<<<<< HEAD
-  -- Convert modified_at to a text representation suitable for
-  -- PostgreSQL so it can be properly interpreted when a grade
-  -- update POST is received back.
-  CAST(iq.modified_at AS text) AS modified_at,
-=======
->>>>>>> b9a6153e
   ((lag(z.id) OVER w) IS DISTINCT FROM z.id) AS start_new_zone,
   z.id AS zone_id,
   z.title AS zone_title,
