--- conflicted
+++ resolved
@@ -177,14 +177,8 @@
                         data-bs-toggle="popover"
                         data-bs-container="body"
                         data-bs-html="false"
-<<<<<<< HEAD
                         data-bs-title="Client fingerprint changes"
-                        data-content="Client fingerprints are a record of a user's IP address, user agent and session. These attributes are tracked while a user is accessing an assessment. This value indicates the amount of times that those attributes changed as the student accessed the assessment, while the assessment was active. Some changes may naturally occur during an assessment, such as if a student changes network connections or browsers. However, a high number of changes in an exam-like environment could be an indication of multiple people accessing the same assessment simultaneously, which may suggest an academic integrity issue. Accesses taking place after the assessment has been closed are not counted, as they typically indicate scenarios where a student is reviewing their results, which may happen outside of a controlled environment."
-=======
-                        title="Client Fingerprint Changes"
-                        aria-label="Client Fingerprint Changes"
                         data-bs-content="Client fingerprints are a record of a user's IP address, user agent and session. These attributes are tracked while a user is accessing an assessment. This value indicates the amount of times that those attributes changed as the student accessed the assessment, while the assessment was active. Some changes may naturally occur during an assessment, such as if a student changes network connections or browsers. However, a high number of changes in an exam-like environment could be an indication of multiple people accessing the same assessment simultaneously, which may suggest an academic integrity issue. Accesses taking place after the assessment has been closed are not counted, as they typically indicate scenarios where a student is reviewing their results, which may happen outside of a controlled environment."
->>>>>>> e370a170
                       >
                         <i class="fa fa-question-circle"></i>
                       </button>
@@ -214,12 +208,7 @@
                         data-bs-container="body"
                         data-bs-html="true"
                         data-bs-placement="auto"
-<<<<<<< HEAD
                         data-bs-title="Change total points"
-=======
-                        title="Change total points"
-                        aria-label="Change total points"
->>>>>>> e370a170
                         data-bs-content="${escapeHtml(
                           EditTotalPointsForm({
                             resLocals,
@@ -247,14 +236,8 @@
                         data-bs-toggle="popover"
                         data-bs-container="body"
                         data-bs-html="true"
-<<<<<<< HEAD
-                        data-placement="auto"
+                        data-bs-placement="auto"
                         data-bs-title="Change total percentage score"
-=======
-                        data-bs-placement="auto"
-                        title="Change total percentage score"
-                        aria-label="Change total percentage score"
->>>>>>> e370a170
                         data-bs-content="${escapeHtml(
                           EditTotalScorePercForm({
                             resLocals,
@@ -279,11 +262,7 @@
                         data-bs-toggle="popover"
                         data-bs-container="body"
                         data-bs-html="true"
-<<<<<<< HEAD
                         data-bs-title="Included in statistics"
-=======
-                        title="Included in statistics"
->>>>>>> e370a170
                         data-bs-content="This assessment is included in the calculation of assessment and question statistics"
                       >
                         <i class="fa fa-question-circle"></i>
@@ -297,11 +276,7 @@
                         data-bs-toggle="popover"
                         data-bs-container="body"
                         data-bs-html="true"
-<<<<<<< HEAD
                         data-bs-title="Not included in statistics"
-=======
-                        title="Not included in statistics"
->>>>>>> e370a170
                         data-bs-content="This assessment is not included in the calculation of assessment and question statistics because it was created by a course staff member"
                       >
                         <i class="fa fa-question-circle"></i>
@@ -623,11 +598,7 @@
                               data-bs-container="body"
                               data-bs-html="true"
                               data-bs-placement="auto"
-<<<<<<< HEAD
                               data-bs-title="Fingerprint ${row.client_fingerprint_number}"
-=======
-                              title="Fingerprint ${row.client_fingerprint_number}"
->>>>>>> e370a170
                               data-bs-content="${escapeHtml(html`
                                 <div>
                                   IP Address:
