--- conflicted
+++ resolved
@@ -214,12 +214,7 @@
       });
       res.redirect(req.originalUrl);
     } else {
-<<<<<<< HEAD
       throw error.make(400, `unknown __action: ${req.body.__action}`, {
-        locals: res.locals,
-=======
-      throw error.make(400, 'unknown __action', {
->>>>>>> 00166489
         body: req.body,
       });
     }
