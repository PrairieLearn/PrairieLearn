import { Router } from 'express';
import asyncHandler from 'express-async-handler';
import { z } from 'zod';

import * as error from '@prairielearn/error';
import { flash } from '@prairielearn/flash';
<<<<<<< HEAD
import { loadSqlEquiv, queryRow, queryRows, queryZeroOrOneRowAsync } from '@prairielearn/postgres';
=======
import { loadSqlEquiv, queryAsync, queryRow, queryRows } from '@prairielearn/postgres';
>>>>>>> cd5ed494

import { CourseInstanceSchema, CourseSchema, InstitutionSchema } from '../../lib/db-types.js';
import { authzCourseOrInstance } from '../../middlewares/authzCourseOrInstance.js';
import forbidAccessInExamMode from '../../middlewares/forbidAccessInExamMode.js';
import { ensureCheckedEnrollment } from '../../models/enrollment.js';

import {
  CourseInstanceRowSchema,
  Enroll,
  EnrollLtiMessage,
  EnrollmentLimitExceededMessage,
} from './enroll.html.js';

const router = Router();
const sql = loadSqlEquiv(import.meta.url);

router.get('/', [
  // If a student gains control of a course, they could update the course
  // title to contain arbitrary information and use the enrollment page to
  // access that during a CBTF exam. We'll block access to prevent this.
  forbidAccessInExamMode,
  asyncHandler(async (req, res) => {
    if (res.locals.authn_provider_name === 'LTI') {
<<<<<<< HEAD
      const result = await queryRow(
        sql.lti_course_instance_lookup,
        {
          course_instance_id: res.locals.authn_user.lti_course_instance_id,
        },
=======
      const ltiInfo = await queryRow(
        sql.lti_course_instance_lookup,
        { course_instance_id: res.locals.authn_user.lti_course_instance_id },
>>>>>>> cd5ed494
        z.object({
          plc_short_name: z.string(),
          ci_long_name: z.string(),
        }),
      );
<<<<<<< HEAD
      res.send(EnrollLtiMessage({ ltiInfo: result, resLocals: res.locals }));
=======
      res.send(EnrollLtiMessage({ ltiInfo, resLocals: res.locals }));
>>>>>>> cd5ed494
      return;
    }

    const courseInstances = await queryRows(
      sql.select_course_instances,
      {
        user_id: res.locals.authn_user.user_id,
        req_date: res.locals.req_date,
      },
      CourseInstanceRowSchema,
    );
    res.send(Enroll({ courseInstances, resLocals: res.locals }));
  }),
]);

router.get(
  '/limit_exceeded',
  asyncHandler((req, res) => {
    // Note that we deliberately omit the `forbidAccessInExamMode` middleware
    // here. A student could conceivably hit an enrollment limit while in exam
    // mode, so we'll allow them to see the error message. This page doesn't
    // leak any course-specific information.
    res.send(EnrollmentLimitExceededMessage({ resLocals: res.locals }));
  }),
);

router.post('/', [
  // As above, we'll block access in Exam mode to prevent data infiltration.
  forbidAccessInExamMode,
  asyncHandler(async (req, res) => {
    if (res.locals.authn_provider_name === 'LTI') {
      throw new error.HttpStatusError(400, 'Enrollment unavailable, managed via LTI');
    }

    const { institution, course, course_instance } = await queryRow(
      sql.select_course_instance,
      { course_instance_id: req.body.course_instance_id },
      z.object({
        institution: InstitutionSchema,
        course: CourseSchema,
        course_instance: CourseInstanceSchema,
      }),
    );

    const courseDisplayName = `${course.short_name}: ${course.title}, ${course_instance.long_name}`;

    if (req.body.__action === 'enroll') {
      // Abuse the middleware to authorize the user for the course instance.
      req.params.course_instance_id = course_instance.id;
      await authzCourseOrInstance(req, res);

      await ensureCheckedEnrollment({
        institution,
        course,
        course_instance,
        authz_data: res.locals.authz_data,
      });

      flash('success', `You have joined ${courseDisplayName}.`);
      res.redirect(req.originalUrl);
    } else if (req.body.__action === 'unenroll') {
      await queryAsync(sql.unenroll, {
        course_instance_id: req.body.course_instance_id,
        user_id: res.locals.authn_user.user_id,
        req_date: res.locals.req_date,
      });
      flash('success', `You have left ${courseDisplayName}.`);
      res.redirect(req.originalUrl);
    } else {
      throw new error.HttpStatusError(400, 'unknown action: ' + res.locals.__action);
    }
  }),
]);

export default router;<|MERGE_RESOLUTION|>--- conflicted
+++ resolved
@@ -4,11 +4,7 @@
 
 import * as error from '@prairielearn/error';
 import { flash } from '@prairielearn/flash';
-<<<<<<< HEAD
-import { loadSqlEquiv, queryRow, queryRows, queryZeroOrOneRowAsync } from '@prairielearn/postgres';
-=======
 import { loadSqlEquiv, queryAsync, queryRow, queryRows } from '@prairielearn/postgres';
->>>>>>> cd5ed494
 
 import { CourseInstanceSchema, CourseSchema, InstitutionSchema } from '../../lib/db-types.js';
 import { authzCourseOrInstance } from '../../middlewares/authzCourseOrInstance.js';
@@ -32,27 +28,15 @@
   forbidAccessInExamMode,
   asyncHandler(async (req, res) => {
     if (res.locals.authn_provider_name === 'LTI') {
-<<<<<<< HEAD
-      const result = await queryRow(
-        sql.lti_course_instance_lookup,
-        {
-          course_instance_id: res.locals.authn_user.lti_course_instance_id,
-        },
-=======
       const ltiInfo = await queryRow(
         sql.lti_course_instance_lookup,
         { course_instance_id: res.locals.authn_user.lti_course_instance_id },
->>>>>>> cd5ed494
         z.object({
           plc_short_name: z.string(),
           ci_long_name: z.string(),
         }),
       );
-<<<<<<< HEAD
-      res.send(EnrollLtiMessage({ ltiInfo: result, resLocals: res.locals }));
-=======
       res.send(EnrollLtiMessage({ ltiInfo, resLocals: res.locals }));
->>>>>>> cd5ed494
       return;
     }
 
