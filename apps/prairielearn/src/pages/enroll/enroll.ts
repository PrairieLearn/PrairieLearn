--- conflicted
+++ resolved
@@ -19,16 +19,13 @@
   EnrollmentLimitExceededMessage,
 } from './enroll.html';
 import { isEnterprise } from '../../lib/license';
-<<<<<<< HEAD
-import { checkPlanGrants } from '../../ee/lib/billing/plan-grants';
-import authzCourseOrInstance = require('../../middlewares/authzCourseOrInstance');
-import { promisify } from 'node:util';
-=======
 import {
   getEnrollmentCountsForCourseInstance,
   getEnrollmentCountsForInstitution,
 } from '../../ee/models/enrollment';
->>>>>>> ce68ae4c
+import { checkPlanGrants } from '../../ee/lib/billing/plan-grants';
+import authzCourseOrInstance = require('../../middlewares/authzCourseOrInstance');
+import { promisify } from 'node:util';
 
 const router = express.Router();
 const sql = loadSqlEquiv(__filename);
@@ -71,48 +68,6 @@
     }
 
     if (req.body.__action === 'enroll') {
-<<<<<<< HEAD
-      let didRedirect = false;
-      const limitExceeded = await runInTransactionAsync(async () => {
-        // Enrollment limits can only be configured on enterprise instances, so
-        // we'll also only check and enforce the limits on enterprise instances.
-        if (isEnterprise()) {
-          const {
-            institution,
-            course_instance,
-            institution_enrollment_count,
-            course_instance_enrollment_count,
-          } = await queryRow(
-            sql.select_and_lock_enrollment_counts,
-            { course_instance_id: req.body.course_instance_id },
-            z.object({
-              institution: InstitutionSchema,
-              course_instance: CourseInstanceSchema,
-              institution_enrollment_count: z.number(),
-              course_instance_enrollment_count: z.number(),
-            }),
-          );
-
-          // Abuse the middleware to authorize the user for the course instance.
-          req.params.course_instance_id = course_instance.id;
-          await promisify(authzCourseOrInstance)(req, res);
-
-          const hasPlanGrants = await checkPlanGrants({
-            institution,
-            course_instance,
-            authz_data: res.locals.authz_data,
-          });
-
-          if (!hasPlanGrants) {
-            didRedirect = true;
-            res.redirect(`/pl/course_instance/${course_instance.id}/upgrade`);
-            return;
-          }
-
-          const yearlyEnrollmentLimit = institution.yearly_enrollment_limit;
-          const courseInstanceEnrollmentLimit =
-            course_instance.enrollment_limit ?? institution.course_instance_enrollment_limit;
-=======
       let limitExceeded = false;
 
       // Enrollment limits can only be configured on enterprise instances, so
@@ -135,6 +90,21 @@
           }),
         );
 
+        // Abuse the middleware to authorize the user for the course instance.
+        req.params.course_instance_id = course_instance.id;
+        await promisify(authzCourseOrInstance)(req, res);
+
+        const hasPlanGrants = await checkPlanGrants({
+          institution,
+          course_instance,
+          authz_data: res.locals.authz_data,
+        });
+
+        if (!hasPlanGrants) {
+          res.redirect(`/pl/course_instance/${course_instance.id}/upgrade`);
+          return;
+        }
+
         const institutionEnrollmentCounts = await getEnrollmentCountsForInstitution({
           institution_id: institution.id,
           created_since: '1 year',
@@ -149,7 +119,6 @@
         const yearlyEnrollmentLimit = institution.yearly_enrollment_limit;
         const courseInstanceEnrollmentLimit =
           course_instance.enrollment_limit ?? institution.course_instance_enrollment_limit;
->>>>>>> ce68ae4c
 
         if (
           freeInstitutionEnrollmentCount + 1 > yearlyEnrollmentLimit ||
@@ -166,19 +135,8 @@
           user_id: res.locals.authn_user.user_id,
           req_date: res.locals.req_date,
         });
-<<<<<<< HEAD
-      });
-
-      // TODO: refactor after rebasing with https://github.com/PrairieLearn/PrairieLearn/pull/8214
-      if (didRedirect) {
-        return;
-      }
-
-      if (limitExceeded) {
-=======
         res.redirect(req.originalUrl);
       } else {
->>>>>>> ce68ae4c
         // We would exceed an enrollment limit. We won't share any specific
         // details here. In the future, course staff will be able to check
         // their enrollment limits for themselves.
