--- conflicted
+++ resolved
@@ -33,19 +33,7 @@
         ${HeadContents({ resLocals, pageTitle: 'Enrollment - Courses' })}
       </head>
       <body>
-<<<<<<< HEAD
-        <script>
-          $(function () {
-            $('[data-toggle="popover"]').popover({ sanitize: false });
-          });
-        </script>
         ${Navbar({ resLocals, navPage: 'enroll' })}
-=======
-        ${renderEjs(import.meta.url, "<%- include('../partials/navbar'); %>", {
-          ...resLocals,
-          navPage: 'enroll',
-        })}
->>>>>>> 723953fd
         <main id="content" class="container">
           <div class="card mb-4">
             <div class="card-header bg-primary text-white">Courses</div>
