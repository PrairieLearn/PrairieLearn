--- conflicted
+++ resolved
@@ -88,46 +88,6 @@
   ltiInfo: any;
   resLocals: UntypedResLocals;
 }) {
-<<<<<<< HEAD
-  return html`
-    <!doctype html>
-    <html lang="en">
-      <head>
-        ${HeadContents({ resLocals, pageTitle: 'Enrollment - Courses' })}
-      </head>
-      <body>
-        ${Navbar({ resLocals, navPage: 'enroll', navbarType: 'plain' })}
-        <main id="content" class="container">
-          <div class="card mb-4">
-            <div class="card-header bg-primary text-white">
-              Logout and log back in to see more courses
-            </div>
-            <div class="card-body">
-              <p>
-                Your PrairieLearn login is currently tied to
-                <strong>${ltiInfo.plc_short_name} ${ltiInfo.ci_long_name}</strong> and cannot be
-                used to enroll in other courses.
-              </p>
-              <p>To see more courses:</p>
-              <ol>
-                <li>
-                  Log out by selecting your name in the top right menu and selecting "Log out".
-                </li>
-                <li>Sign-in again with your normal login.</li>
-                <li>Return to this enroll page to see the list of courses.</li>
-              </ol>
-              <p>
-                Note: When you revisit the main ${ltiInfo.plc_short_name} course site and come back
-                to PrairieLearn from it, it will take over your login again. You might consider
-                using different web browsers for that course from your other PrairieLearn courses.
-              </p>
-            </div>
-          </div>
-        </main>
-      </body>
-    </html>
-  `.toString();
-=======
   return PageLayout({
     resLocals,
     pageTitle: 'Enrollment - Courses',
@@ -161,7 +121,6 @@
       </div>
     `,
   });
->>>>>>> 9b4edceb
 }
 
 export function EnrollmentLimitExceededMessage({ resLocals }: { resLocals: UntypedResLocals }) {
