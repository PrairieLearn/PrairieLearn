--- conflicted
+++ resolved
@@ -45,11 +45,7 @@
 
     const { authzData, courseInstance } = await constructCourseOrInstanceContext({
       user: res.locals.authn_user,
-<<<<<<< HEAD
-      course_id: null, // Inferred via course_instance_id
-=======
       course_id: null, // Inferred from course_instance_id
->>>>>>> ef2bea9c
       course_instance_id: courseInstanceId,
       ip: req.ip ?? null,
       req_date: res.locals.req_date,
