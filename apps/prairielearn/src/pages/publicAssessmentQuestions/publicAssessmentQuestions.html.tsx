import { html } from '@prairielearn/html';

import { AssessmentBadgeHtml } from '../../components/AssessmentBadge.js';
import {
  AssessmentQuestionHeaders,
  AssessmentQuestionNumber,
} from '../../components/AssessmentQuestions.js';
import { PageLayout } from '../../components/PageLayout.js';
import { TagBadgeList } from '../../components/TagBadge.js';
import { TopicBadgeHtml } from '../../components/TopicBadge.js';
import { type Assessment, type AssessmentSet, type Course } from '../../lib/db-types.js';
import { renderHtml } from '../../lib/preact-html.js';
import { type AssessmentQuestionRow } from '../../models/assessment-question.js';

export function PublicAssessmentQuestions({
  resLocals,
  assessment,
  assessment_set,
  course,
  course_instance_id,
  questions,
}: {
  resLocals: Record<string, any>;
  assessment: Assessment;
  assessment_set: AssessmentSet;
  course: Course;
  course_instance_id: string;
  questions: AssessmentQuestionRow[];
}) {
  return PageLayout({
    resLocals,
    pageTitle: 'Questions',
    navContext: {
      type: 'public',
      page: 'public_assessment',
      subPage: 'questions',
    },
    content: course.sharing_name
      ? html`
          <div class="card mb-4">
            <div class="card-header bg-primary text-white d-flex align-items-center">
              ${assessment_set.name} ${assessment.number}: Questions
            </div>
            ${AssessmentQuestionsTable({
              questions,
              urlPrefix: resLocals.urlPrefix,
              course_id: course.id,
              course_instance_id,
              course,
            })}
          </div>
        `
      : html`
          <p>
            This course doesn't have a sharing name. If you are an Owner of this course, please
            choose a sharing name on the
            <a href="${resLocals.plainUrlPrefix}/course/${resLocals.course.id}/course_admin/sharing"
              >course sharing settings page</a
            >.
          </p>
        `,
  });
}

function AssessmentQuestionsTable({
  questions,
  urlPrefix,
  course_id,
  course_instance_id,
  course,
}: {
  questions: AssessmentQuestionRow[];
  urlPrefix: string;
  course_id: string;
  course_instance_id: string;
  course: Course;
}) {
  const nTableCols = 5;
  return html`
    <div class="table-responsive">
      <table class="table table-sm table-hover">
        <thead>
          <tr>
            <th><span class="visually-hidden">Name</span></th>
            <th>QID</th>
            <th>Topic</th>
            <th>Tags</th>
            <th>Other Assessments</th>
          </tr>
        </thead>
        <tbody>
          ${questions.map((question) => {
            return html`
              ${renderHtml(
                <AssessmentQuestionHeaders question={question} nTableCols={nTableCols} />,
              )}
              <tr>
                <td>
                  <a
                    href="${urlPrefix}/public/course/${course_id}/question/${question.question
                      .id}/preview"
                  >
                    ${renderHtml(
                      <AssessmentQuestionNumber
                        alternativeGroup={question.alternative_group}
                        alternativeGroupSize={question.alternative_group_size}
                        assessmentQuestion={question.assessment_question}
                      />,
                    )}${question.question.title}
                  </a>
                </td>
                <td>@${course.sharing_name}/${question.question.qid}</td>
                <td>${TopicBadgeHtml(question.topic)}</td>
                <td>${renderHtml(<TagBadgeList tags={question.tags} />)}</td>
                <td>
                  ${question.other_assessments
                    ? question.other_assessments.map((assessment) => {
                        return AssessmentBadgeHtml({
                          assessment: {
                            assessment_id: assessment.assessment_id,
                            color: assessment.assessment_set_color,
<<<<<<< HEAD
                            label:
                              assessment.assessment_set_abbreviation + assessment.assessment_number,
=======
                            label: `${assessment.assessment_set_abbreviation}${assessment.assessment_number}`,
>>>>>>> e6b69d50
                          },
                          plainUrlPrefix: urlPrefix,
                          course_instance_id,
                          publicURL: true,
                        });
                      })
                    : ''}
                </td>
              </tr>
            `;
          })}
        </tbody>
      </table>
    </div>
  `;
}<|MERGE_RESOLUTION|>--- conflicted
+++ resolved
@@ -119,12 +119,7 @@
                           assessment: {
                             assessment_id: assessment.assessment_id,
                             color: assessment.assessment_set_color,
-<<<<<<< HEAD
-                            label:
-                              assessment.assessment_set_abbreviation + assessment.assessment_number,
-=======
                             label: `${assessment.assessment_set_abbreviation}${assessment.assessment_number}`,
->>>>>>> e6b69d50
                           },
                           plainUrlPrefix: urlPrefix,
                           course_instance_id,
