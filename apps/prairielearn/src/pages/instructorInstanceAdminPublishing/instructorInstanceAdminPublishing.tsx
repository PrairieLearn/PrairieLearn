import assert from 'assert';
import * as path from 'path';

import sha256 from 'crypto-js/sha256.js';
import { Router } from 'express';
import asyncHandler from 'express-async-handler';
import fs from 'fs-extra';
import z from 'zod';

import * as error from '@prairielearn/error';
import { flash } from '@prairielearn/flash';
import { execute, loadSqlEquiv, queryRows, runInTransactionAsync } from '@prairielearn/postgres';

import { PageLayout } from '../../components/PageLayout.js';
import { CourseInstanceSyncErrorsAndWarnings } from '../../components/SyncErrorsAndWarnings.js';
import { b64EncodeUnicode } from '../../lib/base64-util.js';
import { getCourseInstanceContext, getPageContext } from '../../lib/client/page-context.js';
import { CourseInstanceAccessRuleSchema } from '../../lib/db-types.js';
import { FileModifyEditor, propertyValueWithDefault } from '../../lib/editors.js';
import { getPaths } from '../../lib/instructorFiles.js';
import { formatJsonWithPrettier } from '../../lib/prettier.js';
import {
  createPublishingExtensionWithEnrollments,
  deletePublishingExtension,
  selectPublishingExtensionById,
  selectPublishingExtensionByName,
  selectPublishingExtensionsWithUsersByCourseInstance,
} from '../../models/course-instance-publishing-extensions.js';
import { selectUsersAndEnrollmentsByUidsInCourseInstance } from '../../models/enrollment.js';
import { type CourseInstanceJsonInput } from '../../schemas/infoCourseInstance.js';

import { InstructorInstanceAdminPublishing } from './instructorInstanceAdminPublishing.html.js';

const router = Router();
const sql = loadSqlEquiv(import.meta.url);

// Supports a client-side table refresh.
router.get(
  '/extension/data.json',
  asyncHandler(async (req, res) => {
    const {
      authz_data: { has_course_instance_permission_view: hasCourseInstancePermissionView },
    } = getPageContext(res.locals);

    if (!hasCourseInstancePermissionView) {
      throw new error.HttpStatusError(403, 'Access denied (must be a course instance viewer)');
    }

    const accessControlExtensions = await selectPublishingExtensionsWithUsersByCourseInstance(
      res.locals.course_instance.id,
    );
    res.json(accessControlExtensions);
  }),
);

// Validate a list of UIDs against enrollments in this course instance.
// Returns the list of UIDs that are NOT enrolled (invalidUids).
router.get(
  '/extension/check',
  asyncHandler(async (req, res) => {
    const {
      authz_data: { has_course_instance_permission_edit: hasCourseInstancePermissionEdit },
    } = getPageContext(res.locals);

    if (!hasCourseInstancePermissionEdit) {
      throw new error.HttpStatusError(403, 'Access denied (must be course instance editor)');
    }

    // Accept comma-separated UIDs in query parameter
    const uidsString = typeof req.query.uids === 'string' ? req.query.uids : '';
    const uids: string[] = uidsString
      .split(',')
      .map((s) => s.trim())
      .filter((s) => s.length > 0);

    // Verify each UID is enrolled (matches either users.uid or enrollments.pending_uid)
    const validRecords = await selectUsersAndEnrollmentsByUidsInCourseInstance({
      uids,
      courseInstance: res.locals.course_instance,
      requestedRole: 'Student Data Viewer',
      authzData: res.locals.authz_data,
    });
    const validUids = new Set(validRecords.map((record) => record.user.uid));
    const invalidUids = uids.filter((uid) => !validUids.has(uid));

    res.json({ invalidUids });
  }),
);

router.get(
  '/',
  asyncHandler(async (req, res) => {
    const accessControlExtensions = await selectPublishingExtensionsWithUsersByCourseInstance(
      res.locals.course_instance.id,
    );

    const {
      authz_data: {
        has_course_instance_permission_edit: hasCourseInstancePermissionEdit,
        has_course_instance_permission_view: hasCourseInstancePermissionView,
      },
    } = getPageContext(res.locals);

    assert(hasCourseInstancePermissionEdit !== undefined);
    assert(hasCourseInstancePermissionView !== undefined);
    const { course_instance: courseInstance } = getCourseInstanceContext(res.locals, 'instructor');

    // Calculate orig_hash for the infoCourseInstance.json file
    const infoCourseInstancePath = path.join(
      res.locals.course.path,
      'courseInstances',
      courseInstance.short_name,
      'infoCourseInstance.json',
    );
    const infoCourseInstancePathExists = await fs.pathExists(infoCourseInstancePath);
    let origHash = '';
    if (infoCourseInstancePathExists) {
      origHash = sha256(
        b64EncodeUnicode(await fs.readFile(infoCourseInstancePath, 'utf8')),
      ).toString();
    }

    const accessRules = await queryRows(
      sql.course_instance_access_rules,
      { course_instance_id: res.locals.course_instance.id },
      CourseInstanceAccessRuleSchema,
    );

    res.send(
      PageLayout({
        resLocals: res.locals,
        pageTitle: 'Publishing',
        navContext: {
          type: 'instructor',
          page: 'instance_admin',
          subPage: 'publishing',
        },
        options: {
          fullWidth: true,
        },
        content: (
          <>
            <CourseInstanceSyncErrorsAndWarnings
              authzData={res.locals.authz_data}
              courseInstance={res.locals.course_instance}
              course={res.locals.course}
              urlPrefix={res.locals.urlPrefix}
            />
            <InstructorInstanceAdminPublishing
<<<<<<< HEAD
              isExampleCourse={course.example_course}
              accessControlExtensions={accessControlExtensions}
=======
>>>>>>> b9883fd1
              courseInstance={courseInstance}
              hasCourseInstancePermissionEdit={hasCourseInstancePermissionEdit}
              hasCourseInstancePermissionView={hasCourseInstancePermissionView}
              accessRules={accessRules}
              csrfToken={res.locals.__csrf_token}
              origHash={origHash}
            />
          </>
        ),
      }),
    );
  }),
);

router.post(
  '/',
  asyncHandler(async (req, res) => {
    const {
      authz_data: { has_course_instance_permission_edit: hasCourseInstancePermissionEdit },
    } = getPageContext(res.locals);

    if (!hasCourseInstancePermissionEdit) {
      throw new error.HttpStatusError(403, 'Access denied (must be course instance editor)');
    }

    if (req.body.__action === 'update_access_control') {
      try {
        // Validate that we're not mixing systems
        const accessRules = await queryRows(
          sql.course_instance_access_rules,
          { course_instance_id: res.locals.course_instance.id },
          CourseInstanceAccessRuleSchema,
        );

        if (accessRules.length > 0) {
          res.status(400).json({
            message: 'Cannot update access control when legacy allowAccess rules are present',
          });
          return;
        }

        // Read the existing infoCourseInstance.json file
        const infoCourseInstancePath = path.join(
          res.locals.course.path,
          'courseInstances',
          res.locals.course_instance.short_name,
          'infoCourseInstance.json',
        );

        if (!(await fs.pathExists(infoCourseInstancePath))) {
          res.status(400).json({ message: 'infoCourseInstance.json does not exist' });
          return;
        }

        const courseInstanceInfo: CourseInstanceJsonInput = JSON.parse(
          await fs.readFile(infoCourseInstancePath, 'utf8'),
        );

        const parsedBody = z
          .object({
            accessControl: z.object({
              startDate: z.string().nullable(),
              endDate: z.string().nullable(),
            }),
          })
          .parse(req.body);

        // Update the publishing settings
        const resolvedPublishing = {
          startDate: propertyValueWithDefault(
            courseInstanceInfo.publishing?.startDate,
            parsedBody.accessControl.startDate,
            (v: string | null) => v === null || v === '',
          ),
          endDate: propertyValueWithDefault(
            courseInstanceInfo.publishing?.endDate,
            parsedBody.accessControl.endDate,
            (v: string | null) => v === null || v === '',
          ),
        };
        const hasPublishing = Object.values(resolvedPublishing).some((v) => v !== undefined);
        if (!hasPublishing) {
          courseInstanceInfo.publishing = undefined;
        } else {
          courseInstanceInfo.publishing = resolvedPublishing;
        }

        // Format and write the updated JSON
        const formattedJson = await formatJsonWithPrettier(JSON.stringify(courseInstanceInfo));

        // JSON file has been formatted and is ready to be written
        const paths = getPaths(undefined, res.locals);
        const editor = new FileModifyEditor({
          locals: res.locals as any,
          container: {
            rootPath: paths.rootPath,
            invalidRootPaths: paths.invalidRootPaths,
          },
          filePath: infoCourseInstancePath,
          editContents: b64EncodeUnicode(formattedJson),
          origHash: req.body.orig_hash,
        });

        const serverJob = await editor.prepareServerJob();
        try {
          await editor.executeWithServerJob(serverJob);
        } catch {
          res.redirect(res.locals.urlPrefix + '/edit_error/' + serverJob.jobSequenceId);
          return;
        }

        flash('success', 'Access control settings updated successfully');
        res.redirect(req.originalUrl);
      } catch (err) {
        const message = err instanceof Error ? err.message : 'Failed to update access control';
        res.status(400).json({ message });
        return;
      }
<<<<<<< HEAD
    } else if (req.body.__action === 'migrate_access_rules') {
      const accessRules = await queryRows(
        sql.course_instance_access_rules,
        { course_instance_id: res.locals.course_instance.id },
        CourseInstanceAccessRuleSchema,
      );
      const accessRuleJsonArray = accessRules.map((rule) =>
        convertAccessRuleToJson(rule, res.locals.course_instance.display_timezone),
      );
      const migrationResult = migrateAccessRuleJsonToPublishingConfiguration(accessRuleJsonArray);

      if (!migrationResult.success) {
        flash('error', migrationResult.error);
        res.redirect(req.originalUrl);
        return;
      }

      // Read the existing infoCourseInstance.json file
      const infoCourseInstancePath = path.join(
        res.locals.course.path,
        'courseInstances',
        res.locals.course_instance.short_name,
        'infoCourseInstance.json',
      );

      if (!(await fs.pathExists(infoCourseInstancePath))) {
        flash('error', 'infoCourseInstance.json does not exist');
        res.redirect(req.originalUrl);
        return;
      }

      const courseInstanceInfo: CourseInstanceJsonInput = JSON.parse(
        await fs.readFile(infoCourseInstancePath, 'utf8'),
      );

      if (
        courseInstanceInfo.publishing !== undefined &&
        Object.keys(courseInstanceInfo.publishing).length > 0
      ) {
        flash('error', 'publishing settings already exist');
        res.redirect(req.originalUrl);
        return;
      }

      // Migrate the publishing settings
      courseInstanceInfo.publishing = migrationResult.publishingConfiguration;
      courseInstanceInfo.allowAccess = undefined;

      const formattedJson = await formatJsonWithPrettier(JSON.stringify(courseInstanceInfo));

      const paths = getPaths(undefined, res.locals);
      const editor = new FileModifyEditor({
        locals: res.locals as any,
        container: {
          rootPath: paths.rootPath,
          invalidRootPaths: paths.invalidRootPaths,
        },
        filePath: infoCourseInstancePath,
        editContents: b64EncodeUnicode(formattedJson),
        origHash: req.body.orig_hash,
      });

      const serverJob = await editor.prepareServerJob();
      try {
        await editor.executeWithServerJob(serverJob);
      } catch {
        res.redirect(res.locals.urlPrefix + '/edit_error/' + serverJob.jobSequenceId);
        return;
      }
      flash('success', 'Access rules migrated to access control successfully');
      res.redirect(req.originalUrl);
    } else if (req.body.__action === 'add_extension') {
      try {
        const EmailsSchema = z
          .array(z.string().trim().email())
          .min(1, 'At least one UID is required');
        const AddExtensionSchema = z.object({
          __action: z.literal('add_extension'),
          name: z
            .string()
            .trim()
            .optional()
            .transform((v) => (v === '' || v === undefined ? null : v)),
          end_date: z.string().trim().min(1, 'End date is required'),
          uids: z.preprocess(
            (val) =>
              typeof val === 'string'
                ? val
                    .split(/[\n,\s]+/)
                    .map((s) => s.trim())
                    .filter((s) => s.length > 0)
                : val,
            EmailsSchema,
          ),
        });
        const body = AddExtensionSchema.parse(req.body);

        const records = await selectUsersAndEnrollmentsByUidsInCourseInstance({
          uids: body.uids,
          courseInstance: res.locals.course_instance,
          requestedRole: 'Student Data Viewer',
          authzData: res.locals.authz_data,
        });

        if (records.length === 0) {
          res.status(400).json({ message: 'No enrollments found for any of the provided UIDs' });
          return;
        }

        // Check if an extension with this name already exists
        if (body.name) {
          const existingExtension = await selectPublishingExtensionByName({
            name: body.name,
            courseInstance: res.locals.course_instance,
            authzData: res.locals.authz_data,
            requestedRole: 'Student Data Viewer',
          });

          if (existingExtension) {
            res
              .status(400)
              .json({ message: `An extension with the name "${body.name}" already exists` });
            return;
          }
        }

        const enrollments = records.map(({ enrollment }) => enrollment);

        await createPublishingExtensionWithEnrollments({
          courseInstance: res.locals.course_instance,
          name: body.name,
          endDate: new Date(body.end_date),
          enrollments,
          authzData: res.locals.authz_data,
          requestedRole: 'Student Data Editor',
        });

        res.status(200).json({ success: true });
        return;
      } catch (err) {
        const message =
          err instanceof Error && !(err instanceof z.ZodError)
            ? err.message
            : 'Failed to add extension';
        res.status(400).json({ message });
        return;
      }
    } else if (req.body.__action === 'delete_extension') {
      try {
        const extension = await selectPublishingExtensionById({
          id: req.body.extension_id,
          courseInstance: res.locals.course_instance,
          requestedRole: 'Student Data Viewer',
          authzData: res.locals.authz_data,
        });

        await deletePublishingExtension({
          extension,
          courseInstance: res.locals.course_instance,
          authzData: res.locals.authz_data,
          requestedRole: 'Student Data Editor',
        });

        res.status(200).json({ success: true });
        return;
      } catch (err) {
        const message = err instanceof Error ? err.message : 'Failed to delete extension';
        res.status(400).json({ message });
        return;
      }
    } else if (req.body.__action === 'edit_extension') {
      try {
        const EmailsSchema = z
          .array(z.string().trim().email('Invalid email format'))
          .min(1, 'At least one UID is required');
        const EditExtensionSchema = z.object({
          __action: z.literal('edit_extension'),
          extension_id: z.string().trim().min(1),
          name: z
            .string()
            .trim()
            .optional()
            .transform((v) => (v === '' || v === undefined ? null : v)),
          end_date: z.string().trim().optional().default(''),
          uids: z.preprocess(
            (val) =>
              typeof val === 'string'
                ? val
                    .split(/[\n,\s]+/)
                    .map((s) => s.trim())
                    .filter((s) => s.length > 0)
                : val,
            EmailsSchema,
          ),
        });
        const body = EditExtensionSchema.parse(req.body);

        // Check if an extension with this name already exists (excluding the current one)
        if (body.name) {
          const existingExtension = await selectPublishingExtensionByName({
            name: body.name,
            courseInstance: res.locals.course_instance,
            authzData: res.locals.authz_data,
            requestedRole: 'Student Data Viewer',
          });

          if (existingExtension && existingExtension.id !== body.extension_id) {
            res
              .status(400)
              .json({ message: `An extension with the name "${body.name}" already exists` });
            return;
          }
        }

        await runInTransactionAsync(async () => {
          // Update extension metadata
          await execute(sql.update_extension, {
            extension_id: body.extension_id,
            name: body.name,
            end_date: body.end_date,
            course_instance_id: res.locals.course_instance.id,
          });

          // Desired enrollments for provided UIDs
          const desiredRecords = await selectUsersAndEnrollmentsByUidsInCourseInstance({
            uids: body.uids,
            courseInstance: res.locals.course_instance,
            requestedRole: 'Student Data Viewer',
            authzData: res.locals.authz_data,
          });

          if (desiredRecords.length === 0) {
            throw new Error('No enrollments found for provided UIDs');
          }

          const desiredEnrollmentIds = new Set(desiredRecords.map((r) => r.enrollment.id));

          // Current enrollments on this extension
          const extensions = await selectPublishingExtensionsWithUsersByCourseInstance(
            res.locals.course_instance.id,
          );
          const current = extensions.find((e) => e.id === body.extension_id);
          const currentEnrollmentIds = new Set(
            (current?.user_data ?? []).map((u) => u.enrollment_id),
          );

          // Compute diffs
          const toAdd: string[] = [];
          for (const id of desiredEnrollmentIds) {
            if (!currentEnrollmentIds.has(id)) toAdd.push(id);
          }
          const toRemove: string[] = [];
          for (const id of currentEnrollmentIds) {
            if (!desiredEnrollmentIds.has(id)) toRemove.push(id);
          }

          // Apply removals
          for (const enrollment_id of toRemove) {
            await execute(sql.remove_student_from_extension, {
              extension_id: body.extension_id,
              enrollment_id,
            });
          }
          // Apply additions
          for (const enrollment_id of toAdd) {
            await execute(sql.add_user_to_extension, {
              extension_id: body.extension_id,
              enrollment_id,
            });
          }
        });

        res.status(200).json({ success: true });
        return;
      } catch (err) {
        if (err instanceof z.ZodError) {
          const errorMessages = err.errors.map((error) => {
            if (error.path.length > 0) {
              const field = error.path.join('.');
              return `${field}: ${error.message}`;
            }
            return error.message;
          });
          res.status(400).json({ message: errorMessages.join(', ') });
          return;
        }
        const message = err instanceof Error ? err.message : 'Failed to edit extension';
        res.status(400).json({ message });
        return;
      }
=======
>>>>>>> b9883fd1
    } else {
      throw new error.HttpStatusError(400, 'Unknown action');
    }
  }),
);

export default router;<|MERGE_RESOLUTION|>--- conflicted
+++ resolved
@@ -90,7 +90,7 @@
 router.get(
   '/',
   asyncHandler(async (req, res) => {
-    const accessControlExtensions = await selectPublishingExtensionsWithUsersByCourseInstance(
+    const publishingExtensions = await selectPublishingExtensionsWithUsersByCourseInstance(
       res.locals.course_instance.id,
     );
 
@@ -147,11 +147,7 @@
               urlPrefix={res.locals.urlPrefix}
             />
             <InstructorInstanceAdminPublishing
-<<<<<<< HEAD
-              isExampleCourse={course.example_course}
-              accessControlExtensions={accessControlExtensions}
-=======
->>>>>>> b9883fd1
+              publishingExtensions={publishingExtensions}
               courseInstance={courseInstance}
               hasCourseInstancePermissionEdit={hasCourseInstancePermissionEdit}
               hasCourseInstancePermissionView={hasCourseInstancePermissionView}
@@ -270,78 +266,6 @@
         res.status(400).json({ message });
         return;
       }
-<<<<<<< HEAD
-    } else if (req.body.__action === 'migrate_access_rules') {
-      const accessRules = await queryRows(
-        sql.course_instance_access_rules,
-        { course_instance_id: res.locals.course_instance.id },
-        CourseInstanceAccessRuleSchema,
-      );
-      const accessRuleJsonArray = accessRules.map((rule) =>
-        convertAccessRuleToJson(rule, res.locals.course_instance.display_timezone),
-      );
-      const migrationResult = migrateAccessRuleJsonToPublishingConfiguration(accessRuleJsonArray);
-
-      if (!migrationResult.success) {
-        flash('error', migrationResult.error);
-        res.redirect(req.originalUrl);
-        return;
-      }
-
-      // Read the existing infoCourseInstance.json file
-      const infoCourseInstancePath = path.join(
-        res.locals.course.path,
-        'courseInstances',
-        res.locals.course_instance.short_name,
-        'infoCourseInstance.json',
-      );
-
-      if (!(await fs.pathExists(infoCourseInstancePath))) {
-        flash('error', 'infoCourseInstance.json does not exist');
-        res.redirect(req.originalUrl);
-        return;
-      }
-
-      const courseInstanceInfo: CourseInstanceJsonInput = JSON.parse(
-        await fs.readFile(infoCourseInstancePath, 'utf8'),
-      );
-
-      if (
-        courseInstanceInfo.publishing !== undefined &&
-        Object.keys(courseInstanceInfo.publishing).length > 0
-      ) {
-        flash('error', 'publishing settings already exist');
-        res.redirect(req.originalUrl);
-        return;
-      }
-
-      // Migrate the publishing settings
-      courseInstanceInfo.publishing = migrationResult.publishingConfiguration;
-      courseInstanceInfo.allowAccess = undefined;
-
-      const formattedJson = await formatJsonWithPrettier(JSON.stringify(courseInstanceInfo));
-
-      const paths = getPaths(undefined, res.locals);
-      const editor = new FileModifyEditor({
-        locals: res.locals as any,
-        container: {
-          rootPath: paths.rootPath,
-          invalidRootPaths: paths.invalidRootPaths,
-        },
-        filePath: infoCourseInstancePath,
-        editContents: b64EncodeUnicode(formattedJson),
-        origHash: req.body.orig_hash,
-      });
-
-      const serverJob = await editor.prepareServerJob();
-      try {
-        await editor.executeWithServerJob(serverJob);
-      } catch {
-        res.redirect(res.locals.urlPrefix + '/edit_error/' + serverJob.jobSequenceId);
-        return;
-      }
-      flash('success', 'Access rules migrated to access control successfully');
-      res.redirect(req.originalUrl);
     } else if (req.body.__action === 'add_extension') {
       try {
         const EmailsSchema = z
@@ -561,8 +485,6 @@
         res.status(400).json({ message });
         return;
       }
-=======
->>>>>>> b9883fd1
     } else {
       throw new error.HttpStatusError(400, 'Unknown action');
     }
