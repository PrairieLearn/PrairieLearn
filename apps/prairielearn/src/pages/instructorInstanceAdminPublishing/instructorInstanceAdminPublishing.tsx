--- conflicted
+++ resolved
@@ -9,25 +9,17 @@
 
 import * as error from '@prairielearn/error';
 import { flash } from '@prairielearn/flash';
-<<<<<<< HEAD
 import { loadSqlEquiv, queryRows, runInTransactionAsync } from '@prairielearn/postgres';
-=======
-import { loadSqlEquiv, queryRows } from '@prairielearn/postgres';
 import { Hydrate } from '@prairielearn/preact/server';
->>>>>>> 8e0e8f93
 
 import { PageLayout } from '../../components/PageLayout.js';
 import { CourseInstanceSyncErrorsAndWarnings } from '../../components/SyncErrorsAndWarnings.js';
 import { type AuthzData, assertHasRole } from '../../lib/authz-data-lib.js';
 import { b64EncodeUnicode } from '../../lib/base64-util.js';
 import { extractPageContext } from '../../lib/client/page-context.js';
-<<<<<<< HEAD
+import { isRenderableComment } from '../../lib/comments.js';
 import { config } from '../../lib/config.js';
 import { type CourseInstance, CourseInstanceAccessRuleSchema } from '../../lib/db-types.js';
-=======
-import { isRenderableComment } from '../../lib/comments.js';
-import { CourseInstanceAccessRuleSchema } from '../../lib/db-types.js';
->>>>>>> 8e0e8f93
 import { FileModifyEditor, propertyValueWithDefault } from '../../lib/editors.js';
 import { getPaths } from '../../lib/instructorFiles.js';
 import { formatJsonWithPrettier } from '../../lib/prettier.js';
@@ -44,14 +36,10 @@
 import { selectUsersAndEnrollmentsByUidsInCourseInstance } from '../../models/enrollment.js';
 import { type CourseInstanceJsonInput } from '../../schemas/infoCourseInstance.js';
 
-<<<<<<< HEAD
-import { InstructorInstanceAdminPublishing } from './instructorInstanceAdminPublishing.html.js';
+import { CourseInstancePublishingForm } from './components/CourseInstancePublishingForm.js';
+import { LegacyAccessRuleCard } from './components/LegacyAccessRuleCard.js';
 import { CourseInstancePublishingExtensionWithUsersSchema } from './instructorInstanceAdminPublishing.types.js';
 import { plainDateTimeStringToDate } from './utils/dateUtils.js';
-=======
-import { CourseInstancePublishingForm } from './components/CourseInstancePublishingForm.js';
-import { LegacyAccessRuleCard } from './components/LegacyAccessRuleCard.js';
->>>>>>> 8e0e8f93
 
 const router = Router();
 const sql = loadSqlEquiv(import.meta.url);
@@ -205,18 +193,6 @@
               course={res.locals.course}
               urlPrefix={res.locals.urlPrefix}
             />
-<<<<<<< HEAD
-            <InstructorInstanceAdminPublishing
-              publishingExtensions={publishingExtensions}
-              courseInstance={courseInstance}
-              hasCourseInstancePermissionEdit={hasCourseInstancePermissionEdit}
-              hasCourseInstancePermissionView={hasCourseInstancePermissionView}
-              accessRules={accessRules}
-              csrfToken={res.locals.__csrf_token}
-              origHash={origHash}
-              isDevMode={config.devMode}
-            />
-=======
 
             {courseInstance.modern_publishing ? (
               <Hydrate>
@@ -225,6 +201,8 @@
                   canEdit={hasCourseInstancePermissionEdit && origHash !== null}
                   csrfToken={csrfToken}
                   origHash={origHash}
+                  publishingExtensions={publishingExtensions}
+                  isDevMode={config.devMode}
                 />
               </Hydrate>
             ) : (
@@ -235,7 +213,6 @@
                 hasCourseInstancePermissionView={hasCourseInstancePermissionView}
               />
             )}
->>>>>>> 8e0e8f93
           </>
         ),
       }),
