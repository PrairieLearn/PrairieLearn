import assert from 'assert';
import * as path from 'path';

import sha256 from 'crypto-js/sha256.js';
import { Router } from 'express';
import asyncHandler from 'express-async-handler';
import fs from 'fs-extra';
import z from 'zod';

import * as error from '@prairielearn/error';
import { flash } from '@prairielearn/flash';
import { loadSqlEquiv, queryRows, runInTransactionAsync } from '@prairielearn/postgres';

import { PageLayout } from '../../components/PageLayout.js';
import { CourseInstanceSyncErrorsAndWarnings } from '../../components/SyncErrorsAndWarnings.js';
import { type AuthzData, assertHasRole } from '../../lib/authz-data-lib.js';
import { b64EncodeUnicode } from '../../lib/base64-util.js';
import { getCourseInstanceContext, getPageContext } from '../../lib/client/page-context.js';
import { config } from '../../lib/config.js';
import { type CourseInstance, CourseInstanceAccessRuleSchema } from '../../lib/db-types.js';
import { FileModifyEditor, propertyValueWithDefault } from '../../lib/editors.js';
import { getPaths } from '../../lib/instructorFiles.js';
import { formatJsonWithPrettier } from '../../lib/prettier.js';
import {
  addEnrollmentToPublishingExtension,
  createPublishingExtensionWithEnrollments,
  deletePublishingExtension,
  removeStudentFromPublishingExtension,
  selectEnrollmentsForPublishingExtension,
  selectPublishingExtensionById,
  selectPublishingExtensionByName,
  updatePublishingExtension,
} from '../../models/course-instance-publishing-extensions.js';
import { selectUsersAndEnrollmentsByUidsInCourseInstance } from '../../models/enrollment.js';
import { type CourseInstanceJsonInput } from '../../schemas/infoCourseInstance.js';

import { InstructorInstanceAdminPublishing } from './instructorInstanceAdminPublishing.html.js';
import { CourseInstancePublishingExtensionWithUsersSchema } from './instructorInstanceAdminPublishing.types.js';

const router = Router();
const sql = loadSqlEquiv(import.meta.url);

/**
 * Finds all publishing extensions for a course instance with user data.
 *
 * Only returns extensions for joined users.
 */
export async function selectPublishingExtensionsWithUsersByCourseInstance({
  courseInstance,
  authzData,
  requestedRole,
}: {
  courseInstance: CourseInstance;
  authzData: AuthzData;
  requestedRole: 'System' | 'Student Data Viewer' | 'Student Data Editor' | 'Any';
}) {
  assertHasRole(authzData, requestedRole);
  return await queryRows(
    sql.select_publishing_extensions_with_users_by_course_instance,
    { course_instance_id: courseInstance.id },
    CourseInstancePublishingExtensionWithUsersSchema,
  );
}

// Supports a client-side table refresh.
router.get(
  '/extension/data.json',
  asyncHandler(async (req, res) => {
    const {
      authz_data: { has_course_instance_permission_view: hasCourseInstancePermissionView },
    } = getPageContext(res.locals);

    if (!hasCourseInstancePermissionView) {
      throw new error.HttpStatusError(403, 'Access denied (must be a course instance viewer)');
    }

    const accessControlExtensions = await selectPublishingExtensionsWithUsersByCourseInstance({
      courseInstance: res.locals.course_instance,
      authzData: res.locals.authz_data,
      requestedRole: 'Student Data Viewer',
    });
    res.json(accessControlExtensions);
  }),
);

// Validate a list of UIDs against enrollments in this course instance.
// Returns the list of UIDs that are NOT enrolled (invalidUids).
router.get(
  '/extension/check',
  asyncHandler(async (req, res) => {
    const {
      authz_data: { has_course_instance_permission_edit: hasCourseInstancePermissionEdit },
    } = getPageContext(res.locals);

    if (!hasCourseInstancePermissionEdit) {
      throw new error.HttpStatusError(403, 'Access denied (must be course instance editor)');
    }

    // Accept comma-separated UIDs in query parameter
    const uidsString = typeof req.query.uids === 'string' ? req.query.uids : '';
    const uids: string[] = uidsString
      .split(',')
      .map((s) => s.trim())
      .filter((s) => s.length > 0);

    // Verify each UID is enrolled (matches either users.uid or enrollments.pending_uid)
    const validRecords = await selectUsersAndEnrollmentsByUidsInCourseInstance({
      uids,
      courseInstance: res.locals.course_instance,
      requestedRole: 'Student Data Viewer',
      authzData: res.locals.authz_data,
    });
    const validUids = new Set(validRecords.map((record) => record.user.uid));
    const invalidUids = uids.filter((uid) => !validUids.has(uid));

    res.json({ invalidUids });
  }),
);

router.get(
  '/',
  asyncHandler(async (req, res) => {
    const publishingExtensions = await selectPublishingExtensionsWithUsersByCourseInstance({
      courseInstance: res.locals.course_instance,
      authzData: res.locals.authz_data,
      requestedRole: 'Student Data Viewer',
    });

    const {
      authz_data: {
        has_course_instance_permission_edit: hasCourseInstancePermissionEdit,
        has_course_instance_permission_view: hasCourseInstancePermissionView,
      },
    } = getPageContext(res.locals);

    assert(hasCourseInstancePermissionEdit !== undefined);
    assert(hasCourseInstancePermissionView !== undefined);
    const { course_instance: courseInstance } = getCourseInstanceContext(res.locals, 'instructor');

    // Calculate orig_hash for the infoCourseInstance.json file
    const infoCourseInstancePath = path.join(
      res.locals.course.path,
      'courseInstances',
      courseInstance.short_name,
      'infoCourseInstance.json',
    );
    const infoCourseInstancePathExists = await fs.pathExists(infoCourseInstancePath);
    let origHash: string | null = null;
    if (infoCourseInstancePathExists) {
      origHash = sha256(
        b64EncodeUnicode(await fs.readFile(infoCourseInstancePath, 'utf8')),
      ).toString();
    }

    const accessRules = await queryRows(
      sql.course_instance_access_rules,
      { course_instance_id: res.locals.course_instance.id },
      CourseInstanceAccessRuleSchema,
    );

    res.send(
      PageLayout({
        resLocals: res.locals,
        pageTitle: 'Publishing',
        navContext: {
          type: 'instructor',
          page: 'instance_admin',
          subPage: 'publishing',
        },
        content: (
          <>
            <CourseInstanceSyncErrorsAndWarnings
              authzData={res.locals.authz_data}
              courseInstance={res.locals.course_instance}
              course={res.locals.course}
              urlPrefix={res.locals.urlPrefix}
            />
            <InstructorInstanceAdminPublishing
              publishingExtensions={publishingExtensions}
              courseInstance={courseInstance}
              hasCourseInstancePermissionEdit={hasCourseInstancePermissionEdit}
              hasCourseInstancePermissionView={hasCourseInstancePermissionView}
              accessRules={accessRules}
              csrfToken={res.locals.__csrf_token}
              origHash={origHash}
              isDevMode={config.devMode}
            />
          </>
        ),
      }),
    );
  }),
);

router.post(
  '/',
  asyncHandler(async (req, res) => {
    const {
      authz_data: { has_course_instance_permission_edit: hasCourseInstancePermissionEdit },
    } = getPageContext(res.locals);

    const { course_instance: courseInstance } = getCourseInstanceContext(res.locals, 'instructor');

    if (!hasCourseInstancePermissionEdit) {
      throw new error.HttpStatusError(403, 'Access denied (must be course instance editor)');
    }

    if (req.body.__action === 'update_publishing') {
      if (!courseInstance.modern_publishing) {
        flash('error', 'Cannot update publishing when legacy allowAccess rules are present');
        res.redirect(req.originalUrl);
        return;
      }

      // Read the existing infoCourseInstance.json file
      const infoCourseInstancePath = path.join(
        res.locals.course.path,
        'courseInstances',
        res.locals.course_instance.short_name,
        'infoCourseInstance.json',
      );

      if (!(await fs.pathExists(infoCourseInstancePath))) {
        flash('error', 'infoCourseInstance.json does not exist');
        res.redirect(req.originalUrl);
        return;
      }

      const courseInstanceInfo: CourseInstanceJsonInput = JSON.parse(
        await fs.readFile(infoCourseInstancePath, 'utf8'),
      );

      const parsedResult = z
        .object({
          start_date: z.string(),
          end_date: z.string(),
        })
        .safeParse(req.body);

      if (!parsedResult.success) {
        flash('error', 'Invalid request body');
        res.redirect(req.originalUrl);
        return;
      }
<<<<<<< HEAD
    } else if (req.body.__action === 'add_extension') {
      try {
        const EmailsSchema = z
          .array(z.string().trim().email())
          .min(1, 'At least one UID is required');
        const AddExtensionSchema = z.object({
          __action: z.literal('add_extension'),
          name: z
            .string()
            .trim() // remove whitespace from the name
            .optional()
            .transform((v) => (v === '' || v === undefined ? null : v)),
          end_date: z.string().trim().min(1, 'End date is required'),
          uids: z.preprocess(
            (val) =>
              typeof val === 'string'
                ? [
                    ...new Set(
                      val
                        .split(/[\n,\s]+/)
                        .map((s) => s.trim())
                        .filter((s) => s.length > 0),
                    ),
                  ]
                : val,
            EmailsSchema,
          ),
        });
        const body = AddExtensionSchema.parse(req.body);

        const enrollments = (
          await selectUsersAndEnrollmentsByUidsInCourseInstance({
            uids: body.uids,
            courseInstance: res.locals.course_instance,
            requestedRole: 'Student Data Viewer',
            authzData: res.locals.authz_data,
          })
        ).map((record) => record.enrollment);
        if (enrollments.length === 0) {
          res.status(400).json({ message: 'No enrollments found for any of the provided UIDs' });
          return;
        }

        // Check if an extension with this name already exists
        if (body.name) {
          const existingExtension = await selectPublishingExtensionByName({
            name: body.name,
            courseInstance: res.locals.course_instance,
            authzData: res.locals.authz_data,
            requestedRole: 'Student Data Viewer',
          });

          if (existingExtension) {
            res
              .status(400)
              .json({ message: `An extension with the name "${body.name}" already exists` });
            return;
          }
        }

        await createPublishingExtensionWithEnrollments({
          courseInstance: res.locals.course_instance,
          name: body.name,
          endDate: new Date(body.end_date),
          enrollments,
          authzData: res.locals.authz_data,
          requestedRole: 'Student Data Editor',
        });

        res.status(200).json({ success: true });
        return;
      } catch (err) {
        const message =
          err instanceof Error && !(err instanceof z.ZodError)
            ? err.message
            : 'Failed to add extension';
        res.status(400).json({ message });
        return;
      }
    } else if (req.body.__action === 'delete_extension') {
      try {
        const extension = await selectPublishingExtensionById({
          id: req.body.extension_id,
          courseInstance: res.locals.course_instance,
          requestedRole: 'Student Data Viewer',
          authzData: res.locals.authz_data,
        });

        await deletePublishingExtension({
          extension,
          courseInstance: res.locals.course_instance,
          authzData: res.locals.authz_data,
          requestedRole: 'Student Data Editor',
        });

        res.status(200).json({ success: true });
        return;
      } catch (err) {
        console.error(err);
        const message = err instanceof Error ? err.message : 'Failed to delete extension';
        res.status(400).json({ message });
        return;
      }
    } else if (req.body.__action === 'edit_extension') {
      try {
        const EmailsSchema = z
          .array(z.string().trim().email('Invalid email format'))
          .min(1, 'At least one UID is required');
        const EditExtensionSchema = z.object({
          __action: z.literal('edit_extension'),
          extension_id: z.string().trim().min(1),
          name: z
            .string()
            .trim() // remove whitespace from the name
            .optional()
            .transform((v) => (v === '' || v === undefined ? null : v)),
          end_date: z.string().trim().optional().default(''),
          uids: z.preprocess(
            (val) =>
              typeof val === 'string'
                ? val
                    .split(/[\n,\s]+/)
                    .map((s) => s.trim())
                    .filter((s) => s.length > 0)
                : val,
            EmailsSchema,
          ),
        });
        const body = EditExtensionSchema.parse(req.body);

        // Check if an extension with this name already exists (excluding the current one)
        if (body.name) {
          const existingExtension = await selectPublishingExtensionByName({
            name: body.name,
            courseInstance: res.locals.course_instance,
            authzData: res.locals.authz_data,
            requestedRole: 'Student Data Viewer',
          });

          if (existingExtension && existingExtension.id !== body.extension_id) {
            res
              .status(400)
              .json({ message: `An extension with the name "${body.name}" already exists` });
            return;
          }
        }

        await runInTransactionAsync(async () => {
          const extension = await selectPublishingExtensionById({
            id: body.extension_id,
            courseInstance: res.locals.course_instance,
            requestedRole: 'Student Data Viewer',
            authzData: res.locals.authz_data,
          });

          const desiredEnrollments = (
            await selectUsersAndEnrollmentsByUidsInCourseInstance({
              uids: body.uids,
              courseInstance: res.locals.course_instance,
              authzData: res.locals.authz_data,
              requestedRole: 'Student Data Viewer',
            })
          ).map((record) => record.enrollment);

          if (desiredEnrollments.length === 0) {
            throw new Error('No enrollments found for provided UIDs');
          }

          await updatePublishingExtension({
            extension,
            name: body.name,
            endDate: body.end_date ? new Date(body.end_date) : null,
            authzData: res.locals.authz_data,
            requestedRole: 'Student Data Editor',
          });

          const currentEnrollments = await selectEnrollmentsForPublishingExtension({
            extension,
            authzData: res.locals.authz_data,
            requestedRole: 'Student Data Viewer',
          });
          const desiredEnrollmentsIds = new Set(desiredEnrollments.map((e) => e.id));
          const currentEnrollmentsIds = new Set(currentEnrollments.map((e) => e.id));
          const enrollmentsToAdd = desiredEnrollments.filter(
            (e) => !currentEnrollmentsIds.has(e.id),
          );
          const enrollmentsToRemove = currentEnrollments.filter(
            (e) => !desiredEnrollmentsIds.has(e.id),
          );

          for (const enrollment of enrollmentsToRemove) {
            await removeStudentFromPublishingExtension({
              courseInstancePublishingExtension: extension,
              enrollment,
              authzData: res.locals.authz_data,
              requestedRole: 'Student Data Editor',
            });
          }

          for (const enrollment of enrollmentsToAdd) {
            await addEnrollmentToPublishingExtension({
              courseInstancePublishingExtension: extension,
              enrollment,
              authzData: res.locals.authz_data,
              requestedRole: 'Student Data Editor',
            });
          }
        });

        res.status(200).json({ success: true });
        return;
      } catch (err) {
        if (err instanceof z.ZodError) {
          const errorMessages = err.errors.map((error) => {
            if (error.path.length > 0) {
              const field = error.path.join('.');
              return `${field}: ${error.message}`;
            }
            return error.message;
          });
          res.status(400).json({ message: errorMessages.join(', ') });
          return;
        }
        const message = err instanceof Error ? err.message : 'Failed to edit extension';
        res.status(400).json({ message });
        return;
      }
=======

      const parsedBody = parsedResult.data;

      // Update the publishing settings
      const resolvedPublishing = {
        startDate: propertyValueWithDefault(
          courseInstanceInfo.publishing?.startDate,
          parsedBody.start_date,
          (v: string) => v === '',
        ),
        endDate: propertyValueWithDefault(
          courseInstanceInfo.publishing?.endDate,
          parsedBody.end_date,
          (v: string) => v === '',
        ),
      };
      const hasPublishing = Object.values(resolvedPublishing).some((v) => v !== undefined);
      if (!hasPublishing) {
        courseInstanceInfo.publishing = undefined;
      } else {
        courseInstanceInfo.publishing = resolvedPublishing;
      }

      // Format and write the updated JSON
      const formattedJson = await formatJsonWithPrettier(JSON.stringify(courseInstanceInfo));

      // JSON file has been formatted and is ready to be written
      const paths = getPaths(undefined, res.locals);
      const editor = new FileModifyEditor({
        locals: res.locals as any,
        container: {
          rootPath: paths.rootPath,
          invalidRootPaths: paths.invalidRootPaths,
        },
        filePath: infoCourseInstancePath,
        editContents: b64EncodeUnicode(formattedJson),
        origHash: req.body.orig_hash,
      });

      const serverJob = await editor.prepareServerJob();
      try {
        await editor.executeWithServerJob(serverJob);
      } catch {
        res.redirect(res.locals.urlPrefix + '/edit_error/' + serverJob.jobSequenceId);
        return;
      }

      flash('success', 'Publishing settings updated successfully');
      res.redirect(req.originalUrl);
>>>>>>> 3a46d4b0
    } else {
      throw new error.HttpStatusError(400, 'Unknown action');
    }
  }),
);

export default router;<|MERGE_RESOLUTION|>--- conflicted
+++ resolved
@@ -211,7 +211,6 @@
         res.redirect(req.originalUrl);
         return;
       }
-
       // Read the existing infoCourseInstance.json file
       const infoCourseInstancePath = path.join(
         res.locals.course.path,
@@ -242,235 +241,6 @@
         res.redirect(req.originalUrl);
         return;
       }
-<<<<<<< HEAD
-    } else if (req.body.__action === 'add_extension') {
-      try {
-        const EmailsSchema = z
-          .array(z.string().trim().email())
-          .min(1, 'At least one UID is required');
-        const AddExtensionSchema = z.object({
-          __action: z.literal('add_extension'),
-          name: z
-            .string()
-            .trim() // remove whitespace from the name
-            .optional()
-            .transform((v) => (v === '' || v === undefined ? null : v)),
-          end_date: z.string().trim().min(1, 'End date is required'),
-          uids: z.preprocess(
-            (val) =>
-              typeof val === 'string'
-                ? [
-                    ...new Set(
-                      val
-                        .split(/[\n,\s]+/)
-                        .map((s) => s.trim())
-                        .filter((s) => s.length > 0),
-                    ),
-                  ]
-                : val,
-            EmailsSchema,
-          ),
-        });
-        const body = AddExtensionSchema.parse(req.body);
-
-        const enrollments = (
-          await selectUsersAndEnrollmentsByUidsInCourseInstance({
-            uids: body.uids,
-            courseInstance: res.locals.course_instance,
-            requestedRole: 'Student Data Viewer',
-            authzData: res.locals.authz_data,
-          })
-        ).map((record) => record.enrollment);
-        if (enrollments.length === 0) {
-          res.status(400).json({ message: 'No enrollments found for any of the provided UIDs' });
-          return;
-        }
-
-        // Check if an extension with this name already exists
-        if (body.name) {
-          const existingExtension = await selectPublishingExtensionByName({
-            name: body.name,
-            courseInstance: res.locals.course_instance,
-            authzData: res.locals.authz_data,
-            requestedRole: 'Student Data Viewer',
-          });
-
-          if (existingExtension) {
-            res
-              .status(400)
-              .json({ message: `An extension with the name "${body.name}" already exists` });
-            return;
-          }
-        }
-
-        await createPublishingExtensionWithEnrollments({
-          courseInstance: res.locals.course_instance,
-          name: body.name,
-          endDate: new Date(body.end_date),
-          enrollments,
-          authzData: res.locals.authz_data,
-          requestedRole: 'Student Data Editor',
-        });
-
-        res.status(200).json({ success: true });
-        return;
-      } catch (err) {
-        const message =
-          err instanceof Error && !(err instanceof z.ZodError)
-            ? err.message
-            : 'Failed to add extension';
-        res.status(400).json({ message });
-        return;
-      }
-    } else if (req.body.__action === 'delete_extension') {
-      try {
-        const extension = await selectPublishingExtensionById({
-          id: req.body.extension_id,
-          courseInstance: res.locals.course_instance,
-          requestedRole: 'Student Data Viewer',
-          authzData: res.locals.authz_data,
-        });
-
-        await deletePublishingExtension({
-          extension,
-          courseInstance: res.locals.course_instance,
-          authzData: res.locals.authz_data,
-          requestedRole: 'Student Data Editor',
-        });
-
-        res.status(200).json({ success: true });
-        return;
-      } catch (err) {
-        console.error(err);
-        const message = err instanceof Error ? err.message : 'Failed to delete extension';
-        res.status(400).json({ message });
-        return;
-      }
-    } else if (req.body.__action === 'edit_extension') {
-      try {
-        const EmailsSchema = z
-          .array(z.string().trim().email('Invalid email format'))
-          .min(1, 'At least one UID is required');
-        const EditExtensionSchema = z.object({
-          __action: z.literal('edit_extension'),
-          extension_id: z.string().trim().min(1),
-          name: z
-            .string()
-            .trim() // remove whitespace from the name
-            .optional()
-            .transform((v) => (v === '' || v === undefined ? null : v)),
-          end_date: z.string().trim().optional().default(''),
-          uids: z.preprocess(
-            (val) =>
-              typeof val === 'string'
-                ? val
-                    .split(/[\n,\s]+/)
-                    .map((s) => s.trim())
-                    .filter((s) => s.length > 0)
-                : val,
-            EmailsSchema,
-          ),
-        });
-        const body = EditExtensionSchema.parse(req.body);
-
-        // Check if an extension with this name already exists (excluding the current one)
-        if (body.name) {
-          const existingExtension = await selectPublishingExtensionByName({
-            name: body.name,
-            courseInstance: res.locals.course_instance,
-            authzData: res.locals.authz_data,
-            requestedRole: 'Student Data Viewer',
-          });
-
-          if (existingExtension && existingExtension.id !== body.extension_id) {
-            res
-              .status(400)
-              .json({ message: `An extension with the name "${body.name}" already exists` });
-            return;
-          }
-        }
-
-        await runInTransactionAsync(async () => {
-          const extension = await selectPublishingExtensionById({
-            id: body.extension_id,
-            courseInstance: res.locals.course_instance,
-            requestedRole: 'Student Data Viewer',
-            authzData: res.locals.authz_data,
-          });
-
-          const desiredEnrollments = (
-            await selectUsersAndEnrollmentsByUidsInCourseInstance({
-              uids: body.uids,
-              courseInstance: res.locals.course_instance,
-              authzData: res.locals.authz_data,
-              requestedRole: 'Student Data Viewer',
-            })
-          ).map((record) => record.enrollment);
-
-          if (desiredEnrollments.length === 0) {
-            throw new Error('No enrollments found for provided UIDs');
-          }
-
-          await updatePublishingExtension({
-            extension,
-            name: body.name,
-            endDate: body.end_date ? new Date(body.end_date) : null,
-            authzData: res.locals.authz_data,
-            requestedRole: 'Student Data Editor',
-          });
-
-          const currentEnrollments = await selectEnrollmentsForPublishingExtension({
-            extension,
-            authzData: res.locals.authz_data,
-            requestedRole: 'Student Data Viewer',
-          });
-          const desiredEnrollmentsIds = new Set(desiredEnrollments.map((e) => e.id));
-          const currentEnrollmentsIds = new Set(currentEnrollments.map((e) => e.id));
-          const enrollmentsToAdd = desiredEnrollments.filter(
-            (e) => !currentEnrollmentsIds.has(e.id),
-          );
-          const enrollmentsToRemove = currentEnrollments.filter(
-            (e) => !desiredEnrollmentsIds.has(e.id),
-          );
-
-          for (const enrollment of enrollmentsToRemove) {
-            await removeStudentFromPublishingExtension({
-              courseInstancePublishingExtension: extension,
-              enrollment,
-              authzData: res.locals.authz_data,
-              requestedRole: 'Student Data Editor',
-            });
-          }
-
-          for (const enrollment of enrollmentsToAdd) {
-            await addEnrollmentToPublishingExtension({
-              courseInstancePublishingExtension: extension,
-              enrollment,
-              authzData: res.locals.authz_data,
-              requestedRole: 'Student Data Editor',
-            });
-          }
-        });
-
-        res.status(200).json({ success: true });
-        return;
-      } catch (err) {
-        if (err instanceof z.ZodError) {
-          const errorMessages = err.errors.map((error) => {
-            if (error.path.length > 0) {
-              const field = error.path.join('.');
-              return `${field}: ${error.message}`;
-            }
-            return error.message;
-          });
-          res.status(400).json({ message: errorMessages.join(', ') });
-          return;
-        }
-        const message = err instanceof Error ? err.message : 'Failed to edit extension';
-        res.status(400).json({ message });
-        return;
-      }
-=======
 
       const parsedBody = parsedResult.data;
 
@@ -520,7 +290,228 @@
 
       flash('success', 'Publishing settings updated successfully');
       res.redirect(req.originalUrl);
->>>>>>> 3a46d4b0
+    }
+
+    if (req.accepts('html')) {
+      throw new error.HttpStatusError(406, 'Not acceptable');
+    }
+
+    if (req.body.__action === 'add_extension') {
+      const EmailsSchema = z
+        .array(z.string().trim().email())
+        .min(1, 'At least one UID is required');
+      const AddExtensionSchema = z.object({
+        __action: z.literal('add_extension'),
+        name: z
+          .string()
+          .trim() // remove whitespace from the name
+          .optional()
+          .transform((v) => (v === '' || v === undefined ? null : v)),
+        end_date: z.string().trim().min(1, 'End date is required'),
+        uids: z.preprocess(
+          (val) =>
+            typeof val === 'string'
+              ? [
+                  ...new Set(
+                    val
+                      .split(/[\n,\s]+/)
+                      .map((s) => s.trim())
+                      .filter((s) => s.length > 0),
+                  ),
+                ]
+              : val,
+          EmailsSchema,
+        ),
+      });
+      const addExtensionBodyResult = AddExtensionSchema.safeParse(req.body);
+      if (!addExtensionBodyResult.success) {
+        throw new error.HttpStatusError(400, 'Invalid request body');
+      }
+      const body = addExtensionBodyResult.data;
+
+      const enrollments = (
+        await selectUsersAndEnrollmentsByUidsInCourseInstance({
+          uids: body.uids,
+          courseInstance: res.locals.course_instance,
+          requestedRole: 'Student Data Viewer',
+          authzData: res.locals.authz_data,
+        })
+      ).map((record) => record.enrollment);
+      if (enrollments.length === 0) {
+        throw new error.HttpStatusError(400, 'No enrollments found for any of the provided UIDs');
+      }
+
+      // Check if an extension with this name already exists
+      if (body.name) {
+        const existingExtension = await selectPublishingExtensionByName({
+          name: body.name,
+          courseInstance: res.locals.course_instance,
+          authzData: res.locals.authz_data,
+          requestedRole: 'Student Data Viewer',
+        });
+
+        if (existingExtension) {
+          throw new error.HttpStatusError(
+            400,
+            `An extension with the name "${body.name}" already exists`,
+          );
+        }
+      }
+
+      await createPublishingExtensionWithEnrollments({
+        courseInstance: res.locals.course_instance,
+        name: body.name,
+        endDate: new Date(body.end_date),
+        enrollments,
+        authzData: res.locals.authz_data,
+        requestedRole: 'Student Data Editor',
+      });
+
+      res.status(204);
+      return;
+    } else if (req.body.__action === 'delete_extension') {
+      const deleteExtensionBodyResult = z
+        .object({
+          extension_id: z.string().trim().min(1),
+        })
+        .safeParse(req.body);
+      if (!deleteExtensionBodyResult.success) {
+        throw new error.HttpStatusError(400, 'Invalid request body');
+      }
+      const body = deleteExtensionBodyResult.data;
+
+      const extension = await selectPublishingExtensionById({
+        id: body.extension_id,
+        courseInstance: res.locals.course_instance,
+        requestedRole: 'Student Data Viewer',
+        authzData: res.locals.authz_data,
+      });
+
+      await deletePublishingExtension({
+        extension,
+        courseInstance: res.locals.course_instance,
+        authzData: res.locals.authz_data,
+        requestedRole: 'Student Data Editor',
+      });
+
+      res.status(204);
+      return;
+    } else if (req.body.__action === 'edit_extension') {
+      const EmailsSchema = z
+        .array(z.string().trim().email('Invalid email format'))
+        .min(1, 'At least one UID is required');
+      const EditExtensionSchema = z.object({
+        __action: z.literal('edit_extension'),
+        extension_id: z.string().trim().min(1),
+        name: z
+          .string()
+          .trim() // remove whitespace from the name
+          .optional()
+          .transform((v) => (v === '' || v === undefined ? null : v)),
+        end_date: z.string().trim().optional().default(''),
+        uids: z.preprocess(
+          (val) =>
+            typeof val === 'string'
+              ? val
+                  .split(/[\n,\s]+/)
+                  .map((s) => s.trim())
+                  .filter((s) => s.length > 0)
+              : val,
+          EmailsSchema,
+        ),
+      });
+      const editExtensionBodyResult = EditExtensionSchema.safeParse(req.body);
+      if (!editExtensionBodyResult.success) {
+        const errorMessages = editExtensionBodyResult.error.errors.map((error) => {
+          if (error.path.length > 0) {
+            const field = error.path.join('.');
+            return `${field}: ${error.message}`;
+          }
+          return error.message;
+        });
+        throw new error.HttpStatusError(400, errorMessages.join(', '));
+      }
+      const body = editExtensionBodyResult.data;
+
+      // Check if an extension with this name already exists (excluding the current one)
+      if (body.name) {
+        const existingExtension = await selectPublishingExtensionByName({
+          name: body.name,
+          courseInstance: res.locals.course_instance,
+          authzData: res.locals.authz_data,
+          requestedRole: 'Student Data Viewer',
+        });
+
+        if (existingExtension && existingExtension.id !== body.extension_id) {
+          throw new error.HttpStatusError(
+            400,
+            `An extension with the name "${body.name}" already exists`,
+          );
+        }
+      }
+
+      await runInTransactionAsync(async () => {
+        const extension = await selectPublishingExtensionById({
+          id: body.extension_id,
+          courseInstance: res.locals.course_instance,
+          requestedRole: 'Student Data Viewer',
+          authzData: res.locals.authz_data,
+        });
+
+        const desiredEnrollments = (
+          await selectUsersAndEnrollmentsByUidsInCourseInstance({
+            uids: body.uids,
+            courseInstance: res.locals.course_instance,
+            authzData: res.locals.authz_data,
+            requestedRole: 'Student Data Viewer',
+          })
+        ).map((record) => record.enrollment);
+
+        if (desiredEnrollments.length === 0) {
+          throw new Error('No enrollments found for provided UIDs');
+        }
+
+        await updatePublishingExtension({
+          extension,
+          name: body.name,
+          endDate: body.end_date ? new Date(body.end_date) : null,
+          authzData: res.locals.authz_data,
+          requestedRole: 'Student Data Editor',
+        });
+
+        const currentEnrollments = await selectEnrollmentsForPublishingExtension({
+          extension,
+          authzData: res.locals.authz_data,
+          requestedRole: 'Student Data Viewer',
+        });
+        const desiredEnrollmentsIds = new Set(desiredEnrollments.map((e) => e.id));
+        const currentEnrollmentsIds = new Set(currentEnrollments.map((e) => e.id));
+        const enrollmentsToAdd = desiredEnrollments.filter((e) => !currentEnrollmentsIds.has(e.id));
+        const enrollmentsToRemove = currentEnrollments.filter(
+          (e) => !desiredEnrollmentsIds.has(e.id),
+        );
+
+        for (const enrollment of enrollmentsToRemove) {
+          await removeStudentFromPublishingExtension({
+            courseInstancePublishingExtension: extension,
+            enrollment,
+            authzData: res.locals.authz_data,
+            requestedRole: 'Student Data Editor',
+          });
+        }
+
+        for (const enrollment of enrollmentsToAdd) {
+          await addEnrollmentToPublishingExtension({
+            courseInstancePublishingExtension: extension,
+            enrollment,
+            authzData: res.locals.authz_data,
+            requestedRole: 'Student Data Editor',
+          });
+        }
+      });
+
+      res.status(204);
+      return;
     } else {
       throw new error.HttpStatusError(400, 'Unknown action');
     }
