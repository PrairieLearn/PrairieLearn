--- conflicted
+++ resolved
@@ -6,11 +6,7 @@
 
 import { CourseInstancePublishingForm } from './components/CourseInstancePublishingForm.js';
 import { LegacyAccessRuleCard } from './components/LegacyAccessRuleCard.js';
-<<<<<<< HEAD
-import { PublishingForm } from './components/PublishingForm.js';
 import type { CourseInstancePublishingExtensionWithUsers } from './instructorInstanceAdminPublishing.types.js';
-=======
->>>>>>> 3a46d4b0
 
 export function InstructorInstanceAdminPublishing({
   courseInstance,
@@ -28,12 +24,8 @@
   accessRules: CourseInstanceAccessRule[];
   publishingExtensions: CourseInstancePublishingExtensionWithUsers[];
   csrfToken: string;
-<<<<<<< HEAD
-  origHash: string;
+  origHash: string | null;
   isDevMode: boolean;
-=======
-  origHash: string | null;
->>>>>>> 3a46d4b0
 }) {
   const showComments = accessRules.some((access_rule) =>
     isRenderableComment(access_rule.json_comment),
@@ -41,20 +33,6 @@
 
   return (
     <>
-<<<<<<< HEAD
-      <Hydrate>
-        <PublishingForm
-          courseInstance={courseInstance}
-          hasAccessRules={accessRules.length > 0}
-          canEdit={hasCourseInstancePermissionEdit}
-          csrfToken={csrfToken}
-          origHash={origHash}
-          publishingExtensions={publishingExtensions}
-          isDevMode={isDevMode}
-        />
-      </Hydrate>
-      {accessRules.length > 0 && (
-=======
       {courseInstance.modern_publishing ? (
         <Hydrate>
           <CourseInstancePublishingForm
@@ -62,10 +40,11 @@
             canEdit={hasCourseInstancePermissionEdit && origHash !== null}
             csrfToken={csrfToken}
             origHash={origHash}
+            publishingExtensions={publishingExtensions}
+            isDevMode={isDevMode}
           />
         </Hydrate>
       ) : (
->>>>>>> 3a46d4b0
         <LegacyAccessRuleCard
           accessRules={accessRules}
           showComments={showComments}
