import { useState } from 'preact/compat';

import { formatDateFriendly } from '@prairielearn/formatter';
import { OverlayTrigger } from '@prairielearn/ui';

import type { StaffCourseInstance } from '../../../lib/client/safe-db-types.js';
import { getStudentEnrollmentUrl } from '../../../lib/client/url.js';
import type { CourseInstancePublishingExtensionRow } from '../instructorInstanceAdminPublishing.types.js';

export function ExtensionTableRow({
  extension,
  courseInstance,
  canEdit,
  onDelete,
  onEdit,
}: {
  extension: CourseInstancePublishingExtensionRow;
  courseInstance: StaffCourseInstance;
  canEdit: boolean;
  onDelete: (extension: CourseInstancePublishingExtensionRow) => void;
  onEdit: (extension: CourseInstancePublishingExtensionRow) => void;
}) {
  const [showAllStudents, setShowAllStudents] = useState(false);
  // Check if extension end date is before the course instance end date
  const isBeforeInstanceEndDate =
    courseInstance.publishing_end_date &&
    extension.course_instance_publishing_extension.end_date < courseInstance.publishing_end_date;

  return (
    <tr>
      <td class="col-1 align-middle">
        {extension.course_instance_publishing_extension.name ? (
          <strong>{extension.course_instance_publishing_extension.name}</strong>
        ) : (
          <span class="text-muted">Unnamed</span>
        )}
      </td>
<<<<<<< HEAD
      <td class="col-1 align-middle text-nowrap">
        <div class="d-flex align-items-center gap-1">
          {formatDateFriendly(extension.end_date, courseInstance.display_timezone)}
          {isBeforeInstanceEndDate && (
            <OverlayTrigger
              tooltip={{
                props: { id: `extension-end-date-warning-${extension.id}` },
                body: 'This date is before the course instance end date and will be ignored',
              }}
            >
              <button
                type="button"
                class="btn btn-xs btn-ghost"
                aria-label="Extension will be ignored"
              >
                <i class="fas fa-exclamation-triangle text-warning" aria-hidden="true" />
              </button>
            </OverlayTrigger>
          )}
        </div>
=======
      <td class="col-1 align-middle">
        {isBeforeInstanceEndDate ? (
          <span
            data-bs-toggle="tooltip"
            data-bs-placement="top"
            title="This date is before the course instance end date and will be ignored"
          >
            <div class="d-flex align-items-center gap-1">
              {formatDateFriendly(
                extension.course_instance_publishing_extension.end_date,
                courseInstance.display_timezone,
              )}
              <i class="fas fa-exclamation-triangle text-warning" aria-hidden="true" />
            </div>
          </span>
        ) : (
          <span>
            {formatDateFriendly(
              extension.course_instance_publishing_extension.end_date,
              courseInstance.display_timezone,
            )}
          </span>
        )}
>>>>>>> 24c04acb
      </td>
      <td class="col-3 align-middle">
        <div>
          {(() => {
            const studentsToShow = showAllStudents
              ? extension.user_data
              : extension.user_data.slice(0, 3);
            const hasMoreStudents = extension.user_data.length > 3;

            return (
              <>
                {extension.user_data.length > 0 && (
                  <div class="d-flex flex-wrap align-items-center gap-2">
                    {studentsToShow.map((user, index) => (
                      <div key={user.uid}>
                        <a
                          href={getStudentEnrollmentUrl(courseInstance.id, user.enrollment_id)}
                          class="text-decoration-none"
                        >
                          {user.name || '—'}
                        </a>
                        {index < studentsToShow.length - 1 && ', '}
                      </div>
                    ))}
                    {hasMoreStudents && (
                      <button
                        key={`button-${showAllStudents ? 'show-less' : 'show-more'}`}
                        type="button"
                        class="btn btn-sm btn-outline-secondary"
                        onClick={() => setShowAllStudents(!showAllStudents)}
                      >
                        {showAllStudents ? (
                          <>
                            <i class="fas fa-chevron-up" aria-hidden="true" /> Show Less
                          </>
                        ) : (
                          <>
                            <i class="fas fa-chevron-down" aria-hidden="true" /> +
                            {extension.user_data.length - 3} More
                          </>
                        )}
                      </button>
                    )}
                  </div>
                )}
              </>
            );
          })()}
        </div>
      </td>
      <td class="col-1 align-middle">
        <div class="d-flex gap-1">
          {canEdit && (
            <>
              <button
                type="button"
                class="btn btn-sm btn-outline-primary"
                onClick={() => onEdit(extension)}
              >
                Edit
              </button>
              <button
                type="button"
                class="btn btn-sm btn-outline-danger"
                onClick={() => onDelete(extension)}
              >
                Delete
              </button>
            </>
          )}
        </div>
      </td>
    </tr>
  );
}<|MERGE_RESOLUTION|>--- conflicted
+++ resolved
@@ -35,14 +35,18 @@
           <span class="text-muted">Unnamed</span>
         )}
       </td>
-<<<<<<< HEAD
       <td class="col-1 align-middle text-nowrap">
         <div class="d-flex align-items-center gap-1">
-          {formatDateFriendly(extension.end_date, courseInstance.display_timezone)}
+          {formatDateFriendly(
+            extension.course_instance_publishing_extension.end_date,
+            courseInstance.display_timezone,
+          )}
           {isBeforeInstanceEndDate && (
             <OverlayTrigger
               tooltip={{
-                props: { id: `extension-end-date-warning-${extension.id}` },
+                props: {
+                  id: `extension-end-date-warning-${extension.course_instance_publishing_extension.id}`,
+                },
                 body: 'This date is before the course instance end date and will be ignored',
               }}
             >
@@ -56,31 +60,6 @@
             </OverlayTrigger>
           )}
         </div>
-=======
-      <td class="col-1 align-middle">
-        {isBeforeInstanceEndDate ? (
-          <span
-            data-bs-toggle="tooltip"
-            data-bs-placement="top"
-            title="This date is before the course instance end date and will be ignored"
-          >
-            <div class="d-flex align-items-center gap-1">
-              {formatDateFriendly(
-                extension.course_instance_publishing_extension.end_date,
-                courseInstance.display_timezone,
-              )}
-              <i class="fas fa-exclamation-triangle text-warning" aria-hidden="true" />
-            </div>
-          </span>
-        ) : (
-          <span>
-            {formatDateFriendly(
-              extension.course_instance_publishing_extension.end_date,
-              courseInstance.display_timezone,
-            )}
-          </span>
-        )}
->>>>>>> 24c04acb
       </td>
       <td class="col-3 align-middle">
         <div>
