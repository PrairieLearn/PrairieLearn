--- conflicted
+++ resolved
@@ -184,15 +184,11 @@
         ...(await prepareLocalsForRender(req.query, res.locals)),
         assignedGrader,
         lastGrader,
-<<<<<<< HEAD
         clusterName: cluster?.cluster_name,
         aiClustersExist,
-        aiGradingInfo
-=======
         aiGradingEnabled,
         aiGradingMode: aiGradingEnabled && res.locals.assessment_question.ai_grading_mode,
         aiGradingInfo,
->>>>>>> 8f30a3df
       }),
     );
   }),
