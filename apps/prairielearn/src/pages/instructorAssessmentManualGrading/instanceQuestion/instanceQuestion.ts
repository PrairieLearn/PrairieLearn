import { Router } from 'express';
import asyncHandler from 'express-async-handler';
<<<<<<< HEAD
import type { ChatCompletionMessageParam } from 'openai/resources';
=======
>>>>>>> f342159b
import qs from 'qs';
import { z } from 'zod';

import * as error from '@prairielearn/error';
import { flash } from '@prairielearn/flash';
import * as sqldb from '@prairielearn/postgres';
import { run } from '@prairielearn/run';

import {
  selectLastSubmissionId,
  selectRubricGradingItems,
  toggleAiGradingMode,
} from '../../../ee/lib/ai-grading/ai-grading-util.js';
import type { InstanceQuestionAIGradingInfo } from '../../../ee/lib/ai-grading/types.js';
import {
  selectAssessmentQuestionHasInstanceQuestionGroups,
  selectInstanceQuestionGroup,
  selectInstanceQuestionGroups,
  updateManualInstanceQuestionGroup,
} from '../../../ee/lib/ai-instance-question-grouping/ai-instance-question-grouping-util.js';
import {
  AiGradingJobSchema,
  DateFromISOString,
  GradingJobSchema,
  IdSchema,
  type InstanceQuestion,
} from '../../../lib/db-types.js';
import { features } from '../../../lib/features/index.js';
import { idsEqual } from '../../../lib/id.js';
import { reportIssueFromForm } from '../../../lib/issues.js';
import * as manualGrading from '../../../lib/manualGrading.js';
import { formatJsonWithPrettier } from '../../../lib/prettier.js';
import { getAndRenderVariant, renderPanelsForSubmission } from '../../../lib/question-render.js';
import { type ResLocalsForPage, typedAsyncHandler } from '../../../lib/res-locals.js';
import { createAuthzMiddleware } from '../../../middlewares/authzHelper.js';
import { selectCourseInstanceGraderStaff } from '../../../models/course-instances.js';
import { selectUserById } from '../../../models/user.js';
import { selectAndAuthzVariant } from '../../../models/variant.js';

import { GradingPanel } from './gradingPanel.html.js';
import {
  type GradingJobData,
  GradingJobDataSchema,
  InstanceQuestion as InstanceQuestionPage,
} from './instanceQuestion.html.js';
import { RubricSettingsModal } from './rubricSettingsModal.html.js';

const router = Router();
const sql = sqldb.loadSqlEquiv(import.meta.url);

async function prepareLocalsForRender(
  query: Record<string, any>,
  resLocals: ResLocalsForPage['instructor-instance-question'],
) {
  // Even though getAndRenderVariant will select variants for the instance question, if the
  // question has multiple variants, by default getAndRenderVariant may select a variant without
  // submissions or even create a new one. We don't want that behaviour, so we select the last
  // submission and pass it along to getAndRenderVariant explicitly.
  const variant_with_submission_id = await sqldb.queryOptionalRow(
    sql.select_variant_with_last_submission,
    { instance_question_id: resLocals.instance_question.id },
    IdSchema,
  );

  // If student never loaded question or never submitted anything (submission is null)
  if (variant_with_submission_id == null) {
    throw new error.HttpStatusError(404, 'Instance question does not have a gradable submission.');
  }
  resLocals.questionRenderContext = 'manual_grading';
  await getAndRenderVariant(variant_with_submission_id, null, resLocals);

  let conflict_grading_job: GradingJobData | null = null;
  if (query.conflict_grading_job_id) {
    conflict_grading_job = await sqldb.queryOptionalRow(
      sql.select_grading_job_data,
      {
        grading_job_id: IdSchema.parse(query.conflict_grading_job_id),
        instance_question_id: resLocals.instance_question.id, // for authz
      },
      GradingJobDataSchema,
    );
    if (conflict_grading_job != null) {
      await manualGrading.populateManualGradingData(conflict_grading_job);
    }
  }

  const graders = await selectCourseInstanceGraderStaff({
    course_instance_id: resLocals.course_instance.id,
  });
  return { resLocals, conflict_grading_job, graders };
}

router.get(
  '/',
  createAuthzMiddleware({
    oneOfPermissions: ['has_course_instance_permission_view'],
    unauthorizedUsers: 'block',
  }),
  typedAsyncHandler<'instructor-instance-question'>(async (req, res) => {
    const assignedGrader = res.locals.instance_question.assigned_grader
      ? await selectUserById(res.locals.instance_question.assigned_grader)
      : null;
    const lastGrader = res.locals.instance_question.last_grader
      ? await selectUserById(res.locals.instance_question.last_grader)
      : null;

    const instance_question = res.locals.instance_question as InstanceQuestion;

    const instanceQuestionGroup = await run(async () => {
      if (instance_question.manual_instance_question_group_id) {
        return await selectInstanceQuestionGroup(
          instance_question.manual_instance_question_group_id,
        );
      } else if (instance_question.ai_instance_question_group_id) {
        return await selectInstanceQuestionGroup(instance_question.ai_instance_question_group_id);
      }
      return null;
    });

    if (instance_question == null) {
      throw new error.HttpStatusError(404, 'Instance question not found');
    }

    const aiGradingEnabled = await features.enabledFromLocals('ai-grading', res.locals);

    const instanceQuestionGroups = await selectInstanceQuestionGroups({
      assessmentQuestionId: res.locals.assessment_question.id,
    });

    /**
     * Contains the prompt and selected rubric items of the AI grader.
     * If the submission was not graded by AI, this will be undefined.
     */
    let aiGradingInfo: InstanceQuestionAIGradingInfo | undefined = undefined;

    if (aiGradingEnabled) {
      const submission_id = await selectLastSubmissionId(instance_question.id);
      const ai_grading_job_data = await sqldb.queryOptionalRow(
        sql.select_ai_grading_job_data_for_submission,
        {
          submission_id,
        },
        z.object({
          id: GradingJobSchema.shape.id,
          manual_rubric_grading_id: GradingJobSchema.shape.manual_rubric_grading_id,
          prompt: AiGradingJobSchema.shape.prompt,
          completion: AiGradingJobSchema.shape.completion,
        }),
      );

      if (ai_grading_job_data) {
        const promptForGradingJob = ai_grading_job_data.prompt;
        const selectedRubricItems = await selectRubricGradingItems(
          ai_grading_job_data.manual_rubric_grading_id,
        );

        /** The submission was also manually graded if a manual grading job exists for it.*/
        const submissionManuallyGraded =
          (await sqldb.queryOptionalRow(
            sql.select_exists_manual_grading_job_for_submission,
            { submission_id },
            z.boolean(),
          )) ?? false;

        const formattedPrompt =
          promptForGradingJob !== null
            ? (await formatJsonWithPrettier(JSON.stringify(promptForGradingJob, null, 2)))
                .replaceAll('\\n', '\n')
                .trimStart()
            : '';

        // We're dealing with a schemaless JSON blob here. We'll be defensive and
        // try to avoid errors when extracting the explanation. Note that for some
        // time, the explanation wasn't included in the completion at all, so it
        // may legitimately be missing.
        //
        // The responses API changed the format here. We'll need to handle both the
        // old and new formats.
        const explanation = run(() => {
          const completion = ai_grading_job_data.completion;
          if (!completion) return null;

          if (completion.choices) {
            const explanation = completion?.choices?.[0]?.message?.parsed?.explanation;
            if (typeof explanation !== 'string') return null;

            return explanation.trim() || null;
          }

          if (completion.output_parsed) {
            const explanation = completion?.output_parsed?.explanation;
            if (typeof explanation !== 'string') return null;

            return explanation.trim() || null;
          }

          return null;
        });

        aiGradingInfo = {
          submissionManuallyGraded,
          prompt: formattedPrompt,
          selectedRubricItemIds: selectedRubricItems.map((item) => item.id),
          explanation,
        };
      }
    }

    req.session.skip_graded_submissions = req.session.skip_graded_submissions ?? true;

    res.send(
      InstanceQuestionPage({
        ...(await prepareLocalsForRender(req.query, res.locals)),
        assignedGrader,
        lastGrader,
        selectedInstanceQuestionGroup: instanceQuestionGroup,
        instanceQuestionGroups,
        aiGradingEnabled,
        aiGradingMode: aiGradingEnabled && res.locals.assessment_question.ai_grading_mode,
        aiGradingInfo,
        skipGradedSubmissions: req.session.skip_graded_submissions,
      }),
    );
  }),
);

router.put(
  '/manual_instance_question_group',
  asyncHandler(async (req, res) => {
    const aiGradingEnabled = await features.enabledFromLocals('ai-grading', res.locals);
    if (!aiGradingEnabled) {
      throw new error.HttpStatusError(403, 'Access denied (feature not available)');
    }

    const manualInstanceQuestionGroupId = req.body.manualInstanceQuestionGroupId;

    await updateManualInstanceQuestionGroup({
      instance_question_id: res.locals.instance_question.id,
      manual_instance_question_group_id: manualInstanceQuestionGroupId || null,
    });

    res.sendStatus(204);
  }),
);

router.get(
  '/variant/:unsafe_variant_id(\\d+)/submission/:unsafe_submission_id(\\d+)',
  typedAsyncHandler<'instructor-instance-question'>(async (req, res) => {
    const variant = await selectAndAuthzVariant({
      unsafe_variant_id: req.params.unsafe_variant_id,
      variant_course: res.locals.course,
      question_id: res.locals.question.id,
      course_instance_id: res.locals.course_instance.id,
      instance_question_id: res.locals.instance_question.id,
      authz_data: res.locals.authz_data,
      authn_user: res.locals.authn_user,
      user: res.locals.user,
      is_administrator: res.locals.is_administrator,
    });

    const panels = await renderPanelsForSubmission({
      unsafe_submission_id: req.params.unsafe_submission_id,
      question: res.locals.question,
      instance_question: res.locals.instance_question,
      variant,
      user: res.locals.user,
      urlPrefix: res.locals.urlPrefix,
      questionContext: 'manual_grading',
      questionRenderContext: 'manual_grading',
      // This is only used by score panels, which are not rendered in this context.
      authorizedEdit: false,
      // The score panels never need to be live-updated in this context.
      renderScorePanels: false,
      // Group role permissions are not used in this context.
      groupRolePermissions: null,
    });
    res.json(panels);
  }),
);

router.get(
  '/grading_rubric_panels',
  typedAsyncHandler<'instructor-instance-question'>(async (req, res) => {
    try {
      const locals = await prepareLocalsForRender({}, res.locals);
      const gradingPanel = GradingPanel({
        ...locals,
        context: 'main',
      }).toString();
      const rubricSettings = RubricSettingsModal(locals).toString();
      res.send({ gradingPanel, rubricSettings });
    } catch (err) {
      res.send({ err: String(err) });
    }
  }),
);

const PostBodySchema = z.union([
  z.object({
    __action: z.enum([
      'add_manual_grade',
      'add_manual_grade_for_instance_question_group',
      'add_manual_grade_for_instance_question_group_ungraded',
      'next_instance_question',
    ]),
    submission_id: IdSchema,
    modified_at: DateFromISOString,
    rubric_item_selected_manual: IdSchema.or(z.record(z.string(), IdSchema))
      .nullish()
      .transform((val) =>
        val == null ? [] : typeof val === 'string' ? [val] : Object.values(val),
      ),
    score_manual_adjust_points: z.coerce.number().nullish(),
    use_score_perc: z.literal('on').optional(),
    score_manual_points: z.coerce.number().nullish(),
    score_manual_percent: z.coerce.number().nullish(),
    score_auto_points: z.coerce.number().nullish(),
    score_auto_percent: z.coerce.number().nullish(),
    submission_note: z.string().nullish(),
    unsafe_issue_ids_close: IdSchema.or(z.record(z.string(), IdSchema))
      .nullish()
      .transform((val) =>
        val == null ? [] : typeof val === 'string' ? [val] : Object.values(val),
      ),
    skip_graded_submissions: z.preprocess((val) => val === 'true', z.boolean()),
  }),
  z.object({
    __action: z.literal('modify_rubric_settings'),
    use_rubric: z
      .enum(['true', 'false'])
      .optional()
      .transform((val) => val === 'true'),
    replace_auto_points: z
      .enum(['true', 'false'])
      .optional()
      .transform((val) => val === 'true'),
    starting_points: z.coerce.number(),
    min_points: z.coerce.number(),
    max_extra_points: z.coerce.number(),
    tag_for_manual_grading: z
      .literal('true')
      .optional()
      .transform((val) => val === 'true'),
    rubric_item: z
      .record(
        z.string(),
        z.object({
          id: z.string().optional(),
          order: z.coerce.number(),
          points: z.coerce.number(),
          description: z.string(),
          explanation: z.string().optional(),
          grader_note: z.string().optional(),
          always_show_to_students: z.string().transform((val) => val === 'true'),
        }),
      )
      .default({}),
  }),
  z.object({
    __action: z.custom<`reassign_${string}`>(
      (val) => typeof val === 'string' && val.startsWith('reassign_'),
    ),
  }),
  z.object({
    __action: z.literal('report_issue'),
    __variant_id: IdSchema,
    description: z.string(),
  }),
  z.object({
    __action: z.literal('toggle_ai_grading_mode'),
  }),
]);

router.post(
  '/',
  asyncHandler(async (req, res) => {
    if (!res.locals.authz_data.has_course_instance_permission_edit) {
      throw new error.HttpStatusError(403, 'Access denied (must be a student data editor)');
    }

    const body = PostBodySchema.parse(
      // Parse using qs, which allows deep objects to be created based on parameter names
      // e.g., the key `rubric_item[cur1][points]` converts to `rubric_item: { cur1: { points: ... } ... }`
      // Array parsing is disabled, as it has special cases for 22+ items that
      // we don't want to double-handle, so we always receive an object and
      // convert it to an array if necessary
      // (https://github.com/ljharb/qs#parsing-arrays).
      // The order of the items in arrays is never important, so using Object.values is fine.
      qs.parse(qs.stringify(req.body), { parseArrays: false }),
    );
    if (body.__action === 'add_manual_grade') {
      req.session.skip_graded_submissions =
        body.skip_graded_submissions ?? req.session.skip_graded_submissions ?? true;

      const manual_rubric_data = res.locals.assessment_question.manual_rubric_id
        ? {
            rubric_id: res.locals.assessment_question.manual_rubric_id,
            applied_rubric_items: body.rubric_item_selected_manual.map((id) => ({
              rubric_item_id: id,
            })),
            adjust_points: body.score_manual_adjust_points || null,
          }
        : undefined;
      const { modified_at_conflict, grading_job_id } =
        await manualGrading.updateInstanceQuestionScore(
          res.locals.assessment.id,
          res.locals.instance_question.id,
          body.submission_id,
          body.modified_at, // check_modified_at
          {
            manual_score_perc: body.use_score_perc ? body.score_manual_percent : null,
            manual_points: body.use_score_perc ? null : body.score_manual_points,
            auto_score_perc: body.use_score_perc ? body.score_auto_percent : null,
            auto_points: body.use_score_perc ? null : body.score_auto_points,
            feedback: { manual: body.submission_note },
            manual_rubric_data,
          },
          res.locals.authn_user.user_id,
        );

      if (modified_at_conflict) {
        return res.redirect(req.baseUrl + `?conflict_grading_job_id=${grading_job_id}`);
      }
      // Only close issues if the submission was successfully graded
      if (body.unsafe_issue_ids_close.length > 0) {
        await sqldb.execute(sql.close_issues_for_instance_question, {
          issue_ids: body.unsafe_issue_ids_close,
          instance_question_id: res.locals.instance_question.id,
          authn_user_id: res.locals.authn_user.user_id,
        });
      }

      const use_instance_question_groups = await run(async () => {
        const aiGradingMode =
          (await features.enabledFromLocals('ai-grading', res.locals)) &&
          res.locals.assessment_question.ai_grading_mode;
        if (!aiGradingMode) {
          return false;
        }
        return await selectAssessmentQuestionHasInstanceQuestionGroups({
          assessmentQuestionId: res.locals.assessment_question.id,
        });
      });

      res.redirect(
        await manualGrading.nextInstanceQuestionUrl({
          urlPrefix: res.locals.urlPrefix,
          assessment_id: res.locals.assessment.id,
          assessment_question_id: res.locals.assessment_question.id,
          user_id: res.locals.authz_data.user.user_id,
          prior_instance_question_id: res.locals.instance_question.id,
          skip_graded_submissions: req.session.skip_graded_submissions,
          use_instance_question_groups,
        }),
      );
    } else if (body.__action === 'next_instance_question') {
      req.session.skip_graded_submissions =
        body.skip_graded_submissions ?? req.session.skip_graded_submissions ?? true;

      const use_instance_question_groups = await run(async () => {
        const aiGradingMode =
          (await features.enabledFromLocals('ai-grading', res.locals)) &&
          res.locals.assessment_question.ai_grading_mode;
        if (!aiGradingMode) {
          return false;
        }
        return await selectAssessmentQuestionHasInstanceQuestionGroups({
          assessmentQuestionId: res.locals.assessment_question.id,
        });
      });

      res.redirect(
        await manualGrading.nextInstanceQuestionUrl({
          urlPrefix: res.locals.urlPrefix,
          assessment_id: res.locals.assessment.id,
          assessment_question_id: res.locals.assessment_question.id,
          user_id: res.locals.authz_data.user.user_id,
          prior_instance_question_id: res.locals.instance_question.id,
          skip_graded_submissions: req.session.skip_graded_submissions,
          use_instance_question_groups,
        }),
      );
    } else if (
      body.__action === 'add_manual_grade_for_instance_question_group_ungraded' ||
      body.__action === 'add_manual_grade_for_instance_question_group'
    ) {
      const aiGradingEnabled = await features.enabledFromLocals('ai-grading', res.locals);

      if (!aiGradingEnabled) {
        throw new error.HttpStatusError(403, 'Access denied (feature not available)');
      }

      const useInstanceQuestionGroups = await run(async () => {
        const aiGradingMode =
          (await features.enabledFromLocals('ai-grading', res.locals)) &&
          res.locals.assessment_question.ai_grading_mode;
        if (!aiGradingMode) {
          return false;
        }
        return await selectAssessmentQuestionHasInstanceQuestionGroups({
          assessmentQuestionId: res.locals.assessment_question.id,
        });
      });

      if (!useInstanceQuestionGroups) {
        // This should not happen, since the UI only lets users grade by instance question group if
        // instance question groups were previously generated.
        throw new error.HttpStatusError(400, 'Submission groups not generated.');
      }

      const selected_instance_question_group_id =
        res.locals.instance_question.manual_instance_question_group_id ||
        res.locals.instance_question.ai_instance_question_group_id;

      if (!selected_instance_question_group_id) {
        throw new error.HttpStatusError(404, 'Selected instance question group not found');
      }

      const instanceQuestionsInGroup = await sqldb.queryRows(
        sql.select_instance_question_ids_in_group,
        {
          selected_instance_question_group_id,
          assessment_id: res.locals.assessment.id,
          skip_graded_submissions:
            body.__action === 'add_manual_grade_for_instance_question_group_ungraded',
        },
        z.object({
          instance_question_id: z.string(),
          submission_id: z.string(),
        }),
      );

      if (instanceQuestionsInGroup.length === 0) {
        flash(
          'warning',
          `No ${body.__action === 'add_manual_grade_for_instance_question_group_ungraded' ? 'ungraded ' : ''}instance questions in the submission group.`,
        );
        return res.redirect(req.baseUrl);
      }

      const manual_rubric_data = res.locals.assessment_question.manual_rubric_id
        ? {
            rubric_id: res.locals.assessment_question.manual_rubric_id,
            applied_rubric_items: body.rubric_item_selected_manual.map((id) => ({
              rubric_item_id: id,
            })),
            adjust_points: body.score_manual_adjust_points || null,
          }
        : undefined;

      for (const instanceQuestion of instanceQuestionsInGroup) {
        const { modified_at_conflict } = await manualGrading.updateInstanceQuestionScore(
          res.locals.assessment.id,
          instanceQuestion.instance_question_id,
          instanceQuestion.submission_id,
          null,
          {
            manual_score_perc: body.use_score_perc ? body.score_manual_percent : null,
            manual_points: body.use_score_perc ? null : body.score_manual_points,
            auto_score_perc: body.use_score_perc ? body.score_auto_percent : null,
            auto_points: body.use_score_perc ? null : body.score_auto_points,
            feedback: { manual: body.submission_note },
            manual_rubric_data,
          },
          res.locals.authn_user.user_id,
        );

        if (modified_at_conflict) {
          flash('error', 'A conflict occurred while grading the submission. Please try again.');
          return res.redirect(req.baseUrl);
        }
      }

      flash(
        'success',
        `Successfully applied grade and feedback to ${instanceQuestionsInGroup.length} instance questions.`,
      );

      res.redirect(
        await manualGrading.nextInstanceQuestionUrl({
          urlPrefix: res.locals.urlPrefix,
          assessment_id: res.locals.assessment.id,
          assessment_question_id: res.locals.assessment_question.id,
          user_id: res.locals.authz_data.user.user_id,
          prior_instance_question_id: res.locals.instance_question.id,
          skip_graded_submissions: req.session.skip_graded_submissions,
          use_instance_question_groups: true,
        }),
      );
    } else if (body.__action === 'modify_rubric_settings') {
      try {
        await manualGrading.updateAssessmentQuestionRubric(
          res.locals.instance_question.assessment_question_id,
          body.use_rubric,
          body.replace_auto_points,
          body.starting_points,
          body.min_points,
          body.max_extra_points,
          Object.values(body.rubric_item), // rubric items
          body.tag_for_manual_grading,
          res.locals.authn_user.user_id,
        );
        res.redirect(req.baseUrl + '/grading_rubric_panels');
      } catch (err) {
        res.status(500).send({ err: String(err) });
      }
    } else if (typeof body.__action === 'string' && body.__action.startsWith('reassign_')) {
      const actionPrompt = body.__action.slice(9);
      const assigned_grader = ['nobody', 'graded'].includes(actionPrompt) ? null : actionPrompt;
      if (assigned_grader != null) {
        const courseStaff = await selectCourseInstanceGraderStaff({
          course_instance_id: res.locals.course_instance.id,
        });
        if (!courseStaff.some((staff) => idsEqual(staff.user_id, assigned_grader))) {
          throw new error.HttpStatusError(
            400,
            'Assigned grader does not have Student Data Editor permission',
          );
        }
      }
      await sqldb.execute(sql.update_assigned_grader, {
        instance_question_id: res.locals.instance_question.id,
        assigned_grader,
        requires_manual_grading: actionPrompt !== 'graded',
      });

      req.session.skip_graded_submissions = req.session.skip_graded_submissions ?? true;

      const use_instance_question_groups = await run(async () => {
        const aiGradingMode =
          (await features.enabledFromLocals('ai-grading', res.locals)) &&
          res.locals.assessment_question.ai_grading_mode;
        if (!aiGradingMode) {
          return false;
        }
        return await selectAssessmentQuestionHasInstanceQuestionGroups({
          assessmentQuestionId: res.locals.assessment_question.id,
        });
      });

      res.redirect(
        await manualGrading.nextInstanceQuestionUrl({
          urlPrefix: res.locals.urlPrefix,
          assessment_id: res.locals.assessment.id,
          assessment_question_id: res.locals.assessment_question.id,
          user_id: res.locals.authz_data.user.user_id,
          prior_instance_question_id: res.locals.instance_question.id,
          skip_graded_submissions: req.session.skip_graded_submissions,
          use_instance_question_groups,
        }),
      );
    } else if (body.__action === 'report_issue') {
      await reportIssueFromForm(req, res);
      res.redirect(req.originalUrl);
    } else if (body.__action === 'toggle_ai_grading_mode') {
      await toggleAiGradingMode(res.locals.assessment_question.id);
      res.redirect(req.originalUrl);
    } else {
      throw new error.HttpStatusError(400, `unknown __action: ${req.body.__action}`);
    }
  }),
);

export default router;<|MERGE_RESOLUTION|>--- conflicted
+++ resolved
@@ -1,9 +1,5 @@
 import { Router } from 'express';
 import asyncHandler from 'express-async-handler';
-<<<<<<< HEAD
-import type { ChatCompletionMessageParam } from 'openai/resources';
-=======
->>>>>>> f342159b
 import qs from 'qs';
 import { z } from 'zod';
 
