import { Router } from 'express';
import asyncHandler from 'express-async-handler';
import type { ChatCompletionMessageParam } from 'openai/resources/index.mjs';
import qs from 'qs';
import { z } from 'zod';

import * as error from '@prairielearn/error';
import { flash } from '@prairielearn/flash';
import * as sqldb from '@prairielearn/postgres';

import {
  getAiClustersExist,
  selectAiCluster,
  selectAiClusters,
  updateAiCluster,
} from '../../../ee/lib/ai-clustering/ai-clustering-util.js';
import {
  selectLastSubmissionId,
  selectRubricGradingItems,
  toggleAiGradingMode,
} from '../../../ee/lib/ai-grading/ai-grading-util.js';
import type { InstanceQuestionAIGradingInfo } from '../../../ee/lib/ai-grading/types.js';
import {
  AiGradingJobSchema,
  DateFromISOString,
  GradingJobSchema,
  IdSchema,
  type InstanceQuestion,
} from '../../../lib/db-types.js';
import { features } from '../../../lib/features/index.js';
import { idsEqual } from '../../../lib/id.js';
import { reportIssueFromForm } from '../../../lib/issues.js';
import * as manualGrading from '../../../lib/manualGrading.js';
import { formatJsonWithPrettier } from '../../../lib/prettier.js';
import { getAndRenderVariant, renderPanelsForSubmission } from '../../../lib/question-render.js';
import { type ResLocalsForPage, typedAsyncHandler } from '../../../lib/res-locals.js';
import { createAuthzMiddleware } from '../../../middlewares/authzHelper.js';
import { selectCourseInstanceGraderStaff } from '../../../models/course-instances.js';
import { selectUserById } from '../../../models/user.js';
import { selectAndAuthzVariant } from '../../../models/variant.js';

import { AIClusterSwitcher } from './aiClusterSwitcher.html.js';
import { GradingPanel } from './gradingPanel.html.js';
import {
  type GradingJobData,
  GradingJobDataSchema,
  InstanceQuestion as InstanceQuestionPage,
} from './instanceQuestion.html.js';
import { RubricSettingsModal } from './rubricSettingsModal.html.js';

const router = Router();
const sql = sqldb.loadSqlEquiv(import.meta.url);

async function prepareLocalsForRender(
  query: Record<string, any>,
  resLocals: ResLocalsForPage['instructor-instance-question'],
) {
  // Even though getAndRenderVariant will select variants for the instance question, if the
  // question has multiple variants, by default getAndRenderVariant may select a variant without
  // submissions or even create a new one. We don't want that behaviour, so we select the last
  // submission and pass it along to getAndRenderVariant explicitly.
  const variant_with_submission_id = await sqldb.queryOptionalRow(
    sql.select_variant_with_last_submission,
    { instance_question_id: resLocals.instance_question.id },
    IdSchema,
  );

  // If student never loaded question or never submitted anything (submission is null)
  if (variant_with_submission_id == null) {
    throw new error.HttpStatusError(404, 'Instance question does not have a gradable submission.');
  }
  resLocals.questionRenderContext = 'manual_grading';
  await getAndRenderVariant(variant_with_submission_id, null, resLocals);

  let conflict_grading_job: GradingJobData | null = null;
  if (query.conflict_grading_job_id) {
    conflict_grading_job = await sqldb.queryOptionalRow(
      sql.select_grading_job_data,
      {
        grading_job_id: IdSchema.parse(query.conflict_grading_job_id),
        instance_question_id: resLocals.instance_question.id, // for authz
      },
      GradingJobDataSchema,
    );
    if (conflict_grading_job != null) {
      await manualGrading.populateManualGradingData(conflict_grading_job);
    }
  }

  const graders = await selectCourseInstanceGraderStaff({
    course_instance_id: resLocals.course_instance.id,
  });
  return { resLocals, conflict_grading_job, graders };
}

router.get(
  '/',
  createAuthzMiddleware({
    oneOfPermissions: ['has_course_instance_permission_view'],
    unauthorizedUsers: 'block',
  }),
  typedAsyncHandler<'instructor-instance-question'>(async (req, res) => {
    const assignedGrader = res.locals.instance_question.assigned_grader
      ? await selectUserById(res.locals.instance_question.assigned_grader)
      : null;
    const lastGrader = res.locals.instance_question.last_grader
      ? await selectUserById(res.locals.instance_question.last_grader)
      : null;

    const instance_question = res.locals.instance_question as InstanceQuestion;
    const cluster = instance_question.ai_cluster_id
      ? await selectAiCluster(instance_question.ai_cluster_id)
      : null;
    if (instance_question == null) {
      throw new error.HttpStatusError(404, 'Instance question not found');
    }

    const aiGradingEnabled = await features.enabledFromLocals('ai-grading', res.locals);

    const aiClustersExist = await getAiClustersExist({
      assessmentQuestionId: res.locals.assessment_question.id,
    });

    /**
     * Contains the prompt and selected rubric items of the AI grader.
     * If the submission was not graded by AI, this will be undefined.
     */
    let aiGradingInfo: InstanceQuestionAIGradingInfo | undefined = undefined;

    if (aiGradingEnabled) {
      const submission_id = await selectLastSubmissionId(instance_question.id);
      const ai_grading_job_data = await sqldb.queryOptionalRow(
        sql.select_ai_grading_job_data_for_submission,
        {
          submission_id,
        },
        z.object({
          id: GradingJobSchema.shape.id,
          manual_rubric_grading_id: GradingJobSchema.shape.manual_rubric_grading_id,
          prompt: AiGradingJobSchema.shape.prompt,
        }),
      );

      if (ai_grading_job_data) {
        const promptForGradingJob = ai_grading_job_data.prompt as
          | ChatCompletionMessageParam[]
          | null;
        const selectedRubricItems = await selectRubricGradingItems(
          ai_grading_job_data.manual_rubric_grading_id,
        );

        /** The submission was also manually graded if a manual grading job exists for it.*/
        const submissionManuallyGraded =
          (await sqldb.queryOptionalRow(
            sql.select_exists_manual_grading_job_for_submission,
            { submission_id },
            z.boolean(),
          )) ?? false;

        /** Images sent in the AI grading prompt */
        const promptImageUrls: string[] = [];

        if (promptForGradingJob) {
          for (const message of promptForGradingJob) {
            if (message.content && typeof message.content === 'object') {
              for (const part of message.content) {
                if (part.type === 'image_url') {
                  promptImageUrls.push(part.image_url.url);
                }
              }
            }
          }
        }

        const formattedPrompt =
          promptForGradingJob !== null
            ? (await formatJsonWithPrettier(JSON.stringify(promptForGradingJob, null, 2)))
                .replaceAll('\\n', '\n')
                .trimStart()
            : '';

        aiGradingInfo = {
          submissionManuallyGraded,
          prompt: formattedPrompt,
          selectedRubricItemIds: selectedRubricItems.map((item) => item.id),
          promptImageUrls,
        };
      }
    }

    res.send(
      InstanceQuestionPage({
        ...(await prepareLocalsForRender(req.query, res.locals)),
        assignedGrader,
        lastGrader,
        clusterName: cluster?.cluster_name,
        aiClustersExist,
        aiGradingEnabled,
        aiGradingMode: aiGradingEnabled && res.locals.assessment_question.ai_grading_mode,
        aiGradingInfo,
      }),
    );
  }),
);

router.get(
  '/ai_clusters/switcher',
  asyncHandler(async (req, res) => {
    const aiClusters = await selectAiClusters({
      assessmentQuestionId: res.locals.assessment_question.id,
    });

    res.send(
      AIClusterSwitcher({
        aiClusters: [
          ...aiClusters,
          {
            assessment_question_id: res.locals.assessment_question.id,
            cluster_name: 'No cluster',
            cluster_description: 'Cluster was not assigned.',
            id: '',
          },
        ],
        currentClusterId: res.locals.instance_question.ai_cluster_id ?? null,
      }),
    );
  }),
);

router.put(
  '/ai_cluster',
  asyncHandler(async (req, res) => {
    const aiClusterId = req.body.aiClusterId;

    await updateAiCluster({
      instance_question_id: res.locals.instance_question.id,
      ai_cluster_id: aiClusterId || null,
    });

    res.sendStatus(204);
  }),
);

router.get(
  '/variant/:unsafe_variant_id(\\d+)/submission/:unsafe_submission_id(\\d+)',
  typedAsyncHandler<'instructor-instance-question'>(async (req, res) => {
    const variant = await selectAndAuthzVariant({
      unsafe_variant_id: req.params.unsafe_variant_id,
      variant_course: res.locals.course,
      question_id: res.locals.question.id,
      course_instance_id: res.locals.course_instance.id,
      instance_question_id: res.locals.instance_question.id,
      authz_data: res.locals.authz_data,
      authn_user: res.locals.authn_user,
      user: res.locals.user,
      is_administrator: res.locals.is_administrator,
    });

    const panels = await renderPanelsForSubmission({
      unsafe_submission_id: req.params.unsafe_submission_id,
      question: res.locals.question,
      instance_question: res.locals.instance_question,
      variant,
      user: res.locals.user,
      urlPrefix: res.locals.urlPrefix,
      questionContext: 'manual_grading',
      questionRenderContext: 'manual_grading',
      // This is only used by score panels, which are not rendered in this context.
      authorizedEdit: false,
      // The score panels never need to be live-updated in this context.
      renderScorePanels: false,
      // Group role permissions are not used in this context.
      groupRolePermissions: null,
    });
    res.json(panels);
  }),
);

router.get(
  '/grading_rubric_panels',
  typedAsyncHandler<'instructor-instance-question'>(async (req, res) => {
    try {
      const locals = await prepareLocalsForRender({}, res.locals);
      const gradingPanel = GradingPanel({
        ...locals,
        context: 'main',
      }).toString();
      const rubricSettings = RubricSettingsModal(locals).toString();
      res.send({ gradingPanel, rubricSettings });
    } catch (err) {
      res.send({ err: String(err) });
    }
  }),
);

const PostBodySchema = z.union([
  z.object({
    __action: z.union([
      z.literal('add_manual_grade'),
      z.literal('add_manual_grade_for_cluster'),
      z.literal('add_manual_grade_for_cluster_ungraded'),
    ]),
    submission_id: IdSchema,
    modified_at: DateFromISOString,
    rubric_item_selected_manual: IdSchema.or(z.record(z.string(), IdSchema))
      .nullish()
      .transform((val) =>
        val == null ? [] : typeof val === 'string' ? [val] : Object.values(val),
      ),
    score_manual_adjust_points: z.coerce.number().nullish(),
    use_score_perc: z.literal('on').optional(),
    score_manual_points: z.coerce.number().nullish(),
    score_manual_percent: z.coerce.number().nullish(),
    score_auto_points: z.coerce.number().nullish(),
    score_auto_percent: z.coerce.number().nullish(),
    submission_note: z.string().nullish(),
    unsafe_issue_ids_close: IdSchema.or(z.record(z.string(), IdSchema))
      .nullish()
      .transform((val) =>
        val == null ? [] : typeof val === 'string' ? [val] : Object.values(val),
      ),
  }),
  z.object({
    __action: z.literal('modify_rubric_settings'),
    use_rubric: z
      .enum(['true', 'false'])
      .optional()
      .transform((val) => val === 'true'),
    replace_auto_points: z
      .enum(['true', 'false'])
      .optional()
      .transform((val) => val === 'true'),
    starting_points: z.coerce.number(),
    min_points: z.coerce.number(),
    max_extra_points: z.coerce.number(),
    tag_for_manual_grading: z
      .literal('true')
      .optional()
      .transform((val) => val === 'true'),
    rubric_item: z
      .record(
        z.string(),
        z.object({
          id: z.string().optional(),
          order: z.coerce.number(),
          points: z.coerce.number(),
          description: z.string(),
          explanation: z.string().optional(),
          grader_note: z.string().optional(),
          always_show_to_students: z.string().transform((val) => val === 'true'),
        }),
      )
      .default({}),
  }),
  z.object({
    __action: z.custom<`reassign_${string}`>(
      (val) => typeof val === 'string' && val.startsWith('reassign_'),
    ),
  }),
  z.object({
    __action: z.literal('report_issue'),
    __variant_id: IdSchema,
    description: z.string(),
  }),
  z.object({
    __action: z.literal('toggle_ai_grading_mode'),
  }),
]);

router.post(
  '/',
  asyncHandler(async (req, res) => {
    if (!res.locals.authz_data.has_course_instance_permission_edit) {
      throw new error.HttpStatusError(403, 'Access denied (must be a student data editor)');
    }

    const body = PostBodySchema.parse(
      // Parse using qs, which allows deep objects to be created based on parameter names
      // e.g., the key `rubric_item[cur1][points]` converts to `rubric_item: { cur1: { points: ... } ... }`
      // Array parsing is disabled, as it has special cases for 22+ items that
      // we don't want to double-handle, so we always receive an object and
      // convert it to an array if necessary
      // (https://github.com/ljharb/qs#parsing-arrays).
      // The order of the items in arrays is never important, so using Object.values is fine.
      qs.parse(qs.stringify(req.body), { parseArrays: false }),
    );
    if (body.__action === 'add_manual_grade') {
      const manual_rubric_data = res.locals.assessment_question.manual_rubric_id
        ? {
            rubric_id: res.locals.assessment_question.manual_rubric_id,
            applied_rubric_items: body.rubric_item_selected_manual.map((id) => ({
              rubric_item_id: id,
            })),
            adjust_points: body.score_manual_adjust_points || null,
          }
        : undefined;
      const { modified_at_conflict, grading_job_id } =
        await manualGrading.updateInstanceQuestionScore(
          res.locals.assessment.id,
          res.locals.instance_question.id,
          body.submission_id,
          body.modified_at, // check_modified_at
          {
            manual_score_perc: body.use_score_perc ? body.score_manual_percent : null,
            manual_points: body.use_score_perc ? null : body.score_manual_points,
            auto_score_perc: body.use_score_perc ? body.score_auto_percent : null,
            auto_points: body.use_score_perc ? null : body.score_auto_points,
            feedback: { manual: body.submission_note },
            manual_rubric_data,
          },
          res.locals.authn_user.user_id,
        );

      if (modified_at_conflict) {
        return res.redirect(req.baseUrl + `?conflict_grading_job_id=${grading_job_id}`);
      }
      // Only close issues if the submission was successfully graded
      if (body.unsafe_issue_ids_close.length > 0) {
        await sqldb.queryAsync(sql.close_issues_for_instance_question, {
          issue_ids: body.unsafe_issue_ids_close,
          instance_question_id: res.locals.instance_question.id,
          authn_user_id: res.locals.authn_user.user_id,
        });
      }

      res.redirect(
        await manualGrading.nextInstanceQuestionUrl(
          res.locals.urlPrefix,
          res.locals.assessment.id,
          res.locals.assessment_question.id,
          res.locals.authz_data.user.user_id,
          res.locals.instance_question.id,
          res.locals.skip_graded_submissions,
        ),
      );
      // } else if (['add_manual_grade_for_cluster', 'add_manual_grade_for_cluster_ungraded'].includes(body.__action)) {
    } else if (
      body.__action === 'add_manual_grade_for_cluster_ungraded' ||
      body.__action === 'add_manual_grade_for_cluster'
    ) {
      const ai_cluster_id = res.locals.instance_question.ai_cluster_id;
      if (!ai_cluster_id) {
        throw new error.HttpStatusError(404, 'AI cluster not found');
      }

      const instanceQuestionsInCluster = await sqldb.queryRows(
        sql.select_instance_question_ids_in_cluster,
        {
          cluster_id: ai_cluster_id,
          assessment_id: res.locals.assessment.id,
          skip_graded_submissions: body.__action === 'add_manual_grade_for_cluster_ungraded',
        },
        z.object({
          instance_question_id: z.string(),
          submission_id: z.string(),
        }),
      );

      if (instanceQuestionsInCluster.length === 0) {
        flash(
          'warning',
          `No ${body.__action === 'add_manual_grade_for_cluster_ungraded' ? 'ungraded ' : ''}instance questions in the cluster.`,
        );
        return res.redirect(req.baseUrl);
      }

      const manual_rubric_data = res.locals.assessment_question.manual_rubric_id
        ? {
            rubric_id: res.locals.assessment_question.manual_rubric_id,
            applied_rubric_items: body.rubric_item_selected_manual.map((id) => ({
              rubric_item_id: id,
            })),
            adjust_points: body.score_manual_adjust_points || null,
          }
        : undefined;

      for (const instanceQuestion of instanceQuestionsInCluster) {
        const { modified_at_conflict } = await manualGrading.updateInstanceQuestionScore(
          res.locals.assessment.id,
          instanceQuestion.instance_question_id,
          instanceQuestion.submission_id,
          null,
          {
            manual_score_perc: body.use_score_perc ? body.score_manual_percent : null,
            manual_points: body.use_score_perc ? null : body.score_manual_points,
            auto_score_perc: body.use_score_perc ? body.score_auto_percent : null, // maybe different
            auto_points: body.use_score_perc ? null : body.score_auto_points, // maybe different
            feedback: { manual: body.submission_note },
            manual_rubric_data,
          },
          res.locals.authn_user.user_id,
        );

        if (modified_at_conflict) {
          flash('error', 'A conflict occurred while grading the submission. Please try again.');
          return res.redirect(req.baseUrl);
        }
      }

      flash(
        'success',
        `Successfully applied grade and feedback to ${instanceQuestionsInCluster.length} instance questions.`,
      );

      res.redirect(
        await manualGrading.nextInstanceQuestionUrl(
          res.locals.urlPrefix,
          res.locals.assessment.id,
          res.locals.assessment_question.id,
          res.locals.authz_data.user.user_id,
          res.locals.instance_question.id,
          res.locals.skip_graded_submissions,
        ),
      );
    } else if (body.__action === 'modify_rubric_settings') {
      try {
        await manualGrading.updateAssessmentQuestionRubric(
          res.locals.instance_question.assessment_question_id,
          body.use_rubric,
          body.replace_auto_points,
          body.starting_points,
          body.min_points,
          body.max_extra_points,
          Object.values(body.rubric_item), // rubric items
          body.tag_for_manual_grading,
          res.locals.authn_user.user_id,
        );
        res.redirect(req.baseUrl + '/grading_rubric_panels');
      } catch (err) {
        res.status(500).send({ err: String(err) });
      }
    } else if (typeof body.__action === 'string' && body.__action.startsWith('reassign_')) {
      const actionPrompt = body.__action.slice(9);
      const assigned_grader = ['nobody', 'graded'].includes(actionPrompt) ? null : actionPrompt;
      if (assigned_grader != null) {
        const courseStaff = await selectCourseInstanceGraderStaff({
          course_instance_id: res.locals.course_instance.id,
        });
        if (!courseStaff.some((staff) => idsEqual(staff.user_id, assigned_grader))) {
          throw new error.HttpStatusError(
            400,
            'Assigned grader does not have Student Data Editor permission',
          );
        }
      }
      await sqldb.queryAsync(sql.update_assigned_grader, {
        instance_question_id: res.locals.instance_question.id,
        assigned_grader,
        requires_manual_grading: actionPrompt !== 'graded',
      });

      res.redirect(
        await manualGrading.nextInstanceQuestionUrl(
          res.locals.urlPrefix,
          res.locals.assessment.id,
          res.locals.assessment_question.id,
          res.locals.authz_data.user.user_id,
          res.locals.instance_question.id,
<<<<<<< HEAD
          false,
=======
          res.locals.skip_graded_submissions,
>>>>>>> 446671d8
        ),
      );
    } else if (body.__action === 'report_issue') {
      await reportIssueFromForm(req, res);
      res.redirect(req.originalUrl);
    } else if (body.__action === 'toggle_ai_grading_mode') {
      await toggleAiGradingMode(res.locals.assessment_question.id);
      res.redirect(req.originalUrl);
    } else {
      throw new error.HttpStatusError(400, `unknown __action: ${req.body.__action}`);
    }
  }),
);

export default router;<|MERGE_RESOLUTION|>--- conflicted
+++ resolved
@@ -504,11 +504,13 @@
 
       res.redirect(
         await manualGrading.nextInstanceQuestionUrl(
+        await manualGrading.nextInstanceQuestionUrl(
           res.locals.urlPrefix,
           res.locals.assessment.id,
           res.locals.assessment_question.id,
           res.locals.authz_data.user.user_id,
           res.locals.instance_question.id,
+          res.locals.skip_graded_submissions,
           res.locals.skip_graded_submissions,
         ),
       );
@@ -551,16 +553,13 @@
 
       res.redirect(
         await manualGrading.nextInstanceQuestionUrl(
+        await manualGrading.nextInstanceQuestionUrl(
           res.locals.urlPrefix,
           res.locals.assessment.id,
           res.locals.assessment_question.id,
           res.locals.authz_data.user.user_id,
           res.locals.instance_question.id,
-<<<<<<< HEAD
-          false,
-=======
           res.locals.skip_graded_submissions,
->>>>>>> 446671d8
         ),
       );
     } else if (body.__action === 'report_issue') {
