import { Router } from 'express';
import asyncHandler from 'express-async-handler';
import type { ChatCompletionMessageParam } from 'openai/resources/index.mjs';
import qs from 'qs';
import { z } from 'zod';

import * as error from '@prairielearn/error';
import * as sqldb from '@prairielearn/postgres';

<<<<<<< HEAD
import { toggleAiGradingMode } from '../../../ee/lib/ai-grading/ai-grading-util.js';
import { DateFromISOString, IdSchema } from '../../../lib/db-types.js';
=======
import {
  selectLastSubmissionId,
  selectRubricGradingItems,
} from '../../../ee/lib/ai-grading/ai-grading-util.js';
import type { InstanceQuestionAIGradingInfo } from '../../../ee/lib/ai-grading/types.js';
import {
  AiGradingJobSchema,
  DateFromISOString,
  GradingJobSchema,
  IdSchema,
  type InstanceQuestion,
} from '../../../lib/db-types.js';
>>>>>>> ddbd2765
import { features } from '../../../lib/features/index.js';
import { idsEqual } from '../../../lib/id.js';
import { reportIssueFromForm } from '../../../lib/issues.js';
import * as manualGrading from '../../../lib/manualGrading.js';
import { formatJsonWithPrettier } from '../../../lib/prettier.js';
import { getAndRenderVariant, renderPanelsForSubmission } from '../../../lib/question-render.js';
import { createAuthzMiddleware } from '../../../middlewares/authzHelper.js';
import { selectCourseInstanceGraderStaff } from '../../../models/course-instances.js';
import { selectUserById } from '../../../models/user.js';
import { selectAndAuthzVariant } from '../../../models/variant.js';

import { GradingPanel } from './gradingPanel.html.js';
import {
  type GradingJobData,
  GradingJobDataSchema,
  InstanceQuestion as InstanceQuestionPage,
} from './instanceQuestion.html.js';
import { RubricSettingsModal } from './rubricSettingsModal.html.js';

const router = Router();
const sql = sqldb.loadSqlEquiv(import.meta.url);

async function prepareLocalsForRender(query: Record<string, any>, resLocals: Record<string, any>) {
  // Even though getAndRenderVariant will select variants for the instance question, if the
  // question has multiple variants, by default getAndRenderVariant may select a variant without
  // submissions or even create a new one. We don't want that behaviour, so we select the last
  // submission and pass it along to getAndRenderVariant explicitly.
  const variant_with_submission_id = await sqldb.queryOptionalRow(
    sql.select_variant_with_last_submission,
    { instance_question_id: resLocals.instance_question.id },
    IdSchema,
  );

  // If student never loaded question or never submitted anything (submission is null)
  if (variant_with_submission_id == null) {
    throw new error.HttpStatusError(404, 'Instance question does not have a gradable submission.');
  }
  resLocals.questionRenderContext = 'manual_grading';
  await getAndRenderVariant(variant_with_submission_id, null, resLocals as any);

  let conflict_grading_job: GradingJobData | null = null;
  if (query.conflict_grading_job_id) {
    conflict_grading_job = await sqldb.queryOptionalRow(
      sql.select_grading_job_data,
      {
        grading_job_id: IdSchema.parse(query.conflict_grading_job_id),
        instance_question_id: resLocals.instance_question.id, // for authz
      },
      GradingJobDataSchema,
    );
    if (conflict_grading_job != null) {
      await manualGrading.populateManualGradingData(conflict_grading_job);
    }
  }

  const graders = await selectCourseInstanceGraderStaff({
    course_instance_id: resLocals.course_instance.id,
  });
  return { resLocals, conflict_grading_job, graders };
}

router.get(
  '/',
  createAuthzMiddleware({
    oneOfPermissions: ['has_course_instance_permission_view'],
    unauthorizedUsers: 'block',
  }),
  asyncHandler(async (req, res) => {
    const aiGradingEnabled = await features.enabledFromLocals('ai-grading', res.locals);
    const assignedGrader = res.locals.instance_question.assigned_grader
      ? await selectUserById(res.locals.instance_question.assigned_grader)
      : null;
    const lastGrader = res.locals.instance_question.last_grader
      ? await selectUserById(res.locals.instance_question.last_grader)
      : null;

    const instance_question = res.locals.instance_question as InstanceQuestion;
    if (instance_question == null) {
      throw new error.HttpStatusError(404, 'Instance question not found');
    }

    const aiGradingEnabled = await features.enabledFromLocals('ai-grading', res.locals);

    /**
     * Contains the prompt and selected rubric items of the AI grader.
     * If the submission was not graded by AI, this will be undefined.
     */
    let aiGradingInfo: InstanceQuestionAIGradingInfo | undefined = undefined;

    if (aiGradingEnabled) {
      const submission_id = await selectLastSubmissionId(instance_question.id);
      const ai_grading_job_data = await sqldb.queryOptionalRow(
        sql.select_ai_grading_job_data_for_submission,
        {
          submission_id,
        },
        z.object({
          id: GradingJobSchema.shape.id,
          manual_rubric_grading_id: GradingJobSchema.shape.manual_rubric_grading_id,
          prompt: AiGradingJobSchema.shape.prompt,
        }),
      );

      if (ai_grading_job_data) {
        const promptForGradingJob = ai_grading_job_data.prompt as
          | ChatCompletionMessageParam[]
          | null;
        const selectedRubricItems = await selectRubricGradingItems(
          ai_grading_job_data.manual_rubric_grading_id,
        );

        /** The submission was also manually graded if a manual grading job exists for it.*/
        const submissionManuallyGraded =
          (await sqldb.queryOptionalRow(
            sql.select_exists_manual_grading_job_for_submission,
            { submission_id },
            z.boolean(),
          )) ?? false;

        /** Images sent in the AI grading prompt */
        const promptImageUrls: string[] = [];

        if (promptForGradingJob) {
          for (const message of promptForGradingJob) {
            if (message.content && typeof message.content === 'object') {
              for (const part of message.content) {
                if (part.type === 'image_url') {
                  promptImageUrls.push(part.image_url.url);
                }
              }
            }
          }
        }

        const formattedPrompt =
          promptForGradingJob !== null
            ? (await formatJsonWithPrettier(JSON.stringify(promptForGradingJob, null, 2)))
                .replaceAll('\\n', '\n')
                .trimStart()
            : '';

        aiGradingInfo = {
          submissionManuallyGraded,
          prompt: formattedPrompt,
          selectedRubricItemIds: selectedRubricItems.map((item) => item.id),
          promptImageUrls,
        };
      }
    }

    res.send(
      InstanceQuestionPage({
        ...(await prepareLocalsForRender(req.query, res.locals)),
        assignedGrader,
        lastGrader,
<<<<<<< HEAD
        aiGradingEnabled,
        aiGradingMode: aiGradingEnabled && res.locals.assessment_question.ai_grading_mode,
=======
        aiGradingInfo,
>>>>>>> ddbd2765
      }),
    );
  }),
);

router.get(
  '/variant/:unsafe_variant_id(\\d+)/submission/:unsafe_submission_id(\\d+)',
  asyncHandler(async (req, res) => {
    const variant = await selectAndAuthzVariant({
      unsafe_variant_id: req.params.unsafe_variant_id,
      variant_course: res.locals.course,
      question_id: res.locals.question.id,
      course_instance_id: res.locals.course_instance.id,
      instance_question_id: res.locals.instance_question.id,
      authz_data: res.locals.authz_data,
      authn_user: res.locals.authn_user,
      user: res.locals.user,
      is_administrator: res.locals.is_administrator,
    });

    const panels = await renderPanelsForSubmission({
      unsafe_submission_id: req.params.unsafe_submission_id,
      question: res.locals.question,
      instance_question: res.locals.instance_question,
      variant,
      user: res.locals.user,
      urlPrefix: res.locals.urlPrefix,
      questionContext: 'manual_grading',
      questionRenderContext: 'manual_grading',
      // This is only used by score panels, which are not rendered in this context.
      authorizedEdit: false,
      // The score panels never need to be live-updated in this context.
      renderScorePanels: false,
      // Group role permissions are not used in this context.
      groupRolePermissions: null,
    });
    res.json(panels);
  }),
);

router.get(
  '/grading_rubric_panels',
  asyncHandler(async (req, res) => {
    try {
      const locals = await prepareLocalsForRender({}, res.locals);
      const gradingPanel = GradingPanel({
        ...locals,
        context: 'main',
      }).toString();
      const rubricSettings = RubricSettingsModal(locals).toString();
      res.send({ gradingPanel, rubricSettings });
    } catch (err) {
      res.send({ err: String(err) });
    }
  }),
);

const PostBodySchema = z.union([
  z.object({
    __action: z.literal('add_manual_grade'),
    submission_id: IdSchema,
    modified_at: DateFromISOString,
    rubric_item_selected_manual: IdSchema.or(z.record(z.string(), IdSchema))
      .nullish()
      .transform((val) =>
        val == null ? [] : typeof val === 'string' ? [val] : Object.values(val),
      ),
    score_manual_adjust_points: z.coerce.number().nullish(),
    use_score_perc: z.literal('on').optional(),
    score_manual_points: z.coerce.number().nullish(),
    score_manual_percent: z.coerce.number().nullish(),
    score_auto_points: z.coerce.number().nullish(),
    score_auto_percent: z.coerce.number().nullish(),
    submission_note: z.string().nullish(),
    unsafe_issue_ids_close: IdSchema.or(z.record(z.string(), IdSchema))
      .nullish()
      .transform((val) =>
        val == null ? [] : typeof val === 'string' ? [val] : Object.values(val),
      ),
  }),
  z.object({
    __action: z.literal('modify_rubric_settings'),
    use_rubric: z
      .enum(['true', 'false'])
      .optional()
      .transform((val) => val === 'true'),
    replace_auto_points: z
      .enum(['true', 'false'])
      .optional()
      .transform((val) => val === 'true'),
    starting_points: z.coerce.number(),
    min_points: z.coerce.number(),
    max_extra_points: z.coerce.number(),
    tag_for_manual_grading: z
      .literal('true')
      .optional()
      .transform((val) => val === 'true'),
    rubric_item: z
      .record(
        z.string(),
        z.object({
          id: z.string().optional(),
          order: z.coerce.number(),
          points: z.coerce.number(),
          description: z.string(),
          explanation: z.string().optional(),
          grader_note: z.string().optional(),
          always_show_to_students: z.string().transform((val) => val === 'true'),
        }),
      )
      .default({}),
  }),
  z.object({
    __action: z.custom<`reassign_${string}`>(
      (val) => typeof val === 'string' && val.startsWith('reassign_'),
    ),
  }),
  z.object({
    __action: z.literal('report_issue'),
    __variant_id: IdSchema,
    description: z.string(),
  }),
  z.object({
    __action: z.literal('toggle_ai_grading_mode'),
  }),
]);

router.post(
  '/',
  asyncHandler(async (req, res) => {
    if (!res.locals.authz_data.has_course_instance_permission_edit) {
      throw new error.HttpStatusError(403, 'Access denied (must be a student data editor)');
    }
    const body = PostBodySchema.parse(
      // Parse using qs, which allows deep objects to be created based on parameter names
      // e.g., the key `rubric_item[cur1][points]` converts to `rubric_item: { cur1: { points: ... } ... }`
      // Array parsing is disabled, as it has special cases for 22+ items that
      // we don't want to double-handle, so we always receive an object and
      // convert it to an array if necessary
      // (https://github.com/ljharb/qs#parsing-arrays).
      // The order of the items in arrays is never important, so using Object.values is fine.
      qs.parse(qs.stringify(req.body), { parseArrays: false }),
    );
    if (body.__action === 'add_manual_grade') {
      const manual_rubric_data = res.locals.assessment_question.manual_rubric_id
        ? {
            rubric_id: res.locals.assessment_question.manual_rubric_id,
            applied_rubric_items: body.rubric_item_selected_manual.map((id) => ({
              rubric_item_id: id,
            })),
            adjust_points: body.score_manual_adjust_points || null,
          }
        : undefined;

      const { modified_at_conflict, grading_job_id } =
        await manualGrading.updateInstanceQuestionScore(
          res.locals.assessment.id,
          res.locals.instance_question.id,
          body.submission_id,
          body.modified_at, // check_modified_at
          {
            manual_score_perc: body.use_score_perc ? body.score_manual_percent : null,
            manual_points: body.use_score_perc ? null : body.score_manual_points,
            auto_score_perc: body.use_score_perc ? body.score_auto_percent : null,
            auto_points: body.use_score_perc ? null : body.score_auto_points,
            feedback: { manual: body.submission_note },
            manual_rubric_data,
          },
          res.locals.authn_user.user_id,
        );

      if (modified_at_conflict) {
        return res.redirect(req.baseUrl + `?conflict_grading_job_id=${grading_job_id}`);
      }
      // Only close issues if the submission was successfully graded
      if (body.unsafe_issue_ids_close.length > 0) {
        await sqldb.queryAsync(sql.close_issues_for_instance_question, {
          issue_ids: body.unsafe_issue_ids_close,
          instance_question_id: res.locals.instance_question.id,
          authn_user_id: res.locals.authn_user.user_id,
        });
      }
      res.redirect(
        await manualGrading.nextUngradedInstanceQuestionUrl(
          res.locals.urlPrefix,
          res.locals.assessment.id,
          res.locals.assessment_question.id,
          res.locals.authz_data.user.user_id,
          res.locals.instance_question.id,
        ),
      );
    } else if (body.__action === 'modify_rubric_settings') {
      try {
        await manualGrading.updateAssessmentQuestionRubric(
          res.locals.instance_question.assessment_question_id,
          body.use_rubric,
          body.replace_auto_points,
          body.starting_points,
          body.min_points,
          body.max_extra_points,
          Object.values(body.rubric_item), // rubric items
          body.tag_for_manual_grading,
          res.locals.authn_user.user_id,
        );
        res.redirect(req.baseUrl + '/grading_rubric_panels');
      } catch (err) {
        res.status(500).send({ err: String(err) });
      }
    } else if (typeof body.__action === 'string' && body.__action.startsWith('reassign_')) {
      const actionPrompt = body.__action.slice(9);
      const assigned_grader = ['nobody', 'graded'].includes(actionPrompt) ? null : actionPrompt;
      if (assigned_grader != null) {
        const courseStaff = await selectCourseInstanceGraderStaff({
          course_instance_id: res.locals.course_instance.id,
        });
        if (!courseStaff.some((staff) => idsEqual(staff.user_id, assigned_grader))) {
          throw new error.HttpStatusError(
            400,
            'Assigned grader does not have Student Data Editor permission',
          );
        }
      }
      await sqldb.queryAsync(sql.update_assigned_grader, {
        instance_question_id: res.locals.instance_question.id,
        assigned_grader,
        requires_manual_grading: actionPrompt !== 'graded',
      });

      res.redirect(
        await manualGrading.nextUngradedInstanceQuestionUrl(
          res.locals.urlPrefix,
          res.locals.assessment.id,
          res.locals.assessment_question.id,
          res.locals.authz_data.user.user_id,
          res.locals.instance_question.id,
        ),
      );
    } else if (body.__action === 'report_issue') {
      await reportIssueFromForm(req, res);
      res.redirect(req.originalUrl);
    } else if (body.__action === 'toggle_ai_grading_mode') {
      await toggleAiGradingMode(res.locals.assessment_question.id);
      res.redirect(req.originalUrl);
    } else {
      throw new error.HttpStatusError(400, `unknown __action: ${req.body.__action}`);
    }
  }),
);

export default router;<|MERGE_RESOLUTION|>--- conflicted
+++ resolved
@@ -7,13 +7,10 @@
 import * as error from '@prairielearn/error';
 import * as sqldb from '@prairielearn/postgres';
 
-<<<<<<< HEAD
-import { toggleAiGradingMode } from '../../../ee/lib/ai-grading/ai-grading-util.js';
-import { DateFromISOString, IdSchema } from '../../../lib/db-types.js';
-=======
 import {
   selectLastSubmissionId,
   selectRubricGradingItems,
+  toggleAiGradingMode,
 } from '../../../ee/lib/ai-grading/ai-grading-util.js';
 import type { InstanceQuestionAIGradingInfo } from '../../../ee/lib/ai-grading/types.js';
 import {
@@ -23,7 +20,6 @@
   IdSchema,
   type InstanceQuestion,
 } from '../../../lib/db-types.js';
->>>>>>> ddbd2765
 import { features } from '../../../lib/features/index.js';
 import { idsEqual } from '../../../lib/id.js';
 import { reportIssueFromForm } from '../../../lib/issues.js';
@@ -92,7 +88,6 @@
     unauthorizedUsers: 'block',
   }),
   asyncHandler(async (req, res) => {
-    const aiGradingEnabled = await features.enabledFromLocals('ai-grading', res.locals);
     const assignedGrader = res.locals.instance_question.assigned_grader
       ? await selectUserById(res.locals.instance_question.assigned_grader)
       : null;
@@ -179,12 +174,9 @@
         ...(await prepareLocalsForRender(req.query, res.locals)),
         assignedGrader,
         lastGrader,
-<<<<<<< HEAD
         aiGradingEnabled,
         aiGradingMode: aiGradingEnabled && res.locals.assessment_question.ai_grading_mode,
-=======
         aiGradingInfo,
->>>>>>> ddbd2765
       }),
     );
   }),
