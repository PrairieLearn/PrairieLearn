--- conflicted
+++ resolved
@@ -609,12 +609,8 @@
           body.max_extra_points,
           body.rubric_items,
           body.tag_for_manual_grading,
-<<<<<<< HEAD
+          body.grader_guidelines,
           res.locals.authn_user.id,
-=======
-          body.grader_guidelines,
-          res.locals.authn_user.user_id,
->>>>>>> 7877a5b2
         );
         res.redirect(req.baseUrl + '/grading_rubric_panels');
       } catch (err) {
