--- conflicted
+++ resolved
@@ -330,15 +330,12 @@
 
 const PostBodySchema = z.union([
   z.object({
-<<<<<<< HEAD
     __action: z.union([
       z.literal('add_manual_grade'),
       z.literal('add_manual_grade_for_submission_group'),
       z.literal('add_manual_grade_for_submission_group_ungraded'),
+      z.literal('next_instance_question')
     ]),
-=======
-    __action: z.union([z.literal('add_manual_grade'), z.literal('next_instance_question')]),
->>>>>>> 3148d78a
     submission_id: IdSchema,
     modified_at: DateFromISOString,
     rubric_item_selected_manual: IdSchema.or(z.record(z.string(), IdSchema))
@@ -466,7 +463,6 @@
         });
       }
 
-<<<<<<< HEAD
       const aiGradingEnabled = await features.enabledFromLocals('ai-grading', res.locals);
       const useAiSubmissionGroups =
         aiGradingEnabled &&
@@ -475,15 +471,37 @@
         }));
 
       res.redirect(
-        await manualGrading.nextInstanceQuestionUrl(
-          res.locals.urlPrefix,
-          res.locals.assessment.id,
-          res.locals.assessment_question.id,
-          res.locals.authz_data.user.user_id,
-          res.locals.instance_question.id,
-          res.locals.skip_graded_submissions,
-          useAiSubmissionGroups,
-        ),
+        await manualGrading.nextInstanceQuestionUrl({
+          urlPrefix: res.locals.urlPrefix,
+          assessment_id: res.locals.assessment.id,
+          assessment_question_id: res.locals.assessment_question.id,
+          user_id: res.locals.authz_data.user.user_id,
+          prior_instance_question_id: res.locals.instance_question.id,
+          skip_graded_submissions: req.session.skip_graded_submissions,
+          use_ai_submission_groups: useAiSubmissionGroups
+        }),
+      );
+    } else if (body.__action === 'next_instance_question') {
+      req.session.skip_graded_submissions =
+        body.skip_graded_submissions ?? req.session.skip_graded_submissions ?? true;
+
+      const aiGradingEnabled = await features.enabledFromLocals('ai-grading', res.locals);
+      const useAiSubmissionGroups =
+        aiGradingEnabled &&
+        (await selectAssessmentQuestionHasAiSubmissionGroups({
+          assessmentQuestionId: res.locals.assessment_question.id,
+        }));
+
+      res.redirect(
+        await manualGrading.nextInstanceQuestionUrl({
+          urlPrefix: res.locals.urlPrefix,
+          assessment_id: res.locals.assessment.id,
+          assessment_question_id: res.locals.assessment_question.id,
+          user_id: res.locals.authz_data.user.user_id,
+          prior_instance_question_id: res.locals.instance_question.id,
+          skip_graded_submissions: req.session.skip_graded_submissions,
+          use_ai_submission_groups: useAiSubmissionGroups
+        })
       );
     } else if (
       body.__action === 'add_manual_grade_for_submission_group_ungraded' ||
@@ -575,40 +593,15 @@
       );
 
       res.redirect(
-        await manualGrading.nextInstanceQuestionUrl(
-          res.locals.urlPrefix,
-          res.locals.assessment.id,
-          res.locals.assessment_question.id,
-          res.locals.authz_data.user.user_id,
-          res.locals.instance_question.id,
-          res.locals.skip_graded_submissions,
-          true,
-        ),
-=======
-      res.redirect(
         await manualGrading.nextInstanceQuestionUrl({
           urlPrefix: res.locals.urlPrefix,
           assessment_id: res.locals.assessment.id,
           assessment_question_id: res.locals.assessment_question.id,
           user_id: res.locals.authz_data.user.user_id,
           prior_instance_question_id: res.locals.instance_question.id,
-          skip_graded_submissions: req.session.skip_graded_submissions,
+          skip_graded_submissions: res.locals.skip_graded_submissions,
+          use_ai_submission_groups: useAiSubmissionGroups,
         }),
-      );
-    } else if (body.__action === 'next_instance_question') {
-      req.session.skip_graded_submissions =
-        body.skip_graded_submissions ?? req.session.skip_graded_submissions ?? true;
-
-      res.redirect(
-        await manualGrading.nextInstanceQuestionUrl({
-          urlPrefix: res.locals.urlPrefix,
-          assessment_id: res.locals.assessment.id,
-          assessment_question_id: res.locals.assessment_question.id,
-          user_id: res.locals.authz_data.user.user_id,
-          prior_instance_question_id: res.locals.instance_question.id,
-          skip_graded_submissions: req.session.skip_graded_submissions,
-        }),
->>>>>>> 3148d78a
       );
     } else if (body.__action === 'modify_rubric_settings') {
       try {
@@ -647,7 +640,6 @@
         requires_manual_grading: actionPrompt !== 'graded',
       });
 
-<<<<<<< HEAD
       const aiGradingMode =
         (await features.enabledFromLocals('ai-grading', res.locals)) &&
         res.locals.assessment_question.ai_grading_mode;
@@ -657,17 +649,6 @@
           assessmentQuestionId: res.locals.assessment_question.id,
         }));
 
-      res.redirect(
-        await manualGrading.nextInstanceQuestionUrl(
-          res.locals.urlPrefix,
-          res.locals.assessment.id,
-          res.locals.assessment_question.id,
-          res.locals.authz_data.user.user_id,
-          res.locals.instance_question.id,
-          res.locals.skip_graded_submissions,
-          useAiSubmissionGroups,
-        ),
-=======
       req.session.skip_graded_submissions = req.session.skip_graded_submissions ?? true;
 
       res.redirect(
@@ -678,8 +659,8 @@
           user_id: res.locals.authz_data.user.user_id,
           prior_instance_question_id: res.locals.instance_question.id,
           skip_graded_submissions: req.session.skip_graded_submissions,
+          use_ai_submission_groups: useAiSubmissionGroups
         }),
->>>>>>> 3148d78a
       );
     } else if (body.__action === 'report_issue') {
       await reportIssueFromForm(req, res);
