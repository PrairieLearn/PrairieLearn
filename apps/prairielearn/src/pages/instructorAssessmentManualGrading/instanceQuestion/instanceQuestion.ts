import { Router } from 'express';
import asyncHandler from 'express-async-handler';
import type { ChatCompletionMessageParam } from 'openai/resources/index.mjs';
import qs from 'qs';
import { z } from 'zod';

import * as error from '@prairielearn/error';
import { flash } from '@prairielearn/flash';
import * as sqldb from '@prairielearn/postgres';

<<<<<<< HEAD
import { getAiClusterAssignmentForInstanceQuestion } from '../../../ee/lib/ai-clustering/ai-clustering-util.js';
import { DateFromISOString, IdSchema } from '../../../lib/db-types.js';
=======
import {
  selectLastSubmissionId,
  selectRubricGradingItems,
} from '../../../ee/lib/ai-grading/ai-grading-util.js';
import type { InstanceQuestionAIGradingInfo } from '../../../ee/lib/ai-grading/types.js';
import {
  AiGradingJobSchema,
  DateFromISOString,
  GradingJobSchema,
  IdSchema,
  type InstanceQuestion,
} from '../../../lib/db-types.js';
import { features } from '../../../lib/features/index.js';
>>>>>>> ddbd2765
import { idsEqual } from '../../../lib/id.js';
import { reportIssueFromForm } from '../../../lib/issues.js';
import * as manualGrading from '../../../lib/manualGrading.js';
import { formatJsonWithPrettier } from '../../../lib/prettier.js';
import { getAndRenderVariant, renderPanelsForSubmission } from '../../../lib/question-render.js';
import { createAuthzMiddleware } from '../../../middlewares/authzHelper.js';
import { selectCourseInstanceGraderStaff } from '../../../models/course-instances.js';
import { selectUserById } from '../../../models/user.js';
import { selectAndAuthzVariant } from '../../../models/variant.js';

import { GradingPanel } from './gradingPanel.html.js';
import {
  type GradingJobData,
  GradingJobDataSchema,
  InstanceQuestion as InstanceQuestionPage,
} from './instanceQuestion.html.js';
import { RubricSettingsModal } from './rubricSettingsModal.html.js';

const router = Router();
const sql = sqldb.loadSqlEquiv(import.meta.url);

async function prepareLocalsForRender(query: Record<string, any>, resLocals: Record<string, any>) {
  // Even though getAndRenderVariant will select variants for the instance question, if the
  // question has multiple variants, by default getAndRenderVariant may select a variant without
  // submissions or even create a new one. We don't want that behaviour, so we select the last
  // submission and pass it along to getAndRenderVariant explicitly.
  const variant_with_submission_id = await sqldb.queryOptionalRow(
    sql.select_variant_with_last_submission,
    { instance_question_id: resLocals.instance_question.id },
    IdSchema,
  );

  // If student never loaded question or never submitted anything (submission is null)
  if (variant_with_submission_id == null) {
    throw new error.HttpStatusError(404, 'Instance question does not have a gradable submission.');
  }
  resLocals.questionRenderContext = 'manual_grading';
  await getAndRenderVariant(variant_with_submission_id, null, resLocals as any);

  let conflict_grading_job: GradingJobData | null = null;
  if (query.conflict_grading_job_id) {
    conflict_grading_job = await sqldb.queryOptionalRow(
      sql.select_grading_job_data,
      {
        grading_job_id: IdSchema.parse(query.conflict_grading_job_id),
        instance_question_id: resLocals.instance_question.id, // for authz
      },
      GradingJobDataSchema,
    );
    if (conflict_grading_job != null) {
      await manualGrading.populateManualGradingData(conflict_grading_job);
    }
  }

  const graders = await selectCourseInstanceGraderStaff({
    course_instance_id: resLocals.course_instance.id,
  });
  return { resLocals, conflict_grading_job, graders };
}

router.get(
  '/',
  createAuthzMiddleware({
    oneOfPermissions: ['has_course_instance_permission_view'],
    unauthorizedUsers: 'block',
  }),
  asyncHandler(async (req, res) => {
    const assignedGrader = res.locals.instance_question.assigned_grader
      ? await selectUserById(res.locals.instance_question.assigned_grader)
      : null;
    const lastGrader = res.locals.instance_question.last_grader
      ? await selectUserById(res.locals.instance_question.last_grader)
      : null;

<<<<<<< HEAD
    const cluster = await getAiClusterAssignmentForInstanceQuestion({
      instanceQuestionId: res.locals.instance_question.id
    });
=======
    const instance_question = res.locals.instance_question as InstanceQuestion;
    if (instance_question == null) {
      throw new error.HttpStatusError(404, 'Instance question not found');
    }

    const aiGradingEnabled = await features.enabledFromLocals('ai-grading', res.locals);

    /**
     * Contains the prompt and selected rubric items of the AI grader.
     * If the submission was not graded by AI, this will be undefined.
     */
    let aiGradingInfo: InstanceQuestionAIGradingInfo | undefined = undefined;

    if (aiGradingEnabled) {
      const submission_id = await selectLastSubmissionId(instance_question.id);
      const ai_grading_job_data = await sqldb.queryOptionalRow(
        sql.select_ai_grading_job_data_for_submission,
        {
          submission_id,
        },
        z.object({
          id: GradingJobSchema.shape.id,
          manual_rubric_grading_id: GradingJobSchema.shape.manual_rubric_grading_id,
          prompt: AiGradingJobSchema.shape.prompt,
        }),
      );

      if (ai_grading_job_data) {
        const promptForGradingJob = ai_grading_job_data.prompt as
          | ChatCompletionMessageParam[]
          | null;
        const selectedRubricItems = await selectRubricGradingItems(
          ai_grading_job_data.manual_rubric_grading_id,
        );

        /** The submission was also manually graded if a manual grading job exists for it.*/
        const submissionManuallyGraded =
          (await sqldb.queryOptionalRow(
            sql.select_exists_manual_grading_job_for_submission,
            { submission_id },
            z.boolean(),
          )) ?? false;

        /** Images sent in the AI grading prompt */
        const promptImageUrls: string[] = [];

        if (promptForGradingJob) {
          for (const message of promptForGradingJob) {
            if (message.content && typeof message.content === 'object') {
              for (const part of message.content) {
                if (part.type === 'image_url') {
                  promptImageUrls.push(part.image_url.url);
                }
              }
            }
          }
        }

        const formattedPrompt =
          promptForGradingJob !== null
            ? (await formatJsonWithPrettier(JSON.stringify(promptForGradingJob, null, 2)))
                .replaceAll('\\n', '\n')
                .trimStart()
            : '';

        aiGradingInfo = {
          submissionManuallyGraded,
          prompt: formattedPrompt,
          selectedRubricItemIds: selectedRubricItems.map((item) => item.id),
          promptImageUrls,
        };
      }
    }
>>>>>>> ddbd2765

    res.send(
      InstanceQuestionPage({
        ...(await prepareLocalsForRender(req.query, res.locals)),
        assignedGrader,
        lastGrader,
<<<<<<< HEAD
        clusterName: cluster?.cluster_name,
        next_graded_allowed: req.query.next_graded_allowed === 'true'
=======
        aiGradingInfo,
>>>>>>> ddbd2765
      }),
    );
  }),
);

router.get(
  '/variant/:unsafe_variant_id(\\d+)/submission/:unsafe_submission_id(\\d+)',
  asyncHandler(async (req, res) => {
    const variant = await selectAndAuthzVariant({
      unsafe_variant_id: req.params.unsafe_variant_id,
      variant_course: res.locals.course,
      question_id: res.locals.question.id,
      course_instance_id: res.locals.course_instance.id,
      instance_question_id: res.locals.instance_question.id,
      authz_data: res.locals.authz_data,
      authn_user: res.locals.authn_user,
      user: res.locals.user,
      is_administrator: res.locals.is_administrator,
    });

    const panels = await renderPanelsForSubmission({
      unsafe_submission_id: req.params.unsafe_submission_id,
      question: res.locals.question,
      instance_question: res.locals.instance_question,
      variant,
      user: res.locals.user,
      urlPrefix: res.locals.urlPrefix,
      questionContext: 'manual_grading',
      questionRenderContext: 'manual_grading',
      // This is only used by score panels, which are not rendered in this context.
      authorizedEdit: false,
      // The score panels never need to be live-updated in this context.
      renderScorePanels: false,
      // Group role permissions are not used in this context.
      groupRolePermissions: null,
    });
    res.json(panels);
  }),
);

router.get(
  '/grading_rubric_panels',
  asyncHandler(async (req, res) => {
    try {
      const locals = await prepareLocalsForRender({}, res.locals);
      const gradingPanel = GradingPanel({
        ...locals,
        context: 'main',
      }).toString();
      const rubricSettings = RubricSettingsModal(locals).toString();
      res.send({ gradingPanel, rubricSettings });
    } catch (err) {
      res.send({ err: String(err) });
    }
  }),
);

const PostBodySchema = z.union([
  z.object({
    __action: z.union([
      z.literal('add_manual_grade'),
      z.literal('add_manual_grade_for_cluster'),
      z.literal('add_manual_grade_for_cluster_ungraded'),
    ]),
    submission_id: IdSchema,
    modified_at: DateFromISOString,
    rubric_item_selected_manual: IdSchema.or(z.record(z.string(), IdSchema))
      .nullish()
      .transform((val) =>
        val == null ? [] : typeof val === 'string' ? [val] : Object.values(val),
      ),
    score_manual_adjust_points: z.coerce.number().nullish(),
    use_score_perc: z.literal('on').optional(),
    score_manual_points: z.coerce.number().nullish(),
    score_manual_percent: z.coerce.number().nullish(),
    score_auto_points: z.coerce.number().nullish(),
    score_auto_percent: z.coerce.number().nullish(),
    submission_note: z.string().nullish(),
    unsafe_issue_ids_close: IdSchema.or(z.record(z.string(), IdSchema))
      .nullish()
      .transform((val) =>
        val == null ? [] : typeof val === 'string' ? [val] : Object.values(val),
      ),
    go_to_next_ungraded: z.string().optional().transform((val) => {
      return val === 'true'
    })
  }),
  z.object({
    __action: z.literal('modify_rubric_settings'),
    use_rubric: z
      .enum(['true', 'false'])
      .optional()
      .transform((val) => val === 'true'),
    replace_auto_points: z
      .enum(['true', 'false'])
      .optional()
      .transform((val) => val === 'true'),
    starting_points: z.coerce.number(),
    min_points: z.coerce.number(),
    max_extra_points: z.coerce.number(),
    tag_for_manual_grading: z
      .literal('true')
      .optional()
      .transform((val) => val === 'true'),
    rubric_item: z
      .record(
        z.string(),
        z.object({
          id: z.string().optional(),
          order: z.coerce.number(),
          points: z.coerce.number(),
          description: z.string(),
          explanation: z.string().optional(),
          grader_note: z.string().optional(),
          always_show_to_students: z.string().transform((val) => val === 'true'),
        }),
      )
      .default({}),
  }),
  z.object({
    __action: z.custom<`reassign_${string}`>(
      (val) => typeof val === 'string' && val.startsWith('reassign_'),
    ),
  }),
  z.object({
    __action: z.literal('report_issue'),
    __variant_id: IdSchema,
    description: z.string(),
  }),
]);

router.post(
  '/',
  asyncHandler(async (req, res) => {
    if (!res.locals.authz_data.has_course_instance_permission_edit) {
      throw new error.HttpStatusError(403, 'Access denied (must be a student data editor)');
    }

    const body = PostBodySchema.parse(
      // Parse using qs, which allows deep objects to be created based on parameter names
      // e.g., the key `rubric_item[cur1][points]` converts to `rubric_item: { cur1: { points: ... } ... }`
      // Array parsing is disabled, as it has special cases for 22+ items that
      // we don't want to double-handle, so we always receive an object and
      // convert it to an array if necessary
      // (https://github.com/ljharb/qs#parsing-arrays).
      // The order of the items in arrays is never important, so using Object.values is fine.
      qs.parse(qs.stringify(req.body), { parseArrays: false }),
    );
    if (body.__action === 'add_manual_grade') {
      const manual_rubric_data = res.locals.assessment_question.manual_rubric_id
        ? {
            rubric_id: res.locals.assessment_question.manual_rubric_id,
            applied_rubric_items: body.rubric_item_selected_manual.map((id) => ({
              rubric_item_id: id,
            })),
            adjust_points: body.score_manual_adjust_points || null,
          }
        : undefined;
      const { modified_at_conflict, grading_job_id } =
        await manualGrading.updateInstanceQuestionScore(
          res.locals.assessment.id,
          res.locals.instance_question.id,
          body.submission_id,
          body.modified_at, // check_modified_at
          {
            manual_score_perc: body.use_score_perc ? body.score_manual_percent : null,
            manual_points: body.use_score_perc ? null : body.score_manual_points,
            auto_score_perc: body.use_score_perc ? body.score_auto_percent : null,
            auto_points: body.use_score_perc ? null : body.score_auto_points,
            feedback: { manual: body.submission_note },
            manual_rubric_data,
          },
          res.locals.authn_user.user_id,
        );

      if (modified_at_conflict) {
        return res.redirect(req.baseUrl + `?conflict_grading_job_id=${grading_job_id}`);
      }
      // Only close issues if the submission was successfully graded
      if (body.unsafe_issue_ids_close.length > 0) {
        await sqldb.queryAsync(sql.close_issues_for_instance_question, {
          issue_ids: body.unsafe_issue_ids_close,
          instance_question_id: res.locals.instance_question.id,
          authn_user_id: res.locals.authn_user.user_id,
        });
      }

      console.log('body.go_to_next_ungraded', body.go_to_next_ungraded);

      res.redirect(
        await manualGrading.nextInstanceQuestionUrl(
          res.locals.urlPrefix,
          res.locals.assessment.id,
          res.locals.assessment_question.id,
          res.locals.authz_data.user.user_id,
          res.locals.instance_question.id,
          !body.go_to_next_ungraded
        ) + (!body.go_to_next_ungraded ? '?next_graded_allowed=true' : '')
      );
    // } else if (['add_manual_grade_for_cluster', 'add_manual_grade_for_cluster_ungraded'].includes(body.__action)) {
    } else if (body.__action === 'add_manual_grade_for_cluster_ungraded' || body.__action === 'add_manual_grade_for_cluster') {
      const cluster = await getAiClusterAssignmentForInstanceQuestion({
        instanceQuestionId: res.locals.instance_question.id
      });
      if (!cluster) {
        throw new error.HttpStatusError(404, 'AI cluster not found');
      }

      const instanceQuestionsInCluster = await sqldb.queryRows(
        sql.select_instance_question_ids_in_cluster,
        {
          cluster_id: cluster?.id,
          assessment_id: res.locals.assessment.id,
          graded_allowed: body.__action === 'add_manual_grade_for_cluster'
        },
        z.object({
          instance_question_id: z.string(),
          submission_id: z.string()
        })
      );

      console.log('instanceQuestionIdsInCluster', instanceQuestionsInCluster);

      const manual_rubric_data = res.locals.assessment_question.manual_rubric_id
        ? {
            rubric_id: res.locals.assessment_question.manual_rubric_id,
            applied_rubric_items: body.rubric_item_selected_manual.map((id) => ({
              rubric_item_id: id,
            })),
            adjust_points: body.score_manual_adjust_points || null,
          }
        : undefined;
    
      for (const instanceQuestion of instanceQuestionsInCluster) {
        console.log('Instance question id', instanceQuestion);

        const { modified_at_conflict } =
          await manualGrading.updateInstanceQuestionScore(
            res.locals.assessment.id,
            instanceQuestion.instance_question_id,
            instanceQuestion.submission_id,
            null,
            {
              manual_score_perc: body.use_score_perc ? body.score_manual_percent : null,
              manual_points: body.use_score_perc ? null : body.score_manual_points,
              auto_score_perc: body.use_score_perc ? body.score_auto_percent : null, // maybe different
              auto_points: body.use_score_perc ? null : body.score_auto_points, // maybe different
              feedback: { manual: body.submission_note },
              manual_rubric_data,
            },
            res.locals.authn_user.user_id,
          );

        if (modified_at_conflict) {
          flash('error', 'A conflict occurred while grading the submission. Please try again.');
          return res.redirect(req.baseUrl);
        }
      }      

      res.redirect(
        await manualGrading.nextInstanceQuestionUrl(
          res.locals.urlPrefix,
          res.locals.assessment.id,
          res.locals.assessment_question.id,
          res.locals.authz_data.user.user_id,
          res.locals.instance_question.id,
          !body.go_to_next_ungraded
        ) + (!body.go_to_next_ungraded ? '?next_graded_allowed=true' : '')
      );
    } else if (body.__action === 'modify_rubric_settings') {
      try {
        await manualGrading.updateAssessmentQuestionRubric(
          res.locals.instance_question.assessment_question_id,
          body.use_rubric,
          body.replace_auto_points,
          body.starting_points,
          body.min_points,
          body.max_extra_points,
          Object.values(body.rubric_item), // rubric items
          body.tag_for_manual_grading,
          res.locals.authn_user.user_id,
        );
        res.redirect(req.baseUrl + '/grading_rubric_panels');
      } catch (err) {
        res.status(500).send({ err: String(err) });
      }
    } else if (typeof body.__action === 'string' && body.__action.startsWith('reassign_')) {
      const actionPrompt = body.__action.slice(9);
      const assigned_grader = ['nobody', 'graded'].includes(actionPrompt) ? null : actionPrompt;
      if (assigned_grader != null) {
        const courseStaff = await selectCourseInstanceGraderStaff({
          course_instance_id: res.locals.course_instance.id,
        });
        if (!courseStaff.some((staff) => idsEqual(staff.user_id, assigned_grader))) {
          throw new error.HttpStatusError(
            400,
            'Assigned grader does not have Student Data Editor permission',
          );
        }
      }
      await sqldb.queryAsync(sql.update_assigned_grader, {
        instance_question_id: res.locals.instance_question.id,
        assigned_grader,
        requires_manual_grading: actionPrompt !== 'graded',
      });

      res.redirect(
        await manualGrading.nextInstanceQuestionUrl(
          res.locals.urlPrefix,
          res.locals.assessment.id,
          res.locals.assessment_question.id,
          res.locals.authz_data.user.user_id,
          res.locals.instance_question.id,
          false
        ),
      );
    } else if (body.__action === 'report_issue') {
      await reportIssueFromForm(req, res);
      res.redirect(req.originalUrl);
    } else {
      throw new error.HttpStatusError(400, `unknown __action: ${req.body.__action}`);
    }
  }),
);

export default router;<|MERGE_RESOLUTION|>--- conflicted
+++ resolved
@@ -8,10 +8,7 @@
 import { flash } from '@prairielearn/flash';
 import * as sqldb from '@prairielearn/postgres';
 
-<<<<<<< HEAD
 import { getAiClusterAssignmentForInstanceQuestion } from '../../../ee/lib/ai-clustering/ai-clustering-util.js';
-import { DateFromISOString, IdSchema } from '../../../lib/db-types.js';
-=======
 import {
   selectLastSubmissionId,
   selectRubricGradingItems,
@@ -25,7 +22,6 @@
   type InstanceQuestion,
 } from '../../../lib/db-types.js';
 import { features } from '../../../lib/features/index.js';
->>>>>>> ddbd2765
 import { idsEqual } from '../../../lib/id.js';
 import { reportIssueFromForm } from '../../../lib/issues.js';
 import * as manualGrading from '../../../lib/manualGrading.js';
@@ -100,11 +96,10 @@
       ? await selectUserById(res.locals.instance_question.last_grader)
       : null;
 
-<<<<<<< HEAD
     const cluster = await getAiClusterAssignmentForInstanceQuestion({
       instanceQuestionId: res.locals.instance_question.id
     });
-=======
+    
     const instance_question = res.locals.instance_question as InstanceQuestion;
     if (instance_question == null) {
       throw new error.HttpStatusError(404, 'Instance question not found');
@@ -178,19 +173,15 @@
         };
       }
     }
->>>>>>> ddbd2765
 
     res.send(
       InstanceQuestionPage({
         ...(await prepareLocalsForRender(req.query, res.locals)),
         assignedGrader,
         lastGrader,
-<<<<<<< HEAD
         clusterName: cluster?.cluster_name,
-        next_graded_allowed: req.query.next_graded_allowed === 'true'
-=======
-        aiGradingInfo,
->>>>>>> ddbd2765
+        next_graded_allowed: req.query.next_graded_allowed === 'true',
+        aiGradingInfo
       }),
     );
   }),
