import { html } from '@prairielearn/html';

<<<<<<< HEAD
import type { InstanceQuestionAIGradingInfo } from '../../../ee/lib/ai-grading/types.js';
import { DateFromISOString, type Issue, type User } from '../../../lib/db-types.js';
=======
import { type Issue, type User } from '../../../lib/db-types.js';
>>>>>>> e2225268

import {
  AutoPointsSection,
  ManualPointsSection,
  TotalPointsSection,
} from './gradingPointsSection.html.js';
import { RubricInputSection } from './rubricInputSection.html.js';

interface SubmissionOrGradingJob {
  feedback: Record<string, any> | null;
}

export function GradingPanel({
  resLocals,
  context,
  graders,
  disable,
  hide_back_to_question,
  skip_text,
  custom_points,
  custom_auto_points,
  custom_manual_points,
  grading_job,
  aiGradingInfo,
}: {
  resLocals: Record<string, any>;
  context: 'main' | 'existing' | 'conflicting';
  graders?: User[] | null;
  disable?: boolean;
  hide_back_to_question?: boolean;
  skip_text?: string;
  custom_points?: number;
  custom_auto_points?: number;
  custom_manual_points?: number;
  grading_job?: SubmissionOrGradingJob;
  aiGradingInfo?: InstanceQuestionAIGradingInfo;
}) {
  const auto_points = custom_auto_points ?? resLocals.instance_question.auto_points ?? 0;
  const manual_points = custom_manual_points ?? resLocals.instance_question.manual_points ?? 0;
  const points = custom_points ?? resLocals.instance_question.points ?? 0;
  const submission = grading_job ?? resLocals.submission;
  const assessment_question_url = `${resLocals.urlPrefix}/assessment/${resLocals.assessment_instance.assessment_id}/manual_grading/assessment_question/${resLocals.instance_question.assessment_question_id}`;
  const open_issues: Issue[] = resLocals.issues.filter((issue) => issue.open);
  disable = disable || !resLocals.authz_data.has_course_instance_permission_edit;
  skip_text = skip_text || (disable ? 'Next' : 'Skip');

  return html`
    <form
      name="manual-grading-form"
      method="POST"
      data-max-auto-points="${resLocals.assessment_question.max_auto_points}"
      data-max-manual-points="${resLocals.assessment_question.max_manual_points}"
      data-max-points="${resLocals.assessment_question.max_points}"
      data-rubric-active="${!!resLocals.rubric_data}"
      data-rubric-replace-auto-points="${resLocals.rubric_data?.replace_auto_points}"
      data-rubric-starting-points="${resLocals.rubric_data?.starting_points}"
      data-rubric-max-extra-points="${resLocals.rubric_data?.max_extra_points}"
      data-rubric-min-points="${resLocals.rubric_data?.min_points}"
    >
      <input type="hidden" name="__csrf_token" value="${resLocals.__csrf_token}" />
      <input
        type="hidden"
        name="modified_at"
        value="${resLocals.instance_question.modified_at.toISOString()}"
      />
      <input type="hidden" name="submission_id" value="${resLocals.submission.id}" />
      <ul class="list-group list-group-flush">
        ${resLocals.assessment_question.max_points
          ? // Percentage-based grading is only suitable if the question has points
            html`
              <li class="list-group-item d-flex justify-content-center">
                <span>Points</span>
                <div class="form-check form-switch mx-2">
                  <input
                    class="form-check-input js-manual-grading-pts-perc-select"
                    name="use_score_perc"
                    id="use-score-perc"
                    type="checkbox"
                  />
                  <label class="form-check-label" for="use-score-perc">Percentage</label>
                </div>
              </li>
            `
          : ''}
        <li class="list-group-item">
          ${ManualPointsSection({ context, disable, manual_points, resLocals })}
          ${!resLocals.rubric_data?.replace_auto_points ||
          (!resLocals.assessment_question.max_auto_points && !auto_points)
            ? RubricInputSection({ resLocals, disable, aiGradingInfo })
            : ''}
        </li>
        ${resLocals.assessment_question.max_auto_points || auto_points
          ? html`
              <li class="list-group-item">
                ${AutoPointsSection({ context, disable, auto_points, resLocals })}
              </li>
              <li class="list-group-item">
                ${TotalPointsSection({ context, disable, points, resLocals })}
                ${resLocals.rubric_data?.replace_auto_points
                  ? RubricInputSection({ resLocals, disable, aiGradingInfo })
                  : ''}
              </li>
            `
          : ''}
        <li class="list-group-item">
          <label>
            Feedback:
            <textarea
              name="submission_note"
              class="form-control js-submission-feedback"
              style="min-height: 1em;"
              ${disable ? 'readonly' : ''}
              aria-describedby="submission-feedback-help-${context}"
            >
${submission.feedback?.manual}</textarea
            >
            <small id="submission-feedback-help-${context}" class="form-text text-muted">
              Markdown formatting, such as *<em>emphasis</em>* or &#96;<code>code</code>&#96;, is
              permitted and will be used to format the feedback when presented to the student.
            </small>
          </label>
        </li>
        ${open_issues.length > 0 && context !== 'existing'
          ? html`
              <li class="list-group-item">
                ${open_issues.map(
                  (issue) => html`
                    <div class="form-check">
                      <input
                        type="checkbox"
                        id="close-issue-checkbox-${issue.id}"
                        class="form-check-input"
                        name="unsafe_issue_ids_close"
                        value="${issue.id}"
                      />
                      <label class="w-100 form-check-label" for="close-issue-checkbox-${issue.id}">
                        Close issue #${issue.id}
                      </label>
                    </div>
                  `,
                )}
              </li>
            `
          : ''}
        <li class="list-group-item d-flex align-items-center">
          ${!hide_back_to_question
            ? html`
                <a class="btn btn-primary" href="${assessment_question_url}">
                  <i class="fas fa-arrow-left"></i>
                  Back to Question
                </a>
              `
            : ''}
          <span class="ms-auto">
            ${!disable
              ? html`
                  <button
                    type="submit"
                    class="btn btn-primary"
                    name="__action"
                    value="add_manual_grade"
                  >
                    Submit
                  </button>
                `
              : ''}
            <div class="btn-group">
              <a
                class="btn btn-secondary"
                href="${assessment_question_url}/next_ungraded?prior_instance_question_id=${resLocals
                  .instance_question.id}"
              >
                ${skip_text}
              </a>
              ${!disable
                ? html`
                    <button
                      type="button"
                      class="btn btn-secondary dropdown-toggle dropdown-toggle-split"
                      data-bs-toggle="dropdown"
                      aria-haspopup="true"
                      aria-expanded="false"
                      aria-label="Change assigned grader"
                    ></button>
                    <div class="dropdown-menu dropdown-menu-end">
                      ${(graders || []).map(
                        (grader) => html`
                          <button
                            type="submit"
                            class="dropdown-item"
                            name="__action"
                            value="reassign_${grader.user_id}"
                          >
                            Assign to: ${grader.name} (${grader.uid})
                          </button>
                        `,
                      )}
                      <button
                        type="submit"
                        class="dropdown-item"
                        name="__action"
                        value="reassign_nobody"
                      >
                        Tag for grading without assigned grader
                      </button>
                      <button
                        type="submit"
                        class="dropdown-item"
                        name="__action"
                        value="reassign_graded"
                      >
                        Tag as graded (keep current grade)
                      </button>
                    </div>
                  `
                : ''}
            </div>
          </span>
        </li>
      </ul>
    </form>
  `;
}<|MERGE_RESOLUTION|>--- conflicted
+++ resolved
@@ -1,11 +1,7 @@
 import { html } from '@prairielearn/html';
 
-<<<<<<< HEAD
 import type { InstanceQuestionAIGradingInfo } from '../../../ee/lib/ai-grading/types.js';
 import { DateFromISOString, type Issue, type User } from '../../../lib/db-types.js';
-=======
-import { type Issue, type User } from '../../../lib/db-types.js';
->>>>>>> e2225268
 
 import {
   AutoPointsSection,
