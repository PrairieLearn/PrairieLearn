--- conflicted
+++ resolved
@@ -55,6 +55,7 @@
   const open_issues: Issue[] = resLocals.issues.filter((issue) => issue.open);
 
   disable = disable || !resLocals.authz_data.has_course_instance_permission_edit;
+  skip_text = skip_text || 'Next';
   skip_text = skip_text || 'Next';
 
   return html`
@@ -196,13 +197,8 @@
               </li>
             `
           : ''}
-<<<<<<< HEAD
         <li class="list-group-item d-flex align-items-center flex-wrap gap-2">
           <div class="form-check me-auto">
-=======
-        <li class="list-group-item d-flex align-items-center justify-content-end flex-wrap gap-2">
-          <div class="form-check">
->>>>>>> 446671d8
             <input
               id="skip_graded_submissions"
               type="checkbox"
@@ -215,11 +211,7 @@
               Skip graded submissions
             </label>
           </div>
-<<<<<<< HEAD
           <span>
-=======
-          <span class="ms-auto">
->>>>>>> 446671d8
             ${!disable
               ? html`
                   <div
