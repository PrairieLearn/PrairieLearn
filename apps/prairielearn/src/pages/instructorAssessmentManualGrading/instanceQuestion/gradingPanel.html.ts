import assert from 'assert';

import { html } from '@prairielearn/html';

import type { InstanceQuestionAIGradingInfo } from '../../../ee/lib/ai-grading/types.js';
import { type InstanceQuestionGroup, type Issue, type User } from '../../../lib/db-types.js';
import type { ResLocalsForPage } from '../../../lib/res-locals.js';

import {
  AutoPointsSection,
  ManualPointsSection,
  TotalPointsSection,
} from './gradingPointsSection.html.js';
import { RubricInputSection } from './rubricInputSection.html.js';

interface SubmissionOrGradingJob {
  feedback: Record<string, any> | null;
}

export function GradingPanel({
  resLocals,
  context,
  graders,
  disable,
  skip_text,
  custom_points,
  custom_auto_points,
  custom_manual_points,
  grading_job,
  aiGradingInfo,
<<<<<<< HEAD
  showInstanceQuestionGroup = false,
  instanceQuestionGroupName,
  instanceQuestionGroups,
=======
>>>>>>> 10fbe42e
  skip_graded_submissions,
}: {
  resLocals: ResLocalsForPage['instance-question'];
  context: 'main' | 'existing' | 'conflicting';
  graders?: User[] | null;
  disable?: boolean;
  skip_text?: string;
  custom_points?: number;
  custom_auto_points?: number;
  custom_manual_points?: number;
  grading_job?: SubmissionOrGradingJob;
  aiGradingInfo?: InstanceQuestionAIGradingInfo;
<<<<<<< HEAD
  showInstanceQuestionGroup?: boolean;
  instanceQuestionGroupName?: string;
  instanceQuestionGroups?: InstanceQuestionGroup[];
=======
>>>>>>> 10fbe42e
  skip_graded_submissions?: boolean;
}) {
  const auto_points = custom_auto_points ?? resLocals.instance_question.auto_points ?? 0;
  const manual_points = custom_manual_points ?? resLocals.instance_question.manual_points ?? 0;
  const points = custom_points ?? resLocals.instance_question.points ?? 0;
  const submission = grading_job ?? resLocals.submission;
  assert(submission, 'submission is missing');
  assert(resLocals.submission, 'resLocals.submission is missing');

  const open_issues: Issue[] = resLocals.issues.filter((issue) => issue.open);

  disable = disable || !resLocals.authz_data.has_course_instance_permission_edit;
  skip_text = skip_text || 'Next';
<<<<<<< HEAD
  skip_text = skip_text || 'Next';
=======
>>>>>>> 10fbe42e

  const showSkipGradedSubmissionsButton = !disable && context === 'main';

  return html`
    <form
      name="manual-grading-form"
      method="POST"
      data-max-auto-points="${resLocals.assessment_question.max_auto_points}"
      data-max-manual-points="${resLocals.assessment_question.max_manual_points}"
      data-max-points="${resLocals.assessment_question.max_points}"
      data-rubric-active="${!!resLocals.rubric_data}"
      data-rubric-replace-auto-points="${resLocals.rubric_data?.replace_auto_points}"
      data-rubric-starting-points="${resLocals.rubric_data?.starting_points}"
      data-rubric-max-extra-points="${resLocals.rubric_data?.max_extra_points}"
      data-rubric-min-points="${resLocals.rubric_data?.min_points}"
    >
      <input type="hidden" name="__csrf_token" value="${resLocals.__csrf_token}" />
      <input
        type="hidden"
        name="modified_at"
        value="${resLocals.instance_question.modified_at.toISOString()}"
      />
      <input type="hidden" name="submission_id" value="${resLocals.submission.id}" />
      <ul class="list-group list-group-flush">
        ${resLocals.assessment_question.max_points
          ? // Percentage-based grading is only suitable if the question has points
            html`
              <li class="list-group-item d-flex justify-content-center">
                <span>Points</span>
                <div class="form-check form-switch mx-2">
                  <input
                    class="form-check-input js-manual-grading-pts-perc-select"
                    name="use_score_perc"
                    id="use-score-perc"
                    type="checkbox"
                  />
                  <label class="form-check-label" for="use-score-perc">Percentage</label>
                </div>
              </li>
            `
          : ''}
        ${showInstanceQuestionGroup && context === 'main'
          ? html`
              <li class="list-group-item align-items-center">
                <div class="d-flex align-items-center">
                  <label for="instance-question-group-toggle" class="form-label">
                    Submission Group:
                    ${instanceQuestionGroups && instanceQuestionGroups.length > 0
                      ? html` <i class="fas fa-circle-info"></i>`
                      : ''}
                  </label>
                </div>
                <div class="dropdown w-100 mb-2" role="combobox">
                  <button
                    id="instance-question-group-toggle"
                    type="button"
                    class="btn dropdown-toggle border border-gray bg-white d-flex justify-content-between align-items-center w-100"
                    aria-label="Change selected submission group"
                    aria-haspopup="listbox"
                    aria-expanded="false"
                    data-bs-toggle="dropdown"
                    data-bs-boundary="window"
                    hx-get="/pl/course_instance/${resLocals.course_instance
                      .id}/instructor/assessment/${resLocals.assessment
                      .id}/manual_grading/instance_question/${resLocals.instance_question
                      .id}/instance_question_groups/switcher"
                    hx-trigger="mouseover once, focus once, show.bs.dropdown once delay:200ms"
                    hx-target="#instance-question-group-selection-dropdown"
                  >
                    <span id="instance-question-group-selection-dropdown-span">
                      ${instanceQuestionGroupName || 'No group'}
                    </span>
                  </button>

                  <div class="dropdown-menu py-0 overflow-hidden">
                    <div
                      id="instance-question-group-selection-dropdown"
                      style="max-height: 50vh"
                      class="overflow-auto py-2"
                      role="listbox"
                      aria-labelledby="instance-question-group-toggle"
                    >
                      <div class="d-flex justify-content-center">
                        <div class="spinner-border spinner-border-sm" role="status">
                          <span class="visually-hidden">Loading submission groups...</span>
                        </div>
                      </div>
                    </div>
                  </div>
                </div>
              </li>
            `
          : ''}
        <li class="list-group-item">
          ${ManualPointsSection({ context, disable, manual_points, resLocals })}
          ${!resLocals.rubric_data?.replace_auto_points ||
          (!resLocals.assessment_question.max_auto_points && !auto_points)
            ? RubricInputSection({ resLocals, disable, aiGradingInfo })
            : ''}
        </li>
        ${resLocals.assessment_question.max_auto_points || auto_points
          ? html`
              <li class="list-group-item">
                ${AutoPointsSection({ context, disable, auto_points, resLocals })}
              </li>
              <li class="list-group-item">
                ${TotalPointsSection({ context, disable, points, resLocals })}
                ${resLocals.rubric_data?.replace_auto_points
                  ? RubricInputSection({ resLocals, disable, aiGradingInfo })
                  : ''}
              </li>
            `
          : ''}
        <li class="list-group-item">
          <label>
            Feedback:
            <textarea
              name="submission_note"
              class="form-control js-submission-feedback"
              style="min-height: 1em;"
              ${disable ? 'readonly' : ''}
              aria-describedby="submission-feedback-help-${context}"
            >
${submission.feedback?.manual}</textarea
            >
            <small id="submission-feedback-help-${context}" class="form-text text-muted">
              Markdown formatting, such as *<em>emphasis</em>* or &#96;<code>code</code>&#96;, is
              permitted and will be used to format the feedback when presented to the student.
            </small>
          </label>
        </li>
        ${open_issues.length > 0 && context !== 'existing'
          ? html`
              <li class="list-group-item">
                ${open_issues.map(
                  (issue) => html`
                    <div class="form-check">
                      <input
                        type="checkbox"
                        id="close-issue-checkbox-${issue.id}"
                        class="form-check-input"
                        name="unsafe_issue_ids_close"
                        value="${issue.id}"
                      />
                      <label class="w-100 form-check-label" for="close-issue-checkbox-${issue.id}">
                        Close issue #${issue.id}
                      </label>
                    </div>
                  `,
                )}
              </li>
            `
          : ''}
        <li class="list-group-item d-flex align-items-center justify-content-end flex-wrap gap-2">
          <div class="form-check">
            ${showSkipGradedSubmissionsButton
              ? html`
                  <input
                    id="skip_graded_submissions"
                    type="checkbox"
                    class="form-check-input"
                    name="skip_graded_submissions"
                    value="true"
                    ${skip_graded_submissions ? 'checked' : ''}
                  />
                  <label class="form-check-label" for="skip_graded_submissions">
                    Skip graded submissions
                  </label>
                `
              : html`
                  <input
                    id="skip_graded_submissions"
                    type="hidden"
                    name="skip_graded_submissions"
                    value="${skip_graded_submissions ? 'true' : 'false'}"
                  />
                `}
          </div>
          <span class="ms-auto">
            ${!disable
              ? html`
                  ${context === 'main'
                    ? html`
                        <div
                          id="grade-button-with-options"
                          class="btn-group ${instanceQuestionGroupName ? '' : 'd-none'}"
                        >
                          <button
                            type="submit"
                            class="btn btn-primary"
                            name="__action"
                            value="add_manual_grade"
                          >
                            Grade
                          </button>
                          <button
                            id="grade-options-dropdown"
                            type="button"
                            class="btn btn-primary dropdown-toggle dropdown-toggle-split"
                            data-bs-toggle="dropdown"
                            aria-haspopup="true"
                            aria-expanded="false"
                          ></button>
                          <div class="dropdown-menu dropdown-menu-end">
                            <button
                              type="submit"
                              class="dropdown-item"
                              name="__action"
                              value="add_manual_grade"
                            >
                              This instance question
                            </button>

                            <div class="dropdown-divider"></div>

                            <button
                              type="submit"
                              class="dropdown-item"
                              name="__action"
                              value="add_manual_grade_for_instance_question_group_ungraded"
                            >
                              All ungraded instance questions in submission group
                            </button>
                            <button
                              type="submit"
                              class="dropdown-item"
                              name="__action"
                              value="add_manual_grade_for_instance_question_group"
                            >
                              All instance questions in submission group
                            </button>

                            <div class="dropdown-item-text text-muted small">
                              AI can make mistakes. Review submission group assignments before
                              grading.
                            </div>
                          </div>
                        </div>
                      `
                    : ''}
                  <button
                    id="grade-button"
                    type="submit"
                    class="btn btn-primary ${instanceQuestionGroupName ? 'd-none' : ''}"
                    name="__action"
                    value="add_manual_grade"
                  >
                    Grade
                  </button>
                `
              : ''}
            <div class="btn-group">
              <button
                type="submit"
                class="btn btn-secondary"
                name="__action"
                value="next_instance_question"
              >
                ${skip_text}
              </button>
              ${!disable
                ? html`
                    <button
                      type="button"
                      class="btn btn-secondary dropdown-toggle dropdown-toggle-split"
                      data-bs-toggle="dropdown"
                      aria-haspopup="true"
                      aria-expanded="false"
                      aria-label="Change assigned grader"
                    ></button>
                    <div class="dropdown-menu dropdown-menu-end">
                      ${(graders || []).map(
                        (grader) => html`
                          <button
                            type="submit"
                            class="dropdown-item"
                            name="__action"
                            value="reassign_${grader.user_id}"
                          >
                            Assign to: ${grader.name} (${grader.uid})
                          </button>
                        `,
                      )}
                      <button
                        type="submit"
                        class="dropdown-item"
                        name="__action"
                        value="reassign_nobody"
                      >
                        Tag for grading without assigned grader
                      </button>
                      <button
                        type="submit"
                        class="dropdown-item"
                        name="__action"
                        value="reassign_graded"
                      >
                        Tag as graded (keep current grade)
                      </button>
                    </div>
                  `
                : ''}
            </div>
          </span>
        </li>
      </ul>
    </form>
  `;
}<|MERGE_RESOLUTION|>--- conflicted
+++ resolved
@@ -28,12 +28,9 @@
   custom_manual_points,
   grading_job,
   aiGradingInfo,
-<<<<<<< HEAD
   showInstanceQuestionGroup = false,
   instanceQuestionGroupName,
   instanceQuestionGroups,
-=======
->>>>>>> 10fbe42e
   skip_graded_submissions,
 }: {
   resLocals: ResLocalsForPage['instance-question'];
@@ -46,12 +43,9 @@
   custom_manual_points?: number;
   grading_job?: SubmissionOrGradingJob;
   aiGradingInfo?: InstanceQuestionAIGradingInfo;
-<<<<<<< HEAD
   showInstanceQuestionGroup?: boolean;
   instanceQuestionGroupName?: string;
   instanceQuestionGroups?: InstanceQuestionGroup[];
-=======
->>>>>>> 10fbe42e
   skip_graded_submissions?: boolean;
 }) {
   const auto_points = custom_auto_points ?? resLocals.instance_question.auto_points ?? 0;
@@ -65,10 +59,6 @@
 
   disable = disable || !resLocals.authz_data.has_course_instance_permission_edit;
   skip_text = skip_text || 'Next';
-<<<<<<< HEAD
-  skip_text = skip_text || 'Next';
-=======
->>>>>>> 10fbe42e
 
   const showSkipGradedSubmissionsButton = !disable && context === 'main';
 
