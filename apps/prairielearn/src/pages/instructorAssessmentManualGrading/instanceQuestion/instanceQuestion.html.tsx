import { z } from 'zod';

import { formatDateYMDHM } from '@prairielearn/formatter';
import { html, unsafeHtml } from '@prairielearn/html';

import { InstructorInfoPanel } from '../../../components/InstructorInfoPanel.js';
import { PageLayout } from '../../../components/PageLayout.js';
import { PersonalNotesPanel } from '../../../components/PersonalNotesPanel.js';
import { QuestionContainer } from '../../../components/QuestionContainer.js';
import { QuestionSyncErrorsAndWarnings } from '../../../components/SyncErrorsAndWarnings.js';
import type { InstanceQuestionAIGradingInfo } from '../../../ee/lib/ai-grading/types.js';
import { assetPath, compiledScriptTag, nodeModulesAssetPath } from '../../../lib/assets.js';
import { GradingJobSchema, type User } from '../../../lib/db-types.js';
import { renderHtml } from '../../../lib/preact-html.js';

import { GradingPanel } from './gradingPanel.html.js';
import { RubricSettingsModal } from './rubricSettingsModal.html.js';

export const GradingJobDataSchema = GradingJobSchema.extend({
  score_perc: z.number().nullable(),
  grader_name: z.string().nullable(),
});
export type GradingJobData = z.infer<typeof GradingJobDataSchema>;

export function InstanceQuestion({
  resLocals,
  conflict_grading_job,
  graders,
  assignedGrader,
  lastGrader,
<<<<<<< HEAD
  clusterName,
  next_graded_allowed
=======
  aiGradingInfo,
>>>>>>> ddbd2765
}: {
  resLocals: Record<string, any>;
  conflict_grading_job: GradingJobData | null;
  graders: User[] | null;
  assignedGrader: User | null;
  lastGrader: User | null;
<<<<<<< HEAD
  clusterName?: string;
  next_graded_allowed?: boolean;
=======
  /**
   * `aiGradingInfo` is defined when
   * 1. The AI grading feature flag is enabled
   * 2. The question was AI graded
   */
  aiGradingInfo?: InstanceQuestionAIGradingInfo;
>>>>>>> ddbd2765
}) {
  return PageLayout({
    resLocals: {
      ...resLocals,
      // instance_question_info is reset to keep the default title from showing the student question number
      instance_question_info: undefined,
    },
    pageTitle: 'Manual Grading',
    navContext: {
      type: 'instructor',
      page: 'assessment',
      subPage: 'manual_grading',
    },
    options: {
      fullWidth: true,
      pageNote: `Instance - question ${resLocals.instance_question_info.instructor_question_number}`,
    },
    headContent: html`
      ${compiledScriptTag('question.ts')}
      <script defer src="${nodeModulesAssetPath('mathjax/es5/startup.js')}"></script>
      <script>
        document.urlPrefix = '${resLocals.urlPrefix}';
      </script>
      ${resLocals.question.type !== 'Freeform'
        ? html`
            <script src="${assetPath('javascripts/lodash.min.js')}"></script>
            <script src="${assetPath('javascripts/require.js')}"></script>
            <script src="${assetPath('localscripts/question.js')}"></script>
            <script src="${assetPath('localscripts/questionCalculation.js')}"></script>
          `
        : ''}
      ${unsafeHtml(resLocals.extraHeadersHtml)}
      ${compiledScriptTag('instructorAssessmentManualGradingInstanceQuestion.js')}
    `,
    preContent: html`
      <div class="container-fluid">
        ${renderHtml(
          <QuestionSyncErrorsAndWarnings
            authzData={resLocals.authz_data}
            question={resLocals.question}
            course={resLocals.course}
            urlPrefix={resLocals.urlPrefix}
          />,
        )}
      </div>
    `,
    content: html`
      <h1 class="visually-hidden">Instance Question Manual Grading</h1>
      ${resLocals.assessment_instance.open
        ? html`
            <div class="alert alert-danger" role="alert">
              This assessment instance is still open. Student may still be able to submit new
              answers.
            </div>
          `
        : ''}
      ${conflict_grading_job
        ? ConflictGradingJobModal({ resLocals, conflict_grading_job, graders, lastGrader })
        : ''}
      <div class="row">
        <div class="col-lg-8 col-12">
          ${QuestionContainer({
            resLocals,
            questionContext: 'manual_grading',
            showFooter: false,
            aiGradingInfo,
          })}
        </div>

        <div class="col-lg-4 col-12">
          <div class="card mb-4 border-info">
            <div class="card-header bg-info">Grading</div>
            <div class="js-main-grading-panel">
<<<<<<< HEAD
              ${GradingPanel({ resLocals, context: 'main', graders, clusterName, next_graded_allowed })}
=======
              ${GradingPanel({
                resLocals,
                context: 'main',
                graders,
                aiGradingInfo,
              })}
>>>>>>> ddbd2765
            </div>
          </div>

          ${resLocals.file_list.length > 0
            ? PersonalNotesPanel({
                fileList: resLocals.file_list,
                context: 'question',
                courseInstanceId: resLocals.course_instance.id,
                assessment_instance: resLocals.assessment_instance,
                authz_result: resLocals.authz_result,
                variantId: resLocals.variant.id,
                csrfToken: resLocals.__csrf_token,
                allowNewUploads: false,
              })
            : ''}
          ${InstructorInfoPanel({
            course: resLocals.course,
            course_instance: resLocals.course_instance,
            assessment: resLocals.assessment,
            assessment_instance: resLocals.assessment_instance,
            instance_question: resLocals.instance_question,
            assignedGrader,
            lastGrader,
            question: resLocals.question,
            variant: resLocals.variant,
            instance_group: resLocals.instance_group,
            instance_group_uid_list: resLocals.instance_group_uid_list,
            instance_user: resLocals.instance_user,
            authz_data: resLocals.authz_data,
            question_is_shared: resLocals.question_is_shared,
            questionContext: 'manual_grading',
            csrfToken: resLocals.__csrf_token,
          })}
        </div>
      </div>
    `,
    postContent: RubricSettingsModal({ resLocals }),
  });
}

function ConflictGradingJobModal({
  resLocals,
  conflict_grading_job,
  graders,
  lastGrader,
}: {
  resLocals: Record<string, any>;
  conflict_grading_job: GradingJobData;
  graders: User[] | null;
  lastGrader: User | null;
}) {
  const lastGraderName = lastGrader?.name ?? lastGrader?.uid ?? 'an unknown grader';
  return html`
    <div id="conflictGradingJobModal" class="modal fade">
      <div class="modal-dialog modal-xl">
        <div class="modal-content">
          <div class="modal-header bg-danger text-light">
            <div class="modal-title">Grading conflict identified</div>
            <button
              type="button"
              class="btn-close"
              data-bs-dismiss="modal"
              aria-label="Close"
            ></button>
          </div>
          <div class="modal-body">
            <div class="alert alert-danger" role="alert">
              The submission you have just graded has already been graded by ${lastGraderName}. Your
              score and feedback have not been applied. Please review the feedback below and select
              how you would like to proceed.
            </div>
            <div class="row mb-2">
              <div class="col-lg-6 col-12">
                <div><strong>Existing score and feedback</strong></div>
                <div class="mb-2">
                  ${formatDateYMDHM(
                    resLocals.instance_question.modified_at,
                    resLocals.course_instance.display_timezone,
                  )},
                  by ${lastGraderName}
                </div>
                <div class="card">
                  ${GradingPanel({
                    resLocals,
                    disable: true,
                    skip_text: 'Accept existing score',
                    context: 'existing',
                  })}
                </div>
              </div>
              <div class="col-lg-6 col-12">
                <div><strong>Conflicting score and feedback</strong></div>
                <div class="mb-2">
                  ${conflict_grading_job.date
                    ? `${formatDateYMDHM(
                        conflict_grading_job.date,
                        resLocals.course_instance.display_timezone,
                      )},`
                    : ''}
                  by ${conflict_grading_job.grader_name}
                </div>
                <div class="card">
                  ${GradingPanel({
                    resLocals,
                    custom_points:
                      (conflict_grading_job.score ?? 0) * resLocals.assessment_question.max_points,
                    custom_auto_points: conflict_grading_job.auto_points ?? 0,
                    custom_manual_points: conflict_grading_job.manual_points ?? 0,
                    grading_job: conflict_grading_job,
                    context: 'conflicting',
                    graders,
                  })}
                </div>
              </div>
            </div>
          </div>
        </div>
      </div>
    </div>
  `;
}<|MERGE_RESOLUTION|>--- conflicted
+++ resolved
@@ -28,29 +28,23 @@
   graders,
   assignedGrader,
   lastGrader,
-<<<<<<< HEAD
   clusterName,
   next_graded_allowed
-=======
   aiGradingInfo,
->>>>>>> ddbd2765
 }: {
   resLocals: Record<string, any>;
   conflict_grading_job: GradingJobData | null;
   graders: User[] | null;
   assignedGrader: User | null;
   lastGrader: User | null;
-<<<<<<< HEAD
   clusterName?: string;
   next_graded_allowed?: boolean;
-=======
   /**
    * `aiGradingInfo` is defined when
    * 1. The AI grading feature flag is enabled
    * 2. The question was AI graded
    */
   aiGradingInfo?: InstanceQuestionAIGradingInfo;
->>>>>>> ddbd2765
 }) {
   return PageLayout({
     resLocals: {
@@ -124,16 +118,14 @@
           <div class="card mb-4 border-info">
             <div class="card-header bg-info">Grading</div>
             <div class="js-main-grading-panel">
-<<<<<<< HEAD
-              ${GradingPanel({ resLocals, context: 'main', graders, clusterName, next_graded_allowed })}
-=======
               ${GradingPanel({
                 resLocals,
                 context: 'main',
                 graders,
+                clusterName, 
+                next_graded_allowed,
                 aiGradingInfo,
               })}
->>>>>>> ddbd2765
             </div>
           </div>
 
