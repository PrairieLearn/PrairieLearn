import { z } from 'zod';

import { formatDateYMDHM } from '@prairielearn/formatter';
import { html, unsafeHtml } from '@prairielearn/html';

import { InstructorInfoPanel } from '../../../components/InstructorInfoPanel.js';
import { PageLayout } from '../../../components/PageLayout.js';
import { PersonalNotesPanel } from '../../../components/PersonalNotesPanel.js';
import { QuestionContainer } from '../../../components/QuestionContainer.js';
import { QuestionSyncErrorsAndWarnings } from '../../../components/SyncErrorsAndWarnings.js';
import type { InstanceQuestionAIGradingInfo } from '../../../ee/lib/ai-grading/types.js';
import { assetPath, compiledScriptTag, nodeModulesAssetPath } from '../../../lib/assets.js';
import { GradingJobSchema, type User } from '../../../lib/db-types.js';
import { renderHtml } from '../../../lib/preact-html.js';

import { GradingPanel } from './gradingPanel.html.js';
import { RubricSettingsModal } from './rubricSettingsModal.html.js';

export const GradingJobDataSchema = GradingJobSchema.extend({
  score_perc: z.number().nullable(),
  grader_name: z.string().nullable(),
});
export type GradingJobData = z.infer<typeof GradingJobDataSchema>;

export function InstanceQuestion({
  resLocals,
  conflict_grading_job,
  graders,
  assignedGrader,
  lastGrader,
<<<<<<< HEAD
  clusterName,
=======
  aiGradingEnabled,
  aiGradingMode,
>>>>>>> 8f30a3df
  aiGradingInfo,
  aiClustersExist
}: {
  resLocals: Record<string, any>;
  conflict_grading_job: GradingJobData | null;
  graders: User[] | null;
  assignedGrader: User | null;
  lastGrader: User | null;
<<<<<<< HEAD
  clusterName?: string;
=======
  aiGradingEnabled: boolean;
  aiGradingMode: boolean;
>>>>>>> 8f30a3df
  /**
   * `aiGradingInfo` is defined when
   * 1. The AI grading feature flag is enabled
   * 2. The question was AI graded
   */
  aiGradingInfo?: InstanceQuestionAIGradingInfo;
  aiClustersExist?: boolean;
}) {
  return PageLayout({
    resLocals: {
      ...resLocals,
      // instance_question_info is reset to keep the default title from showing the student question number
      instance_question_info: undefined,
    },
    pageTitle: 'Manual Grading',
    navContext: {
      type: 'instructor',
      page: 'assessment',
      subPage: 'manual_grading',
    },
    options: {
      fullWidth: true,
      pageNote: `Instance - question ${resLocals.instance_question_info.instructor_question_number}`,
    },
    headContent: html`
      ${compiledScriptTag('question.ts')}
      <script defer src="${nodeModulesAssetPath('mathjax/es5/startup.js')}"></script>
      <script>
        document.urlPrefix = '${resLocals.urlPrefix}';
      </script>
      ${resLocals.question.type !== 'Freeform'
        ? html`
            <script src="${assetPath('javascripts/lodash.min.js')}"></script>
            <script src="${assetPath('javascripts/require.js')}"></script>
            <script src="${assetPath('localscripts/question.js')}"></script>
            <script src="${assetPath('localscripts/questionCalculation.js')}"></script>
          `
        : ''}
      ${unsafeHtml(resLocals.extraHeadersHtml)}
      ${compiledScriptTag('instructorAssessmentManualGradingInstanceQuestion.js')}
    `,
    preContent: html`
      <div class="container-fluid">
        ${renderHtml(
          <QuestionSyncErrorsAndWarnings
            authzData={resLocals.authz_data}
            question={resLocals.question}
            course={resLocals.course}
            urlPrefix={resLocals.urlPrefix}
          />,
        )}
      </div>
    `,
    content: html`
      <h1 class="visually-hidden">Instance Question Manual Grading</h1>
      ${resLocals.assessment_instance.open
        ? html`
            <div class="alert alert-danger" role="alert">
              This assessment instance is still open. Student may still be able to submit new
              answers.
            </div>
          `
        : ''}
      <div class="d-flex flex-row justify-content-between align-items-center mb-3 gap-2">
        <nav aria-label="breadcrumb">
          <ol class="breadcrumb mb-0">
            <li class="breadcrumb-item">
              <a href="${resLocals.urlPrefix}/assessment/${resLocals.assessment.id}/manual_grading">
                Manual grading
              </a>
            </li>
            <li class="breadcrumb-item">
              <a
                href="${resLocals.urlPrefix}/assessment/${resLocals.assessment
                  .id}/manual_grading/assessment_question/${resLocals.assessment_question.id}"
              >
                Question ${resLocals.assessment_question.number_in_alternative_group}.
                ${resLocals.question.title}
              </a>
            </li>
            <li class="breadcrumb-item active" aria-current="page">Student submission</li>
          </ol>
        </nav>

        ${aiGradingEnabled
          ? html`
              <form method="POST" class="card px-3 py-2 mb-0">
                <input type="hidden" name="__action" value="toggle_ai_grading_mode" />
                <input type="hidden" name="__csrf_token" value="${resLocals.__csrf_token}" />
                <div class="form-check form-switch mb-0">
                  <input
                    class="form-check-input"
                    type="checkbox"
                    role="switch"
                    id="switchCheckDefault"
                    ${aiGradingMode ? 'checked' : ''}
                    onchange="setTimeout(() => this.form.submit(), 150)"
                  />
                  <label class="form-check-label" for="switchCheckDefault">
                    <i class="bi bi-stars"></i>
                    AI grading mode
                  </label>
                </div>
              </form>
            `
          : ''}
      </div>
      ${conflict_grading_job
        ? ConflictGradingJobModal({ resLocals, conflict_grading_job, graders, lastGrader })
        : ''}
      <div class="row">
        <div class="col-lg-8 col-12">
          ${QuestionContainer({
            resLocals,
            questionContext: 'manual_grading',
            showFooter: false,
            aiGradingInfo,
          })}
        </div>

        <div class="col-lg-4 col-12">
          <div class="card mb-4 border-info">
            <div class="card-header bg-info">Grading</div>
            <div class="js-main-grading-panel">
              ${GradingPanel({
                resLocals,
                context: 'main',
                graders,
                clusterName, 
                aiGradingInfo,
                aiClustersExist
              })}
            </div>
          </div>

          ${resLocals.file_list.length > 0
            ? PersonalNotesPanel({
                fileList: resLocals.file_list,
                context: 'question',
                courseInstanceId: resLocals.course_instance.id,
                assessment_instance: resLocals.assessment_instance,
                authz_result: resLocals.authz_result,
                variantId: resLocals.variant.id,
                csrfToken: resLocals.__csrf_token,
                allowNewUploads: false,
              })
            : ''}
          ${InstructorInfoPanel({
            course: resLocals.course,
            course_instance: resLocals.course_instance,
            assessment: resLocals.assessment,
            assessment_instance: resLocals.assessment_instance,
            instance_question: resLocals.instance_question,
            assignedGrader,
            lastGrader,
            question: resLocals.question,
            variant: resLocals.variant,
            instance_group: resLocals.instance_group,
            instance_group_uid_list: resLocals.instance_group_uid_list,
            instance_user: resLocals.instance_user,
            authz_data: resLocals.authz_data,
            question_is_shared: resLocals.question_is_shared,
            questionContext: 'manual_grading',
            csrfToken: resLocals.__csrf_token,
          })}
        </div>
      </div>
    `,
    postContent: RubricSettingsModal({ resLocals }),
  });
}

function ConflictGradingJobModal({
  resLocals,
  conflict_grading_job,
  graders,
  lastGrader,
  aiClustersExist
}: {
  resLocals: Record<string, any>;
  conflict_grading_job: GradingJobData;
  graders: User[] | null;
  lastGrader: User | null;
  aiClustersExist?: boolean;
}) {
  const lastGraderName = lastGrader?.name ?? lastGrader?.uid ?? 'an unknown grader';
  return html`
    <div id="conflictGradingJobModal" class="modal fade">
      <div class="modal-dialog modal-xl">
        <div class="modal-content">
          <div class="modal-header bg-danger text-light">
            <div class="modal-title">Grading conflict identified</div>
            <button
              type="button"
              class="btn-close"
              data-bs-dismiss="modal"
              aria-label="Close"
            ></button>
          </div>
          <div class="modal-body">
            <div class="alert alert-danger" role="alert">
              The submission you have just graded has already been graded by ${lastGraderName}. Your
              score and feedback have not been applied. Please review the feedback below and select
              how you would like to proceed.
            </div>
            <div class="row mb-2">
              <div class="col-lg-6 col-12">
                <div><strong>Existing score and feedback</strong></div>
                <div class="mb-2">
                  ${formatDateYMDHM(
                    resLocals.instance_question.modified_at,
                    resLocals.course_instance.display_timezone,
                  )},
                  by ${lastGraderName}
                </div>
                <div class="card">
                  ${GradingPanel({
                    resLocals,
                    disable: true,
                    skip_text: 'Accept existing score',
                    context: 'existing',
                    aiClustersExist
                  })}
                </div>
              </div>
              <div class="col-lg-6 col-12">
                <div><strong>Conflicting score and feedback</strong></div>
                <div class="mb-2">
                  ${conflict_grading_job.date
                    ? `${formatDateYMDHM(
                        conflict_grading_job.date,
                        resLocals.course_instance.display_timezone,
                      )},`
                    : ''}
                  by ${conflict_grading_job.grader_name}
                </div>
                <div class="card">
                  ${GradingPanel({
                    resLocals,
                    custom_points:
                      (conflict_grading_job.score ?? 0) * resLocals.assessment_question.max_points,
                    custom_auto_points: conflict_grading_job.auto_points ?? 0,
                    custom_manual_points: conflict_grading_job.manual_points ?? 0,
                    grading_job: conflict_grading_job,
                    context: 'conflicting',
                    graders,
                    aiClustersExist
                  })}
                </div>
              </div>
            </div>
          </div>
        </div>
      </div>
    </div>
  `;
}<|MERGE_RESOLUTION|>--- conflicted
+++ resolved
@@ -28,12 +28,9 @@
   graders,
   assignedGrader,
   lastGrader,
-<<<<<<< HEAD
   clusterName,
-=======
   aiGradingEnabled,
   aiGradingMode,
->>>>>>> 8f30a3df
   aiGradingInfo,
   aiClustersExist
 }: {
@@ -42,12 +39,9 @@
   graders: User[] | null;
   assignedGrader: User | null;
   lastGrader: User | null;
-<<<<<<< HEAD
   clusterName?: string;
-=======
   aiGradingEnabled: boolean;
   aiGradingMode: boolean;
->>>>>>> 8f30a3df
   /**
    * `aiGradingInfo` is defined when
    * 1. The AI grading feature flag is enabled
