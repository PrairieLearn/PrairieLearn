--- conflicted
+++ resolved
@@ -34,11 +34,8 @@
   aiGradingEnabled,
   aiGradingMode,
   aiGradingInfo,
-<<<<<<< HEAD
   aiSubmissionGroups,
-=======
   skipGradedSubmissions,
->>>>>>> 3148d78a
 }: {
   resLocals: ResLocalsForPage['instance-question'];
   conflict_grading_job: GradingJobData | null;
@@ -54,11 +51,8 @@
    * 2. The question was AI graded
    */
   aiGradingInfo?: InstanceQuestionAIGradingInfo;
-<<<<<<< HEAD
   aiSubmissionGroups?: AiSubmissionGroup[];
-=======
   skipGradedSubmissions: boolean;
->>>>>>> 3148d78a
 }) {
   const aiSubmissionGroupsExist = aiSubmissionGroups && aiSubmissionGroups.length > 0;
 
@@ -197,12 +191,9 @@
                 graders,
                 submissionGroupName,
                 aiGradingInfo,
-<<<<<<< HEAD
                 showAiSubmissionGroup: aiSubmissionGroupsExist && aiGradingMode,
                 aiSubmissionGroups,
-=======
                 skip_graded_submissions: skipGradedSubmissions,
->>>>>>> 3148d78a
               })}
             </div>
           </div>
@@ -293,11 +284,8 @@
                     disable: true,
                     skip_text: 'Accept existing score',
                     context: 'existing',
-<<<<<<< HEAD
                     showAiSubmissionGroup: false,
-=======
                     skip_graded_submissions: skipGradedSubmissions,
->>>>>>> 3148d78a
                   })}
                 </div>
               </div>
@@ -323,11 +311,8 @@
                     grading_job: conflict_grading_job,
                     context: 'conflicting',
                     graders,
-<<<<<<< HEAD
                     showAiSubmissionGroup: false,
-=======
                     skip_graded_submissions: skipGradedSubmissions,
->>>>>>> 3148d78a
                   })}
                 </div>
               </div>
