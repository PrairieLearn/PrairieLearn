--- conflicted
+++ resolved
@@ -55,11 +55,7 @@
                             class="btn btn-sm btn-ghost"
                             data-bs-toggle="tooltip"
                             data-bs-placement="bottom"
-<<<<<<< HEAD
                             data-bs-title="If the rubric is applied to manual points only, then a student's auto points are kept, and the rubric items will be added to (or subtracted from) the autograder results."
-=======
-                            title="If the rubric is applied to manual points only, then a student's auto points are kept, and the rubric items will be added to (or subtracted from) the autograder results."
->>>>>>> e370a170
                           >
                             <i class="fas fa-circle-info"></i>
                           </button>
@@ -88,11 +84,7 @@
                             class="btn btn-sm btn-ghost"
                             data-bs-toggle="tooltip"
                             data-bs-placement="bottom"
-<<<<<<< HEAD
                             data-bs-title="If the rubric is applied to total points, then a student's auto points will be ignored, and the rubric items will be based on the total points of the question (${resLocals
-=======
-                            title="If the rubric is applied to total points, then a student's auto points will be ignored, and the rubric items will be based on the total points of the question (${resLocals
->>>>>>> e370a170
                               .assessment_question.max_points} points)."
                           >
                             <i class="fas fa-circle-info"></i>
@@ -136,11 +128,7 @@
                       class="btn btn-sm btn-ghost"
                       data-bs-toggle="tooltip"
                       data-bs-placement="bottom"
-<<<<<<< HEAD
                       data-bs-title="This setting only affects starting points. Rubric items may always be added with positive or negative points."
-=======
-                      title="This setting only affects starting points. Rubric items may always be added with positive or negative points."
->>>>>>> e370a170
                     >
                       <i class="fas fa-circle-info"></i>
                     </button>
@@ -154,11 +142,7 @@
                       class="btn btn-sm btn-ghost"
                       data-bs-toggle="tooltip"
                       data-bs-placement="bottom"
-<<<<<<< HEAD
                       data-bs-title="By default, penalties applied by rubric items cannot cause the rubric to have negative points. This value overrides this limit, e.g., for penalties that affect auto points or the assessment as a whole."
-=======
-                      title="By default, penalties applied by rubric items cannot cause the rubric to have negative points. This value overrides this limit, e.g., for penalties that affect auto points or the assessment as a whole."
->>>>>>> e370a170
                     >
                       <i class="fas fa-circle-info"></i>
                     </button>
@@ -179,11 +163,7 @@
                       class="btn btn-sm btn-ghost"
                       data-bs-toggle="tooltip"
                       data-bs-placement="bottom"
-<<<<<<< HEAD
                       data-bs-title="By default, points are limited to the maximum points assigned to the question, and credit assigned by rubric items do not violate this limit. This value allows rubric points to extend beyond this limit, e.g., for bonus credit."
-=======
-                      title="By default, points are limited to the maximum points assigned to the question, and credit assigned by rubric items do not violate this limit. This value allows rubric points to extend beyond this limit, e.g., for bonus credit."
->>>>>>> e370a170
                     >
                       <i class="fas fa-circle-info"></i>
                     </button>
@@ -260,11 +240,7 @@
                   class="btn btn-sm btn-ghost"
                   data-bs-toggle="tooltip"
                   data-bs-placement="top"
-<<<<<<< HEAD
                   data-bs-title="Changes in rubric item values update the points for all previously graded submissions. If this option is selected, these submissions will also be tagged for manual grading, requiring a review by a grader."
-=======
-                  title="Changes in rubric item values update the points for all previously graded submissions. If this option is selected, these submissions will also be tagged for manual grading, requiring a review by a grader."
->>>>>>> e370a170
                 >
                   <i class="fas fa-circle-info"></i>
                 </button>
