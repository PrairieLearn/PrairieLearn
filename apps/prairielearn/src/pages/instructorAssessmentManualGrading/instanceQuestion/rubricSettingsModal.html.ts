import { html, joinHtml, unsafeHtml } from '@prairielearn/html';

import { type RubricData } from '../../../lib/manualGrading.js';

export function RubricSettingsModal({ resLocals }: { resLocals: Record<string, any> }) {
  const rubric_data = resLocals.rubric_data as RubricData | null | undefined;

  return html`
    <div class="modal js-rubric-settings-modal" tabindex="-1" role="dialog">
      <div class="modal-dialog border-info" style="max-width: 98vw" role="document">
        <form
          name="rubric-settings"
          method="POST"
          class="needs-validation"
          data-max-points="${resLocals.assessment_question.max_points}"
        >
          <input type="hidden" name="__csrf_token" value="${resLocals.__csrf_token}" />
          <input type="hidden" name="__action" value="modify_rubric_settings" />
          <input type="hidden" name="modified_at" value="${rubric_data?.modified_at.toString()}" />
          <input type="hidden" name="use_rubric" value="true" />

          <div class="modal-content">
            <div class="modal-header bg-info">
              <h5 class="modal-title">Rubric settings</h5>
              <button
                type="button"
                class="btn-close"
                data-bs-dismiss="modal"
                aria-label="Close"
              ></button>
            </div>
            <div class="modal-body">
              ${resLocals.assessment_question.max_auto_points
                ? html`
                    <div class="row">
                      <div class="col-12 col-lg-6">
                        <div class="form-check">
                          <label class="form-check-label">
                            <input
                              class="form-check-input js-replace-auto-points-input"
                              name="replace_auto_points"
                              type="radio"
                              value="false"
                              required
                              data-max-points="${resLocals.assessment_question.max_manual_points}"
                              ${(rubric_data?.replace_auto_points ??
                              !resLocals.assessment_question.max_manual_points)
                                ? ''
                                : 'checked'}
                            />
                            Apply rubric to manual points (out of
                            ${resLocals.assessment_question.max_manual_points}, keep auto points)
                          </label>
                          <button
                            type="button"
                            class="btn btn-sm btn-ghost"
                            data-bs-toggle="tooltip"
                            data-bs-placement="bottom"
                            data-bs-title="If the rubric is applied to manual points only, then a student's auto points are kept, and the rubric items will be added to (or subtracted from) the autograder results."
                          >
                            <i class="fas fa-circle-info"></i>
                          </button>
                        </div>
                      </div>
                      <div class="col-12 col-lg-6">
                        <div class="form-check">
                          <label class="form-check-label">
                            <input
                              class="form-check-input js-replace-auto-points-input"
                              name="replace_auto_points"
                              type="radio"
                              value="true"
                              required
                              data-max-points="${resLocals.assessment_question.max_points}"
                              ${(rubric_data?.replace_auto_points ??
                              !resLocals.assessment_question.max_manual_points)
                                ? 'checked'
                                : ''}
                            />
                            Apply rubric to total points (out of
                            ${resLocals.assessment_question.max_points}, ignore auto points)
                          </label>
                          <button
                            type="button"
                            class="btn btn-sm btn-ghost"
                            data-bs-toggle="tooltip"
                            data-bs-placement="bottom"
                            data-bs-title="If the rubric is applied to total points, then a student's auto points will be ignored, and the rubric items will be based on the total points of the question (${resLocals
                              .assessment_question.max_points} points)."
                          >
                            <i class="fas fa-circle-info"></i>
                          </button>
                        </div>
                      </div>
                    </div>
                    <hr />
                  `
                : ''}
              <div class="row">
                <div class="col-12 col-lg-6">
                  <div class="form-check js-rubric-max-points-positive">
                    <label class="form-check-label">
                      <input
                        class="form-check-input js-rubric-item-limits"
                        name="starting_points"
                        type="radio"
                        value="0"
                        required
                        ${rubric_data?.starting_points ? '' : 'checked'}
                      />
                      Positive grading (start at zero, add points)
                    </label>
                  </div>
                  <div class="form-check js-rubric-max-points-positive">
                    <label class="form-check-label">
                      <input
                        class="form-check-input js-rubric-item-limits js-negative-grading"
                        name="starting_points"
                        type="radio"
                        value="${resLocals.assessment_question.max_manual_points}"
                        required
                        ${rubric_data?.starting_points ? 'checked' : ''}
                      />
                      Negative grading (start at <span class="js-rubric-max-points-info"></span>,
                      subtract penalties)
                    </label>
                    <button
                      type="button"
                      class="btn btn-sm btn-ghost"
                      data-bs-toggle="tooltip"
                      data-bs-placement="bottom"
                      data-bs-title="This setting only affects starting points. Rubric items may always be added with positive or negative points."
                    >
                      <i class="fas fa-circle-info"></i>
                    </button>
                  </div>
                </div>
                <div class="mb-3 col-6 col-lg-3">
                  <label class="form-label">
                    Minimum rubric score
                    <button
                      type="button"
                      class="btn btn-sm btn-ghost"
                      data-bs-toggle="tooltip"
                      data-bs-placement="bottom"
                      data-bs-title="By default, penalties applied by rubric items cannot cause the rubric to have negative points. This value overrides this limit, e.g., for penalties that affect auto points or the assessment as a whole."
                    >
                      <i class="fas fa-circle-info"></i>
                    </button>
                    <input
                      class="form-control js-rubric-item-limits"
                      name="min_points"
                      type="number"
                      required
                      value="${rubric_data?.min_points ?? 0}"
                    />
                  </label>
                </div>
                <div class="mb-3 col-6 col-lg-3">
                  <label class="form-label">
                    Maximum extra credit
                    <button
                      type="button"
                      class="btn btn-sm btn-ghost"
                      data-bs-toggle="tooltip"
                      data-bs-placement="bottom"
                      data-bs-title="By default, points are limited to the maximum points assigned to the question, and credit assigned by rubric items do not violate this limit. This value allows rubric points to extend beyond this limit, e.g., for bonus credit."
                    >
                      <i class="fas fa-circle-info"></i>
                    </button>
                    <input
                      class="form-control js-rubric-item-limits"
                      name="max_extra_points"
                      type="number"
                      required
                      value="${rubric_data?.max_extra_points ?? 0}"
                    />
                  </label>
                </div>
              </div>
              <div>
                <div class="table-responsive">
                  <table
                    class="table table-sm table-striped js-rubric-items-table mt-2"
                    aria-label="Rubric items"
                  >
                    <thead>
                      <tr class="text-nowrap">
                        <th style="width: 1px"><!-- Order --></th>
                        <th>Points</th>
                        <th>Description</th>
                        <th>Detailed explanation (optional)</th>
                        <th>Grader note (optional, not visible to students)</th>
                        <th>Show to students</th>
                        <th>In use</th>
                      </tr>
                    </thead>
                    <tbody role="tree">
                      ${RubricItemsWithIndent(rubric_data?.rubric_items)}
                      <tr
                        class="js-no-rubric-item-note ${rubric_data?.rubric_items?.length
                          ? 'd-none'
                          : ''}"
                      >
                        <td colspan="7">
                          <em>
                            This question does not have any rubric items. Click "Add item" below to
                            add
                            some${rubric_data
                              ? html`, or select <strong>Disable rubric</strong> below to switch
                                  back to manual grade input`
                              : ''}.
                          </em>
                        </td>
                      </tr>
                    </tbody>
                  </table>
                </div>
                <div class="js-settings-points-warning-placeholder"></div>
                <div class="js-settings-always-show-warning-placeholder"></div>
                <button type="button" class="btn btn-sm btn-secondary js-add-rubric-item-button">
                  Add item
                </button>
                <template class="js-new-row-rubric-item">
                  ${RubricItemRow(null, rubric_data?.rubric_items?.length ?? 0, null, 0, [])}
                </template>
                ${MustachePatterns({ resLocals })}
              </div>
              <hr />
              <div class="form-check">
                <label class="form-check-label">
                  <input
                    class="form-check-input"
                    type="checkbox"
                    value="true"
                    name="tag_for_manual_grading"
                  />
                  Require all graded submissions to be manually graded/reviewed
                </label>
                <button
                  type="button"
                  class="btn btn-sm btn-ghost"
                  data-bs-toggle="tooltip"
                  data-bs-placement="top"
                  data-bs-title="Changes in rubric item values update the points for all previously graded submissions. If this option is selected, these submissions will also be tagged for manual grading, requiring a review by a grader."
                >
                  <i class="fas fa-circle-info"></i>
                </button>
              </div>
            </div>
            <div class="js-settings-error-alert-placeholder"></div>
            <div class="modal-footer">
              ${resLocals.authz_data.has_course_instance_permission_edit
                ? html`
                    ${rubric_data
                      ? html`
                          <button
                            type="button"
                            class="btn btn-link btn-sm js-disable-rubric-button me-auto"
                          >
                            Disable rubric
                          </button>
                        `
                      : ''}
                    <button type="button" class="btn btn-secondary" data-bs-dismiss="modal">
                      Cancel
                    </button>
                    <button type="submit" class="btn btn-primary">Save rubric</button>
                  `
                : html`
                    <button type="button" class="btn btn-secondary" data-bs-dismiss="modal">
                      Close
                    </button>
                  `}
            </div>
          </div>
        </form>
      </div>
    </div>
  `;
}

function RubricItemsWithIndent(rubric_items: RubricData['rubric_items'][0][] | null | undefined) {
  if (!rubric_items) return unsafeHtml('');
  const parentStack = [] as RubricData['rubric_items'][0][];
  const itemRows = rubric_items.map((item) => {
    // Find parent in stack and remove any items with deeper nesting than parent
    const cutoffIdx = item.parent_id
      ? parentStack.findIndex((i) => i.id === item.parent_id) + 1
      : 0;
    parentStack.splice(cutoffIdx, parentStack.length - cutoffIdx);

    // Get child ids needed for ARIA mapping
    const childIds = rubric_items
      .filter((i) => i.parent_id === item.id)
      .map((i) => 'rubric-item-' + i.number);

    const parentId = parentStack.length > 0 ? parentStack[parentStack.length - 1].number : null;
    // Generate HTML for current item
    const result = RubricItemRow(item, item.number, parentId, parentStack.length, childIds);

    // Push this item as potential parent for next item
    parentStack.push(item);
    return result;
  });
  return joinHtml(itemRows);
}

function RubricItemRow(
  item: RubricData['rubric_items'][0] | null,
  index: number,
  parent_index: number | null,
  indent_level: number,
  child_idxs: string[],
) {
  const namePrefix = item ? `rubric_item[cur${item.id}]` : 'rubric_item[new]';
<<<<<<< HEAD
  return html` <tr
    class="js-rubric-item-row"
    role="treeitem"
    ${item ? html`id="rubric-item-${item.number}"` : ''}
    aria-owns="${child_idxs.join(' ')}"
    ${parent_index ? html`data-parent-item="rubric-item-${parent_index}"` : ''}
  >
    <td class="text-nowrap js-rubric-item-render-indent">
      ${item ? html`<input type="hidden" name="${namePrefix}[id]" value="${item.id}" />` : ''}
      <input
        type="hidden"
        class="js-rubric-item-row-order"
        name="${namePrefix}[order]"
        value="${index}"
      />
      <input
        type="hidden"
        class="js-rubric-item-indent"
        name="${namePrefix}[indent]"
        value="${indent_level}"
      />
      <button type="button" class="btn btn-sm js-rubric-item-move-button" draggable="true">
        <i class="fas fa-arrows-up-down"></i>
      </button>
      <button type="button" class="btn btn-sm sr-only js-rubric-item-move-up-button">
        Move up
      </button>
      <button type="button" class="btn btn-sm sr-only js-rubric-item-move-down-button">
        Move down
      </button>
      <button type="button" class="btn btn-sm sr-only js-rubric-item-move-in-button">
        Move inside category
      </button>
      <button type="button" class="btn btn-sm sr-only js-rubric-item-move-out-button">
        Move outside category
      </button>
      <button type="button" class="btn btn-sm js-rubric-item-delete text-danger">
        <i class="fas fa-trash"></i>
        <span class="sr-only">Delete</span>
      </button>
    </td>
    <td>
      <input
        type="number"
        class="form-control js-rubric-item-points"
        style="width: 4rem"
        step="any"
        required
        name="${namePrefix}[points]"
        value="${item?.points}"
      />
    </td>
    <td>
      <input
        type="text"
        class="form-control js-rubric-item-description"
        required
        maxlength="100"
        style="min-width: 15rem"
        name="${namePrefix}[description]"
        value="${item?.description}"
      />
    </td>
    <td>
      ${item?.explanation
        ? html` <label
            for="rubric-item-explanation-button-${item.id}"
            style="white-space: pre-wrap;"
            >${item?.explanation}</label
          >`
        : ''}
      <button
        ${item ? html`id="rubric-item-explanation-button-${item.id}"` : ''}
        type="button"
        class="btn btn-sm js-rubric-item-long-text-field js-rubric-item-explanation"
        data-input-name="${namePrefix}[explanation]"
        data-current-value="${item?.explanation}"
      >
        <i class="fas fa-pencil"></i>
      </button>
    </td>
    <td>
      ${item?.grader_note
        ? html`<label for="rubric-item-grader-note-button-${item.id}" style="white-space: pre-wrap;"
            >${item?.grader_note}</label
          > `
        : ''}
      <button
        ${item ? html`id="rubric-item-grader-note-button-${item.id}"` : ''}
        type="button"
        class="btn btn-sm js-rubric-item-long-text-field js-rubric-item-grader-note"
        data-input-name="${namePrefix}[grader_note]"
        data-current-value="${item?.grader_note}"
      >
        <i class="fas fa-pencil"></i>
      </button>
    </td>
    <td>
      <div class="form-check form-check-inline">
        <label class="form-check-label text-nowrap">
          <input
            type="radio"
            class="form-check-input js-rubric-item-always-show"
            required
            name="${namePrefix}[always_show_to_students]"
            value="true"
            ${!item || item.always_show_to_students ? 'checked' : ''}
          />Always
        </label>
      </div>
      <div class="form-check form-check-inline">
        <label class="form-check-label text-nowrap">
          <input
            type="radio"
            class="form-check-input js-rubric-item-always-show"
            required
            name="${namePrefix}[always_show_to_students]"
            value="false"
            ${!item || item.always_show_to_students ? '' : 'checked'}
          />If selected
        </label>
      </div>
    </td>
    <td class="text-nowrap">
      ${!item
        ? 'New'
        : !item.num_submissions
          ? 'No'
          : item.num_submissions === 1
            ? '1 submission'
            : `${item.num_submissions} submissions`}
    </td>
  </tr>`;
=======
  return html`
    <tr>
      <td class="text-nowrap align-middle">
        ${item ? html`<input type="hidden" name="${namePrefix}[id]" value="${item.id}" />` : ''}
        <input
          type="hidden"
          class="js-rubric-item-row-order"
          name="${namePrefix}[order]"
          value="${index}"
        />
        <button
          type="button"
          class="btn btn-sm btn-ghost js-rubric-item-move-button"
          draggable="true"
        >
          <i class="fas fa-arrows-up-down"></i>
        </button>
        <button type="button" class="visually-hidden js-rubric-item-move-down-button">
          Move down
        </button>
        <button type="button" class="visually-hidden js-rubric-item-move-up-button">Move up</button>
        <button
          type="button"
          class="btn btn-sm btn-ghost js-rubric-item-delete text-danger"
          aria-label="Delete"
        >
          <i class="fas fa-trash text-danger"></i>
        </button>
      </td>
      <td class="align-middle">
        <input
          type="number"
          class="form-control js-rubric-item-points"
          style="width: 4rem"
          step="any"
          required
          name="${namePrefix}[points]"
          value="${item?.points}"
          aria-label="Points"
        />
      </td>
      <td class="align-middle">
        <input
          type="text"
          class="form-control js-rubric-item-description"
          required
          maxlength="100"
          style="min-width: 15rem"
          name="${namePrefix}[description]"
          value="${item?.description}"
          aria-label="Description"
        />
      </td>
      <td class="align-middle">
        ${item?.explanation
          ? html` <label
              for="rubric-item-explanation-button-${item.id}"
              style="white-space: pre-wrap;"
              >${item?.explanation}</label
            >`
          : ''}
        <button
          ${item ? html`id="rubric-item-explanation-button-${item.id}"` : ''}
          type="button"
          class="btn btn-sm btn-ghost js-rubric-item-long-text-field js-rubric-item-explanation"
          data-input-name="${namePrefix}[explanation]"
          data-current-value="${item?.explanation}"
        >
          <i class="fas fa-pencil"></i>
        </button>
      </td>
      <td class="align-middle">
        ${item?.grader_note
          ? html`<label
              for="rubric-item-grader-note-button-${item.id}"
              style="white-space: pre-wrap;"
              >${item?.grader_note}</label
            > `
          : ''}
        <button
          ${item ? html`id="rubric-item-grader-note-button-${item.id}"` : ''}
          type="button"
          class="btn btn-sm btn-ghost js-rubric-item-long-text-field js-rubric-item-grader-note"
          data-input-name="${namePrefix}[grader_note]"
          data-current-value="${item?.grader_note}"
        >
          <i class="fas fa-pencil"></i>
        </button>
      </td>
      <td class="align-middle">
        <div class="form-check form-check-inline">
          <label class="form-check-label text-nowrap">
            <input
              type="radio"
              class="form-check-input js-rubric-item-always-show"
              required
              name="${namePrefix}[always_show_to_students]"
              value="true"
              ${!item || item.always_show_to_students ? 'checked' : ''}
            />Always
          </label>
        </div>
        <div class="form-check form-check-inline">
          <label class="form-check-label text-nowrap">
            <input
              type="radio"
              class="form-check-input js-rubric-item-always-show"
              required
              name="${namePrefix}[always_show_to_students]"
              value="false"
              ${!item || item.always_show_to_students ? '' : 'checked'}
            />If selected
          </label>
        </div>
      </td>
      <td class="text-nowrap align-middle">
        ${!item
          ? 'New'
          : !item.num_submissions
            ? 'No'
            : item.num_submissions === 1
              ? '1 submission'
              : `${item.num_submissions} submissions`}
      </td>
    </tr>
  `;
>>>>>>> 5cd98f80
}

function MustachePatterns({ resLocals }: { resLocals: Record<string, any> }) {
  if (
    !resLocals.variant.params &&
    !resLocals.variant.true_answer &&
    !resLocals.submission?.submitted_answer
  ) {
    return '';
  }
  const groups = [
    [resLocals.variant.params, 'params'],
    [resLocals.variant.true_answer, 'correct_answers'],
    [resLocals.submission?.submitted_answer, 'submitted_answers'],
  ];
  return html`
    <div class="small form-text text-muted">
      Rubric items may use these entries, which are replaced with the corresponding values for the
      student variant (click to copy):
      <ul style="max-height: 7rem; overflow-y: auto;">
        ${groups.map(([group, groupName]) =>
          Object.keys(group || {}).map(
            (key) => html`
              <li>
                <code class="js-copy-on-click" data-clipboard-text="{{${groupName}.${key}}}"
                  >{{${groupName}.${key}}}</code
                >
              </li>
            `,
          ),
        )}
      </ul>
    </div>
  `;
}<|MERGE_RESOLUTION|>--- conflicted
+++ resolved
@@ -314,144 +314,15 @@
   child_idxs: string[],
 ) {
   const namePrefix = item ? `rubric_item[cur${item.id}]` : 'rubric_item[new]';
-<<<<<<< HEAD
-  return html` <tr
-    class="js-rubric-item-row"
-    role="treeitem"
-    ${item ? html`id="rubric-item-${item.number}"` : ''}
-    aria-owns="${child_idxs.join(' ')}"
-    ${parent_index ? html`data-parent-item="rubric-item-${parent_index}"` : ''}
-  >
-    <td class="text-nowrap js-rubric-item-render-indent">
-      ${item ? html`<input type="hidden" name="${namePrefix}[id]" value="${item.id}" />` : ''}
-      <input
-        type="hidden"
-        class="js-rubric-item-row-order"
-        name="${namePrefix}[order]"
-        value="${index}"
-      />
-      <input
-        type="hidden"
-        class="js-rubric-item-indent"
-        name="${namePrefix}[indent]"
-        value="${indent_level}"
-      />
-      <button type="button" class="btn btn-sm js-rubric-item-move-button" draggable="true">
-        <i class="fas fa-arrows-up-down"></i>
-      </button>
-      <button type="button" class="btn btn-sm sr-only js-rubric-item-move-up-button">
-        Move up
-      </button>
-      <button type="button" class="btn btn-sm sr-only js-rubric-item-move-down-button">
-        Move down
-      </button>
-      <button type="button" class="btn btn-sm sr-only js-rubric-item-move-in-button">
-        Move inside category
-      </button>
-      <button type="button" class="btn btn-sm sr-only js-rubric-item-move-out-button">
-        Move outside category
-      </button>
-      <button type="button" class="btn btn-sm js-rubric-item-delete text-danger">
-        <i class="fas fa-trash"></i>
-        <span class="sr-only">Delete</span>
-      </button>
-    </td>
-    <td>
-      <input
-        type="number"
-        class="form-control js-rubric-item-points"
-        style="width: 4rem"
-        step="any"
-        required
-        name="${namePrefix}[points]"
-        value="${item?.points}"
-      />
-    </td>
-    <td>
-      <input
-        type="text"
-        class="form-control js-rubric-item-description"
-        required
-        maxlength="100"
-        style="min-width: 15rem"
-        name="${namePrefix}[description]"
-        value="${item?.description}"
-      />
-    </td>
-    <td>
-      ${item?.explanation
-        ? html` <label
-            for="rubric-item-explanation-button-${item.id}"
-            style="white-space: pre-wrap;"
-            >${item?.explanation}</label
-          >`
-        : ''}
-      <button
-        ${item ? html`id="rubric-item-explanation-button-${item.id}"` : ''}
-        type="button"
-        class="btn btn-sm js-rubric-item-long-text-field js-rubric-item-explanation"
-        data-input-name="${namePrefix}[explanation]"
-        data-current-value="${item?.explanation}"
-      >
-        <i class="fas fa-pencil"></i>
-      </button>
-    </td>
-    <td>
-      ${item?.grader_note
-        ? html`<label for="rubric-item-grader-note-button-${item.id}" style="white-space: pre-wrap;"
-            >${item?.grader_note}</label
-          > `
-        : ''}
-      <button
-        ${item ? html`id="rubric-item-grader-note-button-${item.id}"` : ''}
-        type="button"
-        class="btn btn-sm js-rubric-item-long-text-field js-rubric-item-grader-note"
-        data-input-name="${namePrefix}[grader_note]"
-        data-current-value="${item?.grader_note}"
-      >
-        <i class="fas fa-pencil"></i>
-      </button>
-    </td>
-    <td>
-      <div class="form-check form-check-inline">
-        <label class="form-check-label text-nowrap">
-          <input
-            type="radio"
-            class="form-check-input js-rubric-item-always-show"
-            required
-            name="${namePrefix}[always_show_to_students]"
-            value="true"
-            ${!item || item.always_show_to_students ? 'checked' : ''}
-          />Always
-        </label>
-      </div>
-      <div class="form-check form-check-inline">
-        <label class="form-check-label text-nowrap">
-          <input
-            type="radio"
-            class="form-check-input js-rubric-item-always-show"
-            required
-            name="${namePrefix}[always_show_to_students]"
-            value="false"
-            ${!item || item.always_show_to_students ? '' : 'checked'}
-          />If selected
-        </label>
-      </div>
-    </td>
-    <td class="text-nowrap">
-      ${!item
-        ? 'New'
-        : !item.num_submissions
-          ? 'No'
-          : item.num_submissions === 1
-            ? '1 submission'
-            : `${item.num_submissions} submissions`}
-    </td>
-  </tr>`;
-=======
   return html`
-    <tr>
-      <td class="text-nowrap align-middle">
+    <tr
+      class="js-rubric-item-row"
+      role="treeitem"
+      ${item ? html`id="rubric-item-${item.number}"` : ''}
+      aria-owns="${child_idxs.join(' ')}"
+      ${parent_index ? html`data-parent-item="rubric-item-${parent_index}"` : ''}
+    >
+      <td class="text-nowrap js-rubric-item-render-indent">
         ${item ? html`<input type="hidden" name="${namePrefix}[id]" value="${item.id}" />` : ''}
         <input
           type="hidden"
@@ -459,6 +330,12 @@
           name="${namePrefix}[order]"
           value="${index}"
         />
+        <input
+          type="hidden"
+          class="js-rubric-item-indent"
+          name="${namePrefix}[indent]"
+          value="${indent_level}"
+        />
         <button
           type="button"
           class="btn btn-sm btn-ghost js-rubric-item-move-button"
@@ -466,19 +343,24 @@
         >
           <i class="fas fa-arrows-up-down"></i>
         </button>
-        <button type="button" class="visually-hidden js-rubric-item-move-down-button">
+        <button type="button" class="btn btn-sm visually-hidden js-rubric-item-move-up-button">
+          Move up
+        </button>
+        <button type="button" class="btn btn-sm visually-hidden js-rubric-item-move-down-button">
           Move down
         </button>
-        <button type="button" class="visually-hidden js-rubric-item-move-up-button">Move up</button>
-        <button
-          type="button"
-          class="btn btn-sm btn-ghost js-rubric-item-delete text-danger"
-          aria-label="Delete"
-        >
-          <i class="fas fa-trash text-danger"></i>
-        </button>
-      </td>
-      <td class="align-middle">
+        <button type="button" class="btn btn-sm visually-hidden js-rubric-item-move-in-button">
+          Move inside category
+        </button>
+        <button type="button" class="btn btn-sm visually-hidden js-rubric-item-move-out-button">
+          Move outside category
+        </button>
+        <button type="button" class="btn btn-sm btn-ghost js-rubric-item-delete text-danger">
+          <i class="fas fa-trash"></i>
+          <span class="visually-hidden">Delete</span>
+        </button>
+      </td>
+      <td>
         <input
           type="number"
           class="form-control js-rubric-item-points"
@@ -487,10 +369,9 @@
           required
           name="${namePrefix}[points]"
           value="${item?.points}"
-          aria-label="Points"
         />
       </td>
-      <td class="align-middle">
+      <td>
         <input
           type="text"
           class="form-control js-rubric-item-description"
@@ -499,10 +380,9 @@
           style="min-width: 15rem"
           name="${namePrefix}[description]"
           value="${item?.description}"
-          aria-label="Description"
         />
       </td>
-      <td class="align-middle">
+      <td>
         ${item?.explanation
           ? html` <label
               for="rubric-item-explanation-button-${item.id}"
@@ -520,7 +400,7 @@
           <i class="fas fa-pencil"></i>
         </button>
       </td>
-      <td class="align-middle">
+      <td>
         ${item?.grader_note
           ? html`<label
               for="rubric-item-grader-note-button-${item.id}"
@@ -538,7 +418,7 @@
           <i class="fas fa-pencil"></i>
         </button>
       </td>
-      <td class="align-middle">
+      <td>
         <div class="form-check form-check-inline">
           <label class="form-check-label text-nowrap">
             <input
@@ -564,7 +444,7 @@
           </label>
         </div>
       </td>
-      <td class="text-nowrap align-middle">
+      <td class="text-nowrap">
         ${!item
           ? 'New'
           : !item.num_submissions
@@ -575,7 +455,6 @@
       </td>
     </tr>
   `;
->>>>>>> 5cd98f80
 }
 
 function MustachePatterns({ resLocals }: { resLocals: Record<string, any> }) {
