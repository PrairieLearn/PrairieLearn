--- conflicted
+++ resolved
@@ -277,65 +277,6 @@
                 </div>
               </div>
 
-<<<<<<< HEAD
-              <div class="dropdown">
-                <button
-                  type="button"
-                  class="btn btn-sm btn-light dropdown-toggle"
-                  data-bs-toggle="dropdown"
-                  name="ai-grading"
-                >
-                  <i class="bi bi-stars" aria-hidden="true"></i> AI grading
-                </button>
-                <div class="dropdown-menu dropdown-menu-end">
-                  <button class="dropdown-item" type="button" onclick="$('#ai-grading').submit();">
-                    Grade all ungraded
-                  </button>
-                  <button
-                    class="dropdown-item"
-                    type="button"
-                    onclick="$('#ai-grading-graded').submit();"
-                  >
-                    Grade all human-graded
-                  </button>
-                  <button
-                    class="dropdown-item grading-tag-button"
-                    type="submit"
-                    name="batch_action"
-                    value="ai_grade_assessment_selected"
-                  >
-                    Grade selected
-                  </button>
-                  <button
-                    class="dropdown-item"
-                    type="button"
-                    onclick="$('#ai-grading-all').submit();"
-                  >
-                    Grade all
-                  </button>
-                </div>
-              </div>
-
-              <div class="dropdown">
-                <button
-                  type="button"
-                  class="btn btn-sm btn-light dropdown-toggle"
-                  data-bs-toggle="dropdown"
-                >
-                  Actions
-                </button>
-                <div class="dropdown-menu dropdown-menu-end">
-                  <button
-                    class="dropdown-item"
-                    type="submit"
-                    name="batch_action"
-                    value="delete_ai_gradings"
-                  >
-                    Delete all AI gradings
-                  </button>
-                </div>
-              </div>
-=======
               ${aiGradingEnabled
                 ? html`
                     <div class="dropdown">
@@ -379,9 +320,28 @@
                         </button>
                       </div>
                     </div>
+
+                    <div class="dropdown">
+                      <button
+                        type="button"
+                        class="btn btn-sm btn-light dropdown-toggle"
+                        data-bs-toggle="dropdown"
+                      >
+                        Actions
+                      </button>
+                      <div class="dropdown-menu dropdown-menu-end">
+                        <button
+                          class="dropdown-item"
+                          type="submit"
+                          name="batch_action"
+                          value="delete_ai_gradings"
+                        >
+                          Delete all AI gradings
+                        </button>
+                      </div>
+                    </div>
                   `
                 : ''}
->>>>>>> afd8838d
             </div>
           </div>
           <table id="grading-table" aria-label="Instance questions for manual grading"></table>
