--- conflicted
+++ resolved
@@ -1,10 +1,7 @@
 import { EncodedData } from '@prairielearn/browser-utils';
 import { html } from '@prairielearn/html';
-<<<<<<< HEAD
+import { hydrateHtml } from '@prairielearn/preact';
 import { renderHtml } from '@prairielearn/preact/client';
-import { run } from '@prairielearn/run';
-=======
->>>>>>> 99a7a69f
 
 import { AssessmentOpenInstancesAlert } from '../../../components/AssessmentOpenInstancesAlert.js';
 import { Modal } from '../../../components/Modal.js';
@@ -19,11 +16,6 @@
 } from '../../../lib/assets.js';
 import type { User } from '../../../lib/db-types.js';
 import type { RubricData } from '../../../lib/manualGrading.types.js';
-<<<<<<< HEAD
-=======
-import { renderHtml } from '../../../lib/preact-html.js';
-import { hydrateHtml } from '../../../lib/preact.js';
->>>>>>> 99a7a69f
 
 import { type InstanceQuestionTableData } from './assessmentQuestion.types.js';
 
