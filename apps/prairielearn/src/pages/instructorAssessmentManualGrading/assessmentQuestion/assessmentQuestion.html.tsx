--- conflicted
+++ resolved
@@ -1,11 +1,8 @@
 import { EncodedData } from '@prairielearn/browser-utils';
 import { html } from '@prairielearn/html';
-<<<<<<< HEAD
 import { run } from '@prairielearn/run';
-=======
 import { renderHtml } from '@prairielearn/preact';
 import { hydrateHtml } from '@prairielearn/preact/server';
->>>>>>> 48213ccd
 
 import { AssessmentOpenInstancesAlert } from '../../../components/AssessmentOpenInstancesAlert.js';
 import { Modal } from '../../../components/Modal.js';
