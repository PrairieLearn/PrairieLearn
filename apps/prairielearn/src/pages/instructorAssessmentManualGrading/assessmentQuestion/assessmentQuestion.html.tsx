--- conflicted
+++ resolved
@@ -220,68 +220,6 @@
           >
             <h1>Student instance questions</h1>
             <div class="d-flex flex-row gap-2">
-<<<<<<< HEAD
-=======
-              <div class="dropdown">
-                <button
-                  type="button"
-                  class="btn btn-sm btn-light dropdown-toggle grading-tag-button"
-                  data-bs-toggle="dropdown"
-                  name="status"
-                  disabled
-                >
-                  <i class="fas fa-tags"></i> Tag for grading
-                </button>
-                <div class="dropdown-menu dropdown-menu-end">
-                  <div class="dropdown-header">Assign for grading</div>
-                  ${courseStaff.map(
-                    (grader) => html`
-                      <button
-                        class="dropdown-item"
-                        type="submit"
-                        name="batch_action_data"
-                        value="${JSON.stringify({
-                          requires_manual_grading: true,
-                          assigned_grader: grader.user_id,
-                        })}"
-                      >
-                        <i class="fas fa-user-tag"></i>
-                        Assign to: ${grader.name || ''} (${grader.uid})
-                      </button>
-                    `,
-                  )}
-                  <button
-                    class="dropdown-item"
-                    type="submit"
-                    name="batch_action_data"
-                    value="${JSON.stringify({ assigned_grader: null })}"
-                  >
-                    <i class="fas fa-user-slash"></i>
-                    Remove grader assignment
-                  </button>
-                  <div class="dropdown-divider"></div>
-                  <button
-                    class="dropdown-item"
-                    type="submit"
-                    name="batch_action_data"
-                    value="${JSON.stringify({ requires_manual_grading: true })}"
-                  >
-                    <i class="fas fa-tag"></i>
-                    Tag as required grading
-                  </button>
-                  <button
-                    class="dropdown-item"
-                    type="submit"
-                    name="batch_action_data"
-                    value="${JSON.stringify({ requires_manual_grading: false })}"
-                  >
-                    <i class="fas fa-check-square"></i>
-                    Tag as graded
-                  </button>
-                </div>
-              </div>
-
->>>>>>> 30982ec1
               ${aiGradingEnabled && aiGradingMode
                 ? html`
                     <div class="dropdown">
