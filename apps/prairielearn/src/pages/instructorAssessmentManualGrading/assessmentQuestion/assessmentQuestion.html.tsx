import { EncodedData } from '@prairielearn/browser-utils';
import { html } from '@prairielearn/html';

import { AssessmentOpenInstancesAlert } from '../../../components/AssessmentOpenInstancesAlert.js';
import { Modal } from '../../../components/Modal.js';
import { PageLayout } from '../../../components/PageLayout.js';
import { RubricSettings } from '../../../components/RubricSettings.js';
import { AssessmentSyncErrorsAndWarnings } from '../../../components/SyncErrorsAndWarnings.js';
import type { AiGradingGeneralStats } from '../../../ee/lib/ai-grading/types.js';
import {
  compiledScriptTag,
  compiledStylesheetTag,
  nodeModulesAssetPath,
} from '../../../lib/assets.js';
import type { InstanceQuestionGroup, User } from '../../../lib/db-types.js';
import type { RubricData } from '../../../lib/manualGrading.types.js';
import { renderHtml } from '../../../lib/preact-html.js';
import { hydrateHtml } from '../../../lib/preact.js';

import { type InstanceQuestionTableData } from './assessmentQuestion.types.js';

export function AssessmentQuestion({
  resLocals,
  courseStaff,
  aiGradingEnabled,
  aiGradingMode,
  aiGradingStats,
  instanceQuestionGroups,
  rubric_data,
}: {
  resLocals: Record<string, any>;
  courseStaff: User[];
  aiGradingEnabled: boolean;
  aiGradingMode: boolean;
  aiGradingStats: AiGradingGeneralStats | null;
  instanceQuestionGroups: InstanceQuestionGroup[];
  rubric_data: RubricData | null;
}) {
  const {
    number_in_alternative_group,
    urlPrefix,
    assessment,
    question,
    __csrf_token,
    authz_data,
    assessment_question,
    num_open_instances,
    course_instance,
    course,
  } = resLocals;

  return PageLayout({
    resLocals,
    pageTitle: 'Manual Grading',
    navContext: {
      type: 'instructor',
      page: 'assessment',
      subPage: 'manual_grading',
    },
    options: {
      fullWidth: true,
      pageNote: `Question ${number_in_alternative_group}`,
    },
    headContent: html`
      <!-- Importing javascript using <script> tags as below is *not* the preferred method, it is better to directly use 'import'
        from a javascript file. However, bootstrap-table is doing some hacky stuff that prevents us from importing it that way. -->
      <script src="${nodeModulesAssetPath('bootstrap-table/dist/bootstrap-table.min.js')}"></script>
      <script src="${nodeModulesAssetPath(
          'bootstrap-table/dist/extensions/auto-refresh/bootstrap-table-auto-refresh.js',
        )}"></script>
      <script src="${nodeModulesAssetPath(
          'bootstrap-table/dist/extensions/filter-control/bootstrap-table-filter-control.min.js',
        )}"></script>

      ${compiledScriptTag('bootstrap-table-sticky-header.js')}
      ${compiledScriptTag('instructorAssessmentManualGradingAssessmentQuestionClient.ts')}
      ${compiledStylesheetTag('instructorAssessmentManualGradingAssessmentQuestion.css')}
      ${EncodedData<InstanceQuestionTableData>(
        {
          hasCourseInstancePermissionEdit: !!authz_data.has_course_instance_permission_edit,
          urlPrefix,
          instancesUrl: `${urlPrefix}/assessment/${assessment.id}/manual_grading/assessment_question/${assessment_question.id}/instances.json`,
          maxPoints: assessment_question.max_points,
          groupWork: assessment.group_work,
          maxAutoPoints: assessment_question.max_auto_points,
          csrfToken: __csrf_token,
          aiGradingMode,
          rubric_data,
          instanceQuestionGroups,
        },
        'instance-question-table-data',
      )}
    `,
    content: html`
      ${renderHtml(
        <AssessmentSyncErrorsAndWarnings
          authzData={authz_data}
          assessment={assessment}
          courseInstance={course_instance}
          course={course}
          urlPrefix={urlPrefix}
        />,
      )}
      ${AssessmentOpenInstancesAlert({
        numOpenInstances: num_open_instances,
        assessmentId: assessment.id,
        urlPrefix,
      })}
      <div class="d-flex flex-row justify-content-between align-items-center mb-3 gap-2">
        <nav aria-label="breadcrumb">
          <ol class="breadcrumb mb-0">
            <li class="breadcrumb-item">
              <a href="${urlPrefix}/assessment/${assessment.id}/manual_grading"> Manual grading </a>
            </li>
            <li class="breadcrumb-item active" aria-current="page">
              Question ${number_in_alternative_group}. ${question.title}
            </li>
          </ol>
        </nav>

        ${aiGradingEnabled
          ? html`
              <form method="POST" class="card px-3 py-2 mb-0">
                <input type="hidden" name="__action" value="toggle_ai_grading_mode" />
                <input type="hidden" name="__csrf_token" value="${__csrf_token}" />
                <div class="form-check form-switch mb-0">
                  <input
                    class="form-check-input"
                    type="checkbox"
                    role="switch"
                    id="switchCheckDefault"
                    ${aiGradingMode ? 'checked' : ''}
                    onchange="setTimeout(() => this.form.submit(), 150)"
                  />
                  <label class="form-check-label" for="switchCheckDefault">
                    <i class="bi bi-stars"></i>
                    AI grading mode
                  </label>
                </div>
              </form>
            `
          : ''}
      </div>

      ${aiGradingEnabled && aiGradingMode
        ? html`
            <form method="POST" id="ai-grading-graded">
              <input type="hidden" name="__action" value="ai_grade_assessment_graded" />
              <input type="hidden" name="__csrf_token" value="${__csrf_token}" />
            </form>
            <form method="POST" id="ai-grading-all">
              <input type="hidden" name="__action" value="ai_grade_assessment_all" />
              <input type="hidden" name="__csrf_token" value="${__csrf_token}" />
            </form>
          `
        : ''}
      ${aiGradingEnabled &&
      aiGradingMode &&
      aiGradingStats &&
      Object.keys(aiGradingStats.rubric_stats).length === 0
        ? html`
<<<<<<< HEAD
            ${aiGradingStats.rubric_stats.length > 0
              ? html`
                  <div class="card overflow-hidden mb-3">
                    <div class="table-responsive">
                      <table class="table table-sm" aria-label="AI grading rubric item stats">
                        <thead>
                          <tr class="table-light fw-bold">
                            <td class="col-5">Rubric item</td>
                            <td>AI agreement</td>
                          </tr>
                        </thead>
                        <tbody>
                          ${aiGradingStats.rubric_stats.map(
                            (item) =>
                              html`<tr>
                                <td>${item.rubric_item.description}</td>
                                <td>
                                  ${run(() => {
                                    if (item.disagreement_count) {
                                      return html`
                                        <i class="bi bi-x-square-fill text-danger"></i>
                                        <span class="text-muted">
                                          (${item.disagreement_count}/${aiGradingStats.submission_rubric_count}
                                          disagree)
                                        </span>
                                      `;
                                    }

                                    if (aiGradingStats.submission_rubric_count === 0) {
                                      return html`&mdash;`;
                                    }

                                    return html`<i
                                      class="bi bi-check-square-fill text-success"
                                    ></i>`;
                                  })}
                                </td>
                              </tr>`,
                          )}
                        </tbody>
                      </table>
                    </div>
                  </div>
                `
              : html`
                  <div class="card mb-3">
                    <div class="card-body">
                      <div>Submission count: ${aiGradingStats.submission_point_count}</div>
                      <div>
                        Average AI error: ${aiGradingStats.mean_error ?? html`&mdash;`}
                        <small class="text-muted">/${assessment_question.max_manual_points}</small>
                        points
                      </div>
                    </div>
                  </div>
                `}
=======
            <div class="card mb-3">
              <div class="card-body">
                <div>Submission count: ${aiGradingStats.submission_point_count}</div>
                <div>
                  Average AI error: ${aiGradingStats.mean_error ?? html`&mdash;`}
                  <small class="text-muted">/${assessment_question.max_manual_points}</small>
                  points
                </div>
              </div>
            </div>
>>>>>>> 10fbe42e
          `
        : ''}

      <div class="mb-3">
        ${hydrateHtml(
          <RubricSettings
            assessmentQuestion={assessment_question}
            rubricData={rubric_data}
            csrfToken={__csrf_token}
            aiGradingStats={aiGradingStats}
          />,
        )}
      </div>

      <form name="grading-form" method="POST">
        <input type="hidden" name="__action" value="batch_action" />
        <input type="hidden" name="__csrf_token" value="${__csrf_token}" />
        <div class="card mb-4">
          <div
            class="card-header bg-primary text-white d-flex justify-content-between align-items-center gap-2"
          >
            <h1>Student instance questions</h1>
            <div class="d-flex flex-row gap-2">
              ${aiGradingEnabled && aiGradingMode
                ? html`
                    <div class="dropdown">
                      <button
                        type="button"
                        class="btn btn-sm btn-light dropdown-toggle"
                        data-bs-toggle="dropdown"
                        name="ai-grading"
                      >
                        <i class="bi bi-stars" aria-hidden="true"></i> AI grading
                      </button>
                      <div class="dropdown-menu dropdown-menu-end">
                        <button
                          class="dropdown-item"
                          type="button"
                          onclick="$('#ai-grading-graded').submit();"
                        >
                          Grade all human-graded
                        </button>
                        <button
                          class="dropdown-item grading-tag-button"
                          type="submit"
                          name="batch_action"
                          value="ai_grade_assessment_selected"
                        >
                          Grade selected
                        </button>
                        <button
                          class="dropdown-item"
                          type="button"
                          onclick="$('#ai-grading-all').submit();"
                        >
                          Grade all
                        </button>

                        <hr class="dropdown-divider" />

                        <button
                          class="dropdown-item"
                          type="button"
                          data-bs-toggle="modal"
                          data-bs-target="#delete-all-ai-grading-jobs-modal"
                        >
                          Delete all AI grading results
                        </button>
                      </div>
                    </div>
                    <div class="dropdown">
                      <button
                        type="button"
                        class="btn btn-sm btn-light dropdown-toggle"
                        data-bs-toggle="dropdown"
                        name="ai-instance-question-grouping"
                      >
                        <i class="bi bi-stars" aria-hidden="true"></i> AI submission grouping
                      </button>
                      <div class="dropdown-menu dropdown-menu-end">
                        <button
                          class="dropdown-item grading-tag-button"
                          data-bs-toggle="modal"
                          data-bs-target="#group-confirmation-modal-selected"
                        >
                          Group selected submissions
                        </button>
                        <button
                          class="dropdown-item"
                          data-bs-toggle="modal"
                          data-bs-target="#group-confirmation-modal-all"
                        >
                          Group all submissions
                        </button>
                        <button
                          class="dropdown-item"
                          data-bs-toggle="modal"
                          data-bs-target="#group-confirmation-modal-ungrouped"
                        >
                          Group ungrouped submissions
                        </button>

                        <hr class="dropdown-divider" />

                        <button
                          class="dropdown-item"
                          type="button"
                          data-bs-toggle="modal"
                          data-bs-target="#delete-all-ai-instance-question-grouping-results-modal"
                        >
                          Delete all AI groupings
                        </button>
                      </div>
                    </div>
                  `
                : html`
                    <div class="dropdown">
                      <button
                        type="button"
                        class="btn btn-sm btn-light dropdown-toggle grading-tag-button"
                        data-bs-toggle="dropdown"
                        name="status"
                        disabled
                      >
                        <i class="fas fa-tags"></i> Tag for grading
                      </button>
                      <div class="dropdown-menu dropdown-menu-end">
                        <div class="dropdown-header">Assign for grading</div>
                        ${courseStaff.map(
                          (grader) => html`
                            <button
                              class="dropdown-item"
                              type="submit"
                              name="batch_action_data"
                              value="${JSON.stringify({
                                requires_manual_grading: true,
                                assigned_grader: grader.user_id,
                              })}"
                            >
                              <i class="fas fa-user-tag"></i>
                              Assign to: ${grader.name || ''} (${grader.uid})
                            </button>
                          `,
                        )}
                        <button
                          class="dropdown-item"
                          type="submit"
                          name="batch_action_data"
                          value="${JSON.stringify({ assigned_grader: null })}"
                        >
                          <i class="fas fa-user-slash"></i>
                          Remove grader assignment
                        </button>
                        <div class="dropdown-divider"></div>
                        <button
                          class="dropdown-item"
                          type="submit"
                          name="batch_action_data"
                          value="${JSON.stringify({ requires_manual_grading: true })}"
                        >
                          <i class="fas fa-tag"></i>
                          Tag as required grading
                        </button>
                        <button
                          class="dropdown-item"
                          type="submit"
                          name="batch_action_data"
                          value="${JSON.stringify({ requires_manual_grading: false })}"
                        >
                          <i class="fas fa-check-square"></i>
                          Tag as graded
                        </button>
                      </div>
                    </div>
                  `}
            </div>
          </div>
          <table id="grading-table" aria-label="Instance questions for manual grading"></table>
        </div>
        ${GroupInfoModal({
          modalFor: 'selected',
          numOpenInstances: num_open_instances,
          csrfToken: __csrf_token,
        })}
      </form>
    `,
    postContent: [
      GradingConflictModal(),
      DeleteAllAIGradingJobsModal({ csrfToken: __csrf_token }),
      DeleteAllInstanceQuestionGroupResultsModal({ csrfToken: __csrf_token }),
      GroupInfoModal({
        modalFor: 'all',
        numOpenInstances: num_open_instances,
        csrfToken: __csrf_token,
      }),
      GroupInfoModal({
        modalFor: 'ungrouped',
        numOpenInstances: num_open_instances,
        csrfToken: __csrf_token,
      }),
    ],
  });
}

function GradingConflictModal() {
  return Modal({
    id: 'grading-conflict-modal',
    title: 'Grading conflict detected',
    body: html`<p>Another grader has already graded this submission.</p>`,
    footer: html`
      <button type="button" class="btn btn-secondary" data-bs-dismiss="modal">Dismiss</button>
      <a class="btn btn-primary conflict-details-link" href="/">See details</a>
    `,
  });
}

function DeleteAllAIGradingJobsModal({ csrfToken }: { csrfToken: string }) {
  return Modal({
    id: 'delete-all-ai-grading-jobs-modal',
    title: 'Delete all AI grading results',
    body: html`
      Are you sure you want to delete <strong>all AI grading results</strong> for this assessment?
      This action cannot be undone.
    `,
    footer: html`
      <input type="hidden" name="__csrf_token" value="${csrfToken}" />
      <input type="hidden" name="__action" value="delete_ai_grading_jobs" />
      <button type="button" class="btn btn-secondary" data-bs-dismiss="modal">Cancel</button>
      <button type="submit" class="btn btn-danger">Delete</button>
    `,
  });
}

function DeleteAllInstanceQuestionGroupResultsModal({ csrfToken }: { csrfToken: string }) {
  return Modal({
    id: 'delete-all-ai-instance-question-grouping-results-modal',
    title: 'Delete all AI submission groupings',
    body: html`
      Are you sure you want to delete <strong>all AI submission groupings</strong> for this
      assessment? This action cannot be undone.
    `,
    footer: html`
      <input type="hidden" name="__csrf_token" value="${csrfToken}" />
      <input type="hidden" name="__action" value="delete_ai_instance_question_groupings" />
      <button type="button" class="btn btn-secondary" data-bs-dismiss="modal">Cancel</button>
      <button type="submit" class="btn btn-danger">Delete</button>
    `,
  });
}

function GroupInfoModal({
  modalFor,
  numOpenInstances,
  csrfToken,
}: {
  modalFor: 'all' | 'selected' | 'ungrouped';
  numOpenInstances: number;
  csrfToken: string;
}) {
  return Modal({
    id: `group-confirmation-modal-${modalFor}`,
    title: run(() => {
      if (modalFor === 'all') {
        return 'Group all submissions';
      } else if (modalFor === 'ungrouped') {
        return 'Group ungrouped submissions';
      } else {
        return 'Group selected submissions';
      }
    }),
    form: modalFor === 'all' || modalFor === 'ungrouped',
    body: html`
      ${modalFor === 'all' || modalFor === 'ungrouped'
        ? html`
            <input
              type="hidden"
              name="__action"
              value="${modalFor === 'all'
                ? 'ai_instance_question_group_assessment_all'
                : 'ai_instance_question_group_assessment_ungrouped'}"
            />
            <input type="hidden" name="__csrf_token" value="${csrfToken}" />
          `
        : ''}
      <p>
        Groups student submission answers based on whether they
        <b>match the correct answer exactly.</b>
      </p>

      <p>Answers that match go into one group, and those that don’t are grouped separately.</p>

      <p>
        To enable grouping, the correct answer must be provided in <code>pl-answer-panel</code>.
      </p>

      <p>
        Grouping checks for exact equivalence to the final answer, considering only the boxed or
        final answer to form groups.
      </p>

      <p>Examples of what can and can't be grouped:</p>

      <div class="d-grid border rounded overflow-hidden" style="grid-template-columns: 1fr 1fr;">
        <div class="px-2 py-1 bg-light fw-bold border-end">Can group</div>
        <div class="px-2 py-1 bg-light fw-bold">Can't group</div>

        <div class="px-2 py-1 border-top border-end">Mathematical Equations</div>
        <div class="px-2 py-1 border-top">Essays</div>

        <div class="px-2 py-1 border-top border-end">Mechanical Formulas</div>
        <div class="px-2 py-1 border-top">Free Response Questions</div>

        <div class="px-2 py-1 border-top border-end">Exact String Inputs</div>
        <div class="px-2 py-1 border-top">Freeform Code</div>

        <div class="px-2 py-1 border-top border-end">
          Handwritten submissions with 1 correct answer
        </div>
        <div class="px-2 py-1 border-top">Handwritten submissions with 2+ correct answers</div>
      </div>

      ${numOpenInstances > 0
        ? html` <div class="alert alert-warning mt-3" role="alert">
            <div class="row g-2">
              <div class="col-12 col-md-6">
                <p class="my-0">
                  This assessment has
                  ${numOpenInstances === 1
                    ? '1 open instance that '
                    : `${numOpenInstances} open instances, which `}
                  may contain submissions selected for grouping.
                </p>
              </div>
              <div class="col-12 col-md-6 d-flex flex-column gap-2">
                <p class="my-0">Choose how to apply grouping:</p>
                <select
                  class="form-select w-auto flex-shrink-0"
                  name="closed_instance_questions_only"
                >
                  <option value="true" selected>Only group closed submissions</option>
                  <option value="false">Group open & closed submissions</option>
                </select>
              </div>
            </div>
          </div>`
        : ''}
    `,
    footer: html`
      <div class="m-0">
        <div class="d-flex align-items-center justify-content-end gap-2 mb-1">
          ${modalFor === 'all'
            ? html` <button class="btn btn-primary" type="submit">Group submissions</button> `
            : html`
                <button
                  class="btn btn-primary"
                  type="submit"
                  name="batch_action"
                  value="ai_instance_question_group_selected"
                >
                  Group submissions
                </button>
              `}
        </div>
        <small class="text-muted my-0 text-end"
          >AI can make mistakes. Review groups before grading.</small
        >
      </div>
    `,
  });
}<|MERGE_RESOLUTION|>--- conflicted
+++ resolved
@@ -159,7 +159,6 @@
       aiGradingStats &&
       Object.keys(aiGradingStats.rubric_stats).length === 0
         ? html`
-<<<<<<< HEAD
             ${aiGradingStats.rubric_stats.length > 0
               ? html`
                   <div class="card overflow-hidden mb-3">
@@ -216,18 +215,6 @@
                     </div>
                   </div>
                 `}
-=======
-            <div class="card mb-3">
-              <div class="card-body">
-                <div>Submission count: ${aiGradingStats.submission_point_count}</div>
-                <div>
-                  Average AI error: ${aiGradingStats.mean_error ?? html`&mdash;`}
-                  <small class="text-muted">/${assessment_question.max_manual_points}</small>
-                  points
-                </div>
-              </div>
-            </div>
->>>>>>> 10fbe42e
           `
         : ''}
 
