-- BLOCK select_instance_questions_manual_grading
WITH
  issue_count AS (
    SELECT
      i.instance_question_id AS instance_question_id,
      count(*)::integer AS open_issue_count
    FROM
      issues AS i
    WHERE
      i.assessment_id = $assessment_id
      AND i.course_caused
      AND i.open
    GROUP BY
      i.instance_question_id
  ),
  latest_submissions AS (
    SELECT DISTINCT
      ON (iq.id) iq.id AS instance_question_id,
      s.id AS submission_id,
      s.manual_rubric_grading_id
    FROM
      instance_questions AS iq
      JOIN variants AS v ON iq.id = v.instance_question_id
      JOIN submissions AS s ON v.id = s.variant_id
    WHERE
      iq.assessment_question_id = $assessment_question_id
    ORDER BY
      iq.id,
      s.date DESC
  ),
  rubric_items_agg AS (
    SELECT
      ls.instance_question_id,
      COALESCE(
        json_agg(rgi.rubric_item_id) FILTER (
          WHERE
            rgi.rubric_item_id IS NOT NULL
        ),
        '[]'::json
      ) AS rubric_grading_item_ids
    FROM
      latest_submissions AS ls
      LEFT JOIN rubric_grading_items AS rgi ON (
        rgi.rubric_grading_id = ls.manual_rubric_grading_id
      )
    GROUP BY
      ls.instance_question_id
  )
SELECT
  iq.*,
<<<<<<< HEAD
  -- Convert modified_at to a text representation suitable for
  -- PostgreSQL so it can be properly interpreted when a grade
  -- update POST is received back.
  CAST(iq.modified_at AS text) AS modified_at,
=======
>>>>>>> b9a6153e
  ai.open AS assessment_open,
  COALESCE(u.uid, array_to_string(gul.uid_list, ', ')) AS uid,
  COALESCE(agu.name, agu.uid) AS assigned_grader_name,
  COALESCE(lgu.name, lgu.uid) AS last_grader_name,
  to_jsonb(aq.*) AS assessment_question,
  COALESCE(g.name, u.name) AS user_or_group_name,
  ic.open_issue_count,
  -- Pseudo-random deterministic stable order of instance questions. This will
  -- always return the same set of instance questions in the same order, but it
  -- is designed to reduce the impact of the order of the instance questions on
  -- individual students, which reduces bias. See
  -- https://papers.ssrn.com/sol3/papers.cfm?abstract_id=4603146
  ((iq.id % 21317) * 45989) % 3767 as iq_stable_order,
  COALESCE(ri.rubric_grading_item_ids, '[]'::json) AS rubric_grading_item_ids
FROM
  instance_questions AS iq
  JOIN assessment_instances AS ai ON (ai.id = iq.assessment_instance_id)
  JOIN assessment_questions AS aq ON (aq.id = iq.assessment_question_id)
  LEFT JOIN users AS u ON (u.user_id = ai.user_id)
  LEFT JOIN groups AS g ON (g.id = ai.group_id)
  LEFT JOIN groups_uid_list (g.id) AS gul ON TRUE
  LEFT JOIN users AS agu ON (agu.user_id = iq.assigned_grader)
  LEFT JOIN users AS lgu ON (lgu.user_id = iq.last_grader)
  LEFT JOIN issue_count AS ic ON (ic.instance_question_id = iq.id)
  LEFT JOIN rubric_items_agg AS ri ON ri.instance_question_id = iq.id
WHERE
  ai.assessment_id = $assessment_id
  AND iq.assessment_question_id = $assessment_question_id
  AND iq.status != 'unanswered'
ORDER BY
  iq_stable_order,
  iq.id;

-- BLOCK update_instance_questions
UPDATE instance_questions AS iq
SET
  requires_manual_grading = CASE
    WHEN $update_requires_manual_grading THEN $requires_manual_grading
    ELSE requires_manual_grading
  END,
  assigned_grader = CASE
    WHEN $update_assigned_grader THEN $assigned_grader
    ELSE assigned_grader
  END
WHERE
  iq.assessment_question_id = $assessment_question_id
  AND iq.id = ANY ($instance_question_ids::bigint[]);

-- BLOCK toggle_ai_grading_mode
UPDATE assessment_questions
SET
  ai_grading_mode = NOT ai_grading_mode
WHERE
  id = $assessment_question_id;

-- BLOCK delete_ai_grading_jobs
WITH
  deleted_grading_jobs AS (
    UPDATE grading_jobs AS gj
    SET
      deleted_at = NOW(),
      deleted_by = $authn_user_id
    FROM
      submissions AS s
      JOIN variants AS v ON (v.id = s.variant_id)
      JOIN instance_questions AS iq ON (iq.id = v.instance_question_id)
    WHERE
      gj.submission_id = s.id
      AND gj.grading_method = 'AI'
      AND gj.deleted_at IS NULL
      AND iq.assessment_question_id = $assessment_question_id
    RETURNING
      gj.id AS grading_job_id,
      gj.submission_id,
      iq.id AS instance_question_id,
      iq.assessment_question_id
  ),
  most_recent_submission_manual_grading_jobs AS (
    SELECT DISTINCT
      ON (s.id) s.id AS submission_id,
      gj.manual_rubric_grading_id AS manual_rubric_grading_id
    FROM
      deleted_grading_jobs AS dgj
      JOIN variants AS v ON (v.instance_question_id = dgj.instance_question_id)
      JOIN submissions AS s ON (s.variant_id = v.id)
      JOIN grading_jobs AS gj ON (gj.submission_id = s.id)
    WHERE
      gj.grading_method = 'Manual'
    ORDER BY
      s.id,
      gj.date DESC,
      gj.id DESC
  ),
  most_recent_submission_non_ai_grading_jobs AS (
    SELECT DISTINCT
      ON (s.id) s.id AS submission_id,
      gj.feedback
    FROM
      deleted_grading_jobs AS dgj
      JOIN variants AS v ON (v.instance_question_id = dgj.instance_question_id)
      JOIN submissions AS s ON (s.variant_id = v.id)
      JOIN grading_jobs AS gj ON (gj.submission_id = s.id)
    WHERE
      gj.grading_method != 'AI'
    ORDER BY
      s.id,
      gj.date DESC,
      gj.id DESC
  ),
  updated_submissions AS (
    UPDATE submissions AS s
    SET
      is_ai_graded = FALSE,
      -- For each submission, we'll pull the rubric grading ID from the most
      -- recent manual grading job.
      manual_rubric_grading_id = mrsmgj.manual_rubric_grading_id,
      -- For each submission, we'll pull the feedback from the most recent
      -- non-AI grading job. If there wasn't one, this will be set to `NULL`,
      -- which is the implicit default value for something that has never been graded.
      feedback = mrsnagj.feedback
    FROM
      deleted_grading_jobs AS dgj
      LEFT JOIN most_recent_submission_manual_grading_jobs AS mrsmgj ON TRUE
      LEFT JOIN most_recent_submission_non_ai_grading_jobs AS mrsnagj ON TRUE
    WHERE
      s.id = dgj.submission_id
      AND mrsmgj.submission_id = s.id
      AND mrsnagj.submission_id = s.id
  ),
  most_recent_instance_question_manual_grading_jobs AS (
    SELECT DISTINCT
      ON (iq.id) iq.id AS instance_question_id,
      gj.*
    FROM
      deleted_grading_jobs AS dgj
      JOIN instance_questions AS iq ON (iq.id = dgj.instance_question_id)
      JOIN variants AS v ON (v.instance_question_id = iq.id)
      JOIN submissions AS s ON (s.variant_id = v.id)
      JOIN grading_jobs AS gj ON (gj.submission_id = s.id)
    WHERE
      gj.grading_method = 'Manual'
    ORDER BY
      iq.id,
      gj.date DESC,
      gj.id DESC
  ),
  -- TODO: this should likely be updating `status` somehow. It gets set to `complete` when
  -- manual grading occurs, but we may want to revert to `saved` (or maybe another status)
  -- depending on the situation.
  updated_instance_questions AS (
    UPDATE instance_questions AS iq
    SET
      points = (
        COALESCE(iq.auto_points, 0) + COALESCE(mriqmgj.manual_points, 0)
      ),
      score_perc = (
        COALESCE(iq.auto_points, 0) + COALESCE(mriqmgj.manual_points, 0)
      ) / aq.max_points * 100,
      -- If there was no previous manual grading job, this will be set to `NULL`, not 0.
      -- This is the expected behavior, as an instance question that has never been manually graded
      -- would already have `NULL` for `manual_points`.
      manual_points = mriqmgj.manual_points,
      modified_at = NOW(),
      last_grader = mriqmgj.auth_user_id,
      -- TODO: this may need to compute `highest_submission_score`. Or, as Matt suggested,
      -- we may want to refactor `highest_submission_score` to only track auto points.
      is_ai_graded = FALSE,
      -- If there is no previous manual grading job, we'll flag that the instance question
      -- requires manual grading. This both helps ensure that it eventually gets graded, and
      -- also ensures that this submission isn't erroneously picked up when we're looking for
      -- similar submissions for RAG.
      requires_manual_grading = (
        CASE
          WHEN mriqmgj.id IS NULL THEN TRUE
          ELSE FALSE
        END
      )
    FROM
      deleted_grading_jobs AS dgj
      JOIN assessment_questions AS aq ON (aq.id = dgj.assessment_question_id)
      LEFT JOIN most_recent_instance_question_manual_grading_jobs AS mriqmgj ON (
        mriqmgj.instance_question_id = dgj.instance_question_id
      )
    WHERE
      iq.id = dgj.instance_question_id
    RETURNING
      iq.id,
      iq.assessment_instance_id,
      iq.points,
      iq.score_perc,
      iq.auto_points,
      iq.manual_points,
      aq.max_points,
      aq.max_auto_points,
      aq.max_manual_points
  ),
  logs AS (
    INSERT INTO
      question_score_logs (
        instance_question_id,
        auth_user_id,
        max_points,
        max_auto_points,
        max_manual_points,
        points,
        score_perc,
        auto_points,
        manual_points
      )
    SELECT
      uiq.id,
      -- We deliberately use the user that's performing the deletion, not the user who
      -- performed the previous manual grading job, because there might not be one.
      $authn_user_id,
      uiq.max_points,
      uiq.max_auto_points,
      uiq.max_manual_points,
      uiq.points,
      uiq.score_perc,
      uiq.auto_points,
      uiq.manual_points
    FROM
      updated_instance_questions AS uiq
  )
SELECT
  uiq.*,
  to_jsonb(mriqmgj.*) AS most_recent_manual_grading_job
FROM
  updated_instance_questions AS uiq
  LEFT JOIN most_recent_instance_question_manual_grading_jobs AS mriqmgj ON (mriqmgj.instance_question_id = uiq.id);<|MERGE_RESOLUTION|>--- conflicted
+++ resolved
@@ -48,13 +48,6 @@
   )
 SELECT
   iq.*,
-<<<<<<< HEAD
-  -- Convert modified_at to a text representation suitable for
-  -- PostgreSQL so it can be properly interpreted when a grade
-  -- update POST is received back.
-  CAST(iq.modified_at AS text) AS modified_at,
-=======
->>>>>>> b9a6153e
   ai.open AS assessment_open,
   COALESCE(u.uid, array_to_string(gul.uid_list, ', ')) AS uid,
   COALESCE(agu.name, agu.uid) AS assigned_grader_name,
