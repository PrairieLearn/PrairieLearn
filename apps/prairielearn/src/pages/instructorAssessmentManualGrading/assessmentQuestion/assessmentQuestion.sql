-- BLOCK select_instance_questions_manual_grading
WITH
  issue_count AS (
    SELECT
      i.instance_question_id AS instance_question_id,
      count(*)::integer AS open_issue_count
    FROM
      issues AS i
    WHERE
      i.assessment_id = $assessment_id
      AND i.course_caused
      AND i.open
    GROUP BY
      i.instance_question_id
  ),
  latest_submissions AS (
    SELECT DISTINCT
      ON (iq.id) iq.id AS instance_question_id,
      s.id AS submission_id,
      s.manual_rubric_grading_id
    FROM
      instance_questions AS iq
      JOIN variants AS v ON iq.id = v.instance_question_id
      JOIN submissions AS s ON v.id = s.variant_id
    WHERE
      iq.assessment_question_id = $assessment_question_id
    ORDER BY
      iq.id,
      s.date DESC
  ),
  rubric_items_agg AS (
    SELECT
      ls.instance_question_id,
      COALESCE(
        json_agg(rgi.rubric_item_id) FILTER (
          WHERE
            rgi.rubric_item_id IS NOT NULL
        ),
        '[]'::json
      ) AS rubric_grading_item_ids
    FROM
      latest_submissions AS ls
      LEFT JOIN rubric_grading_items AS rgi ON (
        rgi.rubric_grading_id = ls.manual_rubric_grading_id
      )
    GROUP BY
      ls.instance_question_id
  )
SELECT
  iq.*,
  ai.open AS assessment_open,
  COALESCE(u.uid, array_to_string(gul.uid_list, ', ')) AS uid,
  COALESCE(agu.name, agu.uid) AS assigned_grader_name,
  COALESCE(lgu.name, lgu.uid) AS last_grader_name,
  to_jsonb(aq.*) AS assessment_question,
  COALESCE(g.name, u.name) AS user_or_group_name,
  ic.open_issue_count,
  -- Pseudo-random deterministic stable order of instance questions. This will
  -- always return the same set of instance questions in the same order, but it
  -- is designed to reduce the impact of the order of the instance questions on
  -- individual students, which reduces bias. See
  -- https://papers.ssrn.com/sol3/papers.cfm?abstract_id=4603146
<<<<<<< HEAD
  ((iq.id % 21317) * 45989) % 3767 AS iq_stable_order
=======
  ((iq.id % 21317) * 45989) % 3767 as iq_stable_order,
  COALESCE(ri.rubric_grading_item_ids, '[]'::json) AS rubric_grading_item_ids
>>>>>>> 417a954b
FROM
  instance_questions AS iq
  JOIN assessment_instances AS ai ON (ai.id = iq.assessment_instance_id)
  JOIN assessment_questions AS aq ON (aq.id = iq.assessment_question_id)
  LEFT JOIN users AS u ON (u.user_id = ai.user_id)
  LEFT JOIN groups AS g ON (g.id = ai.group_id)
  LEFT JOIN groups_uid_list (g.id) AS gul ON TRUE
  LEFT JOIN users AS agu ON (agu.user_id = iq.assigned_grader)
  LEFT JOIN users AS lgu ON (lgu.user_id = iq.last_grader)
  LEFT JOIN issue_count AS ic ON (ic.instance_question_id = iq.id)
  LEFT JOIN rubric_items_agg AS ri ON ri.instance_question_id = iq.id
WHERE
  ai.assessment_id = $assessment_id
  AND iq.assessment_question_id = $assessment_question_id
  AND iq.status != 'unanswered'
ORDER BY
  iq_stable_order,
  iq.id;

-- BLOCK update_instance_questions
UPDATE instance_questions AS iq
SET
  requires_manual_grading = CASE
    WHEN $update_requires_manual_grading THEN $requires_manual_grading
    ELSE requires_manual_grading
  END,
  assigned_grader = CASE
    WHEN $update_assigned_grader THEN $assigned_grader
    ELSE assigned_grader
  END
WHERE
  iq.assessment_question_id = $assessment_question_id
  AND iq.id = ANY ($instance_question_ids::BIGINT[]);

-- BLOCK toggle_ai_grading_mode
UPDATE assessment_questions
SET
  ai_grading_mode = NOT ai_grading_mode
WHERE
  id = $assessment_question_id;

-- BLOCK delete_ai_grading_jobs
WITH
  deleted_grading_jobs AS (
    UPDATE grading_jobs AS gj
    SET
      deleted_at = NOW(),
      deleted_by = $authn_user_id
    FROM
      submissions AS s
      JOIN variants AS v ON (v.id = s.variant_id)
      JOIN instance_questions AS iq ON (iq.id = v.instance_question_id)
    WHERE
      gj.submission_id = s.id
      AND gj.grading_method = 'AI'
      AND gj.deleted_at IS NULL
      AND iq.assessment_question_id = $assessment_question_id
    RETURNING
      gj.id AS grading_job_id,
      gj.submission_id,
      iq.id AS instance_question_id,
      iq.assessment_question_id
  ),
  most_recent_submission_manual_grading_jobs AS (
    SELECT DISTINCT
      ON (s.id) s.id AS submission_id,
      gj.manual_rubric_grading_id AS manual_rubric_grading_id
    FROM
      deleted_grading_jobs AS dgj
      JOIN variants AS v ON (v.instance_question_id = dgj.instance_question_id)
      JOIN submissions AS s ON (s.variant_id = v.id)
      JOIN grading_jobs AS gj ON (gj.submission_id = s.id)
    WHERE
      gj.grading_method = 'Manual'
    ORDER BY
      s.id,
      gj.date DESC,
      gj.id DESC
  ),
  most_recent_submission_non_ai_grading_jobs AS (
    SELECT DISTINCT
      ON (s.id) s.id AS submission_id,
      gj.feedback
    FROM
      deleted_grading_jobs AS dgj
      JOIN variants AS v ON (v.instance_question_id = dgj.instance_question_id)
      JOIN submissions AS s ON (s.variant_id = v.id)
      JOIN grading_jobs AS gj ON (gj.submission_id = s.id)
    WHERE
      gj.grading_method != 'AI'
    ORDER BY
      s.id,
      gj.date DESC,
      gj.id DESC
  ),
  updated_submissions AS (
    UPDATE submissions AS s
    SET
      is_ai_graded = FALSE,
      -- For each submission, we'll pull the rubric grading ID from the most
      -- recent manual grading job.
      manual_rubric_grading_id = mrsmgj.manual_rubric_grading_id,
      -- For each submission, we'll pull the feedback from the most recent
      -- non-AI grading job. If there wasn't one, this will be set to `NULL`,
      -- which is the implicit default value for something that has never been graded.
      feedback = mrsnagj.feedback
    FROM
      deleted_grading_jobs AS dgj
      LEFT JOIN most_recent_submission_manual_grading_jobs AS mrsmgj ON TRUE
      LEFT JOIN most_recent_submission_non_ai_grading_jobs AS mrsnagj ON TRUE
    WHERE
      s.id = dgj.submission_id
      AND mrsmgj.submission_id = s.id
      AND mrsnagj.submission_id = s.id
  ),
  most_recent_instance_question_manual_grading_jobs AS (
    SELECT DISTINCT
      ON (iq.id) iq.id AS instance_question_id,
      gj.*
    FROM
      deleted_grading_jobs AS dgj
      JOIN instance_questions AS iq ON (iq.id = dgj.instance_question_id)
      JOIN variants AS v ON (v.instance_question_id = iq.id)
      JOIN submissions AS s ON (s.variant_id = v.id)
      JOIN grading_jobs AS gj ON (gj.submission_id = s.id)
    WHERE
      gj.grading_method = 'Manual'
    ORDER BY
      iq.id,
      gj.date DESC,
      gj.id DESC
  ),
  -- TODO: this should likely be updating `status` somehow. It gets set to `complete` when
  -- manual grading occurs, but we may want to revert to `saved` (or maybe another status)
  -- depending on the situation.
  updated_instance_questions AS (
    UPDATE instance_questions AS iq
    SET
      points = (
        COALESCE(iq.auto_points, 0) + COALESCE(mriqmgj.manual_points, 0)
      ),
      score_perc = (
        COALESCE(iq.auto_points, 0) + COALESCE(mriqmgj.manual_points, 0)
      ) / aq.max_points * 100,
      -- If there was no previous manual grading job, this will be set to `NULL`, not 0.
      -- This is the expected behavior, as an instance question that has never been manually graded
      -- would already have `NULL` for `manual_points`.
      manual_points = mriqmgj.manual_points,
      modified_at = NOW(),
      last_grader = mriqmgj.auth_user_id,
      -- TODO: this may need to compute `highest_submission_score`. Or, as Matt suggested,
      -- we may want to refactor `highest_submission_score` to only track auto points.
      is_ai_graded = FALSE,
      -- If there is no previous manual grading job, we'll flag that the instance question
      -- requires manual grading. This both helps ensure that it eventually gets graded, and
      -- also ensures that this submission isn't erroneously picked up when we're looking for
      -- similar submissions for RAG.
      requires_manual_grading = (
        CASE
          WHEN mriqmgj.id IS NULL THEN TRUE
          ELSE FALSE
        END
      )
    FROM
      deleted_grading_jobs AS dgj
      JOIN assessment_questions AS aq ON (aq.id = dgj.assessment_question_id)
      LEFT JOIN most_recent_instance_question_manual_grading_jobs AS mriqmgj ON (
        mriqmgj.instance_question_id = dgj.instance_question_id
      )
    WHERE
      iq.id = dgj.instance_question_id
    RETURNING
      iq.id,
      iq.assessment_instance_id,
      iq.points,
      iq.score_perc,
      iq.auto_points,
      iq.manual_points,
      aq.max_points,
      aq.max_auto_points,
      aq.max_manual_points
  ),
  logs AS (
    INSERT INTO
      question_score_logs (
        instance_question_id,
        auth_user_id,
        max_points,
        max_auto_points,
        max_manual_points,
        points,
        score_perc,
        auto_points,
        manual_points
      )
    SELECT
      uiq.id,
      -- We deliberately use the user that's performing the deletion, not the user who
      -- performed the previous manual grading job, because there might not be one.
      $authn_user_id,
      uiq.max_points,
      uiq.max_auto_points,
      uiq.max_manual_points,
      uiq.points,
      uiq.score_perc,
      uiq.auto_points,
      uiq.manual_points
    FROM
      updated_instance_questions AS uiq
  )
SELECT
  uiq.*,
  to_jsonb(mriqmgj.*) AS most_recent_manual_grading_job
FROM
  updated_instance_questions AS uiq
  LEFT JOIN most_recent_instance_question_manual_grading_jobs AS mriqmgj ON (mriqmgj.instance_question_id = uiq.id);<|MERGE_RESOLUTION|>--- conflicted
+++ resolved
@@ -60,12 +60,8 @@
   -- is designed to reduce the impact of the order of the instance questions on
   -- individual students, which reduces bias. See
   -- https://papers.ssrn.com/sol3/papers.cfm?abstract_id=4603146
-<<<<<<< HEAD
-  ((iq.id % 21317) * 45989) % 3767 AS iq_stable_order
-=======
-  ((iq.id % 21317) * 45989) % 3767 as iq_stable_order,
+  ((iq.id % 21317) * 45989) % 3767 AS iq_stable_order,
   COALESCE(ri.rubric_grading_item_ids, '[]'::json) AS rubric_grading_item_ids
->>>>>>> 417a954b
 FROM
   instance_questions AS iq
   JOIN assessment_instances AS ai ON (ai.id = iq.assessment_instance_id)
