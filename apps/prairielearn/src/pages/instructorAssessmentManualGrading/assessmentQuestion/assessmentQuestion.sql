--- conflicted
+++ resolved
@@ -94,191 +94,4 @@
   END
 WHERE
   iq.assessment_question_id = $assessment_question_id
-<<<<<<< HEAD
-  AND iq.id = ANY ($instance_question_ids::BIGINT[]);
-
--- BLOCK toggle_ai_grading_mode
-UPDATE assessment_questions
-SET
-  ai_grading_mode = NOT ai_grading_mode
-WHERE
-  id = $assessment_question_id;
-=======
-  AND iq.id = ANY ($instance_question_ids::bigint[]);
-
--- BLOCK delete_ai_grading_jobs
-WITH
-  deleted_grading_jobs AS (
-    UPDATE grading_jobs AS gj
-    SET
-      deleted_at = NOW(),
-      deleted_by = $authn_user_id
-    FROM
-      submissions AS s
-      JOIN variants AS v ON (v.id = s.variant_id)
-      JOIN instance_questions AS iq ON (iq.id = v.instance_question_id)
-    WHERE
-      gj.submission_id = s.id
-      AND gj.grading_method = 'AI'
-      AND gj.deleted_at IS NULL
-      AND iq.assessment_question_id = $assessment_question_id
-    RETURNING
-      gj.id AS grading_job_id,
-      gj.submission_id,
-      iq.id AS instance_question_id,
-      iq.assessment_question_id
-  ),
-  most_recent_submission_manual_grading_jobs AS (
-    SELECT DISTINCT
-      ON (s.id) s.id AS submission_id,
-      gj.manual_rubric_grading_id AS manual_rubric_grading_id
-    FROM
-      deleted_grading_jobs AS dgj
-      JOIN variants AS v ON (v.instance_question_id = dgj.instance_question_id)
-      JOIN submissions AS s ON (s.variant_id = v.id)
-      JOIN grading_jobs AS gj ON (gj.submission_id = s.id)
-    WHERE
-      gj.grading_method = 'Manual'
-    ORDER BY
-      s.id,
-      gj.date DESC,
-      gj.id DESC
-  ),
-  most_recent_submission_non_ai_grading_jobs AS (
-    SELECT DISTINCT
-      ON (s.id) s.id AS submission_id,
-      gj.feedback
-    FROM
-      deleted_grading_jobs AS dgj
-      JOIN variants AS v ON (v.instance_question_id = dgj.instance_question_id)
-      JOIN submissions AS s ON (s.variant_id = v.id)
-      JOIN grading_jobs AS gj ON (gj.submission_id = s.id)
-    WHERE
-      gj.grading_method != 'AI'
-    ORDER BY
-      s.id,
-      gj.date DESC,
-      gj.id DESC
-  ),
-  updated_submissions AS (
-    UPDATE submissions AS s
-    SET
-      is_ai_graded = FALSE,
-      -- For each submission, we'll pull the rubric grading ID from the most
-      -- recent manual grading job.
-      manual_rubric_grading_id = mrsmgj.manual_rubric_grading_id,
-      -- For each submission, we'll pull the feedback from the most recent
-      -- non-AI grading job. If there wasn't one, this will be set to `NULL`,
-      -- which is the implicit default value for something that has never been graded.
-      feedback = mrsnagj.feedback
-    FROM
-      deleted_grading_jobs AS dgj
-      LEFT JOIN most_recent_submission_manual_grading_jobs AS mrsmgj ON TRUE
-      LEFT JOIN most_recent_submission_non_ai_grading_jobs AS mrsnagj ON TRUE
-    WHERE
-      s.id = dgj.submission_id
-      AND mrsmgj.submission_id = s.id
-      AND mrsnagj.submission_id = s.id
-  ),
-  most_recent_instance_question_manual_grading_jobs AS (
-    SELECT DISTINCT
-      ON (iq.id) iq.id AS instance_question_id,
-      gj.*
-    FROM
-      deleted_grading_jobs AS dgj
-      JOIN instance_questions AS iq ON (iq.id = dgj.instance_question_id)
-      JOIN variants AS v ON (v.instance_question_id = iq.id)
-      JOIN submissions AS s ON (s.variant_id = v.id)
-      JOIN grading_jobs AS gj ON (gj.submission_id = s.id)
-    WHERE
-      gj.grading_method = 'Manual'
-    ORDER BY
-      iq.id,
-      gj.date DESC,
-      gj.id DESC
-  ),
-  -- TODO: this should likely be updating `status` somehow. It gets set to `complete` when
-  -- manual grading occurs, but we may want to revert to `saved` (or maybe another status)
-  -- depending on the situation.
-  updated_instance_questions AS (
-    UPDATE instance_questions AS iq
-    SET
-      points = (
-        COALESCE(iq.auto_points, 0) + COALESCE(mriqmgj.manual_points, 0)
-      ),
-      score_perc = (
-        COALESCE(iq.auto_points, 0) + COALESCE(mriqmgj.manual_points, 0)
-      ) / aq.max_points * 100,
-      -- If there was no previous manual grading job, this will be set to `NULL`, not 0.
-      -- This is the expected behavior, as an instance question that has never been manually graded
-      -- would already have `NULL` for `manual_points`.
-      manual_points = mriqmgj.manual_points,
-      modified_at = NOW(),
-      last_grader = mriqmgj.auth_user_id,
-      -- TODO: this may need to compute `highest_submission_score`. Or, as Matt suggested,
-      -- we may want to refactor `highest_submission_score` to only track auto points.
-      is_ai_graded = FALSE,
-      -- If there is no previous manual grading job, we'll flag that the instance question
-      -- requires manual grading. This both helps ensure that it eventually gets graded, and
-      -- also ensures that this submission isn't erroneously picked up when we're looking for
-      -- similar submissions for RAG.
-      requires_manual_grading = (
-        CASE
-          WHEN mriqmgj.id IS NULL THEN TRUE
-          ELSE FALSE
-        END
-      )
-    FROM
-      deleted_grading_jobs AS dgj
-      JOIN assessment_questions AS aq ON (aq.id = dgj.assessment_question_id)
-      LEFT JOIN most_recent_instance_question_manual_grading_jobs AS mriqmgj ON (
-        mriqmgj.instance_question_id = dgj.instance_question_id
-      )
-    WHERE
-      iq.id = dgj.instance_question_id
-    RETURNING
-      iq.id,
-      iq.assessment_instance_id,
-      iq.points,
-      iq.score_perc,
-      iq.auto_points,
-      iq.manual_points,
-      aq.max_points,
-      aq.max_auto_points,
-      aq.max_manual_points
-  ),
-  logs AS (
-    INSERT INTO
-      question_score_logs (
-        instance_question_id,
-        auth_user_id,
-        max_points,
-        max_auto_points,
-        max_manual_points,
-        points,
-        score_perc,
-        auto_points,
-        manual_points
-      )
-    SELECT
-      uiq.id,
-      -- We deliberately use the user that's performing the deletion, not the user who
-      -- performed the previous manual grading job, because there might not be one.
-      $authn_user_id,
-      uiq.max_points,
-      uiq.max_auto_points,
-      uiq.max_manual_points,
-      uiq.points,
-      uiq.score_perc,
-      uiq.auto_points,
-      uiq.manual_points
-    FROM
-      updated_instance_questions AS uiq
-  )
-SELECT
-  uiq.*,
-  to_jsonb(mriqmgj.*) AS most_recent_manual_grading_job
-FROM
-  updated_instance_questions AS uiq
-  LEFT JOIN most_recent_instance_question_manual_grading_jobs AS mriqmgj ON (mriqmgj.instance_question_id = uiq.id);
->>>>>>> 4cad6bdb
+  AND iq.id = ANY ($instance_question_ids::bigint[]);