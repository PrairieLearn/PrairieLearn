--- conflicted
+++ resolved
@@ -4,12 +4,8 @@
 import * as error from '@prairielearn/error';
 import { loadSqlEquiv, queryAsync, queryRows } from '@prairielearn/postgres';
 
-<<<<<<< HEAD
-=======
 import { botGrade } from '../../../lib/bot-grading.js';
-import { InstanceQuestionSchema } from '../../../lib/db-types.js';
 import { features } from '../../../lib/features/index.js';
->>>>>>> 780ce907
 import * as manualGrading from '../../../lib/manualGrading.js';
 
 import { AssessmentQuestion } from './assessmentQuestion.html.js';
@@ -24,12 +20,8 @@
     if (!res.locals.authz_data.has_course_instance_permission_view) {
       throw new error.HttpStatusError(403, 'Access denied (must be a student data viewer)');
     }
-<<<<<<< HEAD
-    res.send(AssessmentQuestion({ resLocals: res.locals }));
-=======
-    res.locals.bot_grading_enabled = await features.enabledFromLocals('bot-grading', res.locals);
-    res.render(import.meta.filename.replace(/\.(js|ts)$/, '.ejs'), res.locals);
->>>>>>> 780ce907
+    const botGradingEnabled = await features.enabledFromLocals('bot-grading', res.locals);
+    res.send(AssessmentQuestion({ resLocals: res.locals, botGradingEnabled }));
   }),
 );
 
@@ -119,25 +111,6 @@
       } else {
         res.send({});
       }
-<<<<<<< HEAD
-=======
-    } else if (req.body.__action === 'edit_question_score_perc') {
-      const result = await manualGrading.updateInstanceQuestionScore(
-        res.locals.assessment.id,
-        req.body.instance_question_id,
-        null, // submission_id
-        req.body.modified_at,
-        { score_perc: req.body.score_perc },
-        res.locals.authn_user.user_id,
-      );
-      if (result.modified_at_conflict) {
-        res.send({
-          conflict_grading_job_id: result.grading_job_id,
-          conflict_details_url: `${res.locals.urlPrefix}/assessment/${res.locals.assessment.id}/manual_grading/instance_question/${req.body.instance_question_id}?conflict_grading_job_id=${result.grading_job_id}`,
-        });
-      } else {
-        res.send({});
-      }
     } else if (req.body.__action === 'bot_grade_assessment') {
       // check if bot grading is enabled
       const bot_grading_enabled = await features.enabledFromLocals('bot-grading', res.locals);
@@ -155,7 +128,6 @@
         user_id: res.locals.user.user_id,
       });
       res.redirect(res.locals.urlPrefix + '/jobSequence/' + jobSequenceId);
->>>>>>> 780ce907
     } else {
       throw new error.HttpStatusError(400, `unknown __action: ${req.body.__action}`);
     }
