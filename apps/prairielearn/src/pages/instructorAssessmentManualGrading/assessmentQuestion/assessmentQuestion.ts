import { Router } from 'express';
import asyncHandler from 'express-async-handler';

import * as error from '@prairielearn/error';
import { flash } from '@prairielearn/flash';
import { execute, loadSqlEquiv, queryRows } from '@prairielearn/postgres';
import { run } from '@prairielearn/run';

import {
  calculateAiGradingStats,
  fillInstanceQuestionColumns,
} from '../../../ee/lib/ai-grading/ai-grading-stats.js';
import {
  deleteAiGradingJobs,
  toggleAiGradingMode,
} from '../../../ee/lib/ai-grading/ai-grading-util.js';
import { aiGrade } from '../../../ee/lib/ai-grading/ai-grading.js';
import {
  deleteAiInstanceQuestionGroups,
  selectAssessmentQuestionHasInstanceQuestionGroups,
  selectInstanceQuestionGroups,
} from '../../../ee/lib/ai-instance-question-grouping/ai-instance-question-grouping-util.js';
import { aiInstanceQuestionGrouping } from '../../../ee/lib/ai-instance-question-grouping/ai-instance-question-grouping.js';
import { features } from '../../../lib/features/index.js';
import { idsEqual } from '../../../lib/id.js';
import * as manualGrading from '../../../lib/manualGrading.js';
import { typedAsyncHandler } from '../../../lib/res-locals.js';
import { createAuthzMiddleware } from '../../../middlewares/authzHelper.js';
import { selectCourseInstanceGraderStaff } from '../../../models/course-instances.js';

import { AssessmentQuestion } from './assessmentQuestion.html.js';
import { InstanceQuestionRowSchema } from './assessmentQuestion.types.js';

const router = Router();
const sql = loadSqlEquiv(import.meta.url);

router.get(
  '/',
  createAuthzMiddleware({
    oneOfPermissions: ['has_course_instance_permission_view'],
    unauthorizedUsers: 'block',
  }),
  typedAsyncHandler<'instructor-assessment-question'>(async (req, res) => {
    const courseStaff = await selectCourseInstanceGraderStaff({
      course_instance_id: res.locals.course_instance.id,
    });
    const aiGradingEnabled = await features.enabledFromLocals('ai-grading', res.locals);
    const rubric_data = await manualGrading.selectRubricData({
      assessment_question: res.locals.assessment_question,
    });

    const instanceQuestionGroups = await selectInstanceQuestionGroups({
      assessmentQuestionId: res.locals.assessment_question.id,
    });

    res.send(
      AssessmentQuestion({
        resLocals: res.locals,
        courseStaff,
        aiGradingEnabled,
        aiGradingMode: aiGradingEnabled && res.locals.assessment_question.ai_grading_mode,
        aiGradingStats:
          aiGradingEnabled && res.locals.assessment_question.ai_grading_mode
            ? await calculateAiGradingStats(res.locals.assessment_question)
            : null,
        instanceQuestionGroups,
        rubric_data,
      }),
    );
  }),
);

router.get(
  '/instances.json',
  asyncHandler(async (req, res) => {
    if (!res.locals.authz_data.has_course_instance_permission_view) {
      throw new error.HttpStatusError(403, 'Access denied (must be a student data viewer)');
    }

    const instance_questions = await queryRows(
      sql.select_instance_questions_manual_grading,
      {
        assessment_id: res.locals.assessment.id,
        assessment_question_id: res.locals.assessment_question.id,
      },
      InstanceQuestionRowSchema,
    );

    res.send({
      instance_questions: await fillInstanceQuestionColumns(
        instance_questions,
        res.locals.assessment_question,
      ),
    });
  }),
);

router.get(
  '/next_ungraded',
  asyncHandler(async (req, res) => {
    if (!res.locals.authz_data.has_course_instance_permission_view) {
      throw new error.HttpStatusError(403, 'Access denied (must be a student data viewer)');
    }
    if (
      req.query.prior_instance_question_id != null &&
      typeof req.query.prior_instance_question_id !== 'string'
    ) {
      throw new error.HttpStatusError(400, 'prior_instance_question_id must be a single value');
    }

    req.session.skip_graded_submissions = req.session.skip_graded_submissions ?? true;
<<<<<<< HEAD

    const aiGradingMode =
      (await features.enabledFromLocals('ai-grading', res.locals)) &&
      res.locals.assessment_question.ai_grading_mode;

    const use_instance_question_groups =
      aiGradingMode &&
      (await selectAssessmentQuestionHasInstanceQuestionGroups({
        assessmentQuestionId: res.locals.assessment_question.id,
      }));

=======
>>>>>>> 10fbe42e
    res.redirect(
      await manualGrading.nextInstanceQuestionUrl({
        urlPrefix: res.locals.urlPrefix,
        assessment_id: res.locals.assessment.id,
        assessment_question_id: res.locals.assessment_question.id,
        user_id: res.locals.authz_data.user.user_id,
        prior_instance_question_id: req.query.prior_instance_question_id ?? null,
        skip_graded_submissions: true,
<<<<<<< HEAD
        use_instance_question_groups,
=======
>>>>>>> 10fbe42e
      }),
    );
  }),
);

router.post(
  '/',
  asyncHandler(async (req, res) => {
    if (!res.locals.authz_data.has_course_instance_permission_edit) {
      throw new error.HttpStatusError(403, 'Access denied (must be a student data editor)');
    }
    // TODO: parse req.body with Zod

    if (req.body.__action === 'batch_action') {
      if (req.body.batch_action === 'ai_grade_assessment_selected') {
        if (!(await features.enabledFromLocals('ai-grading', res.locals))) {
          throw new error.HttpStatusError(403, 'Access denied (feature not available)');
        }

        const instance_question_ids = Array.isArray(req.body.instance_question_id)
          ? req.body.instance_question_id
          : [req.body.instance_question_id];
        const jobSequenceId = await aiGrade({
          question: res.locals.question,
          course: res.locals.course,
          course_instance_id: res.locals.course_instance.id,
          assessment_question: res.locals.assessment_question,
          urlPrefix: res.locals.urlPrefix,
          authn_user_id: res.locals.authn_user.user_id,
          user_id: res.locals.user.user_id,
          mode: 'selected',
          instance_question_ids,
        });

        res.redirect(res.locals.urlPrefix + '/jobSequence/' + jobSequenceId);
      } else if (req.body.batch_action === 'ai_instance_question_group_selected') {
        if (!(await features.enabledFromLocals('ai-grading', res.locals))) {
          throw new error.HttpStatusError(403, 'Access denied (feature not available)');
        }

        const instance_question_ids = Array.isArray(req.body.instance_question_id)
          ? req.body.instance_question_id
          : [req.body.instance_question_id];

        const jobSequenceId = await aiInstanceQuestionGrouping({
          question: res.locals.question,
          course: res.locals.course,
          course_instance_id: res.locals.course_instance.id,
          assessment_question: res.locals.assessment_question,
          urlPrefix: res.locals.urlPrefix,
          authn_user_id: res.locals.authn_user.user_id,
          user_id: res.locals.user.user_id,
          instance_question_ids,
          closed_instance_questions_only: req.body.closed_instance_questions_only === 'true',
          ungrouped_instance_questions_only: false,
        });

        res.redirect(res.locals.urlPrefix + '/jobSequence/' + jobSequenceId);
      } else {
        const action_data = JSON.parse(req.body.batch_action_data) || {};
        const instance_question_ids = Array.isArray(req.body.instance_question_id)
          ? req.body.instance_question_id
          : [req.body.instance_question_id];
        if (action_data?.assigned_grader != null) {
          const courseStaff = await selectCourseInstanceGraderStaff({
            course_instance_id: res.locals.course_instance.id,
          });
          if (!courseStaff.some((staff) => idsEqual(staff.user_id, action_data.assigned_grader))) {
            throw new error.HttpStatusError(
              400,
              'Assigned grader does not have Student Data Editor permission',
            );
          }
        }
        await execute(sql.update_instance_questions, {
          assessment_question_id: res.locals.assessment_question.id,
          instance_question_ids,
          update_requires_manual_grading: 'requires_manual_grading' in action_data,
          requires_manual_grading: !!action_data?.requires_manual_grading,
          update_assigned_grader: 'assigned_grader' in action_data,
          assigned_grader: action_data?.assigned_grader,
        });
        res.send({});
      }
    } else if (req.body.__action === 'edit_question_points') {
      const result = await manualGrading.updateInstanceQuestionScore(
        res.locals.assessment.id,
        req.body.instance_question_id,
        null, // submission_id
        req.body.modified_at ? new Date(req.body.modified_at) : null, // check_modified_at
        {
          points: req.body.points,
          manual_points: req.body.manual_points,
          auto_points: req.body.auto_points,
          score_perc: req.body.score_perc,
        },
        res.locals.authn_user.user_id,
      );
      if (result.modified_at_conflict) {
        res.send({
          conflict_grading_job_id: result.grading_job_id,
          conflict_details_url: `${res.locals.urlPrefix}/assessment/${res.locals.assessment.id}/manual_grading/instance_question/${req.body.instance_question_id}?conflict_grading_job_id=${result.grading_job_id}`,
        });
      } else {
        res.send({});
      }
    } else if (req.body.__action === 'toggle_ai_grading_mode') {
      await toggleAiGradingMode(res.locals.assessment_question.id);
      res.redirect(req.originalUrl);
    } else if (
      ['ai_grade_assessment', 'ai_grade_assessment_graded', 'ai_grade_assessment_all'].includes(
        req.body.__action,
      )
    ) {
      if (!(await features.enabledFromLocals('ai-grading', res.locals))) {
        throw new error.HttpStatusError(403, 'Access denied (feature not available)');
      }

      const jobSequenceId = await aiGrade({
        question: res.locals.question,
        course: res.locals.course,
        course_instance_id: res.locals.course_instance.id,
        assessment_question: res.locals.assessment_question,
        urlPrefix: res.locals.urlPrefix,
        authn_user_id: res.locals.authn_user.user_id,
        user_id: res.locals.user.user_id,
        mode: run(() => {
          if (req.body.__action === 'ai_grade_assessment_graded') return 'human_graded';
          if (req.body.__action === 'ai_grade_assessment_all') return 'all';
          throw new Error(`Unknown action: ${req.body.__action}`);
        }),
      });

      res.redirect(res.locals.urlPrefix + '/jobSequence/' + jobSequenceId);
    } else if (req.body.__action === 'ai_instance_question_group_assessment_all') {
      if (!(await features.enabledFromLocals('ai-grading', res.locals))) {
        throw new error.HttpStatusError(403, 'Access denied (feature not available)');
      }

      const jobSequenceId = await aiInstanceQuestionGrouping({
        question: res.locals.question,
        course: res.locals.course,
        course_instance_id: res.locals.course_instance.id,
        assessment_question: res.locals.assessment_question,
        urlPrefix: res.locals.urlPrefix,
        authn_user_id: res.locals.authn_user.user_id,
        user_id: res.locals.user.user_id,
        closed_instance_questions_only: req.body.closed_instance_questions_only === 'true',
        ungrouped_instance_questions_only: false,
      });

      res.redirect(res.locals.urlPrefix + '/jobSequence/' + jobSequenceId);
    } else if (req.body.__action === 'ai_instance_question_group_assessment_ungrouped') {
      if (!(await features.enabledFromLocals('ai-grading', res.locals))) {
        throw new error.HttpStatusError(403, 'Access denied (feature not available)');
      }

      const jobSequenceId = await aiInstanceQuestionGrouping({
        question: res.locals.question,
        course: res.locals.course,
        course_instance_id: res.locals.course_instance.id,
        assessment_question: res.locals.assessment_question,
        urlPrefix: res.locals.urlPrefix,
        authn_user_id: res.locals.authn_user.user_id,
        user_id: res.locals.user.user_id,
        closed_instance_questions_only: req.body.closed_instance_questions_only === 'true',
        ungrouped_instance_questions_only: true,
      });

      res.redirect(res.locals.urlPrefix + '/jobSequence/' + jobSequenceId);
    } else if (req.body.__action === 'delete_ai_grading_jobs') {
      if (!(await features.enabledFromLocals('ai-grading', res.locals))) {
        throw new error.HttpStatusError(403, 'Access denied (feature not available)');
      }

      const iqs = await deleteAiGradingJobs({
        assessment_question_ids: [res.locals.assessment_question.id],
        authn_user_id: res.locals.authn_user.user_id,
      });

      flash(
        'success',
        `Deleted AI grading results for ${iqs.length} ${iqs.length === 1 ? 'question' : 'questions'}.`,
      );

      res.redirect(req.originalUrl);
<<<<<<< HEAD
    } else if (req.body.__action === 'delete_ai_instance_question_groupings') {
      if (!(await features.enabledFromLocals('ai-grading', res.locals))) {
        throw new error.HttpStatusError(403, 'Access denied (feature not available)');
      }

      const numDeleted = await deleteAiInstanceQuestionGroups({
        assessment_question_id: res.locals.assessment_question.id,
      });

      flash('success', `Deleted AI submission grouping results for ${numDeleted} questions.`);

      res.redirect(req.originalUrl);
=======
    } else if (req.body.__action === 'modify_rubric_settings') {
      try {
        await manualGrading.updateAssessmentQuestionRubric(
          res.locals.assessment_question.id,
          req.body.use_rubric,
          req.body.replace_auto_points,
          req.body.starting_points,
          req.body.min_points,
          req.body.max_extra_points,
          req.body.rubric_items,
          false, // tag_for_manual_grading
          res.locals.authn_user.user_id,
        );
        res.redirect(req.originalUrl);
      } catch (err) {
        res.status(500).send({ err: String(err) });
      }
>>>>>>> 10fbe42e
    } else {
      throw new error.HttpStatusError(400, `unknown __action: ${req.body.__action}`);
    }
  }),
);

export default router;<|MERGE_RESOLUTION|>--- conflicted
+++ resolved
@@ -109,7 +109,6 @@
     }
 
     req.session.skip_graded_submissions = req.session.skip_graded_submissions ?? true;
-<<<<<<< HEAD
 
     const aiGradingMode =
       (await features.enabledFromLocals('ai-grading', res.locals)) &&
@@ -120,9 +119,7 @@
       (await selectAssessmentQuestionHasInstanceQuestionGroups({
         assessmentQuestionId: res.locals.assessment_question.id,
       }));
-
-=======
->>>>>>> 10fbe42e
+    
     res.redirect(
       await manualGrading.nextInstanceQuestionUrl({
         urlPrefix: res.locals.urlPrefix,
@@ -131,10 +128,7 @@
         user_id: res.locals.authz_data.user.user_id,
         prior_instance_question_id: req.query.prior_instance_question_id ?? null,
         skip_graded_submissions: true,
-<<<<<<< HEAD
         use_instance_question_groups,
-=======
->>>>>>> 10fbe42e
       }),
     );
   }),
@@ -321,7 +315,6 @@
       );
 
       res.redirect(req.originalUrl);
-<<<<<<< HEAD
     } else if (req.body.__action === 'delete_ai_instance_question_groupings') {
       if (!(await features.enabledFromLocals('ai-grading', res.locals))) {
         throw new error.HttpStatusError(403, 'Access denied (feature not available)');
@@ -334,7 +327,6 @@
       flash('success', `Deleted AI submission grouping results for ${numDeleted} questions.`);
 
       res.redirect(req.originalUrl);
-=======
     } else if (req.body.__action === 'modify_rubric_settings') {
       try {
         await manualGrading.updateAssessmentQuestionRubric(
@@ -352,7 +344,6 @@
       } catch (err) {
         res.status(500).send({ err: String(err) });
       }
->>>>>>> 10fbe42e
     } else {
       throw new error.HttpStatusError(400, `unknown __action: ${req.body.__action}`);
     }
