--- conflicted
+++ resolved
@@ -13,12 +13,7 @@
 } from '@tanstack/react-table';
 import { parseAsArrayOf, parseAsString, parseAsStringLiteral, useQueryState } from 'nuqs';
 import { useEffect, useMemo, useRef, useState } from 'preact/compat';
-<<<<<<< HEAD
-import { Alert, Button, Dropdown, Modal, OverlayTrigger, Tooltip } from 'react-bootstrap';
-=======
 import { Alert, Button, Dropdown, Modal } from 'react-bootstrap';
-import { z } from 'zod';
->>>>>>> 615b67a0
 
 import {
   OverlayTrigger,
@@ -87,22 +82,8 @@
   courseStaff: StaffUser[];
   aiGradingStats: AiGradingGeneralStats | null;
   onSetGroupInfoModalState: (modalState: GroupInfoModalState) => void;
-<<<<<<< HEAD
-  onSetConflictModalState: (modalState: ConflictModalState | null) => void;
+  onSetConflictModalState: (modalState: ConflictModalState) => void;
   mutations: ReturnType<typeof useManualGradingActions>;
-=======
-  onSetConflictModalState: (modalState: ConflictModalState) => void;
-  mutations: {
-    batchActionMutation: ReturnType<typeof useManualGradingActions>['batchActionMutation'];
-    handleBatchAction: ReturnType<typeof useManualGradingActions>['handleBatchAction'];
-    deleteAiGradingJobsMutation: ReturnType<
-      typeof useManualGradingActions
-    >['deleteAiGradingJobsMutation'];
-    deleteAiGroupingsMutation: ReturnType<
-      typeof useManualGradingActions
-    >['deleteAiGroupingsMutation'];
-  };
->>>>>>> 615b67a0
 }
 
 function AiGradingOptionContent({ text, numToGrade }: { text: string; numToGrade: number }) {
@@ -688,41 +669,14 @@
                     <span>AI grading</span>
                   </Dropdown.Toggle>
                   <Dropdown.Menu align="end">
-<<<<<<< HEAD
-                    <Dropdown.Item
-                      onClick={() => gradeSubmissionsMutation.mutate({ selection: 'human_graded' })}
-                    >
-                      <div class="d-flex justify-content-between align-items-center w-100">
-                        <span>Grade all human-graded</span>
-                        <span class="badge bg-secondary ms-2">{aiGradingCounts.humanGraded}</span>
-                      </div>
-                    </Dropdown.Item>
-                    <Dropdown.Item
-                      disabled={selectedIds.length === 0}
-                      onClick={() => gradeSubmissionsMutation.mutate({ selection: selectedIds })}
-                    >
-                      <div class="d-flex justify-content-between align-items-center w-100">
-                        <span>Grade selected</span>
-                        <span class="badge bg-secondary ms-2">{aiGradingCounts.selected}</span>
-                      </div>
-                    </Dropdown.Item>
-                    <Dropdown.Item
-                      onClick={() => gradeSubmissionsMutation.mutate({ selection: 'all' })}
-                    >
-                      <div class="d-flex justify-content-between align-items-center w-100">
-                        <span>Grade all</span>
-                        <span class="badge bg-secondary ms-2">{aiGradingCounts.all}</span>
-                      </div>
-                    </Dropdown.Item>
-=======
                     <AiGradingOption
                       text="Grade all human-graded"
                       numToGrade={aiGradingCounts.humanGraded}
                       aiGradingModelSelectionEnabled={aiGradingModelSelectionEnabled}
                       onSelectModel={(modelId) => {
-                        batchActionMutation.mutate({
-                          action: 'ai_grade_assessment_graded',
-                          modelId,
+                        gradeSubmissionsMutation.mutate({
+                          selection: 'human_graded',
+                          model_id: modelId,
                         });
                       }}
                     />
@@ -731,10 +685,10 @@
                       numToGrade={aiGradingCounts.selected}
                       aiGradingModelSelectionEnabled={aiGradingModelSelectionEnabled}
                       onSelectModel={(modelId) => {
-                        handleBatchAction(
-                          { batch_action: 'ai_grade_assessment_selected', model_id: modelId },
-                          selectedIds,
-                        );
+                        gradeSubmissionsMutation.mutate({
+                          selection: selectedIds,
+                          model_id: modelId,
+                        });
                       }}
                     />
                     <AiGradingOption
@@ -742,13 +696,12 @@
                       numToGrade={aiGradingCounts.all}
                       aiGradingModelSelectionEnabled={aiGradingModelSelectionEnabled}
                       onSelectModel={(modelId) => {
-                        batchActionMutation.mutate({
-                          action: 'ai_grade_assessment_all',
-                          modelId,
+                        gradeSubmissionsMutation.mutate({
+                          selection: 'all',
+                          model_id: modelId,
                         });
                       }}
                     />
->>>>>>> 615b67a0
                     <Dropdown.Divider />
                     <Dropdown.Item onClick={() => setShowDeleteAiGradingModal(true)}>
                       Delete all AI grading results
