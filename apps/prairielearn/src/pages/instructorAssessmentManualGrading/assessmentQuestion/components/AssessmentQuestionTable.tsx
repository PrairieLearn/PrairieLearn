import { useQuery, useQueryClient } from '@tanstack/react-query';
import {
  type ColumnFiltersState,
  type ColumnPinningState,
  type ColumnSizingState,
  type SortingState,
  type Updater,
  type VisibilityState,
  getCoreRowModel,
  getFilteredRowModel,
  getSortedRowModel,
  useReactTable,
} from '@tanstack/react-table';
import { parseAsArrayOf, parseAsString, parseAsStringLiteral, useQueryState } from 'nuqs';
import { useEffect, useMemo, useRef, useState } from 'preact/compat';
import { Alert, Button, Dropdown, Modal } from 'react-bootstrap';
import { z } from 'zod';

import {
  OverlayTrigger,
  TanstackTableCard,
  parseAsColumnPinningState,
  parseAsColumnVisibilityStateWithColumns,
  parseAsNumericFilter,
  parseAsSortingState,
  useShiftClickCheckbox,
} from '@prairielearn/ui';

import { RubricSettings } from '../../../../components/RubricSettings.js';
import {
  AI_GRADING_MODELS,
  type AiGradingModelId,
  DEFAULT_AI_GRADING_MODEL,
} from '../../../../ee/lib/ai-grading/ai-grading-models.shared.js';
import type { AiGradingGeneralStats } from '../../../../ee/lib/ai-grading/types.js';
import type { PageContext } from '../../../../lib/client/page-context.js';
import type {
  StaffAssessment,
  StaffAssessmentQuestion,
  StaffInstanceQuestionGroup,
  StaffUser,
} from '../../../../lib/client/safe-db-types.js';
import type { RubricData } from '../../../../lib/manualGrading.types.js';
import {
  GRADING_STATUS_VALUES,
  type GradingStatusValue,
  type InstanceQuestionRowWithAIGradingStats as InstanceQuestionRow,
  InstanceQuestionRowWithAIGradingStatsSchema as InstanceQuestionRowSchema,
  type InstanceQuestionRowWithAIGradingStats,
} from '../assessmentQuestion.types.js';
import { type ColumnId, createColumns } from '../utils/columnDefinitions.js';
import { createColumnFilters } from '../utils/columnFilters.js';
import { generateAiGraderName } from '../utils/columnUtils.js';
import { type useManualGradingActions } from '../utils/useManualGradingActions.js';

import type { ConflictModalState } from './GradingConflictModal.js';
import type { GroupInfoModalState } from './GroupInfoModal.js';
import { RubricItemsFilter } from './RubricItemsFilter.js';

const DEFAULT_SORT: SortingState = [];
const DEFAULT_PINNING: ColumnPinningState = { left: [], right: [] };
const DEFAULT_GRADING_STATUS_FILTER: GradingStatusValue[] = [];
const DEFAULT_ASSIGNED_GRADER_FILTER: string[] = [];
const DEFAULT_GRADED_BY_FILTER: string[] = [];
const DEFAULT_SUBMISSION_GROUP_FILTER: string[] = [];
const DEFAULT_AI_AGREEMENT_FILTER: string[] = [];

export interface AssessmentQuestionTableProps {
  hasCourseInstancePermissionEdit: boolean;
  course: PageContext<'assessmentQuestion', 'instructor'>['course'];
  courseInstance: PageContext<'assessmentQuestion', 'instructor'>['course_instance'];
  csrfToken: string;
  instanceQuestionsInfo: InstanceQuestionRowWithAIGradingStats[];
  urlPrefix: string;
  assessment: StaffAssessment;
  assessmentQuestion: StaffAssessmentQuestion;
  questionQid: string;
  aiGradingMode: boolean;
  aiGradingModelSelectionEnabled: boolean;
  rubricData: RubricData | null;
  instanceQuestionGroups: StaffInstanceQuestionGroup[];
  courseStaff: StaffUser[];
  aiGradingStats: AiGradingGeneralStats | null;
  onSetGroupInfoModalState: (modalState: GroupInfoModalState) => void;
  onSetConflictModalState: (modalState: ConflictModalState) => void;
  mutations: {
    batchActionMutation: ReturnType<typeof useManualGradingActions>['batchActionMutation'];
    handleBatchAction: ReturnType<typeof useManualGradingActions>['handleBatchAction'];
    deleteAiGradingJobsMutation: ReturnType<
      typeof useManualGradingActions
    >['deleteAiGradingJobsMutation'];
    deleteAiGroupingsMutation: ReturnType<
      typeof useManualGradingActions
    >['deleteAiGroupingsMutation'];
  };
}

function AiGradingOptionContent({ text, numToGrade }: { text: string; numToGrade: number }) {
  return (
    <div class="d-flex justify-content-between align-items-center w-100">
      <span>{text}</span>
      <span class="badge bg-secondary ms-2">{numToGrade}</span>
    </div>
  );
}

function AiGradingOption({
  text,
  numToGrade,
  aiGradingModelSelectionEnabled,
  onSelectModel,
}: {
  text: string;
  numToGrade: number;
  aiGradingModelSelectionEnabled: boolean;
  onSelectModel: (modelId: AiGradingModelId) => void;
}) {
  if (!aiGradingModelSelectionEnabled) {
    return (
      <Dropdown.Item
        disabled={numToGrade === 0}
        onClick={() => onSelectModel(DEFAULT_AI_GRADING_MODEL)}
      >
        <AiGradingOptionContent text={text} numToGrade={numToGrade} />
      </Dropdown.Item>
    );
  }

  return (
    <Dropdown drop="end">
      <Dropdown.Toggle class={`dropdown-item ${numToGrade > 0 ? '' : 'disabled'}`}>
        <AiGradingOptionContent text={text} numToGrade={numToGrade} />
      </Dropdown.Toggle>
      <Dropdown.Menu>
        <p class="my-0 text-muted px-3">AI grader model</p>
        <Dropdown.Divider />
        {AI_GRADING_MODELS.map((model) => (
          <Dropdown.Item key={model.modelId} onClick={() => onSelectModel(model.modelId)}>
            {model.name}
          </Dropdown.Item>
        ))}
      </Dropdown.Menu>
    </Dropdown>
  );
}

export function AssessmentQuestionTable({
  hasCourseInstancePermissionEdit,
  csrfToken,
  instanceQuestionsInfo: initialInstanceQuestionsInfo,
  urlPrefix,
  assessment,
  assessmentQuestion,
  questionQid,
  aiGradingMode,
  aiGradingModelSelectionEnabled,
  rubricData,
  instanceQuestionGroups,
  courseStaff,
  course,
  courseInstance,
  aiGradingStats,
  onSetGroupInfoModalState,
  onSetConflictModalState,
  mutations,
}: AssessmentQuestionTableProps) {
  // Query state management
  const [globalFilter, setGlobalFilter] = useQueryState('search', parseAsString.withDefault(''));
  const [sorting, setSorting] = useQueryState<SortingState>(
    'sort',
    parseAsSortingState.withDefault(DEFAULT_SORT),
  );
  const [columnPinning, setColumnPinning] = useQueryState(
    'frozen',
    parseAsColumnPinningState.withDefault(DEFAULT_PINNING),
  );

  const [gradingStatusFilter, setGradingStatusFilter] = useQueryState(
    'status',
    parseAsArrayOf(parseAsStringLiteral(GRADING_STATUS_VALUES)).withDefault(
      DEFAULT_GRADING_STATUS_FILTER,
    ),
  );
  const [assignedGraderFilter, setAssignedGraderFilter] = useQueryState(
    'assigned_grader',
    parseAsArrayOf(parseAsString).withDefault(DEFAULT_ASSIGNED_GRADER_FILTER),
  );
  const [gradedByFilter, setGradedByFilter] = useQueryState(
    'graded_by',
    parseAsArrayOf(parseAsString).withDefault(DEFAULT_GRADED_BY_FILTER),
  );
  const [submissionGroupFilter, setSubmissionGroupFilter] = useQueryState(
    'submission_group',
    parseAsArrayOf(parseAsString).withDefault(DEFAULT_SUBMISSION_GROUP_FILTER),
  );
  const [aiAgreementFilter, setAiAgreementFilter] = useQueryState(
    'ai_agreement',
    parseAsArrayOf(parseAsString).withDefault(DEFAULT_AI_AGREEMENT_FILTER),
  );
  const [rubricItemsFilter, setRubricItemsFilter] = useQueryState(
    'rubric_items',
    parseAsArrayOf(parseAsString).withDefault([]),
  );

  const [manualPointsFilter, setManualPointsFilter] = useQueryState(
    'manual_points',
    parseAsNumericFilter.withDefault({ filterValue: '', emptyOnly: false }),
  );
  const [autoPointsFilter, setAutoPointsFilter] = useQueryState(
    'auto_points',
    parseAsNumericFilter.withDefault({ filterValue: '', emptyOnly: false }),
  );
  const [totalPointsFilter, setTotalPointsFilter] = useQueryState(
    'total_points',
    parseAsNumericFilter.withDefault({ filterValue: '', emptyOnly: false }),
  );
  const [scoreFilter, setScoreFilter] = useQueryState(
    'score',
    parseAsNumericFilter.withDefault({ filterValue: '', emptyOnly: false }),
  );

  const { createCheckboxProps } = useShiftClickCheckbox<InstanceQuestionRow>();

  const [columnSizing, setColumnSizing] = useState<ColumnSizingState>({});
  const [rowSelection, setRowSelection] = useState({});
  const [showDeleteAiGradingModal, setShowDeleteAiGradingModal] = useState(false);
  const [showDeleteAiGroupingsModal, setShowDeleteAiGroupingsModal] = useState(false);
  const scrollRef = useRef<HTMLDivElement | null>(null);

  const queryClientInstance = useQueryClient();

  // Fetch instance questions data
  const {
    data: instanceQuestionsInfo = initialInstanceQuestionsInfo,
    error: instanceQuestionsError,
    isError: isInstanceQuestionsError,
  } = useQuery<InstanceQuestionRow[]>({
    queryKey: ['instance-questions'],
    queryFn: async () => {
      const res = await fetch(window.location.pathname + '/instances.json', {
        headers: {
          Accept: 'application/json',
        },
      });
      const data = await res.json();
      if (!res.ok) {
        throw new Error(data.error);
      }
      if (!data.instance_questions) throw new Error('Invalid response format');
      const parsedData = z.array(InstanceQuestionRowSchema).safeParse(data.instance_questions);
      if (!parsedData.success) throw new Error('Failed to parse instance questions');
      return parsedData.data;
    },
    staleTime: Infinity,
    initialData: initialInstanceQuestionsInfo,
  });

  // Get all unique graders from the data
  const allGraders = useMemo(() => {
    const graders = new Set<string>();
    instanceQuestionsInfo.forEach((row) => {
      if (row.assigned_grader_name) graders.add(row.assigned_grader_name);
      if (row.last_grader_name) graders.add(row.last_grader_name);
      if (row.instance_question.ai_grading_status !== 'None' && aiGradingMode) {
        graders.add(generateAiGraderName(row.instance_question.ai_grading_status));
      }
    });
    return Array.from(graders).sort();
  }, [instanceQuestionsInfo, aiGradingMode]);

  // Get all unique submission groups
  const allSubmissionGroups = useMemo(() => {
    const groups = new Set<string>();
    instanceQuestionsInfo.forEach((row) => {
      if (row.instance_question.instance_question_group_name) {
        groups.add(row.instance_question.instance_question_group_name);
      }
    });
    return Array.from(groups).sort();
  }, [instanceQuestionsInfo]);

  // Get all unique AI agreement items (rubric differences)
  const allAiAgreementItems = useMemo(() => {
    const itemsMap = new Map<string, { number: number; description: string }>();
    instanceQuestionsInfo.forEach((row) => {
      if (
        row.instance_question.rubric_difference &&
        Array.isArray(row.instance_question.rubric_difference)
      ) {
        row.instance_question.rubric_difference.forEach((item) => {
          if (!itemsMap.has(item.description)) {
            itemsMap.set(item.description, { number: item.number, description: item.description });
          }
        });
      }
    });
    return Array.from(itemsMap.values()).sort((a, b) => a.number - b.number);
  }, [instanceQuestionsInfo]);

  const columnFilters = useMemo(() => {
    const filters: { id: ColumnId; value: any }[] = [
      { id: 'requires_manual_grading', value: gradingStatusFilter },
      { id: 'assigned_grader_name', value: assignedGraderFilter },
      { id: 'last_grader_name', value: gradedByFilter },
      { id: 'manual_points', value: manualPointsFilter },
      { id: 'points', value: totalPointsFilter },
    ];

    // Only add filters for columns that exist
    if (aiGradingMode && instanceQuestionGroups.length > 0) {
      filters.push({ id: 'instance_question_group_name', value: submissionGroupFilter });
    }
    if (aiGradingMode) {
      filters.push({ id: 'rubric_difference', value: aiAgreementFilter });
    }
    // Filter by rubric items if any are selected
    if (rubricData && rubricData.rubric_items.length > 0 && rubricItemsFilter.length > 0) {
      filters.push({ id: 'rubric_grading_item_ids', value: rubricItemsFilter });
    }
    if (assessmentQuestion.max_auto_points && assessmentQuestion.max_auto_points > 0) {
      filters.push({ id: 'auto_points', value: autoPointsFilter });
    }
    if (!aiGradingMode) {
      filters.push({ id: 'score_perc', value: scoreFilter });
    }

    return filters;
  }, [
    gradingStatusFilter,
    assignedGraderFilter,
    gradedByFilter,
    submissionGroupFilter,
    aiAgreementFilter,
    rubricItemsFilter,
    manualPointsFilter,
    autoPointsFilter,
    totalPointsFilter,
    scoreFilter,
    aiGradingMode,
    instanceQuestionGroups.length,
    assessmentQuestion.max_auto_points,
    rubricData,
  ]);

  const columnFilterSetters = useMemo<Record<ColumnId, Updater<any>>>(() => {
    return {
      requires_manual_grading: setGradingStatusFilter,
      assigned_grader_name: setAssignedGraderFilter,
      last_grader_name: setGradedByFilter,
      instance_question_group_name: setSubmissionGroupFilter,
      rubric_difference: setAiAgreementFilter,
      manual_points: setManualPointsFilter,
      auto_points: setAutoPointsFilter,
      points: setTotalPointsFilter,
      score_perc: setScoreFilter,
      rubric_grading_item_ids: setRubricItemsFilter,
      uid: undefined,
      user_or_group_name: undefined,
      select: undefined,
      index: undefined,
    };
  }, [
    setGradingStatusFilter,
    setAssignedGraderFilter,
    setGradedByFilter,
    setSubmissionGroupFilter,
    setAiAgreementFilter,
    setManualPointsFilter,
    setTotalPointsFilter,
    setScoreFilter,
    setRubricItemsFilter,
    setAutoPointsFilter,
  ]);

  // Sync TanStack column filter changes back to URL
  const handleColumnFiltersChange = useMemo(
    () => (updaterOrValue: Updater<ColumnFiltersState>) => {
      const newFilters =
        typeof updaterOrValue === 'function' ? updaterOrValue(columnFilters) : updaterOrValue;
      for (const filter of newFilters) {
        columnFilterSetters[filter.id as ColumnId]?.(filter.value);
      }
    },
    [columnFilters, columnFilterSetters],
  );

  // Create columns using the extracted function
  const columns = useMemo(
    () =>
      createColumns({
        aiGradingMode,
        instanceQuestionGroups,
        assessment,
        assessmentQuestion,
        hasCourseInstancePermissionEdit,
        urlPrefix,
        csrfToken,
        courseInstanceId: courseInstance.id,
        createCheckboxProps,
        scrollRef,
        onEditPointsSuccess: () => {
          void queryClientInstance.invalidateQueries({
            queryKey: ['instance-questions'],
          });
        },
        onEditPointsConflict: (conflictDetailsUrl: string) => {
          onSetConflictModalState({ type: 'conflict', conflictDetailsUrl });
        },
      }),
    [
      aiGradingMode,
      instanceQuestionGroups,
      assessment,
      assessmentQuestion,
      hasCourseInstancePermissionEdit,
      urlPrefix,
      csrfToken,
      courseInstance.id,
      createCheckboxProps,
      scrollRef,
      queryClientInstance,
      onSetConflictModalState,
    ],
  );

  const allColumnIds = columns.map((col) => col.id!);
  const defaultColumnVisibility = useMemo(() => {
    return Object.fromEntries(
      columns.map((col) => {
        if (col.id === 'select') {
          return [col.id, true];
        }
        // If you can't show/hide the column, the default state is hidden.
        if (col.enableHiding === false) {
          return [col.id, false];
        }
        // Some columns have a default visibility that depends on AI grading mode.
        if (['requires_manual_grading', 'assigned_grader_name', 'score_perc'].includes(col.id!)) {
          return [col.id, !aiGradingMode];
        }
        if (['instance_question_group_name', 'rubric_difference'].includes(col.id!)) {
          return [col.id, aiGradingMode];
        }
        // Some columns are always hidden by default.
        if (['user_or_group_name', 'uid', 'points', 'rubric_grading_item_ids'].includes(col.id!)) {
          return [col.id, false];
        }

        return [col.id, true];
      }),
    );
  }, [columns, aiGradingMode]);

  // Use a ref to store the current default so the parser always uses the latest value
  // This is pretty hacky, but @reteps couldn't figure out a better way to do this.
  //
  // We update the ref during rendering because we need it to be up to date before we
  // run the `useEffect()` hook that updates column visibility in response to the
  // AI grading mode changing.
  const defaultColumnVisibilityRef = useRef(defaultColumnVisibility);
  defaultColumnVisibilityRef.current = defaultColumnVisibility;

  const [columnVisibility, setColumnVisibility] = useQueryState(
    'columns',
    parseAsColumnVisibilityStateWithColumns(allColumnIds, defaultColumnVisibilityRef).withDefault(
      defaultColumnVisibility,
    ),
  );

  // Update column visibility when AI grading mode changes
  useEffect(() => {
    void setColumnVisibility((prev) => ({
      ...prev,
      // Hide these columns in AI grading mode
      requires_manual_grading: !aiGradingMode,
      assigned_grader_name: !aiGradingMode,
      score_perc: !aiGradingMode,
      // Show these columns in AI grading mode
      instance_question_group_name: aiGradingMode && instanceQuestionGroups.length > 0,
      rubric_difference: aiGradingMode,
    }));
  }, [aiGradingMode, instanceQuestionGroups, setColumnVisibility]);

  const table = useReactTable({
    data: instanceQuestionsInfo,
    columns,
    columnResizeMode: 'onChange',
    getRowId: (row) => row.instance_question.id,
    state: {
      sorting,
      columnFilters,
      globalFilter,
      columnSizing,
      columnVisibility,
      columnPinning,
      rowSelection,
    },
    initialState: {
      columnPinning: DEFAULT_PINNING,
      columnVisibility: defaultColumnVisibility,
    },
    onSortingChange: setSorting,
    onGlobalFilterChange: setGlobalFilter,
    onColumnSizingChange: setColumnSizing,
    onColumnVisibilityChange: setColumnVisibility,
    onColumnPinningChange: setColumnPinning,
    onRowSelectionChange: setRowSelection,
    onColumnFiltersChange: handleColumnFiltersChange,
    enableRowSelection: true,
    getCoreRowModel: getCoreRowModel(),
    getSortedRowModel: getSortedRowModel(),
    getFilteredRowModel: getFilteredRowModel(),
    defaultColumn: {
      minSize: 100,
      size: 150,
      maxSize: 500,
      enableSorting: true,
      enableHiding: true,
      enablePinning: true,
    },
  });

  // Determine student info checkbox state based on column visibility
  const studentInfoCheckboxState = useMemo(() => {
    const visibility = columnVisibility;
    const nameVisible = visibility.user_or_group_name;
    const uidVisible = visibility.uid;

    if (nameVisible && uidVisible) return 'checked';
    if (nameVisible || uidVisible) return 'indeterminate';
    return 'unchecked';
  }, [columnVisibility]);

  // Handle student info checkbox click - toggles between checked (both visible) and unchecked (both hidden)
  const handleStudentInfoCheckboxClick = () => {
    const currentState = studentInfoCheckboxState;
    const currentVisibility = table.getState().columnVisibility;

    let newVisibility: VisibilityState;
    if (currentState === 'checked') {
      // Checked -> Unchecked (hide both)
      newVisibility = {
        ...currentVisibility,
        user_or_group_name: false,
        uid: false,
      };
    } else {
      // Unchecked or Indeterminate -> Checked (show both)
      newVisibility = {
        ...currentVisibility,
        user_or_group_name: true,
        uid: true,
      };
    }

    void setColumnVisibility(newVisibility);
  };

  const selectedRows = table.getSelectedRowModel().rows;
  const selectedIds = selectedRows.map((row) => row.original.instance_question.id);

  // Calculate counts for AI grading dropdown
  const aiGradingCounts = useMemo(() => {
    const humanGradedCount = instanceQuestionsInfo.filter(
      (row) => row.instance_question.last_human_grader != null,
    ).length;
    const selectedCount = selectedIds.length;
    const allCount = instanceQuestionsInfo.length;

    return {
      humanGraded: humanGradedCount,
      selected: selectedCount,
      all: allCount,
    };
  }, [instanceQuestionsInfo, selectedIds]);

  // Calculate counts for AI submission grouping dropdown
  const aiGroupingCounts = useMemo(() => {
    const selectedCount = selectedIds.length;
    const allCount = instanceQuestionsInfo.length;
    const ungroupedCount = instanceQuestionsInfo.filter(
      (row) => row.instance_question.instance_question_group_name == null,
    ).length;

    return {
      selected: selectedCount,
      all: allCount,
      ungrouped: ungroupedCount,
    };
  }, [instanceQuestionsInfo, selectedIds]);

  const {
    batchActionMutation,
    handleBatchAction,
    deleteAiGradingJobsMutation,
    deleteAiGroupingsMutation,
  } = mutations;

  const columnFiltersComponents = createColumnFilters({
    allGraders,
    allSubmissionGroups,
    allAiAgreementItems,
  });

  return (
    <>
      <div class="mb-3">
        <RubricSettings
          assessmentQuestion={assessmentQuestion}
          rubricData={rubricData}
          csrfToken={csrfToken}
          aiGradingStats={aiGradingStats}
          context={{
            course_short_name: course.short_name,
            course_instance_short_name: courseInstance.short_name,
            assessment_tid: assessment.tid!,
            question_qid: questionQid,
          }}
        />
      </div>
      {batchActionMutation.isError && (
        <Alert
          variant="danger"
          class="mb-3"
          dismissible
          onClose={() => batchActionMutation.reset()}
        >
          <strong>Error:</strong> {batchActionMutation.error.message}
        </Alert>
      )}
      {deleteAiGradingJobsMutation.isError && (
        <Alert
          variant="danger"
          class="mb-3"
          dismissible
          onClose={() => deleteAiGradingJobsMutation.reset()}
        >
          <strong>Error:</strong> {deleteAiGradingJobsMutation.error.message}
        </Alert>
      )}
      {deleteAiGroupingsMutation.isError && (
        <Alert
          variant="danger"
          class="mb-3"
          dismissible
          onClose={() => deleteAiGroupingsMutation.reset()}
        >
          <strong>Error:</strong> {deleteAiGroupingsMutation.error.message}
        </Alert>
      )}
      {deleteAiGradingJobsMutation.isSuccess && (
        <Alert
          variant="success"
          class="mb-3"
          dismissible
          onClose={() => deleteAiGradingJobsMutation.reset()}
        >
          Deleted AI grading results for {deleteAiGradingJobsMutation.data.num_deleted}{' '}
          {deleteAiGradingJobsMutation.data.num_deleted === 1 ? 'question' : 'questions'}.
        </Alert>
      )}
      {deleteAiGroupingsMutation.isSuccess && (
        <Alert
          variant="success"
          class="mb-3"
          dismissible
          onClose={() => deleteAiGroupingsMutation.reset()}
        >
          Deleted AI submission grouping results for {deleteAiGroupingsMutation.data.num_deleted}{' '}
          {deleteAiGroupingsMutation.data.num_deleted === 1 ? 'question' : 'questions'}.
        </Alert>
      )}
      {isInstanceQuestionsError && (
        <Alert
          variant="danger"
          class="mb-3"
          dismissible
          onClose={() => {
            void queryClientInstance.refetchQueries({ queryKey: ['instance-questions'] });
          }}
        >
          <strong>Error loading instance questions:</strong> {instanceQuestionsError.message}
        </Alert>
      )}
      <TanstackTableCard
        table={table}
        title="Student instance questions"
        style={{ height: '90vh' }}
        columnManager={{
          topContent: (
            <div class="px-2 py-1 d-flex align-items-center">
              <label class="form-check text-nowrap d-flex align-items-stretch">
                <input
                  type="checkbox"
                  checked={studentInfoCheckboxState === 'checked'}
                  indeterminate={studentInfoCheckboxState === 'indeterminate'}
                  class="form-check-input"
                  onChange={handleStudentInfoCheckboxClick}
                />
                <span class="form-check-label ms-2">Show student info</span>
              </label>
            </div>
          ),
          buttons: (
            <RubricItemsFilter
              rubricData={rubricData}
              instanceQuestionsInfo={instanceQuestionsInfo}
              rubricItemsFilter={rubricItemsFilter}
              setRubricItemsFilter={setRubricItemsFilter}
            />
          ),
        }}
        headerButtons={
          <>
            {aiGradingMode ? (
              <>
                <Dropdown>
                  <Dropdown.Toggle key="ai-grading-dropdown" variant="light" size="sm">
                    <i class="bi bi-stars" aria-hidden="true" />
                    <span>AI grading</span>
                  </Dropdown.Toggle>
                  <Dropdown.Menu align="end">
                    <AiGradingOption
                      text="Grade all human-graded"
                      numToGrade={aiGradingCounts.humanGraded}
                      aiGradingModelSelectionEnabled={aiGradingModelSelectionEnabled}
                      onSelectModel={(modelId) => {
                        batchActionMutation.mutate({
                          action: 'ai_grade_assessment_graded',
                          modelId,
                        });
                      }}
                    />
                    <AiGradingOption
                      text="Grade selected"
                      numToGrade={aiGradingCounts.selected}
                      aiGradingModelSelectionEnabled={aiGradingModelSelectionEnabled}
                      onSelectModel={(modelId) => {
                        handleBatchAction(
                          { batch_action: 'ai_grade_assessment_selected', model_id: modelId },
                          selectedIds,
                        );
                      }}
                    />
                    <AiGradingOption
                      text="Grade all"
                      numToGrade={aiGradingCounts.all}
                      aiGradingModelSelectionEnabled={aiGradingModelSelectionEnabled}
                      onSelectModel={(modelId) => {
                        batchActionMutation.mutate({
                          action: 'ai_grade_assessment_all',
                          modelId,
                        });
                      }}
                    />
                    <Dropdown.Divider />
                    <Dropdown.Item onClick={() => setShowDeleteAiGradingModal(true)}>
                      Delete all AI grading results
                    </Dropdown.Item>
                  </Dropdown.Menu>
                </Dropdown>
                <Dropdown>
                  <Dropdown.Toggle variant="light" size="sm">
                    <i class="bi bi-stars" aria-hidden="true" />
                    <span class="d-none d-sm-inline">AI submission grouping</span>
                  </Dropdown.Toggle>
                  <Dropdown.Menu align="end">
                    <Dropdown.Item
                      disabled={selectedIds.length === 0}
                      onClick={() =>
                        onSetGroupInfoModalState({ type: 'selected', ids: selectedIds })
                      }
                    >
                      <div class="d-flex justify-content-between align-items-center w-100">
                        <span>Group selected submissions</span>
                        <span class="badge bg-secondary ms-2">{aiGroupingCounts.selected}</span>
                      </div>
                    </Dropdown.Item>
                    <Dropdown.Item onClick={() => onSetGroupInfoModalState({ type: 'all' })}>
                      <div class="d-flex justify-content-between align-items-center w-100">
                        <span>Group all submissions</span>
                        <span class="badge bg-secondary ms-2">{aiGroupingCounts.all}</span>
                      </div>
                    </Dropdown.Item>
                    <Dropdown.Item onClick={() => onSetGroupInfoModalState({ type: 'ungrouped' })}>
                      <div class="d-flex justify-content-between align-items-center w-100">
                        <span>Group ungrouped submissions</span>
                        <span class="badge bg-secondary ms-2">{aiGroupingCounts.ungrouped}</span>
                      </div>
                    </Dropdown.Item>
                    <Dropdown.Divider />
                    <Dropdown.Item onClick={() => setShowDeleteAiGroupingsModal(true)}>
                      Delete all AI groupings
                    </Dropdown.Item>
                  </Dropdown.Menu>
                </Dropdown>
              </>
            ) : (
              hasCourseInstancePermissionEdit && (
                <Dropdown>
                  <Dropdown.Toggle variant="light" size="sm" disabled={selectedIds.length === 0}>
                    <i class="fas fa-tags" aria-hidden="true" />{' '}
                    <span class="d-none d-sm-inline">Tag for grading</span>
                  </Dropdown.Toggle>
                  <Dropdown.Menu align="end">
                    <Dropdown.Header class="d-flex align-items-center gap-1">
                      Assign for grading
                      <OverlayTrigger
                        tooltip={{
                          body: (
                            <>
                              Only staff with <strong>Student Data Editor</strong> permissions or
                              higher can be assigned as graders
                            </>
                          ),
                          props: { id: 'assign-for-grading-tooltip' },
                        }}
                      >
                        <span>
                          <i class="fas fa-question-circle text-secondary" />
                        </span>
                      </OverlayTrigger>
                    </Dropdown.Header>
                    {courseStaff.map((grader) => (
                      <Dropdown.Item
                        key={grader.user_id}
                        onClick={() =>
                          handleBatchAction({ assigned_grader: grader.user_id }, selectedIds)
                        }
                      >
                        <i class="fas fa-user-tag" /> Assign to: {grader.name || ''} ({grader.uid})
                      </Dropdown.Item>
                    ))}
                    <Dropdown.Item
                      key="remove-grader-assignment"
                      onClick={() => handleBatchAction({ assigned_grader: null }, selectedIds)}
                    >
                      <i class="fas fa-user-slash" /> Remove grader assignment
                    </Dropdown.Item>
                    <Dropdown.Divider />
                    <Dropdown.Item
                      key="tag-as-required-grading"
                      onClick={() =>
                        handleBatchAction({ requires_manual_grading: true }, selectedIds)
                      }
                    >
                      <i class="fas fa-tag" /> Tag as required grading
                    </Dropdown.Item>
                    <Dropdown.Item
                      key="tag-as-graded"
                      onClick={() =>
                        handleBatchAction({ requires_manual_grading: false }, selectedIds)
                      }
                    >
                      <i class="fas fa-check-square" /> Tag as graded
                    </Dropdown.Item>
                  </Dropdown.Menu>
                </Dropdown>
              )
            )}
          </>
        }
        globalFilter={{
          placeholder: 'Search by name, UID...',
        }}
        tableOptions={{
          rowHeight: 48,
          filters: columnFiltersComponents,
          scrollRef,
        }}
        singularLabel="submission"
        pluralLabel="submissions"
        downloadButtonOptions={{
          filenameBase: `manual_grading_${questionQid}`,
<<<<<<< HEAD
          mapRowToData: (row) => ({
            Instance: row.instance_question.id,
            [assessment.team_work ? 'Group Name' : 'Name']: row.user_or_group_name || '',
            [assessment.team_work ? 'UIDs' : 'UID']: row.uid || '',
            'Grading Status': row.instance_question.requires_manual_grading
              ? 'Requires grading'
              : 'Graded',
            'Assigned Grader': row.assigned_grader_name || '',
            'Auto Points':
              row.instance_question.auto_points != null
                ? row.instance_question.auto_points.toString()
                : '',
            'Manual Points':
              row.instance_question.manual_points != null
                ? row.instance_question.manual_points.toString()
                : '',
            'Total Points':
              row.instance_question.points != null ? row.instance_question.points.toString() : '',
            'Score %':
              row.instance_question.score_perc != null
                ? row.instance_question.score_perc.toString()
                : '',
            'Graded By': row.last_grader_name || '',
            'Modified At': row.instance_question.modified_at.toISOString(),
          }),
=======
          mapRowToData: (row) => [
            {
              name: 'Instance',
              value: row.instance_question.id,
            },
            {
              name: assessment.group_work ? 'Group Name' : 'Name',
              value: row.user_or_group_name || '',
            },
            { name: assessment.group_work ? 'UIDs' : 'UID', value: row.uid || '' },
            {
              name: 'Grading Status',
              value: row.instance_question.requires_manual_grading ? 'Requires grading' : 'Graded',
            },
            { name: 'Assigned Grader', value: row.assigned_grader_name || '' },
            {
              name: 'Auto Points',
              value:
                row.instance_question.auto_points != null
                  ? row.instance_question.auto_points.toString()
                  : '',
            },
            {
              name: 'Manual Points',
              value:
                row.instance_question.manual_points != null
                  ? row.instance_question.manual_points.toString()
                  : '',
            },
            {
              name: 'Total Points',
              value:
                row.instance_question.points != null ? row.instance_question.points.toString() : '',
            },
            {
              name: 'Score %',
              value:
                row.instance_question.score_perc != null
                  ? row.instance_question.score_perc.toString()
                  : '',
            },
            { name: 'Graded By', value: row.last_grader_name || '' },
            { name: 'Modified At', value: row.instance_question.modified_at.toISOString() },
          ],
>>>>>>> 7877a5b2
          hasSelection: true,
        }}
      />

      {/* Delete AI Grading Results Modal */}
      <Modal show={showDeleteAiGradingModal} onHide={() => setShowDeleteAiGradingModal(false)}>
        <Modal.Header closeButton>
          <Modal.Title>Delete all AI grading results</Modal.Title>
        </Modal.Header>
        <Modal.Body>
          Are you sure you want to delete <strong>all AI grading results</strong> for this
          assessment? This action cannot be undone.
        </Modal.Body>
        <Modal.Footer>
          <Button variant="secondary" onClick={() => setShowDeleteAiGradingModal(false)}>
            Cancel
          </Button>
          <Button
            variant="danger"
            disabled={deleteAiGradingJobsMutation.isPending}
            onClick={() =>
              deleteAiGradingJobsMutation.mutate(undefined, {
                onSuccess: () => setShowDeleteAiGradingModal(false),
              })
            }
          >
            {deleteAiGradingJobsMutation.isPending ? 'Deleting...' : 'Delete'}
          </Button>
        </Modal.Footer>
      </Modal>

      {/* Delete AI Groupings Modal */}
      <Modal show={showDeleteAiGroupingsModal} onHide={() => setShowDeleteAiGroupingsModal(false)}>
        <Modal.Header closeButton>
          <Modal.Title>Delete all AI submission groupings</Modal.Title>
        </Modal.Header>
        <Modal.Body>
          Are you sure you want to delete <strong>all AI submission groupings</strong> for this
          assessment? This action cannot be undone.
        </Modal.Body>
        <Modal.Footer>
          <Button variant="secondary" onClick={() => setShowDeleteAiGroupingsModal(false)}>
            Cancel
          </Button>
          <Button
            variant="danger"
            disabled={deleteAiGroupingsMutation.isPending}
            onClick={() =>
              deleteAiGroupingsMutation.mutate(undefined, {
                onSuccess: () => setShowDeleteAiGroupingsModal(false),
              })
            }
          >
            {deleteAiGroupingsMutation.isPending ? 'Deleting...' : 'Delete'}
          </Button>
        </Modal.Footer>
      </Modal>
    </>
  );
}<|MERGE_RESOLUTION|>--- conflicted
+++ resolved
@@ -872,43 +872,16 @@
         pluralLabel="submissions"
         downloadButtonOptions={{
           filenameBase: `manual_grading_${questionQid}`,
-<<<<<<< HEAD
-          mapRowToData: (row) => ({
-            Instance: row.instance_question.id,
-            [assessment.team_work ? 'Group Name' : 'Name']: row.user_or_group_name || '',
-            [assessment.team_work ? 'UIDs' : 'UID']: row.uid || '',
-            'Grading Status': row.instance_question.requires_manual_grading
-              ? 'Requires grading'
-              : 'Graded',
-            'Assigned Grader': row.assigned_grader_name || '',
-            'Auto Points':
-              row.instance_question.auto_points != null
-                ? row.instance_question.auto_points.toString()
-                : '',
-            'Manual Points':
-              row.instance_question.manual_points != null
-                ? row.instance_question.manual_points.toString()
-                : '',
-            'Total Points':
-              row.instance_question.points != null ? row.instance_question.points.toString() : '',
-            'Score %':
-              row.instance_question.score_perc != null
-                ? row.instance_question.score_perc.toString()
-                : '',
-            'Graded By': row.last_grader_name || '',
-            'Modified At': row.instance_question.modified_at.toISOString(),
-          }),
-=======
           mapRowToData: (row) => [
             {
               name: 'Instance',
               value: row.instance_question.id,
             },
             {
-              name: assessment.group_work ? 'Group Name' : 'Name',
+              name: assessment.team_work ? 'Group Name' : 'Name',
               value: row.user_or_group_name || '',
             },
-            { name: assessment.group_work ? 'UIDs' : 'UID', value: row.uid || '' },
+            { name: assessment.team_work ? 'UIDs' : 'UID', value: row.uid || '' },
             {
               name: 'Grading Status',
               value: row.instance_question.requires_manual_grading ? 'Requires grading' : 'Graded',
@@ -943,7 +916,6 @@
             { name: 'Graded By', value: row.last_grader_name || '' },
             { name: 'Modified At', value: row.instance_question.modified_at.toISOString() },
           ],
->>>>>>> 7877a5b2
           hasSelection: true,
         }}
       />
