import { z } from 'zod';

import { type HtmlValue, html, joinHtml } from '@prairielearn/html';

import { AssessmentOpenInstancesAlert } from '../../../components/AssessmentOpenInstancesAlert.js';
import { Modal } from '../../../components/Modal.js';
import { PageLayout } from '../../../components/PageLayout.js';
import { AssessmentSyncErrorsAndWarnings } from '../../../components/SyncErrorsAndWarnings.js';
import { compiledScriptTag } from '../../../lib/assets.js';
import { AssessmentQuestionSchema, type User } from '../../../lib/db-types.js';
import { idsEqual } from '../../../lib/id.js';
import { renderHtml } from '../../../lib/preact-html.js';

export const ManualGradingQuestionSchema = AssessmentQuestionSchema.extend({
  qid: z.string(),
  title: z.string(),
  number: z.string().nullable(),
  alternative_group_number: z.number(),
  alternative_group_size: z.coerce.number(),
  num_instance_questions: z.coerce.number(),
  num_instance_questions_to_grade: z.coerce.number(),
  num_instance_questions_assigned: z.coerce.number(),
  num_instance_questions_unassigned: z.coerce.number(),
  assigned_graders: z
    .array(z.object({ user_id: z.number(), name: z.string().nullable(), uid: z.string() }))
    .nullable(),
  actual_graders: z
    .array(z.object({ user_id: z.number(), name: z.string().nullable(), uid: z.string() }))
    .nullable(),
  num_open_instances: z.coerce.number(),
});
export type ManualGradingQuestion = z.infer<typeof ManualGradingQuestionSchema>;

export function ManualGradingAssessment({
  resLocals,
  questions,
  courseStaff,
  num_open_instances,
  aiGradingEnabled,
}: {
  resLocals: Record<string, any>;
  questions: ManualGradingQuestion[];
  courseStaff: User[];
  num_open_instances: number;
  aiGradingEnabled: boolean;
}) {
  return PageLayout({
    resLocals,
    pageTitle: 'Manual Grading',
    navContext: {
      type: 'instructor',
      page: 'assessment',
      subPage: 'manual_grading',
    },
    options: {
      fullWidth: true,
    },
    headContent: html`
      ${compiledScriptTag('instructorAssessmentManualGradingAssessmentClient.ts')}
    `,
    preContent: html`
      ${resLocals.authz_data.has_course_instance_permission_edit
        ? GraderAssignmentModal({ courseStaff, csrfToken: resLocals.__csrf_token })
        : ''}
    `,
    content: html`
      ${renderHtml(
        <AssessmentSyncErrorsAndWarnings
          authz_data={resLocals.authz_data}
          assessment={resLocals.assessment}
          courseInstance={resLocals.course_instance}
          course={resLocals.course}
          urlPrefix={resLocals.urlPrefix}
        />,
      )}
      ${AssessmentOpenInstancesAlert({
        numOpenInstances: num_open_instances,
        assessmentId: resLocals.assessment.id,
        urlPrefix: resLocals.urlPrefix,
      })}
      ${resLocals.is_administrator && aiGradingEnabled
        ? html`
            <form method="POST" id="ai-grade-all">
              <input type="hidden" name="__action" value="ai_grade_all" />
              <input type="hidden" name="__csrf_token" value="${resLocals.__csrf_token}" />
            </form>
<<<<<<< HEAD
            <form method="POST" id="export-ai-grading-statistics">
              <input type="hidden" name="__action" value="export_ai_grading_statistics" />
=======
            <form method="POST" id="delete-ai-grading-data">
              <input type="hidden" name="__action" value="delete_ai_grading_data" />
>>>>>>> 522d5cb3
              <input type="hidden" name="__csrf_token" value="${resLocals.__csrf_token}" />
            </form>
          `
        : ''}
      <div class="card mb-4">
        <div class="card-header bg-primary text-white align-items-center d-flex w-100 gap-2">
          <h1>
            ${resLocals.assessment_set.name} ${resLocals.assessment.number}: Manual Grading Queue
          </h1>
          <div class="flex-grow-1"></div>
          ${resLocals.is_administrator && aiGradingEnabled && questions.length > 0
            ? html`
                <button
                  type="button"
                  class="btn btn-sm btn-light grading-tag-button"
                  name="export-ai-grading-statistics"
                  onclick="$('#export-ai-grading-statistics').submit();"
                  aria-label="Export AI grading statistics"
                >
                  <i class="bi bi-download" aria-hidden="true"></i>
                  Export AI grading statistics
                </button>
                <button
                  type="button"
                  class="btn btn-sm btn-light grading-tag-button"
                  name="ai-grade-all-questions"
                  onclick="$('#ai-grade-all').submit();"
                  aria-label="AI grade all questions"
                >
                  <i class="bi bi-stars" aria-hidden="true"></i>
                  AI grade all questions
                </button>
                <button
                  type="button"
                  class="btn btn-sm btn-light grading-tag-button"
                  name="delete-ai-grading-data"
                  onclick="$('#delete-ai-grading-data').submit();"
                  aria-label="Delete all AI grading data"
                  data-bs-toggle="tooltip"
                  data-bs-title="Delete all AI grading results for this assessment's questions"
                >
                  Delete AI grading data
                </button>
              `
            : ''}
        </div>

        <div class="table-responsive">
          <table
            id="instanceQuestionGradingTable"
            class="table table-sm table-hover"
            aria-label="Questions for manual grading"
          >
            <thead>
              <tr>
                <th>Question</th>
                <th>QID</th>
                <th>Auto Points</th>
                <th>Manual Points</th>
                <th colspan="2">Submissions to grade</th>
                <th>Grading assigned to</th>
                <th>Graded by</th>
                <th>Actions</th>
              </tr>
            </thead>
            <tbody>
              ${questions.map((question) => AssessmentQuestionRow({ resLocals, question }))}
            </tbody>
          </table>
        </div>
      </div>
    `,
  });
}

function AssessmentQuestionRow({
  resLocals,
  question,
}: {
  resLocals: Record<string, any>;
  question: ManualGradingQuestion;
}) {
  const showGradingButton =
    resLocals.authz_data.has_course_instance_permission_edit &&
    question.num_instance_questions_assigned + question.num_instance_questions_unassigned > 0;
  const currentUserName = resLocals.authz_data.user.name ?? resLocals.authz_data.user.uid;
  const assignedGraders: HtmlValue[] = (question.assigned_graders || [])
    .filter((u) => !idsEqual(u.user_id, resLocals.authz_data.user.user_id))
    .map((u) => u.name ?? u.uid);
  if (question.num_instance_questions_assigned > 0) {
    assignedGraders.unshift(
      html`<strong class="bg-warning rounded px-1">${currentUserName}</strong>`,
    );
  }
  const gradingUrl = `${resLocals.urlPrefix}/assessment/${resLocals.assessment.id}/manual_grading/assessment_question/${question.id}`;

  return html`
    <tr>
      <td class="align-middle">
        <a href="${gradingUrl}">
          ${question.alternative_group_number}.${question.alternative_group_size === 1
            ? ''
            : `${question.number_in_alternative_group}.`}
          ${question.title}
        </a>
        ${question.manual_rubric_id == null
          ? ''
          : html`
              <a
                href="#"
                class="ms-2 text-info"
                data-bs-toggle="tooltip"
                data-bs-title="This question uses a rubric"
              >
                <i class="fas fa-list-check"></i>
              </a>
            `}
      </td>
      <td class="align-middle">${question.qid}</td>
      <td class="text-center align-middle">
        ${question.max_auto_points
          ? resLocals.assessment.type === 'Exam'
            ? (question.points_list || [question.max_manual_points ?? 0])
                .map((p) => p - (question.max_manual_points ?? 0))
                .join(',')
            : (question.init_points ?? 0) - (question.max_manual_points ?? 0)
          : '—'}
      </td>
      <td class="text-center align-middle">${question.max_manual_points || '—'}</td>
      <td class="text-center align-middle" data-testid="iq-to-grade-count">
        ${question.num_instance_questions_to_grade} / ${question.num_instance_questions}
      </td>
      <td class="align-middle">
        ${ProgressBar(question.num_instance_questions_to_grade, question.num_instance_questions)}
      </td>
      <td class="align-middle">
        ${joinHtml(assignedGraders, ', ')}
        ${question.num_instance_questions_unassigned > 0
          ? html`
              <small class="text-muted">
                (${question.num_instance_questions_unassigned} unassigned)
              </small>
              ${resLocals.authz_data.has_course_instance_permission_edit
                ? html`
                    <button
                      type="button"
                      class="btn btn-sm btn-ghost"
                      data-bs-toggle="modal"
                      data-bs-target="#grader-assignment-modal"
                      data-assessment-question-id="${question.id}"
                      aria-label="Assign to graders"
                    >
                      <i class="fas fa-pencil"></i>
                    </button>
                  `
                : ''}
            `
          : ''}
      </td>
      <td class="align-middle">
        ${(question.actual_graders || []).map((u) => u.name ?? u.uid).join(', ')}
      </td>
      <td class="align-middle">
        ${showGradingButton
          ? html`
              <a class="btn btn-xs btn-primary" href="${gradingUrl}/next_ungraded">
                Grade next submission
              </a>
            `
          : ''}
      </td>
    </tr>
  `;
}

function ProgressBar(partial: number | null, total: number | null) {
  if (total == null || total <= 0) return '';
  const progress = Math.floor(100 * (1 - (partial ?? 0) / total));
  return html`
    <div class="progress border" style="min-width: 4em; max-width: 10em;">
      <div class="progress-bar bg-light" style="width: ${progress}%"></div>
      <div class="progress-bar bg-danger" style="width: ${100 - progress}%"></div>
    </div>
  `;
}

function GraderAssignmentModal({
  csrfToken,
  courseStaff,
}: {
  csrfToken: string;
  courseStaff: User[];
}) {
  return Modal({
    id: 'grader-assignment-modal',
    title: 'Assign instances to graders',
    body:
      courseStaff.length > 0
        ? html`
            <p>Assign instances to the following graders:</p>
            ${courseStaff.map(
              (staff) => html`
                <div class="form-check">
                  <input
                    type="checkbox"
                    id="grader-assignment-${staff.user_id}"
                    name="assigned_grader"
                    value="${staff.user_id}"
                    class="form-check-input"
                  />
                  <label class="form-check-label" for="grader-assignment-${staff.user_id}">
                    ${staff.name ? `${staff.name} (${staff.uid})` : staff.uid}
                  </label>
                </div>
              `,
            )}
            <div class="mt-3 mb-0 small alert alert-info">
              Only instances that require grading and are not yet assigned to a grader will be
              affected. If more than one grader is selected, the instances will be randomly split
              between the graders.
            </div>
          `
        : html`<p>
            There are currently no staff members with Editor permission assigned to this course
            instance.
          </p>`,
    footer: html`
      <input type="hidden" name="unsafe_assessment_question_id" value="" />
      <input type="hidden" name="__csrf_token" value="${csrfToken}" />
      <input type="hidden" name="__action" value="assign_graders" />
      <button type="button" class="btn btn-secondary" data-bs-dismiss="modal">Cancel</button>
      <button type="submit" class="btn btn-primary" ${courseStaff.length === 0 ? 'disabled' : ''}>
        Assign
      </button>
    `,
  });
}<|MERGE_RESOLUTION|>--- conflicted
+++ resolved
@@ -84,13 +84,12 @@
               <input type="hidden" name="__action" value="ai_grade_all" />
               <input type="hidden" name="__csrf_token" value="${resLocals.__csrf_token}" />
             </form>
-<<<<<<< HEAD
             <form method="POST" id="export-ai-grading-statistics">
               <input type="hidden" name="__action" value="export_ai_grading_statistics" />
-=======
+              <input type="hidden" name="__csrf_token" value="${resLocals.__csrf_token}" />
+            </form>
             <form method="POST" id="delete-ai-grading-data">
               <input type="hidden" name="__action" value="delete_ai_grading_data" />
->>>>>>> 522d5cb3
               <input type="hidden" name="__csrf_token" value="${resLocals.__csrf_token}" />
             </form>
           `
