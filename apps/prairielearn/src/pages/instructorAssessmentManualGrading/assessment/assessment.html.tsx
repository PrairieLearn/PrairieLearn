--- conflicted
+++ resolved
@@ -36,21 +36,13 @@
   questions,
   courseStaff,
   num_open_instances,
-<<<<<<< HEAD
-  adminFeaturesEnabled,
-=======
-  aiGradingEnabled,
->>>>>>> fbede193
+  adminFeaturesEnabled
 }: {
   resLocals: Record<string, any>;
   questions: ManualGradingQuestion[];
   courseStaff: User[];
   num_open_instances: number;
-<<<<<<< HEAD
   adminFeaturesEnabled: boolean;
-=======
-  aiGradingEnabled: boolean;
->>>>>>> fbede193
 }) {
   return PageLayout({
     resLocals,
@@ -86,23 +78,16 @@
         assessmentId: resLocals.assessment.id,
         urlPrefix: resLocals.urlPrefix,
       })}
-<<<<<<< HEAD
       ${adminFeaturesEnabled
-=======
-      ${resLocals.is_administrator && aiGradingEnabled
->>>>>>> fbede193
         ? html`
             <form method="POST" id="ai-grade-all">
               <input type="hidden" name="__action" value="ai_grade_all" />
               <input type="hidden" name="__csrf_token" value="${resLocals.__csrf_token}" />
             </form>
-<<<<<<< HEAD
             <form method="POST" id="export-ai-grading-statistics">
               <input type="hidden" name="__action" value="export_ai_grading_statistics" />
               <input type="hidden" name="__csrf_token" value="${resLocals.__csrf_token}" />
             </form>
-=======
->>>>>>> fbede193
           `
         : ''}
       <div class="card mb-4">
@@ -112,7 +97,6 @@
           <h1>
             ${resLocals.assessment_set.name} ${resLocals.assessment.number}: Manual Grading Queue
           </h1>
-<<<<<<< HEAD
           ${adminFeaturesEnabled && questions.length > 0
             ? html`
                 <div class="d-flex align-items-center gap-2">
@@ -137,20 +121,6 @@
                     AI grade all questions
                   </button>
                 </div>
-=======
-          ${resLocals.is_administrator && aiGradingEnabled && questions.length > 0
-            ? html`
-                <button
-                  type="button"
-                  class="btn btn-sm btn-light grading-tag-button"
-                  name="ai-grade-all-questions"
-                  onclick="$('#ai-grade-all').submit();"
-                  aria-label="AI grade all questions"
-                >
-                  <i class="bi bi-stars" aria-hidden="true"></i>
-                  AI grade all questions
-                </button>
->>>>>>> fbede193
               `
             : ''}
         </div>
