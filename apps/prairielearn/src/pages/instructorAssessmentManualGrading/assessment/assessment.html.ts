import { z } from 'zod';

import { type HtmlValue, html, joinHtml } from '@prairielearn/html';

import { AssessmentOpenInstancesAlert } from '../../../components/AssessmentOpenInstancesAlert.html.js';
import { Modal } from '../../../components/Modal.html.js';
import { PageLayout } from '../../../components/PageLayout.html.js';
import { AssessmentSyncErrorsAndWarnings } from '../../../components/SyncErrorsAndWarnings.html.js';
import { compiledScriptTag } from '../../../lib/assets.js';
import { AssessmentQuestionSchema, type User } from '../../../lib/db-types.js';
import { idsEqual } from '../../../lib/id.js';

export const ManualGradingQuestionSchema = AssessmentQuestionSchema.extend({
  qid: z.string(),
  title: z.string(),
  number: z.string().nullable(),
  alternative_group_number: z.number(),
  alternative_group_size: z.coerce.number(),
  num_instance_questions: z.coerce.number(),
  num_instance_questions_to_grade: z.coerce.number(),
  num_instance_questions_assigned: z.coerce.number(),
  num_instance_questions_unassigned: z.coerce.number(),
  assigned_graders: z
    .array(z.object({ user_id: z.number(), name: z.string().nullable(), uid: z.string() }))
    .nullable(),
  actual_graders: z
    .array(z.object({ user_id: z.number(), name: z.string().nullable(), uid: z.string() }))
    .nullable(),
  num_open_instances: z.coerce.number(),
});
export type ManualGradingQuestion = z.infer<typeof ManualGradingQuestionSchema>;

export function ManualGradingAssessment({
  resLocals,
  questions,
  courseStaff,
  num_open_instances,
}: {
  resLocals: Record<string, any>;
  questions: ManualGradingQuestion[];
  courseStaff: User[];
  num_open_instances: number;
}) {
  return PageLayout({
    resLocals,
    pageTitle: 'Manual Grading',
    navContext: {
      type: 'instructor',
      page: 'assessment',
      subPage: 'manual_grading',
    },
    options: {
      fullWidth: true,
    },
    headContent: html`
      ${compiledScriptTag('instructorAssessmentManualGradingAssessmentClient.ts')}
    `,
    preContent: html`
      ${resLocals.authz_data.has_course_instance_permission_edit
        ? GraderAssignmentModal({ courseStaff, csrfToken: resLocals.__csrf_token })
        : ''}
    `,
    content: html`
      ${AssessmentSyncErrorsAndWarnings({
        authz_data: resLocals.authz_data,
        assessment: resLocals.assessment,
        courseInstance: resLocals.course_instance,
        course: resLocals.course,
        urlPrefix: resLocals.urlPrefix,
      })}
      ${AssessmentOpenInstancesAlert({
        numOpenInstances: num_open_instances,
        assessmentId: resLocals.assessment.id,
        urlPrefix: resLocals.urlPrefix,
      })}
      <div class="card mb-4">
        <div class="card-header bg-primary text-white">
          <h1>
            ${resLocals.assessment_set.name} ${resLocals.assessment.number}: Manual Grading Queue
          </h1>
        </div>

        <div class="table-responsive">
          <table
            id="instanceQuestionGradingTable"
            class="table table-sm table-hover"
            aria-label="Questions for manual grading"
          >
            <thead>
              <tr>
                <th>Question</th>
                <th>QID</th>
                <th>Auto Points</th>
                <th>Manual Points</th>
                <th colspan="2">Submissions to grade</th>
                <th>Grading assigned to</th>
                <th>Graded by</th>
                <th>Actions</th>
              </tr>
            </thead>
            <tbody>
              ${questions.map((question) => AssessmentQuestionRow({ resLocals, question }))}
            </tbody>
          </table>
        </div>
      </div>
    `,
  });
}

function AssessmentQuestionRow({
  resLocals,
  question,
}: {
  resLocals: Record<string, any>;
  question: ManualGradingQuestion;
}) {
  const showGradingButton =
    resLocals.authz_data.has_course_instance_permission_edit &&
    question.num_instance_questions_assigned + question.num_instance_questions_unassigned > 0;
  const currentUserName = resLocals.authz_data.user.name ?? resLocals.authz_data.user.uid;
  const assignedGraders: HtmlValue[] = (question.assigned_graders || [])
    .filter((u) => !idsEqual(u.user_id, resLocals.authz_data.user.user_id))
    .map((u) => u.name ?? u.uid);
  if (question.num_instance_questions_assigned > 0) {
    assignedGraders.unshift(
      html`<strong class="bg-warning rounded px-1">${currentUserName}</strong>`,
    );
  }
  const gradingUrl = `${resLocals.urlPrefix}/assessment/${resLocals.assessment.id}/manual_grading/assessment_question/${question.id}`;

  return html`
    <tr>
      <td class="align-middle">
        <a href="${gradingUrl}">
          ${question.alternative_group_number}.${question.alternative_group_size === 1
            ? ''
            : `${question.number_in_alternative_group}.`}
          ${question.title}
        </a>
        ${question.manual_rubric_id == null
          ? ''
          : html`
              <a
                href="#"
<<<<<<< HEAD
                class="ml-2 text-info"
                data-bs-toggle="tooltip"
                data-bs-boundary="window"
                data-bs-title="This question uses a rubric"
=======
                class="ms-2 text-info"
                data-bs-toggle="tooltip"
                data-boundary="window"
                title="This question uses a rubric"
>>>>>>> e370a170
              >
                <i class="fas fa-list-check"></i><span class="visually-hidden">(uses rubric)</span>
              </a>
            `}
      </td>
      <td class="align-middle">${question.qid}</td>
      <td class="text-center align-middle">
        ${question.max_auto_points
          ? resLocals.assessment.type === 'Exam'
            ? (question.points_list || [question.max_manual_points ?? 0])
                .map((p) => p - (question.max_manual_points ?? 0))
                .join(',')
            : (question.init_points ?? 0) - (question.max_manual_points ?? 0)
          : '—'}
      </td>
      <td class="text-center align-middle">${question.max_manual_points || '—'}</td>
      <td class="text-center align-middle" data-testid="iq-to-grade-count">
        ${question.num_instance_questions_to_grade} / ${question.num_instance_questions}
      </td>
      <td class="align-middle">
        ${ProgressBar(question.num_instance_questions_to_grade, question.num_instance_questions)}
      </td>
      <td class="align-middle">
        ${joinHtml(assignedGraders, ', ')}
        ${question.num_instance_questions_unassigned > 0
          ? html`
              <small class="text-muted">
                (${question.num_instance_questions_unassigned} unassigned)
              </small>
              ${resLocals.authz_data.has_course_instance_permission_edit
                ? html`
                    <button
                      type="button"
                      class="btn btn-sm btn-ghost"
                      data-bs-toggle="modal"
                      data-bs-target="#grader-assignment-modal"
                      data-assessment-question-id="${question.id}"
                    >
                      <i class="fas fa-pencil"></i
                      ><span class="visually-hidden">Assign to&hellip;</span>
                    </button>
                  `
                : ''}
            `
          : ''}
      </td>
      <td class="align-middle">
        ${(question.actual_graders || []).map((u) => u.name ?? u.uid).join(', ')}
      </td>
      <td class="align-middle">
        ${showGradingButton
          ? html`
              <a class="btn btn-xs btn-primary" href="${gradingUrl}/next_ungraded">
                Grade next submission
              </a>
            `
          : ''}
      </td>
    </tr>
  `;
}

function ProgressBar(partial: number | null, total: number | null) {
  if (total == null || total <= 0) return '';
  const progress = Math.floor(100 * (1 - (partial ?? 0) / total));
  return html`
    <div class="progress border" style="min-width: 4em; max-width: 10em;">
      <div class="progress-bar bg-light" style="width: ${progress}%"></div>
      <div class="progress-bar bg-danger" style="width: ${100 - progress}%"></div>
    </div>
  `;
}

function GraderAssignmentModal({
  csrfToken,
  courseStaff,
}: {
  csrfToken: string;
  courseStaff: User[];
}) {
  return Modal({
    id: 'grader-assignment-modal',
    title: 'Assign instances to graders',
    body:
      courseStaff.length > 0
        ? html`
            <p>Assign instances to the following graders:</p>
            ${courseStaff.map(
              (staff) => html`
                <div class="form-check">
                  <input
                    type="checkbox"
                    id="grader-assignment-${staff.user_id}"
                    name="assigned_grader"
                    value="${staff.user_id}"
                    class="form-check-input"
                  />
                  <label class="form-check-label" for="grader-assignment-${staff.user_id}">
                    ${staff.name ? `${staff.name} (${staff.uid})` : staff.uid}
                  </label>
                </div>
              `,
            )}
            <div class="mt-3 mb-0 small alert alert-info">
              Only instances that require grading and are not yet assigned to a grader will be
              affected. If more than one grader is selected, the instances will be randomly split
              between the graders.
            </div>
          `
        : html`<p>
            There are currently no staff members with Editor permission assigned to this course
            instance.
          </p>`,
    footer: html`
      <input type="hidden" name="unsafe_assessment_question_id" value="" />
      <input type="hidden" name="__csrf_token" value="${csrfToken}" />
      <input type="hidden" name="__action" value="assign_graders" />
      <button type="button" class="btn btn-secondary" data-bs-dismiss="modal">Cancel</button>
      ${courseStaff.length > 0
        ? html`<button type="submit" class="btn btn-primary">Assign</button>`
        : ''}
    `,
  });
}<|MERGE_RESOLUTION|>--- conflicted
+++ resolved
@@ -143,17 +143,10 @@
           : html`
               <a
                 href="#"
-<<<<<<< HEAD
-                class="ml-2 text-info"
+                class="ms-2 text-info"
                 data-bs-toggle="tooltip"
                 data-bs-boundary="window"
                 data-bs-title="This question uses a rubric"
-=======
-                class="ms-2 text-info"
-                data-bs-toggle="tooltip"
-                data-boundary="window"
-                title="This question uses a rubric"
->>>>>>> e370a170
               >
                 <i class="fas fa-list-check"></i><span class="visually-hidden">(uses rubric)</span>
               </a>
