import { z } from 'zod';

import { HtmlValue, html, joinHtml } from '@prairielearn/html';

import { AssessmentOpenInstancesAlert } from '../../../components/AssessmentOpenInstancesAlert.html.js';
import { HeadContents } from '../../../components/HeadContents.html.js';
<<<<<<< HEAD
import { Navbar } from '../../../components/Navbar.html.js';
=======
import { Modal } from '../../../components/Modal.html.js';
>>>>>>> 118c8bcf
import { AssessmentSyncErrorsAndWarnings } from '../../../components/SyncErrorsAndWarnings.html.js';
import { compiledScriptTag } from '../../../lib/assets.js';
import { AssessmentQuestionSchema, type User } from '../../../lib/db-types.js';
import { idsEqual } from '../../../lib/id.js';

export const ManualGradingQuestionSchema = AssessmentQuestionSchema.extend({
  qid: z.string(),
  title: z.string(),
  number: z.string().nullable(),
  alternative_group_number: z.number(),
  alternative_group_size: z.coerce.number(),
  num_instance_questions: z.coerce.number(),
  num_instance_questions_to_grade: z.coerce.number(),
  num_instance_questions_assigned: z.coerce.number(),
  num_instance_questions_unassigned: z.coerce.number(),
  assigned_graders: z
    .array(z.object({ user_id: z.number(), name: z.string().nullable(), uid: z.string() }))
    .nullable(),
  actual_graders: z
    .array(z.object({ user_id: z.number(), name: z.string().nullable(), uid: z.string() }))
    .nullable(),
  num_open_instances: z.coerce.number(),
});
export type ManualGradingQuestion = z.infer<typeof ManualGradingQuestionSchema>;

export function ManualGradingAssessment({
  resLocals,
  questions,
  courseStaff,
  num_open_instances,
}: {
  resLocals: Record<string, any>;
  questions: ManualGradingQuestion[];
  courseStaff: User[];
  num_open_instances: number;
}) {
  return html`
    <!doctype html>
    <html lang="en">
      <head>
        ${HeadContents({ resLocals })}
        ${compiledScriptTag('instructorAssessmentManualGradingAssessmentClient.ts')}
      </head>
      <body>
<<<<<<< HEAD
        ${Navbar({ resLocals })}
=======
        ${renderEjs(import.meta.url, "<%- include('../../partials/navbar'); %>", resLocals)}
        ${resLocals.authz_data.has_course_instance_permission_edit
          ? GraderAssignmentModal({ courseStaff, csrfToken: resLocals.__csrf_token })
          : ''}
>>>>>>> 118c8bcf
        <main id="content" class="container-fluid">
          ${AssessmentSyncErrorsAndWarnings({
            authz_data: resLocals.authz_data,
            assessment: resLocals.assessment,
            courseInstance: resLocals.course_instance,
            course: resLocals.course,
            urlPrefix: resLocals.urlPrefix,
          })}
          ${AssessmentOpenInstancesAlert({
            numOpenInstances: num_open_instances,
            assessmentId: resLocals.assessment.id,
            urlPrefix: resLocals.urlPrefix,
          })}
          <div class="card mb-4">
            <div class="card-header bg-primary text-white">
              <h1>
                ${resLocals.assessment_set.name} ${resLocals.assessment.number}: Manual Grading
                Queue
              </h1>
            </div>

            <div class="table-responsive">
              <table id="instanceQuestionGradingTable" class="table table-sm table-hover">
                <thead>
                  <tr>
                    <th>Question</th>
                    <th>QID</th>
                    <th>Auto Points</th>
                    <th>Manual Points</th>
                    <th colspan="2">Submissions to grade</th>
                    <th>Grading assigned to</th>
                    <th>Graded by</th>
                    <th>Actions</th>
                  </tr>
                </thead>
                <tbody>
                  ${questions.map((question) => AssessmentQuestionRow({ resLocals, question }))}
                </tbody>
              </table>
            </div>
          </div>
        </main>
      </body>
    </html>
  `.toString();
}

function AssessmentQuestionRow({
  resLocals,
  question,
}: {
  resLocals: Record<string, any>;
  question: ManualGradingQuestion;
}) {
  const showGradingButton =
    resLocals.authz_data.has_course_instance_permission_edit &&
    question.num_instance_questions_assigned + question.num_instance_questions_unassigned > 0;
  const currentUserName = resLocals.authz_data.user.name ?? resLocals.authz_data.user.uid;
  const assignedGraders: HtmlValue[] = (question.assigned_graders || [])
    .filter((u) => !idsEqual(u.user_id, resLocals.authz_data.user.user_id))
    .map((u) => u.name ?? u.uid);
  if (question.num_instance_questions_assigned > 0) {
    assignedGraders.unshift(
      html`<strong class="bg-warning rounded px-1">${currentUserName}</strong>`,
    );
  }
  const gradingUrl = `${resLocals.urlPrefix}/assessment/${resLocals.assessment.id}/manual_grading/assessment_question/${question.id}`;

  return html`
    <tr>
      <td class="align-middle">
        <a href="${gradingUrl}">
          ${question.alternative_group_number}.${question.alternative_group_size === 1
            ? ''
            : `${question.number_in_alternative_group}.`}
          ${question.title}
        </a>
        ${question.manual_rubric_id == null
          ? ''
          : html`
              <a
                href="#"
                class="ml-2 text-info"
                data-toggle="tooltip"
                data-boundary="window"
                title="This question uses a rubric"
              >
                <i class="fas fa-list-check"></i><span class="sr-only">(uses rubric)</span>
              </a>
            `}
      </td>
      <td class="align-middle">${question.qid}</td>
      <td class="text-center align-middle">
        ${question.max_auto_points
          ? resLocals.assessment.type === 'Exam'
            ? (question.points_list || [question.max_manual_points ?? 0])
                .map((p) => p - (question.max_manual_points ?? 0))
                .join(',')
            : (question.init_points ?? 0) - (question.max_manual_points ?? 0)
          : '—'}
      </td>
      <td class="text-center align-middle">${question.max_manual_points || '—'}</td>
      <td class="text-center align-middle" data-testid="iq-to-grade-count">
        ${question.num_instance_questions_to_grade} / ${question.num_instance_questions}
      </td>
      <td class="align-middle">
        ${ProgressBar(question.num_instance_questions_to_grade, question.num_instance_questions)}
      </td>
      <td class="align-middle">
        ${joinHtml(assignedGraders, ', ')}
        ${question.num_instance_questions_unassigned > 0
          ? html`
              <small class="text-muted">
                (${question.num_instance_questions_unassigned} unassigned)
              </small>
              ${resLocals.authz_data.has_course_instance_permission_edit
                ? html`
                    <button
                      type="button"
                      class="btn btn-sm"
                      data-toggle="modal"
                      data-target="#grader-assignment-modal"
                      data-assessment-question-id="${question.id}"
                    >
                      <i class="fas fa-pencil"></i><span class="sr-only">Assign to&hellip;</span>
                    </button>
                  `
                : ''}
            `
          : ''}
      </td>
      <td class="align-middle">
        ${(question.actual_graders || []).map((u) => u.name ?? u.uid).join(', ')}
      </td>
      <td class="align-middle">
        ${showGradingButton
          ? html`
              <a class="btn btn-xs btn-primary" href="${gradingUrl}/next_ungraded">
                Grade next submission
              </a>
            `
          : ''}
      </td>
    </tr>
  `;
}

function ProgressBar(partial: number | null, total: number | null) {
  if (total == null || total <= 0) return '';
  const progress = Math.floor(100 * (1 - (partial ?? 0) / total));
  return html`
    <div class="progress border" style="min-width: 4em; max-width: 10em;">
      <div class="progress-bar bg-light" style="width: ${progress}%"></div>
      <div class="progress-bar bg-danger" style="width: ${100 - progress}%"></div>
    </div>
  `;
}

function GraderAssignmentModal({
  csrfToken,
  courseStaff,
}: {
  csrfToken: string;
  courseStaff: User[];
}) {
  return Modal({
    id: 'grader-assignment-modal',
    title: 'Assign instances to graders',
    body:
      courseStaff.length > 0
        ? html`
            <p>Assign instances to the following graders:</p>
            ${courseStaff.map(
              (staff) => html`
                <div class="form-check">
                  <input
                    type="checkbox"
                    id="grader-assignment-${staff.user_id}"
                    name="assigned_grader"
                    value="${staff.user_id}"
                    class="form-check-input"
                  />
                  <label class="form-check-label" for="grader-assignment-${staff.user_id}">
                    ${staff.name ? `${staff.name} (${staff.uid})` : staff.uid}
                  </label>
                </div>
              `,
            )}
            <div class="mt-3 mb-0 small alert alert-info">
              Only instances that require grading and are not yet assigned to a grader will be
              affected. If more than one grader is selected, the instances will be randomly split
              between the graders.
            </div>
          `
        : html`<p>
            There are currently no staff members with Editor permission assigned to this course
            instance.
          </p>`,
    footer: html`
      <input type="hidden" name="unsafe_assessment_question_id" value="" />
      <input type="hidden" name="__csrf_token" value="${csrfToken}" />
      <input type="hidden" name="__action" value="assign_graders" />
      <button type="button" class="btn btn-secondary" data-dismiss="modal">Cancel</button>
      ${courseStaff.length > 0
        ? html`<button type="submit" class="btn btn-primary">Assign</button>`
        : ''}
    `,
  });
}<|MERGE_RESOLUTION|>--- conflicted
+++ resolved
@@ -4,11 +4,8 @@
 
 import { AssessmentOpenInstancesAlert } from '../../../components/AssessmentOpenInstancesAlert.html.js';
 import { HeadContents } from '../../../components/HeadContents.html.js';
-<<<<<<< HEAD
+import { Modal } from '../../../components/Modal.html.js';
 import { Navbar } from '../../../components/Navbar.html.js';
-=======
-import { Modal } from '../../../components/Modal.html.js';
->>>>>>> 118c8bcf
 import { AssessmentSyncErrorsAndWarnings } from '../../../components/SyncErrorsAndWarnings.html.js';
 import { compiledScriptTag } from '../../../lib/assets.js';
 import { AssessmentQuestionSchema, type User } from '../../../lib/db-types.js';
@@ -53,14 +50,10 @@
         ${compiledScriptTag('instructorAssessmentManualGradingAssessmentClient.ts')}
       </head>
       <body>
-<<<<<<< HEAD
         ${Navbar({ resLocals })}
-=======
-        ${renderEjs(import.meta.url, "<%- include('../../partials/navbar'); %>", resLocals)}
         ${resLocals.authz_data.has_course_instance_permission_edit
           ? GraderAssignmentModal({ courseStaff, csrfToken: resLocals.__csrf_token })
           : ''}
->>>>>>> 118c8bcf
         <main id="content" class="container-fluid">
           ${AssessmentSyncErrorsAndWarnings({
             authz_data: resLocals.authz_data,
