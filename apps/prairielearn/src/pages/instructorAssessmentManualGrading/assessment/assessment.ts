import { Router } from 'express';
import asyncHandler from 'express-async-handler';
import { z } from 'zod';

import { HttpStatusError } from '@prairielearn/error';
import { flash } from '@prairielearn/flash';
import {
  loadSqlEquiv,
  queryAsync,
  queryOptionalRow,
  queryRows,
  runInTransactionAsync,
} from '@prairielearn/postgres';

<<<<<<< HEAD
import { generateAssessmentAiGradingStatsCSV } from '../../../ee/lib/ai-grading/ai-grading-stats.js';
=======
import { deleteAiGradingJobs } from '../../../ee/lib/ai-grading/ai-grading-util.js';
>>>>>>> 522d5cb3
import { aiGrade } from '../../../ee/lib/ai-grading/ai-grading.js';
import { type Assessment } from '../../../lib/db-types.js';
import { features } from '../../../lib/features/index.js';
import { selectAssessmentQuestions } from '../../../models/assessment-question.js';
import { selectCourseInstanceGraderStaff } from '../../../models/course-instances.js';

import { ManualGradingAssessment, ManualGradingQuestionSchema } from './assessment.html.js';

const router = Router();
const sql = loadSqlEquiv(import.meta.url);

router.get(
  '/',
  asyncHandler(async (req, res) => {
    if (!res.locals.authz_data.has_course_instance_permission_view) {
      throw new HttpStatusError(403, 'Access denied (must be a student data viewer)');
    }
    const questions = await queryRows(
      sql.select_questions_manual_grading,
      {
        assessment_id: res.locals.assessment.id,
        user_id: res.locals.authz_data.user.user_id,
      },
      ManualGradingQuestionSchema,
    );
    const num_open_instances = questions[0]?.num_open_instances || 0;
    const courseStaff = await selectCourseInstanceGraderStaff({
      course_instance_id: res.locals.course_instance.id,
    });
    const aiGradingEnabled = await features.enabledFromLocals('ai-grading', res.locals);
    res.send(
      ManualGradingAssessment({
        resLocals: res.locals,
        questions,
        courseStaff,
        num_open_instances,
        aiGradingEnabled,
      }),
    );
  }),
);

router.post(
  '/',
  asyncHandler(async (req, res) => {
    if (!res.locals.authz_data.has_course_instance_permission_edit) {
      throw new HttpStatusError(403, 'Access denied (must be a student data editor)');
    }
    if (req.body.__action === 'assign_graders') {
      if (!req.body.assigned_grader) {
        flash('error', 'No graders were selected for assignment.');
        res.redirect(req.originalUrl);
        return;
      }
      const assignedGraderIds: string[] = Array.isArray(req.body.assigned_grader)
        ? req.body.assigned_grader
        : [req.body.assigned_grader];
      const allowedGraderIds = (
        await selectCourseInstanceGraderStaff({
          course_instance_id: res.locals.course_instance.id,
        })
      ).map((user) => user.user_id);
      if (assignedGraderIds.some((graderId) => !allowedGraderIds.includes(graderId))) {
        flash(
          'error',
          'Selected graders do not have student data editor access to this course instance.',
        );
        res.redirect(req.originalUrl);
        return;
      }
      await runInTransactionAsync(async () => {
        const numInstancesToGrade = await queryOptionalRow(
          sql.count_instance_questions_to_grade,
          {
            assessment_id: res.locals.assessment.id,
            unsafe_assessment_question_id: req.body.unsafe_assessment_question_id,
          },
          z.number(),
        );
        if (!numInstancesToGrade) {
          flash('warning', 'No instances to assign.');
          return;
        }
        // We use ceil to ensure that all instances are graded, even if the
        // division is not exact. The last grader may not be assigned the same
        // number of instances as the others, and that is expected.
        const numInstancesPerGrader = Math.ceil(numInstancesToGrade / assignedGraderIds.length);
        for (const graderId of assignedGraderIds) {
          await queryAsync(sql.update_instance_question_graders, {
            assessment_id: res.locals.assessment.id,
            unsafe_assessment_question_id: req.body.unsafe_assessment_question_id,
            assigned_grader: graderId,
            limit: numInstancesPerGrader,
          });
        }
      });
      res.redirect(req.originalUrl);
    } else if (req.body.__action === 'ai_grade_all') {
      if (!res.locals.is_administrator) {
        throw new HttpStatusError(403, 'Access denied');
      }

      const aiGradingEnabled = await features.enabledFromLocals('ai-grading', res.locals);
      if (!aiGradingEnabled) {
        throw new HttpStatusError(403, 'Access denied (feature not available)');
      }

      const assessment = res.locals.assessment as Assessment;

      const assessmentQuestionRows = await selectAssessmentQuestions({
        assessment_id: assessment.id,
      });

      // AI grading runs only on manually graded questions.
      const manuallyGradedRows = assessmentQuestionRows.filter(
        (row) => row.assessment_question.max_manual_points,
      );

      if (manuallyGradedRows.length === 0) {
        flash('warning', 'No manually graded assessment questions found for AI grading.');
        res.redirect(req.originalUrl);
      }

      for (const row of manuallyGradedRows) {
        try {
          await aiGrade({
            question: row.question,
            course: res.locals.course,
            course_instance_id: assessment.course_instance_id,
            assessment_question: row.assessment_question,
            urlPrefix: res.locals.urlPrefix,
            authn_user_id: res.locals.authn_user.user_id,
            user_id: res.locals.user.user_id,
            mode: 'all',
          });
        } catch {
          flash(
            'error',
            `AI grading failed for assessment question ${row.assessment_question.id}.`,
          );
          res.redirect(req.originalUrl);
          return;
        }
      }
      flash('success', 'AI grading successfully initiated.');
      res.redirect(req.originalUrl);
<<<<<<< HEAD
    } else if (req.body.__action === 'export_ai_grading_statistics') {
      if (!res.locals.is_administrator) {
        throw new HttpStatusError(403, 'Access denied');
      }

      const aiGradingEnabled = await features.enabledFromLocals('ai-grading', res.locals);
      if (!aiGradingEnabled) {
        throw new HttpStatusError(403, 'Access denied (feature not available)');
      }

      res.setHeader('Content-Type', 'text/csv');
      res.setHeader('Content-Disposition', 'attachment; filename="assessment_statistics.csv"');
      res.send(await generateAssessmentAiGradingStatsCSV(res.locals.assessment as Assessment));
=======
    } else if (req.body.__action === 'delete_ai_grading_data') {
      if (!(await features.enabledFromLocals('ai-grading', res.locals))) {
        throw new HttpStatusError(403, 'Access denied (feature not available)');
      }

      const assessment = res.locals.assessment as Assessment;
      const assessmentQuestionRows = await selectAssessmentQuestions({
        assessment_id: assessment.id,
      });

      await deleteAiGradingJobs({
        assessment_question_ids: assessmentQuestionRows.map((row) => row.assessment_question.id),
        authn_user_id: res.locals.authn_user.user_id,
      });

      flash('success', 'AI grading data deleted successfully.');
      res.redirect(req.originalUrl);
>>>>>>> 522d5cb3
    } else {
      throw new HttpStatusError(400, `unknown __action: ${req.body.__action}`);
    }
  }),
);

export default router;<|MERGE_RESOLUTION|>--- conflicted
+++ resolved
@@ -12,11 +12,8 @@
   runInTransactionAsync,
 } from '@prairielearn/postgres';
 
-<<<<<<< HEAD
 import { generateAssessmentAiGradingStatsCSV } from '../../../ee/lib/ai-grading/ai-grading-stats.js';
-=======
 import { deleteAiGradingJobs } from '../../../ee/lib/ai-grading/ai-grading-util.js';
->>>>>>> 522d5cb3
 import { aiGrade } from '../../../ee/lib/ai-grading/ai-grading.js';
 import { type Assessment } from '../../../lib/db-types.js';
 import { features } from '../../../lib/features/index.js';
@@ -163,7 +160,6 @@
       }
       flash('success', 'AI grading successfully initiated.');
       res.redirect(req.originalUrl);
-<<<<<<< HEAD
     } else if (req.body.__action === 'export_ai_grading_statistics') {
       if (!res.locals.is_administrator) {
         throw new HttpStatusError(403, 'Access denied');
@@ -177,7 +173,6 @@
       res.setHeader('Content-Type', 'text/csv');
       res.setHeader('Content-Disposition', 'attachment; filename="assessment_statistics.csv"');
       res.send(await generateAssessmentAiGradingStatsCSV(res.locals.assessment as Assessment));
-=======
     } else if (req.body.__action === 'delete_ai_grading_data') {
       if (!(await features.enabledFromLocals('ai-grading', res.locals))) {
         throw new HttpStatusError(403, 'Access denied (feature not available)');
@@ -195,7 +190,6 @@
 
       flash('success', 'AI grading data deleted successfully.');
       res.redirect(req.originalUrl);
->>>>>>> 522d5cb3
     } else {
       throw new HttpStatusError(400, `unknown __action: ${req.body.__action}`);
     }
