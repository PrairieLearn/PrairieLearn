--- conflicted
+++ resolved
@@ -70,16 +70,15 @@
               <label class="form-label" for="topicColor">
                 Color
               </label>
-<<<<<<< HEAD
               <div class="d-flex gap-2 align-items-center">
                 <select
                   class={clsx('form-select', invalidColor && 'is-invalid')}
                   id="topicColor"
-                  value={selectedTopic.color ?? 'Select a color'}
+                  value={selectedTopic.color}
                   onChange={(e) =>
                     setSelectedTopic({
                       ...selectedTopic,
-                      color: (e.target as HTMLSelectElement)?.value ?? 'gray1',
+                      color: (e.target as HTMLSelectElement).value,
                     })
                   }
                 >
@@ -102,32 +101,13 @@
                     width="32"
                     height="32"
                     style={{
-                      fill: `var(--color-${selectedTopic.color ?? 'gray1'})`,
+                      fill: `var(--color-${selectedTopic.color})`,
                       rx: 'var(--bs-border-radius)',
                       ry: 'var(--bs-border-radius)',
                     }}
                   />
                 </svg>
               </div>
-=======
-              <select
-                class={clsx('form-select', invalidColor && 'is-invalid')}
-                id="topicColor"
-                value={selectedTopic.color}
-                onChange={(e) =>
-                  setSelectedTopic({
-                    ...selectedTopic,
-                    color: (e.target as HTMLSelectElement).value,
-                  })
-                }
-              >
-                {ColorJsonSchema.options.map((color) => (
-                  <option key={color} value={color}>
-                    {color}
-                  </option>
-                ))}
-              </select>
->>>>>>> e8055ac3
               {invalidColor && <div class="invalid-feedback">Topic color is required</div>}
             </div>
             <div class="mb-3">
