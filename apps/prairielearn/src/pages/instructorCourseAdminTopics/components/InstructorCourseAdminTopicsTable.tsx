import { useState } from 'preact/compat';

import { EditTagsTopicsModal } from '../../../components/EditTagsTopicsModal.js';
import { TopicBadge } from '../../../components/TopicBadge.js';
import { TopicDescription } from '../../../components/TopicDescription.js';
import { type StaffTopic } from '../../../lib/client/safe-db-types.js';
import { type Topic } from '../../../lib/db-types.js';
import { ColorJsonSchema } from '../../../schemas/infoCourse.js';

<<<<<<< HEAD
=======
import { type EditTopicModalState, EditTopicsModal } from './EditTopicModal.js';

>>>>>>> b2a71d26
const emptyTopic: Topic = {
  color: '',
  course_id: '',
  description: '',
  id: '',
  implicit: false,
  json_comment: '',
  name: '',
  number: null,
};

export function InstructorCourseAdminTopicsTable({
  topics,
  allowEdit,
  origHash,
  csrfToken,
}: {
  topics: StaffTopic[];
  allowEdit: boolean;
  origHash: string | null;
  csrfToken: string;
}) {
  const [editMode, setEditMode] = useState(false);
  const [topicsState, setTopicsState] = useState<Topic[]>(topics);
  const [modalState, setModalState] = useState<EditTopicModalState>({ type: 'closed' });

  const handleCreateTopic = () => {
    setModalState({
      type: 'create',
      topic: {
        ...emptyTopic,
        // This ID won't be used on the server; it's just a temporary unique identifier.
        id: crypto.randomUUID(),
        // Pick a random initial color.
        color: ColorJsonSchema.options[Math.floor(Math.random() * ColorJsonSchema.options.length)],
      },
    });
  };

  const handleEditTopic = (topicIndex: number) => {
    setModalState({
      type: 'edit',
      topic: {
        ...topicsState[topicIndex],
        // Once a topic is edited, it is no longer implicit.
        implicit: false,
      },
    });
  };

  const handleSaveTopic = (topic: Topic) => {
    if (modalState.type === 'create') {
      setTopicsState((prevTopics) => [...prevTopics, topic]);
    } else if (modalState.type === 'edit') {
      setTopicsState((prevTopics) => prevTopics.map((t) => (t.id === topic.id ? topic : t)));
    }
    setModalState({ type: 'closed' });
  };

  const handleDeleteTopic = (deleteTopicId: string) => {
    setTopicsState((prevTopics) => prevTopics.filter((topic) => topic.id !== deleteTopicId));
  };

  return (
    <>
      <div class="card mb-4">
        <div class="card-header bg-primary text-white d-flex align-items-center">
          <h1>Topics</h1>
          <div class="ms-auto">
            {allowEdit && origHash ? (
              !editMode ? (
                <button
                  class="btn btn-sm btn-light"
                  type="button"
                  onClick={() => setEditMode(true)}
                >
                  <i class="fa fa-edit" aria-hidden="true" /> Edit topics
                </button>
              ) : (
                <form method="POST">
                  <input type="hidden" name="__action" value="save_topics" />
                  <input type="hidden" name="__csrf_token" value={csrfToken} />
                  <input type="hidden" name="orig_hash" value={origHash} />
                  <input type="hidden" name="topics" value={JSON.stringify(topicsState)} />
                  <span class="js-edit-mode-buttons">
                    <button class="btn btn-sm btn-light mx-1" type="submit">
                      <i class="fa fa-save" aria-hidden="true" /> Save and sync
                    </button>
                    <button
                      class="btn btn-sm btn-light"
                      type="button"
                      onClick={() => window.location.reload()}
                    >
                      Cancel
                    </button>
                  </span>
                </form>
              )
            ) : (
              ''
            )}
          </div>
        </div>
        <div class="table-responsive">
          <table class="table table-sm table-hover table-striped" aria-label="Topics">
            <thead>
              <tr>
                {editMode && allowEdit && (
                  <th style="width: 1%">
                    <span class="visually-hidden">Edit and Delete</span>
                  </th>
                )}
                <th>Number</th>
                <th>Name</th>
                <th>Color</th>
                <th class="col-9">Description</th>
              </tr>
            </thead>
            <tbody>
              {topicsState.map((topic, index) => {
                return (
                  <tr key={topic.name}>
                    {editMode && allowEdit && (
                      <td class="align-middle">
                        <div class="d-flex align-items-center">
                          <button
                            class="btn btn-sm btn-ghost"
                            type="button"
                            aria-label={`Edit topic ${topic.name}`}
                            onClick={() => handleEditTopic(index)}
                          >
                            <i class="fa fa-edit" aria-hidden="true" />
                          </button>
                          <button
                            class="btn btn-sm btn-ghost"
                            type="button"
                            aria-label={`Delete topic ${topic.name}`}
                            onClick={() => handleDeleteTopic(topic.id)}
                          >
                            <i class="fa fa-trash text-danger" aria-hidden="true" />
                          </button>
                        </div>
                      </td>
                    )}
                    <td class="align-middle">{index + 1}</td>
                    <td class="align-middle">
                      <TopicBadge topic={topic} />
                    </td>
                    <td class="align-middle">{topic.color}</td>
                    <td class="align-middle">
                      <TopicDescription topic={topic} />
                    </td>
                  </tr>
                );
              })}
              {editMode ? (
                <tr>
                  <td colSpan={5}>
                    <button class="btn btn-sm btn-ghost" type="button" onClick={handleCreateTopic}>
                      <i class="fa fa-plus" aria-hidden="true" /> New Topic
                    </button>
                  </td>
                </tr>
              ) : (
                ''
              )}
            </tbody>
          </table>
        </div>
      </div>
<<<<<<< HEAD
      <EditTagsTopicsModal
        show={showModal}
        selectedData={selectedTopic}
        setSelectedData={setSelectedTopic}
        dataType="topic"
        setShowModal={setShowModal}
        handleModalUpdate={handleModalUpdate}
        add={addTopic}
=======
      <EditTopicsModal
        state={modalState}
        onClose={() => setModalState({ type: 'closed' })}
        onSave={handleSaveTopic}
>>>>>>> b2a71d26
      />
    </>
  );
}

InstructorCourseAdminTopicsTable.displayName = 'InstructorCourseAdminTopicsTable';<|MERGE_RESOLUTION|>--- conflicted
+++ resolved
@@ -7,11 +7,8 @@
 import { type Topic } from '../../../lib/db-types.js';
 import { ColorJsonSchema } from '../../../schemas/infoCourse.js';
 
-<<<<<<< HEAD
-=======
 import { type EditTopicModalState, EditTopicsModal } from './EditTopicModal.js';
 
->>>>>>> b2a71d26
 const emptyTopic: Topic = {
   color: '',
   course_id: '',
@@ -182,21 +179,10 @@
           </table>
         </div>
       </div>
-<<<<<<< HEAD
       <EditTagsTopicsModal
-        show={showModal}
-        selectedData={selectedTopic}
-        setSelectedData={setSelectedTopic}
-        dataType="topic"
-        setShowModal={setShowModal}
-        handleModalUpdate={handleModalUpdate}
-        add={addTopic}
-=======
-      <EditTopicsModal
         state={modalState}
         onClose={() => setModalState({ type: 'closed' })}
         onSave={handleSaveTopic}
->>>>>>> b2a71d26
       />
     </>
   );
