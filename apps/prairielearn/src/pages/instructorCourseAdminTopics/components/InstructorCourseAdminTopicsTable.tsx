<<<<<<< HEAD
import { useState } from 'preact/compat';

import { TopicBadgeJsx } from '../../../components/TopicBadge.js';
import { TopicDescriptionJsx } from '../../../components/TopicDescription.js';
=======
import { TopicBadge } from '../../../components/TopicBadge.js';
import { TopicDescription } from '../../../components/TopicDescription.js';
>>>>>>> cc1f7d80
import { type Topic } from '../../../lib/db-types.js';

import { EditTopicsModal } from './EditTopicsModal.js';

const emptyTopic: Topic = {
  color: '',
  course_id: '',
  description: '',
  id: '',
  implicit: false,
  json_comment: '',
  name: '',
  number: null,
};

export function InstructorCourseAdminTopicsTable({
  topics,
  hasCoursePermissionEdit,
  origHash,
  csrfToken,
}: {
  topics: Topic[];
  hasCoursePermissionEdit: boolean;
  origHash: string | null;
  csrfToken: string;
}) {
  const [editMode, setEditMode] = useState(false);
  const [selectedTopic, setSelectedTopic] = useState<Topic | null>(emptyTopic);
  const [selectedTopicIndex, setSelectedTopicIndex] = useState<number | null>(null);
  const [topicsState, setTopicsState] = useState<Topic[]>(topics);
  const [addTopic, setAddTopic] = useState(false);
  const [showModal, setShowModal] = useState(false);

  const handleOpenModal = () => {
    setShowModal(true);
  };

  const handleOpenEditModal = (topicIndex: number) => {
    setAddTopic(false);
    setSelectedTopicIndex(topicIndex);
    setSelectedTopic({ ...topicsState[topicIndex], implicit: false });
    setShowModal(true);
  };

  const handleCloseModal = () => {
    setShowModal(false);
    setSelectedTopic(null);
  };

  const handleModalUpdate = () => {
    if (addTopic) {
      setTopicsState((prevTopics) => [...prevTopics, selectedTopic as Topic]);
    } else {
      setTopicsState((prevTopics) =>
        prevTopics.map((topic, index) =>
          index === selectedTopicIndex ? { ...topic, ...selectedTopic } : topic,
        ),
      );
    }
    setShowModal(false);
  };

  const handleDeleteTopic = (topicIndex: number) => {
    topicsState.splice(topicIndex, 1);
    setTopicsState([...topicsState]);
  };

  const handleNewTopic = () => {
    setAddTopic(true);
    setSelectedTopicIndex(topicsState.length);
    setSelectedTopic(emptyTopic);
    setShowModal(true);
  };

  return (
<<<<<<< HEAD
    <>
      <div class="card mb-4">
        <div class="card-header bg-primary text-white d-flex align-items-center">
          <h1>Topics</h1>
          <div class="ms-auto">
            {hasCoursePermissionEdit && origHash ? (
              !editMode ? (
                <button
                  class="btn btn-sm btn-light"
                  type="button"
                  onClick={() => setEditMode(true)}
                >
                  <i class="fa fa-edit" aria-hidden="true" /> Edit topics
                </button>
              ) : (
                <form method="POST">
                  <input type="hidden" name="__action" value="save_topics" />
                  <input type="hidden" name="__csrf_token" value={csrfToken} />
                  <input type="hidden" name="orig_hash" value={origHash} />
                  <input type="hidden" name="topics" value={JSON.stringify(topicsState)} />
                  <span class="js-edit-mode-buttons">
                    <button class="btn btn-sm btn-light mx-1" type="submit">
                      <i class="fa fa-save" aria-hidden="true" /> Save and sync
                    </button>
                    <button
                      class="btn btn-sm btn-light"
                      type="button"
                      onClick={() => window.location.reload()}
                    >
                      Cancel
                    </button>
                  </span>
                </form>
              )
            ) : (
              ''
            )}
          </div>
        </div>
        <div class="table-responsive">
          <table class="table table-sm table-hover table-striped" aria-label="Topics">
            <thead>
              <tr>
                {editMode && hasCoursePermissionEdit ? (
                  <>
                    <th>
                      <span class="visually-hidden">Edit</span>
                    </th>
                    <th>
                      <span class="visually-hidden">Delete</span>
                    </th>
                  </>
                ) : (
                  ''
                )}
                <th>Number</th>
                <th>Name</th>
                <th>Color</th>
                <th>Description</th>
              </tr>
            </thead>
            <tbody>
              {topicsState.map(function (topic, index) {
                return (
                  <tr key={topic.name}>
                    {editMode && hasCoursePermissionEdit ? (
                      <>
                        <td class="align-middle">
                          <button
                            class="btn btn-sm btn-ghost"
                            type="button"
                            aria-label={`Edit topic ${topic.name}`}
                            onClick={() => handleOpenEditModal(index)}
                          >
                            <i class="fa fa-edit" aria-hidden="true" />
                          </button>
                        </td>
                        <td class="align-middle">
                          <button
                            class="btn btn-sm"
                            type="button"
                            aria-label={`Delete topic ${topic.name}`}
                            onClick={() => handleDeleteTopic(index)}
                          >
                            <i class="fa fa-trash text-danger" aria-hidden="true" />
                          </button>
                        </td>
                      </>
                    ) : (
                      ''
                    )}
                    <td class="align-middle">{index + 1}</td>
                    <td class="align-middle">
                      <TopicBadgeJsx topic={topic} />
                    </td>
                    <td class="align-middle">{topic.color}</td>
                    <td class="align-middle">
                      <TopicDescriptionJsx topic={topic} />
                    </td>
                  </tr>
                );
              })}
              {editMode ? (
                <tr>
                  <td colSpan={6}>
                    <button class="btn btn-sm btn-ghost" type="button" onClick={handleNewTopic}>
                      <i class="fa fa-plus" aria-hidden="true" /> New Topic
                    </button>
=======
    <div class="card mb-4">
      <div class="card-header bg-primary text-white">
        <h1>Topics</h1>
      </div>
      <div class="table-responsive">
        <table class="table table-sm table-hover table-striped" aria-label="Topics">
          <thead>
            <tr>
              <th>Number</th>
              <th>Name</th>
              <th>Color</th>
              <th>Description</th>
            </tr>
          </thead>
          <tbody>
            {topics.map(function (topic) {
              return (
                <tr key={topic.id}>
                  <td class="align-middle">{topic.number}</td>
                  <td class="align-middle">
                    <TopicBadge topic={topic} />
                  </td>
                  <td class="align-middle">{topic.color}</td>
                  <td class="align-middle">
                    <TopicDescription topic={topic} />
>>>>>>> cc1f7d80
                  </td>
                </tr>
              ) : (
                ''
              )}
            </tbody>
          </table>
        </div>
      </div>
      <EditTopicsModal
        show={showModal}
        selectedTopic={selectedTopic}
        setSelectedTopic={setSelectedTopic}
        setShowModal={setShowModal}
        handleModalUpdate={handleModalUpdate}
        addTopic={addTopic}
      />
    </>
  );
}

InstructorCourseAdminTopicsTable.displayName = 'InstructorCourseAdminTopicsTable';<|MERGE_RESOLUTION|>--- conflicted
+++ resolved
@@ -1,12 +1,7 @@
-<<<<<<< HEAD
 import { useState } from 'preact/compat';
-
-import { TopicBadgeJsx } from '../../../components/TopicBadge.js';
-import { TopicDescriptionJsx } from '../../../components/TopicDescription.js';
-=======
 import { TopicBadge } from '../../../components/TopicBadge.js';
 import { TopicDescription } from '../../../components/TopicDescription.js';
->>>>>>> cc1f7d80
+        
 import { type Topic } from '../../../lib/db-types.js';
 
 import { EditTopicsModal } from './EditTopicsModal.js';
@@ -82,7 +77,6 @@
   };
 
   return (
-<<<<<<< HEAD
     <>
       <div class="card mb-4">
         <div class="card-header bg-primary text-white d-flex align-items-center">
@@ -176,11 +170,11 @@
                     )}
                     <td class="align-middle">{index + 1}</td>
                     <td class="align-middle">
-                      <TopicBadgeJsx topic={topic} />
+                      <TopicBadge topic={topic} />
                     </td>
                     <td class="align-middle">{topic.color}</td>
                     <td class="align-middle">
-                      <TopicDescriptionJsx topic={topic} />
+                      <TopicDescription topic={topic} />
                     </td>
                   </tr>
                 );
@@ -191,33 +185,6 @@
                     <button class="btn btn-sm btn-ghost" type="button" onClick={handleNewTopic}>
                       <i class="fa fa-plus" aria-hidden="true" /> New Topic
                     </button>
-=======
-    <div class="card mb-4">
-      <div class="card-header bg-primary text-white">
-        <h1>Topics</h1>
-      </div>
-      <div class="table-responsive">
-        <table class="table table-sm table-hover table-striped" aria-label="Topics">
-          <thead>
-            <tr>
-              <th>Number</th>
-              <th>Name</th>
-              <th>Color</th>
-              <th>Description</th>
-            </tr>
-          </thead>
-          <tbody>
-            {topics.map(function (topic) {
-              return (
-                <tr key={topic.id}>
-                  <td class="align-middle">{topic.number}</td>
-                  <td class="align-middle">
-                    <TopicBadge topic={topic} />
-                  </td>
-                  <td class="align-middle">{topic.color}</td>
-                  <td class="align-middle">
-                    <TopicDescription topic={topic} />
->>>>>>> cc1f7d80
                   </td>
                 </tr>
               ) : (
