--- conflicted
+++ resolved
@@ -62,15 +62,12 @@
 
   const handleNewTopic = () => {
     setAddTopic(true);
-<<<<<<< HEAD
     setSelectedTopic({
       ...emptyTopic,
+      id: uuidv4(),
       // Pick a random initial color.
       color: ColorJsonSchema.options[Math.floor(Math.random() * ColorJsonSchema.options.length)],
     });
-=======
-    setSelectedTopic({ ...emptyTopic, id: uuidv4() });
->>>>>>> e8055ac3
     setShowModal(true);
   };
 
