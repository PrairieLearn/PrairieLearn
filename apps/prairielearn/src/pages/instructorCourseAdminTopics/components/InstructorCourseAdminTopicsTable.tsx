<<<<<<< HEAD
import { useState } from 'preact/compat';

import { TopicBadgeJsx } from '../../../components/TopicBadge.html.js';
import { TopicDescriptionJsx } from '../../../components/TopicDescription.html.js';
=======
import { TopicBadgeJsx } from '../../../components/TopicBadge.js';
import { TopicDescriptionJsx } from '../../../components/TopicDescription.js';
>>>>>>> a32798bd
import { type Topic } from '../../../lib/db-types.js';

import { EditTopicsModal } from './EditTopicsModal.js';

const emptyTopic: Topic = {
  color: '',
  course_id: '',
  description: '',
  id: '',
  implicit: false,
  json_comment: '',
  name: '',
  number: null,
};

export function InstructorCourseAdminTopicsTable({
  topics,
  hasCoursePermissionEdit,
  origHash,
  csrfToken,
}: {
  topics: Topic[];
  hasCoursePermissionEdit: boolean;
  origHash: string | null;
  csrfToken: string;
}) {
  const [editMode, setEditMode] = useState(false);
  const [selectedTopic, setSelectedTopic] = useState<Topic | null>(emptyTopic);
  const [selectedTopicIndex, setSelectedTopicIndex] = useState<number | null>(null);
  const [topicsState, setTopicsState] = useState<Topic[]>(topics);
  const [addTopic, setAddTopic] = useState(false);

  const handleOpenModal = () => {
    window.bootstrap.Modal.getOrCreateInstance(
      document.querySelector('#editTopicModal') as HTMLElement,
    ).show();
  };

  const handleOpenEditModal = (topicIndex: number) => {
    setAddTopic(false);
    setSelectedTopicIndex(topicIndex);
    setSelectedTopic({ ...topicsState[topicIndex], implicit: false });
    handleOpenModal();
  };

  const handleCloseModal = () => {
    (document.activeElement as HTMLElement).blur();
    window.bootstrap.Modal.getOrCreateInstance(
      document.querySelector('#editTopicModal') as HTMLElement,
    ).hide();
    setSelectedTopic(null);
  };

  const handleModalUpdate = () => {
    if (addTopic) {
      setTopicsState((prevTopics) => [...prevTopics, selectedTopic as Topic]);
    } else {
      setTopicsState((prevTopics) =>
        prevTopics.map((topic, index) =>
          index === selectedTopicIndex ? { ...topic, ...selectedTopic } : topic,
        ),
      );
    }
    handleCloseModal();
  };

  const handleDeleteTopic = (topicIndex: number) => {
    topicsState.splice(topicIndex, 1);
    setTopicsState([...topicsState]);
  };

  const handleNewTopic = () => {
    setAddTopic(true);
    setSelectedTopicIndex(topicsState.length);
    setSelectedTopic(emptyTopic);
    handleOpenModal();
  };

  return (
    <>
      <div class="card mb-4">
        <div class="card-header bg-primary text-white d-flex align-items-center">
          <h1>Topics</h1>
          <div class="ms-auto">
            {hasCoursePermissionEdit && origHash ? (
              !editMode ? (
                <button
                  class="btn btn-sm btn-light"
                  type="button"
                  onClick={() => setEditMode(true)}
                >
                  <i class="fa fa-edit" aria-hidden="true"></i> Edit topics
                </button>
              ) : (
                <form method="POST">
                  <input type="hidden" name="__action" value="save_topics" />
                  <input type="hidden" name="__csrf_token" value={csrfToken} />
                  <input type="hidden" name="orig_hash" value={origHash} />
                  <input type="hidden" name="topics" value={JSON.stringify(topicsState)} />
                  <span class="js-edit-mode-buttons">
                    <button class="btn btn-sm btn-light mx-1" type="submit">
                      <i class="fa fa-save" aria-hidden="true"></i> Save and sync
                    </button>
                    <button
                      class="btn btn-sm btn-light"
                      type="button"
                      onClick={() => window.location.reload()}
                    >
                      Cancel
                    </button>
                  </span>
                </form>
              )
            ) : (
              ''
            )}
          </div>
        </div>
        <div class="table-responsive">
          <table class="table table-sm table-hover table-striped" aria-label="Topics">
            <thead>
              <tr>
                {editMode && hasCoursePermissionEdit ? (
                  <>
                    <th>
                      <span class="visually-hidden">Edit</span>
                    </th>
                    <th>
                      <span class="visually-hidden">Delete</span>
                    </th>
                  </>
                ) : (
                  ''
                )}
                <th>Number</th>
                <th>Name</th>
                <th>Color</th>
                <th>Description</th>
              </tr>
            </thead>
            <tbody>
              {topicsState.map(function (topic, index) {
                return (
                  <tr key={topic.name}>
                    {editMode && hasCoursePermissionEdit ? (
                      <>
                        <td class="align-middle">
                          <button
                            class="btn btn-sm btn-ghost"
                            type="button"
                            onClick={() => handleOpenEditModal(index)}
                            aria-label={`Edit topic ${topic.name}`}
                          >
                            <i class="fa fa-edit" aria-hidden="true"></i>
                          </button>
                        </td>
                        <td class="align-middle">
                          <button
                            class="btn btn-sm"
                            type="button"
                            onClick={() => handleDeleteTopic(index)}
                            aria-label={`Delete topic ${topic.name}`}
                          >
                            <i class="fa fa-trash text-danger" aria-hidden="true"></i>
                          </button>
                        </td>
                      </>
                    ) : (
                      ''
                    )}
                    <td class="align-middle">{index + 1}</td>
                    <td class="align-middle">
                      <TopicBadgeJsx topic={topic} />
                    </td>
                    <td class="align-middle">{topic.color}</td>
                    <td class="align-middle">
                      <TopicDescriptionJsx topic={topic} />
                    </td>
                  </tr>
                );
              })}
              {editMode ? (
                <tr>
                  <td colSpan={6}>
                    <button class="btn btn-sm btn-ghost" type="button" onClick={handleNewTopic}>
                      <i class="fa fa-plus" aria-hidden="true"></i> New Topic
                    </button>
                  </td>
                </tr>
              ) : (
                ''
              )}
            </tbody>
          </table>
        </div>
      </div>
      <EditTopicsModal
        selectedTopic={selectedTopic}
        setSelectedTopic={setSelectedTopic}
        handleModalUpdate={handleModalUpdate}
        handleCloseModal={handleCloseModal}
        addTopic={addTopic}
      />
    </>
  );
}

InstructorCourseAdminTopicsTable.displayName = 'InstructorCourseAdminTopicsTable';<|MERGE_RESOLUTION|>--- conflicted
+++ resolved
@@ -1,12 +1,7 @@
-<<<<<<< HEAD
 import { useState } from 'preact/compat';
 
-import { TopicBadgeJsx } from '../../../components/TopicBadge.html.js';
-import { TopicDescriptionJsx } from '../../../components/TopicDescription.html.js';
-=======
 import { TopicBadgeJsx } from '../../../components/TopicBadge.js';
 import { TopicDescriptionJsx } from '../../../components/TopicDescription.js';
->>>>>>> a32798bd
 import { type Topic } from '../../../lib/db-types.js';
 
 import { EditTopicsModal } from './EditTopicsModal.js';
@@ -98,7 +93,7 @@
                   type="button"
                   onClick={() => setEditMode(true)}
                 >
-                  <i class="fa fa-edit" aria-hidden="true"></i> Edit topics
+                  <i class="fa fa-edit" aria-hidden="true" /> Edit topics
                 </button>
               ) : (
                 <form method="POST">
@@ -108,7 +103,7 @@
                   <input type="hidden" name="topics" value={JSON.stringify(topicsState)} />
                   <span class="js-edit-mode-buttons">
                     <button class="btn btn-sm btn-light mx-1" type="submit">
-                      <i class="fa fa-save" aria-hidden="true"></i> Save and sync
+                      <i class="fa fa-save" aria-hidden="true" /> Save and sync
                     </button>
                     <button
                       class="btn btn-sm btn-light"
@@ -157,20 +152,20 @@
                           <button
                             class="btn btn-sm btn-ghost"
                             type="button"
+                            aria-label={`Edit topic ${topic.name}`}
                             onClick={() => handleOpenEditModal(index)}
-                            aria-label={`Edit topic ${topic.name}`}
                           >
-                            <i class="fa fa-edit" aria-hidden="true"></i>
+                            <i class="fa fa-edit" aria-hidden="true" />
                           </button>
                         </td>
                         <td class="align-middle">
                           <button
                             class="btn btn-sm"
                             type="button"
+                            aria-label={`Delete topic ${topic.name}`}
                             onClick={() => handleDeleteTopic(index)}
-                            aria-label={`Delete topic ${topic.name}`}
                           >
-                            <i class="fa fa-trash text-danger" aria-hidden="true"></i>
+                            <i class="fa fa-trash text-danger" aria-hidden="true" />
                           </button>
                         </td>
                       </>
@@ -192,7 +187,7 @@
                 <tr>
                   <td colSpan={6}>
                     <button class="btn btn-sm btn-ghost" type="button" onClick={handleNewTopic}>
-                      <i class="fa fa-plus" aria-hidden="true"></i> New Topic
+                      <i class="fa fa-plus" aria-hidden="true" /> New Topic
                     </button>
                   </td>
                 </tr>
