import { useState } from 'preact/compat';

import { TopicBadge } from '../../../components/TopicBadge.js';
import { TopicDescription } from '../../../components/TopicDescription.js';
import { type StaffTopic } from '../../../lib/client/safe-db-types.js';
import { type Topic } from '../../../lib/db-types.js';
import { ColorJsonSchema } from '../../../schemas/infoCourse.js';

import { EditTopicsModal } from './EditTopicsModal.js';

const emptyTopic: Topic = {
  color: '',
  course_id: '',
  description: '',
  id: '',
  implicit: false,
  json_comment: '',
  name: '',
  number: null,
};

export function InstructorCourseAdminTopicsTable({
  topics,
  allowEdit,
  origHash,
  csrfToken,
}: {
  topics: StaffTopic[];
  allowEdit: boolean;
  origHash: string | null;
  csrfToken: string;
}) {
  const [editMode, setEditMode] = useState(false);
  const [selectedTopic, setSelectedTopic] = useState<Topic | null>(emptyTopic);
  const [topicsState, setTopicsState] = useState<Topic[]>(topics);
  const [addTopic, setAddTopic] = useState(false);
  const [showModal, setShowModal] = useState(false);

  const handleOpenEditModal = (topicIndex: number) => {
    setAddTopic(false);
    setSelectedTopic({ ...topicsState[topicIndex], implicit: false });
    setShowModal(true);
  };

  const handleModalUpdate = () => {
    if (addTopic) {
      setTopicsState((prevTopics) => [...prevTopics, selectedTopic!]);
    } else {
      setTopicsState((prevTopics) =>
        prevTopics.map((topic) =>
          topic.id === selectedTopic?.id ? { ...topic, ...selectedTopic } : topic,
        ),
      );
    }
    setShowModal(false);
  };

  const handleDeleteTopic = (deleteTopicId: string) => {
    setTopicsState((prevTopics) => prevTopics.filter((topic) => topic.id !== deleteTopicId));
  };

  const handleNewTopic = () => {
    setAddTopic(true);
<<<<<<< HEAD
    setSelectedTopic({
      ...emptyTopic,
      id: uuidv4(),
      // Pick a random initial color.
      color: ColorJsonSchema.options[Math.floor(Math.random() * ColorJsonSchema.options.length)],
    });
=======
    setSelectedTopic({ ...emptyTopic, id: crypto.randomUUID() });
>>>>>>> 84aedd6a
    setShowModal(true);
  };

  return (
    <>
      <div class="card mb-4">
        <div class="card-header bg-primary text-white d-flex align-items-center">
          <h1>Topics</h1>
          <div class="ms-auto">
            {allowEdit && origHash ? (
              !editMode ? (
                <button
                  class="btn btn-sm btn-light"
                  type="button"
                  onClick={() => setEditMode(true)}
                >
                  <i class="fa fa-edit" aria-hidden="true" /> Edit topics
                </button>
              ) : (
                <form method="POST">
                  <input type="hidden" name="__action" value="save_topics" />
                  <input type="hidden" name="__csrf_token" value={csrfToken} />
                  <input type="hidden" name="orig_hash" value={origHash} />
                  <input type="hidden" name="topics" value={JSON.stringify(topicsState)} />
                  <span class="js-edit-mode-buttons">
                    <button class="btn btn-sm btn-light mx-1" type="submit">
                      <i class="fa fa-save" aria-hidden="true" /> Save and sync
                    </button>
                    <button
                      class="btn btn-sm btn-light"
                      type="button"
                      onClick={() => window.location.reload()}
                    >
                      Cancel
                    </button>
                  </span>
                </form>
              )
            ) : (
              ''
            )}
          </div>
        </div>
        <div class="table-responsive">
          <table class="table table-sm table-hover table-striped" aria-label="Topics">
            <thead>
              <tr>
                {editMode && allowEdit && (
                  <th style="width: 1%">
                    <span class="visually-hidden">Edit and Delete</span>
                  </th>
                )}
                <th>Number</th>
                <th>Name</th>
                <th>Color</th>
                <th class="col-9">Description</th>
              </tr>
            </thead>
            <tbody>
              {topicsState.map((topic, index) => {
                return (
                  <tr key={topic.name}>
                    {editMode && allowEdit && (
                      <td class="align-middle">
                        <div class="d-flex align-items-center">
                          <button
                            class="btn btn-sm btn-ghost"
                            type="button"
                            aria-label={`Edit topic ${topic.name}`}
                            onClick={() => handleOpenEditModal(index)}
                          >
                            <i class="fa fa-edit" aria-hidden="true" />
                          </button>
                          <button
                            class="btn btn-sm btn-ghost"
                            type="button"
                            aria-label={`Delete topic ${topic.name}`}
                            onClick={() => handleDeleteTopic(topic.id)}
                          >
                            <i class="fa fa-trash text-danger" aria-hidden="true" />
                          </button>
                        </div>
                      </td>
                    )}
                    <td class="align-middle">{index + 1}</td>
                    <td class="align-middle">
                      <TopicBadge topic={topic} />
                    </td>
                    <td class="align-middle">{topic.color}</td>
                    <td class="align-middle">
                      <TopicDescription topic={topic} />
                    </td>
                  </tr>
                );
              })}
              {editMode ? (
                <tr>
                  <td colSpan={5}>
                    <button class="btn btn-sm btn-ghost" type="button" onClick={handleNewTopic}>
                      <i class="fa fa-plus" aria-hidden="true" /> New Topic
                    </button>
                  </td>
                </tr>
              ) : (
                ''
              )}
            </tbody>
          </table>
        </div>
      </div>
      <EditTopicsModal
        show={showModal}
        selectedTopic={selectedTopic}
        setSelectedTopic={setSelectedTopic}
        setShowModal={setShowModal}
        handleModalUpdate={handleModalUpdate}
        addTopic={addTopic}
      />
    </>
  );
}

InstructorCourseAdminTopicsTable.displayName = 'InstructorCourseAdminTopicsTable';<|MERGE_RESOLUTION|>--- conflicted
+++ resolved
@@ -61,16 +61,12 @@
 
   const handleNewTopic = () => {
     setAddTopic(true);
-<<<<<<< HEAD
     setSelectedTopic({
       ...emptyTopic,
-      id: uuidv4(),
+      id: crypto.randomUUID(),
       // Pick a random initial color.
       color: ColorJsonSchema.options[Math.floor(Math.random() * ColorJsonSchema.options.length)],
     });
-=======
-    setSelectedTopic({ ...emptyTopic, id: crypto.randomUUID() });
->>>>>>> 84aedd6a
     setShowModal(true);
   };
 
