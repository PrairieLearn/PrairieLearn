--- conflicted
+++ resolved
@@ -265,11 +265,7 @@
       authorizedEdit: res.locals.authz_result.authorized_edit,
       renderScorePanels: req.query.render_score_panels === 'true',
     });
-<<<<<<< HEAD
-    res.send(panels);
-=======
     res.json(panels);
->>>>>>> ce0ea8c9
   }),
 );
 
