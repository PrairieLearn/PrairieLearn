// @ts-check
import { promisify } from 'util';
import * as _ from 'lodash';
import * as express from 'express';
const asyncHandler = require('express-async-handler');

import * as error from '@prairielearn/error';

const LogPageView = require('../../middlewares/logPageView');
import { saveAndGradeSubmissionAsync, saveSubmissionAsync } from '../../lib/grading';
import {
  getAndRenderVariant,
  renderPanelsForSubmission,
  setRendererHeader,
} from '../../lib/question-render';
import { gradeAssessmentInstanceAsync } from '../../lib/assessment';
import { setQuestionCopyTargets } from '../../lib/copy-question';
import { getQuestionGroupPermissions } from '../../lib/groups';
import { uploadFile, deleteFile } from '../../lib/file-store';
import { idsEqual } from '../../lib/id';
import { insertIssue } from '../../lib/issues';
import { selectVariantById } from '../../models/variant';

const logPageView = promisify(LogPageView('studentInstanceQuestion'));
const router = express.Router();

/**
 * Get a validated variant, or throw an exception.
 *
 * @param {string} unsafe_variant_id The unsafe variant ID to validate
 * @param {string} instance_question_id The validated instance_question_id to validate against
 * @returns {Promise<import('../../lib/db-types').Variant>} The validated variant
 */
async function getValidVariant(unsafe_variant_id, instance_question_id) {
  const variant = await selectVariantById(unsafe_variant_id);
  if (
    !variant ||
    !variant.instance_question_id ||
    !idsEqual(variant.instance_question_id, instance_question_id)
  ) {
    throw error.make(
      400,
      `Client-provided variant id "${unsafe_variant_id}" does not belong to the authorized instance question "${instance_question_id}"`,
    );
  }
  return variant;
}

/**
 * Get a validated variant ID from a request, or throw an exception.
 *
 * This function assumes req.body.__variant_id has been sent by the client, but
 * it is currently untrusted. We check that it is a valid variant_id and
 * belongs to the authorized res.locals.instance_question_id and return it if
 * everything is ok. If anything is invalid or unauthorized, we throw an
 * exception.
 *
 * @param {express.Request} req The request object
 * @param {express.Response} res The response object
 * @returns {Promise<string>} The validated variant ID
 */
async function getValidVariantId(req, res) {
  return (await getValidVariant(req.body.__variant_id, res.locals.instance_question.id)).id;
}

async function processFileUpload(req, res) {
  if (!res.locals.assessment_instance.open) throw error.make(403, `Assessment is not open`);
  if (!res.locals.authz_result.active) {
    throw error.make(403, `This assessment is not accepting submissions at this time.`);
  }
  if (!req.file) {
    throw error.make(400, 'No file uploaded');
  }
  await uploadFile(
    req.file.originalname,
    req.file.buffer,
    'student_upload',
    res.locals.assessment_instance.id,
    res.locals.instance_question.id,
    res.locals.user.user_id,
    res.locals.authn_user.user_id,
  );
  return await getValidVariantId(req, res);
}

async function processTextUpload(req, res) {
  if (!res.locals.assessment_instance.open) throw error.make(403, `Assessment is not open`);
  if (!res.locals.authz_result.active) {
    throw error.make(403, `This assessment is not accepting submissions at this time.`);
  }
  await uploadFile(
    req.body.filename,
    Buffer.from(req.body.contents),
    'student_upload',
    res.locals.assessment_instance.id,
    res.locals.instance_question.id,
    res.locals.user.user_id,
    res.locals.authn_user.user_id,
  );
  return await getValidVariantId(req, res);
}

async function processDeleteFile(req, res) {
  if (!res.locals.assessment_instance.open) throw error.make(403, `Assessment is not open`);
  if (!res.locals.authz_result.active) {
    throw error.make(403, `This assessment is not accepting submissions at this time.`);
  }

  // Check the requested file belongs to the current instance question
  const validFiles =
    res.locals.file_list?.filter((file) => idsEqual(file.id, req.body.file_id)) ?? [];
  if (validFiles.length === 0) throw error.make(404, `No such file_id: ${req.body.file_id}`);
  const file = validFiles[0];

  if (file.type !== 'student_upload') {
    throw error.make(403, `Cannot delete file type ${file.type} for file_id=${file.id}`);
  }

  await deleteFile(file.id, res.locals.authn_user.user_id);

  return await getValidVariantId(req, res);
}

async function processIssue(req, res) {
  if (!res.locals.assessment.allow_issue_reporting) {
    throw error.make(403, 'Issue reporting not permitted for this assessment');
  }
  const description = req.body.description;
  if (!_.isString(description) || description.length === 0) {
    throw error.make(400, 'A description of the issue must be provided');
  }

  const variantId = await getValidVariantId(req, res);
  await insertIssue({
    variantId: variantId,
    studentMessage: description,
    instructorMessage: 'student-reported issue',
    manuallyReported: true,
    courseCaused: true,
    courseData: _.pick(res.locals, [
      'variant',
      'instance_question',
      'question',
      'assessment_instance',
      'assessment',
      'course_instance',
      'course',
    ]),
    systemData: {},
    authnUserId: res.locals.authn_user.user_id,
  });
  return variantId;
}

async function processSubmission(req, res) {
  if (!res.locals.assessment_instance.open) {
    throw error.make(400, 'assessment_instance is closed');
  }
  if (!res.locals.instance_question.open) {
    throw error.make(400, 'instance_question is closed');
  }
  if (!res.locals.authz_result.active) {
    throw error.make(400, 'This assessment is not accepting submissions at this time.');
  }
  if (
    res.locals.assessment.group_config?.has_roles &&
    !res.locals.instance_question.group_role_permissions.can_submit
  ) {
    throw error.make(
      403,
      'Your current group role does not give you permission to submit to this question.',
    );
  }
  let variant_id, submitted_answer;
  if (res.locals.question.type === 'Freeform') {
    variant_id = req.body.__variant_id;
    submitted_answer = _.omit(req.body, ['__action', '__csrf_token', '__variant_id']);
  } else {
    if (!req.body.postData) {
<<<<<<< HEAD
      throw error.make(400, 'No postData', { locals: res.locals, body: req.body });
=======
      return callback(error.make(400, 'No postData'));
>>>>>>> 393b5c33
    }
    let postData;
    try {
      postData = JSON.parse(req.body.postData);
    } catch (e) {
<<<<<<< HEAD
      throw error.make(400, 'JSON parse failed on body.postData', {
        locals: res.locals,
        body: req.body,
      });
=======
      return callback(error.make(400, 'JSON parse failed on body.postData'));
>>>>>>> 393b5c33
    }
    variant_id = postData.variant ? postData.variant.id : null;
    submitted_answer = postData.submittedAnswer;
  }
  const submission = {
    variant_id: variant_id,
    auth_user_id: res.locals.authn_user.user_id,
    submitted_answer: submitted_answer,
    credit: res.locals.authz_result.credit,
    mode: res.locals.authz_data.mode,
    client_fingerprint_id: res.locals.client_fingerprint_id,
  };
<<<<<<< HEAD
  const variant = await getValidVariant(submission.variant_id, res.locals.instance_question.id);
  if (req.body.__action === 'grade') {
    const overrideRateLimits = false;
    await saveAndGradeSubmissionAsync(
      submission,
      variant,
      res.locals.question,
      res.locals.course,
      overrideRateLimits,
    );
    return submission.variant_id;
  } else if (req.body.__action === 'save') {
    await saveSubmissionAsync(submission, variant, res.locals.question, res.locals.course);
    return submission.variant_id;
  } else {
    throw error.make(400, 'unknown __action', {
      locals: res.locals,
      body: req.body,
    });
  }
}

router.post(
  '/',
  asyncHandler(async (req, res) => {
    if (!res.locals.authz_result.authorized_edit) {
      throw error.make(403, 'Not authorized', res.locals);
    }
=======
  sqldb.callOneRow(
    'variants_ensure_instance_question',
    [submission.variant_id, res.locals.instance_question.id],
    (err, result) => {
      if (ERR(err, callback)) return;
      const variant = result.rows[0];
      if (req.body.__action === 'grade') {
        const overrideRateLimits = false;
        grading.saveAndGradeSubmission(
          submission,
          variant,
          res.locals.question,
          res.locals.course,
          overrideRateLimits,
          (err) => {
            if (ERR(err, callback)) return;
            callback(null, submission.variant_id);
          },
        );
      } else if (req.body.__action === 'save') {
        grading.saveSubmission(
          submission,
          variant,
          res.locals.question,
          res.locals.course,
          (err) => {
            if (ERR(err, callback)) return;
            callback(null, submission.variant_id);
          },
        );
      } else {
        callback(error.make(400, `unknown __action: ${req.body.__action}`));
      }
    },
  );
}

router.post('/', function (req, res, next) {
  if (!res.locals.authz_result.authorized_edit) {
    return next(error.make(403, 'Not authorized'));
  }
>>>>>>> 393b5c33

    if (req.body.__action === 'grade' || req.body.__action === 'save') {
      if (res.locals.assessment.type === 'Exam') {
        if (res.locals.authz_result.time_limit_expired) {
          throw error.make(403, 'Time limit is expired, please go back and finish your assessment');
        }
        if (req.body.__action === 'grade' && !res.locals.assessment.allow_real_time_grading) {
          throw error.make(403, 'Real-time grading is not allowed for this assessment');
        }
      }
      const variant_id = await processSubmission(req, res);
      if (res.locals.assessment.type === 'Exam') {
        res.redirect(req.originalUrl);
      } else {
        res.redirect(
          `${res.locals.urlPrefix}/instance_question/${res.locals.instance_question.id}/?variant_id=${variant_id}`,
        );
      }
    } else if (req.body.__action === 'timeLimitFinish') {
      if (res.locals.assessment.type !== 'Exam') {
        throw error.make(400, 'Only exams have a time limit');
      }
      // Only close if the timer expired due to time limit, not for access end
      if (!res.locals.assessment_instance_time_limit_expired) {
        return res.redirect(req.originalUrl);
      }

      const requireOpen = true;
      const closeExam = true;
      const overrideGradeRate = false;
      await gradeAssessmentInstanceAsync(
        res.locals.assessment_instance.id,
        res.locals.authn_user.user_id,
        requireOpen,
        closeExam,
        overrideGradeRate,
        res.locals.client_fingerprint_id,
      );
      res.redirect(
        `${res.locals.urlPrefix}/assessment_instance/${res.locals.assessment_instance.id}?timeLimitExpired=true`,
      );
<<<<<<< HEAD
    } else if (req.body.__action === 'attach_file') {
      const variant_id = await processFileUpload(req, res);
      res.redirect(
        `${res.locals.urlPrefix}/instance_question/${res.locals.instance_question.id}/?variant_id=${variant_id}`,
      );
    } else if (req.body.__action === 'attach_text') {
      const variant_id = await processTextUpload(req, res);
      res.redirect(
        `${res.locals.urlPrefix}/instance_question/${res.locals.instance_question.id}/?variant_id=${variant_id}`,
      );
    } else if (req.body.__action === 'delete_file') {
      const variant_id = await processDeleteFile(req, res);
      res.redirect(
        `${res.locals.urlPrefix}/instance_question/${res.locals.instance_question.id}/?variant_id=${variant_id}`,
      );
    } else if (req.body.__action === 'report_issue') {
      const variant_id = await processIssue(req, res);
      res.redirect(
        `${res.locals.urlPrefix}/instance_question/${res.locals.instance_question.id}/?variant_id=${variant_id}`,
      );
    } else {
      throw error.make(400, 'unknown __action', { locals: res.locals, body: req.body });
    }
  }),
);
=======
    });
  } else {
    return next(error.make(400, `unknown __action: ${req.body.__action}`));
  }
});
>>>>>>> 393b5c33

router.get(
  '/variant/:variant_id/submission/:submission_id',
  asyncHandler(async (req, res) => {
    const { submissionPanel } = await renderPanelsForSubmission({
      submission_id: req.params.submission_id,
      question_id: res.locals.question.id,
      instance_question_id: res.locals.instance_question.id,
      variant_id: req.params.variant_id,
      urlPrefix: res.locals.urlPrefix,
      questionContext: null,
      csrfToken: null,
      authorizedEdit: null,
      renderScorePanels: false,
    });
    res.send({ submissionPanel });
  }),
);

router.get(
  '/',
  asyncHandler(async (req, res) => {
    const variant_id =
      res.locals.assessment.type === 'Exam' || typeof req.query.variant_id !== 'string'
        ? null
        : req.query.variant_id;
    await getAndRenderVariant(variant_id, null, res.locals);

    await logPageView(req, res);
    await setQuestionCopyTargets(res);

    if (
      res.locals.assessment.group_config?.has_roles &&
      !res.locals.authz_data.has_course_instance_permission_view
    ) {
      if (res.locals.instance_question_info.prev_instance_question.id != null) {
        res.locals.prev_instance_question_role_permissions = await getQuestionGroupPermissions(
          res.locals.instance_question_info.prev_instance_question.id,
          res.locals.assessment_instance.group_id,
          res.locals.authz_data.user.user_id,
        );
      }
      if (res.locals.instance_question_info.next_instance_question.id) {
        res.locals.next_instance_question_role_permissions = await getQuestionGroupPermissions(
          res.locals.instance_question_info.next_instance_question.id,
          res.locals.assessment_instance.group_id,
          res.locals.authz_data.user.user_id,
        );
      }
    }
    setRendererHeader(res);
    res.render(__filename.replace(/\.js$/, '.ejs'), res.locals);
  }),
);

export default router;<|MERGE_RESOLUTION|>--- conflicted
+++ resolved
@@ -177,24 +177,13 @@
     submitted_answer = _.omit(req.body, ['__action', '__csrf_token', '__variant_id']);
   } else {
     if (!req.body.postData) {
-<<<<<<< HEAD
-      throw error.make(400, 'No postData', { locals: res.locals, body: req.body });
-=======
-      return callback(error.make(400, 'No postData'));
->>>>>>> 393b5c33
+      throw error.make(400, 'No postData');
     }
     let postData;
     try {
       postData = JSON.parse(req.body.postData);
     } catch (e) {
-<<<<<<< HEAD
-      throw error.make(400, 'JSON parse failed on body.postData', {
-        locals: res.locals,
-        body: req.body,
-      });
-=======
-      return callback(error.make(400, 'JSON parse failed on body.postData'));
->>>>>>> 393b5c33
+      throw error.make(400, 'JSON parse failed on body.postData');
     }
     variant_id = postData.variant ? postData.variant.id : null;
     submitted_answer = postData.submittedAnswer;
@@ -207,7 +196,6 @@
     mode: res.locals.authz_data.mode,
     client_fingerprint_id: res.locals.client_fingerprint_id,
   };
-<<<<<<< HEAD
   const variant = await getValidVariant(submission.variant_id, res.locals.instance_question.id);
   if (req.body.__action === 'grade') {
     const overrideRateLimits = false;
@@ -223,10 +211,7 @@
     await saveSubmissionAsync(submission, variant, res.locals.question, res.locals.course);
     return submission.variant_id;
   } else {
-    throw error.make(400, 'unknown __action', {
-      locals: res.locals,
-      body: req.body,
-    });
+    throw error.make(400, `unknown __action: ${req.body.__action}`);
   }
 }
 
@@ -234,51 +219,8 @@
   '/',
   asyncHandler(async (req, res) => {
     if (!res.locals.authz_result.authorized_edit) {
-      throw error.make(403, 'Not authorized', res.locals);
-    }
-=======
-  sqldb.callOneRow(
-    'variants_ensure_instance_question',
-    [submission.variant_id, res.locals.instance_question.id],
-    (err, result) => {
-      if (ERR(err, callback)) return;
-      const variant = result.rows[0];
-      if (req.body.__action === 'grade') {
-        const overrideRateLimits = false;
-        grading.saveAndGradeSubmission(
-          submission,
-          variant,
-          res.locals.question,
-          res.locals.course,
-          overrideRateLimits,
-          (err) => {
-            if (ERR(err, callback)) return;
-            callback(null, submission.variant_id);
-          },
-        );
-      } else if (req.body.__action === 'save') {
-        grading.saveSubmission(
-          submission,
-          variant,
-          res.locals.question,
-          res.locals.course,
-          (err) => {
-            if (ERR(err, callback)) return;
-            callback(null, submission.variant_id);
-          },
-        );
-      } else {
-        callback(error.make(400, `unknown __action: ${req.body.__action}`));
-      }
-    },
-  );
-}
-
-router.post('/', function (req, res, next) {
-  if (!res.locals.authz_result.authorized_edit) {
-    return next(error.make(403, 'Not authorized'));
-  }
->>>>>>> 393b5c33
+      throw error.make(403, 'Not authorized');
+    }
 
     if (req.body.__action === 'grade' || req.body.__action === 'save') {
       if (res.locals.assessment.type === 'Exam') {
@@ -320,7 +262,6 @@
       res.redirect(
         `${res.locals.urlPrefix}/assessment_instance/${res.locals.assessment_instance.id}?timeLimitExpired=true`,
       );
-<<<<<<< HEAD
     } else if (req.body.__action === 'attach_file') {
       const variant_id = await processFileUpload(req, res);
       res.redirect(
@@ -342,17 +283,10 @@
         `${res.locals.urlPrefix}/instance_question/${res.locals.instance_question.id}/?variant_id=${variant_id}`,
       );
     } else {
-      throw error.make(400, 'unknown __action', { locals: res.locals, body: req.body });
+      throw error.make(400, `unknown __action: ${req.body.__action}`);
     }
   }),
 );
-=======
-    });
-  } else {
-    return next(error.make(400, `unknown __action: ${req.body.__action}`));
-  }
-});
->>>>>>> 393b5c33
 
 router.get(
   '/variant/:variant_id/submission/:submission_id',
