// @ts-check
import { promisify } from 'util';
import * as _ from 'lodash';
import * as express from 'express';
const asyncHandler = require('express-async-handler');

import * as error from '@prairielearn/error';

const LogPageView = require('../../middlewares/logPageView');
<<<<<<< HEAD
import { saveAndGradeSubmission, saveSubmission } from '../../lib/grading';
=======
import { saveAndGradeSubmissionAsync, saveSubmissionAsync } from '../../lib/grading';
>>>>>>> 2684140f
import {
  getAndRenderVariant,
  renderPanelsForSubmission,
  setRendererHeader,
} from '../../lib/question-render';
import { gradeAssessmentInstanceAsync } from '../../lib/assessment';
import { setQuestionCopyTargets } from '../../lib/copy-question';
import { getQuestionGroupPermissions } from '../../lib/groups';
import { uploadFile, deleteFile } from '../../lib/file-store';
import { idsEqual } from '../../lib/id';
import { insertIssue } from '../../lib/issues';
import { selectVariantById } from '../../models/variant';

const logPageView = promisify(LogPageView('studentInstanceQuestion'));
const router = express.Router();

/**
 * Get a validated variant, or throw an exception.
 *
 * @param {string} unsafe_variant_id The unsafe variant ID to validate
 * @param {string} instance_question_id The validated instance_question_id to validate against
 * @returns {Promise<import('../../lib/db-types').Variant>} The validated variant
 */
async function getValidVariant(unsafe_variant_id, instance_question_id) {
  const variant = await selectVariantById(unsafe_variant_id);
  if (
    !variant ||
    !variant.instance_question_id ||
    !idsEqual(variant.instance_question_id, instance_question_id)
  ) {
    throw error.make(
      400,
      `Client-provided variant id "${unsafe_variant_id}" does not belong to the authorized instance question "${instance_question_id}"`,
    );
  }
  return variant;
}

/**
 * Get a validated variant ID from a request, or throw an exception.
 *
 * This function assumes req.body.__variant_id has been sent by the client, but
 * it is currently untrusted. We check that it is a valid variant_id and
 * belongs to the authorized res.locals.instance_question_id and return it if
 * everything is ok. If anything is invalid or unauthorized, we throw an
 * exception.
 *
 * @param {express.Request} req The request object
 * @param {express.Response} res The response object
 * @returns {Promise<string>} The validated variant ID
 */
async function getValidVariantId(req, res) {
  return (await getValidVariant(req.body.__variant_id, res.locals.instance_question.id)).id;
}
<<<<<<< HEAD

async function processFileUpload(req, res) {
  if (!res.locals.assessment_instance.open) throw error.make(403, `Assessment is not open`);
  if (!res.locals.authz_result.active) {
    throw error.make(403, `This assessment is not accepting submissions at this time.`);
  }
  if (!req.file) {
    throw error.make(400, 'No file uploaded');
  }
  await uploadFile(
    req.file.originalname,
    req.file.buffer,
    'student_upload',
    res.locals.assessment_instance.id,
    res.locals.instance_question.id,
    res.locals.user.user_id,
    res.locals.authn_user.user_id,
  );
  return await getValidVariantId(req, res);
}

async function processTextUpload(req, res) {
  if (!res.locals.assessment_instance.open) throw error.make(403, `Assessment is not open`);
  if (!res.locals.authz_result.active) {
    throw error.make(403, `This assessment is not accepting submissions at this time.`);
  }
  await uploadFile(
    req.body.filename,
    Buffer.from(req.body.contents),
    'student_upload',
    res.locals.assessment_instance.id,
    res.locals.instance_question.id,
    res.locals.user.user_id,
    res.locals.authn_user.user_id,
  );
  return await getValidVariantId(req, res);
}

async function processDeleteFile(req, res) {
  if (!res.locals.assessment_instance.open) throw error.make(403, `Assessment is not open`);
  if (!res.locals.authz_result.active) {
    throw error.make(403, `This assessment is not accepting submissions at this time.`);
  }

  // Check the requested file belongs to the current instance question
  const validFiles =
    res.locals.file_list?.filter((file) => idsEqual(file.id, req.body.file_id)) ?? [];
  if (validFiles.length === 0) throw error.make(404, `No such file_id: ${req.body.file_id}`);
  const file = validFiles[0];

=======

async function processFileUpload(req, res) {
  if (!res.locals.assessment_instance.open) throw error.make(403, `Assessment is not open`);
  if (!res.locals.authz_result.active) {
    throw error.make(403, `This assessment is not accepting submissions at this time.`);
  }
  if (!req.file) {
    throw error.make(400, 'No file uploaded');
  }
  await uploadFile(
    req.file.originalname,
    req.file.buffer,
    'student_upload',
    res.locals.assessment_instance.id,
    res.locals.instance_question.id,
    res.locals.user.user_id,
    res.locals.authn_user.user_id,
  );
  return await getValidVariantId(req, res);
}

async function processTextUpload(req, res) {
  if (!res.locals.assessment_instance.open) throw error.make(403, `Assessment is not open`);
  if (!res.locals.authz_result.active) {
    throw error.make(403, `This assessment is not accepting submissions at this time.`);
  }
  await uploadFile(
    req.body.filename,
    Buffer.from(req.body.contents),
    'student_upload',
    res.locals.assessment_instance.id,
    res.locals.instance_question.id,
    res.locals.user.user_id,
    res.locals.authn_user.user_id,
  );
  return await getValidVariantId(req, res);
}

async function processDeleteFile(req, res) {
  if (!res.locals.assessment_instance.open) throw error.make(403, `Assessment is not open`);
  if (!res.locals.authz_result.active) {
    throw error.make(403, `This assessment is not accepting submissions at this time.`);
  }

  // Check the requested file belongs to the current instance question
  const validFiles =
    res.locals.file_list?.filter((file) => idsEqual(file.id, req.body.file_id)) ?? [];
  if (validFiles.length === 0) throw error.make(404, `No such file_id: ${req.body.file_id}`);
  const file = validFiles[0];

>>>>>>> 2684140f
  if (file.type !== 'student_upload') {
    throw error.make(403, `Cannot delete file type ${file.type} for file_id=${file.id}`);
  }

  await deleteFile(file.id, res.locals.authn_user.user_id);

  return await getValidVariantId(req, res);
}

async function processIssue(req, res) {
  if (!res.locals.assessment.allow_issue_reporting) {
    throw error.make(403, 'Issue reporting not permitted for this assessment');
  }
  const description = req.body.description;
  if (!_.isString(description) || description.length === 0) {
    throw error.make(400, 'A description of the issue must be provided');
  }

  const variantId = await getValidVariantId(req, res);
  await insertIssue({
    variantId: variantId,
    studentMessage: description,
    instructorMessage: 'student-reported issue',
    manuallyReported: true,
    courseCaused: true,
    courseData: _.pick(res.locals, [
      'variant',
      'instance_question',
      'question',
      'assessment_instance',
      'assessment',
      'course_instance',
      'course',
    ]),
    systemData: {},
    authnUserId: res.locals.authn_user.user_id,
  });
  return variantId;
}

async function processSubmission(req, res) {
  if (!res.locals.assessment_instance.open) {
    throw error.make(400, 'assessment_instance is closed');
  }
  if (!res.locals.instance_question.open) {
    throw error.make(400, 'instance_question is closed');
  }
  if (!res.locals.authz_result.active) {
    throw error.make(400, 'This assessment is not accepting submissions at this time.');
  }
  if (
    res.locals.assessment.group_config?.has_roles &&
    !res.locals.instance_question.group_role_permissions.can_submit
  ) {
    throw error.make(
      403,
      'Your current group role does not give you permission to submit to this question.',
    );
  }
  let variant_id, submitted_answer;
  if (res.locals.question.type === 'Freeform') {
    variant_id = req.body.__variant_id;
    submitted_answer = _.omit(req.body, ['__action', '__csrf_token', '__variant_id']);
  } else {
    if (!req.body.postData) {
<<<<<<< HEAD
      throw error.make(400, 'No postData', { locals: res.locals, body: req.body });
=======
      throw error.make(400, 'No postData');
>>>>>>> 2684140f
    }
    let postData;
    try {
      postData = JSON.parse(req.body.postData);
    } catch (e) {
<<<<<<< HEAD
      throw error.make(400, 'JSON parse failed on body.postData', {
        locals: res.locals,
        body: req.body,
      });
=======
      throw error.make(400, 'JSON parse failed on body.postData');
>>>>>>> 2684140f
    }
    variant_id = postData.variant ? postData.variant.id : null;
    submitted_answer = postData.submittedAnswer;
  }
  const submission = {
    variant_id: variant_id,
    auth_user_id: res.locals.authn_user.user_id,
    submitted_answer: submitted_answer,
    credit: res.locals.authz_result.credit,
    mode: res.locals.authz_data.mode,
    client_fingerprint_id: res.locals.client_fingerprint_id,
  };
  const variant = await getValidVariant(submission.variant_id, res.locals.instance_question.id);
  if (req.body.__action === 'grade') {
    const overrideRateLimits = false;
<<<<<<< HEAD
    await saveAndGradeSubmission(
=======
    await saveAndGradeSubmissionAsync(
>>>>>>> 2684140f
      submission,
      variant,
      res.locals.question,
      res.locals.course,
      overrideRateLimits,
    );
    return submission.variant_id;
  } else if (req.body.__action === 'save') {
<<<<<<< HEAD
    await saveSubmission(submission, variant, res.locals.question, res.locals.course);
    return submission.variant_id;
  } else {
    throw error.make(400, 'unknown __action', {
      locals: res.locals,
      body: req.body,
    });
=======
    await saveSubmissionAsync(submission, variant, res.locals.question, res.locals.course);
    return submission.variant_id;
  } else {
    throw error.make(400, `unknown __action: ${req.body.__action}`);
>>>>>>> 2684140f
  }
}

router.post(
  '/',
  asyncHandler(async (req, res) => {
    if (!res.locals.authz_result.authorized_edit) {
<<<<<<< HEAD
      throw error.make(403, 'Not authorized', res.locals);
=======
      throw error.make(403, 'Not authorized');
>>>>>>> 2684140f
    }

    if (req.body.__action === 'grade' || req.body.__action === 'save') {
      if (res.locals.assessment.type === 'Exam') {
        if (res.locals.authz_result.time_limit_expired) {
          throw error.make(403, 'Time limit is expired, please go back and finish your assessment');
        }
        if (req.body.__action === 'grade' && !res.locals.assessment.allow_real_time_grading) {
          throw error.make(403, 'Real-time grading is not allowed for this assessment');
        }
      }
      const variant_id = await processSubmission(req, res);
      if (res.locals.assessment.type === 'Exam') {
        res.redirect(req.originalUrl);
      } else {
        res.redirect(
          `${res.locals.urlPrefix}/instance_question/${res.locals.instance_question.id}/?variant_id=${variant_id}`,
        );
      }
    } else if (req.body.__action === 'timeLimitFinish') {
      if (res.locals.assessment.type !== 'Exam') {
        throw error.make(400, 'Only exams have a time limit');
      }
      // Only close if the timer expired due to time limit, not for access end
      if (!res.locals.assessment_instance_time_limit_expired) {
        return res.redirect(req.originalUrl);
      }

      const requireOpen = true;
      const closeExam = true;
      const overrideGradeRate = false;
      await gradeAssessmentInstanceAsync(
        res.locals.assessment_instance.id,
        res.locals.authn_user.user_id,
        requireOpen,
        closeExam,
        overrideGradeRate,
        res.locals.client_fingerprint_id,
      );
      res.redirect(
        `${res.locals.urlPrefix}/assessment_instance/${res.locals.assessment_instance.id}?timeLimitExpired=true`,
      );
    } else if (req.body.__action === 'attach_file') {
      const variant_id = await processFileUpload(req, res);
      res.redirect(
        `${res.locals.urlPrefix}/instance_question/${res.locals.instance_question.id}/?variant_id=${variant_id}`,
      );
    } else if (req.body.__action === 'attach_text') {
      const variant_id = await processTextUpload(req, res);
      res.redirect(
        `${res.locals.urlPrefix}/instance_question/${res.locals.instance_question.id}/?variant_id=${variant_id}`,
      );
    } else if (req.body.__action === 'delete_file') {
      const variant_id = await processDeleteFile(req, res);
      res.redirect(
        `${res.locals.urlPrefix}/instance_question/${res.locals.instance_question.id}/?variant_id=${variant_id}`,
      );
    } else if (req.body.__action === 'report_issue') {
      const variant_id = await processIssue(req, res);
      res.redirect(
        `${res.locals.urlPrefix}/instance_question/${res.locals.instance_question.id}/?variant_id=${variant_id}`,
      );
    } else {
<<<<<<< HEAD
      throw error.make(400, 'unknown __action', { locals: res.locals, body: req.body });
=======
      throw error.make(400, `unknown __action: ${req.body.__action}`);
>>>>>>> 2684140f
    }
  }),
);

router.get(
  '/variant/:variant_id/submission/:submission_id',
  asyncHandler(async (req, res) => {
    const { submissionPanel } = await renderPanelsForSubmission({
      submission_id: req.params.submission_id,
      question_id: res.locals.question.id,
      instance_question_id: res.locals.instance_question.id,
      variant_id: req.params.variant_id,
      urlPrefix: res.locals.urlPrefix,
      questionContext: null,
      csrfToken: null,
      authorizedEdit: null,
      renderScorePanels: false,
    });
    res.send({ submissionPanel });
  }),
);

router.get(
  '/',
  asyncHandler(async (req, res) => {
    const variant_id =
      res.locals.assessment.type === 'Exam' || typeof req.query.variant_id !== 'string'
        ? null
        : req.query.variant_id;
    await getAndRenderVariant(variant_id, null, res.locals);

    await logPageView(req, res);
    await setQuestionCopyTargets(res);

    if (
      res.locals.assessment.group_config?.has_roles &&
      !res.locals.authz_data.has_course_instance_permission_view
    ) {
      if (res.locals.instance_question_info.prev_instance_question.id != null) {
        res.locals.prev_instance_question_role_permissions = await getQuestionGroupPermissions(
          res.locals.instance_question_info.prev_instance_question.id,
          res.locals.assessment_instance.group_id,
          res.locals.authz_data.user.user_id,
        );
      }
      if (res.locals.instance_question_info.next_instance_question.id) {
        res.locals.next_instance_question_role_permissions = await getQuestionGroupPermissions(
          res.locals.instance_question_info.next_instance_question.id,
          res.locals.assessment_instance.group_id,
          res.locals.authz_data.user.user_id,
        );
      }
    }
    setRendererHeader(res);
    res.render(__filename.replace(/\.js$/, '.ejs'), res.locals);
  }),
);

export default router;<|MERGE_RESOLUTION|>--- conflicted
+++ resolved
@@ -7,11 +7,7 @@
 import * as error from '@prairielearn/error';
 
 const LogPageView = require('../../middlewares/logPageView');
-<<<<<<< HEAD
 import { saveAndGradeSubmission, saveSubmission } from '../../lib/grading';
-=======
-import { saveAndGradeSubmissionAsync, saveSubmissionAsync } from '../../lib/grading';
->>>>>>> 2684140f
 import {
   getAndRenderVariant,
   renderPanelsForSubmission,
@@ -66,7 +62,6 @@
 async function getValidVariantId(req, res) {
   return (await getValidVariant(req.body.__variant_id, res.locals.instance_question.id)).id;
 }
-<<<<<<< HEAD
 
 async function processFileUpload(req, res) {
   if (!res.locals.assessment_instance.open) throw error.make(403, `Assessment is not open`);
@@ -117,58 +112,6 @@
   if (validFiles.length === 0) throw error.make(404, `No such file_id: ${req.body.file_id}`);
   const file = validFiles[0];
 
-=======
-
-async function processFileUpload(req, res) {
-  if (!res.locals.assessment_instance.open) throw error.make(403, `Assessment is not open`);
-  if (!res.locals.authz_result.active) {
-    throw error.make(403, `This assessment is not accepting submissions at this time.`);
-  }
-  if (!req.file) {
-    throw error.make(400, 'No file uploaded');
-  }
-  await uploadFile(
-    req.file.originalname,
-    req.file.buffer,
-    'student_upload',
-    res.locals.assessment_instance.id,
-    res.locals.instance_question.id,
-    res.locals.user.user_id,
-    res.locals.authn_user.user_id,
-  );
-  return await getValidVariantId(req, res);
-}
-
-async function processTextUpload(req, res) {
-  if (!res.locals.assessment_instance.open) throw error.make(403, `Assessment is not open`);
-  if (!res.locals.authz_result.active) {
-    throw error.make(403, `This assessment is not accepting submissions at this time.`);
-  }
-  await uploadFile(
-    req.body.filename,
-    Buffer.from(req.body.contents),
-    'student_upload',
-    res.locals.assessment_instance.id,
-    res.locals.instance_question.id,
-    res.locals.user.user_id,
-    res.locals.authn_user.user_id,
-  );
-  return await getValidVariantId(req, res);
-}
-
-async function processDeleteFile(req, res) {
-  if (!res.locals.assessment_instance.open) throw error.make(403, `Assessment is not open`);
-  if (!res.locals.authz_result.active) {
-    throw error.make(403, `This assessment is not accepting submissions at this time.`);
-  }
-
-  // Check the requested file belongs to the current instance question
-  const validFiles =
-    res.locals.file_list?.filter((file) => idsEqual(file.id, req.body.file_id)) ?? [];
-  if (validFiles.length === 0) throw error.make(404, `No such file_id: ${req.body.file_id}`);
-  const file = validFiles[0];
-
->>>>>>> 2684140f
   if (file.type !== 'student_upload') {
     throw error.make(403, `Cannot delete file type ${file.type} for file_id=${file.id}`);
   }
@@ -234,24 +177,13 @@
     submitted_answer = _.omit(req.body, ['__action', '__csrf_token', '__variant_id']);
   } else {
     if (!req.body.postData) {
-<<<<<<< HEAD
-      throw error.make(400, 'No postData', { locals: res.locals, body: req.body });
-=======
       throw error.make(400, 'No postData');
->>>>>>> 2684140f
     }
     let postData;
     try {
       postData = JSON.parse(req.body.postData);
     } catch (e) {
-<<<<<<< HEAD
-      throw error.make(400, 'JSON parse failed on body.postData', {
-        locals: res.locals,
-        body: req.body,
-      });
-=======
       throw error.make(400, 'JSON parse failed on body.postData');
->>>>>>> 2684140f
     }
     variant_id = postData.variant ? postData.variant.id : null;
     submitted_answer = postData.submittedAnswer;
@@ -267,11 +199,7 @@
   const variant = await getValidVariant(submission.variant_id, res.locals.instance_question.id);
   if (req.body.__action === 'grade') {
     const overrideRateLimits = false;
-<<<<<<< HEAD
     await saveAndGradeSubmission(
-=======
-    await saveAndGradeSubmissionAsync(
->>>>>>> 2684140f
       submission,
       variant,
       res.locals.question,
@@ -280,20 +208,10 @@
     );
     return submission.variant_id;
   } else if (req.body.__action === 'save') {
-<<<<<<< HEAD
     await saveSubmission(submission, variant, res.locals.question, res.locals.course);
     return submission.variant_id;
   } else {
-    throw error.make(400, 'unknown __action', {
-      locals: res.locals,
-      body: req.body,
-    });
-=======
-    await saveSubmissionAsync(submission, variant, res.locals.question, res.locals.course);
-    return submission.variant_id;
-  } else {
     throw error.make(400, `unknown __action: ${req.body.__action}`);
->>>>>>> 2684140f
   }
 }
 
@@ -301,11 +219,7 @@
   '/',
   asyncHandler(async (req, res) => {
     if (!res.locals.authz_result.authorized_edit) {
-<<<<<<< HEAD
-      throw error.make(403, 'Not authorized', res.locals);
-=======
       throw error.make(403, 'Not authorized');
->>>>>>> 2684140f
     }
 
     if (req.body.__action === 'grade' || req.body.__action === 'save') {
@@ -369,11 +283,7 @@
         `${res.locals.urlPrefix}/instance_question/${res.locals.instance_question.id}/?variant_id=${variant_id}`,
       );
     } else {
-<<<<<<< HEAD
-      throw error.make(400, 'unknown __action', { locals: res.locals, body: req.body });
-=======
       throw error.make(400, `unknown __action: ${req.body.__action}`);
->>>>>>> 2684140f
     }
   }),
 );
