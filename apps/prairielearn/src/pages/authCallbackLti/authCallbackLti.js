// @ts-check
const asyncHandler = require('express-async-handler');
const express = require('express');
const router = express.Router();
const _ = require('lodash');
const oauthSignature = require('oauth-signature');
const { cache } = require('@prairielearn/cache');

const sqldb = require('@prairielearn/postgres');
const sql = sqldb.loadSqlEquiv(__filename);
const error = require('@prairielearn/error');
const { generateSignedToken } = require('@prairielearn/signed-token');
const { config } = require('../../lib/config');
const { shouldSecureCookie } = require('../../lib/cookie');

const TIME_TOLERANCE_SEC = 3000;

router.post(
  '/',
  asyncHandler(async (req, res) => {
    const parameters = _.clone(req.body);
    const signature = req.body.oauth_signature;
    delete parameters.oauth_signature;

    const ltiRedirectUrl = config.ltiRedirectUrl;
    if (!ltiRedirectUrl) {
      throw error.make(404, 'LTI not configured');
    }

    if (parameters.lti_message_type !== 'basic-lti-launch-request') {
      throw error.make(400, 'Unsupported lti_message_type');
    }

    if (parameters.lti_version !== 'LTI-1p0') {
      throw error.make(400, 'Unsupported lti_version');
    }

    if (!parameters.oauth_consumer_key) {
      throw error.make(400, 'Badly formed oauth_consumer_key');
    }

    if (!parameters.resource_link_id) {
      throw error.make(400, 'Badly formed resource_link_id');
    }

    // FIXME: could warn or throw an error if parameters.roles exists (no longer used)
    // FIXME: could add a parameter that allows setting course role or course instance role

    const result = await sqldb.queryZeroOrOneRowAsync(sql.lookup_credential, {
      consumer_key: parameters.oauth_consumer_key,
    });
    if (result.rowCount === 0) throw error.make(403, 'Unknown consumer_key');

    const ltiresult = result.rows[0];

    const genSignature = oauthSignature.generate(
      'POST',
      ltiRedirectUrl,
      parameters,
      ltiresult.secret,
      undefined,
      { encodeSignature: false },
    );
    if (genSignature !== signature) {
      throw error.make(403, 'Invalid signature');
    }

    // Check oauth_timestamp within N seconds of now (3000 suggested)
    const timeDiff = Math.abs(Math.floor(Date.now() / 1000) - parameters.oauth_timestamp);
    if (timeDiff > TIME_TOLERANCE_SEC) {
      throw error.make(403, 'Invalid timestamp');
    }

    // Check nonce hasn't been used by that consumer_key in that timeframe
    // https://oauth.net/core/1.0/#nonce
    const nonceKey = 'authCallbackLti:' + parameters.oauth_timestamp + ':' + parameters.oauth_nonce;
    const nonceVal = await cache.get(nonceKey);

    if (nonceVal) {
      throw error.make(403, 'Nonce reused');
    }

    // Remember that this nonce was already used.
    cache.set(nonceKey, true, TIME_TOLERANCE_SEC * 1000);

    // OAuth validation succeeded, next look up and store user authn data
    if (!parameters.user_id) {
      throw error.make(400, 'Authentication problem: UserID required. Anonymous access disabled.');
    }

    // Create unique UID from LTI parameters and CI id
    // Not using an email address (parameters.lis_person_contact_email_primary)
    // so that LTI doesn't conflict with other UIDs.
    const authUid =
      parameters.user_id + '@' + parameters.context_id + '::ciid=' + ltiresult.course_instance_id;

    let fallbackName = 'LTI user';
    if (parameters.context_title) {
      fallbackName = `${parameters.context_title} user`;
      // e.g. UIUC Degree Sandbox user
    }
    const authName = parameters.lis_person_name_full || fallbackName;

    const userResult = await sqldb.callAsync('users_select_or_insert_and_enroll_lti', [
      authUid,
      authName,
      ltiresult.course_instance_id,
      parameters.user_id,
      parameters.context_id,
      res.locals.req_date,
    ]);
    if (!userResult.rows[0].has_access) {
      throw error.make(403, 'Access denied');
    }

    const tokenData = {
      user_id: result.rows[0].user_id,
      authn_provider_name: 'LTI',
    };
    const pl_authn = generateSignedToken(tokenData, config.secretKey);
    res.cookie('pl_authn', pl_authn, {
      maxAge: config.authnCookieMaxAgeMilliseconds,
      httpOnly: true,
      secure: shouldSecureCookie(req),
    });

    // Dual-write information to the session so that we can start reading
    // it instead of the cookie in the future.
    req.session.user_id = userResult.rows[0].user_id;
    req.session.authn_provider_name = 'LTI';

    const linkResult = await sqldb.queryOneRowAsync(sql.upsert_current_link, {
      course_instance_id: ltiresult.course_instance_id,
      context_id: parameters.context_id,
      resource_link_id: parameters.resource_link_id,
      resource_link_title: parameters.resource_link_title || '',
      resource_link_description: parameters.resource_link_description || '',
    });

    // Do we have an assessment linked to this resource_link_id?
    if (linkResult.rows[0].assessment_id) {
      if ('lis_result_sourcedid' in parameters) {
        // Save outcomes here
        await sqldb.queryAsync(sql.upsert_outcome, {
          user_id: tokenData.user_id,
          assessment_id: linkResult.rows[0].assessment_id,
          lis_result_sourcedid: parameters.lis_result_sourcedid,
          lis_outcome_service_url: parameters.lis_outcome_service_url,
          lti_credential_id: ltiresult.id,
        });
      }

      res.redirect(
        `${res.locals.urlPrefix}/course_instance/${ltiresult.course_instance_id}/assessment/${linkResult.rows[0].assessment_id}/`,
      );
    } else {
      // No linked assessment

      const instructorResult = await sqldb.callAsync('users_is_instructor_in_course_instance', [
        tokenData.user_id,
        ltiresult.course_instance_id,
      ]);

      if (instructorResult.rowCount === 0) {
        throw error.make(403, 'Access denied (could not determine if user is instructor)');
      }

      if (!instructorResult.rows[0].is_instructor) {
        // Show an error that the assignment is unavailable
        throw error.make(403, 'Assignment not available yet');
      }
<<<<<<< HEAD
      var authName = parameters.lis_person_name_full || fallbackName;

      const params = [
        authUid,
        authName,
        ltiresult.course_instance_id,
        parameters.user_id,
        parameters.context_id,
        res.locals.req_date,
      ];

      sqldb.call('users_select_or_insert_and_enroll_lti', params, (err, result) => {
        if (ERR(err, next)) return;
        if (!result.rows[0].has_access) return next(error.make(403, 'Access denied'));

        var tokenData = {
          user_id: result.rows[0].user_id,
          authn_provider_name: 'LTI',
        };
        var pl_authn = generateSignedToken(tokenData, config.secretKey);
        res.cookie('pl2_authn', pl_authn, {
          maxAge: config.authnCookieMaxAgeMilliseconds,
          httpOnly: true,
          secure: shouldSecureCookie(req),
          domain: config.cookieDomain,
        });

        // Dual-write information to the session so that we can start reading
        // it instead of the cookie in the future.
        req.session.user_id = result.rows[0].user_id;
        req.session.authn_provider_name = 'LTI';

        const params = {
          course_instance_id: ltiresult.course_instance_id,
          context_id: parameters.context_id,
          resource_link_id: parameters.resource_link_id,
          resource_link_title: parameters.resource_link_title || '',
          resource_link_description: parameters.resource_link_description || '',
        };
        debug('lti link upsert params', params);
        sqldb.queryOneRow(sql.upsert_current_link, params, function (err, result) {
          if (ERR(err, next)) return;

          // Do we have an assessment linked to this resource_link_id?
          if (result.rows[0].assessment_id) {
            if ('lis_result_sourcedid' in parameters) {
              // Save outcomes here
              const params = {
                user_id: tokenData.user_id,
                assessment_id: result.rows[0].assessment_id,
                lis_result_sourcedid: parameters.lis_result_sourcedid,
                lis_outcome_service_url: parameters.lis_outcome_service_url,
                lti_credential_id: ltiresult.id,
              };

              sqldb.query(sql.upsert_outcome, params, function (err, _outcome_result) {
                if (ERR(err, next)) return;
              });
            }

            res.redirect(
              `${res.locals.urlPrefix}/course_instance/${ltiresult.course_instance_id}/assessment/${result.rows[0].assessment_id}/`,
            );
          } else {
            // No linked assessment

            const params = [tokenData.user_id, ltiresult.course_instance_id];
            sqldb.call('users_is_instructor_in_course_instance', params, function (err, result) {
              if (ERR(err, next)) return;
              if (result.rowCount === 0) {
                return next(
                  error.make(403, 'Access denied (could not determine if user is instructor)'),
                );
              }
              if (!result.rows[0].is_instructor) {
                // Show an error that the assignment is unavailable
                return next(error.make(400, 'Assignment not available yet'));
              }
              res.redirect(
                `${res.locals.urlPrefix}/course_instance/${ltiresult.course_instance_id}/instructor/instance_admin/lti`,
              );
            });
          }
        });
      });
    },
  );
});

module.exports = router;

/*
NOTES:

Coursera doesn't support the launch_presentation_return_url feature so we show errors internally.

redirUrl = parameters.launch_presentation_return_url + '?lti_errorlog=AssessmentLinkMissing';
console.log(redirUrl);
=======
>>>>>>> eb2715c5

      res.redirect(
        `${res.locals.urlPrefix}/course_instance/${ltiresult.course_instance_id}/instructor/instance_admin/lti`,
      );
    }
  }),
);

module.exports = router;<|MERGE_RESOLUTION|>--- conflicted
+++ resolved
@@ -122,6 +122,7 @@
       maxAge: config.authnCookieMaxAgeMilliseconds,
       httpOnly: true,
       secure: shouldSecureCookie(req),
+      domain: config.cookieDomain,
     });
 
     // Dual-write information to the session so that we can start reading
@@ -169,107 +170,6 @@
         // Show an error that the assignment is unavailable
         throw error.make(403, 'Assignment not available yet');
       }
-<<<<<<< HEAD
-      var authName = parameters.lis_person_name_full || fallbackName;
-
-      const params = [
-        authUid,
-        authName,
-        ltiresult.course_instance_id,
-        parameters.user_id,
-        parameters.context_id,
-        res.locals.req_date,
-      ];
-
-      sqldb.call('users_select_or_insert_and_enroll_lti', params, (err, result) => {
-        if (ERR(err, next)) return;
-        if (!result.rows[0].has_access) return next(error.make(403, 'Access denied'));
-
-        var tokenData = {
-          user_id: result.rows[0].user_id,
-          authn_provider_name: 'LTI',
-        };
-        var pl_authn = generateSignedToken(tokenData, config.secretKey);
-        res.cookie('pl2_authn', pl_authn, {
-          maxAge: config.authnCookieMaxAgeMilliseconds,
-          httpOnly: true,
-          secure: shouldSecureCookie(req),
-          domain: config.cookieDomain,
-        });
-
-        // Dual-write information to the session so that we can start reading
-        // it instead of the cookie in the future.
-        req.session.user_id = result.rows[0].user_id;
-        req.session.authn_provider_name = 'LTI';
-
-        const params = {
-          course_instance_id: ltiresult.course_instance_id,
-          context_id: parameters.context_id,
-          resource_link_id: parameters.resource_link_id,
-          resource_link_title: parameters.resource_link_title || '',
-          resource_link_description: parameters.resource_link_description || '',
-        };
-        debug('lti link upsert params', params);
-        sqldb.queryOneRow(sql.upsert_current_link, params, function (err, result) {
-          if (ERR(err, next)) return;
-
-          // Do we have an assessment linked to this resource_link_id?
-          if (result.rows[0].assessment_id) {
-            if ('lis_result_sourcedid' in parameters) {
-              // Save outcomes here
-              const params = {
-                user_id: tokenData.user_id,
-                assessment_id: result.rows[0].assessment_id,
-                lis_result_sourcedid: parameters.lis_result_sourcedid,
-                lis_outcome_service_url: parameters.lis_outcome_service_url,
-                lti_credential_id: ltiresult.id,
-              };
-
-              sqldb.query(sql.upsert_outcome, params, function (err, _outcome_result) {
-                if (ERR(err, next)) return;
-              });
-            }
-
-            res.redirect(
-              `${res.locals.urlPrefix}/course_instance/${ltiresult.course_instance_id}/assessment/${result.rows[0].assessment_id}/`,
-            );
-          } else {
-            // No linked assessment
-
-            const params = [tokenData.user_id, ltiresult.course_instance_id];
-            sqldb.call('users_is_instructor_in_course_instance', params, function (err, result) {
-              if (ERR(err, next)) return;
-              if (result.rowCount === 0) {
-                return next(
-                  error.make(403, 'Access denied (could not determine if user is instructor)'),
-                );
-              }
-              if (!result.rows[0].is_instructor) {
-                // Show an error that the assignment is unavailable
-                return next(error.make(400, 'Assignment not available yet'));
-              }
-              res.redirect(
-                `${res.locals.urlPrefix}/course_instance/${ltiresult.course_instance_id}/instructor/instance_admin/lti`,
-              );
-            });
-          }
-        });
-      });
-    },
-  );
-});
-
-module.exports = router;
-
-/*
-NOTES:
-
-Coursera doesn't support the launch_presentation_return_url feature so we show errors internally.
-
-redirUrl = parameters.launch_presentation_return_url + '?lti_errorlog=AssessmentLinkMissing';
-console.log(redirUrl);
-=======
->>>>>>> eb2715c5
 
       res.redirect(
         `${res.locals.urlPrefix}/course_instance/${ltiresult.course_instance_id}/instructor/instance_admin/lti`,
