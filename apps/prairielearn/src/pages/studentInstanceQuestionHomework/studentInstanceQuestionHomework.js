--- conflicted
+++ resolved
@@ -10,11 +10,8 @@
 const question = require('../../lib/question');
 const studentInstanceQuestion = require('../shared/studentInstanceQuestion');
 const sqldb = require('@prairielearn/postgres');
-<<<<<<< HEAD
+const { setQuestionCopyTargets } = require('../../lib/copy-question');
 const groupAssessmentHelper = require('../../lib/groups');
-=======
-const { setQuestionCopyTargets } = require('../../lib/copy-question');
->>>>>>> bedfa5f4
 
 function processSubmission(req, res, callback) {
   if (!res.locals.authz_result.active) {
@@ -193,7 +190,6 @@
   );
 });
 
-<<<<<<< HEAD
 router.get(
   '/',
   asyncHandler(async (req, res, next) => {
@@ -216,19 +212,5 @@
     res.render(__filename.replace(/\.js$/, '.ejs'), res.locals);
   })
 );
-=======
-router.get('/', function (req, res, next) {
-  if (res.locals.assessment.type !== 'Homework') return next();
-  question.getAndRenderVariant(req.query.variant_id, null, res.locals, function (err) {
-    if (ERR(err, next)) return;
-    logPageView(req, res, (err) => {
-      if (ERR(err, next)) return;
-      question.setRendererHeader(res);
-      setQuestionCopyTargets(res);
-      res.render(__filename.replace(/\.js$/, '.ejs'), res.locals);
-    });
-  });
-});
->>>>>>> bedfa5f4
 
 module.exports = router;