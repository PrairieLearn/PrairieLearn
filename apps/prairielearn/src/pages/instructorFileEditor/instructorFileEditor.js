// @ts-check
const ERR = require('async-stacktrace');
<<<<<<< HEAD
const express = require('express');
const router = express.Router();
const async = require('async');
const error = require('@prairielearn/error');
const sqldb = require('@prairielearn/postgres');
const fs = require('fs-extra');
const path = require('path');
const { v4: uuidv4 } = require('uuid');
const debug = require('debug')('prairielearn:' + path.basename(__filename, '.js'));
const serverJobs = require('../../lib/server-jobs-legacy');
const editorUtil = require('../../lib/editorUtil');
const { default: AnsiUp } = require('ansi_up');
const sha256 = require('crypto-js/sha256');
const b64Util = require('../../lib/base64-util');
const fileStore = require('../../lib/file-store');
const { isBinaryFile } = require('isbinaryfile');
const modelist = require('ace-code/src/ext/modelist');
const { idsEqual } = require('../../lib/id');
const { getCourseOwners } = require('../../lib/course');
const { getPaths } = require('../../lib/instructorFiles');
const { logger } = require('@prairielearn/logger');
const { FileModifyEditor } = require('../../lib/editors');
=======
import * as express from 'express';
import * as async from 'async';
import * as error from '@prairielearn/error';
import * as sqldb from '@prairielearn/postgres';
import * as fs from 'fs-extra';
import * as path from 'path';
import { v4 as uuidv4 } from 'uuid';
const debug = require('debug')('prairielearn:instructorFileEditor');
import { contains } from '@prairielearn/path-utils';
import * as serverJobs from '../../lib/server-jobs-legacy';
import { createServerJob } from '../../lib/server-jobs';
import * as namedLocks from '@prairielearn/named-locks';
import * as syncFromDisk from '../../sync/syncFromDisk';
import {
  getOrUpdateCourseCommitHash,
  getCourseCommitHash,
  updateCourseCommitHash,
  getLockNameForCoursePath,
} from '../../models/course';
import { config } from '../../lib/config';
import { getErrorsAndWarningsForFilePath } from '../../lib/editorUtil';
import AnsiUp from 'ansi_up';
const sha256 = require('crypto-js/sha256');
import { b64EncodeUnicode, b64DecodeUnicode } from '../../lib/base64-util';
import { deleteFile, getFile, uploadFile } from '../../lib/file-store';
import { isBinaryFile } from 'isbinaryfile';
import * as modelist from 'ace-code/src/ext/modelist';
import { decodePath } from '../../lib/uri-util';
import { updateChunksForCourse, logChunkChangesToJob } from '../../lib/chunks';
import { idsEqual } from '../../lib/id';
import { getPaths } from '../../lib/instructorFiles';
>>>>>>> a9f18efb

const router = express.Router();
const sql = sqldb.loadSqlEquiv(__filename);

router.get('/*', (req, res, next) => {
  if (!res.locals.authz_data.has_course_permission_edit) {
    // Access denied, but instead of sending them to an error page, we'll show
    // them an explanatory message and prompt them to get edit permissions.
    getCourseOwners(res.locals.course.id)
      .then((owners) => {
        res.locals.course_owners = owners;
        res.status(403).render(__filename.replace(/\.js$/, '.ejs'), res.locals);
      })
      .catch((err) => next(err));
    return;
  }

<<<<<<< HEAD
  // Do not allow users to edit the exampleCourse
  if (res.locals.course.example_course) {
    res.status(403).render(__filename.replace(/\.js$/, '.ejs'), res.locals);
    return;
  }

  // Do not allow users to edit files in bad locations (e.g., outside the
  // current course, outside the current course instance, etc.). Do this by
  // wrapping everything in getPaths, which throws an error on a bad path.
  getPaths(req, res, (err, paths) => {
    if (ERR(err, next)) return;

    // We could also check if the file exists, if the file actually is a
    // file and not a directory, if the file is non-binary, etc., and try
    // to give a graceful error message on the edit page rather than send
    // the user to an error page.
    //
    // We won't do that, on the assumption that most users get to an edit
    // page through our UI, which already tries to prevent letting users
    // go where they should not.

    const fullPath = paths.workingPath;
    const relPath = paths.workingPathRelativeToCourse;
    let fileEdit = {
      uuid: uuidv4(),
      userID: res.locals.user.user_id,
      courseID: res.locals.course.id,
      coursePath: paths.coursePath,
      dirName: path.dirname(relPath),
      fileName: path.basename(relPath),
      fileNameForDisplay: path.normalize(relPath),
      aceMode: modelist.getModeForPath(relPath).mode,
    };

    debug(
      `Edit file in browser\n` +
        ` fileName: ${fileEdit.fileName}\n` +
        ` coursePath: ${fileEdit.coursePath}\n` +
        ` fullPath: ${fullPath}\n` +
        ` relPath: ${relPath}`,
=======
  let workingPath;
  if (req.params[0]) {
    try {
      workingPath = decodePath(req.params[0]);
    } catch (err) {
      return next(new Error(`Invalid path: ${req.params[0]}`));
    }
  } else {
    return next(new Error(`No path`));
  }

  let fileEdit = {
    uuid: uuidv4(),
    userID: res.locals.user.user_id,
    authnUserId: res.locals.authn_user.user_id,
    courseID: res.locals.course.id,
    coursePath: res.locals.course.path,
    dirName: path.dirname(workingPath),
    fileName: path.basename(workingPath),
    fileNameForDisplay: path.normalize(workingPath),
    aceMode: modelist.getModeForPath(workingPath).mode,
  };

  // Do not allow users to edit the exampleCourse
  if (res.locals.course.example_course) {
    return next(error.make(400, `attempting to edit file inside example course: ${workingPath}`));
  }

  // Do not allow users to edit files outside the course
  const fullPath = path.join(fileEdit.coursePath, fileEdit.dirName, fileEdit.fileName);
  const relPath = path.relative(fileEdit.coursePath, fullPath);
  debug(
    `Edit file in browser\n fileName: ${fileEdit.fileName}\n coursePath: ${fileEdit.coursePath}\n fullPath: ${fullPath}\n relPath: ${relPath}`,
  );
  if (!contains(fileEdit.coursePath, fullPath)) {
    return next(
      error.make(400, `attempting to edit file outside course directory: ${workingPath}`),
>>>>>>> a9f18efb
    );

<<<<<<< HEAD
    async.waterfall(
      [
        async () => {
          debug('Read from db');
          await readDraftEdit(fileEdit);

          debug('Read from disk');
          const contents = await fs.readFile(fullPath);
          fileEdit.diskContents = b64Util.b64EncodeUnicode(contents.toString('utf8'));
          fileEdit.diskHash = getHash(fileEdit.diskContents);

          const binary = await isBinaryFile(contents);
          debug(`isBinaryFile: ${binary}`);
          if (binary) {
            debug('found a binary file');
            throw new Error('Cannot edit binary file');
          } else {
            debug('found a text file');
          }
=======
  async.waterfall(
    [
      async () => {
        debug('Read from db');
        await readEdit(fileEdit);

        debug('Read from disk');
        const contents = await fs.readFile(fullPath);
        fileEdit.diskContents = b64EncodeUnicode(contents.toString('utf8'));
        fileEdit.diskHash = getHash(fileEdit.diskContents);

        const binary = await isBinaryFile(contents);
        debug(`isBinaryFile: ${binary}`);
        if (binary) {
          debug('found a binary file');
          throw new Error('Cannot edit binary file');
        } else {
          debug('found a text file');
        }
>>>>>>> a9f18efb

          if (fileEdit.jobSequenceId != null) {
            debug('Read job sequence');
            fileEdit.jobSequence = await serverJobs.getJobSequenceWithFormattedOutputAsync(
              fileEdit.jobSequenceId,
              res.locals.course.id,
            );
          }

          const data = await editorUtil.getErrorsAndWarningsForFilePath(
            res.locals.course.id,
            relPath,
          );
          const ansiUp = new AnsiUp();
          fileEdit.sync_errors = data.errors;
          fileEdit.sync_errors_ansified = ansiUp.ansi_to_html(fileEdit.sync_errors);
          fileEdit.sync_warnings = data.warnings;
          fileEdit.sync_warnings_ansified = ansiUp.ansi_to_html(fileEdit.sync_warnings);
        },
      ],
      (err) => {
        if (ERR(err, next)) return;
        if ('jobSequence' in fileEdit && fileEdit.jobSequence.status === 'Running') {
          // Because of the redirect, if the job sequence ends up failing to save,
          // then the corresponding draft will be lost (all drafts are soft-deleted
          // from the database on readDraftEdit).
          debug('Job sequence is still running - redirect to status page');
          res.redirect(`${res.locals.urlPrefix}/jobSequence/${fileEdit.jobSequenceId}`);
          return;
        }

<<<<<<< HEAD
        fileEdit.alertChoice = false;
        fileEdit.didSave = false;
        fileEdit.didSync = false;

        if ('jobSequence' in fileEdit) {
          // No draft is older than 24 hours, so it is safe to assume that no
          // job sequence is legacy... but, just in case, we will check and log
          // a warning if we find one. We will treat the corresponding draft as
          // if it was neither saved nor synced.
          if (fileEdit.jobSequence.legacy) {
            debug('Found a legacy job sequence');
            logger.warn(
              `Found a legacy job sequence (id=${fileEdit.jobSequenceId}) ` +
                `in a file edit (id=${fileEdit.editID})`,
            );
          } else {
            const job = fileEdit.jobSequence.jobs[0];

            debug('Found a job sequence');
            debug(` saveAttempted=${job.data.saveAttempted}`);
            debug(` saveSucceeded=${job.data.saveSucceeded}`);
            debug(` syncAttempted=${job.data.syncAttempted}`);
            debug(` syncSucceeded=${job.data.syncSucceeded}`);

            // We check for the presence of a `saveSucceeded` key to know if
            // the edit was saved (i.e., written to disk in the case of no git,
            // or written to disk and then pushed in the case of git). If this
            // key exists, its value will be true.
            if (job.data.saveSucceeded) {
              fileEdit.didSave = true;

              // We check for the presence of a `syncSucceeded` key to know
              // if the sync was successful. If this key exists, its value will
              // be true. Note that the cause of sync failure could be a file
              // other than the one being edited.
              //
              // By "the sync" we mean "the sync after a successfully saved
              // edit." Remember that, if using git, we pull before we push.
              // So, if we error on save, then we still try to sync whatever
              // was pulled from the remote repository, even though changes
              // made by the edit will have been discarded. We ignore this
              // in the UI for now.
              if (job.data.syncSucceeded) {
                fileEdit.didSync = true;
              }
            }
          }
        }

        if ('editID' in fileEdit) {
          // There is a recently saved draft ...
          fileEdit.alertResults = true;
          if (!fileEdit.didSave && fileEdit.editHash !== fileEdit.diskHash) {
            // ...that was not written to disk and that differs from what is on disk.
            fileEdit.alertChoice = true;
            fileEdit.hasSameHash = fileEdit.origHash === fileEdit.diskHash;
=======
        const data = await getErrorsAndWarningsForFilePath(res.locals.course.id, relPath);
        const ansiUp = new AnsiUp();
        fileEdit.sync_errors = data.errors;
        fileEdit.sync_errors_ansified = ansiUp.ansi_to_html(fileEdit.sync_errors);
        fileEdit.sync_warnings = data.warnings;
        fileEdit.sync_warnings_ansified = ansiUp.ansi_to_html(fileEdit.sync_warnings);
      },
    ],
    (err) => {
      if (ERR(err, next)) return;
      if (fileEdit.jobSequence?.status === 'Running') {
        debug('Job sequence is still running - redirect to status page');
        res.redirect(`${res.locals.urlPrefix}/jobSequence/${fileEdit.jobSequenceId}`);
        return;
      }

      fileEdit.alertChoice = false;

      if ('editID' in fileEdit) {
        // There is a recently saved draft ...
        fileEdit.alertResults = true;
        if (!fileEdit.didSave && fileEdit.editHash !== fileEdit.diskHash) {
          // ...that was not written to disk and that differs from what is on disk.
          fileEdit.alertChoice = true;
          fileEdit.hasSameHash = fileEdit.origHash === fileEdit.diskHash;
        }
      }

      if (fileEdit.jobSequence) {
        // New case: single job for the entire operation. We check the flag
        // we would have set when the job executed to determine if the push
        // succeeded or not.
        if (!fileEdit.jobSequence.legacy) {
          const job = fileEdit.jobSequence.jobs[0];

          // We check for presence of the `pushed` key to determine if we
          // attempted a push, and we check for the value to know if the push
          // succeeded or not.
          if (job.data.pushAttempted && !job.data.pushSucceeded) {
            fileEdit.failedPush = true;
>>>>>>> a9f18efb
          }
        }

        if (!fileEdit.alertChoice) {
          fileEdit.editContents = fileEdit.diskContents;
          fileEdit.origHash = fileEdit.diskHash;
        }

        res.locals.fileEdit = fileEdit;
        res.locals.fileEdit.paths = paths;
        res.render(__filename.replace(/\.js$/, '.ejs'), res.locals);
      },
    );
  });
});

router.post('/*', (req, res, next) => {
  debug('POST /');
  if (!res.locals.authz_data.has_course_permission_edit) {
    return next(error.make(403, 'Access denied (must be a course Editor)'));
  }
  getPaths(req, res, (err, paths) => {
    if (ERR(err, next)) return;
    const container = {
      rootPath: paths.rootPath,
      invalidRootPaths: paths.invalidRootPaths,
    };

    // NOTE: All actions are meant to do things to *files* and not to directories
    // (or anything else). However, nowhere do we check that it is actually being
    // applied to a file and not to a directory.

<<<<<<< HEAD
    if (req.body.__action === 'save_and_sync') {
      debug('Save and sync');

      const editor = new FileModifyEditor({
        locals: res.locals,
        container: container,
        filePath: paths.workingPath,
        editContents: req.body.file_edit_contents,
        origHash: req.body.file_edit_orig_hash,
      });
      editor.shouldEdit((err, yes) => {
        if (ERR(err, next)) return;
        if (!yes) return res.redirect(req.originalUrl);
        editor.canEdit((err) => {
          if (ERR(err, next)) return;
          let editID = null;
          let jobSequenceID = null;
          async.series(
            [
              async () => {
                debug('Write draft file edit to db and to file store');
                const fileEdit = {
                  userID: res.locals.user.user_id,
                  authnUserID: res.locals.authn_user.user_id,
                  courseID: res.locals.course.id,
                  dirName: req.body.file_edit_dir_name,
                  fileName: req.body.file_edit_file_name,
                  origHash: req.body.file_edit_orig_hash,
                  coursePath: res.locals.course.path,
                  uid: res.locals.user.uid,
                  user_name: res.locals.user.name,
                  editContents: req.body.file_edit_contents,
                };
                editID = await writeDraftEdit(fileEdit);
              },
              (callback) => {
                editor.doEdit((err, job_sequence_id) => {
                  // An error here should be logged but not passed on,
                  // because the UI will look at the job_sequence_id.
                  ERR(err, (e) => logger.error('Error in doEdit()', e));
                  jobSequenceID = job_sequence_id;
                  callback(null);
                });
              },
              async () => {
                await updateJobSequenceId(editID, jobSequenceID);
              },
            ],
            (err) => {
              if (ERR(err, next)) return;
              res.redirect(req.originalUrl);
            },
          );
        });
      });
=======
  let fileEdit = {
    userID: res.locals.user.user_id,
    authnUserId: res.locals.authn_user.user_id,
    courseID: res.locals.course.id,
    dirName: req.body.file_edit_dir_name,
    fileName: req.body.file_edit_file_name,
    origHash: req.body.file_edit_orig_hash,
    coursePath: res.locals.course.path,
    uid: res.locals.user.uid,
    user_name: res.locals.user.name,
    editContents: req.body.file_edit_contents,
  };

  // Do not allow users to edit the exampleCourse
  if (res.locals.course.example_course) {
    return next(error.make(400, `attempting to edit file inside example course: ${workingPath}`));
  }

  // Do not allow users to edit files outside the course
  const fullPath = path.join(fileEdit.coursePath, fileEdit.dirName, fileEdit.fileName);
  const relPath = path.relative(fileEdit.coursePath, fullPath);
  debug(
    `Edit file in browser\n fileName: ${fileEdit.fileName}\n coursePath: ${fileEdit.coursePath}\n fullPath: ${fullPath}\n relPath: ${relPath}`,
  );
  if (!contains(fileEdit.coursePath, fullPath)) {
    return next(
      error.make(400, `attempting to edit file outside course directory: ${workingPath}`),
    );
  }

  if (req.body.__action === 'save_and_sync' || req.body.__action === 'pull_and_save_and_sync') {
    debug('Save and sync');

    // The "Save and Sync" button is enabled only when changes have been made
    // to the file, so - in principle - it should never be the case that editHash
    // and origHash are the same. We will treat this is a catastrophic error.
    fileEdit.editHash = getHash(fileEdit.editContents);
    if (fileEdit.editHash === fileEdit.origHash) {
      return next(
        error.make(
          400,
          `attempting to save a file without having made any changes: ${workingPath}`,
        ),
      );
    }

    // Whether or not to pull from remote git repo before proceeding to save and sync
    fileEdit.doPull = req.body.__action === 'pull_and_save_and_sync';

    if (res.locals.navPage === 'course_admin') {
      const rootPath = res.locals.course.path;
      fileEdit.commitMessage = `edit ${path.relative(rootPath, fullPath)}`;
    } else if (res.locals.navPage === 'instance_admin') {
      const rootPath = path.join(
        res.locals.course.path,
        'courseInstances',
        res.locals.course_instance.short_name,
      );
      fileEdit.commitMessage = `${path.basename(rootPath)}: edit ${path.relative(
        rootPath,
        fullPath,
      )}`;
    } else if (res.locals.navPage === 'assessment') {
      const rootPath = path.join(
        res.locals.course.path,
        'courseInstances',
        res.locals.course_instance.short_name,
        'assessments',
        res.locals.assessment.tid,
      );
      fileEdit.commitMessage = `${path.basename(rootPath)}: edit ${path.relative(
        rootPath,
        fullPath,
      )}`;
    } else if (res.locals.navPage === 'question') {
      const rootPath = path.join(res.locals.course.path, 'questions', res.locals.question.qid);
      fileEdit.commitMessage = `${path.basename(rootPath)}: edit ${path.relative(
        rootPath,
        fullPath,
      )}`;
>>>>>>> a9f18efb
    } else {
      return next(new Error('unknown __action: ' + req.body.__action));
    }
<<<<<<< HEAD
  });
=======

    async.series(
      [
        async () => {
          debug('Write edit to db');
          await createEdit(fileEdit);

          debug('Write edit to disk (also push and sync if necessary)');
          fileEdit.needToSync = path.extname(fileEdit.fileName) === '.json';
          await saveAndSync(fileEdit, res.locals);
        },
      ],
      (err) => {
        if (ERR(err, next)) return;
        res.redirect(req.originalUrl);
      },
    );
  } else {
    next(error.make(400, `unknown __action: ${req.body.__action}`));
  }
>>>>>>> a9f18efb
});

function getHash(contents) {
  return sha256(contents).toString();
}

async function readDraftEdit(fileEdit) {
  debug(`Looking for previously saved drafts`);
  const draftResult = await sqldb.queryAsync(sql.select_file_edit, {
    user_id: fileEdit.userID,
    course_id: fileEdit.courseID,
    dir_name: fileEdit.dirName,
    file_name: fileEdit.fileName,
  });
  if (draftResult.rows.length > 0) {
    debug(
      `Found ${draftResult.rows.length} saved drafts, the first of which has id ${draftResult.rows[0].id}`,
    );
    if (draftResult.rows[0].age < 24) {
      fileEdit.editID = draftResult.rows[0].id;
      fileEdit.origHash = draftResult.rows[0].orig_hash;
      fileEdit.jobSequenceId = draftResult.rows[0].job_sequence_id;
      fileEdit.fileID = draftResult.rows[0].file_id;
    } else {
      debug(`Rejected this draft, which had age ${draftResult.rows[0].age} >= 24 hours`);
    }
  } else {
    debug(`Found no saved drafts`);
  }

  // We are choosing to soft-delete all drafts *before* reading the
  // contents of whatever draft we found, because we don't want to get
  // in a situation where the user is trapped with an unreadable draft.
  // We accept the possibility that a draft will occasionally be lost.
  const result = await sqldb.queryAsync(sql.soft_delete_file_edit, {
    user_id: fileEdit.userID,
    course_id: fileEdit.courseID,
    dir_name: fileEdit.dirName,
    file_name: fileEdit.fileName,
  });
  debug(`Deleted ${result.rowCount} previously saved drafts`);
  for (const row of result.rows) {
    if (idsEqual(row.file_id, fileEdit.fileID)) {
      debug(`Defer removal of file_id=${row.file_id} from file store until after reading contents`);
    } else {
      debug(`Remove file_id=${row.file_id} from file store`);
      await deleteFile(row.file_id, fileEdit.userID);
    }
  }

  if ('editID' in fileEdit) {
    debug('Read contents of file edit');
    const result = await getFile(fileEdit.fileID);
    const contents = b64EncodeUnicode(result.contents.toString('utf8'));
    fileEdit.editContents = contents;
    fileEdit.editHash = getHash(fileEdit.editContents);

    debug(`Remove file_id=${fileEdit.fileID} from file store`);
    await deleteFile(fileEdit.fileID, fileEdit.userID);
  }
}

async function updateJobSequenceId(edit_id, job_sequence_id) {
  await sqldb.queryAsync(sql.update_job_sequence_id, {
    id: edit_id,
    job_sequence_id: job_sequence_id,
  });
  debug(`Update file edit id=${edit_id}: job_sequence_id=${job_sequence_id}`);
}

async function writeDraftEdit(fileEdit) {
  const deletedFileEdits = await sqldb.queryAsync(sql.soft_delete_file_edit, {
    user_id: fileEdit.userID,
    course_id: fileEdit.courseID,
    dir_name: fileEdit.dirName,
    file_name: fileEdit.fileName,
  });
  debug(`Deleted ${deletedFileEdits.rowCount} previously saved drafts`);
  for (const row of deletedFileEdits.rows) {
    debug(`Remove file_id=${row.file_id} from file store`);
    await deleteFile(row.file_id, fileEdit.userID);
  }

  debug('Write contents to file store');
  const fileID = await fileStore.upload(
    fileEdit.fileName,
    Buffer.from(b64Util.b64DecodeUnicode(fileEdit.editContents), 'utf8'),
    'instructor_file_edit',
    null,
    null,
    fileEdit.userID,
    fileEdit.authnUserID,
  );
  debug(`Wrote file_id=${fileID} to file store`);

  const params = {
    user_id: fileEdit.userID,
    course_id: fileEdit.courseID,
    dir_name: fileEdit.dirName,
    file_name: fileEdit.fileName,
    orig_hash: fileEdit.origHash,
    file_id: fileID,
  };
  debug(
    `Insert file edit into db: ${params.user_id}, ${params.course_id}, ${params.dir_name}, ${params.file_name}`,
  );
  const result = await sqldb.queryOneRowAsync(sql.insert_file_edit, params);
<<<<<<< HEAD
  const editID = result.rows[0].id;
  debug(`Created file edit in database with id ${editID}`);
  return editID;
=======
  fileEdit.editID = result.rows[0].id;
  debug(`Created file edit in database with id ${fileEdit.editID}`);
}

async function writeEdit(fileEdit) {
  const fileID = await uploadFile({
    display_filename: fileEdit.fileName,
    contents: Buffer.from(b64DecodeUnicode(fileEdit.editContents), 'utf8'),
    type: 'instructor_file_edit',
    assessment_id: null,
    assessment_instance_id: null,
    instance_question_id: null,
    user_id: fileEdit.userID,
    authn_user_id: fileEdit.authnUserId,
  });
  debug(`writeEdit(): wrote file edit to file store with file_id=${fileID}`);
  return fileID;
}

async function saveAndSync(fileEdit, locals) {
  const serverJob = await createServerJob({
    courseId: locals.course.id,
    userId: locals.user.user_id,
    authnUserId: locals.authz_data.authn_user.user_id,
    type: 'sync',
    description: 'Save and sync an in-browser edit to a file',
  });

  await serverJob.execute(async (job) => {
    await updateJobSequenceId(fileEdit, serverJob.jobSequenceId);

    const gitEnv = process.env;
    if (config.gitSshCommand != null) {
      gitEnv.GIT_SSH_COMMAND = config.gitSshCommand;
    }

    const lockName = getLockNameForCoursePath(locals.course.path);
    await namedLocks.tryWithLock(
      lockName,
      {
        timeout: 5000,
        onNotAcquired: () => {
          job.fail(`Another user is already syncing or modifying this course.`);
        },
      },
      async () => {
        const startGitHash = await getOrUpdateCourseCommitHash(locals.course);
        if (fileEdit.doPull) {
          await job.exec('git', ['fetch'], {
            cwd: locals.course.path,
            env: gitEnv,
          });
          await job.exec('git', ['clean', '-fdx'], {
            cwd: locals.course.path,
            env: gitEnv,
          });
          await job.exec('git', ['reset', '--hard', `origin/${locals.course.branch}`], {
            cwd: locals.course.path,
            env: gitEnv,
          });
        }

        const fullPath = path.join(fileEdit.coursePath, fileEdit.dirName, fileEdit.fileName);
        const contents = await fs.readFile(fullPath, 'utf8');
        fileEdit.diskHash = getHash(b64EncodeUnicode(contents));
        if (fileEdit.origHash !== fileEdit.diskHash) {
          job.fail(`Another user made changes to the file you were editing.`);
        }

        await fs.writeFile(fullPath, b64DecodeUnicode(fileEdit.editContents), 'utf8');
        job.verbose(`Wrote changed to ${fullPath}`);

        if (config.fileEditorUseGit) {
          try {
            await job.exec('git', ['reset'], {
              cwd: locals.course.path,
              env: gitEnv,
            });
            await job.exec('git', ['add', path.join(fileEdit.dirName, fileEdit.fileName)], {
              cwd: locals.course.path,
              env: gitEnv,
            });
            await job.exec(
              'git',
              [
                '-c',
                `user.name="${fileEdit.user_name}"`,
                '-c',
                `user.email="${fileEdit.uid}"`,
                'commit',
                '-m',
                fileEdit.commitMessage,
              ],
              {
                cwd: locals.course.path,
                env: gitEnv,
              },
            );
          } catch (err) {
            await job.exec('git', ['checkout', path.join(fileEdit.dirName, fileEdit.fileName)], {
              cwd: locals.course.path,
              env: gitEnv,
            });
            throw err;
          }

          try {
            job.data.pushAttempted = true;

            await job.exec('git', ['push'], {
              cwd: locals.course.path,
              env: gitEnv,
            });

            // Remember that we successfully pushed. When a user views the file
            // editing page again, we'll check for this flag to know if we need
            // to display instructions for a failed push.
            job.data.pushSucceeded = true;
          } catch (err) {
            await job.exec('git', ['reset', '--hard', 'HEAD~1'], {
              cwd: locals.course.path,
              env: gitEnv,
            });
            throw err;
          }
        }

        await updateDidSave(fileEdit);
        job.verbose('Marked edit as saved');

        if (fileEdit.needToSync || config.chunksGenerator) {
          // If we're using chunks, then always sync on edit. We need the sync
          // data to force-generate new chunks.
          const result = await syncFromDisk.syncDiskToSqlWithLock(
            locals.course.id,
            locals.course.path,
            job,
          );

          if (config.chunksGenerator) {
            const endGitHash = await getCourseCommitHash(locals.course.path);
            const chunkChanges = await updateChunksForCourse({
              coursePath: locals.course.path,
              courseId: locals.course.id,
              courseData: result.courseData,
              oldHash: startGitHash,
              newHash: endGitHash,
            });
            logChunkChangesToJob(chunkChanges, job);
          }

          // Note that we deliberately don't actually write the updated commit hash
          // to the database until after chunks have been updated. This ensures
          // that if the chunks update fails, we'll try again next time.
          await updateCourseCommitHash(locals.course);

          if (result.hadJsonErrors) {
            job.fail('One or more JSON files contained errors and were unable to be synced');
          }
        }

        await updateDidSync(fileEdit);
        job.verbose('Marked edit as synced');
      },
    );
  });
>>>>>>> a9f18efb
}

export default router;<|MERGE_RESOLUTION|>--- conflicted
+++ resolved
@@ -1,29 +1,5 @@
 // @ts-check
 const ERR = require('async-stacktrace');
-<<<<<<< HEAD
-const express = require('express');
-const router = express.Router();
-const async = require('async');
-const error = require('@prairielearn/error');
-const sqldb = require('@prairielearn/postgres');
-const fs = require('fs-extra');
-const path = require('path');
-const { v4: uuidv4 } = require('uuid');
-const debug = require('debug')('prairielearn:' + path.basename(__filename, '.js'));
-const serverJobs = require('../../lib/server-jobs-legacy');
-const editorUtil = require('../../lib/editorUtil');
-const { default: AnsiUp } = require('ansi_up');
-const sha256 = require('crypto-js/sha256');
-const b64Util = require('../../lib/base64-util');
-const fileStore = require('../../lib/file-store');
-const { isBinaryFile } = require('isbinaryfile');
-const modelist = require('ace-code/src/ext/modelist');
-const { idsEqual } = require('../../lib/id');
-const { getCourseOwners } = require('../../lib/course');
-const { getPaths } = require('../../lib/instructorFiles');
-const { logger } = require('@prairielearn/logger');
-const { FileModifyEditor } = require('../../lib/editors');
-=======
 import * as express from 'express';
 import * as async from 'async';
 import * as error from '@prairielearn/error';
@@ -32,18 +8,7 @@
 import * as path from 'path';
 import { v4 as uuidv4 } from 'uuid';
 const debug = require('debug')('prairielearn:instructorFileEditor');
-import { contains } from '@prairielearn/path-utils';
 import * as serverJobs from '../../lib/server-jobs-legacy';
-import { createServerJob } from '../../lib/server-jobs';
-import * as namedLocks from '@prairielearn/named-locks';
-import * as syncFromDisk from '../../sync/syncFromDisk';
-import {
-  getOrUpdateCourseCommitHash,
-  getCourseCommitHash,
-  updateCourseCommitHash,
-  getLockNameForCoursePath,
-} from '../../models/course';
-import { config } from '../../lib/config';
 import { getErrorsAndWarningsForFilePath } from '../../lib/editorUtil';
 import AnsiUp from 'ansi_up';
 const sha256 = require('crypto-js/sha256');
@@ -51,11 +16,11 @@
 import { deleteFile, getFile, uploadFile } from '../../lib/file-store';
 import { isBinaryFile } from 'isbinaryfile';
 import * as modelist from 'ace-code/src/ext/modelist';
-import { decodePath } from '../../lib/uri-util';
-import { updateChunksForCourse, logChunkChangesToJob } from '../../lib/chunks';
 import { idsEqual } from '../../lib/id';
 import { getPaths } from '../../lib/instructorFiles';
->>>>>>> a9f18efb
+import { getCourseOwners } from '../../lib/course';
+import { logger } from '@prairielearn/logger';
+import { FileModifyEditor } from '../../lib/editors';
 
 const router = express.Router();
 const sql = sqldb.loadSqlEquiv(__filename);
@@ -73,7 +38,6 @@
     return;
   }
 
-<<<<<<< HEAD
   // Do not allow users to edit the exampleCourse
   if (res.locals.course.example_course) {
     res.status(403).render(__filename.replace(/\.js$/, '.ejs'), res.locals);
@@ -100,6 +64,7 @@
     let fileEdit = {
       uuid: uuidv4(),
       userID: res.locals.user.user_id,
+      authnUserId: res.locals.authn_user.user_id,
       courseID: res.locals.course.id,
       coursePath: paths.coursePath,
       dirName: path.dirname(relPath),
@@ -114,48 +79,8 @@
         ` coursePath: ${fileEdit.coursePath}\n` +
         ` fullPath: ${fullPath}\n` +
         ` relPath: ${relPath}`,
-=======
-  let workingPath;
-  if (req.params[0]) {
-    try {
-      workingPath = decodePath(req.params[0]);
-    } catch (err) {
-      return next(new Error(`Invalid path: ${req.params[0]}`));
-    }
-  } else {
-    return next(new Error(`No path`));
-  }
-
-  let fileEdit = {
-    uuid: uuidv4(),
-    userID: res.locals.user.user_id,
-    authnUserId: res.locals.authn_user.user_id,
-    courseID: res.locals.course.id,
-    coursePath: res.locals.course.path,
-    dirName: path.dirname(workingPath),
-    fileName: path.basename(workingPath),
-    fileNameForDisplay: path.normalize(workingPath),
-    aceMode: modelist.getModeForPath(workingPath).mode,
-  };
-
-  // Do not allow users to edit the exampleCourse
-  if (res.locals.course.example_course) {
-    return next(error.make(400, `attempting to edit file inside example course: ${workingPath}`));
-  }
-
-  // Do not allow users to edit files outside the course
-  const fullPath = path.join(fileEdit.coursePath, fileEdit.dirName, fileEdit.fileName);
-  const relPath = path.relative(fileEdit.coursePath, fullPath);
-  debug(
-    `Edit file in browser\n fileName: ${fileEdit.fileName}\n coursePath: ${fileEdit.coursePath}\n fullPath: ${fullPath}\n relPath: ${relPath}`,
-  );
-  if (!contains(fileEdit.coursePath, fullPath)) {
-    return next(
-      error.make(400, `attempting to edit file outside course directory: ${workingPath}`),
->>>>>>> a9f18efb
     );
 
-<<<<<<< HEAD
     async.waterfall(
       [
         async () => {
@@ -164,7 +89,7 @@
 
           debug('Read from disk');
           const contents = await fs.readFile(fullPath);
-          fileEdit.diskContents = b64Util.b64EncodeUnicode(contents.toString('utf8'));
+          fileEdit.diskContents = b64EncodeUnicode(contents.toString('utf8'));
           fileEdit.diskHash = getHash(fileEdit.diskContents);
 
           const binary = await isBinaryFile(contents);
@@ -175,27 +100,6 @@
           } else {
             debug('found a text file');
           }
-=======
-  async.waterfall(
-    [
-      async () => {
-        debug('Read from db');
-        await readEdit(fileEdit);
-
-        debug('Read from disk');
-        const contents = await fs.readFile(fullPath);
-        fileEdit.diskContents = b64EncodeUnicode(contents.toString('utf8'));
-        fileEdit.diskHash = getHash(fileEdit.diskContents);
-
-        const binary = await isBinaryFile(contents);
-        debug(`isBinaryFile: ${binary}`);
-        if (binary) {
-          debug('found a binary file');
-          throw new Error('Cannot edit binary file');
-        } else {
-          debug('found a text file');
-        }
->>>>>>> a9f18efb
 
           if (fileEdit.jobSequenceId != null) {
             debug('Read job sequence');
@@ -205,10 +109,7 @@
             );
           }
 
-          const data = await editorUtil.getErrorsAndWarningsForFilePath(
-            res.locals.course.id,
-            relPath,
-          );
+          const data = await getErrorsAndWarningsForFilePath(res.locals.course.id, relPath);
           const ansiUp = new AnsiUp();
           fileEdit.sync_errors = data.errors;
           fileEdit.sync_errors_ansified = ansiUp.ansi_to_html(fileEdit.sync_errors);
@@ -227,7 +128,6 @@
           return;
         }
 
-<<<<<<< HEAD
         fileEdit.alertChoice = false;
         fileEdit.didSave = false;
         fileEdit.didSync = false;
@@ -284,48 +184,6 @@
             // ...that was not written to disk and that differs from what is on disk.
             fileEdit.alertChoice = true;
             fileEdit.hasSameHash = fileEdit.origHash === fileEdit.diskHash;
-=======
-        const data = await getErrorsAndWarningsForFilePath(res.locals.course.id, relPath);
-        const ansiUp = new AnsiUp();
-        fileEdit.sync_errors = data.errors;
-        fileEdit.sync_errors_ansified = ansiUp.ansi_to_html(fileEdit.sync_errors);
-        fileEdit.sync_warnings = data.warnings;
-        fileEdit.sync_warnings_ansified = ansiUp.ansi_to_html(fileEdit.sync_warnings);
-      },
-    ],
-    (err) => {
-      if (ERR(err, next)) return;
-      if (fileEdit.jobSequence?.status === 'Running') {
-        debug('Job sequence is still running - redirect to status page');
-        res.redirect(`${res.locals.urlPrefix}/jobSequence/${fileEdit.jobSequenceId}`);
-        return;
-      }
-
-      fileEdit.alertChoice = false;
-
-      if ('editID' in fileEdit) {
-        // There is a recently saved draft ...
-        fileEdit.alertResults = true;
-        if (!fileEdit.didSave && fileEdit.editHash !== fileEdit.diskHash) {
-          // ...that was not written to disk and that differs from what is on disk.
-          fileEdit.alertChoice = true;
-          fileEdit.hasSameHash = fileEdit.origHash === fileEdit.diskHash;
-        }
-      }
-
-      if (fileEdit.jobSequence) {
-        // New case: single job for the entire operation. We check the flag
-        // we would have set when the job executed to determine if the push
-        // succeeded or not.
-        if (!fileEdit.jobSequence.legacy) {
-          const job = fileEdit.jobSequence.jobs[0];
-
-          // We check for presence of the `pushed` key to determine if we
-          // attempted a push, and we check for the value to know if the push
-          // succeeded or not.
-          if (job.data.pushAttempted && !job.data.pushSucceeded) {
-            fileEdit.failedPush = true;
->>>>>>> a9f18efb
           }
         }
 
@@ -347,6 +205,7 @@
   if (!res.locals.authz_data.has_course_permission_edit) {
     return next(error.make(403, 'Access denied (must be a course Editor)'));
   }
+
   getPaths(req, res, (err, paths) => {
     if (ERR(err, next)) return;
     const container = {
@@ -354,11 +213,17 @@
       invalidRootPaths: paths.invalidRootPaths,
     };
 
+    // Do not allow users to edit the exampleCourse
+    if (res.locals.course.example_course) {
+      return next(
+        error.make(400, `attempting to edit file inside example course: ${paths.workingPath}`),
+      );
+    }
+
     // NOTE: All actions are meant to do things to *files* and not to directories
     // (or anything else). However, nowhere do we check that it is actually being
     // applied to a file and not to a directory.
 
-<<<<<<< HEAD
     if (req.body.__action === 'save_and_sync') {
       debug('Save and sync');
 
@@ -414,115 +279,10 @@
           );
         });
       });
-=======
-  let fileEdit = {
-    userID: res.locals.user.user_id,
-    authnUserId: res.locals.authn_user.user_id,
-    courseID: res.locals.course.id,
-    dirName: req.body.file_edit_dir_name,
-    fileName: req.body.file_edit_file_name,
-    origHash: req.body.file_edit_orig_hash,
-    coursePath: res.locals.course.path,
-    uid: res.locals.user.uid,
-    user_name: res.locals.user.name,
-    editContents: req.body.file_edit_contents,
-  };
-
-  // Do not allow users to edit the exampleCourse
-  if (res.locals.course.example_course) {
-    return next(error.make(400, `attempting to edit file inside example course: ${workingPath}`));
-  }
-
-  // Do not allow users to edit files outside the course
-  const fullPath = path.join(fileEdit.coursePath, fileEdit.dirName, fileEdit.fileName);
-  const relPath = path.relative(fileEdit.coursePath, fullPath);
-  debug(
-    `Edit file in browser\n fileName: ${fileEdit.fileName}\n coursePath: ${fileEdit.coursePath}\n fullPath: ${fullPath}\n relPath: ${relPath}`,
-  );
-  if (!contains(fileEdit.coursePath, fullPath)) {
-    return next(
-      error.make(400, `attempting to edit file outside course directory: ${workingPath}`),
-    );
-  }
-
-  if (req.body.__action === 'save_and_sync' || req.body.__action === 'pull_and_save_and_sync') {
-    debug('Save and sync');
-
-    // The "Save and Sync" button is enabled only when changes have been made
-    // to the file, so - in principle - it should never be the case that editHash
-    // and origHash are the same. We will treat this is a catastrophic error.
-    fileEdit.editHash = getHash(fileEdit.editContents);
-    if (fileEdit.editHash === fileEdit.origHash) {
-      return next(
-        error.make(
-          400,
-          `attempting to save a file without having made any changes: ${workingPath}`,
-        ),
-      );
+    } else {
+      return next(error.make(400, `Unknown action: ${req.body.__action}`));
     }
-
-    // Whether or not to pull from remote git repo before proceeding to save and sync
-    fileEdit.doPull = req.body.__action === 'pull_and_save_and_sync';
-
-    if (res.locals.navPage === 'course_admin') {
-      const rootPath = res.locals.course.path;
-      fileEdit.commitMessage = `edit ${path.relative(rootPath, fullPath)}`;
-    } else if (res.locals.navPage === 'instance_admin') {
-      const rootPath = path.join(
-        res.locals.course.path,
-        'courseInstances',
-        res.locals.course_instance.short_name,
-      );
-      fileEdit.commitMessage = `${path.basename(rootPath)}: edit ${path.relative(
-        rootPath,
-        fullPath,
-      )}`;
-    } else if (res.locals.navPage === 'assessment') {
-      const rootPath = path.join(
-        res.locals.course.path,
-        'courseInstances',
-        res.locals.course_instance.short_name,
-        'assessments',
-        res.locals.assessment.tid,
-      );
-      fileEdit.commitMessage = `${path.basename(rootPath)}: edit ${path.relative(
-        rootPath,
-        fullPath,
-      )}`;
-    } else if (res.locals.navPage === 'question') {
-      const rootPath = path.join(res.locals.course.path, 'questions', res.locals.question.qid);
-      fileEdit.commitMessage = `${path.basename(rootPath)}: edit ${path.relative(
-        rootPath,
-        fullPath,
-      )}`;
->>>>>>> a9f18efb
-    } else {
-      return next(new Error('unknown __action: ' + req.body.__action));
-    }
-<<<<<<< HEAD
-  });
-=======
-
-    async.series(
-      [
-        async () => {
-          debug('Write edit to db');
-          await createEdit(fileEdit);
-
-          debug('Write edit to disk (also push and sync if necessary)');
-          fileEdit.needToSync = path.extname(fileEdit.fileName) === '.json';
-          await saveAndSync(fileEdit, res.locals);
-        },
-      ],
-      (err) => {
-        if (ERR(err, next)) return;
-        res.redirect(req.originalUrl);
-      },
-    );
-  } else {
-    next(error.make(400, `unknown __action: ${req.body.__action}`));
-  }
->>>>>>> a9f18efb
+  });
 });
 
 function getHash(contents) {
@@ -607,15 +367,16 @@
   }
 
   debug('Write contents to file store');
-  const fileID = await fileStore.upload(
-    fileEdit.fileName,
-    Buffer.from(b64Util.b64DecodeUnicode(fileEdit.editContents), 'utf8'),
-    'instructor_file_edit',
-    null,
-    null,
-    fileEdit.userID,
-    fileEdit.authnUserID,
-  );
+  const fileID = await uploadFile({
+    display_filename: fileEdit.fileName,
+    contents: Buffer.from(b64DecodeUnicode(fileEdit.editContents), 'utf8'),
+    type: 'instructor_file_edit',
+    assessment_id: null,
+    assessment_instance_id: null,
+    instance_question_id: null,
+    user_id: fileEdit.userID,
+    authn_user_id: fileEdit.authnUserID,
+  });
   debug(`Wrote file_id=${fileID} to file store`);
 
   const params = {
@@ -630,178 +391,9 @@
     `Insert file edit into db: ${params.user_id}, ${params.course_id}, ${params.dir_name}, ${params.file_name}`,
   );
   const result = await sqldb.queryOneRowAsync(sql.insert_file_edit, params);
-<<<<<<< HEAD
   const editID = result.rows[0].id;
   debug(`Created file edit in database with id ${editID}`);
   return editID;
-=======
-  fileEdit.editID = result.rows[0].id;
-  debug(`Created file edit in database with id ${fileEdit.editID}`);
 }
 
-async function writeEdit(fileEdit) {
-  const fileID = await uploadFile({
-    display_filename: fileEdit.fileName,
-    contents: Buffer.from(b64DecodeUnicode(fileEdit.editContents), 'utf8'),
-    type: 'instructor_file_edit',
-    assessment_id: null,
-    assessment_instance_id: null,
-    instance_question_id: null,
-    user_id: fileEdit.userID,
-    authn_user_id: fileEdit.authnUserId,
-  });
-  debug(`writeEdit(): wrote file edit to file store with file_id=${fileID}`);
-  return fileID;
-}
-
-async function saveAndSync(fileEdit, locals) {
-  const serverJob = await createServerJob({
-    courseId: locals.course.id,
-    userId: locals.user.user_id,
-    authnUserId: locals.authz_data.authn_user.user_id,
-    type: 'sync',
-    description: 'Save and sync an in-browser edit to a file',
-  });
-
-  await serverJob.execute(async (job) => {
-    await updateJobSequenceId(fileEdit, serverJob.jobSequenceId);
-
-    const gitEnv = process.env;
-    if (config.gitSshCommand != null) {
-      gitEnv.GIT_SSH_COMMAND = config.gitSshCommand;
-    }
-
-    const lockName = getLockNameForCoursePath(locals.course.path);
-    await namedLocks.tryWithLock(
-      lockName,
-      {
-        timeout: 5000,
-        onNotAcquired: () => {
-          job.fail(`Another user is already syncing or modifying this course.`);
-        },
-      },
-      async () => {
-        const startGitHash = await getOrUpdateCourseCommitHash(locals.course);
-        if (fileEdit.doPull) {
-          await job.exec('git', ['fetch'], {
-            cwd: locals.course.path,
-            env: gitEnv,
-          });
-          await job.exec('git', ['clean', '-fdx'], {
-            cwd: locals.course.path,
-            env: gitEnv,
-          });
-          await job.exec('git', ['reset', '--hard', `origin/${locals.course.branch}`], {
-            cwd: locals.course.path,
-            env: gitEnv,
-          });
-        }
-
-        const fullPath = path.join(fileEdit.coursePath, fileEdit.dirName, fileEdit.fileName);
-        const contents = await fs.readFile(fullPath, 'utf8');
-        fileEdit.diskHash = getHash(b64EncodeUnicode(contents));
-        if (fileEdit.origHash !== fileEdit.diskHash) {
-          job.fail(`Another user made changes to the file you were editing.`);
-        }
-
-        await fs.writeFile(fullPath, b64DecodeUnicode(fileEdit.editContents), 'utf8');
-        job.verbose(`Wrote changed to ${fullPath}`);
-
-        if (config.fileEditorUseGit) {
-          try {
-            await job.exec('git', ['reset'], {
-              cwd: locals.course.path,
-              env: gitEnv,
-            });
-            await job.exec('git', ['add', path.join(fileEdit.dirName, fileEdit.fileName)], {
-              cwd: locals.course.path,
-              env: gitEnv,
-            });
-            await job.exec(
-              'git',
-              [
-                '-c',
-                `user.name="${fileEdit.user_name}"`,
-                '-c',
-                `user.email="${fileEdit.uid}"`,
-                'commit',
-                '-m',
-                fileEdit.commitMessage,
-              ],
-              {
-                cwd: locals.course.path,
-                env: gitEnv,
-              },
-            );
-          } catch (err) {
-            await job.exec('git', ['checkout', path.join(fileEdit.dirName, fileEdit.fileName)], {
-              cwd: locals.course.path,
-              env: gitEnv,
-            });
-            throw err;
-          }
-
-          try {
-            job.data.pushAttempted = true;
-
-            await job.exec('git', ['push'], {
-              cwd: locals.course.path,
-              env: gitEnv,
-            });
-
-            // Remember that we successfully pushed. When a user views the file
-            // editing page again, we'll check for this flag to know if we need
-            // to display instructions for a failed push.
-            job.data.pushSucceeded = true;
-          } catch (err) {
-            await job.exec('git', ['reset', '--hard', 'HEAD~1'], {
-              cwd: locals.course.path,
-              env: gitEnv,
-            });
-            throw err;
-          }
-        }
-
-        await updateDidSave(fileEdit);
-        job.verbose('Marked edit as saved');
-
-        if (fileEdit.needToSync || config.chunksGenerator) {
-          // If we're using chunks, then always sync on edit. We need the sync
-          // data to force-generate new chunks.
-          const result = await syncFromDisk.syncDiskToSqlWithLock(
-            locals.course.id,
-            locals.course.path,
-            job,
-          );
-
-          if (config.chunksGenerator) {
-            const endGitHash = await getCourseCommitHash(locals.course.path);
-            const chunkChanges = await updateChunksForCourse({
-              coursePath: locals.course.path,
-              courseId: locals.course.id,
-              courseData: result.courseData,
-              oldHash: startGitHash,
-              newHash: endGitHash,
-            });
-            logChunkChangesToJob(chunkChanges, job);
-          }
-
-          // Note that we deliberately don't actually write the updated commit hash
-          // to the database until after chunks have been updated. This ensures
-          // that if the chunks update fails, we'll try again next time.
-          await updateCourseCommitHash(locals.course);
-
-          if (result.hadJsonErrors) {
-            job.fail('One or more JSON files contained errors and were unable to be synced');
-          }
-        }
-
-        await updateDidSync(fileEdit);
-        job.verbose('Marked edit as synced');
-      },
-    );
-  });
->>>>>>> a9f18efb
-}
-
 export default router;