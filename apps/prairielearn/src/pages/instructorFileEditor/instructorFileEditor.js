--- conflicted
+++ resolved
@@ -1,12 +1,6 @@
-<<<<<<< HEAD
-import ERR from 'async-stacktrace';
-import express from 'express';
-=======
 // @ts-check
 const ERR = require('async-stacktrace');
-const express = require('express');
-const router = express.Router();
->>>>>>> 0c89b0b9
+import * as express from 'express';
 const async = require('async');
 const error = require('@prairielearn/error');
 const sqldb = require('@prairielearn/postgres');
