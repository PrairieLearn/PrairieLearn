--- conflicted
+++ resolved
@@ -383,7 +383,6 @@
   }
 }
 
-<<<<<<< HEAD
 async function updateJobSequenceId(fileEdit, job_sequence_id) {
   await sqldb.queryAsync(sql.update_job_sequence_id, {
     id: fileEdit.editID,
@@ -404,49 +403,6 @@
     id: fileEdit.editID,
   });
   debug(`Update file edit id=${fileEdit.editID}: did_sync=true`);
-=======
-function updateJobSequenceId(fileEdit, job_sequence_id, callback) {
-  sqldb.query(
-    sql.update_job_sequence_id,
-    {
-      id: fileEdit.editID,
-      job_sequence_id: job_sequence_id,
-    },
-    (err) => {
-      if (ERR(err, callback)) return;
-      debug(`Update file edit id=${fileEdit.editID}: job_sequence_id=${job_sequence_id}`);
-      callback(null);
-    },
-  );
-}
-
-function updateDidSave(fileEdit, callback) {
-  sqldb.query(
-    sql.update_did_save,
-    {
-      id: fileEdit.editID,
-    },
-    (err) => {
-      if (ERR(err, callback)) return;
-      debug(`Update file edit id=${fileEdit.editID}: did_save=true`);
-      callback(null);
-    },
-  );
-}
-
-function updateDidSync(fileEdit, callback) {
-  sqldb.query(
-    sql.update_did_sync,
-    {
-      id: fileEdit.editID,
-    },
-    (err) => {
-      if (ERR(err, callback)) return;
-      debug(`Update file edit id=${fileEdit.editID}: did_sync=true`);
-      callback(null);
-    },
-  );
->>>>>>> 91c6f333
 }
 
 async function createEdit(fileEdit) {
@@ -523,52 +479,9 @@
           cwd: locals.course.path,
           env: gitEnv,
         });
-<<<<<<< HEAD
         await job.exec('git', ['clean', '-fdx'], {
           cwd: locals.course.path,
           env: gitEnv,
-=======
-      });
-    };
-
-    const _lock = () => {
-      debug(`${job_sequence_id}: _lock`);
-      const jobOptions = {
-        course_id: options.course_id,
-        user_id: options.user_id,
-        authn_user_id: options.authn_user_id,
-        type: 'lock',
-        description: 'Lock',
-        job_sequence_id: job_sequence_id,
-        on_success: _getStartGitHash,
-        on_error: _finishWithFailure,
-        no_job_sequence_update: true,
-      };
-      serverJobs.createJob(jobOptions, (err, job) => {
-        if (ERR(err, (err) => logger.info(err))) {
-          _finishWithFailure();
-          return;
-        }
-
-        const lockName = 'coursedir:' + options.courseDir;
-        job.verbose(`Trying lock ${lockName}`);
-        namedLocks.waitLock(lockName, { timeout: 5000 }, (err, lock) => {
-          if (err) {
-            job.fail(err);
-          } else if (lock == null) {
-            job.verbose(`Did not acquire lock ${lockName}`);
-            job.fail(
-              new Error(
-                `Another user is already syncing or modifying the course: ${options.courseDir}`,
-              ),
-            );
-          } else {
-            courseLock = lock;
-            job.verbose(`Acquired lock ${lockName}`);
-            job.succeed();
-          }
-          return;
->>>>>>> 91c6f333
         });
         await job.exec('git', ['reset', '--hard', `origin/${locals.course.branch}`], {
           cwd: locals.course.path,
@@ -610,7 +523,7 @@
             {
               cwd: locals.course.path,
               env: gitEnv,
-            }
+            },
           );
         } catch (err) {
           await job.exec('git', ['checkout', path.join(fileEdit.dirName, fileEdit.fileName)], {
@@ -643,35 +556,8 @@
         }
       }
 
-<<<<<<< HEAD
       await updateDidSave(fileEdit);
       job.verbose('Marked edit as saved');
-=======
-          if (config.chunksGenerator) {
-            callbackify(chunks.updateChunksForCourse)(
-              {
-                coursePath: locals.course.path,
-                courseId: locals.course.id,
-                courseData: result.courseData,
-                oldHash: startGitHash,
-                newHash: endGitHash,
-              },
-              (err, chunkChanges) => {
-                if (err) {
-                  job.fail(err);
-                } else {
-                  chunks.logChunkChangesToJob(chunkChanges, job);
-                  updateCourseCommitHash();
-                }
-              },
-            );
-          } else {
-            updateCourseCommitHash();
-          }
-        });
-      });
-    };
->>>>>>> 91c6f333
 
       if (fileEdit.needToSync || config.chunksGenerator) {
         // If we're using chunks, then always sync on edit. We need the sync
@@ -679,7 +565,7 @@
         const result = await syncFromDisk.syncDiskToSqlWithLock(
           locals.course.path,
           locals.course.id,
-          job
+          job,
         );
 
         if (config.chunksGenerator) {
