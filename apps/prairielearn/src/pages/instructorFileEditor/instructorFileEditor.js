--- conflicted
+++ resolved
@@ -471,7 +471,7 @@
       gitEnv.GIT_SSH_COMMAND = config.gitSshCommand;
     }
 
-    const lockName = `coursedir:${locals.course.path}`;
+    const lockName = getLockNameForCoursePath(locals.course.path);
     await namedLocks.tryWithLock(lockName, { timeout: 5000 }, async () => {
       const startGitHash = await courseUtil.getOrUpdateCourseCommitHashAsync(locals.course);
 
@@ -480,52 +480,9 @@
           cwd: locals.course.path,
           env: gitEnv,
         });
-<<<<<<< HEAD
         await job.exec('git', ['clean', '-fdx'], {
           cwd: locals.course.path,
           env: gitEnv,
-=======
-      });
-    };
-
-    const _lock = () => {
-      debug(`${job_sequence_id}: _lock`);
-      const jobOptions = {
-        course_id: options.course_id,
-        user_id: options.user_id,
-        authn_user_id: options.authn_user_id,
-        type: 'lock',
-        description: 'Lock',
-        job_sequence_id: job_sequence_id,
-        on_success: _getStartGitHash,
-        on_error: _finishWithFailure,
-        no_job_sequence_update: true,
-      };
-      serverJobs.createJob(jobOptions, (err, job) => {
-        if (ERR(err, (err) => logger.info(err))) {
-          _finishWithFailure();
-          return;
-        }
-
-        const lockName = getLockNameForCoursePath(options.courseDir);
-        job.verbose(`Trying lock ${lockName}`);
-        namedLocks.waitLock(lockName, { timeout: 5000 }, (err, lock) => {
-          if (err) {
-            job.fail(err);
-          } else if (lock == null) {
-            job.verbose(`Did not acquire lock ${lockName}`);
-            job.fail(
-              new Error(
-                `Another user is already syncing or modifying the course: ${options.courseDir}`,
-              ),
-            );
-          } else {
-            courseLock = lock;
-            job.verbose(`Acquired lock ${lockName}`);
-            job.succeed();
-          }
-          return;
->>>>>>> 6feb06cc
         });
         await job.exec('git', ['reset', '--hard', `origin/${locals.course.branch}`], {
           cwd: locals.course.path,
