import ERR from 'async-stacktrace';
import express from 'express';
const async = require('async');
const error = require('@prairielearn/error');
const sqldb = require('@prairielearn/postgres');
const fs = require('fs-extra');
const path = require('path');
const { v4: uuidv4 } = require('uuid');
const debug = require('debug')('prairielearn:instructorFileEditor');
<<<<<<< HEAD
import { contains } from '@prairielearn/path-utils';
import * as serverJobs from '../../lib/server-jobs-legacy';
import { createServerJob } from '../../lib/server-jobs';
import * as namedLocks from '@prairielearn/named-locks';
import * as syncFromDisk from '../../sync/syncFromDisk';
import {
  getOrUpdateCourseCommitHashAsync,
  getCommitHashAsync,
  updateCourseCommitHashAsync,
} from '../../lib/courseUtil';
import { config } from '../../lib/config';
import { getErrorsAndWarningsForFilePath } from '../../lib/editorUtil';
=======
const { contains } = require('@prairielearn/path-utils');
const serverJobs = require('../../lib/server-jobs-legacy');
const { createServerJob } = require('../../lib/server-jobs');
const namedLocks = require('@prairielearn/named-locks');
const syncFromDisk = require('../../sync/syncFromDisk');
const {
  getCommitHash,
  updateCourseCommitHash,
  getOrUpdateCourseCommitHash,
} = require('../../lib/course');
const { config } = require('../../lib/config');
const editorUtil = require('../../lib/editorUtil');
>>>>>>> 7ba54ab4
const { default: AnsiUp } = require('ansi_up');
const sha256 = require('crypto-js/sha256');
import { b64EncodeUnicode, b64DecodeUnicode } from '../../lib/base64-util';
import { deleteFile, getFile, uploadFile } from '../../lib/file-store';
import { isBinaryFile } from 'isbinaryfile';
import * as modelist from 'ace-code/src/ext/modelist';
import { decodePath } from '../../lib/uri-util';
import { updateChunksForCourse, logChunkChangesToJob } from '../../lib/chunks';
import { idsEqual } from '../../lib/id';
import { getPaths } from '../../lib/instructorFiles';
import { getLockNameForCoursePath } from '../../lib/course';

const router = express.Router();
const sql = sqldb.loadSqlEquiv(__filename);

router.get('/*', (req, res, next) => {
  if (!res.locals.authz_data.has_course_permission_edit) {
    return next(error.make(403, 'Access denied (must be course editor)'));
  }

  let workingPath;
  if (req.params[0]) {
    try {
      workingPath = decodePath(req.params[0]);
    } catch (err) {
      return next(new Error(`Invalid path: ${req.params[0]}`));
    }
  } else {
    return next(new Error(`No path`));
  }

  let fileEdit = {
    uuid: uuidv4(),
    userID: res.locals.user.user_id,
    courseID: res.locals.course.id,
    coursePath: res.locals.course.path,
    dirName: path.dirname(workingPath),
    fileName: path.basename(workingPath),
    fileNameForDisplay: path.normalize(workingPath),
    aceMode: modelist.getModeForPath(workingPath).mode,
  };

  // Do not allow users to edit the exampleCourse
  if (res.locals.course.example_course) {
    return next(
      error.make(400, `attempting to edit file inside example course: ${workingPath}`, {
        locals: res.locals,
        body: req.body,
      }),
    );
  }

  // Do not allow users to edit files outside the course
  const fullPath = path.join(fileEdit.coursePath, fileEdit.dirName, fileEdit.fileName);
  const relPath = path.relative(fileEdit.coursePath, fullPath);
  debug(
    `Edit file in browser\n fileName: ${fileEdit.fileName}\n coursePath: ${fileEdit.coursePath}\n fullPath: ${fullPath}\n relPath: ${relPath}`,
  );
  if (!contains(fileEdit.coursePath, fullPath)) {
    return next(
      error.make(400, `attempting to edit file outside course directory: ${workingPath}`, {
        locals: res.locals,
        body: req.body,
      }),
    );
  }

  async.waterfall(
    [
      async () => {
        debug('Read from db');
        await readEdit(fileEdit);

        debug('Read from disk');
        const contents = await fs.readFile(fullPath);
        fileEdit.diskContents = b64EncodeUnicode(contents.toString('utf8'));
        fileEdit.diskHash = getHash(fileEdit.diskContents);

        const binary = await isBinaryFile(contents);
        debug(`isBinaryFile: ${binary}`);
        if (binary) {
          debug('found a binary file');
          throw new Error('Cannot edit binary file');
        } else {
          debug('found a text file');
        }

        if (fileEdit.jobSequenceId != null) {
          debug('Read job sequence');
          fileEdit.jobSequence = await serverJobs.getJobSequenceWithFormattedOutputAsync(
            fileEdit.jobSequenceId,
            res.locals.course.id,
          );
        }

        const data = await getErrorsAndWarningsForFilePath(res.locals.course.id, relPath);
        const ansiUp = new AnsiUp();
        fileEdit.sync_errors = data.errors;
        fileEdit.sync_errors_ansified = ansiUp.ansi_to_html(fileEdit.sync_errors);
        fileEdit.sync_warnings = data.warnings;
        fileEdit.sync_warnings_ansified = ansiUp.ansi_to_html(fileEdit.sync_warnings);
      },
    ],
    (err) => {
      if (ERR(err, next)) return;
      if ('jobSequence' in fileEdit && fileEdit.jobSequence.status === 'Running') {
        debug('Job sequence is still running - redirect to status page');
        res.redirect(`${res.locals.urlPrefix}/jobSequence/${fileEdit.jobSequenceId}`);
        return;
      }

      fileEdit.alertChoice = false;

      if ('editID' in fileEdit) {
        // There is a recently saved draft ...
        fileEdit.alertResults = true;
        if (!fileEdit.didSave && fileEdit.editHash !== fileEdit.diskHash) {
          // ...that was not written to disk and that differs from what is on disk.
          fileEdit.alertChoice = true;
          fileEdit.hasSameHash = fileEdit.origHash === fileEdit.diskHash;
        }
      }

      if ('jobSequence' in fileEdit) {
        // New case: single job for the entire operation. We check the flag
        // we would have set when the job executed to determine if the push
        // succeeded or not.
        if (!fileEdit.jobSequence.legacy) {
          const job = fileEdit.jobSequence.jobs[0];

          // We check for presence of the `pushed` key to determine if we
          // attempted a push, and we check for the value to know if the push
          // succeeded or not.
          if (job.data.pushAttempted && !job.data.pushSucceeded) {
            fileEdit.failedPush = true;
          }
        } else {
          // TODO: remove legacy case here once this has been running in production
          // for a while.
          fileEdit.jobSequence.jobs.forEach((item) => {
            if (item.type === 'git_push' && item.status === 'Error') {
              fileEdit.failedPush = true;
            }
          });
        }
      }

      if (!fileEdit.alertChoice) {
        fileEdit.editContents = fileEdit.diskContents;
        fileEdit.origHash = fileEdit.diskHash;
      }

      getPaths(req, res, (err, paths) => {
        if (ERR(err, next)) return;
        res.locals.fileEdit = fileEdit;
        res.locals.fileEdit.paths = paths;
        res.render(__filename.replace(/\.js$/, '.ejs'), res.locals);
      });
    },
  );
});

router.post('/*', (req, res, next) => {
  debug(`Responding to post with action ${req.body.__action}`);
  if (!res.locals.authz_data.has_course_permission_edit) {
    return next(error.make(403, 'Access denied (must be course editor)'));
  }

  let workingPath;
  if (req.params[0]) {
    try {
      workingPath = decodePath(req.params[0]);
    } catch (err) {
      return next(new Error(`Invalid path: ${req.params[0]}`));
    }
  } else {
    return next(new Error(`No path`));
  }

  let fileEdit = {
    userID: res.locals.user.user_id,
    courseID: res.locals.course.id,
    dirName: req.body.file_edit_dir_name,
    fileName: req.body.file_edit_file_name,
    origHash: req.body.file_edit_orig_hash,
    coursePath: res.locals.course.path,
    uid: res.locals.user.uid,
    user_name: res.locals.user.name,
    editContents: req.body.file_edit_contents,
  };

  // Do not allow users to edit the exampleCourse
  if (res.locals.course.example_course) {
    return next(
      error.make(400, `attempting to edit file inside example course: ${workingPath}`, {
        locals: res.locals,
        body: req.body,
      }),
    );
  }

  // Do not allow users to edit files outside the course
  const fullPath = path.join(fileEdit.coursePath, fileEdit.dirName, fileEdit.fileName);
  const relPath = path.relative(fileEdit.coursePath, fullPath);
  debug(
    `Edit file in browser\n fileName: ${fileEdit.fileName}\n coursePath: ${fileEdit.coursePath}\n fullPath: ${fullPath}\n relPath: ${relPath}`,
  );
  if (!contains(fileEdit.coursePath, fullPath)) {
    return next(
      error.make(400, `attempting to edit file outside course directory: ${workingPath}`, {
        locals: res.locals,
        body: req.body,
      }),
    );
  }

  if (req.body.__action === 'save_and_sync' || req.body.__action === 'pull_and_save_and_sync') {
    debug('Save and sync');

    // The "Save and Sync" button is enabled only when changes have been made
    // to the file, so - in principle - it should never be the case that editHash
    // and origHash are the same. We will treat this is a catastrophic error.
    fileEdit.editHash = getHash(fileEdit.editContents);
    if (fileEdit.editHash === fileEdit.origHash) {
      return next(
        error.make(
          400,
          `attempting to save a file without having made any changes: ${workingPath}`,
          {
            locals: res.locals,
            body: req.body,
          },
        ),
      );
    }

    // Whether or not to pull from remote git repo before proceeding to save and sync
    fileEdit.doPull = req.body.__action === 'pull_and_save_and_sync';

    if (res.locals.navPage === 'course_admin') {
      const rootPath = res.locals.course.path;
      fileEdit.commitMessage = `edit ${path.relative(rootPath, fullPath)}`;
    } else if (res.locals.navPage === 'instance_admin') {
      const rootPath = path.join(
        res.locals.course.path,
        'courseInstances',
        res.locals.course_instance.short_name,
      );
      fileEdit.commitMessage = `${path.basename(rootPath)}: edit ${path.relative(
        rootPath,
        fullPath,
      )}`;
    } else if (res.locals.navPage === 'assessment') {
      const rootPath = path.join(
        res.locals.course.path,
        'courseInstances',
        res.locals.course_instance.short_name,
        'assessments',
        res.locals.assessment.tid,
      );
      fileEdit.commitMessage = `${path.basename(rootPath)}: edit ${path.relative(
        rootPath,
        fullPath,
      )}`;
    } else if (res.locals.navPage === 'question') {
      const rootPath = path.join(res.locals.course.path, 'questions', res.locals.question.qid);
      fileEdit.commitMessage = `${path.basename(rootPath)}: edit ${path.relative(
        rootPath,
        fullPath,
      )}`;
    } else {
      const rootPath = res.locals.course.path;
      fileEdit.commitMessage = `edit ${path.relative(rootPath, fullPath)}`;
    }

    async.series(
      [
        async () => {
          debug('Write edit to db');
          await createEdit(fileEdit);

          debug('Write edit to disk (also push and sync if necessary)');
          fileEdit.needToSync = path.extname(fileEdit.fileName) === '.json';
          await saveAndSync(fileEdit, res.locals);
        },
      ],
      (err) => {
        if (ERR(err, next)) return;
        res.redirect(req.originalUrl);
      },
    );
  } else {
    next(
      error.make(400, 'unknown __action: ' + req.body.__action, {
        locals: res.locals,
        body: req.body,
      }),
    );
  }
});

function getHash(contents) {
  return sha256(contents).toString();
}

async function readEdit(fileEdit) {
  debug(`Looking for previously saved drafts`);
  const draftResult = await sqldb.queryAsync(sql.select_file_edit, {
    user_id: fileEdit.userID,
    course_id: fileEdit.courseID,
    dir_name: fileEdit.dirName,
    file_name: fileEdit.fileName,
  });
  if (draftResult.rows.length > 0) {
    debug(
      `Found ${draftResult.rows.length} saved drafts, the first of which has id ${draftResult.rows[0].id}`,
    );
    if (draftResult.rows[0].age < 24) {
      fileEdit.editID = draftResult.rows[0].id;
      fileEdit.origHash = draftResult.rows[0].orig_hash;
      fileEdit.didSave = draftResult.rows[0].did_save;
      fileEdit.didSync = draftResult.rows[0].did_sync;
      fileEdit.jobSequenceId = draftResult.rows[0].job_sequence_id;
      fileEdit.fileID = draftResult.rows[0].file_id;
      debug(`Draft: did_save=${fileEdit.didSave}, did_sync=${fileEdit.didSync}`);
    } else {
      debug(`Rejected this draft, which had age ${draftResult.rows[0].age} >= 24 hours`);
    }
  } else {
    debug(`Found no saved drafts`);
  }

  // We are choosing to soft-delete all drafts *before* reading the
  // contents of whatever draft we found, because we don't want to get
  // in a situation where the user is trapped with an unreadable draft.
  // We accept the possibility that a draft will occasionally be lost.
  const result = await sqldb.queryAsync(sql.soft_delete_file_edit, {
    user_id: fileEdit.userID,
    course_id: fileEdit.courseID,
    dir_name: fileEdit.dirName,
    file_name: fileEdit.fileName,
  });
  debug(`Deleted ${result.rowCount} previously saved drafts`);
  for (const row of result.rows) {
    if (idsEqual(row.file_id, fileEdit.fileID)) {
      debug(`Defer removal of file_id=${row.file_id} from file store until after reading contents`);
    } else {
      debug(`Remove file_id=${row.file_id} from file store`);
      await deleteFile(row.file_id, fileEdit.userID);
    }
  }

  if ('editID' in fileEdit) {
    debug('Read contents of file edit');
    const result = await getFile(fileEdit.fileID);
    const contents = b64EncodeUnicode(result.contents.toString('utf8'));
    fileEdit.editContents = contents;
    fileEdit.editHash = getHash(fileEdit.editContents);

    debug(`Remove file_id=${fileEdit.fileID} from file store`);
    await deleteFile(fileEdit.fileID, fileEdit.userID);
  }
}

async function updateJobSequenceId(fileEdit, job_sequence_id) {
  await sqldb.queryAsync(sql.update_job_sequence_id, {
    id: fileEdit.editID,
    job_sequence_id: job_sequence_id,
  });
  debug(`Update file edit id=${fileEdit.editID}: job_sequence_id=${job_sequence_id}`);
}

async function updateDidSave(fileEdit) {
  await sqldb.queryAsync(sql.update_did_save, {
    id: fileEdit.editID,
  });
  debug(`Update file edit id=${fileEdit.editID}: did_save=true`);
}

async function updateDidSync(fileEdit) {
  await sqldb.queryAsync(sql.update_did_sync, {
    id: fileEdit.editID,
  });
  debug(`Update file edit id=${fileEdit.editID}: did_sync=true`);
}

async function createEdit(fileEdit) {
  const deletedFileEdits = await sqldb.queryAsync(sql.soft_delete_file_edit, {
    user_id: fileEdit.userID,
    course_id: fileEdit.courseID,
    dir_name: fileEdit.dirName,
    file_name: fileEdit.fileName,
  });
  debug(`Deleted ${deletedFileEdits.rowCount} previously saved drafts`);
  for (const row of deletedFileEdits.rows) {
    debug(`Remove file_id=${row.file_id} from file store`);
    await deleteFile(row.file_id, fileEdit.userID);
  }

  debug('Write contents to file edit');
  const fileID = await writeEdit(fileEdit);
  fileEdit.fileID = fileID;
  fileEdit.didWriteEdit = true;

  const params = {
    user_id: fileEdit.userID,
    course_id: fileEdit.courseID,
    dir_name: fileEdit.dirName,
    file_name: fileEdit.fileName,
    orig_hash: fileEdit.origHash,
    file_id: fileEdit.fileID,
  };
  debug(
    `Insert file edit into db: ${params.user_id}, ${params.course_id}, ${params.dir_name}, ${params.file_name}`,
  );
  const result = await sqldb.queryOneRowAsync(sql.insert_file_edit, params);
  fileEdit.editID = result.rows[0].id;
  debug(`Created file edit in database with id ${fileEdit.editID}`);
}

async function writeEdit(fileEdit) {
  const fileID = await uploadFile(
    fileEdit.fileName,
    Buffer.from(b64DecodeUnicode(fileEdit.editContents), 'utf8'),
    'instructor_file_edit',
    null,
    null,
    fileEdit.userID, // TODO: could distinguish between user_id and authn_user_id,
    fileEdit.userID, //       although I don't think there's any need to do so
  );
  debug(`writeEdit(): wrote file edit to file store with file_id=${fileID}`);
  return fileID;
}

async function saveAndSync(fileEdit, locals) {
  const serverJob = await createServerJob({
    courseId: locals.course.id,
    userId: locals.user.user_id,
    authnUserId: locals.authz_data.authn_user.user_id,
    type: 'sync',
    description: 'Save and sync an in-browser edit to a file',
  });

  await serverJob.execute(async (job) => {
    await updateJobSequenceId(fileEdit, serverJob.jobSequenceId);

    const gitEnv = process.env;
    if (config.gitSshCommand != null) {
      gitEnv.GIT_SSH_COMMAND = config.gitSshCommand;
    }

    const lockName = getLockNameForCoursePath(locals.course.path);
    await namedLocks.tryWithLock(
      lockName,
      {
        timeout: 5000,
        onNotAcquired: () => {
          job.fail(`Another user is already syncing or modifying this course.`);
        },
      },
      async () => {
<<<<<<< HEAD
        const startGitHash = await getOrUpdateCourseCommitHashAsync(locals.course);
=======
        const startGitHash = await getOrUpdateCourseCommitHash(locals.course);
>>>>>>> 7ba54ab4

        if (fileEdit.doPull) {
          await job.exec('git', ['fetch'], {
            cwd: locals.course.path,
            env: gitEnv,
          });
          await job.exec('git', ['clean', '-fdx'], {
            cwd: locals.course.path,
            env: gitEnv,
          });
          await job.exec('git', ['reset', '--hard', `origin/${locals.course.branch}`], {
            cwd: locals.course.path,
            env: gitEnv,
          });
        }

        const fullPath = path.join(fileEdit.coursePath, fileEdit.dirName, fileEdit.fileName);
        const contents = await fs.readFile(fullPath, 'utf8');
        fileEdit.diskHash = getHash(b64EncodeUnicode(contents));
        if (fileEdit.origHash !== fileEdit.diskHash) {
          job.fail(`Another user made changes to the file you were editing.`);
        }

        await fs.writeFile(fullPath, b64DecodeUnicode(fileEdit.editContents), 'utf8');
        job.verbose(`Wrote changed to ${fullPath}`);

        if (config.fileEditorUseGit) {
          try {
            await job.exec('git', ['reset'], {
              cwd: locals.course.path,
              env: gitEnv,
            });
            await job.exec('git', ['add', path.join(fileEdit.dirName, fileEdit.fileName)], {
              cwd: locals.course.path,
              env: gitEnv,
            });
            await job.exec(
              'git',
              [
                '-c',
                `user.name="${fileEdit.user_name}"`,
                '-c',
                `user.email="${fileEdit.uid}"`,
                'commit',
                '-m',
                fileEdit.commitMessage,
              ],
              {
                cwd: locals.course.path,
                env: gitEnv,
              },
            );
          } catch (err) {
            await job.exec('git', ['checkout', path.join(fileEdit.dirName, fileEdit.fileName)], {
              cwd: locals.course.path,
              env: gitEnv,
            });
            throw err;
          }

          try {
            job.data.pushAttempted = true;

            await job.exec('git', ['push'], {
              cwd: locals.course.path,
              env: gitEnv,
            });

            // Remember that we successfully pushed. When a user views the file
            // editing page again, we'll check for this flag to know if we need
            // to display instructions for a failed push.
            job.data.pushSucceeded = true;
          } catch (err) {
            await job.exec('git', ['reset', '--hard', 'HEAD~1'], {
              cwd: locals.course.path,
              env: gitEnv,
            });
            throw err;
          }
        }

        await updateDidSave(fileEdit);
        job.verbose('Marked edit as saved');

        if (fileEdit.needToSync || config.chunksGenerator) {
          // If we're using chunks, then always sync on edit. We need the sync
          // data to force-generate new chunks.
          const result = await syncFromDisk.syncDiskToSqlWithLock(
            locals.course.path,
            locals.course.id,
            job,
          );

          if (config.chunksGenerator) {
<<<<<<< HEAD
            const endGitHash = await getCommitHashAsync(locals.course.path);
            const chunkChanges = await updateChunksForCourse({
=======
            const endGitHash = await getCommitHash(locals.course.path);
            const chunkChanges = await chunks.updateChunksForCourse({
>>>>>>> 7ba54ab4
              coursePath: locals.course.path,
              courseId: locals.course.id,
              courseData: result.courseData,
              oldHash: startGitHash,
              newHash: endGitHash,
            });
            logChunkChangesToJob(chunkChanges, job);
          }

          // Note that we deliberately don't actually write the updated commit hash
          // to the database until after chunks have been updated. This ensures
          // that if the chunks update fails, we'll try again next time.
<<<<<<< HEAD
          await updateCourseCommitHashAsync(locals.course);
=======
          await updateCourseCommitHash(locals.course);
>>>>>>> 7ba54ab4

          if (result.hadJsonErrors) {
            job.fail('One or more JSON files contained errors and were unable to be synced');
          }
        }

        await updateDidSync(fileEdit);
        job.verbose('Marked edit as synced');
      },
    );
  });
}

export default router;<|MERGE_RESOLUTION|>--- conflicted
+++ resolved
@@ -7,33 +7,19 @@
 const path = require('path');
 const { v4: uuidv4 } = require('uuid');
 const debug = require('debug')('prairielearn:instructorFileEditor');
-<<<<<<< HEAD
 import { contains } from '@prairielearn/path-utils';
 import * as serverJobs from '../../lib/server-jobs-legacy';
 import { createServerJob } from '../../lib/server-jobs';
 import * as namedLocks from '@prairielearn/named-locks';
 import * as syncFromDisk from '../../sync/syncFromDisk';
 import {
-  getOrUpdateCourseCommitHashAsync,
-  getCommitHashAsync,
-  updateCourseCommitHashAsync,
-} from '../../lib/courseUtil';
+  getOrUpdateCourseCommitHash,
+  getCommitHash,
+  updateCourseCommitHash,
+  getLockNameForCoursePath,
+} from '../../lib/course';
 import { config } from '../../lib/config';
 import { getErrorsAndWarningsForFilePath } from '../../lib/editorUtil';
-=======
-const { contains } = require('@prairielearn/path-utils');
-const serverJobs = require('../../lib/server-jobs-legacy');
-const { createServerJob } = require('../../lib/server-jobs');
-const namedLocks = require('@prairielearn/named-locks');
-const syncFromDisk = require('../../sync/syncFromDisk');
-const {
-  getCommitHash,
-  updateCourseCommitHash,
-  getOrUpdateCourseCommitHash,
-} = require('../../lib/course');
-const { config } = require('../../lib/config');
-const editorUtil = require('../../lib/editorUtil');
->>>>>>> 7ba54ab4
 const { default: AnsiUp } = require('ansi_up');
 const sha256 = require('crypto-js/sha256');
 import { b64EncodeUnicode, b64DecodeUnicode } from '../../lib/base64-util';
@@ -44,7 +30,6 @@
 import { updateChunksForCourse, logChunkChangesToJob } from '../../lib/chunks';
 import { idsEqual } from '../../lib/id';
 import { getPaths } from '../../lib/instructorFiles';
-import { getLockNameForCoursePath } from '../../lib/course';
 
 const router = express.Router();
 const sql = sqldb.loadSqlEquiv(__filename);
@@ -495,12 +480,7 @@
         },
       },
       async () => {
-<<<<<<< HEAD
-        const startGitHash = await getOrUpdateCourseCommitHashAsync(locals.course);
-=======
         const startGitHash = await getOrUpdateCourseCommitHash(locals.course);
->>>>>>> 7ba54ab4
-
         if (fileEdit.doPull) {
           await job.exec('git', ['fetch'], {
             cwd: locals.course.path,
@@ -594,13 +574,8 @@
           );
 
           if (config.chunksGenerator) {
-<<<<<<< HEAD
-            const endGitHash = await getCommitHashAsync(locals.course.path);
+            const endGitHash = await getCommitHash(locals.course.path);
             const chunkChanges = await updateChunksForCourse({
-=======
-            const endGitHash = await getCommitHash(locals.course.path);
-            const chunkChanges = await chunks.updateChunksForCourse({
->>>>>>> 7ba54ab4
               coursePath: locals.course.path,
               courseId: locals.course.id,
               courseData: result.courseData,
@@ -613,11 +588,7 @@
           // Note that we deliberately don't actually write the updated commit hash
           // to the database until after chunks have been updated. This ensures
           // that if the chunks update fails, we'll try again next time.
-<<<<<<< HEAD
-          await updateCourseCommitHashAsync(locals.course);
-=======
           await updateCourseCommitHash(locals.course);
->>>>>>> 7ba54ab4
 
           if (result.hadJsonErrors) {
             job.fail('One or more JSON files contained errors and were unable to be synced');
