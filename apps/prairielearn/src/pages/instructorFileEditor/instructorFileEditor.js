// @ts-check
const ERR = require('async-stacktrace');
import * as express from 'express';
import * as async from 'async';
import * as error from '@prairielearn/error';
import * as sqldb from '@prairielearn/postgres';
import * as fs from 'fs-extra';
import * as path from 'path';
import { v4 as uuidv4 } from 'uuid';
const debug = require('debug')('prairielearn:instructorFileEditor');
import * as serverJobs from '../../lib/server-jobs-legacy';
import { getErrorsAndWarningsForFilePath } from '../../lib/editorUtil';
import AnsiUp from 'ansi_up';
const sha256 = require('crypto-js/sha256');
import { b64EncodeUnicode, b64DecodeUnicode } from '../../lib/base64-util';
import { deleteFile, getFile, uploadFile } from '../../lib/file-store';
import { isBinaryFile } from 'isbinaryfile';
import * as modelist from 'ace-code/src/ext/modelist';
import { idsEqual } from '../../lib/id';
<<<<<<< HEAD
import { getPaths } from '../../lib/instructorFiles';
import { getCourseOwners } from '../../lib/course';
import { logger } from '@prairielearn/logger';
import { FileModifyEditor } from '../../lib/editors';
=======
import { getPathsCallback } from '../../lib/instructorFiles';
>>>>>>> 09e7dce2

const router = express.Router();
const sql = sqldb.loadSqlEquiv(__filename);

router.get('/*', (req, res, next) => {
  if (!res.locals.authz_data.has_course_permission_edit) {
    // Access denied, but instead of sending them to an error page, we'll show
    // them an explanatory message and prompt them to get edit permissions.
    getCourseOwners(res.locals.course.id)
      .then((owners) => {
        res.locals.course_owners = owners;
        res.status(403).render(__filename.replace(/\.js$/, '.ejs'), res.locals);
      })
      .catch((err) => next(err));
    return;
  }

  // Do not allow users to edit the exampleCourse
  if (res.locals.course.example_course) {
    res.status(403).render(__filename.replace(/\.js$/, '.ejs'), res.locals);
    return;
  }

  // Do not allow users to edit files in bad locations (e.g., outside the
  // current course, outside the current course instance, etc.). Do this by
  // wrapping everything in getPaths, which throws an error on a bad path.
  getPaths(req, res, (err, paths) => {
    if (ERR(err, next)) return;

    // We could also check if the file exists, if the file actually is a
    // file and not a directory, if the file is non-binary, etc., and try
    // to give a graceful error message on the edit page rather than send
    // the user to an error page.
    //
    // We won't do that, on the assumption that most users get to an edit
    // page through our UI, which already tries to prevent letting users
    // go where they should not.

    const fullPath = paths.workingPath;
    const relPath = paths.workingPathRelativeToCourse;
    let fileEdit = {
      uuid: uuidv4(),
      userID: res.locals.user.user_id,
      authnUserId: res.locals.authn_user.user_id,
      courseID: res.locals.course.id,
      coursePath: paths.coursePath,
      dirName: path.dirname(relPath),
      fileName: path.basename(relPath),
      fileNameForDisplay: path.normalize(relPath),
      aceMode: modelist.getModeForPath(relPath).mode,
      jobSequence: /** @type {any} */ (null),
    };

    debug(
      `Edit file in browser\n` +
        ` fileName: ${fileEdit.fileName}\n` +
        ` coursePath: ${fileEdit.coursePath}\n` +
        ` fullPath: ${fullPath}\n` +
        ` relPath: ${relPath}`,
    );

    async.waterfall(
      [
        async () => {
          debug('Read from db');
          await readDraftEdit(fileEdit);

          debug('Read from disk');
          const contents = await fs.readFile(fullPath);
          fileEdit.diskContents = b64EncodeUnicode(contents.toString('utf8'));
          fileEdit.diskHash = getHash(fileEdit.diskContents);

          const binary = await isBinaryFile(contents);
          debug(`isBinaryFile: ${binary}`);
          if (binary) {
            debug('found a binary file');
            throw new Error('Cannot edit binary file');
          } else {
            debug('found a text file');
          }

          if (fileEdit.jobSequenceId != null) {
            debug('Read job sequence');
            fileEdit.jobSequence = await serverJobs.getJobSequenceWithFormattedOutputAsync(
              fileEdit.jobSequenceId,
              res.locals.course.id,
            );
          }

          const data = await getErrorsAndWarningsForFilePath(res.locals.course.id, relPath);
          const ansiUp = new AnsiUp();
          fileEdit.sync_errors = data.errors;
          fileEdit.sync_errors_ansified = ansiUp.ansi_to_html(fileEdit.sync_errors);
          fileEdit.sync_warnings = data.warnings;
          fileEdit.sync_warnings_ansified = ansiUp.ansi_to_html(fileEdit.sync_warnings);
        },
      ],
      (err) => {
        if (ERR(err, next)) return;
        if (fileEdit && fileEdit.jobSequence?.status === 'Running') {
          // Because of the redirect, if the job sequence ends up failing to save,
          // then the corresponding draft will be lost (all drafts are soft-deleted
          // from the database on readDraftEdit).
          debug('Job sequence is still running - redirect to status page');
          res.redirect(`${res.locals.urlPrefix}/jobSequence/${fileEdit.jobSequenceId}`);
          return;
        }

        fileEdit.alertChoice = false;
        fileEdit.didSave = false;
        fileEdit.didSync = false;

        if (fileEdit.jobSequence) {
          // No draft is older than 24 hours, so it is safe to assume that no
          // job sequence is legacy... but, just in case, we will check and log
          // a warning if we find one. We will treat the corresponding draft as
          // if it was neither saved nor synced.
          if (fileEdit.jobSequence.legacy) {
            debug('Found a legacy job sequence');
            logger.warn(
              `Found a legacy job sequence (id=${fileEdit.jobSequenceId}) ` +
                `in a file edit (id=${fileEdit.editID})`,
            );
          } else {
            const job = fileEdit.jobSequence.jobs[0];

            debug('Found a job sequence');
            debug(` saveAttempted=${job.data.saveAttempted}`);
            debug(` saveSucceeded=${job.data.saveSucceeded}`);
            debug(` syncAttempted=${job.data.syncAttempted}`);
            debug(` syncSucceeded=${job.data.syncSucceeded}`);

            // We check for the presence of a `saveSucceeded` key to know if
            // the edit was saved (i.e., written to disk in the case of no git,
            // or written to disk and then pushed in the case of git). If this
            // key exists, its value will be true.
            if (job.data.saveSucceeded) {
              fileEdit.didSave = true;

              // We check for the presence of a `syncSucceeded` key to know
              // if the sync was successful. If this key exists, its value will
              // be true. Note that the cause of sync failure could be a file
              // other than the one being edited.
              //
              // By "the sync" we mean "the sync after a successfully saved
              // edit." Remember that, if using git, we pull before we push.
              // So, if we error on save, then we still try to sync whatever
              // was pulled from the remote repository, even though changes
              // made by the edit will have been discarded. We ignore this
              // in the UI for now.
              if (job.data.syncSucceeded) {
                fileEdit.didSync = true;
              }
            }
          }
        }

        if (fileEdit.editID) {
          // There is a recently saved draft ...
          fileEdit.alertResults = true;
          if (!fileEdit.didSave && fileEdit.editHash !== fileEdit.diskHash) {
            // ...that was not written to disk and that differs from what is on disk.
            fileEdit.alertChoice = true;
            fileEdit.hasSameHash = fileEdit.origHash === fileEdit.diskHash;
          }
        }

        if (!fileEdit.alertChoice) {
          fileEdit.editContents = fileEdit.diskContents;
          fileEdit.origHash = fileEdit.diskHash;
        }

<<<<<<< HEAD
=======
      getPathsCallback(req, res, (err, paths) => {
        if (ERR(err, next)) return;
>>>>>>> 09e7dce2
        res.locals.fileEdit = fileEdit;
        res.locals.fileEdit.paths = paths;
        res.render(__filename.replace(/\.js$/, '.ejs'), res.locals);
      },
    );
  });
});

router.post('/*', (req, res, next) => {
  debug('POST /');
  if (!res.locals.authz_data.has_course_permission_edit) {
    return next(error.make(403, 'Access denied (must be a course Editor)'));
  }

  getPaths(req, res, (err, paths) => {
    if (ERR(err, next)) return;
    const container = {
      rootPath: paths.rootPath,
      invalidRootPaths: paths.invalidRootPaths,
    };

    // NOTE: All actions are meant to do things to *files* and not to directories
    // (or anything else). However, nowhere do we check that it is actually being
    // applied to a file and not to a directory.

    if (req.body.__action === 'save_and_sync') {
      debug('Save and sync');

      const editor = new FileModifyEditor({
        locals: res.locals,
        container: container,
        filePath: paths.workingPath,
        editContents: req.body.file_edit_contents,
        origHash: req.body.file_edit_orig_hash,
      });
      editor.shouldEdit((err, yes) => {
        if (ERR(err, next)) return;
        if (!yes) return res.redirect(req.originalUrl);
        editor.canEdit((err) => {
          if (ERR(err, next)) return;
          let editID = null;
          let jobSequenceID = null;
          async.series(
            [
              async () => {
                debug('Write draft file edit to db and to file store');
                const fileEdit = {
                  userID: res.locals.user.user_id,
                  authnUserID: res.locals.authn_user.user_id,
                  courseID: res.locals.course.id,
                  dirName: paths.workingDirectory,
                  fileName: paths.workingFilename,
                  origHash: req.body.file_edit_orig_hash,
                  coursePath: res.locals.course.path,
                  uid: res.locals.user.uid,
                  user_name: res.locals.user.name,
                  editContents: req.body.file_edit_contents,
                };
                editID = await writeDraftEdit(fileEdit);
              },
              (callback) => {
                editor.doEdit((err, job_sequence_id) => {
                  // An error here should be logged but not passed on,
                  // because the UI will look at the job_sequence_id.
                  ERR(err, (e) => logger.error('Error in doEdit()', e));
                  jobSequenceID = job_sequence_id;
                  callback(null);
                });
              },
              async () => {
                await updateJobSequenceId(editID, jobSequenceID);
              },
            ],
            (err) => {
              if (ERR(err, next)) return;
              res.redirect(req.originalUrl);
            },
          );
        });
      });
    } else {
      return next(error.make(400, `unknown __action: ${req.body.__action}`));
    }
  });
});

function getHash(contents) {
  return sha256(contents).toString();
}

async function readDraftEdit(fileEdit) {
  debug(`Looking for previously saved drafts`);
  const draftResult = await sqldb.queryAsync(sql.select_file_edit, {
    user_id: fileEdit.userID,
    course_id: fileEdit.courseID,
    dir_name: fileEdit.dirName,
    file_name: fileEdit.fileName,
  });
  if (draftResult.rows.length > 0) {
    debug(
      `Found ${draftResult.rows.length} saved drafts, the first of which has id ${draftResult.rows[0].id}`,
    );
    if (draftResult.rows[0].age < 24) {
      fileEdit.editID = draftResult.rows[0].id;
      fileEdit.origHash = draftResult.rows[0].orig_hash;
      fileEdit.jobSequenceId = draftResult.rows[0].job_sequence_id;
      fileEdit.fileID = draftResult.rows[0].file_id;
    } else {
      debug(`Rejected this draft, which had age ${draftResult.rows[0].age} >= 24 hours`);
    }
  } else {
    debug(`Found no saved drafts`);
  }

  // We are choosing to soft-delete all drafts *before* reading the
  // contents of whatever draft we found, because we don't want to get
  // in a situation where the user is trapped with an unreadable draft.
  // We accept the possibility that a draft will occasionally be lost.
  const result = await sqldb.queryAsync(sql.soft_delete_file_edit, {
    user_id: fileEdit.userID,
    course_id: fileEdit.courseID,
    dir_name: fileEdit.dirName,
    file_name: fileEdit.fileName,
  });
  debug(`Deleted ${result.rowCount} previously saved drafts`);
  for (const row of result.rows) {
    if (idsEqual(row.file_id, fileEdit.fileID)) {
      debug(`Defer removal of file_id=${row.file_id} from file store until after reading contents`);
    } else {
      debug(`Remove file_id=${row.file_id} from file store`);
      await deleteFile(row.file_id, fileEdit.userID);
    }
  }

  if (fileEdit.editID) {
    debug('Read contents of file edit');
    const result = await getFile(fileEdit.fileID);
    const contents = b64EncodeUnicode(result.contents.toString('utf8'));
    fileEdit.editContents = contents;
    fileEdit.editHash = getHash(fileEdit.editContents);

    debug(`Remove file_id=${fileEdit.fileID} from file store`);
    await deleteFile(fileEdit.fileID, fileEdit.userID);
  }
}

async function updateJobSequenceId(edit_id, job_sequence_id) {
  await sqldb.queryAsync(sql.update_job_sequence_id, {
    id: edit_id,
    job_sequence_id: job_sequence_id,
  });
  debug(`Update file edit id=${edit_id}: job_sequence_id=${job_sequence_id}`);
}

async function writeDraftEdit(fileEdit) {
  const deletedFileEdits = await sqldb.queryAsync(sql.soft_delete_file_edit, {
    user_id: fileEdit.userID,
    course_id: fileEdit.courseID,
    dir_name: fileEdit.dirName,
    file_name: fileEdit.fileName,
  });
  debug(`Deleted ${deletedFileEdits.rowCount} previously saved drafts`);
  for (const row of deletedFileEdits.rows) {
    debug(`Remove file_id=${row.file_id} from file store`);
    await deleteFile(row.file_id, fileEdit.userID);
  }

  debug('Write contents to file store');
  const fileID = await uploadFile({
    display_filename: fileEdit.fileName,
    contents: Buffer.from(b64DecodeUnicode(fileEdit.editContents), 'utf8'),
    type: 'instructor_file_edit',
    assessment_id: null,
    assessment_instance_id: null,
    instance_question_id: null,
    user_id: fileEdit.userID,
    authn_user_id: fileEdit.authnUserID,
  });
  debug(`Wrote file_id=${fileID} to file store`);

  const params = {
    user_id: fileEdit.userID,
    course_id: fileEdit.courseID,
    dir_name: fileEdit.dirName,
    file_name: fileEdit.fileName,
    orig_hash: fileEdit.origHash,
    file_id: fileID,
  };
  debug(
    `Insert file edit into db: ${params.user_id}, ${params.course_id}, ${params.dir_name}, ${params.file_name}`,
  );
  const result = await sqldb.queryOneRowAsync(sql.insert_file_edit, params);
  const editID = result.rows[0].id;
  debug(`Created file edit in database with id ${editID}`);
  return editID;
}

export default router;<|MERGE_RESOLUTION|>--- conflicted
+++ resolved
@@ -17,14 +17,10 @@
 import { isBinaryFile } from 'isbinaryfile';
 import * as modelist from 'ace-code/src/ext/modelist';
 import { idsEqual } from '../../lib/id';
-<<<<<<< HEAD
-import { getPaths } from '../../lib/instructorFiles';
+import { getPathsCallback } from '../../lib/instructorFiles';
 import { getCourseOwners } from '../../lib/course';
 import { logger } from '@prairielearn/logger';
 import { FileModifyEditor } from '../../lib/editors';
-=======
-import { getPathsCallback } from '../../lib/instructorFiles';
->>>>>>> 09e7dce2
 
 const router = express.Router();
 const sql = sqldb.loadSqlEquiv(__filename);
@@ -51,7 +47,7 @@
   // Do not allow users to edit files in bad locations (e.g., outside the
   // current course, outside the current course instance, etc.). Do this by
   // wrapping everything in getPaths, which throws an error on a bad path.
-  getPaths(req, res, (err, paths) => {
+  getPathsCallback(req, res, (err, paths) => {
     if (ERR(err, next)) return;
 
     // We could also check if the file exists, if the file actually is a
@@ -197,11 +193,6 @@
           fileEdit.origHash = fileEdit.diskHash;
         }
 
-<<<<<<< HEAD
-=======
-      getPathsCallback(req, res, (err, paths) => {
-        if (ERR(err, next)) return;
->>>>>>> 09e7dce2
         res.locals.fileEdit = fileEdit;
         res.locals.fileEdit.paths = paths;
         res.render(__filename.replace(/\.js$/, '.ejs'), res.locals);
@@ -216,7 +207,7 @@
     return next(error.make(403, 'Access denied (must be a course Editor)'));
   }
 
-  getPaths(req, res, (err, paths) => {
+  getPathsCallback(req, res, (err, paths) => {
     if (ERR(err, next)) return;
     const container = {
       rootPath: paths.rootPath,
