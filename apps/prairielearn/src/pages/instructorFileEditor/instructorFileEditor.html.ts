import { html, joinHtml, unsafeHtml } from '@prairielearn/html';
import { renderEjs } from '@prairielearn/html-ejs';

<<<<<<< HEAD
import { HeadContents } from '../../components/HeadContents.html.js';
=======
import { JobSequenceResults } from '../../components/JobSequenceResults.html.js';
>>>>>>> 18777ae2
import { compiledScriptTag, nodeModulesAssetPath } from '../../lib/assets.js';
import { config } from '../../lib/config.js';
import { encodePath } from '../../lib/uri-util.js';

export function InstructorFileEditor({ resLocals }: { resLocals: Record<string, any> }) {
  const { fileEdit, authz_data, course_owners, course, __csrf_token } = resLocals;
  return html`
    <!doctype html>
    <html lang="en">
      <head>
        <meta
          name="ace-base-path"
          content="${nodeModulesAssetPath('ace-builds/src-min-noconflict/')}"
        />
        ${HeadContents({ resLocals, pageTitle: `Edit ${fileEdit?.fileName}` })}
        ${compiledScriptTag('instructorFileEditorClient.ts')}
      </head>

      <body>
        ${renderEjs(import.meta.url, "<%- include('../partials/navbar'); %>", resLocals)}

        <main id="content" class="container-fluid">
          ${!authz_data.has_course_permission_edit
            ? html`
                <div class="card mb-4">
                  <div class="card-header bg-danger text-white">File editor</div>
                  <div class="card-body">
                    <h2>Insufficient permissions</h2>
                    <p>You must have at least &quot;Editor&quot; permissions for this course.</p>
                    ${course_owners.length > 0
                      ? html`
                          <p>Contact one of the below course owners to request access.</p>
                          <ul>
                            ${course_owners.map(
                              (owner) => html`
                                <li>${owner.uid} ${owner.name ? `(${owner.name})` : ''}</li>
                              `,
                            )}
                          </ul>
                        `
                      : ''}
                  </div>
                </div>
              `
            : course.example_course
              ? html`
                  <div class="card mb-4">
                    <div class="card-header bg-danger text-white">File editor</div>
                    <div class="card-body">
                      <h2>Insufficient permissions</h2>
                      <p>No one is allowed to edit the example course.</p>
                    </div>
                  </div>
                `
              : html`
                  ${fileEdit.sync_errors
                    ? html`
                        <div class="alert alert-danger" role="alert">
                          <h2 class="h5 alert-heading">Sync error</h2>
                          <p>
                            There were one or more errors in this file the last time you tried to
                            sync. This file will not be able to be synced until the errors are
                            corrected. The errors are listed below.
                          </p>
                          <pre
                            class="text-white rounded p-3 mb-0"
                            style="background-color: black;"
                          ><code>${unsafeHtml(fileEdit.sync_errors_ansified)}</code></pre>
                        </div>
                      `
                    : ''}
                  ${fileEdit.sync_warnings
                    ? html`
                        <div class="alert alert-warning" role="alert">
                          <h2 class="h5 alert-heading">Sync warning</h2>
                          <p>
                            There were one or more warnings in this file the last time you tried to
                            sync. These warnings do not prevent this file from being synced, but
                            they should still be fixed. The warnings are listed below.
                          </p>
                          <pre
                            class="text-white rounded p-3 mb-0"
                            style="background-color: black;"
                          ><code>${unsafeHtml(fileEdit.sync_warnings_ansified)}</code></pre>
                        </div>
                      `
                    : ''}

                  <form name="editor-form" method="POST">
                    <input type="hidden" name="__csrf_token" value="${__csrf_token}" />

                    <div class="card mb-4">
                      <div class="card-header bg-primary">
                        <div class="row align-items-center justify-content-between">
                          <div class="col-auto">
                            <span class="text-monospace text-white d-flex">
                              ${joinHtml(
                                fileEdit.paths.branch.map((dir) =>
                                  dir.canView
                                    ? html`
                                        <a
                                          class="text-white"
                                          href="${fileEdit.paths.urlPrefix}/file_view/${encodePath(
                                            dir.path,
                                          )}"
                                        >
                                          ${dir.name}
                                        </a>
                                      `
                                    : html`<span>${dir.name}</span>`,
                                ),
                                html`<span class="mx-2">/</span>`,
                              )}
                            </span>
                          </div>
                          <div
                            class="col-auto collapse ${!fileEdit.failedPush && !fileEdit.alertChoice
                              ? 'show'
                              : ''}"
                            id="buttons"
                          >
                            <button
                              type="button"
                              id="help-button"
                              class="btn btn-light btn-sm"
                              data-toggle="collapse"
                              data-target="#help"
                              aria-expanded="false"
                            >
                              <i class="far fa-question-circle" aria-hidden="true"></i>
                              <span id="help-button-label">Show help</span>
                            </button>
                            <button
                              id="file-editor-save-button"
                              name="__action"
                              value="save_and_sync"
                              class="btn btn-light btn-sm"
                              disabled
                            >
                              <i class="fas fa-save" aria-hidden="true"></i>
                              Save and sync
                            </button>
                          </div>
                        </div>
                      </div>
                      <div class="collapse" id="help">
                        <div class="card-body">
                          You are editing the file <code>${fileEdit.fileNameForDisplay}</code>. To
                          save changes, click <strong>Save and sync</strong> or use
                          <strong>Ctrl-S</strong> (Windows/Linux) or <strong>Cmd-S</strong> (Mac).
                          ${config.fileEditorUseGit
                            ? html`
                                Doing so will write your changes to disk, will push them to the
                                remote GitHub repository, and will sync them to the database.
                              `
                            : html`
                                Doing so will write your changes to disk and will sync them to your
                                local database. You will need to push these changes to the GitHub
                                respository manually (i.e., not in PrairieLearn), if desired.
                              `}
                          If you reload or navigate away from this page, any unsaved changes will be
                          lost.
                        </div>
                      </div>
                      <div class="card-body p-0 row">
                        <div class="container-fluid">
                          ${fileEdit.alertResults
                            ? html`
                                <div
                                  class="alert ${fileEdit.didSave && fileEdit.didSync
                                    ? 'alert-success'
                                    : 'alert-danger'} alert-dismissible fade show m-2"
                                  role="alert"
                                >
                                  <div class="row align-items-center">
                                    <div class="col-auto">
                                      ${fileEdit.didSave
                                        ? fileEdit.didSync
                                          ? 'File was both saved and synced successfully.'
                                          : 'File was saved, but failed to sync.'
                                        : 'Failed to save and sync file.'}
                                    </div>
                                    ${fileEdit.jobSequenceId != null
                                      ? html`
                                          <div class="col-auto">
                                            <button
                                              type="button"
                                              class="btn btn-secondary btn-sm"
                                              data-toggle="collapse"
                                              data-target="#job-sequence-results"
                                              id="job-sequence-results-button"
                                            >
                                              Show detail
                                            </button>
                                          </div>
                                        `
                                      : ''}
                                    <button
                                      type="button"
                                      class="close"
                                      data-dismiss="alert"
                                      aria-label="Close"
                                    >
                                      <span aria-hidden="true">&times;</span>
                                    </button>
                                  </div>
                                  ${fileEdit.jobSequenceId != null
                                    ? html`
                                        <div class="row collapse mt-4" id="job-sequence-results">
                                          <div class="card card-body">
                                            ${JobSequenceResults({
                                              course,
                                              jobSequence: fileEdit.jobSequence,
                                            })}
                                          </div>
                                        </div>
                                      `
                                    : ''}
                                </div>
                              `
                            : ''}
                          ${fileEdit.alertChoice
                            ? html`
                                <div
                                  class="alert alert-danger alert-dismissible fade show m-2 js-version-choice-content"
                                  role="alert"
                                >
                                  ${fileEdit.hasSameHash
                                    ? 'You were editing this file and made changes.'
                                    : 'Both you and another user made changes to this file.'}
                                  You may choose either to continue editing your draft or to discard
                                  your changes. In particular, if you click
                                  <strong>Choose my version</strong> and then click
                                  <strong>Save and sync</strong>, you will overwrite the version of
                                  this file that is on disk. If you instead click
                                  <strong>Choose their version</strong>, any changes you have made
                                  to this file will be lost.
                                  <button
                                    type="button"
                                    class="close"
                                    data-dismiss="alert"
                                    aria-label="Close"
                                  >
                                    <span aria-hidden="true">&times;</span>
                                  </button>
                                </div>
                              `
                            : ''}
                        </div>

                        <div
                          id="file-editor-draft"
                          class="col"
                          data-contents="${fileEdit.editContents}"
                          data-ace-mode="${fileEdit.aceMode}"
                          data-read-only="${fileEdit.alertChoice}"
                        >
                          <div class="card p-0">
                            ${fileEdit.alertChoice
                              ? html`
                                  <div class="card-header text-center js-version-choice-content">
                                    <h4 class="mb-4">My version</h4>
                                    <button
                                      id="choose-my-version-button"
                                      class="btn btn-primary"
                                      type="button"
                                    >
                                      Choose my version (continue editing)
                                    </button>
                                  </div>
                                `
                              : ''}
                            <div class="card-body p-0">
                              <input
                                type="hidden"
                                name="file_edit_user_id"
                                value="${fileEdit.userID}"
                              />
                              <input
                                type="hidden"
                                name="file_edit_course_id"
                                value="${fileEdit.courseID}"
                              />
                              <input
                                type="hidden"
                                name="file_edit_orig_hash"
                                value="${fileEdit.diskHash}"
                              />
                              <input type="hidden" name="file_edit_contents" />
                              <div class="editor"></div>
                            </div>
                          </div>
                        </div>
                        ${fileEdit.alertChoice
                          ? html`
                              <div
                                id="file-editor-disk"
                                class="col js-version-choice-content"
                                data-contents="${fileEdit.diskContents}"
                                data-ace-mode="${fileEdit.aceMode}"
                              >
                                <div class="card p-0">
                                  <div class="card-header text-center">
                                    <h4 class="mb-4">Their version</h4>
                                    <button
                                      class="btn btn-primary"
                                      type="button"
                                      onClick="window.location.reload()"
                                    >
                                      Choose their version (discard my changes)
                                    </button>
                                  </div>
                                  <div class="card-body p-0">
                                    <div class="editor"></div>
                                  </div>
                                </div>
                              </div>
                            `
                          : ''}
                      </div>
                    </div>
                  </form>
                `}
        </main>
      </body>
    </html>
  `.toString();
}<|MERGE_RESOLUTION|>--- conflicted
+++ resolved
@@ -1,11 +1,8 @@
 import { html, joinHtml, unsafeHtml } from '@prairielearn/html';
 import { renderEjs } from '@prairielearn/html-ejs';
 
-<<<<<<< HEAD
 import { HeadContents } from '../../components/HeadContents.html.js';
-=======
 import { JobSequenceResults } from '../../components/JobSequenceResults.html.js';
->>>>>>> 18777ae2
 import { compiledScriptTag, nodeModulesAssetPath } from '../../lib/assets.js';
 import { config } from '../../lib/config.js';
 import { encodePath } from '../../lib/uri-util.js';
