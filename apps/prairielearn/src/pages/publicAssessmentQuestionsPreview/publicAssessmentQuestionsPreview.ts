--- conflicted
+++ resolved
@@ -37,7 +37,6 @@
   '/',
   asyncHandler(async (req, res) => {
     const isAssessmentPublic = await checkAssessmentPublic(res.locals.assessment_id);
-<<<<<<< HEAD
     if (!isCourseInstancePublic && !isAssessmentPublic) {
       throw new error.HttpStatusError(
         404,
@@ -48,17 +47,6 @@
     const courseId = await selectCourseIdByInstanceId(res.locals.course_instance_id.toString());
     const course = await selectCourseById(courseId);
     res.locals.course = course;
-=======
-    const courseId = await selectCourseIdByInstanceId(res.locals.course_instance_id.toString());
-    const course = await selectCourseById(courseId);
-
-    if (!isAssessmentPublic) {
-      throw new error.HttpStatusError(404, 'Not Found');
-    }
-
-    res.locals.course = course;
-    res.locals.course_instance = await selectCourseInstanceById(res.locals.course_instance_id);
->>>>>>> 9e820a8f
     res.locals.assessment = await selectAssessmentById(res.locals.assessment_id);
     const questions = await selectAssessmentQuestions(res.locals.assessment_id, courseId);
 
