<% if (question_context !== 'manual_grading') { %>
  <div class="card-footer" id="question-panel-footer">
<<<<<<< HEAD
  <% if (question.type !== 'Freeform') { %>
  <form class="question-form" name="question-form" method="POST">
  <% } %>
  <% if (showTrueAnswer && (question_context == 'student_exam')) { %>
=======
    <% if (question.type !== 'Freeform') { %><form class="question-form" name="question-form" method="POST"><% } %>
    <% if (showTrueAnswer && (question_context == 'student_exam')) { %>
>>>>>>> 81a849a3
    This question is complete and cannot be answered again.
  <% } else if (locals.authz_result && (!authz_result.authorized_edit)) { %>
    <div class="alert alert-warning mt-2" role="alert">
      You are viewing the question instance of a different user and so are not authorized to save answers, to submit answers for grading, or to try a new variant of this same question.
    </div>
  <% } else { %>
    <div class="row">
      <div class="col d-flex justify-content-between">
        <span class="d-flex align-items-center">
          <% if (showSaveButton) { %>
            <button
<<<<<<< HEAD
               class="btn btn-info question-save disable-on-submit order-2"
               <%= disableSaveButton ? "disabled" : "" %>
               <% if (question.type === 'Freeform') { %>name="__action" value="save"<% } %>
            >
              <%= showGradeButton ? 'Save only' : 'Save' %>
=======
              class="btn btn-info question-save disable-on-submit order-2"
              <% if (question.type === 'Freeform') { %>name="__action" value="save"<% } %>
            >
              <% if (showGradeButton) { %>
                Save only
              <% } else { %>
                Save
              <% } %>
>>>>>>> 81a849a3
            </button>
          <% } %>
          <% if (showGradeButton) { %>
            <button
<<<<<<< HEAD
               class="btn btn-primary question-grade disable-on-submit order-1 mr-1"
               <%= disableGradeButton ? "disabled" : "" %>
               <% if (question.type === 'Freeform') { %>name="__action" value="grade"<% } %>
            >
               Save & Grade
                <% if (variantAttemptsTotal > 0) { %>
                  <% if (variantAttemptsLeft > 1) { %>
                  <small class="font-italic ml-2"><%= variantAttemptsLeft %> attempts left</small>
                  <% } else if (variantAttemptsLeft == 1 && variantAttemptsTotal > 1) { %>
                  <small class="font-italic ml-2">Last attempt</small>
                  <% } else if (variantAttemptsLeft == 1) { %>
                  <small class="font-italic ml-2">Single attempt</small>
                  <% } %>
                <% } else if (question_context != 'instructor') { %>
                  <small class="font-italic ml-2">Unlimited attempts</small>
                <% } %>
=======
              class="btn btn-primary question-grade disable-on-submit order-1 mr-1"
              <%= disableGradeButton ? "disabled" : "" %>
              <% if (question.type === 'Freeform') { %>name="__action" value="grade"<% } %>
            >
              Save &amp; Grade
              <% if (variantAttemptsTotal > 0) { %>
                <% if (variantAttemptsLeft > 1) { %>
                  <small class="font-italic ml-2"><%= variantAttemptsLeft %> attempts left</small>
                <% } else if (variantAttemptsLeft == 1 && variantAttemptsTotal > 1) { %>
                  <small class="font-italic ml-2">Last attempt</small>
                <% } else if (variantAttemptsLeft == 1) { %>
                  <small class="font-italic ml-2">Single attempt</small>
                <% } %>
              <% } else if (question_context != 'instructor') { %>
                <small class="font-italic ml-2">Unlimited attempts</small>
              <% } %>
>>>>>>> 81a849a3
            </button>
          <% } %>
          <% if (locals.assessment?.group_config?.has_roles &&
                 !locals.instance_question?.group_role_permissions?.can_submit) { %>
            <button
              type="button"
              class="btn btn-xs order-3"
              data-toggle="popover"
              data-trigger="focus"
              data-content="Your group role (<%= assessment_instance.user_group_roles %>) is not allowed to submit this question."
              aria-label="Submission blocked">
            <i class="fa fa-lock" aria-hidden="true"></i>
            </button>
        <% } %>
        </span>
        <span class="d-flex">
          <% if (question.type === 'Freeform') { %>
            <input type="hidden" name="__variant_id" value="<%= variant.id %>">
          <% } else { %>
            <input type="hidden" name="postData" class="postData">
            <input type="hidden" name="__action" class="__action">
          <% } %>
          <input type="hidden" name="__csrf_token" value="<%= __csrf_token %>">
          <% if (showNewVariantButton) { %><a href="<%= newVariantUrl %>" class="btn btn-primary disable-on-click ml-1">New variant</a>
          <% } else if (showTryAgainButton) { %><a href="<%= tryAgainUrl %>" class="btn btn-primary disable-on-click ml-1">Try a new variant</a>
          <% } else if (hasAttemptsOtherVariants) { %>
          <small class="font-italic align-self-center">Additional attempts available with new variants</small>
          <a class="btn btn-xs align-self-center" data-toggle="popover" data-html="true" data-content="<%= include('newVariantInfo') %>" data-placement="auto" data-trigger="focus" data-container="body" tabindex="0">
              <i class="fa fa-question-circle" aria-hidden="true"></i>
          </a>
          <% } %>
          <% if (question_context == 'student_exam' && instance_question.points_list) { %>
          <% const rounded_points = instance_question.points_list.map((p) => Math.round(p * 100) / 100); %>
          <small class="font-italic align-self-center text-right">
              <% if (rounded_points[0] == 1) { %>
              1 point available for this attempt
              <% } else { %>
              <%= rounded_points[0] %> points available for this attempt
              <% } %>
              <% if (assessment_question?.max_manual_points > 0) { %>
                <% if (rounded_points[0] > assessment_question?.max_manual_points) { %>
                  &mdash; <%= Math.round((rounded_points[0] - assessment_question?.max_manual_points) * 100) / 100 %> auto-graded, <%= assessment_question?.max_manual_points %> manually graded
                <% } else { %>
                  &mdash; manually graded
                <% } %>
              <% } %>
              <% if (rounded_points.length == 2) { %>
              <br />(following attempt is worth: <%= rounded_points[1] %>)
              <% } else if (rounded_points.length > 2) { %>
              <br />(following attempts are worth: <%= rounded_points.slice(1).join(', ') %>)
              <% } %>
          </small>
          <% } %>
        </span>
      </div>
    </div>
    <%- include('submitRateFooter') %>
    <% } %>
<<<<<<< HEAD
    <% if (question.type !== 'Freeform') { %>
  </form>
  <% } %>
=======
    <% if (question.type !== 'Freeform') { %></form><% } %>
>>>>>>> 81a849a3
  </div>
<% } %><|MERGE_RESOLUTION|>--- conflicted
+++ resolved
@@ -1,33 +1,20 @@
 <% if (question_context !== 'manual_grading') { %>
   <div class="card-footer" id="question-panel-footer">
-<<<<<<< HEAD
-  <% if (question.type !== 'Freeform') { %>
-  <form class="question-form" name="question-form" method="POST">
-  <% } %>
-  <% if (showTrueAnswer && (question_context == 'student_exam')) { %>
-=======
     <% if (question.type !== 'Freeform') { %><form class="question-form" name="question-form" method="POST"><% } %>
     <% if (showTrueAnswer && (question_context == 'student_exam')) { %>
->>>>>>> 81a849a3
     This question is complete and cannot be answered again.
-  <% } else if (locals.authz_result && (!authz_result.authorized_edit)) { %>
-    <div class="alert alert-warning mt-2" role="alert">
-      You are viewing the question instance of a different user and so are not authorized to save answers, to submit answers for grading, or to try a new variant of this same question.
-    </div>
-  <% } else { %>
+    <% } else if (locals.authz_result && (!authz_result.authorized_edit)) { %>
+      <div class="alert alert-warning mt-2" role="alert">
+        You are viewing the question instance of a different user and so are not authorized to save answers, to submit answers for grading, or to try a new variant of this same question.
+      </div>
+    <% } else { %>
     <div class="row">
       <div class="col d-flex justify-content-between">
         <span class="d-flex align-items-center">
           <% if (showSaveButton) { %>
             <button
-<<<<<<< HEAD
-               class="btn btn-info question-save disable-on-submit order-2"
-               <%= disableSaveButton ? "disabled" : "" %>
-               <% if (question.type === 'Freeform') { %>name="__action" value="save"<% } %>
-            >
-              <%= showGradeButton ? 'Save only' : 'Save' %>
-=======
               class="btn btn-info question-save disable-on-submit order-2"
+              <%= disableSaveButton ? "disabled" : "" %>
               <% if (question.type === 'Freeform') { %>name="__action" value="save"<% } %>
             >
               <% if (showGradeButton) { %>
@@ -35,29 +22,10 @@
               <% } else { %>
                 Save
               <% } %>
->>>>>>> 81a849a3
             </button>
           <% } %>
           <% if (showGradeButton) { %>
             <button
-<<<<<<< HEAD
-               class="btn btn-primary question-grade disable-on-submit order-1 mr-1"
-               <%= disableGradeButton ? "disabled" : "" %>
-               <% if (question.type === 'Freeform') { %>name="__action" value="grade"<% } %>
-            >
-               Save & Grade
-                <% if (variantAttemptsTotal > 0) { %>
-                  <% if (variantAttemptsLeft > 1) { %>
-                  <small class="font-italic ml-2"><%= variantAttemptsLeft %> attempts left</small>
-                  <% } else if (variantAttemptsLeft == 1 && variantAttemptsTotal > 1) { %>
-                  <small class="font-italic ml-2">Last attempt</small>
-                  <% } else if (variantAttemptsLeft == 1) { %>
-                  <small class="font-italic ml-2">Single attempt</small>
-                  <% } %>
-                <% } else if (question_context != 'instructor') { %>
-                  <small class="font-italic ml-2">Unlimited attempts</small>
-                <% } %>
-=======
               class="btn btn-primary question-grade disable-on-submit order-1 mr-1"
               <%= disableGradeButton ? "disabled" : "" %>
               <% if (question.type === 'Freeform') { %>name="__action" value="grade"<% } %>
@@ -74,7 +42,6 @@
               <% } else if (question_context != 'instructor') { %>
                 <small class="font-italic ml-2">Unlimited attempts</small>
               <% } %>
->>>>>>> 81a849a3
             </button>
           <% } %>
           <% if (locals.assessment?.group_config?.has_roles &&
@@ -86,9 +53,9 @@
               data-trigger="focus"
               data-content="Your group role (<%= assessment_instance.user_group_roles %>) is not allowed to submit this question."
               aria-label="Submission blocked">
-            <i class="fa fa-lock" aria-hidden="true"></i>
+              <i class="fa fa-lock" aria-hidden="true"></i>
             </button>
-        <% } %>
+          <% } %>
         </span>
         <span class="d-flex">
           <% if (question.type === 'Freeform') { %>
@@ -133,12 +100,6 @@
     </div>
     <%- include('submitRateFooter') %>
     <% } %>
-<<<<<<< HEAD
-    <% if (question.type !== 'Freeform') { %>
-  </form>
-  <% } %>
-=======
     <% if (question.type !== 'Freeform') { %></form><% } %>
->>>>>>> 81a849a3
   </div>
 <% } %>