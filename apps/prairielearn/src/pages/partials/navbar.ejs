--- conflicted
+++ resolved
@@ -16,50 +16,7 @@
 <% } %>
 
 <nav class="navbar navbar-dark bg-dark navbar-expand-md" aria-label="Global navigation">
-<<<<<<< HEAD
   <div class="container-fluid">
-    <a class="navbar-brand" href="<%= homeUrl %>">
-      <span class="navbar-brand-label">PrairieLearn</span>
-      <span class="navbar-brand-hover-label text-secondary">Go home <i class="fa fa-angle-right" aria-hidden="true"></i></span>
-    </a>
-    <button class="navbar-toggler" type="button" data-toggle="collapse" data-target=".navbar-collapse" aria-expanded="false" aria-label="Toggle navigation">
-      <span class="navbar-toggler-icon"></span>
-    </button>
-    <div id="course-nav" class="collapse navbar-collapse">
-      <ul class="nav navbar-nav mr-auto" id="main-nav">
-        <% if (typeof navbarType == 'undefined' || navbarType == 'plain') { %>
-          <%- include('navbarPlain'); %>
-        <% } else if (navbarType == 'student') { %>
-          <%- include('navbarStudent'); %>
-        <% } else if (navbarType == 'instructor') { %>
-          <%- include('navbarInstructor'); %>
-        <% } else if (navbarType == 'institution') { %>
-          <%- include('navbarInstitution'); %>
-        <% } else { %>
-          <% throw new Error('Unknown navbarType: ' + navbarType); %>
-        <% } %>
-      </ul>
-
-      <%# User and logout %>
-      <%
-      let displayedName;
-      if (locals.authz_data) {
-        if (locals.authz_data.user.name) {
-          displayedName = authz_data.user.name;
-        } else {
-          displayedName = authz_data.user.uid;
-        }
-
-        if (authz_data.mode != 'Public') {
-          displayedName += ' (' + authz_data.mode + ')';
-        }
-      } else if (locals.authn_user) {
-        if (authn_user.name) {
-          displayedName = authn_user.name;
-        } else {
-          displayedName = authn_user.uid;
-        }
-=======
   <a class="navbar-brand" href="<%= homeUrl %>">
     <span class="navbar-brand-label">PrairieLearn</span>
     <span class="navbar-brand-hover-label text-secondary">Go home <i class="fa fa-angle-right" aria-hidden="true"></i></span>
@@ -92,18 +49,10 @@
     if (locals.authz_data) {
       if (locals.authz_data.user.name) {
         displayedName = authz_data.user.name;
->>>>>>> 011664fa
       } else {
-        displayedName = '(no user)';
+        displayedName = authz_data.user.uid;
       }
-      %>
-
-<<<<<<< HEAD
-      <ul class="nav navbar-nav" id="username-nav">
-        <% if (devMode) { %>
-            <li class="mb-2 mb-md-0 mr-2 "><a id="navbar-load-from-disk" class="btn btn-success" href="<%= urlPrefix %>/loadFromDisk">Load from disk</a></li>
-        <% } %>
-=======
+
       if (authz_data.mode != 'Public') {
         displayedName += ' (' + authz_data.mode + ')';
       }
@@ -143,240 +92,169 @@
           <% } else if (navbarType == 'instructor') { %>
             <span class="badge badge-success">staff</span>
           <% } %>
->>>>>>> 011664fa
-
-
-        <li class="nav-item dropdown mb-2 mb-md-0 mr-2 <% if (navPage == "effective") { %>active<% } %>">
-          <a class="nav-link dropdown-toggle" href="#" id="navbarDropdown" role="button" data-toggle="dropdown" aria-haspopup="true" aria-expanded="false">
-            <%= displayedName %>
-
-            <% if (navbarType == 'student' && locals.course_instance && (authz_data.authn_has_course_permission_preview || authz_data.authn_has_course_instance_permission_view)) { %>
-              <span class="badge badge-warning">student</span>
-            <% } else if (locals.authz_data && authz_data.overrides) { %>
-              <span class="badge badge-warning">modified</span>
-            <% } else if (navbarType == 'instructor') { %>
-              <span class="badge badge-success">staff</span>
-            <% } %>
-
-            <% if (typeof news_item_notification_count != 'undefined' && news_item_notification_count > 0) { %>
-              <span class="badge badge-pill badge-primary news-item-count"><%= news_item_notification_count %></span>
-            <% } %>
-          </a>
-          <div class="dropdown-menu dropdown-menu-right" aria-labelledby="navbarDropdown">
-
-            <% if (locals.authn_is_administrator) { %>
-
-              <a class="dropdown-item" id="navbar-administrator-toggle">
-                <% if (locals.access_as_administrator) { %>Turn off administrator access<% } else { %>Turn on administrator access<% } %>
+
+          <% if (typeof news_item_notification_count != 'undefined' && news_item_notification_count > 0) { %>
+            <span class="badge badge-pill badge-primary news-item-count"><%= news_item_notification_count %></span>
+          <% } %>
+        </a>
+        <div class="dropdown-menu dropdown-menu-right" aria-labelledby="navbarDropdown">
+
+          <% if (locals.authn_is_administrator) { %>
+
+            <a class="dropdown-item" id="navbar-administrator-toggle">
+              <% if (locals.access_as_administrator) { %>Turn off administrator access<% } else { %>Turn on administrator access<% } %>
+            </a>
+
+            <div class="dropdown-divider"></div>
+
+          <% } %>
+
+          <% if (typeof viewType !== 'undefined' && locals.course_instance && (authz_data.authn_has_course_permission_preview || authz_data.authn_has_course_instance_permission_view)) {
+            // Only show "View type" menu(s) if the following two things are true:
+            // - The authn user was given access to a course instance (so, both viewType and authz_data also exist).
+            // - In particular, the authn user has instructor access to this course instance.
+            //
+            // Note that the effective user may still have been denied access. In this
+            // case, urlPrefix may not be consistent with the page that the effective user
+            // was trying to access (instead, it will be consistent with a "plain" page).
+            // So, to be safe, we use plainUrlPrefix and construct all full URLs by hand.
+
+            var instructorLink = '#';
+            var studentLink = '#';
+            if (viewType == 'instructor') {
+              if (locals.assessment && assessment.id) {
+                studentLink = `${plainUrlPrefix}/course_instance/${course_instance.id}/assessment/${assessment.id}`;
+              } else {
+                studentLink = `${plainUrlPrefix}/course_instance/${course_instance.id}/assessments`;
+              }
+            } else {
+              if (locals.question && question.id) {
+                instructorLink = `${urlPrefix}/instructor/question/${question.id}`;
+              } else if (locals.assessment_instance && assessment_instance.assessment_id) {
+                instructorLink = `${urlPrefix}/instructor/assessment/${assessment_instance.assessment_id}`;
+              } else {
+                instructorLink = `${urlPrefix}/instructor/instance_admin`;
+              }
+            }
+
+            var headingAuthnViewTypeMenu = 'View type';
+            if (authz_data.authn_user.uid != authz_data.user.uid) {
+              headingAuthnViewTypeMenu = 'View as';
+              if (authz_data.authn_user.name) {
+                headingAuthnViewTypeMenu += ` ${authz_data.authn_user.name} (${authz_data.authn_user.uid})`;
+              } else {
+                headingAuthnViewTypeMenu += ` ${authz_data.authn_user.uid}`;
+              }
+            }
+
+            var authnViewTypeMenuChecked = '';
+            if (authz_data.authn_user.uid == authz_data.user.uid) {
+              if (viewType == 'instructor') {
+                if (authz_data.has_course_permission_preview || authz_data.has_course_instance_permission_view) {
+                  authnViewTypeMenuChecked = 'instructor'
+                }
+              } else {
+                if (authz_data.has_course_permission_preview || authz_data.has_course_instance_permission_view) {
+                  authnViewTypeMenuChecked = 'student-no-rules'
+                } else {
+                  authnViewTypeMenuChecked = 'student'
+                }
+              }
+            }
+          %>
+
+            <% if (locals.authz_data?.overrides && authnViewTypeMenuChecked == 'instructor') { %>
+              <a class="dropdown-item" href="<%= instructorLink %>" id="navbar-reset-view">
+                Reset to default staff view <span class="badge badge-success">staff</span>
               </a>
 
               <div class="dropdown-divider"></div>
-
-            <% } %>
-
-            <% if (typeof viewType !== 'undefined' && locals.course_instance && (authz_data.authn_has_course_permission_preview || authz_data.authn_has_course_instance_permission_view)) {
-              // Only show "View type" menu(s) if the following two things are true:
-              // - The authn user was given access to a course instance (so, both viewType and authz_data also exist).
-              // - In particular, the authn user has instructor access to this course instance.
-              //
-              // Note that the effective user may still have been denied access. In this
-              // case, urlPrefix may not be consistent with the page that the effective user
-              // was trying to access (instead, it will be consistent with a "plain" page).
-              // So, to be safe, we use plainUrlPrefix and construct all full URLs by hand.
-
-              var instructorLink = '#';
-              var studentLink = '#';
+            <% } %>
+
+
+            <h6 class="dropdown-header"><%= headingAuthnViewTypeMenu %></h6>
+
+            <a class="dropdown-item" href="<%= instructorLink %>" id="navbar-user-view-authn-instructor">
+              <div class="d-flex flex-row justify-content-left">
+                <div class="col-1 px-0"><% if (authnViewTypeMenuChecked == 'instructor') { %>&check;<% } %></div>
+                <div class="col pl-0">
+                  <% if (locals.authz_data?.overrides && authnViewTypeMenuChecked == 'instructor') { %>Modified staff<% } else { %>Staff<% } %>
+                  view <span class="badge badge-success">staff</span>
+                </div>
+              </div>
+            </a>
+
+            <a class="dropdown-item" href="<%= studentLink %>" id="navbar-user-view-authn-student">
+              <div class="d-flex flex-row justify-content-left">
+                <div class="col-1 px-0"><% if (authnViewTypeMenuChecked == 'student') { %>&check;<% } %></div>
+                <div class="col pl-0">Student view <span class="badge badge-warning">student</span></div>
+              </div>
+            </a>
+
+            <a class="dropdown-item" href="<%= studentLink %>" id="navbar-user-view-authn-student-no-rules">
+              <div class="d-flex flex-row justify-content-left">
+                <div class="col-1 px-0"><% if (authnViewTypeMenuChecked == 'student-no-rules') { %>&check;<% } %></div>
+                <div class="col pl-0">Student view without access restrictions <span class="badge badge-warning">student</span></div>
+              </div>
+            </a>
+
+            <% if (authz_data.authn_user.uid != authz_data.user.uid) {
+
+              var headingViewTypeMenu = 'View as';
+              if (authz_data.user.name) {
+                headingViewTypeMenu += ` ${authz_data.user.name} (${authz_data.user.uid})`;
+              } else {
+                headingViewTypeMenu += ` ${authz_data.user.uid}`;
+              }
+
+              var viewTypeMenuChecked = '';
               if (viewType == 'instructor') {
-                if (locals.assessment && assessment.id) {
-                  studentLink = `${plainUrlPrefix}/course_instance/${course_instance.id}/assessment/${assessment.id}`;
+                if (authz_data.has_course_permission_preview || authz_data.has_course_instance_permission_view) {
+                  viewTypeMenuChecked = 'instructor'
+                }
+              } else {
+                if (authz_data.has_course_permission_preview || authz_data.has_course_instance_permission_view) {
+                  viewTypeMenuChecked = 'student-no-rules'
                 } else {
-                  studentLink = `${plainUrlPrefix}/course_instance/${course_instance.id}/assessments`;
+                  viewTypeMenuChecked = 'student'
                 }
-              } else {
-                if (locals.question && question.id) {
-                  instructorLink = `${urlPrefix}/instructor/question/${question.id}`;
-                } else if (locals.assessment_instance && assessment_instance.assessment_id) {
-                  instructorLink = `${urlPrefix}/instructor/assessment/${assessment_instance.assessment_id}`;
-                } else {
-                  instructorLink = `${urlPrefix}/instructor/instance_admin`;
-                }
-              }
-
-              var headingAuthnViewTypeMenu = 'View type';
-              if (authz_data.authn_user.uid != authz_data.user.uid) {
-                headingAuthnViewTypeMenu = 'View as';
-                if (authz_data.authn_user.name) {
-                  headingAuthnViewTypeMenu += ` ${authz_data.authn_user.name} (${authz_data.authn_user.uid})`;
-                } else {
-                  headingAuthnViewTypeMenu += ` ${authz_data.authn_user.uid}`;
-                }
-              }
-
-              var authnViewTypeMenuChecked = '';
-              if (authz_data.authn_user.uid == authz_data.user.uid) {
-                if (viewType == 'instructor') {
-                  if (authz_data.has_course_permission_preview || authz_data.has_course_instance_permission_view) {
-                    authnViewTypeMenuChecked = 'instructor'
-                  }
-                } else {
-                  if (authz_data.has_course_permission_preview || authz_data.has_course_instance_permission_view) {
-                    authnViewTypeMenuChecked = 'student-no-rules'
-                  } else {
-                    authnViewTypeMenuChecked = 'student'
-                  }
-                }
               }
             %>
 
-              <% if (locals.authz_data?.overrides && authnViewTypeMenuChecked == 'instructor') { %>
-                <a class="dropdown-item" href="<%= instructorLink %>" id="navbar-reset-view">
-                  Reset to default staff view <span class="badge badge-success">staff</span>
+              <div class="dropdown-divider"></div>
+              <h6 class="dropdown-header"><%= headingViewTypeMenu %></h6>
+
+              <% if (authz_data.user_with_requested_uid_has_instructor_access_to_course_instance) { %>
+                <a class="dropdown-item" href="<%= instructorLink %>" id="navbar-user-view-instructor">
+                  <div class="d-flex flex-row justify-content-left">
+                    <div class="col-1 px-0"><% if (viewTypeMenuChecked == 'instructor') { %>&check;<% } %></div>
+                    <div class="col pl-0">Staff view</div>
+                  </div>
                 </a>
-
-                <div class="dropdown-divider"></div>
               <% } %>
 
-
-              <h6 class="dropdown-header"><%= headingAuthnViewTypeMenu %></h6>
-
-              <a class="dropdown-item" href="<%= instructorLink %>" id="navbar-user-view-authn-instructor">
+              <a class="dropdown-item" href="<%= studentLink %>" id="navbar-user-view-student">
                 <div class="d-flex flex-row justify-content-left">
-                  <div class="col-1 px-0"><% if (authnViewTypeMenuChecked == 'instructor') { %>&check;<% } %></div>
-                  <div class="col pl-0">
-                    <% if (locals.authz_data?.overrides && authnViewTypeMenuChecked == 'instructor') { %>Modified staff<% } else { %>Staff<% } %>
-                    view <span class="badge badge-success">staff</span>
-                  </div>
+                  <div class="col-1 px-0"><% if (viewTypeMenuChecked == 'student') { %>&check;<% } %></div>
+                  <div class="col pl-0">Student view</div>
                 </div>
               </a>
 
-              <a class="dropdown-item" href="<%= studentLink %>" id="navbar-user-view-authn-student">
+              <a class="dropdown-item" href="<%= studentLink %>" id="navbar-user-view-student-no-rules">
                 <div class="d-flex flex-row justify-content-left">
-                  <div class="col-1 px-0"><% if (authnViewTypeMenuChecked == 'student') { %>&check;<% } %></div>
-                  <div class="col pl-0">Student view <span class="badge badge-warning">student</span></div>
+                  <div class="col-1 px-0"><% if (viewTypeMenuChecked == 'student-no-rules') { %>&check;<% } %></div>
+                  <div class="col pl-0">Student view without access restrictions</div>
                 </div>
               </a>
 
-              <a class="dropdown-item" href="<%= studentLink %>" id="navbar-user-view-authn-student-no-rules">
-                <div class="d-flex flex-row justify-content-left">
-                  <div class="col-1 px-0"><% if (authnViewTypeMenuChecked == 'student-no-rules') { %>&check;<% } %></div>
-                  <div class="col pl-0">Student view without access restrictions <span class="badge badge-warning">student</span></div>
-                </div>
-              </a>
-
-              <% if (authz_data.authn_user.uid != authz_data.user.uid) {
-
-                var headingViewTypeMenu = 'View as';
-                if (authz_data.user.name) {
-                  headingViewTypeMenu += ` ${authz_data.user.name} (${authz_data.user.uid})`;
-                } else {
-                  headingViewTypeMenu += ` ${authz_data.user.uid}`;
-                }
-
-                var viewTypeMenuChecked = '';
-                if (viewType == 'instructor') {
-                  if (authz_data.has_course_permission_preview || authz_data.has_course_instance_permission_view) {
-                    viewTypeMenuChecked = 'instructor'
-                  }
-                } else {
-                  if (authz_data.has_course_permission_preview || authz_data.has_course_instance_permission_view) {
-                    viewTypeMenuChecked = 'student-no-rules'
-                  } else {
-                    viewTypeMenuChecked = 'student'
-                  }
-                }
-              %>
-
-                <div class="dropdown-divider"></div>
-                <h6 class="dropdown-header"><%= headingViewTypeMenu %></h6>
-
-                <% if (authz_data.user_with_requested_uid_has_instructor_access_to_course_instance) { %>
-                  <a class="dropdown-item" href="<%= instructorLink %>" id="navbar-user-view-instructor">
-                    <div class="d-flex flex-row justify-content-left">
-                      <div class="col-1 px-0"><% if (viewTypeMenuChecked == 'instructor') { %>&check;<% } %></div>
-                      <div class="col pl-0">Staff view</div>
-                    </div>
-                  </a>
-                <% } %>
-
-                <a class="dropdown-item" href="<%= studentLink %>" id="navbar-user-view-student">
-                  <div class="d-flex flex-row justify-content-left">
-                    <div class="col-1 px-0"><% if (viewTypeMenuChecked == 'student') { %>&check;<% } %></div>
-                    <div class="col pl-0">Student view</div>
-                  </div>
-                </a>
-
-                <a class="dropdown-item" href="<%= studentLink %>" id="navbar-user-view-student-no-rules">
-                  <div class="d-flex flex-row justify-content-left">
-                    <div class="col-1 px-0"><% if (viewTypeMenuChecked == 'student-no-rules') { %>&check;<% } %></div>
-                    <div class="col pl-0">Student view without access restrictions</div>
-                  </div>
-                </a>
-
-              <% } %>
-
-              <div class="dropdown-divider"></div>
-
-            <% } %>
-
-            <% if (locals.authz_data && (authz_data.authn_has_course_permission_preview || authz_data.authn_has_course_instance_permission_view)) {
-
-              let effectiveUserUrl = `${urlPrefix}/effectiveUser`;
-              if (navbarType != 'student' && navbarType != 'instructor') {
-                // The only way for auhz_data to exist, for authn_has_course_permission_preview to be true,
-                // and for navbarType to be neither student nor instructor, is if we are in a course or course
-                // instance and if the effective user does not have access.
-                //
-                // In this case, we still want a link to the "Change effective user" page, but we need to
-                // construct this link from scratch, because urlPrefix corresponds neither to the student
-                // page route nor the instructor page route (it gets set after successful authorization).
-                //
-                // It is ok to use the instructor route only to the effectiveUser page - this will redirect
-                // to the student route if necessary.
-                if (locals.course_instance) {
-                  effectiveUserUrl = `${plainUrlPrefix}/course_instance/${course_instance.id}/instructor/effectiveUser`;
-                } else {
-                  effectiveUserUrl = `${plainUrlPrefix}/course/${course.id}/effectiveUser`;
-                }
-              }
-            %>
-              <h6 class="dropdown-header">Effective user</h6>
-
-              <div class="dropdown-item-text d-flex flex-row justify-content-left ml-4 align-items-center">
-                <div class="px-0"><input type="email" class="form-control form-control-sm" id="navbar-user-effective-uid-input" placeholder="netid@illinois.edu" style="min-width:15em"></div>
-                <div class="pl-2"><button type="button" class="btn btn-primary btn-sm text-nowrap" id="navbar-user-effective-uid-button" disabled>Change UID</button></div>
-              </div>
-
-              <% if (authz_data.overrides) { %>
-                <div class="list-group small dropdown-item-text pl-5" style="white-space: nowrap">
-                  <% authz_data.overrides.forEach(function(override) { %>
-                    <%- include('navbarUserDropdownOverrideItem', {override: override}); %>
-                  <% }); %>
-                </div>
-              <% } %>
-
-              <a class="dropdown-item" href="<%= effectiveUserUrl %>">
-                <div class="d-flex flex-row justify-content-left">
-                  <div class="col-1 px-0"></div>
-                  <div class="pl-0">Customize&hellip;</div>
-                </div>
-              </a>
-
-              <div class="dropdown-divider"></div>
-
-<<<<<<< HEAD
-            <% } %>
-
-            <% if (locals.authz_data && authz_data.mode == 'Exam') { %>
-              <div class="dropdown-item-text">
-                Exam mode means you have a checked-in reservation to CBTF. Your interactions with PrairieLearn are limited to your checked-in exam for the duration of your reservation.
-              </div>
-              <div class="dropdown-divider"></div>
-            <% } %>
-
-            <% if (typeof authz_data === 'undefined' ||
-                  (typeof authz_data !== 'undefined' && authz_data.mode != 'Exam')) {%>
-              <a class="dropdown-item" href="<%= plainUrlPrefix %>/request_course"> Course Requests </a>
-=======
+            <% } %>
+
+            <div class="dropdown-divider"></div>
+
+          <% } %>
+
+          <% if (locals.authz_data && (authz_data.authn_has_course_permission_preview || authz_data.authn_has_course_instance_permission_view)) {
+
             let effectiveUserUrl = `${urlPrefix}/effectiveUser`;
             if (navbarType != 'student' && navbarType != 'instructor') {
               // The only way for auhz_data to exist, for authn_has_course_permission_preview to be true,
@@ -457,30 +335,15 @@
             News
             <% if (typeof news_item_notification_count != 'undefined' && news_item_notification_count > 0) { %>
               <span class="badge badge-pill badge-primary news-item-link-count"><%= news_item_notification_count %></span>
->>>>>>> 011664fa
-            <% } %>
-            <a class="dropdown-item" href="<%= plainUrlPrefix %>/settings">Settings</a>
-            <a class="dropdown-item news-item-link" href="<%= urlPrefix %>/news_items"
-              <% if (typeof news_item_notification_count !== 'undefined' && news_item_notification_count > 0) { %>
-                title="News (<%= news_item_notification_count %> unread)"
-                aria-label="News (<%= news_item_notification_count %> unread)"
-              <% } else { %>
-                title="News"
-                aria-label="News"
-              <% } %>  
-            >
-              News
-              <% if (typeof news_item_notification_count != 'undefined' && news_item_notification_count > 0) { %>
-                <span class="badge badge-pill badge-primary news-item-link-count"><%= news_item_notification_count %></span>
-              <% } %>
-            </a>
-
-            <a class="dropdown-item" href="<%= plainUrlPrefix %>/logout">Log out</a>
-
-          </div>
-        </li>
-      </ul>
-    </div>
+            <% } %>
+          </a>
+
+          <a class="dropdown-item" href="<%= plainUrlPrefix %>/logout">Log out</a>
+
+        </div>
+      </li>
+    </ul>
+  </div>
   </div>
 </nav>
 
