<% if (devMode && locals.__csrf_token) { %>
  <!--
    Unit tests often need access to the CSRF token even when the page contains
    no form - for example, to confirm that a POST with a prohibited action is
    denied. For convenience, we include the CSRF token here, on all pages. We
    do this only in devMode and only for the purpose of testing. DO NOT RELY
    ON OR USE THIS CSRF TOKEN FOR ANYTHING OTHER THAN UNIT TESTS!
  -->
  <span id="test_csrf_token" hidden><%= __csrf_token %></span>
<% } %>

<div class="container-fluid bg-primary">
  <a href="#content" class="sr-only sr-only-focusable d-inline-flex p-2 m-2 text-white">Skip to main content</a>
</div>

<% if (config.announcementHtml) { %>
  <div class="alert alert-<%= config.announcementColor ?? 'primary' %> mb-0 rounded-0 text-center">
    <%- config.announcementHtml %>
  </div>
<% } %>

<nav class="navbar navbar-dark bg-dark navbar-expand-md" aria-label="Global navigation">
<<<<<<< HEAD
  <div class="container-fluid">
  <a class="navbar-brand" href="<%= homeUrl %>">
=======
  <a class="navbar-brand" href="<%= homeUrl %>" aria-label="Homepage">
>>>>>>> 118c8bcf
    <span class="navbar-brand-label">PrairieLearn</span>
    <span class="navbar-brand-hover-label">Go home <i class="fa fa-angle-right" aria-hidden="true"></i></span>
  </a>
  <button class="navbar-toggler" type="button" data-toggle="collapse" data-target=".navbar-collapse" aria-expanded="false" aria-label="Toggle navigation">
    <span class="navbar-toggler-icon"></span>
  </button>
  <div id="course-nav" class="collapse navbar-collapse">
    <ul class="nav navbar-nav mr-auto" id="main-nav">
      <% if (typeof navbarType == 'undefined' || navbarType == 'plain') { %>
        <%- include('navbarPlain'); %>
      <% } else if (navbarType == 'student') { %>
        <%- include('navbarStudent'); %>
      <% } else if (navbarType == 'instructor') { %>
        <%- include('navbarInstructor'); %>
      <% } else if (navbarType == 'administrator_institution') { %>
        <%- include('navbarAdministratorInstitution'); %>
      <% } else if (navbarType == 'institution') { %>
        <%- include('navbarInstitution'); %>
      <% } else if (navbarType == 'public') { %>
        <%- include('navbarPublic'); %>
      <% } else { %>
        <% throw new Error('Unknown navbarType: ' + navbarType); %>
      <% } %>
    </ul>

    <% if (devMode) { %>
       <a id="navbar-load-from-disk" class="btn btn-success btn-sm" href="<%= urlPrefix %>/loadFromDisk">Load from disk</a>
    <% } %>

    <%# User and logout %>
    <%
    let displayedName;
    if (locals.authz_data) {
      if (locals.authz_data.user.name) {
        displayedName = authz_data.user.name;
      } else {
        displayedName = authz_data.user.uid;
      }

      if (authz_data.mode != null && authz_data.mode != 'Public') {
        displayedName += ' (' + authz_data.mode + ')';
      }
    } else if (locals.authn_user) {
      if (authn_user.name) {
        displayedName = authn_user.name;
      } else {
        displayedName = authn_user.uid;
      }
    } else {
      displayedName = '(no user)';
    }
    %>

    <ul
      class="nav navbar-nav"
      id="username-nav"
      data-access-as-administrator="<%= locals.access_as_administrator?.toString() %>"
      data-view-type="<%= typeof viewType !== 'undefined' ? viewType : null %>"
      data-authn-course-role="<%= locals.authz_data?.authn_course_role %>"
      data-authn-course-instance-role="<%= locals.authz_data?.authn_course_instance_role %>"
      data-has-instructor-access="<%= locals.authz_data?.user_with_requested_uid_has_instructor_access_to_course_instance?.toString() %>"
    >


      <li class="nav-item dropdown mb-2 mb-md-0 mr-2 <% if (navPage == "effective") { %>active<% } %>">
        <a class="nav-link dropdown-toggle" href="#" id="navbarDropdown" role="button" data-toggle="dropdown" aria-haspopup="true" aria-expanded="false">
          <%= displayedName %>

          <% if (navbarType == 'student' && locals.course_instance && (authz_data.authn_has_course_permission_preview || authz_data.authn_has_course_instance_permission_view)) { %>
            <span class="badge badge-warning">student</span>
          <% } else if (locals.authz_data && authz_data.overrides) { %>
            <span class="badge badge-warning">modified</span>
          <% } else if (navbarType == 'instructor') { %>
            <span class="badge badge-success">staff</span>
          <% } %>

          <% if (typeof news_item_notification_count != 'undefined' && news_item_notification_count > 0) { %>
            <span class="badge badge-pill badge-primary news-item-count"><%= news_item_notification_count %></span>
          <% } %>
        </a>
        <div class="dropdown-menu dropdown-menu-right" aria-labelledby="navbarDropdown">

          <% if (locals.authn_is_administrator) { %>

            <button type="button" class="dropdown-item" id="navbar-administrator-toggle">
              <% if (locals.access_as_administrator) { %>Turn off administrator access<% } else { %>Turn on administrator access<% } %>
            </button>

            <div class="dropdown-divider"></div>

          <% } %>

          <% if (typeof viewType !== 'undefined' && locals.course_instance && (authz_data.authn_has_course_permission_preview || authz_data.authn_has_course_instance_permission_view)) {
            // Only show "View type" menu(s) if the following two things are true:
            // - The authn user was given access to a course instance (so, both viewType and authz_data also exist).
            // - In particular, the authn user has instructor access to this course instance.
            //
            // Note that the effective user may still have been denied access. In this
            // case, urlPrefix may not be consistent with the page that the effective user
            // was trying to access (instead, it will be consistent with a "plain" page).
            // So, to be safe, we use plainUrlPrefix and construct all full URLs by hand.

            var instructorLink = '#';
            var studentLink = '#';
            if (viewType == 'instructor') {
              if (locals.assessment && assessment.id) {
                studentLink = `${plainUrlPrefix}/course_instance/${course_instance.id}/assessment/${assessment.id}`;
              } else {
                studentLink = `${plainUrlPrefix}/course_instance/${course_instance.id}/assessments`;
              }
            } else {
              if (locals.question && question.id) {
                instructorLink = `${urlPrefix}/instructor/question/${question.id}`;
              } else if (locals.assessment_instance && assessment_instance.assessment_id) {
                instructorLink = `${urlPrefix}/instructor/assessment/${assessment_instance.assessment_id}`;
              } else {
                instructorLink = `${urlPrefix}/instructor/instance_admin`;
              }
            }

            var headingAuthnViewTypeMenu = 'View type';
            if (authz_data.authn_user.uid != authz_data.user.uid) {
              headingAuthnViewTypeMenu = 'View as';
              if (authz_data.authn_user.name) {
                headingAuthnViewTypeMenu += ` ${authz_data.authn_user.name} (${authz_data.authn_user.uid})`;
              } else {
                headingAuthnViewTypeMenu += ` ${authz_data.authn_user.uid}`;
              }
            }

            var authnViewTypeMenuChecked = '';
            if (authz_data.authn_user.uid == authz_data.user.uid) {
              if (viewType == 'instructor') {
                if (authz_data.has_course_permission_preview || authz_data.has_course_instance_permission_view) {
                  authnViewTypeMenuChecked = 'instructor'
                }
              } else {
                if (authz_data.has_course_permission_preview || authz_data.has_course_instance_permission_view) {
                  authnViewTypeMenuChecked = 'student-no-rules'
                } else {
                  authnViewTypeMenuChecked = 'student'
                }
              }
            }
          %>

            <% if (locals.authz_data?.overrides && authnViewTypeMenuChecked == 'instructor') { %>
              <a class="dropdown-item" href="<%= instructorLink %>" id="navbar-reset-view">
                Reset to default staff view <span class="badge badge-success">staff</span>
              </a>

              <div class="dropdown-divider"></div>
            <% } %>


            <h6 class="dropdown-header"><%= headingAuthnViewTypeMenu %></h6>

            <a class="dropdown-item" href="<%= instructorLink %>" id="navbar-user-view-authn-instructor">
              <span class="<% if (authnViewTypeMenuChecked != 'instructor') { %>invisible<% } %>">&check;</span>
              <span class="pl-3">
                <% if (locals.authz_data?.overrides && authnViewTypeMenuChecked == 'instructor') { %>Modified staff<% } else { %>Staff<% } %>
                view <span class="badge badge-success">staff</span>
              </span>
            </a>

            <a class="dropdown-item" href="<%= studentLink %>" id="navbar-user-view-authn-student">
              <span class="<% if (authnViewTypeMenuChecked != 'student') { %>invisible<% } %>">&check;</span>
              <span class="pl-3">Student view <span class="badge badge-warning">student</span></span>
            </a>

            <a class="dropdown-item" href="<%= studentLink %>" id="navbar-user-view-authn-student-no-rules">
              <span class="<% if (authnViewTypeMenuChecked != 'student-no-rules') { %>invisible<% } %>">&check;</span>
              <span class="pl-3">Student view without access restrictions <span class="badge badge-warning">student</span></span>
            </a>

            <% if (authz_data.authn_user.uid != authz_data.user.uid) {

              var headingViewTypeMenu = 'View as';
              if (authz_data.user.name) {
                headingViewTypeMenu += ` ${authz_data.user.name} (${authz_data.user.uid})`;
              } else {
                headingViewTypeMenu += ` ${authz_data.user.uid}`;
              }

              var viewTypeMenuChecked = '';
              if (viewType == 'instructor') {
                if (authz_data.has_course_permission_preview || authz_data.has_course_instance_permission_view) {
                  viewTypeMenuChecked = 'instructor'
                }
              } else {
                if (authz_data.has_course_permission_preview || authz_data.has_course_instance_permission_view) {
                  viewTypeMenuChecked = 'student-no-rules'
                } else {
                  viewTypeMenuChecked = 'student'
                }
              }
            %>

              <div class="dropdown-divider"></div>
              <h6 class="dropdown-header"><%= headingViewTypeMenu %></h6>

              <% if (authz_data.user_with_requested_uid_has_instructor_access_to_course_instance) { %>
                <a class="dropdown-item" href="<%= instructorLink %>" id="navbar-user-view-instructor">
                  <span class="<% if (viewTypeMenuChecked != 'instructor') { %>invisible<% } %>">&check;</span>
                  <span class="pl-3">Staff view</span>
                </a>
              <% } %>

              <a class="dropdown-item" href="<%= studentLink %>" id="navbar-user-view-student">
                <span class="<% if (viewTypeMenuChecked != 'student') { %>invisible<% } %>">&check;</span>
                <span class="pl-3">Student view</span>
              </a>

              <a class="dropdown-item" href="<%= studentLink %>" id="navbar-user-view-student-no-rules">
                <span class="<% if (viewTypeMenuChecked != 'student-no-rules') { %>invisible<% } %>">&check;</span>
                <span class="pl-3">Student view without access restrictions</span>
              </a>

            <% } %>

            <div class="dropdown-divider"></div>

          <% } %>

          <% if (locals.authz_data && (authz_data.authn_has_course_permission_preview || authz_data.authn_has_course_instance_permission_view)) {

            let effectiveUserUrl = `${urlPrefix}/effectiveUser`;
            if (navbarType != 'student' && navbarType != 'instructor') {
              // The only way for auhz_data to exist, for authn_has_course_permission_preview to be true,
              // and for navbarType to be neither student nor instructor, is if we are in a course or course
              // instance and if the effective user does not have access.
              //
              // In this case, we still want a link to the "Change effective user" page, but we need to
              // construct this link from scratch, because urlPrefix corresponds neither to the student
              // page route nor the instructor page route (it gets set after successful authorization).
              //
              // It is ok to use the instructor route only to the effectiveUser page - this will redirect
              // to the student route if necessary.
              if (locals.course_instance) {
                effectiveUserUrl = `${plainUrlPrefix}/course_instance/${course_instance.id}/instructor/effectiveUser`;
              } else {
                effectiveUserUrl = `${plainUrlPrefix}/course/${course.id}/effectiveUser`;
              }
            }
          %>
            <h6 class="dropdown-header">Effective user</h6>

            <form class="form-inline dropdown-item-text d-flex flex-nowrap js-effective-uid-form">
              <label class="sr-only" for="effective-uid">UID</label>
              <input
                id="effective-uid"
                type="email"
                placeholder="student@example.com"
                class="form-control form-control-sm mr-2 flex-grow-1 js-effective-uid-input"
              >
              <button
                type="submit"
                class="btn btn-primary btn-sm text-nowrap js-effective-uid-button"
                disabled
              >
                Change UID
              </button>
            </form>

            <% if (authz_data.overrides) { %>
              <div class="dropdown-item-text">
                <div class="list-group small text-nowrap">
                  <% authz_data.overrides.forEach(function(override) { %>
                    <%- include('navbarUserDropdownOverrideItem', {override: override}); %>
                  <% }); %>
                </div>
              </div>
            <% } %>

            <a class="dropdown-item" href="<%= effectiveUserUrl %>">
              Customize&hellip;
            </a>

            <div class="dropdown-divider"></div>

          <% } %>

          <% if (locals.authz_data && authz_data.mode == 'Exam') { %>
            <div class="dropdown-item-text">
              Exam mode means you have a checked-in reservation on PrairieTest. Your interactions with PrairieLearn are limited to your checked-in exam for the duration of your reservation.
            </div>
            <div class="dropdown-divider"></div>
          <% } %>

          <% if (typeof authz_data === 'undefined' ||
                (typeof authz_data !== 'undefined' && authz_data.mode != 'Exam')) {%>
            <a class="dropdown-item" href="<%= plainUrlPrefix %>/request_course"> Course Requests </a>
          <% } %>
          <a class="dropdown-item" href="<%= plainUrlPrefix %>/settings">Settings</a>
          <a class="dropdown-item news-item-link" href="<%= urlPrefix %>/news_items"
            <% if (typeof news_item_notification_count !== 'undefined' && news_item_notification_count > 0) { %>
              title="News (<%= news_item_notification_count %> unread)"
              aria-label="News (<%= news_item_notification_count %> unread)"
            <% } else { %>
              title="News"
              aria-label="News"
            <% } %>
          >
            News
            <% if (typeof news_item_notification_count != 'undefined' && news_item_notification_count > 0) { %>
              <span class="badge badge-pill badge-primary news-item-link-count"><%= news_item_notification_count %></span>
            <% } %>
          </a>

          <a class="dropdown-item" href="<%= plainUrlPrefix %>/logout">Log out</a>

        </div>
      </li>
    </ul>
  </div>
  </div>
</nav>

<% // Course announcements are shown only to instructors. %>
<% if (navbarType === 'instructor' && typeof course !== 'undefined' && course.announcement_html && course.announcement_color) { %>
  <div class="alert alert-<%= course.announcement_color %> mb-0 rounded-0 text-center">
    <%- course.announcement_html %>
  </div>
<% } %>

<% // Mapping navPage to navtab sets
const navPagesTabs = {
    instance_admin: 'navTabs/instructorInstanceAdmin',
    course_admin: 'navTabs/instructorCourseAdmin',
    assessment: 'navTabs/instructorAssessment',
    question: 'navTabs/instructorQuestion',
    admin: 'navTabs/administrator',
    administrator_institution: 'navTabs/administratorInstitution',
    institution_admin: 'navTabs/institutionAdmin',
};
// If navPage matches any of the keys in navPagesTabs, include the page given by its value
if (typeof navPage != 'undefined' && navPagesTabs.hasOwnProperty(navPage)) { %>
    <!-- Instructor navigation tabs -->
    <nav>
        <ul class="nav nav-tabs pl-nav-tabs-bar pt-2 px-3 bg-light">
            <%- include(navPagesTabs[navPage]); %>
        </ul>
    </nav>
<% } %>

<div class="mb-3">
  <% const globalFlashColors = { 'notice': 'info', 'success': 'success', 'warning': 'warning', 'error': 'danger' }; %>
  <% typeof flash !== 'undefined' && flash(Object.keys(globalFlashColors)).forEach(({ type, message }) => { %>
    <div class="alert alert-<%= globalFlashColors[type] %> border-left-0 border-right-0 rounded-0 mt-0 mb-0 alert-dismissible fade show js-global-flash" role="alert">
      <%- message %>
      <button type="button" class="close" data-dismiss="alert" aria-label="Close">
        <span aria-hidden="true">&times;</span>
      </button>
    </div>
  <% }); %>
</div><|MERGE_RESOLUTION|>--- conflicted
+++ resolved
@@ -20,12 +20,8 @@
 <% } %>
 
 <nav class="navbar navbar-dark bg-dark navbar-expand-md" aria-label="Global navigation">
-<<<<<<< HEAD
   <div class="container-fluid">
-  <a class="navbar-brand" href="<%= homeUrl %>">
-=======
   <a class="navbar-brand" href="<%= homeUrl %>" aria-label="Homepage">
->>>>>>> 118c8bcf
     <span class="navbar-brand-label">PrairieLearn</span>
     <span class="navbar-brand-hover-label">Go home <i class="fa fa-angle-right" aria-hidden="true"></i></span>
   </a>
