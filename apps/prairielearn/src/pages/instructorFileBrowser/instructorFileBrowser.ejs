--- conflicted
+++ resolved
@@ -74,11 +74,7 @@
                   <i class="fa fa-edit"></i>
                   <span>Edit</span>
                 </a>
-<<<<<<< HEAD
-                <button id="instructorFileUploadForm-<%= file_browser.file.id %>" class="btn btn-sm btn-light" data-toggle="popover" data-container="body" data-html="true" data-placement="auto" title="Upload file" data-content="<%= include('instructorFileUploadForm', {file: file_browser.file}) %>" data-trigger="manual" onclick="$(this).popover('show')" <% if (!file_browser.file.canUpload) { %>disabled<% } %>>
-=======
-                <button type="button" id="instructorFileUploadForm-<%= file_browser.file.id %>" tabindex="0" class="btn btn-sm btn-light" data-toggle="popover" data-container="body" data-html="true" data-placement="auto" title="Upload file" data-content="<%= include('instructorFileUploadForm', {file: file_browser.file}) %>" data-trigger="manual" onclick="$(this).popover('show')" <% if (!file_browser.file.canUpload) { %>disabled<% } %>>
->>>>>>> d22804e3
+                <button type="button" id="instructorFileUploadForm-<%= file_browser.file.id %>" class="btn btn-sm btn-light" data-toggle="popover" data-container="body" data-html="true" data-placement="auto" title="Upload file" data-content="<%= include('instructorFileUploadForm', {file: file_browser.file}) %>" data-trigger="manual" onclick="$(this).popover('show')" <% if (!file_browser.file.canUpload) { %>disabled<% } %>>
                   <i class="fa fa-arrow-up"></i>
                   <span>Upload</span>
                 </button>
@@ -86,19 +82,11 @@
                   <i class="fa fa-arrow-down"></i>
                   <span>Download</span>
                 </a>
-<<<<<<< HEAD
-                <button id="instructorFileRenameForm-<%= file_browser.file.id %>" class="btn btn-sm btn-light" data-toggle="popover" data-container="body" data-html="true" data-placement="auto" title="Rename file" data-content="<%= include('instructorFileRenameForm', {file: file_browser.file}) %>" data-trigger="manual" onclick="$(this).popover('show')" <% if (!file_browser.file.canRename) { %>disabled<% } %>>
-                  <i class="fa fa-i-cursor"></i>
-                  <span>Rename</span>
-                </button>
-                <button id="instructorFileDeleteForm-<%= file_browser.file.id %>" class="btn btn-sm btn-light" data-toggle="popover" data-container="body" data-html="true" data-placement="auto" title="Confirm delete" data-content="<%= include('instructorFileDeleteForm', {file: file_browser.file}) %>" data-trigger="manual" onclick="$(this).popover('show')" <% if (!file_browser.file.canDelete) { %>disabled<% } %>>
-=======
                 <button type="button" id="instructorFileRenameForm-<%= file_browser.file.id %>" class="btn btn-sm btn-light" data-toggle="popover" data-container="body" data-html="true" data-placement="auto" title="Rename file" data-content="<%= include('instructorFileRenameForm', {file: file_browser.file}) %>" data-trigger="manual" onclick="$(this).popover('show')" <% if (!file_browser.file.canRename) { %>disabled<% } %>>
                   <i class="fa fa-i-cursor"></i>
                   <span>Rename</span>
                 </button>
                 <button type="button" id="instructorFileDeleteForm-<%= file_browser.file.id %>" class="btn btn-sm btn-light" data-toggle="popover" data-container="body" data-html="true" data-placement="auto" title="Confirm delete" data-content="<%= include('instructorFileDeleteForm', {file: file_browser.file}) %>" data-trigger="manual" onclick="$(this).popover('show')" <% if (!file_browser.file.canDelete) { %>disabled<% } %>>
->>>>>>> d22804e3
                   <i class="far fa-trash-alt"></i>
                   <span>Delete</span>
                 </button>
@@ -109,21 +97,13 @@
                 <% if ((authz_data.has_course_permission_edit) && (! course.example_course)) { %>
                 <% if (file_browser.paths.specialDirs) { %>
                   <% file_browser.paths.specialDirs.forEach((d) => { %>
-<<<<<<< HEAD
-                    <button id="instructorFileUploadForm-New<%= d.label %>" class="btn btn-sm btn-light" role="button" data-toggle="popover" data-container="body" data-html="true" data-placement="auto" title="Upload file" data-content="<%= include('instructorFileUploadForm', {file: {id: 'New' + d.label, info: d.info, working_path: d.path}}) %>" data-trigger="manual" onclick="$(this).popover('show')">
-=======
                     <button type="button" id="instructorFileUploadForm-New<%= d.label %>" class="btn btn-sm btn-light" data-toggle="popover" data-container="body" data-html="true" data-placement="auto" title="Upload file" data-content="<%= include('instructorFileUploadForm', {file: {id: 'New' + d.label, info: d.info, working_path: d.path}}) %>" data-trigger="manual" onclick="$(this).popover('show')">
->>>>>>> d22804e3
                       <i class="fa fa-plus"></i>
                       <span>Add new <%= d.label.toLowerCase() %> file</span>
                     </button>
                   <% }); %>
                 <% } %>
-<<<<<<< HEAD
-                <button id="instructorFileUploadForm-New" class="btn btn-sm btn-light" role="button" data-toggle="popover" data-container="body" data-html="true" data-placement="auto" title="Upload file" data-content="<%= include('instructorFileUploadForm', {file: {id: 'New', working_path: file_browser.paths.workingPath}}) %>" data-trigger="manual" onclick="$(this).popover('show')">
-=======
                 <button type="button" id="instructorFileUploadForm-New" class="btn btn-sm btn-light" data-toggle="popover" data-container="body" data-html="true" data-placement="auto" title="Upload file" data-content="<%= include('instructorFileUploadForm', {file: {id: 'New', working_path: file_browser.paths.workingPath}}) %>" data-trigger="manual" onclick="$(this).popover('show')">
->>>>>>> d22804e3
                   <i class="fa fa-plus"></i>
                   <span>Add new file</span>
                 </button>
@@ -187,11 +167,7 @@
                     <i class="fa fa-edit"></i>
                     <span>Edit</span>
                   </a>
-<<<<<<< HEAD
-                  <button id="instructorFileUploadForm-<%= f.id %>"class="btn btn-xs btn-secondary" data-toggle="popover" data-container="body" data-html="true" data-placement="auto" title="Upload file" data-content="<%= include('instructorFileUploadForm', {file: f}) %>" data-trigger="manual" onclick="$(this).popover('show')" <% if (!f.canUpload) { %>disabled<% } %>>
-=======
                   <button type="button" id="instructorFileUploadForm-<%= f.id %>" class="btn btn-xs btn-secondary" data-toggle="popover" data-container="body" data-html="true" data-placement="auto" title="Upload file" data-content="<%= include('instructorFileUploadForm', {file: f}) %>" data-trigger="manual" onclick="$(this).popover('show')" <% if (!f.canUpload) { %>disabled<% } %>>
->>>>>>> d22804e3
                     <i class="fa fa-arrow-up"></i>
                     <span>Upload</span>
                   </button>
@@ -199,19 +175,11 @@
                     <i class="fa fa-arrow-down"></i>
                     <span>Download</span>
                   </a>
-<<<<<<< HEAD
-                  <button id="instructorFileRenameForm-<%= f.id %>" class="btn btn-xs btn-secondary" data-toggle="popover" data-container="body" data-html="true" data-placement="auto" title="Rename file" data-content="<%= include('instructorFileRenameForm', {file: f}) %>" data-trigger="manual" onclick="$(this).popover('show')" <% if (!f.canRename) { %>disabled<% } %>>
+                  <button type="button" id="instructorFileRenameForm-<%= f.id %>" class="btn btn-xs btn-secondary" data-toggle="popover" data-container="body" data-html="true" data-placement="auto" title="Rename file" data-content="<%= include('instructorFileRenameForm', {file: f}) %>" data-trigger="manual" onclick="$(this).popover('show')" <% if (!f.canRename) { %>disabled<% } %>>
                     <i class="fa fa-i-cursor"></i>
                     <span>Rename</span>
                   </button>
-                  <button id="instructorFileDeleteForm-<%= f.id %>" class="btn btn-xs btn-secondary" data-toggle="popover" data-container="body" data-html="true" data-placement="auto" title="Confirm delete" data-content="<%= include('instructorFileDeleteForm', {file: f}) %>" data-trigger="manual" onclick="$(this).popover('show')" <% if (!f.canDelete) { %>disabled<% } %>>
-=======
-                  <button type="button" id="instructorFileRenameForm-<%= f.id %>"class="btn btn-xs btn-secondary" data-toggle="popover" data-container="body" data-html="true" data-placement="auto" title="Rename file" data-content="<%= include('instructorFileRenameForm', {file: f}) %>" data-trigger="manual" onclick="$(this).popover('show')" <% if (!f.canRename) { %>disabled<% } %>>
-                    <i class="fa fa-i-cursor"></i>
-                    <span>Rename</span>
-                  </button>
                   <button type="button" id="instructorFileDeleteForm-<%= f.id %>" class="btn btn-xs btn-secondary" data-toggle="popover" data-container="body" data-html="true" data-placement="auto" title="Confirm delete" data-content="<%= include('instructorFileDeleteForm', {file: f}) %>" data-trigger="manual" onclick="$(this).popover('show')" <% if (!f.canDelete) { %>disabled<% } %>>
->>>>>>> d22804e3
                     <i class="far fa-trash-alt"></i>
                     <span>Delete</span>
                   </button>
