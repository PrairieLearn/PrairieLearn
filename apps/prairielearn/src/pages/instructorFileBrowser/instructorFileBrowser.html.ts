--- conflicted
+++ resolved
@@ -89,19 +89,6 @@
   dir: string;
 }
 
-<<<<<<< HEAD
-export function InstructorFileBrowser({ resLocals }: { resLocals: Record<string, any> }) {
-  const {
-    authz_data,
-    course_owners,
-    file_browser,
-    navPage,
-    course,
-    urlPrefix,
-    __csrf_token: csrfToken,
-  } = resLocals;
-  const syncErrorsAndWarnings =
-=======
 export function InstructorFileBrowserNoPermission({
   resLocals,
   courseOwners,
@@ -156,9 +143,8 @@
   | { isFile: true; fileInfo: FileInfo; directoryListings?: undefined }
   | { isFile: false; directoryListings: DirectoryListings; fileInfo?: undefined }
 )) {
-  const { navPage, __csrf_token: csrfToken } = resLocals;
-  const syncErrorsPartial =
->>>>>>> 7e6fd9a8
+  const { navPage, __csrf_token: csrfToken, urlPrefix } = resLocals;
+  const syncErrorsAndWarnings =
     navPage === 'course_admin'
       ? CourseSyncErrorsAndWarnings({ authz_data, course, urlPrefix })
       : navPage === 'instance_admin'
@@ -204,32 +190,7 @@
       <body>
         ${renderEjs(import.meta.url, "<%- include('../partials/navbar'); %>", resLocals)}
         <main id="content" class="container-fluid">
-<<<<<<< HEAD
           ${syncErrorsAndWarnings}
-          ${!authz_data.has_course_permission_view
-            ? html`
-                <div class="card mb-4">
-                  <div class="card-header bg-danger text-white">Files</div>
-                  <div class="card-body">
-                    <h2>Insufficient permissions</h2>
-                    <p>You must have at least &quot;Viewer&quot; permissions for this course.</p>
-                    ${course_owners.length > 0
-                      ? html`
-                          <p>Contact one of the below course owners to request access.</p>
-                          <ul>
-                            ${course_owners.map(
-                              (owner) => html`
-                                <li>${owner.uid} ${owner.name ? `(${owner.name})` : ''}</li>
-                              `,
-                            )}
-                          </ul>
-                        `
-=======
-          ${renderEjs(
-            import.meta.url,
-            `<%- include('../partials/${syncErrorsPartial}') %>`,
-            resLocals,
-          )}
           <div class="card mb-4">
             <div class="card-header bg-primary text-white">
               <div class="row align-items-center justify-content-between">
@@ -257,7 +218,6 @@
                     ? FileBrowserActions({ paths, fileInfo, csrfToken })
                     : paths.hasEditPermission
                       ? DirectoryBrowserActions({ paths, csrfToken })
->>>>>>> 7e6fd9a8
                       : ''}
                 </div>
               </div>
