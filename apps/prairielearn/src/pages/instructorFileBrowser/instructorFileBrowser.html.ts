import { filesize } from 'filesize';

import { escapeHtml, html, type HtmlValue, joinHtml, unsafeHtml } from '@prairielearn/html';
import { renderEjs } from '@prairielearn/html-ejs';

<<<<<<< HEAD
import { HeadContents } from '../../components/HeadContents.html.js';
=======
import {
  AssessmentSyncErrorsAndWarnings,
  CourseInstanceSyncErrorsAndWarnings,
  CourseSyncErrorsAndWarnings,
  QuestionSyncErrorsAndWarnings,
} from '../../components/SyncErrorsAndWarnings.html.js';
>>>>>>> 0587b7a8
import { compiledScriptTag, nodeModulesAssetPath } from '../../lib/assets.js';
import { config } from '../../lib/config.js';
import { User } from '../../lib/db-types.js';
import type { InstructorFilePaths } from '../../lib/instructorFiles.js';
import { encodePath } from '../../lib/uri-util.js';

export interface FileInfo {
  id: number;
  name: string;
  path: string;
  dir: string;
  canEdit: boolean;
  canUpload: boolean;
  canDownload: boolean;
  canRename: boolean;
  canDelete: boolean;
  canView: boolean;
  isBinary: boolean;
  isImage: boolean;
  isPDF: boolean;
  isText: boolean;
  contents?: string | null;
}

export interface DirectoryEntry {
  id: string | number;
  name: string;
  path: string;
  canView: boolean;
}

export interface DirectoryEntryDirectory extends DirectoryEntry {
  isFile: false;
}

export interface DirectoryEntryFile extends DirectoryEntry {
  isFile: true;
  dir: string;
  canEdit: boolean;
  canUpload: boolean;
  canDownload: boolean;
  canRename: boolean;
  canDelete: boolean;
  sync_errors: string | null;
  sync_errors_ansified: string;
  sync_warnings: string | null;
  sync_warnings_ansified: string;
}

export interface DirectoryListings {
  dirs: DirectoryEntryDirectory[];
  files: DirectoryEntryFile[];
}

export type FileUploadInfo = {
  id: string | number;
  info?: HtmlValue;
} & (
  | {
      path: string;
      working_path?: unknown;
    }
  | {
      path?: null | undefined;
      working_path: string;
    }
);

export interface FileDeleteInfo {
  id: string | number;
  name: string;
  path: string;
}

export interface FileRenameInfo {
  id: string | number;
  name: string;
  dir: string;
}

export function InstructorFileBrowserNoPermission({
  resLocals,
  courseOwners,
}: {
  resLocals: Record<string, any>;
  courseOwners: User[];
}) {
  return html`
    <!doctype html>
    <html lang="en">
      <head>
        ${HeadContents({ resLocals, pageTitle: 'Files' })}
      </head>
      <body>
        ${renderEjs(import.meta.url, "<%- include('../partials/navbar'); %>", resLocals)}
        <main id="content" class="container-fluid">
          <div class="card mb-4">
            <div class="card-header bg-danger text-white">Files</div>
            <div class="card-body">
              <h2>Insufficient permissions</h2>
              <p>You must have at least &quot;Viewer&quot; permissions for this course.</p>
              ${courseOwners.length > 0
                ? html`
                    <p>Contact one of the below course owners to request access.</p>
                    <ul>
                      ${courseOwners.map(
                        (owner) => html`
                          <li>${owner.uid} ${owner.name ? `(${owner.name})` : ''}</li>
                        `,
                      )}
                    </ul>
                  `
                : ''}
            </div>
          </div>
        </main>
      </body>
    </html>
  `.toString();
}

export function InstructorFileBrowser({
  resLocals,
  paths,
  isFile,
  fileInfo,
  directoryListings,
}: { resLocals: Record<string, any>; paths: InstructorFilePaths } & (
  | { isFile: true; fileInfo: FileInfo; directoryListings?: undefined }
  | { isFile: false; directoryListings: DirectoryListings; fileInfo?: undefined }
)) {
  const { navPage, __csrf_token: csrfToken, authz_data, course, urlPrefix } = resLocals;
  const syncErrorsAndWarnings =
    navPage === 'course_admin'
      ? CourseSyncErrorsAndWarnings({ authz_data, course, urlPrefix })
      : navPage === 'instance_admin'
        ? CourseInstanceSyncErrorsAndWarnings({
            authz_data,
            courseInstance: resLocals.course_instance,
            course,
            urlPrefix,
          })
        : navPage === 'assessment'
          ? AssessmentSyncErrorsAndWarnings({
              authz_data,
              assessment: resLocals.assessment,
              courseInstance: resLocals.course_instance,
              course,
              urlPrefix,
            })
          : navPage === 'question'
            ? QuestionSyncErrorsAndWarnings({
                authz_data,
                question: resLocals.question,
                course,
                urlPrefix,
              })
            : '';

  return html`
    <!doctype html>
    <html lang="en">
      <head>
        ${HeadContents({ resLocals, pageTitle: 'Files' })}
        <link href="${nodeModulesAssetPath('highlight.js/styles/default.css')}" rel="stylesheet" />
        ${compiledScriptTag('instructorFileBrowserClient.ts')}
        <style>
          .popover {
            max-width: 50%;
          }
        </style>
      </head>
      <body>
        ${renderEjs(import.meta.url, "<%- include('../partials/navbar'); %>", resLocals)}
        <main id="content" class="container-fluid">
          ${syncErrorsAndWarnings}
          <div class="card mb-4">
            <div class="card-header bg-primary text-white">
              <div class="row align-items-center justify-content-between">
                <div class="col-auto text-monospace d-flex">
                  ${joinHtml(
                    paths.branch.map(
                      (dir) => html`
                        ${dir.canView
                          ? html`
                              <a
                                class="text-white"
                                href="${paths.urlPrefix}/file_view/${encodePath(dir.path)}"
                              >
                                ${dir.name}
                              </a>
                            `
                          : html`<span>${dir.name}</span>`}
                      `,
                    ),
                    html`<span class="mx-2">/</span>`,
                  )}
                </div>
                <div class="col-auto">
                  ${isFile
                    ? FileBrowserActions({ paths, fileInfo, csrfToken })
                    : paths.hasEditPermission
                      ? DirectoryBrowserActions({ paths, csrfToken })
                      : ''}
                </div>
              </div>
            </div>

            ${isFile
              ? html`<div class="card-body">${FileContentPreview({ paths, fileInfo })}</div>`
              : DirectoryBrowserBody({ paths, directoryListings, csrfToken })}
          </div>
        </main>
      </body>
    </html>
  `.toString();
}

function FileBrowserActions({
  paths,
  fileInfo,
  csrfToken,
}: {
  paths: InstructorFilePaths;
  fileInfo: FileInfo;
  csrfToken: string;
}) {
  const encodedPath = encodePath(fileInfo.path);
  return html`
    <a
      tabindex="0"
      class="btn btn-sm btn-light ${fileInfo.canEdit ? '' : 'disabled'}"
      href="${paths.urlPrefix}/file_edit/${encodedPath}"
    >
      <i class="fa fa-edit"></i>
      <span>Edit</span>
    </a>
    <button
      type="button"
      id="instructorFileUploadForm-${fileInfo.id}"
      class="btn btn-sm btn-light"
      data-toggle="popover"
      data-container="body"
      data-html="true"
      data-placement="auto"
      title="Upload file"
      data-content="${escapeHtml(FileUploadForm({ file: fileInfo, csrfToken }))}"
      data-trigger="click"
      ${fileInfo.canUpload ? '' : 'disabled'}
    >
      <i class="fa fa-arrow-up"></i>
      <span>Upload</span>
    </button>
    <a
      class="btn btn-sm btn-light ${fileInfo.canDownload ? '' : 'disabled'}"
      href="${paths.urlPrefix}/file_download/${encodedPath}?attachment=${encodeURIComponent(
        fileInfo.name,
      )}"
    >
      <i class="fa fa-arrow-down"></i>
      <span>Download</span>
    </a>
    <button
      type="button"
      id="instructorFileRenameForm-${fileInfo.id}"
      class="btn btn-sm btn-light"
      data-toggle="popover"
      data-container="body"
      data-html="true"
      data-placement="auto"
      title="Rename file"
      data-content="${escapeHtml(
        FileRenameForm({ file: fileInfo, csrfToken, isViewingFile: true }),
      )}"
      data-trigger="click"
      ${fileInfo.canRename ? '' : 'disabled'}
    >
      <i class="fa fa-i-cursor"></i>
      <span>Rename</span>
    </button>
    <button
      type="button"
      id="instructorFileDeleteForm-${fileInfo.id}"
      class="btn btn-sm btn-light"
      data-toggle="popover"
      data-container="body"
      data-html="true"
      data-placement="auto"
      title="Confirm delete"
      data-content="${escapeHtml(FileDeleteForm({ file: fileInfo, csrfToken }))}"
      data-trigger="click"
      ${fileInfo.canDelete ? '' : 'disabled'}
    >
      <i class="far fa-trash-alt"></i>
      <span>Delete</span>
    </button>
  `;
}

function DirectoryBrowserActions({
  paths,
  csrfToken,
}: {
  paths: InstructorFilePaths;
  csrfToken: string;
}) {
  return html`
    ${paths.specialDirs?.map(
      (d) => html`
        <button
          type="button"
          id="instructorFileUploadForm-New${d.label}"
          class="btn btn-sm btn-light"
          data-toggle="popover"
          data-container="body"
          data-html="true"
          data-placement="auto"
          title="Upload file"
          data-content="${escapeHtml(
            FileUploadForm({
              file: { id: `New${d.label}`, info: d.info, working_path: d.path },
              csrfToken,
            }),
          )}
          "
          data-trigger="click"
        >
          <i class="fa fa-plus"></i>
          <span>Add new ${d.label.toLowerCase()} file</span>
        </button>
      `,
    )}
    <button
      type="button"
      id="instructorFileUploadForm-New"
      class="btn btn-sm btn-light"
      data-toggle="popover"
      data-container="body"
      data-html="true"
      data-placement="auto"
      title="Upload file"
      data-content="${escapeHtml(
        FileUploadForm({
          file: { id: 'New', working_path: paths.workingPath },
          csrfToken,
        }),
      )}"
      data-trigger="click"
    >
      <i class="fa fa-plus"></i>
      <span>Add new file</span>
    </button>
  `;
}

function FileContentPreview({
  paths,
  fileInfo,
}: {
  paths: InstructorFilePaths;
  fileInfo: FileInfo;
}) {
  if (fileInfo.isImage) {
    return html`
      <img
        src="${paths.urlPrefix}/file_download/${paths.workingPathRelativeToCourse}"
        class="img-fluid"
      />
    `;
  }
  if (fileInfo.isText) {
    return html`<pre><code>${unsafeHtml(fileInfo.contents ?? '')}</code></pre>`;
  }
  if (fileInfo.isPDF) {
    return html`
      <div class="embed-responsive embed-responsive-4by3">
        <object
          data="${paths.urlPrefix}/file_download/${paths.workingPathRelativeToCourse}?type=application/pdf#view=FitH"
          type="application/pdf"
          class="embed-responsive-item"
        >
          This PDF cannot be displayed.
        </object>
      </div>
    `;
  }
  return html`<div class="alert alert-warning" role="alert">No preview available.</div>`;
}

function DirectoryBrowserBody({
  paths,
  directoryListings: directoryListings,
  csrfToken,
}: {
  paths: InstructorFilePaths;
  directoryListings: DirectoryListings;
  csrfToken: string;
}) {
  return html`
    <table class="table table-sm table-hover">
      <tbody>
        ${directoryListings.files?.map(
          (f) => html`
            <tr>
              <td>
                ${f.sync_errors
                  ? html`
                      <button
                        type="button"
                        class="btn btn-xs mr-1"
                        data-toggle="popover"
                        data-title="Sync Errors"
                        data-html="true"
                        data-container="body"
                        data-trigger="hover"
                        data-content='<pre style="background-color: black" class="text-white rounded p-3">${f.sync_errors_ansified}</pre>'
                      >
                        <i class="fa fa-times text-danger" aria-hidden="true"></i>
                      </button>
                    `
                  : f.sync_warnings
                    ? html`
                        <button
                          type="button"
                          class="btn btn-xs mr-1"
                          data-toggle="popover"
                          data-title="Sync Warnings"
                          data-html="true"
                          data-container="body"
                          data-trigger="hover"
                          data-content='<pre style="background-color: black" class="text-white rounded p-3">${f.sync_warnings_ansified}</pre>'
                        >
                          <i class="fa fa-exclamation-triangle text-warning" aria-hidden="true"></i>
                        </button>
                      `
                    : ''}
                <span><i class="far fa-file-alt fa-fw"></i></span>
                ${f.canView
                  ? html`<a href="${paths.urlPrefix}/file_view/${encodePath(f.path)}">${f.name}</a>`
                  : html`<span>${f.name}</span>`}
              </td>
              <td>
                <a
                  class="btn btn-xs btn-secondary ${f.canEdit ? '' : 'disabled'}"
                  href="${paths.urlPrefix}/file_edit/${encodePath(f.path)}"
                >
                  <i class="fa fa-edit"></i>
                  <span>Edit</span>
                </a>
                <button
                  type="button"
                  id="instructorFileUploadForm-${f.id}"
                  class="btn btn-xs btn-secondary"
                  data-toggle="popover"
                  data-container="body"
                  data-html="true"
                  data-placement="auto"
                  title="Upload file"
                  data-content="
                  ${escapeHtml(FileUploadForm({ file: f, csrfToken }))}"
                  data-trigger="click"
                  ${f.canUpload ? '' : 'disabled'}
                >
                  <i class="fa fa-arrow-up"></i>
                  <span>Upload</span>
                </button>
                <a
                  class="btn btn-xs btn-secondary ${f.canDownload ? '' : 'disabled'}"
                  href="${paths.urlPrefix}/file_download/${encodePath(
                    f.path,
                  )}?attachment=${encodeURIComponent(f.name)}"
                >
                  <i class="fa fa-arrow-down"></i>
                  <span>Download</span>
                </a>
                <button
                  type="button"
                  id="instructorFileRenameForm-${f.id}"
                  class="btn btn-xs btn-secondary"
                  data-toggle="popover"
                  data-container="body"
                  data-html="true"
                  data-placement="auto"
                  title="Rename file"
                  data-content="${escapeHtml(
                    FileRenameForm({ file: f, csrfToken, isViewingFile: false }),
                  )}"
                  data-trigger="click"
                  ${f.canRename ? '' : 'disabled'}
                >
                  <i class="fa fa-i-cursor"></i>
                  <span>Rename</span>
                </button>
                <button
                  type="button"
                  id="instructorFileDeleteForm-${f.id}"
                  class="btn btn-xs btn-secondary"
                  data-toggle="popover"
                  data-container="body"
                  data-html="true"
                  data-placement="auto"
                  title="Confirm delete"
                  data-content="${escapeHtml(FileDeleteForm({ file: f, csrfToken }))}"
                  data-trigger="click"
                  ${f.canDelete ? '' : 'disabled'}
                >
                  <i class="far fa-trash-alt"></i>
                  <span>Delete</span>
                </button>
              </td>
            </tr>
          `,
        )}
        ${directoryListings.dirs.map(
          (d) => html`
            <tr>
              <td colspan="2">
                <i class="fa fa-folder fa-fw"></i>
                ${d.canView
                  ? html`<a href="${paths.urlPrefix}/file_view/${encodePath(d.path)}">${d.name}</a>`
                  : html`<span>${d.name}</span>`}
              </td>
            </tr>
          `,
        )}
      </tbody>
    </table>
  `;
}

function FileUploadForm({ file, csrfToken }: { file: FileUploadInfo; csrfToken: string }) {
  return html`
    <form
      class="needs-validation"
      name="instructor-file-upload-form-${file.id}"
      method="POST"
      enctype="multipart/form-data"
      novalidate
    >
      ${file.info ? html`<div class="form-group">${file.info}</div>` : ''}

      <div class="form-group">
        <div class="custom-file">
          <input
            type="file"
            name="file"
            class="custom-file-input"
            id="attachFileInput-${file.id}"
            required
          />
          <label class="custom-file-label" for="attachFileInput-${file.id}">Choose file</label>
          <small class="form-text text-muted">
            Max file size: ${filesize(config.fileUploadMaxBytes, { base: 10, round: 0 })}
          </small>
        </div>
      </div>

      <div class="form-group">
        <input type="hidden" name="__action" value="upload_file" />
        <input type="hidden" name="__csrf_token" value="${csrfToken}" />
        ${file.path != null
          ? html`<input type="hidden" name="file_path" value="${file.path}" />`
          : html`<input type="hidden" name="working_path" value="${file.working_path}" />`}
        <div class="text-right">
          <button
            type="button"
            class="btn btn-secondary"
            onclick="$('#instructorFileUploadForm-${file.id}').popover('hide')"
          >
            Cancel
          </button>
          <button type="submit" class="btn btn-primary">Upload file</button>
        </div>
      </div>
    </form>
  `;
}

function FileDeleteForm({ file, csrfToken }: { file: FileDeleteInfo; csrfToken: string }) {
  return html`
    <form name="instructor-file-delete-form-${file.id}" method="POST">
      <p>Are you sure you want to delete <strong>${file.name}</strong>?</p>
      <input type="hidden" name="__action" value="delete_file" />
      <input type="hidden" name="__csrf_token" value="${csrfToken}" />
      <input type="hidden" name="file_path" value="${file.path}" />
      <div class="text-right">
        <button
          type="button"
          class="btn btn-secondary"
          onclick="$('#instructorFileDeleteForm-${file.id}').popover('hide')"
        >
          Cancel
        </button>
        <button type="submit" class="btn btn-primary">Delete</button>
      </div>
    </form>
  `;
}

function FileRenameForm({
  file,
  csrfToken,
  isViewingFile,
}: {
  file: FileRenameInfo;
  csrfToken: string;
  isViewingFile: boolean;
}) {
  return html`
    <form
      name="instructor-file-rename-form-${file.id}"
      method="POST"
      class="needs-validation"
      novalidate
    >
      <input type="hidden" name="__action" value="rename_file" />
      <input type="hidden" name="__csrf_token" value="${csrfToken}" />
      <input type="hidden" name="working_path" value="${file.dir}" />
      ${isViewingFile ? html`<input type="hidden" name="was_viewing_file" value="true" />` : ''}
      <input type="hidden" name="old_file_name" value="${file.name}" />
      <div class="container p-0 mb-4">
        Use only letters, numbers, dashes, and underscores, with no spaces. A file extension is
        recommended, delimited by a period. If you want to move the file to a different directory,
        you can specify a relative path that is delimited by a forward slash and that includes
        "<code>..</code>".
      </div>
      <div class="form-group">
        <label for="renameFileInput${file.id}">Path:</label>
        <input
          type="text"
          class="form-control js-rename-input"
          id="renameFileInput${file.id}"
          name="new_file_name"
          value="${file.name}"
          data-original-value="${file.name}"
          size="${1.5 * file.name.length}"
          pattern="(?:[\\-A-Za-z0-9_]+|\\.\\.)(?:\\/(?:[\\-A-Za-z0-9_]+|\\.\\.))*(?:\\.[\\-A-Za-z0-9_]+)?"
          required
        />
      </div>
      <div class="text-right">
        <button
          type="button"
          class="btn btn-secondary"
          onclick="$('#instructorFileRenameForm-${file.id}').popover('hide')"
        >
          Cancel
        </button>
        <button type="submit" class="btn btn-primary">Change</button>
      </div>
    </form>
  `;
}<|MERGE_RESOLUTION|>--- conflicted
+++ resolved
@@ -3,16 +3,13 @@
 import { escapeHtml, html, type HtmlValue, joinHtml, unsafeHtml } from '@prairielearn/html';
 import { renderEjs } from '@prairielearn/html-ejs';
 
-<<<<<<< HEAD
 import { HeadContents } from '../../components/HeadContents.html.js';
-=======
 import {
   AssessmentSyncErrorsAndWarnings,
   CourseInstanceSyncErrorsAndWarnings,
   CourseSyncErrorsAndWarnings,
   QuestionSyncErrorsAndWarnings,
 } from '../../components/SyncErrorsAndWarnings.html.js';
->>>>>>> 0587b7a8
 import { compiledScriptTag, nodeModulesAssetPath } from '../../lib/assets.js';
 import { config } from '../../lib/config.js';
 import { User } from '../../lib/db-types.js';
