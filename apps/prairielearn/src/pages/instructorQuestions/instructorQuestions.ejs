<!DOCTYPE html>
<html lang="en">
  
  <head>
    <%- include('../partials/head'); %>
    <script src="<%= node_modules_asset_path('lodash/lodash.min.js') %>"></script>
    <script src="<%= node_modules_asset_path('bootstrap-table/dist/bootstrap-table.min.js') %>"></script>
    <script src="<%= node_modules_asset_path('bootstrap-table/dist/extensions/sticky-header/bootstrap-table-sticky-header.min.js') %>"></script>
    <script src="<%= node_modules_asset_path('bootstrap-table/dist/extensions/filter-control/bootstrap-table-filter-control.min.js') %>"></script>
    <link href="<%= node_modules_asset_path('bootstrap-table/dist/bootstrap-table.min.css') %>" rel="stylesheet" />
    <link href="<%= node_modules_asset_path('bootstrap-table/dist/extensions/sticky-header/bootstrap-table-sticky-header.min.css') %>" rel="stylesheet" />
    <link href="<%= node_modules_asset_path('bootstrap-table/dist/extensions/filter-control/bootstrap-table-filter-control.min.css') %>" rel="stylesheet" />
  </head>
  
  <body>
    <script>
      $(function() {
          $('#questionsTable').bootstrapTable({
              icons: {
                  columns: 'fa-th-list',
              },
              buttons: {
                  clearFilters: {
                      text: 'Clear filters',
                      icon: 'fa-times',
                      attributes: { title: 'Clear all set question filters' },
                      event: () => {
                          $('#questionsTable').bootstrapTable('clearFilterControl');
                      },
                  },
                  //<% if ((authz_data.has_course_permission_edit) && (! course.example_course) && (! locals.needToSync)) { %>
                  addQuestion: {
                      text: 'Add Question',
                      icon: 'fa-plus',
                      attributes: { title: 'Create a new question' },
                      html: addQuestionDropdown,
                  },
                  //<% } %>
              },
              onPreBody: function() {
              },
              onResetView: function () {
                  $('[data-toggle="popover"]').popover({
                      sanitize: false,
                      container: 'body',
                      html: true,
                      trigger: 'hover',
                  }).on("show.bs.popover", function() {
                      $($(this).data("bs.popover").getTipElement()).css("max-width", "80%");
                  });
              },
          });

          $(document).keydown(event => {
              if ((event.ctrlKey || event.metaKey) &&
                  String.fromCharCode(event.which).toLowerCase() == 'f') {
                  if ($('.sticky-header-container:visible input.bootstrap-table-filter-control-qid').length)
                      $('.sticky-header-container:visible input.bootstrap-table-filter-control-qid').focus();
                  else
                      $('input.bootstrap-table-filter-control-qid').focus();
                  event.preventDefault();
              }
          });
      });

      function addQuestionDropdown() {
        const dropdown = document.querySelector('.js-add-question-dropdown-template')
              .content.firstElementChild.cloneNode(true);
        return dropdown.outerHTML;
      }
     
      function topicList() {
          var data = $('#questionsTable').bootstrapTable('getData');
          return _.keyBy(_.map(data, row => row.topic.name));
      }

      function tagsList() {
          var data = $('#questionsTable').bootstrapTable('getData');
          return _.keyBy(_.map(_.flatten(_.filter(_.map(data, row => row.tags))), row => row.name));
      }

      function versionList() {
          var data = $('#questionsTable').bootstrapTable('getData');
          return _.keyBy(_.map(data, row => row.display_type));
      }

      function assessmentsByCourseInstanceList(ci_id) {
          var data = $('#questionsTable').bootstrapTable('getData');
          var assessments = _.filter(_.flatten(_.map(data, row => row.assessments)), row => row && row.course_instance_id == ci_id);
          return _.assign(_.keyBy(_.map(assessments, row => row.label)), {'(None)': '(None)'});
      }
      
      function qidFormatter(qid, question) {
          var text = '';
          if (question.sync_errors) {
              text += `<button class="btn btn-xs mr-1" data-toggle="popover" data-title="Sync Errors"
                               data-content="<pre style=&quot;background-color: black&quot; class=&quot;text-white rounded p-3&quot;>${_.escape(question.sync_errors_ansified)}</pre>">
                    <i class="fa fa-times text-danger" aria-hidden="true"></i>
                  </button>`;
          } else if (question.sync_warnings) {
              text += `<button class="btn btn-xs mr-1" data-toggle="popover" data-title="Sync Warnings"
                          data-content="<pre style=&quot;background-color: black&quot; class=&quot;text-white rounded p-3&quot;>${_.escape(question.sync_warnings_ansified)}</pre>">
                    <i class="fa fa-exclamation-triangle text-warning" aria-hidden="true"></i>
                  </button>`;
          }
          text += `<a class="formatter-data" href="<%= urlPrefix %>/question/${question.id}/">${_.escape(question.qid)}</a>`;
          if (question.open_issue_count > 0) {
              text += `<a class="badge badge-pill badge-danger ml-1" href="<%= urlPrefix %>/course_admin/issues?q=is%3Aopen+qid%3A${_.escape(question.qid)}">${question.open_issue_count}</a>`;
          }
          return text;
      }

      function topicFormatter(topic, question) {
          return `<span class="badge color-${question.topic.color}">${_.escape(question.topic.name)}</span>`;
      }

      function tagsFormatter(tags, question) {
          return _.map(question.tags ?? [], tag => `<span class="badge color-${tag.color}">${tag.name}</span>`).join(' ');
      }

      function versionFormatter(version, question) {
          return `<span class="badge color-${question.display_type == 'v3' ? 'green1' : 'red1'}">${_.escape(question.display_type)}</span>`;
      }

      function assessmentsByCourseInstanceFormatter(ci_id, question) {
          var ci_assessments = _.filter(question.assessments ?? [], assessment => assessment.course_instance_id == ci_id);
          return _.map(ci_assessments, assessment => `<a href="<%= plainUrlPrefix %>/course_instance/${ci_id}/instructor/assessment/${assessment.assessment_id}" class="badge color-${assessment.color} color-hover" onclick="event.stopPropagation();"><span>${_.escape(assessment.label)}</span></a>`).join(' ');
      }

      function topicSorter(topicA, topicB) {
          return topicA.name.localeCompare(topicB.name);
      }

      function genericFilterSearch(search, value) {
          return $('<div>').html(value).find('.formatter-data').text().toUpperCase().includes(search.toUpperCase());
      }

      function badgeFilterSearch(search, value) {
          if (search == '(none)') { return value == ''; }
          var values = $('<div>').html(value).find('.badge')
              .filter((i, elem) => $(elem).text().toUpperCase() == search.toUpperCase())
              .length;
          return !!values;
      }

      //<% (authz_data.course_instances || []).forEach(course_instance => { %>
      function assessments<%= course_instance.id %>List() {
          return assessmentsByCourseInstanceList(<%= course_instance.id %>);
      }

      function assessments<%= course_instance.id %>Formatter(_, question) {
          return assessmentsByCourseInstanceFormatter(<%= course_instance.id %>, question);
      }
      //<% }); %>

    </script>
    <style>
      .sticky-column {
          position: sticky;
          left: 0;
          background: white;
          background-clip: padding-box;
          box-shadow: inset -1px 0 #dee2e6;
      }
      .table-hover tbody tr:hover td.sticky-column {
          color: #212529;
          background-color: #efefef;
      }
      .fixed-table-toolbar {
          padding: 0 1em 0 1em;
      }
      .fixed-table-toolbar div.pagination,
      .fixed-table-toolbar div.pagination-detail {
          margin: 0 1em 0 0 !important;
      }
    </style>
    <%- include('../partials/navbar'); %>
<<<<<<< HEAD
    <template class="js-add-question-dropdown-template">
      <form class="dropdown btn-group" name="add-question-form" method="POST">
        <button class="btn btn-secondary dropdown-toggle" data-toggle="dropdown" name="addQuestion">
          <i class="fas fa-plus"></i> Add Question
        </button>
        <div class="dropdown-menu dropdown-menu-right">
          <input type="hidden" name="__csrf_token" value="<%= __csrf_token %>">
          <input type="hidden" name="__action" value="add_question">
          <% template_questions.forEach((course, index) => { %>
          <div class="dropdown-header"><%= course.example_course ? 'From the example course' : 'Course-specific' %></div>
          <% course.questions.forEach((question) => { %>
          <button class="dropdown-item" type="submit" name="source_question_id" value="<%= question.id %>">
            <%= question.title %>
          </button>
          <% }); %>
          <div class="dropdown-divider"></div>
          <% }); %>
          <p class="mt-1 text-center">
            <span class="alert alert-info p-1"><small>To add a question to this list, add the tag "template" to the question</small></span>
          </p>
        </div>
      </form>
    </template>
    <div id="content" class="container-fluid">
=======
    <form class="ml-1 btn-group" name="add-question-form" method="POST">
      <input type="hidden" name="__csrf_token" value="<%= __csrf_token %>">
      <input type="hidden" name="__action" value="add_question">
    </form>
    <main id="content" class="container-fluid">
>>>>>>> f27e5972
      <%- include('../partials/courseSyncErrorsAndWarnings'); %>
      <div class="card mb-4">
        <div class="card-header bg-primary">
          <div class="row align-items-center justify-content-between">
            <div class="col-auto">
              <span class="text-white">Questions</span>
            </div>
          </div>
        </div>

        <table id="questionsTable"
               data-data="<%= JSON.stringify(questions) %>"
               data-classes="table table-sm table-hover table-bordered"
               data-thead-classes="thead-light"
               data-filter-control="true"
               data-show-columns="true"
               data-show-columns-toggle-all="true"
               data-show-button-text="true"
               data-pagination="true"
               data-pagination-v-align="both"
               data-pagination-h-align="left"
               data-pagination-detail-h-align="right"
               data-page-list="[10,20,50,100,200,500,unlimited]"
               data-page-size="50"
               data-smart-display="false"
               data-show-extended-pagination="true"
               data-toolbar=".fixed-table-pagination:nth(0)"
               data-sticky-header="true">
          <thead>
            <tr>
              <th data-field="qid"
                  data-sortable="true"
                  data-class="align-middle sticky-column"
                  data-formatter="qidFormatter"
                  data-filter-control="input"
                  data-filter-custom-search="genericFilterSearch"
                  data-switchable="true">QID</th>
              <th data-field="title"
                  data-sortable="true"
                  data-class="align-middle text-nowrap"
                  data-filter-control="input"
                  data-switchable="true">Title</th>
              <th data-field="topic"
                  data-sortable="true"
                  data-class="align-middle text-nowrap"
                  data-formatter="topicFormatter"
                  data-sorter="topicSorter"
                  data-filter-control="select"
                  data-filter-control-placeholder="(All Topics)"
                  data-filter-data="func:topicList"
                  data-filter-custom-search="badgeFilterSearch"
                  data-switchable="true">Topic</th>
              <th data-field="tags"
                  data-sortable="false"
                  data-class="align-middle text-nowrap"
                  data-formatter="tagsFormatter"
                  data-filter-control="select"
                  data-filter-control-placeholder="(All Tags)"
                  data-filter-data="func:tagsList"
                  data-filter-custom-search="badgeFilterSearch"
                  data-switchable="true">Tags</th>
              <th data-field="display_type"
                  data-sortable="true"
                  data-class="align-middle text-nowrap"
                  data-formatter="versionFormatter"
                  data-filter-control="select"
                  data-filter-control-placeholder="(All Versions)"
                  data-filter-data="func:versionList"
                  data-filter-custom-search="badgeFilterSearch"
                  data-visible="<%= has_legacy_questions %>"
                  data-switchable="true">Version</th>
              <th data-field="grading_method"
                  data-sortable="true"
                  data-class="align-middle text-nowrap"
                  data-filter-control="select"
                  data-filter-control-placeholder="(All Methods)"
                  data-visible="false"
                  data-switchable="true">Grading Method</th>
              <th data-field="external_grading_image"
                  data-sortable="true"
                  data-class="align-middle text-nowrap"
                  data-filter-control="select"
                  data-filter-control-placeholder="(All Images)"
                  data-visible="false"
                  data-switchable="true">External Grading Image</th>
              <% (authz_data.course_instances || []).forEach(course_instance => { %>
              <th data-field="assessments_<%= course_instance.id %>"
                  data-class="align-middle text-nowrap"
                  data-formatter="assessments<%= course_instance.id %>Formatter"
                  data-filter-control="select"
                  data-filter-control-placeholder="(All Assessments)"
                  data-filter-data="func:assessments<%= course_instance.id %>List"
                  data-filter-custom-search="badgeFilterSearch"
                  data-visible="<%= locals.course_instance && locals.course_instance.id == course_instance.id %>"
                  data-switchable="true"><%= course_instance.short_name %> Assessments</th>
              <% }); %>
            </tr>
          </thead>
        </table>
      </div>
    </main>
</body>

</html><|MERGE_RESOLUTION|>--- conflicted
+++ resolved
@@ -175,7 +175,6 @@
       }
     </style>
     <%- include('../partials/navbar'); %>
-<<<<<<< HEAD
     <template class="js-add-question-dropdown-template">
       <form class="dropdown btn-group" name="add-question-form" method="POST">
         <button class="btn btn-secondary dropdown-toggle" data-toggle="dropdown" name="addQuestion">
@@ -199,14 +198,7 @@
         </div>
       </form>
     </template>
-    <div id="content" class="container-fluid">
-=======
-    <form class="ml-1 btn-group" name="add-question-form" method="POST">
-      <input type="hidden" name="__csrf_token" value="<%= __csrf_token %>">
-      <input type="hidden" name="__action" value="add_question">
-    </form>
     <main id="content" class="container-fluid">
->>>>>>> f27e5972
       <%- include('../partials/courseSyncErrorsAndWarnings'); %>
       <div class="card mb-4">
         <div class="card-header bg-primary">
