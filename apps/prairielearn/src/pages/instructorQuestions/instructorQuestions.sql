-- BLOCK questions
WITH
  issue_count AS (
    SELECT
      i.question_id,
      count(*) AS open_issue_count
    FROM
      issues AS i
    WHERE
      i.course_id = $course_id
      AND i.course_caused
      AND i.open
    GROUP BY
      i.question_id
  )
SELECT
  q.id,
  q.qid,
  q.title,
  q.sync_errors,
  q.sync_warnings,
  q.grading_method,
  q.external_grading_image,
  case
    when q.type = 'Freeform' then 'v3'
    else 'v2 (' || q.type || ')'
  end AS display_type,
  coalesce(issue_count.open_issue_count, 0) AS open_issue_count,
  row_to_json(top) AS topic,
  tags_for_question (q.id) AS tags,
  assessments_format_for_question (q.id, NULL) AS assessments
FROM
  questions AS q
  JOIN topics AS top ON (top.id = q.topic_id)
  LEFT JOIN issue_count ON (issue_count.question_id = q.id)
WHERE
  q.course_id = $course_id -- TODO: change when we have a way for instructors to view questions shared with their course
  AND q.deleted_at IS NULL
GROUP BY
  q.id,
  top.id,
  issue_count.open_issue_count
ORDER BY
  q.qid;

-- BLOCK select_question_id_from_uuid
SELECT
  q.id AS question_id
FROM
  questions AS q
WHERE
  q.uuid = $uuid
<<<<<<< HEAD
  AND q.course_id = $course_id
  AND q.deleted_at IS NULL;

-- BLOCK template_questions
WITH
  base_courses AS (
    -- Done as a union so that two different indices may be used
    SELECT
      *
    FROM
      pl_courses AS c
    WHERE
      c.example_course
    UNION
    SELECT
      *
    FROM
      pl_courses AS c
    WHERE
      c.id = $course_id
  )
SELECT
  c.example_course,
  JSON_AGG(
    q.*
    ORDER BY
      q.title
  ) AS questions
FROM
  base_courses AS c
  JOIN tags AS t ON (t.course_id = c.id)
  JOIN question_tags AS qt ON (qt.tag_id = t.id)
  JOIN questions AS q ON (q.id = qt.question_id)
WHERE
  t.name = 'template'
GROUP BY
  c.id,
  c.example_course
ORDER BY
  c.example_course;
=======
  AND q.course_id = $course_id -- TODO: change when we have a way for instructors to view questions shared with their course
  AND q.deleted_at IS NULL;
>>>>>>> 9c38eabb
<|MERGE_RESOLUTION|>--- conflicted
+++ resolved
@@ -50,8 +50,7 @@
   questions AS q
 WHERE
   q.uuid = $uuid
-<<<<<<< HEAD
-  AND q.course_id = $course_id
+  AND q.course_id = $course_id -- TODO: change when we have a way for instructors to view questions shared with their course
   AND q.deleted_at IS NULL;
 
 -- BLOCK template_questions
@@ -90,8 +89,4 @@
   c.id,
   c.example_course
 ORDER BY
-  c.example_course;
-=======
-  AND q.course_id = $course_id -- TODO: change when we have a way for instructors to view questions shared with their course
-  AND q.deleted_at IS NULL;
->>>>>>> 9c38eabb
+  c.example_course;