--- conflicted
+++ resolved
@@ -1,10 +1,5 @@
-<<<<<<< HEAD
-//@ts-check
+// @ts-check
 const asyncHandler = require('express-async-handler');
-=======
-// @ts-check
-const ERR = require('async-stacktrace');
->>>>>>> daf8a5ee
 import * as express from 'express';
 import * as path from 'path';
 const debug = require('debug')('prairielearn:' + path.basename(__filename, '.js'));
