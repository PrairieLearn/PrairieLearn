--- conflicted
+++ resolved
@@ -1,12 +1,6 @@
 import * as path from 'path';
 
-<<<<<<< HEAD
-import * as express from 'express';
-import { type Response } from 'express';
-=======
-import debugfn from 'debug';
-import { Router } from 'express';
->>>>>>> d8a22d92
+import { type Response, Router } from 'express';
 import asyncHandler from 'express-async-handler';
 
 import { flash } from '@prairielearn/flash';
