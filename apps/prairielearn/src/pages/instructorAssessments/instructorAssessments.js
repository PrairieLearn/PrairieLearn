<<<<<<< HEAD
import ERR from 'async-stacktrace';
import express from 'express';
=======
// @ts-check
const ERR = require('async-stacktrace');
const express = require('express');
>>>>>>> 0c89b0b9
const asyncHandler = require('express-async-handler');
const { default: AnsiUp } = require('ansi_up');
import * as error from '@prairielearn/error';
const debug = require('debug')('prairielearn:instructorAssessments');
import { logger } from '@prairielearn/logger';
import { stringifyStream } from '@prairielearn/csv';
import * as sqldb from '@prairielearn/postgres';
import { pipeline } from 'node:stream/promises';

import { courseInstanceFilenamePrefix } from '../../lib/sanitize-name';
import { AssessmentAddEditor } from '../../lib/editors';
import {
  updateAssessmentStatistics,
  updateAssessmentStatisticsForCourseInstance,
} from '../../lib/assessment';

const router = express.Router();
const ansiUp = new AnsiUp();
const sql = sqldb.loadSqlEquiv(__filename);

const csvFilename = (locals) => {
  return (
    courseInstanceFilenamePrefix(locals.course_instance, locals.course) + 'assessment_stats.csv'
  );
};

router.get(
  '/',
  asyncHandler(async (req, res) => {
    res.locals.csvFilename = csvFilename(res.locals);

    var params = {
      course_instance_id: res.locals.course_instance.id,
      authz_data: res.locals.authz_data,
      req_date: res.locals.req_date,
      assessments_group_by: res.locals.course_instance.assessments_group_by,
    };
    const result = await sqldb.queryAsync(sql.select_assessments, params);
    res.locals.rows = result.rows;

    for (const row of res.locals.rows) {
      if (row.sync_errors) row.sync_errors_ansified = ansiUp.ansi_to_html(row.sync_errors);
      if (row.sync_warnings) row.sync_warnings_ansified = ansiUp.ansi_to_html(row.sync_warnings);
    }

    res.locals.assessment_ids_needing_stats_update = res.locals.rows
      .filter((row) => row.needs_statistics_update)
      .map((row) => row.id);

    res.render(__filename.replace(/\.js$/, '.ejs'), res.locals);
  }),
);

router.get(
  '/stats/:assessment_id',
  asyncHandler(async (req, res) => {
    // Update statistics for this assessment. We do this before checking authz
    // on the assessment but this is ok because we won't send any data back if
    // we aren't authorized.
    await updateAssessmentStatistics(req.params.assessment_id);

    // When fetching the assessment, we don't check whether it needs an update
    // again because we don't want to get get stuck in a loop perpetually
    // updating because students are still working.
    var params = {
      course_instance_id: res.locals.course_instance.id, // for authz checking
      assessment_id: req.params.assessment_id,
      authz_data: res.locals.authz_data,
      req_date: res.locals.req_date,
    };
    const result = await sqldb.queryAsync(sql.select_assessment, params);
    if (result.rowCount === 0) {
      throw error.make(404, `Assessment not found: ${req.params.assessment_id}`);
    }
    res.locals.row = result.rows[0];

    res.render(`${__dirname}/assessmentStats.ejs`, res.locals);
  }),
);

router.get(
  '/file/:filename',
  asyncHandler(async (req, res) => {
    if (req.params.filename === csvFilename(res.locals)) {
      // There is no need to check if the user has permission to view student
      // data, because this file only has aggregate data.

      // update assessment statistics if needed
      await updateAssessmentStatisticsForCourseInstance(res.locals.course_instance.id);

      const cursor = await sqldb.queryCursor(sql.select_assessments, {
        course_instance_id: res.locals.course_instance.id,
        authz_data: res.locals.authz_data,
        req_date: res.locals.req_date,
        assessments_group_by: res.locals.course_instance.assessments_group_by,
      });

      const stringifier = stringifyStream({
        header: true,
        columns: [
          'Course',
          'Instance',
          'Set',
          'Number',
          'Assessment',
          'Title',
          'AID',
          'NStudents',
          'Mean',
          'Std',
          'Min',
          'Max',
          'Median',
          'NZero',
          'NHundred',
          'NZeroPerc',
          'NHundredPerc',
          'Hist1',
          'Hist2',
          'Hist3',
          'Hist4',
          'Hist5',
          'Hist6',
          'Hist7',
          'Hist8',
          'Hist9',
          'Hist10',
        ],
        transform(record) {
          return [
            res.locals.course.short_name,
            res.locals.course_instance.short_name,
            record.name,
            record.assessment_number,
            record.label,
            record.title,
            record.tid,
            record.score_stat_number,
            record.score_stat_mean,
            record.score_stat_std,
            record.score_stat_min,
            record.score_stat_max,
            record.score_stat_median,
            record.score_stat_n_zero,
            record.score_stat_n_hundred,
            record.score_stat_n_zero_perc,
            record.score_stat_n_hundred_perc,
            ...record.score_stat_hist,
          ];
        },
      });

      res.attachment(req.params.filename);
      await pipeline(cursor.stream(100), stringifier, res);
    } else {
      throw error.make(404, 'Unknown filename: ' + req.params.filename);
    }
  }),
);

router.post('/', (req, res, next) => {
  debug(`Responding to post with action ${req.body.__action}`);
  if (req.body.__action === 'add_assessment') {
    debug(`Responding to action add_assessment`);
    const editor = new AssessmentAddEditor({
      locals: res.locals,
    });
    editor.canEdit((err) => {
      if (ERR(err, next)) return;
      editor.doEdit((err, job_sequence_id) => {
        if (ERR(err, (e) => logger.error('Error in doEdit()', e))) {
          res.redirect(res.locals.urlPrefix + '/edit_error/' + job_sequence_id);
        } else {
          debug(
            `Get assessment_id from uuid=${editor.uuid} with course_instance_id=${res.locals.course_instance.id}`,
          );
          sqldb.queryOneRow(
            sql.select_assessment_id_from_uuid,
            {
              uuid: editor.uuid,
              course_instance_id: res.locals.course_instance.id,
            },
            (err, result) => {
              if (ERR(err, next)) return;
              res.redirect(
                res.locals.urlPrefix + '/assessment/' + result.rows[0].assessment_id + '/settings',
              );
            },
          );
        }
      });
    });
  } else {
    next(
      error.make(400, 'unknown __action: ' + req.body.__action, {
        locals: res.locals,
        body: req.body,
      }),
    );
  }
});

export default router;<|MERGE_RESOLUTION|>--- conflicted
+++ resolved
@@ -1,11 +1,6 @@
-<<<<<<< HEAD
-import ERR from 'async-stacktrace';
-import express from 'express';
-=======
 // @ts-check
 const ERR = require('async-stacktrace');
-const express = require('express');
->>>>>>> 0c89b0b9
+import * as express from 'express';
 const asyncHandler = require('express-async-handler');
 const { default: AnsiUp } = require('ansi_up');
 import * as error from '@prairielearn/error';
