--- conflicted
+++ resolved
@@ -13,9 +13,6 @@
 import { SyncProblemButton } from '../../components/SyncProblemButton.html.js';
 import type { AssessmentRow, AssessmentStatsRow } from '../../lib/assessment.js';
 import { compiledScriptTag } from '../../lib/assets.js';
-<<<<<<< HEAD
-import { type AssessmentModule, type AssessmentSet } from '../../lib/db-types.js';
-=======
 import {
   type AssessmentModule,
   AssessmentModuleSchema,
@@ -23,7 +20,6 @@
   type AssessmentSet,
   AssessmentSetSchema,
 } from '../../lib/db-types.js';
->>>>>>> 566a3567
 
 import { type StatsUpdateData } from './instructorAssessments.types.js';
 
