--- conflicted
+++ resolved
@@ -62,7 +62,22 @@
       .filter((row) => row.needs_statistics_update)
       .map((row) => row.id);
 
-<<<<<<< HEAD
+    const assessmentSets = await queryRows(
+      sql.select_assessment_sets,
+      { course_id: res.locals.course.id },
+      AssessmentSetSchema,
+    );
+
+    let assessmentModules: AssessmentModule[] = [];
+
+    if (res.locals.course_instance.assessments_group_by === 'Module') {
+      assessmentModules = await queryRows(
+        sql.select_assessment_modules,
+        { course_id: res.locals.course.id },
+        AssessmentModuleSchema,
+      );
+    }
+
     function renderWithTiming(name: string, fn: () => string) {
       const start = performance.now();
       const result = fn();
@@ -88,6 +103,9 @@
           rows,
           assessmentIdsNeedingStatsUpdate,
           csvFilename,
+          assessmentSets,
+          assessmentModules,
+          assessmentsGroupBy: res.locals.course_instance.assessments_group_by,
         }),
       );
     } else {
@@ -97,38 +115,12 @@
           rows,
           assessmentIdsNeedingStatsUpdate,
           csvFilename,
+          assessmentSets,
+          assessmentModules,
+          assessmentsGroupBy: res.locals.course_instance.assessments_group_by,
         }),
       );
     }
-=======
-    const assessmentSets = await queryRows(
-      sql.select_assessment_sets,
-      { course_id: res.locals.course.id },
-      AssessmentSetSchema,
-    );
-
-    let assessmentModules: AssessmentModule[] = [];
-
-    if (res.locals.course_instance.assessments_group_by === 'Module') {
-      assessmentModules = await queryRows(
-        sql.select_assessment_modules,
-        { course_id: res.locals.course.id },
-        AssessmentModuleSchema,
-      );
-    }
-
-    res.send(
-      InstructorAssessments({
-        resLocals: res.locals,
-        rows,
-        assessmentIdsNeedingStatsUpdate,
-        csvFilename,
-        assessmentSets,
-        assessmentsGroupBy: res.locals.course_instance.assessments_group_by,
-        assessmentModules,
-      }),
-    );
->>>>>>> b47ae7ab
   }),
 );
 
