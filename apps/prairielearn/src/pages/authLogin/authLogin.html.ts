--- conflicted
+++ resolved
@@ -1,9 +1,5 @@
-<<<<<<< HEAD
-import { html, type HtmlValue } from '@prairielearn/html';
+import { type HtmlValue, html } from '@prairielearn/html';
 import { run } from '@prairielearn/run';
-=======
-import { type HtmlValue, html } from '@prairielearn/html';
->>>>>>> c2066a54
 
 import { HeadContents } from '../../components/HeadContents.html.js';
 import { assetPath } from '../../lib/assets.js';
