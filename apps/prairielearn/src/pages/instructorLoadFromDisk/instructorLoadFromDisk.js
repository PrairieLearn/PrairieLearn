--- conflicted
+++ resolved
@@ -7,18 +7,11 @@
 const router = express.Router();
 
 const { config } = require('../../lib/config');
-<<<<<<< HEAD
 const { createServerJob } = require('../../lib/server-jobs');
 const syncFromDisk = require('../../sync/syncFromDisk');
 const chunks = require('../../lib/chunks');
 const { chalk } = require('../../lib/chalk');
-=======
-var serverJobs = require('../../lib/server-jobs-legacy');
-var syncFromDisk = require('../../sync/syncFromDisk');
-var chunks = require('../../lib/chunks');
-const { chalk, chalkDim } = require('../../lib/chalk');
 const { REPOSITORY_ROOT_PATH } = require('../../lib/paths');
->>>>>>> 12eb10fa
 
 async function update(locals) {
   const serverJob = await createServerJob({
@@ -30,7 +23,7 @@
   serverJob.executeInBackground(async (job) => {
     let anyCourseHadJsonErrors = false;
     await async.eachOfSeries(config.courseDirs || [], async (courseDir, index) => {
-      courseDir = path.resolve(process.cwd(), courseDir);
+      courseDir = path.resolve(REPOSITORY_ROOT_PATH, courseDir);
       job.info(chalk.bold(courseDir));
       var infoCourseFile = path.join(courseDir, 'infoCourse.json');
       const hasInfoCourseFile = await fs.pathExists(infoCourseFile);
@@ -55,66 +48,9 @@
       }
     });
 
-<<<<<<< HEAD
     if (anyCourseHadJsonErrors) {
       throw new Error(
         'One or more courses had JSON files that contained errors and were unable to be synced'
-=======
-      // continue executing here to launch the actual job
-      debug('loading', { courseDirs: config.courseDirs });
-      async.eachOfSeries(
-        config.courseDirs || [],
-        function (courseDir, index, callback) {
-          courseDir = path.resolve(REPOSITORY_ROOT_PATH, courseDir);
-          debug('loading course', { courseDir });
-          job.info(chalk.bold(courseDir));
-          var infoCourseFile = path.join(courseDir, 'infoCourse.json');
-          fs.access(infoCourseFile, function (err) {
-            if (err) {
-              job.info(chalkDim(`infoCourse.json not found, skipping`));
-              if (index !== config.courseDirs.length - 1) job.info('');
-              callback(null);
-            } else {
-              syncFromDisk.syncOrCreateDiskToSql(courseDir, job, function (err, result) {
-                if (index !== config.courseDirs.length - 1) job.info('');
-                if (ERR(err, callback)) return;
-                if (!result) throw new Error('syncOrCreateDiskToSql() returned null');
-                if (result.hadJsonErrors) anyCourseHadJsonErrors = true;
-                debug('successfully loaded course', { courseDir });
-                if (config.chunksGenerator) {
-                  util.callbackify(chunks.updateChunksForCourse)(
-                    {
-                      coursePath: courseDir,
-                      courseId: result.courseId,
-                      courseData: result.courseData,
-                      oldHash: 'HEAD~1',
-                      newHash: 'HEAD',
-                    },
-                    (err, chunkChanges) => {
-                      if (ERR(err, callback)) return;
-                      chunks.logChunkChangesToJob(chunkChanges, job);
-                      callback(null);
-                    }
-                  );
-                } else {
-                  callback(null);
-                }
-              });
-            }
-          });
-        },
-        function (err) {
-          if (err) {
-            job.fail(err);
-          } else if (anyCourseHadJsonErrors) {
-            job.fail(
-              'One or more courses had JSON files that contained errors and were unable to be synced'
-            );
-          } else {
-            job.succeed();
-          }
-        }
->>>>>>> 12eb10fa
       );
     }
   });
