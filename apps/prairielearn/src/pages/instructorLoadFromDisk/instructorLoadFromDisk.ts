--- conflicted
+++ resolved
@@ -15,11 +15,7 @@
 import { createServerJob } from '../../lib/server-jobs.js';
 import * as syncFromDisk from '../../sync/syncFromDisk.js';
 
-<<<<<<< HEAD
-const sql = loadSqlEquiv(import.meta.filename);
-=======
 const sql = loadSqlEquiv(import.meta.url);
->>>>>>> 1b6bc944
 const router = Router();
 
 async function update(locals: Record<string, any>) {
@@ -33,14 +29,11 @@
     let anyCourseHadJsonErrors = false;
 
     // Merge the list of courses in the config with the list of courses in the database.
-<<<<<<< HEAD
-=======
     // We use a set to ensure that we don't double-count courses that are both
     // in the config and in the database.
     //
     // A set also maintains insertion order, which ensures that courses that are
     // listed in the config (and listed earlier in the config) are synced first.
->>>>>>> 1b6bc944
     const courseDirs = new Set<string>(config.courseDirs);
     const courses = await queryRows(sql.select_all_courses, CourseSchema);
     courses.forEach((course) => courseDirs.add(course.path));
