--- conflicted
+++ resolved
@@ -87,35 +87,11 @@
                       )}
                     </td>
                   </tr>
-<<<<<<< HEAD
-                )}
-                <tr>
-                  <td class="align-middle" style="width: 1%">
-                    <span class={`badge color-${row.assessment_set_color}`}>{row.label}</span>
-                  </td>
-                  <td class="align-middle">
-                    {row.title}{' '}
-                    {row.assessment_group_work && <i class="fas fa-users" aria-hidden="true" />}
-                  </td>
-                  <td class="text-center align-middle">
-                    {row.show_closed_assessment_score ? (
-                      <Scorebar score={row.assessment_instance_score_perc} class="mx-auto" />
-                    ) : (
-                      'Score not shown'
-                    )}
-                  </td>
-                </tr>
-              </Fragment>
-            ))}
-          </tbody>
-        </table>
-=======
                 </Fragment>
               ))}
             </tbody>
           </table>
         )}
->>>>>>> a32798bd
       </div>
     ),
   });
