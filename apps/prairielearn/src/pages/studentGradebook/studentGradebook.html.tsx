import { Fragment } from 'preact/jsx-runtime';

import { PageLayout } from '../../components/PageLayout.html.js';
import { Scorebar } from '../../components/Scorebar.js';
<<<<<<< HEAD
export interface StudentGradebookTableRow {
=======

export interface StudentGradebookRow {
>>>>>>> ea6e119b
  assessment_id: string;
  assessment_instance_id: string;
  assessment_group_work: boolean;
  title: string;
  assessment_set_heading: string;
  assessment_set_color: string;
  label: string;
  assessment_instance_score_perc: number | null;
  show_closed_assessment_score: boolean;
  start_new_set: boolean;
}

export function StudentGradebook({
  resLocals,
  rows,
  csvFilename,
}: {
  resLocals: Record<string, any>;
  rows: StudentGradebookTableRow[];
  csvFilename: string;
}) {
  return PageLayout({
    resLocals,
    pageTitle: 'Gradebook',
    navContext: {
      type: 'student',
      page: 'gradebook',
    },
    content: (
      <div class="card mb-4">
        <div class="card-header bg-primary text-white d-flex align-items-center">
          <h1>Gradebook</h1>
          <a
            href={`/pl/course_instance/${resLocals.course_instance.id}/gradebook/${csvFilename}`}
            class="btn btn-light btn-sm ms-auto"
            aria-label="Download gradebook CSV"
          >
            <i class="fas fa-download" aria-hidden="true"></i>
            <span class="d-none d-sm-inline">Download</span>
          </a>
        </div>

        <table class="table table-sm table-hover" aria-label="Gradebook">
          <thead>
            <tr>
              <th style="width: 1%">
                <span class="visually-hidden">Label</span>
              </th>
              <th>
                <span class="visually-hidden">Title</span>
              </th>
              <th class="text-center">Score</th>
            </tr>
          </thead>
          <tbody>
            {rows.map((row) => (
              <Fragment key={`${row.assessment_id}-${row.assessment_instance_id}`}>
                {row.start_new_set && (
                  <tr>
                    <th colspan={3}>{row.assessment_set_heading}</th>
                  </tr>
                )}
                <tr>
                  <td class="align-middle" style="width: 1%">
                    <span class={`badge color-${row.assessment_set_color}`}>{row.label}</span>
                  </td>
                  <td class="align-middle">
                    {row.title}{' '}
                    {row.assessment_group_work && <i class="fas fa-users" aria-hidden="true"></i>}
                  </td>
                  <td class="text-center align-middle">
                    {row.show_closed_assessment_score ? (
                      <Scorebar score={row.assessment_instance_score_perc} className="mx-auto" />
                    ) : (
                      'Score not shown'
                    )}
                  </td>
                </tr>
              </Fragment>
            ))}
          </tbody>
        </table>
      </div>
    ),
  });
}<|MERGE_RESOLUTION|>--- conflicted
+++ resolved
@@ -2,12 +2,8 @@
 
 import { PageLayout } from '../../components/PageLayout.html.js';
 import { Scorebar } from '../../components/Scorebar.js';
-<<<<<<< HEAD
+
 export interface StudentGradebookTableRow {
-=======
-
-export interface StudentGradebookRow {
->>>>>>> ea6e119b
   assessment_id: string;
   assessment_instance_id: string;
   assessment_group_work: boolean;
