import { Fragment } from 'preact/jsx-runtime';

import { PageLayout } from '../../components/PageLayout.js';
import { Scorebar } from '../../components/Scorebar.js';

export interface StudentGradebookTableRow {
  assessment_id: string;
  assessment_instance_id: string;
  assessment_group_work: boolean;
  title: string;
  assessment_set_heading: string;
  assessment_set_color: string;
  label: string;
  assessment_instance_score_perc: number | null;
  show_closed_assessment_score: boolean;
  start_new_set: boolean;
}

export function StudentGradebook({
  resLocals,
  rows,
  csvFilename,
}: {
  resLocals: Record<string, any>;
  rows: StudentGradebookTableRow[];
  csvFilename: string;
}) {
  return PageLayout({
    resLocals,
    pageTitle: 'Gradebook',
    navContext: {
      type: 'student',
      page: 'gradebook',
    },
    content: (
      <div class="card mb-4">
        <div class="card-header bg-primary text-white d-flex align-items-center">
          <h1>Gradebook</h1>
          <a
            href={`/pl/course_instance/${resLocals.course_instance.id}/gradebook/${csvFilename}`}
            class="btn btn-light btn-sm ms-auto"
            aria-label="Download gradebook CSV"
          >
            <i class="fas fa-download" aria-hidden="true" />
            <span class="d-none d-sm-inline">Download</span>
          </a>
        </div>

        {rows.length === 0 ? (
          <div class="card-body">
            <div class="text-muted">No gradebook entries found.</div>
          </div>
        ) : (
          <table class="table table-sm table-hover" aria-label="Gradebook">
            <thead>
              <tr>
                <th style="width: 1%">
                  <span class="visually-hidden">Label</span>
                </th>
                <th>
                  <span class="visually-hidden">Title</span>
                </th>
                <th class="text-center">Score</th>
              </tr>
            </thead>
            <tbody>
              {rows.map((row) => (
                <Fragment key={`${row.assessment_id}-${row.assessment_instance_id}`}>
                  {row.start_new_set && (
                    <tr>
                      <th colspan={3}>{row.assessment_set_heading}</th>
                    </tr>
                  )}
                  <tr>
                    <td class="align-middle" style="width: 1%">
                      <span class={`badge color-${row.assessment_set_color}`}>{row.label}</span>
                    </td>
                    <td class="align-middle">
                      {row.title}{' '}
                      {row.assessment_group_work && <i class="fas fa-users" aria-hidden="true"></i>}
                    </td>
                    <td class="text-center align-middle">
                      {row.show_closed_assessment_score ? (
                        <Scorebar score={row.assessment_instance_score_perc} className="mx-auto" />
                      ) : (
                        'Score not shown'
                      )}
                    </td>
                  </tr>
<<<<<<< HEAD
                </Fragment>
              ))}
            </tbody>
          </table>
        )}
=======
                )}
                <tr>
                  <td class="align-middle" style="width: 1%">
                    <span class={`badge color-${row.assessment_set_color}`}>{row.label}</span>
                  </td>
                  <td class="align-middle">
                    {row.title}{' '}
                    {row.assessment_group_work && <i class="fas fa-users" aria-hidden="true" />}
                  </td>
                  <td class="text-center align-middle">
                    {row.show_closed_assessment_score ? (
                      <Scorebar score={row.assessment_instance_score_perc} className="mx-auto" />
                    ) : (
                      'Score not shown'
                    )}
                  </td>
                </tr>
              </Fragment>
            ))}
          </tbody>
        </table>
>>>>>>> a1facba2
      </div>
    ),
  });
}<|MERGE_RESOLUTION|>--- conflicted
+++ resolved
@@ -81,41 +81,17 @@
                     </td>
                     <td class="text-center align-middle">
                       {row.show_closed_assessment_score ? (
-                        <Scorebar score={row.assessment_instance_score_perc} className="mx-auto" />
+                        <Scorebar score={row.assessment_instance_score_perc} class="mx-auto" />
                       ) : (
                         'Score not shown'
                       )}
                     </td>
                   </tr>
-<<<<<<< HEAD
                 </Fragment>
               ))}
             </tbody>
           </table>
         )}
-=======
-                )}
-                <tr>
-                  <td class="align-middle" style="width: 1%">
-                    <span class={`badge color-${row.assessment_set_color}`}>{row.label}</span>
-                  </td>
-                  <td class="align-middle">
-                    {row.title}{' '}
-                    {row.assessment_group_work && <i class="fas fa-users" aria-hidden="true" />}
-                  </td>
-                  <td class="text-center align-middle">
-                    {row.show_closed_assessment_score ? (
-                      <Scorebar score={row.assessment_instance_score_perc} className="mx-auto" />
-                    ) : (
-                      'Score not shown'
-                    )}
-                  </td>
-                </tr>
-              </Fragment>
-            ))}
-          </tbody>
-        </table>
->>>>>>> a1facba2
       </div>
     ),
   });
