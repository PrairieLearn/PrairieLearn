/* eslint no-restricted-imports: ["error", {"patterns": ["db-types.js"] }] */
import { pipeline } from 'node:stream/promises';

import { Router } from 'express';
import asyncHandler from 'express-async-handler';

import { stringifyStream } from '@prairielearn/csv';
import { HttpStatusError } from '@prairielearn/error';

import {
<<<<<<< HEAD
  type StudentGradebookRow,
  computeLabel,
  computeTitle,
  getGradebookRows,
  getGradebookRowsCursor,
} from '../../lib/gradebook.js';
=======
  StudentAssessmentInstanceSchema,
  StudentAssessmentSchema,
  StudentAssessmentSetSchema,
} from '../../lib/client/safe-db-types.js';
>>>>>>> ea6e119b
import { courseInstanceFilenamePrefix } from '../../lib/sanitize-name.js';
import logPageView from '../../middlewares/logPageView.js';

import { StudentGradebook, type StudentGradebookTableRow } from './studentGradebook.html.js';

const router = Router();

function buildCsvFilename(locals: Record<string, any>) {
  return courseInstanceFilenamePrefix(locals.course_instance, locals.course) + 'gradebook.csv';
}

<<<<<<< HEAD
=======
const StudentGradebookRowSchema = z.object({
  assessment: StudentAssessmentSchema,
  assessment_instance: StudentAssessmentInstanceSchema,
  assessment_set: StudentAssessmentSetSchema,
  show_closed_assessment_score: z.boolean(),
});

type StudentGradebookRowRaw = z.infer<typeof StudentGradebookRowSchema>;

function computeTitle({ assessment, assessment_instance }: StudentGradebookRowRaw) {
  if (assessment.multiple_instance) {
    return `${assessment.title} instance #${assessment_instance.number}`;
  }
  return assessment.title ?? '';
}

function computeLabel({ assessment, assessment_instance, assessment_set }: StudentGradebookRowRaw) {
  if (assessment.multiple_instance) {
    return `${assessment_set.abbreviation}${assessment.number}#${assessment_instance.number}`;
  }
  return `${assessment_set.abbreviation}${assessment.number}`;
}

>>>>>>> ea6e119b
function mapRow(
  raw: StudentGradebookRow,
  prev: StudentGradebookRow | null,
): StudentGradebookTableRow {
  // true if this is the first row or assessment_set.id differs from previous
  const start_new_set = !prev || raw.assessment_set.id !== prev.assessment_set.id;
  return {
    assessment_id: raw.assessment.id,
    assessment_instance_id: raw.assessment_instance.id,
    assessment_group_work: raw.assessment.group_work ?? false,
    title: computeTitle(raw),
    assessment_set_heading: raw.assessment_set.heading,
    assessment_set_color: raw.assessment_set.color,
    label: computeLabel(raw),
    assessment_instance_score_perc: raw.assessment_instance.score_perc,
    show_closed_assessment_score: raw.show_closed_assessment_score,
    start_new_set,
  };
}

router.use(logPageView('studentGradebook'));

router.get(
  '/',
  asyncHandler(async (req, res) => {
    const rawRows = await getGradebookRows({
      course_instance_id: res.locals.course_instance.id,
      user_id: res.locals.user.user_id,
      authz_data: res.locals.authz_data,
      req_date: res.locals.req_date,
      auth: 'student',
    });
    let prev: StudentGradebookRow | null = null;
    const rows = rawRows.map((row) => {
      const mapped = mapRow(row, prev);
      prev = row;
      return mapped;
    });
    res.send(
      StudentGradebook({
        resLocals: res.locals,
        rows,
        csvFilename: buildCsvFilename(res.locals),
      }),
    );
  }),
);

router.get(
  '/:filename',
  asyncHandler(async (req, res) => {
    if (req.params.filename !== buildCsvFilename(res.locals)) {
      throw new HttpStatusError(404, `Unknown filename: ${req.params.filename}`);
    }

<<<<<<< HEAD
    const cursor = await getGradebookRowsCursor({
      course_instance_id: res.locals.course_instance.id,
      user_id: res.locals.user.user_id,
      authz_data: res.locals.authz_data,
      req_date: res.locals.req_date,
      auth: 'student',
    });
    const stringifier = stringifyStream<StudentGradebookRow>({
      header: true,
      columns: ['Assessment', 'Set', 'Score'],
      transform(row: StudentGradebookRow) {
        return [
          row.assessment.title,
=======
    const cursor = await queryValidatedCursor(
      sql.select_assessment_instances,
      {
        course_instance_id: res.locals.course_instance.id,
        user_id: res.locals.user.user_id,
        authz_data: res.locals.authz_data,
        req_date: res.locals.req_date,
      },
      StudentGradebookRowSchema,
    );

    const stringifier = stringifyStream<StudentGradebookRowRaw>({
      header: true,
      columns: ['Assessment', 'Set', 'Score'],
      transform(row: StudentGradebookRowRaw) {
        return [
          computeTitle(row),
>>>>>>> ea6e119b
          row.assessment_set.heading,
          row.show_closed_assessment_score ? row.assessment_instance.score_perc?.toFixed(6) : null,
        ];
      },
    });

    res.setHeader('Content-Type', 'text/csv');
    res.attachment(buildCsvFilename(res.locals));
    await pipeline(cursor.stream(100), stringifier, res);
  }),
);

export default router;<|MERGE_RESOLUTION|>--- conflicted
+++ resolved
@@ -8,19 +8,12 @@
 import { HttpStatusError } from '@prairielearn/error';
 
 import {
-<<<<<<< HEAD
   type StudentGradebookRow,
   computeLabel,
   computeTitle,
   getGradebookRows,
   getGradebookRowsCursor,
 } from '../../lib/gradebook.js';
-=======
-  StudentAssessmentInstanceSchema,
-  StudentAssessmentSchema,
-  StudentAssessmentSetSchema,
-} from '../../lib/client/safe-db-types.js';
->>>>>>> ea6e119b
 import { courseInstanceFilenamePrefix } from '../../lib/sanitize-name.js';
 import logPageView from '../../middlewares/logPageView.js';
 
@@ -32,32 +25,6 @@
   return courseInstanceFilenamePrefix(locals.course_instance, locals.course) + 'gradebook.csv';
 }
 
-<<<<<<< HEAD
-=======
-const StudentGradebookRowSchema = z.object({
-  assessment: StudentAssessmentSchema,
-  assessment_instance: StudentAssessmentInstanceSchema,
-  assessment_set: StudentAssessmentSetSchema,
-  show_closed_assessment_score: z.boolean(),
-});
-
-type StudentGradebookRowRaw = z.infer<typeof StudentGradebookRowSchema>;
-
-function computeTitle({ assessment, assessment_instance }: StudentGradebookRowRaw) {
-  if (assessment.multiple_instance) {
-    return `${assessment.title} instance #${assessment_instance.number}`;
-  }
-  return assessment.title ?? '';
-}
-
-function computeLabel({ assessment, assessment_instance, assessment_set }: StudentGradebookRowRaw) {
-  if (assessment.multiple_instance) {
-    return `${assessment_set.abbreviation}${assessment.number}#${assessment_instance.number}`;
-  }
-  return `${assessment_set.abbreviation}${assessment.number}`;
-}
-
->>>>>>> ea6e119b
 function mapRow(
   raw: StudentGradebookRow,
   prev: StudentGradebookRow | null,
@@ -113,7 +80,6 @@
       throw new HttpStatusError(404, `Unknown filename: ${req.params.filename}`);
     }
 
-<<<<<<< HEAD
     const cursor = await getGradebookRowsCursor({
       course_instance_id: res.locals.course_instance.id,
       user_id: res.locals.user.user_id,
@@ -126,26 +92,7 @@
       columns: ['Assessment', 'Set', 'Score'],
       transform(row: StudentGradebookRow) {
         return [
-          row.assessment.title,
-=======
-    const cursor = await queryValidatedCursor(
-      sql.select_assessment_instances,
-      {
-        course_instance_id: res.locals.course_instance.id,
-        user_id: res.locals.user.user_id,
-        authz_data: res.locals.authz_data,
-        req_date: res.locals.req_date,
-      },
-      StudentGradebookRowSchema,
-    );
-
-    const stringifier = stringifyStream<StudentGradebookRowRaw>({
-      header: true,
-      columns: ['Assessment', 'Set', 'Score'],
-      transform(row: StudentGradebookRowRaw) {
-        return [
           computeTitle(row),
->>>>>>> ea6e119b
           row.assessment_set.heading,
           row.show_closed_assessment_score ? row.assessment_instance.score_perc?.toFixed(6) : null,
         ];
