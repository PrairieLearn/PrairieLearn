--- conflicted
+++ resolved
@@ -53,20 +53,12 @@
           <h2>Courses</h2>
           <button
             type="button"
-<<<<<<< HEAD
-            class="btn btn-sm btn-light ml-auto"
-=======
             class="btn btn-sm btn-light ms-auto"
->>>>>>> e370a170
             data-bs-toggle="popover"
             data-bs-container="body"
             data-bs-html="true"
             data-bs-placement="auto"
-<<<<<<< HEAD
             data-bs-title="Add new course"
-=======
-            title="Add new course"
->>>>>>> e370a170
             data-bs-content="${escapeHtml(
               CourseInsertForm({
                 institutions,
@@ -147,11 +139,7 @@
                         data-bs-container="body"
                         data-bs-html="true"
                         data-bs-placement="auto"
-<<<<<<< HEAD
                         data-bs-title="Confirm deletion of ${course.short_name}"
-=======
-                        title="Really delete ${course.short_name}?"
->>>>>>> e370a170
                         data-bs-content="${escapeHtml(
                           CourseDeleteForm({
                             id: `courseDeleteButton${course.id}`,
@@ -329,11 +317,7 @@
         data-bs-container="body"
         data-bs-html="true"
         data-bs-placement="auto"
-<<<<<<< HEAD
         data-bs-title="Change ${label}"
-=======
-        title="Change ${label}"
->>>>>>> e370a170
         data-bs-content="${escapeHtml(
           CourseUpdateColumnForm({
             course,
