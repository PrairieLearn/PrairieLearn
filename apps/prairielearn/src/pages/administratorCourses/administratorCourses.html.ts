import { z } from 'zod';

import { escapeHtml, html } from '@prairielearn/html';

import { CourseRequestsTable } from '../../components/CourseRequestsTable.html.js';
import { HeadContents } from '../../components/HeadContents.html.js';
import { Navbar } from '../../components/Navbar.html.js';
import { config } from '../../lib/config.js';
import { CourseRequestRow } from '../../lib/course-request.js';
import { CourseSchema, Institution, InstitutionSchema } from '../../lib/db-types.js';

export const CourseWithInstitutionSchema = CourseSchema.extend({
  institution: InstitutionSchema,
});
type CourseWithInstitution = z.infer<typeof CourseWithInstitutionSchema>;

export function AdministratorCourses({
  course_requests,
  institutions,
  courses,
  coursesRoot,
  resLocals,
}: {
  course_requests: CourseRequestRow[];
  institutions: Institution[];
  courses: CourseWithInstitution[];
  coursesRoot: string;
  resLocals: Record<string, any>;
}) {
  return html`
    <!doctype html>
    <html lang="en">
      <head>
        ${HeadContents({ resLocals, pageTitle: 'Courses' })}
      </head>
      <body>
<<<<<<< HEAD
        <script>
          $(function () {
            $('[data-toggle="popover"]').popover({ sanitize: false });
          });
        </script>
        ${Navbar({ resLocals, navPage: 'admin', navSubPage: 'courses' })}
=======
        ${renderEjs(import.meta.url, "<%- include('../partials/navbar') %>", {
          ...resLocals,
          navPage: 'admin',
          navSubPage: 'courses',
        })}
>>>>>>> 723953fd
        <main id="content" class="container-fluid">
          ${CourseRequestsTable({
            rows: course_requests,
            institutions,
            coursesRoot,
            csrfToken: resLocals.__csrf_token,
            urlPrefix: resLocals.urlPrefix,
            showAll: false,
          })}

          <div id="courses" class="card mb-4">
            <div class="card-header bg-primary text-white d-flex align-items-center">
              Courses
              <button
                type="button"
                class="btn btn-sm btn-light ml-auto"
                id="courseInsertButton"
                data-toggle="popover"
                data-container="body"
                data-html="true"
                data-placement="auto"
                title="Add new course"
                data-content="${escapeHtml(
                  CourseInsertForm({
                    id: 'courseInsertButton',
                    institutions,
                    csrfToken: resLocals.__csrf_token,
                  }),
                )}"
              >
                <i class="fa fa-plus" aria-hidden="true"></i>
                <span class="d-none d-sm-inline">Add course</span>
              </button>
            </div>
            <div class="table-responsive">
              <table class="table table-sm table-hover table-striped">
                <thead>
                  <tr>
                    <th>Institution</th>
                    <th>Short name</th>
                    <th>Title</th>
                    <th>Timezone</th>
                    <th>Path</th>
                    <th>Repository</th>
                    <th>Branch</th>
                    <th>Actions</th>
                  </tr>
                </thead>
                <tbody>
                  ${courses.map((course) => {
                    return html`
                      <tr>
                        <td>
                          <a href="/pl/administrator/institution/${course.institution.id}">
                            ${course.institution.short_name}
                          </a>
                        </td>
                        ${CourseUpdateColumn({
                          course,
                          column_name: 'short_name',
                          label: 'short name',
                          href: `/pl/course/${course.id}`,
                          csrfToken: resLocals.__csrf_token,
                        })}
                        ${CourseUpdateColumn({
                          course,
                          column_name: 'title',
                          label: 'title',
                          csrfToken: resLocals.__csrf_token,
                        })}
                        ${CourseUpdateColumn({
                          course,
                          column_name: 'display_timezone',
                          label: 'timezone',
                          csrfToken: resLocals.__csrf_token,
                        })}
                        ${CourseUpdateColumn({
                          course,
                          column_name: 'path',
                          label: 'path',
                          csrfToken: resLocals.__csrf_token,
                        })}
                        ${CourseUpdateColumn({
                          course,
                          column_name: 'repository',
                          label: 'repository',
                          csrfToken: resLocals.__csrf_token,
                        })}
                        ${CourseUpdateColumn({
                          course,
                          column_name: 'branch',
                          label: 'branch',
                          csrfToken: resLocals.__csrf_token,
                        })}
                        <td class="align-middle">
                          <button
                            type="button"
                            class="btn btn-sm btn-danger text-nowrap"
                            id="courseDeleteButton${course.id}"
                            data-toggle="popover"
                            data-container="body"
                            data-html="true"
                            data-placement="auto"
                            title="Really delete ${course.short_name}?"
                            data-content="${escapeHtml(
                              CourseDeleteForm({
                                id: `courseDeleteButton${course.id}`,
                                course,
                                csrfToken: resLocals.__csrf_token,
                              }),
                            )}"
                          >
                            <i class="fa fa-times" aria-hidden="true"></i> Delete course
                          </button>
                        </td>
                      </tr>
                    `;
                  })}
                </tbody>
              </table>
            </div>
            <div class="card-footer">
              <small>
                When a course is synced, if the <strong>path</strong> does not exist on disk then a
                <code>git clone</code> is performed from the <strong>repository</strong>, otherwise
                a <code>git pull</code> is run in the <strong>path</strong> directory. The
                <strong>short name</strong> and <strong>title</strong> are updated from the JSON
                configuration file in the repository during the sync.
              </small>
            </div>
          </div>
        </main>
      </body>
    </html>
  `.toString();
}

function CourseDeleteForm({
  id,
  course,
  csrfToken,
}: {
  id: string;
  course: CourseWithInstitution;
  csrfToken: string;
}) {
  return html`
    <form name="add-user-form" method="POST">
      <input type="hidden" name="__action" value="courses_delete" />
      <input type="hidden" name="__csrf_token" value="${csrfToken}" />
      <input type="hidden" name="course_id" value="${course.id}" />
      <div class="form-group">
        <label for="inputConfirm${id}">Type "${course.short_name}" to confirm:</label>
        <input type="text" class="form-control" id="inputConfirm${id}" name="confirm_short_name" />
      </div>
      <div class="text-right">
        <button type="button" class="btn btn-secondary" onclick="$('#${id}').popover('hide')">
          Cancel
        </button>
        <button type="submit" class="btn btn-danger">Delete course</button>
      </div>
    </form>
  `;
}

function CourseInsertForm({
  id,
  institutions,
  csrfToken,
}: {
  id: string;
  institutions: Institution[];
  csrfToken: string;
}) {
  return html`
    <form name="add-course-form" method="POST">
      <input type="hidden" name="__action" value="courses_insert" />
      <input type="hidden" name="__csrf_token" value="${csrfToken}" />
      <div class="form-group">
        <label>Institution:</label>
        <select
          name="institution_id"
          class="custom-select"
          onchange="this.closest('form').querySelector('[name=display_timezone]').value = this.querySelector('option:checked').dataset.timezone;"
        >
          ${institutions.map((i) => {
            return html`
              <option value="${i.id}" data-timezone="${i.display_timezone}">${i.short_name}</option>
            `;
          })}
        </select>
      </div>
      <div class="form-group">
        <label for="courseAddInputShortName">Short name:</label>
        <input
          type="text"
          class="form-control"
          id="courseAddInputShortName"
          name="short_name"
          placeholder="XC 101"
        />
      </div>
      <div class="form-group">
        <label for="courseAddInputTitle">Title:</label>
        <input
          type="text"
          class="form-control"
          id="courseAddInputTitle"
          name="title"
          placeholder="Template course title"
        />
      </div>
      <div class="form-group">
        <label for="courseAddInputTimezone">Timezone:</label>
        <input
          type="text"
          class="form-control"
          id="courseAddInputTimezone"
          name="display_timezone"
          value="${institutions[0]?.display_timezone}"
        />
      </div>
      <div class="form-group">
        <label for="courseAddInputPath">Path:</label>
        <input
          type="text"
          class="form-control"
          id="courseAddInputPath"
          name="path"
          value="/data1/courses/pl-XXX"
        />
      </div>
      <div class="form-group">
        <label for="courseAddInputRepository">Repository:</label>
        <input
          type="text"
          class="form-control"
          id="courseAddInputRepository"
          name="repository"
          value="git@github.com:PrairieLearn/pl-XXX.git"
        />
      </div>
      <div class="form-group">
        <label for="courseAddInputBranch">Branch:</label>
        <input
          type="text"
          class="form-control"
          id="courseAddInputBranch"
          name="branch"
          value="${config.courseRepoDefaultBranch}"
        />
      </div>
      <div class="text-right">
        <button type="button" class="btn btn-secondary" onclick="$('#${id}').popover('hide')">
          Cancel
        </button>
        <button type="submit" class="btn btn-primary">Add course</button>
      </div>
    </form>
  `;
}

function CourseUpdateColumn({
  course,
  column_name,
  label,
  href,
  csrfToken,
}: {
  course: CourseWithInstitution;
  column_name: keyof CourseWithInstitution;
  label: string;
  href?: string;
  csrfToken: string;
}) {
  return html`
    <td class="align-middle">
      ${typeof href !== 'undefined'
        ? html`<a href="${href}">${course[column_name]}</a>`
        : course[column_name]}
      <button
        type="button"
        class="btn btn-xs btn-secondary"
        id="courseButton${course.id}-${column_name}"
        data-toggle="popover"
        data-container="body"
        data-html="true"
        data-placement="auto"
        title="Change ${label}"
        data-content="${escapeHtml(
          CourseUpdateColumnForm({
            id: `courseButton${course.id}-${column_name}`,
            course,
            column_name,
            csrfToken,
          }),
        )}"
      >
        <i class="fa fa-edit" aria-hidden="true"></i>
      </button>
    </td>
  `;
}

function CourseUpdateColumnForm({
  id,
  course,
  column_name,
  csrfToken,
}: {
  id: string;
  course: CourseWithInstitution;
  column_name: keyof CourseWithInstitution;
  csrfToken: string;
}) {
  return html`
    <form name="edit-course-column-form" method="POST">
      <input type="hidden" name="__action" value="courses_update_column" />
      <input type="hidden" name="__csrf_token" value="${csrfToken}" />
      <input type="hidden" name="course_id" value="${course.id}" />
      <input type="hidden" name="column_name" value="${column_name}" />
      <div class="form-group">
        <input
          type="text"
          class="form-control"
          id="input${id}"
          name="value"
          value="${course[column_name]}"
        />
      </div>
      <div class="text-right">
        <button type="button" class="btn btn-secondary" onclick="$('#${id}').popover('hide')">
          Cancel
        </button>
        <button type="submit" class="btn btn-primary">Change</button>
      </div>
    </form>
  `;
}<|MERGE_RESOLUTION|>--- conflicted
+++ resolved
@@ -34,20 +34,7 @@
         ${HeadContents({ resLocals, pageTitle: 'Courses' })}
       </head>
       <body>
-<<<<<<< HEAD
-        <script>
-          $(function () {
-            $('[data-toggle="popover"]').popover({ sanitize: false });
-          });
-        </script>
         ${Navbar({ resLocals, navPage: 'admin', navSubPage: 'courses' })}
-=======
-        ${renderEjs(import.meta.url, "<%- include('../partials/navbar') %>", {
-          ...resLocals,
-          navPage: 'admin',
-          navSubPage: 'courses',
-        })}
->>>>>>> 723953fd
         <main id="content" class="container-fluid">
           ${CourseRequestsTable({
             rows: course_requests,
