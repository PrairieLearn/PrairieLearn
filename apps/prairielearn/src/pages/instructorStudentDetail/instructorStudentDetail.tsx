--- conflicted
+++ resolved
@@ -2,13 +2,9 @@
 import asyncHandler from 'express-async-handler';
 
 import { HttpStatusError } from '@prairielearn/error';
-<<<<<<< HEAD
 import { execute, loadSqlEquiv, queryOptionalRow } from '@prairielearn/postgres';
+import { Hydrate } from '@prairielearn/preact/server';
 import { run } from '@prairielearn/run';
-=======
-import { loadSqlEquiv, queryOptionalRow } from '@prairielearn/postgres';
-import { Hydrate } from '@prairielearn/preact/server';
->>>>>>> 6759c5b1
 
 import { PageLayout } from '../../components/PageLayout.js';
 import { getCourseInstanceContext, getPageContext } from '../../lib/client/page-context.js';
