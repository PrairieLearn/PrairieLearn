import { Router } from 'express';
import asyncHandler from 'express-async-handler';

import { HttpStatusError } from '@prairielearn/error';
import { loadSqlEquiv, queryOptionalRow } from '@prairielearn/postgres';
import { Hydrate } from '@prairielearn/preact/server';
import { run } from '@prairielearn/run';

import { PageLayout } from '../../components/PageLayout.js';
import { getCourseInstanceContext, getPageContext } from '../../lib/client/page-context.js';
import { features } from '../../lib/features/index.js';
import { getGradebookRows } from '../../lib/gradebook.js';
import { getCourseInstanceUrl } from '../../lib/url.js';
<<<<<<< HEAD
import { selectAuditEvents } from '../../models/audit-event.js';
=======
import {
  deleteEnrollmentById,
  enrollUserInCourseInstance,
  inviteEnrollmentById,
  selectEnrollmentById,
  setEnrollmentStatusBlocked,
} from '../../models/enrollment.js';
>>>>>>> 4c980ff9

import { UserDetailSchema } from './components/OverviewCard.js';
import { InstructorStudentDetail } from './instructorStudentDetail.html.js';

const router = Router();
const sql = loadSqlEquiv(import.meta.url);

router.get(
  '/:enrollment_id(\\d+)',
  asyncHandler(async (req, res) => {
    if (!res.locals.authz_data.has_course_instance_permission_view) {
      throw new HttpStatusError(403, 'Access denied (must be a student data viewer)');
    }

    const pageContext = getPageContext(res.locals);
<<<<<<< HEAD
    const { urlPrefix, authz_data } = pageContext;
    const { course_instance } = getCourseInstanceContext(res.locals, 'instructor');
    const courseInstanceUrl = getCourseInstanceUrl(course_instance.id);
=======
    const { urlPrefix } = pageContext;
    const {
      course_instance: courseInstance,
      course,
      institution,
    } = getCourseInstanceContext(res.locals, 'instructor');
    const courseInstanceUrl = getCourseInstanceUrl(courseInstance.id);

    const enrollmentManagementEnabled = await features.enabled('enrollment-management', {
      institution_id: institution.id,
      course_id: course.id,
      course_instance_id: courseInstance.id,
    });
>>>>>>> 4c980ff9

    const student = await queryOptionalRow(
      sql.select_student_info,
      {
<<<<<<< HEAD
        user_id: req.params.user_id,
        course_instance_id: course_instance.id,
=======
        enrollment_id: req.params.enrollment_id,
>>>>>>> 4c980ff9
      },
      UserDetailSchema,
    );

    if (!student) {
      throw new HttpStatusError(404, 'Student not found');
    }

<<<<<<< HEAD
    const gradebookRows = await getGradebookRows({
      course_instance_id: course_instance.id,
      user_id: req.params.user_id,
      authz_data,
      req_date: res.locals.req_date,
      auth: 'instructor',
=======
    // Trying to access a student from a different course instance.
    if (student.enrollment.course_instance_id !== courseInstance.id) {
      throw new HttpStatusError(404, 'Student not found');
    }

    const gradebookRows = student.user?.user_id
      ? await getGradebookRows({
          course_instance_id: courseInstance.id,
          user_id: student.user.user_id,
          authz_data: res.locals.authz_data,
          req_date: res.locals.req_date,
          auth: 'instructor',
        })
      : [];

    const pageTitle = run(() => {
      if (student.user) {
        return `${student.user.name} (${student.user.uid})`;
      }
      return `${student.enrollment.pending_uid}`;
>>>>>>> 4c980ff9
    });

    const auditEvents = await selectAuditEvents({
      subject_user_id: req.params.user_id,
      course_instance_id: course_instance.id,
      table_names: ['enrollments'],
    });

    res.send(
      PageLayout({
        resLocals: res.locals,
        pageTitle,
        navContext: {
          type: 'instructor',
          page: 'instance_admin',
          subPage: 'students',
        },
        options: {
          fullWidth: true,
        },
        content: (
          <Hydrate>
            <InstructorStudentDetail
              auditEvents={auditEvents}
              gradebookRows={gradebookRows}
              student={student}
              urlPrefix={urlPrefix}
              courseInstanceUrl={courseInstanceUrl}
              csrfToken={pageContext.__csrf_token}
              hasCourseInstancePermissionEdit={
                pageContext.authz_data.has_course_instance_permission_edit
              }
              enrollmentManagementEnabled={enrollmentManagementEnabled}
            />
          </Hydrate>
        ),
      }),
    );
  }),
);

router.post(
  '/:enrollment_id(\\d+)',
  asyncHandler(async (req, res) => {
    const pageContext = getPageContext(res.locals);
    if (!pageContext.authz_data.has_course_instance_permission_edit) {
      throw new HttpStatusError(403, 'Access denied (must be a student data editor)');
    }

    const { course_instance } = getCourseInstanceContext(res.locals, 'instructor');

    const action = req.body.__action;
    const enrollment_id = req.params.enrollment_id;

    // assert that the enrollment belongs to the course instance
    const enrollment = await selectEnrollmentById({ id: enrollment_id });
    if (enrollment.course_instance_id !== course_instance.id) {
      throw new HttpStatusError(400, 'Enrollment does not belong to the course instance');
    }

    switch (action) {
      case 'block_student': {
        await setEnrollmentStatusBlocked({
          enrollment_id,
          agent_user_id: res.locals.authn_user.user_id,
          agent_authn_user_id: res.locals.user.id,
        });
        res.redirect(req.originalUrl);
        break;
      }
      case 'unblock_student': {
        await enrollUserInCourseInstance({
          enrollment_id,
          agent_user_id: res.locals.authn_user.user_id,
          agent_authn_user_id: res.locals.user.id,
          action_detail: 'unblocked',
        });
        res.redirect(req.originalUrl);
        break;
      }
      case 'cancel_invitation': {
        await deleteEnrollmentById({
          enrollment_id,
          agent_user_id: res.locals.authn_user.user_id,
          agent_authn_user_id: res.locals.user.id,
        });
        res.redirect(
          `/pl/course_instance/${course_instance.id}/instructor/instance_admin/students`,
        );
        break;
      }
      case 'invite_student': {
        if (!enrollment.pending_uid) {
          throw new HttpStatusError(400, 'Enrollment does not have a pending UID');
        }
        await inviteEnrollmentById({
          enrollment_id,
          pending_uid: enrollment.pending_uid,
          agent_user_id: res.locals.authn_user.user_id,
          agent_authn_user_id: res.locals.user.id,
        });
        res.redirect(req.originalUrl);
        break;
      }
      default:
        throw new HttpStatusError(400, 'Unknown action');
    }
  }),
);

export default router;<|MERGE_RESOLUTION|>--- conflicted
+++ resolved
@@ -11,9 +11,7 @@
 import { features } from '../../lib/features/index.js';
 import { getGradebookRows } from '../../lib/gradebook.js';
 import { getCourseInstanceUrl } from '../../lib/url.js';
-<<<<<<< HEAD
 import { selectAuditEvents } from '../../models/audit-event.js';
-=======
 import {
   deleteEnrollmentById,
   enrollUserInCourseInstance,
@@ -21,7 +19,6 @@
   selectEnrollmentById,
   setEnrollmentStatusBlocked,
 } from '../../models/enrollment.js';
->>>>>>> 4c980ff9
 
 import { UserDetailSchema } from './components/OverviewCard.js';
 import { InstructorStudentDetail } from './instructorStudentDetail.html.js';
@@ -37,11 +34,6 @@
     }
 
     const pageContext = getPageContext(res.locals);
-<<<<<<< HEAD
-    const { urlPrefix, authz_data } = pageContext;
-    const { course_instance } = getCourseInstanceContext(res.locals, 'instructor');
-    const courseInstanceUrl = getCourseInstanceUrl(course_instance.id);
-=======
     const { urlPrefix } = pageContext;
     const {
       course_instance: courseInstance,
@@ -55,17 +47,11 @@
       course_id: course.id,
       course_instance_id: courseInstance.id,
     });
->>>>>>> 4c980ff9
 
     const student = await queryOptionalRow(
       sql.select_student_info,
       {
-<<<<<<< HEAD
-        user_id: req.params.user_id,
-        course_instance_id: course_instance.id,
-=======
         enrollment_id: req.params.enrollment_id,
->>>>>>> 4c980ff9
       },
       UserDetailSchema,
     );
@@ -74,16 +60,8 @@
       throw new HttpStatusError(404, 'Student not found');
     }
 
-<<<<<<< HEAD
-    const gradebookRows = await getGradebookRows({
-      course_instance_id: course_instance.id,
-      user_id: req.params.user_id,
-      authz_data,
-      req_date: res.locals.req_date,
-      auth: 'instructor',
-=======
     // Trying to access a student from a different course instance.
-    if (student.enrollment.course_instance_id !== courseInstance.id) {
+    if (student.enrollment?.course_instance_id !== courseInstance.id) {
       throw new HttpStatusError(404, 'Student not found');
     }
 
@@ -101,13 +79,12 @@
       if (student.user) {
         return `${student.user.name} (${student.user.uid})`;
       }
-      return `${student.enrollment.pending_uid}`;
->>>>>>> 4c980ff9
+      return `${student.enrollment?.pending_uid}`;
     });
 
     const auditEvents = await selectAuditEvents({
-      subject_user_id: req.params.user_id,
-      course_instance_id: course_instance.id,
+      subject_user_id: student.user?.user_id,
+      course_instance_id: courseInstance.id,
       table_names: ['enrollments'],
     });
 
