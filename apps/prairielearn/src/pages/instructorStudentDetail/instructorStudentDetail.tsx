--- conflicted
+++ resolved
@@ -191,15 +191,8 @@
         if (!['rejected', 'removed'].includes(enrollment.status)) {
           throw new HttpStatusError(400, 'Enrollment is not rejected or removed');
         }
-<<<<<<< HEAD
-        await inviteEnrollment({
-          enrollment,
-          pendingUid: enrollment.pending_uid,
-          authzData,
-          requestedRole: 'Student Data Editor',
-=======
-
-        const pending_uid = await run(async () => {
+
+        const pendingUid = await run(async () => {
           if (enrollment.pending_uid) {
             return enrollment.pending_uid;
           }
@@ -209,12 +202,12 @@
           }
           throw new HttpStatusError(400, 'Enrollment does not have a pending UID or user ID');
         });
-        await inviteEnrollmentById({
-          enrollment_id,
-          pending_uid,
-          agent_user_id: res.locals.authn_user.user_id,
-          agent_authn_user_id: res.locals.user.id,
->>>>>>> d6439c89
+
+        await inviteEnrollment({
+          enrollment,
+          pendingUid,
+          authzData,
+          requestedRole: 'Student Data Editor',
         });
         res.redirect(req.originalUrl);
         break;
