--- conflicted
+++ resolved
@@ -59,7 +59,66 @@
     assert.isString(csrfToken);
   });
 
-<<<<<<< HEAD
+  test.sequential('should successfully invite a nonexistent user', async () => {
+    const response = await fetch(studentsUrl, {
+      method: 'POST',
+      headers: {
+        'Content-Type': 'application/x-www-form-urlencoded',
+        Accept: 'application/json',
+        cookie: instructorHeaders.cookie,
+      },
+      body: new URLSearchParams({
+        __action: 'invite_by_uid',
+        __csrf_token: csrfToken,
+        uid: 'nonexistent@example.com',
+      }),
+    });
+
+    assert.equal(response.status, 200);
+    const data = await response.json();
+    assert.isObject(data.data);
+    assert.equal(data.data.status, 'invited');
+  });
+
+  test.sequential('should return error when user is an instructor', async () => {
+    await callRow(
+      'users_select_or_insert',
+      [
+        'another_instructor@example.com',
+        'Another Instructor',
+        'instructor2',
+        'another_instructor@example.com',
+        'dev',
+      ],
+      SprocUsersSelectOrInsertSchema,
+    );
+
+    await insertCoursePermissionsByUserUid({
+      course_id: '1',
+      uid: 'another_instructor@example.com',
+      course_role: 'Viewer',
+      authn_user_id: '1',
+    });
+
+    const response = await fetch(studentsUrl, {
+      method: 'POST',
+      headers: {
+        'Content-Type': 'application/x-www-form-urlencoded',
+        Accept: 'application/json',
+        cookie: instructorHeaders.cookie,
+      },
+      body: new URLSearchParams({
+        __action: 'invite_by_uid',
+        __csrf_token: csrfToken,
+        uid: 'another_instructor@example.com',
+      }),
+    });
+
+    assert.equal(response.status, 400);
+    const data = await response.json();
+    assert.equal(data.error, 'The user is an instructor');
+  });
+
   test.sequential('should successfully invite a blocked user', async () => {
     const blockedStudent = await callRow(
       'users_select_or_insert',
@@ -84,9 +143,6 @@
       EnrollmentSchema,
     );
 
-=======
-  test.sequential('should successfully invite a nonexistent user', async () => {
->>>>>>> 60be8463
     const response = await fetch(studentsUrl, {
       method: 'POST',
       headers: {
@@ -103,14 +159,9 @@
 
     assert.equal(response.status, 200);
     const data = await response.json();
-<<<<<<< HEAD
     assert.isArray(data.data);
     assert.equal(data.data.length, 1);
     assert.equal(data.data[0].status, 'invited');
-=======
-    assert.isObject(data.data);
-    assert.equal(data.data.status, 'invited');
->>>>>>> 60be8463
   });
 
   test.sequential('should successfully invite a new student', async () => {
