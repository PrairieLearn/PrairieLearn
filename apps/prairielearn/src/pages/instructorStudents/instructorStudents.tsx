--- conflicted
+++ resolved
@@ -49,18 +49,14 @@
 router.get(
   '/enrollment.json',
   asyncHandler(async (req, res) => {
-<<<<<<< HEAD
-    const pageContext = extractPageContext(res.locals, {
-      pageType: 'courseInstance',
-      accessType: 'instructor',
-    });
-=======
     if (req.accepts('html')) {
       throw new HttpStatusError(406, 'Not Acceptable');
     }
 
-    const pageContext = getPageContext(res.locals);
->>>>>>> 3b54ddad
+    const pageContext = extractPageContext(res.locals, {
+      pageType: 'courseInstance',
+      accessType: 'instructor',
+    });
     if (!pageContext.authz_data.has_course_instance_permission_view) {
       throw new HttpStatusError(403, 'Access denied (must be a student data viewer)');
     }
@@ -83,18 +79,14 @@
 router.post(
   '/',
   asyncHandler(async (req, res) => {
-<<<<<<< HEAD
-    const pageContext = extractPageContext(res.locals, {
-      pageType: 'courseInstance',
-      accessType: 'instructor',
-    });
-=======
     if (req.accepts('html')) {
       throw new HttpStatusError(406, 'Not Acceptable');
     }
 
-    const pageContext = getPageContext(res.locals);
->>>>>>> 3b54ddad
+    const pageContext = extractPageContext(res.locals, {
+      pageType: 'courseInstance',
+      accessType: 'instructor',
+    });
     if (!pageContext.authz_data.has_course_instance_permission_edit) {
       throw new HttpStatusError(403, 'Access denied (must be an instructor)');
     }
