--- conflicted
+++ resolved
@@ -205,11 +205,8 @@
                 timezone={course.display_timezone}
                 courseInstance={courseInstance}
                 course={course}
-<<<<<<< HEAD
                 csrfToken={csrfToken}
-=======
                 urlPrefix={urlPrefix}
->>>>>>> 9b5bdcfb
               />
             </Hydrate>
           </>
