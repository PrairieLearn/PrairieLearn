--- conflicted
+++ resolved
@@ -4,13 +4,9 @@
 import { useForm } from 'react-hook-form';
 import { z } from 'zod';
 
-<<<<<<< HEAD
 import type { StaffCourseInstance } from '../../../lib/client/safe-db-types.js';
 import { computeStatus } from '../../../lib/publishing.js';
-import { parseUidsString } from '../../../lib/user.js';
-=======
 import { parseUniqueValuesFromString } from '../../../lib/user.js';
->>>>>>> feab31a9
 
 interface InviteStudentForm {
   uids: string;
