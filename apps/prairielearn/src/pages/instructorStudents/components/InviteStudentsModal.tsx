import { useMutation } from '@tanstack/react-query';
import clsx from 'clsx';
import { Alert, Modal } from 'react-bootstrap';
import { useForm } from 'react-hook-form';
import { z } from 'zod';

<<<<<<< HEAD
import type { StaffCourseInstance } from '../../../lib/client/safe-db-types.js';
import { computeStatus } from '../../../lib/publishing.js';
import { parseUniqueValuesFromString } from '../../../lib/user.js';
=======
import { parseUniqueValuesFromString } from '../../../lib/string-util.js';
>>>>>>> eb35b60c

interface InviteStudentForm {
  uids: string;
}

export function InviteStudentsModal({
  show,
  courseInstance,
  onHide,
  onSubmit,
}: {
  show: boolean;
  courseInstance: StaffCourseInstance;
  onHide: () => void;
  onSubmit: (uids: string[]) => Promise<void>;
}) {
  const {
    register,
    handleSubmit,
    clearErrors,
    reset,
    formState: { errors },
  } = useForm<InviteStudentForm>({
    mode: 'onSubmit',
    reValidateMode: 'onSubmit',
    defaultValues: { uids: '' },
  });

  const validateUidsFormat = (value: string): string | true => {
    let uids: string[] = [];
    try {
      uids = parseUniqueValuesFromString(value);
    } catch (error) {
      return error instanceof Error ? error.message : 'An error occurred';
    }

    if (uids.length === 0) {
      return 'At least one UID is required';
    }

    const invalidUids = uids.filter((uid) => !z.string().email().safeParse(uid).success);

    if (invalidUids.length > 0) {
      return `The following UIDs were invalid: "${invalidUids.join('", "')}"`;
    }

    return true;
  };

  const saveMutation = useMutation({
    mutationFn: async (uids: string[]) => {
      return onSubmit(uids);
    },
    onSuccess: onHide,
  });

  const onFormSubmit = async (data: InviteStudentForm) => {
    const uids = parseUniqueValuesFromString(data.uids);
    saveMutation.mutate(uids);
  };

  const resetModalState = () => {
    reset();
    clearErrors();
  };

  return (
    <Modal show={show} backdrop="static" onHide={onHide} onExited={resetModalState}>
      <Modal.Header closeButton>
        <Modal.Title>Invite students</Modal.Title>
      </Modal.Header>

      <form onSubmit={handleSubmit(onFormSubmit)}>
        <Modal.Body>
          {courseInstance.modern_publishing &&
            computeStatus(
              courseInstance.publishing_start_date,
              courseInstance.publishing_end_date,
            ) === 'unpublished' && (
              <Alert variant="warning">
                Students will not be able to accept the invitation until the course instance is
                published.
              </Alert>
            )}
          {saveMutation.isError && (
            <Alert variant="danger" dismissible onClose={() => saveMutation.reset()}>
              {saveMutation.error instanceof Error
                ? saveMutation.error.message
                : 'An error occurred'}
            </Alert>
          )}
          <div class="mb-0">
            <label for="invite-uids" class="form-label">
              UIDs
            </label>
            <textarea
              id="invite-uids"
              class={clsx('form-control', errors.uids && 'is-invalid')}
              rows={5}
              placeholder="student@example.com"
              aria-invalid={!!errors.uids}
              aria-errormessage={errors.uids ? 'invite-uids-error' : undefined}
              aria-describedby="invite-uids-help"
              {...register('uids', {
                validate: validateUidsFormat,
              })}
            />
            {errors.uids?.message && (
              <div class="invalid-feedback" id="invite-uids-error">
                {errors.uids.message}
              </div>
            )}
            <div class="form-text" id="invite-uids-help">
              One UID per line, or comma/space separated.
            </div>
          </div>
        </Modal.Body>
        <Modal.Footer>
          <button
            type="button"
            class="btn btn-secondary"
            disabled={saveMutation.isPending}
            onClick={onHide}
          >
            Cancel
          </button>
          <button type="submit" class="btn btn-primary" disabled={saveMutation.isPending}>
            {saveMutation.isPending ? 'Inviting...' : 'Invite'}
          </button>
        </Modal.Footer>
      </form>
    </Modal>
  );
}<|MERGE_RESOLUTION|>--- conflicted
+++ resolved
@@ -4,13 +4,9 @@
 import { useForm } from 'react-hook-form';
 import { z } from 'zod';
 
-<<<<<<< HEAD
 import type { StaffCourseInstance } from '../../../lib/client/safe-db-types.js';
 import { computeStatus } from '../../../lib/publishing.js';
-import { parseUniqueValuesFromString } from '../../../lib/user.js';
-=======
 import { parseUniqueValuesFromString } from '../../../lib/string-util.js';
->>>>>>> eb35b60c
 
 interface InviteStudentForm {
   uids: string;
