import { useMutation } from '@tanstack/react-query';
import clsx from 'clsx';
import { Alert, Modal } from 'react-bootstrap';
import { useForm } from 'react-hook-form';
import { z } from 'zod';

<<<<<<< HEAD
import type { StaffCourseInstance } from '../../../lib/client/safe-db-types.js';
import { computeStatus } from '../../../lib/publishing.js';
=======
import { parseUidsString } from '../../../lib/user.js';
>>>>>>> f58ee453

interface InviteStudentForm {
  uids: string;
}

export function InviteStudentsModal({
  show,
  courseInstance,
  onHide,
  onSubmit,
}: {
  show: boolean;
  courseInstance: StaffCourseInstance;
  onHide: () => void;
  onSubmit: (uids: string[]) => Promise<void>;
}) {
  const {
    register,
    handleSubmit,
    clearErrors,
    reset,
    formState: { errors },
  } = useForm<InviteStudentForm>({
    mode: 'onSubmit',
    reValidateMode: 'onSubmit',
    defaultValues: { uids: '' },
  });

  const validateUidsFormat = (value: string): string | true => {
    const uids = parseUidsString(value, null);
    if (uids.length === 0) {
      return 'At least one UID is required';
    }

    const invalidUids = uids.filter((uid) => !z.string().email().safeParse(uid).success);

    if (invalidUids.length > 0) {
      return `The following UIDs were invalid: "${invalidUids.join('", "')}"`;
    }

    return true;
  };

  const saveMutation = useMutation({
    mutationFn: async (uids: string[]) => {
      return onSubmit(uids);
    },
    onSuccess: () => {
      reset();
      onHide();
    },
  });

  const onFormSubmit = async (data: InviteStudentForm) => {
    const uids = parseUidsString(data.uids, null);
    saveMutation.mutate(uids);
  };

  const resetModalState = () => {
    reset();
    clearErrors();
  };

  return (
    <Modal show={show} backdrop="static" onHide={onHide} onExited={resetModalState}>
      <Modal.Header closeButton>
        <Modal.Title>Invite students</Modal.Title>
      </Modal.Header>

      <form onSubmit={handleSubmit(onFormSubmit)}>
        <Modal.Body>
          {courseInstance.modern_publishing &&
            computeStatus(
              courseInstance.publishing_start_date,
              courseInstance.publishing_end_date,
            ) === 'unpublished' && (
              <Alert variant="warning">
                Students will not be able to accept the invitation until the course instance is
                published.
              </Alert>
            )}
          {saveMutation.isError && (
            <Alert variant="danger" dismissible onClose={() => saveMutation.reset()}>
              {saveMutation.error instanceof Error
                ? saveMutation.error.message
                : 'An error occurred'}
            </Alert>
          )}
          <div class="mb-0">
            <label for="invite-uids" class="form-label">
              UIDs
            </label>
            <textarea
              id="invite-uids"
              class={clsx('form-control', errors.uids && 'is-invalid')}
              rows={5}
              placeholder="student@example.com"
              aria-invalid={!!errors.uids}
              aria-errormessage={errors.uids ? 'invite-uids-error' : undefined}
              aria-describedby="invite-uids-help"
              {...register('uids', {
                validate: validateUidsFormat,
              })}
            />
            {errors.uids?.message && (
              <div class="invalid-feedback" id="invite-uids-error">
                {errors.uids.message}
              </div>
            )}
            <div class="form-text" id="invite-uids-help">
              One UID per line, or comma/space separated.
            </div>
          </div>
        </Modal.Body>
        <Modal.Footer>
          <button
            type="button"
            class="btn btn-secondary"
            disabled={saveMutation.isPending}
            onClick={onHide}
          >
            Cancel
          </button>
          <button type="submit" class="btn btn-primary" disabled={saveMutation.isPending}>
            {saveMutation.isPending ? 'Inviting...' : 'Invite'}
          </button>
        </Modal.Footer>
      </form>
    </Modal>
  );
}<|MERGE_RESOLUTION|>--- conflicted
+++ resolved
@@ -4,12 +4,9 @@
 import { useForm } from 'react-hook-form';
 import { z } from 'zod';
 
-<<<<<<< HEAD
 import type { StaffCourseInstance } from '../../../lib/client/safe-db-types.js';
 import { computeStatus } from '../../../lib/publishing.js';
-=======
 import { parseUidsString } from '../../../lib/user.js';
->>>>>>> f58ee453
 
 interface InviteStudentForm {
   uids: string;
