import { QueryClient, useMutation, useQuery, useQueryClient } from '@tanstack/react-query';
import {
  type ColumnPinningState,
  type ColumnSizingState,
  type SortingState,
  createColumnHelper,
  getCoreRowModel,
  getFilteredRowModel,
  getSortedRowModel,
  useReactTable,
} from '@tanstack/react-table';
import { parseAsArrayOf, parseAsString, parseAsStringLiteral, useQueryState } from 'nuqs';
<<<<<<< HEAD
import { useEffect, useMemo, useRef, useState } from 'preact/compat';
import {
  Alert,
  Button,
  ButtonGroup,
  Dropdown,
  DropdownButton,
  OverlayTrigger,
  Tooltip,
} from 'react-bootstrap';
=======
import { useMemo, useState } from 'preact/compat';
import { Alert, Button, OverlayTrigger, Tooltip } from 'react-bootstrap';
>>>>>>> 6a07a796
import z from 'zod';

import { formatDate } from '@prairielearn/formatter';
import { CategoricalColumnFilter, TanstackTableCard } from '@prairielearn/ui';

import { EnrollmentStatusIcon } from '../../components/EnrollmentStatusIcon.js';
import { FriendlyDate } from '../../components/FriendlyDate.js';
import {
  NuqsAdapter,
  parseAsColumnPinningState,
  parseAsColumnVisibilityStateWithColumns,
  parseAsSortingState,
} from '../../lib/client/nuqs.js';
import type {
  PageContextWithAuthzData,
  StaffCourseInstanceContext,
} from '../../lib/client/page-context.js';
import { type StaffEnrollment, StaffEnrollmentSchema } from '../../lib/client/safe-db-types.js';
import { QueryClientProviderDebug } from '../../lib/client/tanstackQuery.js';
import { getSelfEnrollmentLinkUrl, getStudentEnrollmentUrl } from '../../lib/client/url.js';
import type { EnumEnrollmentStatus } from '../../lib/db-types.js';
import { courseInstanceFilenamePrefix } from '../../lib/sanitize-name.js';

import { InviteStudentModal } from './components/InviteStudentModal.js';
import { STATUS_VALUES, type StudentRow, StudentRowSchema } from './instructorStudents.shared.js';

// This default must be declared outside the component to ensure referential
// stability across renders, as `[] !== []` in JavaScript.
const DEFAULT_SORT: SortingState = [];

const DEFAULT_PINNING: ColumnPinningState = { left: ['user_uid'], right: [] };

const DEFAULT_ENROLLMENT_STATUS_FILTER: EnumEnrollmentStatus[] = [];

const columnHelper = createColumnHelper<StudentRow>();

async function copyToClipboard(text: string) {
  await navigator.clipboard.writeText(text);
}

function CopyEnrollmentLinkButton({
  courseInstance,
}: {
  courseInstance: StaffCourseInstanceContext['course_instance'];
}) {
  const selfEnrollmentLink = getSelfEnrollmentLinkUrl({
    courseInstanceId: courseInstance.id,
    enrollmentCode: courseInstance.enrollment_code,
  });

  const handleCopyLink = async () => {
    const fullSelfEnrollmentLink = `${window.location.origin}${selfEnrollmentLink}`;
    await copyToClipboard(fullSelfEnrollmentLink);
  };

  const handleCopyCode = async () => {
    const enrollmentCodeDashed =
      courseInstance.enrollment_code.slice(0, 3) +
      '-' +
      courseInstance.enrollment_code.slice(3, 6) +
      '-' +
      courseInstance.enrollment_code.slice(6);
    await copyToClipboard(enrollmentCodeDashed);
  };

  // Show button only if self-enrollment is enabled
  if (!courseInstance.self_enrollment_enabled) {
    return null;
  }

  // If enrollment code is required, show split button
  if (courseInstance.self_enrollment_use_enrollment_code) {
    return (
      <DropdownButton
        as={ButtonGroup}
        title="Copy enrollment details"
        disabled={!courseInstance.self_enrollment_enabled}
        variant="light"
      >
        <Dropdown.Item onClick={handleCopyCode}>
          <i class="bi bi-key me-2" />
          Copy enrollment code
        </Dropdown.Item>
        <Dropdown.Item onClick={handleCopyLink}>
          <i class="bi bi-link-45deg me-2" />
          Copy enrollment link
        </Dropdown.Item>
      </DropdownButton>
    );
  }

  // If no enrollment code required, show simple button
  return (
    <Button
      variant="light"
      disabled={!courseInstance.self_enrollment_enabled}
      onClick={handleCopyLink}
    >
      <i class="bi bi-link-45deg me-2" />
      Copy enrollment link
    </Button>
  );
}

interface StudentsCardProps {
  authzData: PageContextWithAuthzData['authz_data'];
  course: StaffCourseInstanceContext['course'];
  courseInstance: StaffCourseInstanceContext['course_instance'];
  csrfToken: string;
  enrollmentManagementEnabled: boolean;
  students: StudentRow[];
  timezone: string;
  urlPrefix: string;
}

function StudentsCard({
  authzData,
  course,
  courseInstance,
  enrollmentManagementEnabled,
  students: initialStudents,
  timezone,
  csrfToken,
  urlPrefix,
}: StudentsCardProps) {
  const queryClient = useQueryClient();

  const [globalFilter, setGlobalFilter] = useQueryState('search', parseAsString.withDefault(''));
  const [sorting, setSorting] = useQueryState<SortingState>(
    'sort',
    parseAsSortingState.withDefault(DEFAULT_SORT),
  );
  const [columnPinning, setColumnPinning] = useQueryState(
    'frozen',
    parseAsColumnPinningState.withDefault(DEFAULT_PINNING),
  );
  const [enrollmentStatusFilter, setEnrollmentStatusFilter] = useQueryState(
    'status',
    parseAsArrayOf(parseAsStringLiteral(STATUS_VALUES)).withDefault(
      DEFAULT_ENROLLMENT_STATUS_FILTER,
    ),
  );
  const [lastInvitation, setLastInvitation] = useState<StaffEnrollment | null>(null);

  // The individual column filters are the source of truth, and this is derived from them.
  const columnFilters = useMemo(() => {
    return [
      {
        id: 'enrollment_status',
        value: enrollmentStatusFilter,
      },
    ];
  }, [enrollmentStatusFilter]);

  const [columnSizing, setColumnSizing] = useState<ColumnSizingState>({});

  const { data: students } = useQuery<StudentRow[]>({
    queryKey: ['enrollments', 'students'],
    queryFn: async () => {
      const res = await fetch(window.location.pathname + '/data.json');
      if (!res.ok) throw new Error('Failed to fetch students');
      const data = await res.json();
      const parsedData = z.array(StudentRowSchema).safeParse(data);
      if (!parsedData.success) throw new Error('Failed to parse students');
      return parsedData.data;
    },
    staleTime: Infinity,
    initialData: initialStudents,
  });

  const [showInvite, setShowInvite] = useState(false);

  const inviteMutation = useMutation({
    mutationKey: ['invite-uid'],
    mutationFn: async (uid: string): Promise<StaffEnrollment> => {
      const body = new URLSearchParams({
        __action: 'invite_by_uid',
        __csrf_token: csrfToken,
        uid,
      });
      const res = await fetch(window.location.href, {
        method: 'POST',
        body,
      });
      const json = await res.json();
      if (!res.ok) {
        let message = 'Failed to invite';
        try {
          if (typeof json?.error === 'string') message = json.error;
        } catch {
          // ignore parse errors, and just use the default message
        }
        throw new Error(message);
      }
      return StaffEnrollmentSchema.parse(json.data);
    },
    onSuccess: async () => {
      // Force a refetch of the enrollments query to ensure the new student is included
      await queryClient.invalidateQueries({ queryKey: ['enrollments', 'students'] });
      setShowInvite(false);
    },
  });

  const columns = useMemo(
    () => [
      columnHelper.accessor((row) => row.user?.uid ?? row.enrollment.pending_uid, {
        id: 'user_uid',
        header: 'UID',
        cell: (info) => {
          return (
            <a href={getStudentEnrollmentUrl(urlPrefix, info.row.original.enrollment.id)}>
              {info.getValue()}
            </a>
          );
        },
      }),
      columnHelper.accessor((row) => row.user?.name, {
        id: 'user_name',
        header: 'Name',
        cell: (info) => {
          if (info.row.original.user) {
            return info.getValue() || '—';
          }
          return (
            <OverlayTrigger overlay={<Tooltip>Student information is not yet available.</Tooltip>}>
              <i class="bi bi-question-circle" />
            </OverlayTrigger>
          );
        },
      }),
      columnHelper.accessor((row) => row.enrollment.status, {
        id: 'enrollment_status',
        header: 'Status',
        cell: (info) => <EnrollmentStatusIcon type="text" status={info.getValue()} />,
        filterFn: (row, columnId, filterValues: string[]) => {
          if (filterValues.length === 0) return true;
          const current = row.getValue(columnId);
          if (typeof current !== 'string') return false;
          return filterValues.includes(current);
        },
      }),
      columnHelper.accessor((row) => row.user?.email, {
        id: 'user_email',
        header: 'Email',
        cell: (info) => {
          if (info.row.original.user) {
            return info.getValue() || '—';
          }
          return (
            <OverlayTrigger overlay={<Tooltip>Student information is not yet available.</Tooltip>}>
              <i class="bi bi-question-circle" />
            </OverlayTrigger>
          );
        },
      }),
      columnHelper.accessor((row) => row.enrollment.first_joined_at, {
        id: 'enrollment_first_joined_at',
        header: 'Joined',
        cell: (info) => {
          const date = info.getValue();
          if (date == null) return '—';
          return (
            <FriendlyDate date={date} timezone={timezone} options={{ includeTz: false }} tooltip />
          );
        },
      }),
    ],
    [timezone, urlPrefix],
  );

  const allColumnIds = columns.map((col) => col.id).filter((id) => typeof id === 'string');
  const defaultColumnVisibility = Object.fromEntries(allColumnIds.map((id) => [id, true]));
  const [columnVisibility, setColumnVisibility] = useQueryState(
    'columns',
    parseAsColumnVisibilityStateWithColumns(allColumnIds).withDefault(defaultColumnVisibility),
  );

  const table = useReactTable({
    data: students,
    columns,
    columnResizeMode: 'onChange',
    getRowId: (row) => row.enrollment.id,
    state: {
      sorting,
      columnFilters,
      globalFilter,
      columnSizing,
      columnVisibility,
      columnPinning,
    },
    initialState: {
      columnPinning: DEFAULT_PINNING,
      columnVisibility: defaultColumnVisibility,
    },
    onSortingChange: setSorting,
    onGlobalFilterChange: setGlobalFilter,
    onColumnSizingChange: setColumnSizing,
    onColumnVisibilityChange: setColumnVisibility,
    onColumnPinningChange: setColumnPinning,
    getCoreRowModel: getCoreRowModel(),
    getSortedRowModel: getSortedRowModel(),
    getFilteredRowModel: getFilteredRowModel(),
    defaultColumn: {
      minSize: 150,
      size: 300,
      maxSize: 500,
      enableSorting: true,
      enableHiding: true,
      enablePinning: true,
    },
  });

  return (
    <>
      {lastInvitation && (
        <Alert variant="success" dismissible onClose={() => setLastInvitation(null)}>
          {lastInvitation.pending_uid} was invited successfully.
        </Alert>
      )}
      <TanstackTableCard
        table={table}
        title="Students"
        downloadButtonOptions={{
          filenameBase: `${courseInstanceFilenamePrefix(courseInstance, course)}students`,
          pluralLabel: 'students',
          mapRowToData: (row) => {
            return {
              uid: row.user?.uid ?? row.enrollment.pending_uid,
              name: row.user?.name ?? null,
              email: row.user?.email ?? null,
              status: row.enrollment.status,
              first_joined_at: row.enrollment.first_joined_at
                ? formatDate(row.enrollment.first_joined_at, course.display_timezone, {
                    includeTz: false,
                  })
                : null,
            };
          },
        }}
        headerButtons={
          <>
            {enrollmentManagementEnabled && (
              <Button
                variant="light"
                disabled={!authzData.has_course_instance_permission_edit}
                onClick={() => setShowInvite(true)}
              >
                <i class="bi bi-person-plus me-2" aria-hidden="true" />
                Invite student
              </Button>
            )}
          </>
        }
        globalFilter={{
          value: globalFilter,
          setValue: setGlobalFilter,
          placeholder: 'Search by UID, name, email...',
        }}
        tableOptions={{
          filters: {
            enrollment_status: ({ header }) => (
              <CategoricalColumnFilter
                columnId={header.column.id}
                columnLabel="Status"
                allColumnValues={STATUS_VALUES}
                renderValueLabel={({ value }) => (
                  <EnrollmentStatusIcon type="text" status={value} />
                )}
                columnValuesFilter={enrollmentStatusFilter}
                setColumnValuesFilter={setEnrollmentStatusFilter}
              />
<<<<<<< HEAD
              <CopyEnrollmentLinkButton courseInstance={courseInstance} />
              {enrollmentManagementEnabled && (
                <Button
                  variant="light"
                  disabled={!authzData.has_course_instance_permission_edit}
                  onClick={() => setShowInvite(true)}
                >
                  <i class="bi bi-person-plus me-2" />
                  Invite student
                </Button>
              )}
            </div>
          </div>
        </div>
        <div class="card-body d-flex flex-column">
          <div class="d-flex flex-row flex-wrap align-items-center mb-3 gap-2">
            <div class="flex-grow-1 flex-lg-grow-0 col-xl-6 col-lg-7 d-flex flex-row gap-2">
              <div class="input-group">
                <input
                  ref={searchInputRef}
                  type="text"
                  class="form-control"
                  aria-label="Search by UID, name or email."
                  placeholder="Search by UID, name, email..."
                  value={globalFilter}
                  onInput={(e) => {
                    if (!(e.target instanceof HTMLInputElement)) return;
                    void setGlobalFilter(e.target.value);
                  }}
                />
                <button
                  type="button"
                  class="btn btn-outline-secondary"
                  aria-label="Clear search"
                  title="Clear search"
                  data-bs-toggle="tooltip"
                  onClick={() => setGlobalFilter('')}
                >
                  <i class="bi bi-x-circle" aria-hidden="true" />
                </button>
              </div>
              {/* We do this instead of CSS properties for the accessibility checker */}
              {isMediumOrLarger && <ColumnManager table={table} />}
            </div>
            {/* We do this instead of CSS properties for the accessibility checker */}
            {!isMediumOrLarger && <ColumnManager table={table} />}
            <div class="flex-lg-grow-1 d-flex flex-row justify-content-end">
              <div class="text-muted text-nowrap">
                Showing {table.getRowModel().rows.length} of {students.length} students
              </div>
            </div>
          </div>
          <div class="flex-grow-1">
            <StudentsTable
              table={table}
              enrollmentStatusFilter={enrollmentStatusFilter}
              setEnrollmentStatusFilter={setEnrollmentStatusFilter}
            />
          </div>
        </div>
        <InviteStudentModal
          show={showInvite}
          onHide={() => setShowInvite(false)}
          onSubmit={async ({ uid }) => {
            const enrollment = await inviteMutation.mutateAsync(uid);
            setLastInvitation(enrollment);
          }}
        />
      </div>
=======
            ),
          },
        }}
      />
      <InviteStudentModal
        show={showInvite}
        onHide={() => setShowInvite(false)}
        onSubmit={async ({ uid }) => {
          const enrollment = await inviteMutation.mutateAsync(uid);
          setLastInvitation(enrollment);
        }}
      />
>>>>>>> 6a07a796
    </>
  );
}

/**
 * This needs to be a wrapper component because we need to use the `NuqsAdapter`.
 */

export const InstructorStudents = ({
  authzData,
  search,
  students,
  timezone,
  courseInstance,
  course,
  enrollmentManagementEnabled,
  csrfToken,
  isDevMode,
  urlPrefix,
}: {
  authzData: PageContextWithAuthzData['authz_data'];
  search: string;
  isDevMode: boolean;
} & StudentsCardProps) => {
  const queryClient = new QueryClient();

  return (
    <NuqsAdapter search={search}>
      <QueryClientProviderDebug client={queryClient} isDevMode={isDevMode}>
        <StudentsCard
          authzData={authzData}
          course={course}
          courseInstance={courseInstance}
          enrollmentManagementEnabled={enrollmentManagementEnabled}
          students={students}
          timezone={timezone}
          csrfToken={csrfToken}
          urlPrefix={urlPrefix}
        />
      </QueryClientProviderDebug>
    </NuqsAdapter>
  );
};
InstructorStudents.displayName = 'InstructorStudents';<|MERGE_RESOLUTION|>--- conflicted
+++ resolved
@@ -10,8 +10,7 @@
   useReactTable,
 } from '@tanstack/react-table';
 import { parseAsArrayOf, parseAsString, parseAsStringLiteral, useQueryState } from 'nuqs';
-<<<<<<< HEAD
-import { useEffect, useMemo, useRef, useState } from 'preact/compat';
+import { useMemo, useState } from 'preact/compat';
 import {
   Alert,
   Button,
@@ -21,10 +20,6 @@
   OverlayTrigger,
   Tooltip,
 } from 'react-bootstrap';
-=======
-import { useMemo, useState } from 'preact/compat';
-import { Alert, Button, OverlayTrigger, Tooltip } from 'react-bootstrap';
->>>>>>> 6a07a796
 import z from 'zod';
 
 import { formatDate } from '@prairielearn/formatter';
@@ -367,14 +362,17 @@
         headerButtons={
           <>
             {enrollmentManagementEnabled && (
-              <Button
-                variant="light"
-                disabled={!authzData.has_course_instance_permission_edit}
-                onClick={() => setShowInvite(true)}
-              >
-                <i class="bi bi-person-plus me-2" aria-hidden="true" />
-                Invite student
-              </Button>
+              <>
+                <Button
+                  variant="light"
+                  disabled={!authzData.has_course_instance_permission_edit}
+                  onClick={() => setShowInvite(true)}
+                >
+                  <i class="bi bi-person-plus me-2" aria-hidden="true" />
+                  Invite student
+                </Button>
+                <CopyEnrollmentLinkButton courseInstance={courseInstance} />
+              </>
             )}
           </>
         }
@@ -396,77 +394,6 @@
                 columnValuesFilter={enrollmentStatusFilter}
                 setColumnValuesFilter={setEnrollmentStatusFilter}
               />
-<<<<<<< HEAD
-              <CopyEnrollmentLinkButton courseInstance={courseInstance} />
-              {enrollmentManagementEnabled && (
-                <Button
-                  variant="light"
-                  disabled={!authzData.has_course_instance_permission_edit}
-                  onClick={() => setShowInvite(true)}
-                >
-                  <i class="bi bi-person-plus me-2" />
-                  Invite student
-                </Button>
-              )}
-            </div>
-          </div>
-        </div>
-        <div class="card-body d-flex flex-column">
-          <div class="d-flex flex-row flex-wrap align-items-center mb-3 gap-2">
-            <div class="flex-grow-1 flex-lg-grow-0 col-xl-6 col-lg-7 d-flex flex-row gap-2">
-              <div class="input-group">
-                <input
-                  ref={searchInputRef}
-                  type="text"
-                  class="form-control"
-                  aria-label="Search by UID, name or email."
-                  placeholder="Search by UID, name, email..."
-                  value={globalFilter}
-                  onInput={(e) => {
-                    if (!(e.target instanceof HTMLInputElement)) return;
-                    void setGlobalFilter(e.target.value);
-                  }}
-                />
-                <button
-                  type="button"
-                  class="btn btn-outline-secondary"
-                  aria-label="Clear search"
-                  title="Clear search"
-                  data-bs-toggle="tooltip"
-                  onClick={() => setGlobalFilter('')}
-                >
-                  <i class="bi bi-x-circle" aria-hidden="true" />
-                </button>
-              </div>
-              {/* We do this instead of CSS properties for the accessibility checker */}
-              {isMediumOrLarger && <ColumnManager table={table} />}
-            </div>
-            {/* We do this instead of CSS properties for the accessibility checker */}
-            {!isMediumOrLarger && <ColumnManager table={table} />}
-            <div class="flex-lg-grow-1 d-flex flex-row justify-content-end">
-              <div class="text-muted text-nowrap">
-                Showing {table.getRowModel().rows.length} of {students.length} students
-              </div>
-            </div>
-          </div>
-          <div class="flex-grow-1">
-            <StudentsTable
-              table={table}
-              enrollmentStatusFilter={enrollmentStatusFilter}
-              setEnrollmentStatusFilter={setEnrollmentStatusFilter}
-            />
-          </div>
-        </div>
-        <InviteStudentModal
-          show={showInvite}
-          onHide={() => setShowInvite(false)}
-          onSubmit={async ({ uid }) => {
-            const enrollment = await inviteMutation.mutateAsync(uid);
-            setLastInvitation(enrollment);
-          }}
-        />
-      </div>
-=======
             ),
           },
         }}
@@ -479,7 +406,6 @@
           setLastInvitation(enrollment);
         }}
       />
->>>>>>> 6a07a796
     </>
   );
 }
