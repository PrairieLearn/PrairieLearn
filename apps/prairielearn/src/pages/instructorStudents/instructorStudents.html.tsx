import { QueryClient, useMutation, useQuery, useQueryClient } from '@tanstack/react-query';
import {
  type ColumnPinningState,
  type ColumnSizingState,
  type SortingState,
  createColumnHelper,
  getCoreRowModel,
  getFilteredRowModel,
  getSortedRowModel,
  useReactTable,
} from '@tanstack/react-table';
import { parseAsArrayOf, parseAsString, parseAsStringLiteral, useQueryState } from 'nuqs';
import { useEffect, useMemo, useRef, useState } from 'preact/compat';
import { Button, OverlayTrigger, Tooltip } from 'react-bootstrap';

import { EnrollmentStatusIcon } from '../../components/EnrollmentStatusIcon.js';
import { FriendlyDate } from '../../components/FriendlyDate.js';
import {
  NuqsAdapter,
  parseAsColumnPinningState,
  parseAsColumnVisibilityStateWithColumns,
  parseAsSortingState,
} from '../../lib/client/nuqs.js';
<<<<<<< HEAD
import type { PageContext, StaffCourseInstanceContext } from '../../lib/client/page-context.js';
import { QueryClientProviderDebug } from '../../lib/client/tanstackQuery.js';
import type { EnumEnrollmentStatus } from '../../lib/db-types.js';
=======
import type { StaffCourseInstanceContext } from '../../lib/client/page-context.js';
import { getStudentDetailUrl } from '../../lib/client/url.js';
>>>>>>> 9b5bdcfb

import { ColumnManager } from './components/ColumnManager.js';
import { DownloadButton } from './components/DownloadButton.js';
import { InviteStudentModal } from './components/InviteStudentModal.js';
import { StudentsTable } from './components/StudentsTable.js';
import { STATUS_VALUES, type StudentRow } from './instructorStudents.shared.js';

// This default must be declared outside the component to ensure referential
// stability across renders, as `[] !== []` in JavaScript.
const DEFAULT_SORT: SortingState = [];

const DEFAULT_PINNING: ColumnPinningState = { left: ['user_uid'], right: [] };

const DEFAULT_ENROLLMENT_STATUS_FILTER: EnumEnrollmentStatus[] = [];

const columnHelper = createColumnHelper<StudentRow>();

interface StudentsCardProps {
  authzData: PageContext['authz_data'];
  course: StaffCourseInstanceContext['course'];
  courseInstance: StaffCourseInstanceContext['course_instance'];
  csrfToken: string;
  enrollmentManagementEnabled: boolean;
  students: StudentRow[];
  timezone: string;
  urlPrefix: string;
}

function StudentsCard({
<<<<<<< HEAD
  authzData,
  course,
  courseInstance,
  enrollmentManagementEnabled,
  students: initialStudents,
  timezone,
  csrfToken,
}: StudentsCardProps) {
  const queryClient = useQueryClient();

=======
  course,
  courseInstance,
  students,
  timezone,
  urlPrefix,
}: StudentsCardProps) {
>>>>>>> 9b5bdcfb
  const [globalFilter, setGlobalFilter] = useQueryState('search', parseAsString.withDefault(''));
  const [sorting, setSorting] = useQueryState<SortingState>(
    'sort',
    parseAsSortingState.withDefault(DEFAULT_SORT),
  );
  const [columnPinning, setColumnPinning] = useQueryState(
    'frozen',
    parseAsColumnPinningState.withDefault(DEFAULT_PINNING),
  );
  const [enrollmentStatusFilter, setEnrollmentStatusFilter] = useQueryState(
    'status',
    parseAsArrayOf(parseAsStringLiteral(STATUS_VALUES)).withDefault(
      DEFAULT_ENROLLMENT_STATUS_FILTER,
    ),
  );

  const searchInputRef = useRef<HTMLInputElement>(null);

  // Track screen size for aria-hidden
  const mediaQuery = typeof window !== 'undefined' ? window.matchMedia('(min-width: 768px)') : null;
  const [isMediumOrLarger, setIsMediumOrLarger] = useState(false);

  useEffect(() => {
    // TODO: This is a workaround to avoid a hydration mismatch.
    // eslint-disable-next-line @eslint-react/hooks-extra/no-direct-set-state-in-use-effect
    setIsMediumOrLarger(mediaQuery?.matches ?? true);
  }, [mediaQuery]);

  useEffect(() => {
    const handler = (e: MediaQueryListEvent) => setIsMediumOrLarger(e.matches);
    mediaQuery?.addEventListener('change', handler);
    return () => mediaQuery?.removeEventListener('change', handler);
  }, [mediaQuery]);

  // Focus the search input when Ctrl+F is pressed
  useEffect(() => {
    function onKeyDown(event: KeyboardEvent) {
      if ((event.ctrlKey || event.metaKey) && event.key.toLowerCase() === 'f') {
        if (searchInputRef.current && searchInputRef.current !== document.activeElement) {
          searchInputRef.current.focus();
          event.preventDefault();
        }
      }
    }
    document.addEventListener('keydown', onKeyDown);
    return () => document.removeEventListener('keydown', onKeyDown);
  }, []);

  // The individual column filters are the source of truth, and this is derived from them.
  const columnFilters = useMemo(() => {
    return [
      {
        id: 'enrollment_status',
        value: enrollmentStatusFilter,
      },
    ];
  }, [enrollmentStatusFilter]);

  const [columnSizing, setColumnSizing] = useState<ColumnSizingState>({});

  const { data: students } = useQuery<StudentRow[]>({
    queryKey: ['enrollments', 'students'],
    queryFn: async () => {
      const res = await fetch('data.json');
      if (!res.ok) throw new Error('Failed to fetch students');
      return res.json();
    },
    enabled: false,
    initialData: initialStudents,
  });

  const [showInvite, setShowInvite] = useState(false);

  const inviteMutation = useMutation({
    mutationKey: ['invite-uid'],
    mutationFn: async (uid: string): Promise<void> => {
      const body = new URLSearchParams({
        __action: 'invite_by_uid',
        __csrf_token: csrfToken,
        uid,
      });
      const res = await fetch(window.location.href, {
        method: 'POST',
        body,
      });
      if (!res.ok) {
        let message = 'Failed to invite';
        try {
          const data = await res.json();
          if (typeof data?.error === 'string') message = data.error;
        } catch {
          // ignore parse errors, and just use the default message
        }
        throw new Error(message);
      }
    },
    onSuccess: async () => {
      // Force a refetch of the enrollments query to ensure the new student is included
      queryClient.invalidateQueries({ queryKey: ['enrollments'] });
      setShowInvite(false);
    },
  });

  const columns = useMemo(
    () => [
      columnHelper.accessor((row) => row.user?.uid ?? row.enrollment.pending_uid, {
        id: 'user_uid',
        header: 'UID',
        cell: (info) => info.getValue(),
      }),
      columnHelper.accessor((row) => row.user?.name, {
        id: 'user_name',
        header: 'Name',
<<<<<<< HEAD
        cell: (info) => {
          if (info.row.original.user) {
            return info.getValue() || '—';
          }
          return (
            <OverlayTrigger overlay={<Tooltip>Student information is not yet available.</Tooltip>}>
              <i class="bi bi-question-circle" />
            </OverlayTrigger>
          );
        },
      }),
      columnHelper.accessor((row) => row.enrollment.status, {
        id: 'enrollment_status',
        header: 'Status',
        cell: (info) => <EnrollmentStatusIcon status={info.getValue()} />,
        filterFn: (row, columnId, filterValues: string[]) => {
          if (filterValues.length === 0) return true;
          const current = row.getValue(columnId);
          if (typeof current !== 'string') return false;
          return filterValues.includes(current);
        },
=======
        cell: (info) => (
          <a href={getStudentDetailUrl(urlPrefix, info.row.original.user.user_id)}>
            {info.getValue() || '—'}
          </a>
        ),
>>>>>>> 9b5bdcfb
      }),
      columnHelper.accessor((row) => row.user?.email, {
        id: 'user_email',
        header: 'Email',
        cell: (info) => {
          if (info.row.original.user) {
            return info.getValue() || '—';
          }
          return (
            <OverlayTrigger overlay={<Tooltip>Student information is not yet available.</Tooltip>}>
              <i class="bi bi-question-circle" />
            </OverlayTrigger>
          );
        },
      }),
      columnHelper.accessor((row) => row.enrollment.created_at, {
        id: 'enrollment_created_at',
        header: 'Enrolled',
        cell: (info) => {
          const date = info.getValue();
          if (date == null) return '—';
          return (
            <FriendlyDate date={date} timezone={timezone} options={{ includeTz: false }} tooltip />
          );
        },
      }),
    ],
    [timezone, urlPrefix],
  );

  const allColumnIds = columns.map((col) => col.id).filter((id) => typeof id === 'string');
  const defaultColumnVisibility = Object.fromEntries(allColumnIds.map((id) => [id, true]));
  const [columnVisibility, setColumnVisibility] = useQueryState(
    'columns',
    parseAsColumnVisibilityStateWithColumns(allColumnIds).withDefault(defaultColumnVisibility),
  );

  const table = useReactTable({
    data: students,
    columns,
    columnResizeMode: 'onChange',
    getRowId: (row) => row.enrollment.id,
    state: {
      sorting,
      columnFilters,
      globalFilter,
      columnSizing,
      columnVisibility,
      columnPinning,
    },
    initialState: {
      columnPinning: DEFAULT_PINNING,
      columnVisibility: defaultColumnVisibility,
    },
    onSortingChange: setSorting,
    onGlobalFilterChange: setGlobalFilter,
    onColumnSizingChange: setColumnSizing,
    onColumnVisibilityChange: setColumnVisibility,
    onColumnPinningChange: setColumnPinning,
    getCoreRowModel: getCoreRowModel(),
    getSortedRowModel: getSortedRowModel(),
    getFilteredRowModel: getFilteredRowModel(),
    defaultColumn: {
      minSize: 150,
      size: 300,
      maxSize: 500,
      enableSorting: true,
      enableHiding: true,
      enablePinning: true,
    },
  });

  return (
    <div class="card d-flex flex-column h-100">
      <div class="card-header bg-primary text-white">
        <div class="d-flex align-items-center justify-content-between gap-2">
          <div>Students</div>
          <div class="d-flex gap-2">
            <DownloadButton
              course={course}
              courseInstance={courseInstance}
              students={students}
              table={table}
            />
            {enrollmentManagementEnabled && (
              <Button
                variant="light"
                disabled={!authzData.has_course_instance_permission_edit}
                onClick={() => setShowInvite(true)}
              >
                <i class="bi bi-person-plus me-2" />
                Invite student
              </Button>
            )}
          </div>
        </div>
      </div>
      <div class="card-body d-flex flex-column">
        <div class="d-flex flex-row flex-wrap align-items-center mb-3 gap-2">
          <div class="flex-grow-1 flex-lg-grow-0 col-xl-6 col-lg-7 d-flex flex-row gap-2">
            <div class="input-group">
              <input
                ref={searchInputRef}
                type="text"
                class="form-control"
                aria-label="Search by UID, name or email."
                placeholder="Search by UID, name, email..."
                value={globalFilter}
                onInput={(e) => {
                  if (!(e.target instanceof HTMLInputElement)) return;
                  setGlobalFilter(e.target.value);
                }}
              />
              <button
                type="button"
                class="btn btn-outline-secondary"
                aria-label="Clear search"
                title="Clear search"
                data-bs-toggle="tooltip"
                onClick={() => setGlobalFilter('')}
              >
                <i class="bi bi-x-circle" aria-hidden="true" />
              </button>
            </div>
            {/* We do this instead of CSS properties for the accessibility checker */}
            {isMediumOrLarger && <ColumnManager table={table} />}
          </div>
          {/* We do this instead of CSS properties for the accessibility checker */}
          {!isMediumOrLarger && <ColumnManager table={table} />}
          <div class="flex-lg-grow-1 d-flex flex-row justify-content-end">
            <div class="text-muted text-nowrap">
              Showing {table.getRowModel().rows.length} of {students.length} students
            </div>
          </div>
        </div>
        <div class="flex-grow-1">
          <StudentsTable
            table={table}
            enrollmentStatusFilter={enrollmentStatusFilter}
            setEnrollmentStatusFilter={setEnrollmentStatusFilter}
          />
        </div>
      </div>
      <InviteStudentModal
        show={showInvite}
        onHide={() => setShowInvite(false)}
        onSubmit={async (uid) => {
          await inviteMutation.mutateAsync(uid);
        }}
      />
    </div>
  );
}

/**
 * This needs to be a wrapper component because we need to use the `NuqsAdapter`.
 */

export const InstructorStudents = ({
  authzData,
  search,
  students,
  timezone,
  courseInstance,
  course,
<<<<<<< HEAD
  enrollmentManagementEnabled,
  csrfToken,
  isDevMode,
=======
  urlPrefix,
>>>>>>> 9b5bdcfb
}: {
  authzData: PageContext['authz_data'];
  search: string;
  isDevMode: boolean;
} & StudentsCardProps) => {
  const queryClient = new QueryClient();

  return (
    <NuqsAdapter search={search}>
<<<<<<< HEAD
      <QueryClientProviderDebug client={queryClient} isDevMode={isDevMode}>
        <StudentsCard
          authzData={authzData}
          course={course}
          courseInstance={courseInstance}
          enrollmentManagementEnabled={enrollmentManagementEnabled}
          students={students}
          timezone={timezone}
          csrfToken={csrfToken}
        />
      </QueryClientProviderDebug>
=======
      <StudentsCard
        course={course}
        courseInstance={courseInstance}
        students={students}
        timezone={timezone}
        urlPrefix={urlPrefix}
      />
>>>>>>> 9b5bdcfb
    </NuqsAdapter>
  );
};
InstructorStudents.displayName = 'InstructorStudents';<|MERGE_RESOLUTION|>--- conflicted
+++ resolved
@@ -21,14 +21,10 @@
   parseAsColumnVisibilityStateWithColumns,
   parseAsSortingState,
 } from '../../lib/client/nuqs.js';
-<<<<<<< HEAD
 import type { PageContext, StaffCourseInstanceContext } from '../../lib/client/page-context.js';
 import { QueryClientProviderDebug } from '../../lib/client/tanstackQuery.js';
 import type { EnumEnrollmentStatus } from '../../lib/db-types.js';
-=======
-import type { StaffCourseInstanceContext } from '../../lib/client/page-context.js';
 import { getStudentDetailUrl } from '../../lib/client/url.js';
->>>>>>> 9b5bdcfb
 
 import { ColumnManager } from './components/ColumnManager.js';
 import { DownloadButton } from './components/DownloadButton.js';
@@ -58,7 +54,6 @@
 }
 
 function StudentsCard({
-<<<<<<< HEAD
   authzData,
   course,
   courseInstance,
@@ -66,17 +61,10 @@
   students: initialStudents,
   timezone,
   csrfToken,
+  urlPrefix,
 }: StudentsCardProps) {
   const queryClient = useQueryClient();
 
-=======
-  course,
-  courseInstance,
-  students,
-  timezone,
-  urlPrefix,
-}: StudentsCardProps) {
->>>>>>> 9b5bdcfb
   const [globalFilter, setGlobalFilter] = useQueryState('search', parseAsString.withDefault(''));
   const [sorting, setSorting] = useQueryState<SortingState>(
     'sort',
@@ -190,10 +178,13 @@
       columnHelper.accessor((row) => row.user?.name, {
         id: 'user_name',
         header: 'Name',
-<<<<<<< HEAD
         cell: (info) => {
           if (info.row.original.user) {
-            return info.getValue() || '—';
+            return (
+              <a href={getStudentDetailUrl(urlPrefix, info.row.original.user.user_id)}>
+                {info.getValue() || '—'}
+              </a>
+            );
           }
           return (
             <OverlayTrigger overlay={<Tooltip>Student information is not yet available.</Tooltip>}>
@@ -212,13 +203,6 @@
           if (typeof current !== 'string') return false;
           return filterValues.includes(current);
         },
-=======
-        cell: (info) => (
-          <a href={getStudentDetailUrl(urlPrefix, info.row.original.user.user_id)}>
-            {info.getValue() || '—'}
-          </a>
-        ),
->>>>>>> 9b5bdcfb
       }),
       columnHelper.accessor((row) => row.user?.email, {
         id: 'user_email',
@@ -384,13 +368,10 @@
   timezone,
   courseInstance,
   course,
-<<<<<<< HEAD
   enrollmentManagementEnabled,
   csrfToken,
   isDevMode,
-=======
   urlPrefix,
->>>>>>> 9b5bdcfb
 }: {
   authzData: PageContext['authz_data'];
   search: string;
@@ -400,7 +381,6 @@
 
   return (
     <NuqsAdapter search={search}>
-<<<<<<< HEAD
       <QueryClientProviderDebug client={queryClient} isDevMode={isDevMode}>
         <StudentsCard
           authzData={authzData}
@@ -410,17 +390,9 @@
           students={students}
           timezone={timezone}
           csrfToken={csrfToken}
+          urlPrefix={urlPrefix}
         />
       </QueryClientProviderDebug>
-=======
-      <StudentsCard
-        course={course}
-        courseInstance={courseInstance}
-        students={students}
-        timezone={timezone}
-        urlPrefix={urlPrefix}
-      />
->>>>>>> 9b5bdcfb
     </NuqsAdapter>
   );
 };
