-- BLOCK select_job
SELECT
  CASE
    WHEN ai.id IS NULL THEN NULL
    ELSE to_jsonb(
      authz_assessment_instance (
        ai.id,
        $authz_data,
        $req_date,
        ci.display_timezone,
        a.group_work
      )
    )
  END AS aai,
  to_jsonb(gj.*) AS grading_job,
  format_date_full_compact_ms (
    gj.grading_requested_at,
    coalesce(ci.display_timezone, c.display_timezone)
  ) AS formatted_grading_requested_at,
  format_date_full_compact_ms (
    gj.grading_submitted_at,
    coalesce(ci.display_timezone, c.display_timezone)
  ) AS formatted_grading_submitted_at,
  format_date_full_compact_ms (
    gj.grading_received_at,
    coalesce(ci.display_timezone, c.display_timezone)
  ) AS formatted_grading_received_at,
  format_date_full_compact_ms (
    gj.grading_started_at,
    coalesce(ci.display_timezone, c.display_timezone)
  ) AS formatted_grading_started_at,
  format_date_full_compact_ms (
    gj.grading_finished_at,
    coalesce(ci.display_timezone, c.display_timezone)
  ) AS formatted_grading_finished_at,
  format_date_full_compact_ms (
    gj.graded_at,
    coalesce(ci.display_timezone, c.display_timezone)
  ) AS formatted_graded_at,
  ci.short_name AS course_instance_short_name,
  q.directory AS question_qid,
  u.uid AS user_uid
FROM
  grading_jobs AS gj
  JOIN submissions AS s ON (s.id = gj.submission_id)
  JOIN variants AS v ON (v.id = s.variant_id)
  JOIN questions AS q ON (q.id = v.question_id)
  LEFT JOIN instance_questions AS iq ON (iq.id = v.instance_question_id)
  LEFT JOIN assessment_questions AS aq ON (aq.id = iq.assessment_question_id)
  LEFT JOIN assessment_instances AS ai ON (ai.id = iq.assessment_instance_id)
  LEFT JOIN assessments AS a ON (a.id = ai.assessment_id)
<<<<<<< HEAD
  LEFT JOIN pl_courses AS c ON (c.id = v.course_id)
=======
  JOIN pl_courses AS c ON (c.id = q.course_id)
>>>>>>> 4b5f2dab
  LEFT JOIN course_instances AS ci ON (ci.course_id = c.id)
  LEFT JOIN users AS u ON (u.user_id = s.auth_user_id)
WHERE
  gj.id = $job_id
  AND gj.grading_method = 'External'
  AND ci.id = $course_instance_id;<|MERGE_RESOLUTION|>--- conflicted
+++ resolved
@@ -49,11 +49,7 @@
   LEFT JOIN assessment_questions AS aq ON (aq.id = iq.assessment_question_id)
   LEFT JOIN assessment_instances AS ai ON (ai.id = iq.assessment_instance_id)
   LEFT JOIN assessments AS a ON (a.id = ai.assessment_id)
-<<<<<<< HEAD
   LEFT JOIN pl_courses AS c ON (c.id = v.course_id)
-=======
-  JOIN pl_courses AS c ON (c.id = q.course_id)
->>>>>>> 4b5f2dab
   LEFT JOIN course_instances AS ci ON (ci.course_id = c.id)
   LEFT JOIN users AS u ON (u.user_id = s.auth_user_id)
 WHERE
