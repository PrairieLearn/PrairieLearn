import { z } from 'zod';

import { formatDate } from '@prairielearn/formatter';
import { html } from '@prairielearn/html';

import { HeadContents } from '../../components/HeadContents.js';
import { Navbar } from '../../components/Navbar.js';
<<<<<<< HEAD
import { config } from '../../lib/config.js';
import {
  AssessmentInstanceSchema,
  AssessmentSchema,
  GradingJobSchema,
  GroupUserSchema,
  QuestionSchema,
  UserSchema,
  VariantSchema,
} from '../../lib/db-types.js';
=======
import { GradingJobSchema, QuestionSchema, UserSchema, VariantSchema } from '../../lib/db-types.js';
>>>>>>> 60738842

export const GradingJobRowSchema = z.object({
  grading_job: GradingJobSchema,
  question_id: QuestionSchema.shape.id,
  question_qid: QuestionSchema.shape.qid,
  user_uid: UserSchema.shape.uid,
  variant_id: VariantSchema.shape.id,
  instance_question_id: VariantSchema.shape.instance_question_id,
  assessment: AssessmentSchema.nullable(),
  assessment_instance: AssessmentInstanceSchema.nullable(),
  assessment_instance_group_users: z.array(GroupUserSchema).nullable(),
});
export type GradingJobRow = z.infer<typeof GradingJobRowSchema>;

export function InstructorGradingJob({
  resLocals,
  gradingJobRow,
}: {
  resLocals: Record<string, any>;
  gradingJobRow: GradingJobRow;
}) {
  const formatGradingJobDate = (date: Date | null) =>
    date
      ? formatDate(
          date,
          resLocals.course_instance?.display_timezone || resLocals.course.display_timezone,
          { includeMs: true },
        )
      : html`&mdash;`;
  const variantLink =
    gradingJobRow.instance_question_id != null
      ? `/pl/course_instance/${resLocals.course_instance.id}/instance_question/${gradingJobRow.instance_question_id}?variant_id=${gradingJobRow.variant_id}`
      : `${resLocals.urlPrefix}/question/${gradingJobRow.question_id}/preview?variant_id=${gradingJobRow.variant_id}`;

  return html`
    <!doctype html>
    <html lang="en">
      <head>
        ${HeadContents({ resLocals, pageTitle: `Grading Job ${gradingJobRow.grading_job.id}` })}
      </head>
      <body>
        ${Navbar({ resLocals })}
        <main id="content" class="container">
          <div class="card mb-4">
            <div class="card-header bg-primary text-white">
              <h1>Grading Job ${gradingJobRow.grading_job.id}</h1>
            </div>
            <div class="table-responsive">
              <table
                class="table table-sm table-hover two-column-description"
                aria-label="Grading job details"
              >
                <tbody>
                  <tr>
                    <th>Question</th>
                    <td><a href="${variantLink}">${gradingJobRow.question_qid}</a></td>
                  </tr>
                  <tr>
                    <th>User</th>
                    <td>${gradingJobRow.user_uid}</td>
                  </tr>
                  <tr>
                    <th>Requested at</th>
                    <td>${formatGradingJobDate(gradingJobRow.grading_job.grading_requested_at)}</td>
                  </tr>
                  <tr>
                    <th>Submitted at</th>
                    <td>${formatGradingJobDate(gradingJobRow.grading_job.grading_submitted_at)}</td>
                  </tr>
                  <tr>
                    <th>Received at</th>
                    <td>${formatGradingJobDate(gradingJobRow.grading_job.grading_received_at)}</td>
                  </tr>
                  <tr>
                    <th>Started at</th>
                    <td>${formatGradingJobDate(gradingJobRow.grading_job.grading_started_at)}</td>
                  </tr>
                  <tr>
                    <th>Finished at</th>
                    <td>${formatGradingJobDate(gradingJobRow.grading_job.grading_finished_at)}</td>
                  </tr>
                  <tr>
                    <th>Graded at</th>
                    <td>${formatGradingJobDate(gradingJobRow.grading_job.graded_at)}</td>
                  </tr>
                </tbody>
              </table>
            </div>
          </div>

          ${gradingJobRow.grading_job.s3_bucket && gradingJobRow.grading_job.s3_root_key
            ? html`
                <div class="card mb-4">
                  <div class="card-header bg-primary text-white">Downloads</div>
                  <div class="table-responsive">
                    <table class="table table-sm table-hover" aria-label="Grading job downloads">
                      <thead>
                        <tr>
                          <th>File</th>
                          <th>Description</th>
                        </tr>
                      </thead>
                      <tbody>
                        ${resLocals.authz_data.has_course_permission_view
                          ? html` <tr>
                                <td>
                                  <a
                                    href="${resLocals.urlPrefix}/grading_job/${gradingJobRow
                                      .grading_job.id}/file/job.tar.gz"
                                  >
                                    job.tar.gz
                                  </a>
                                </td>
                                <td>
                                  Contains all files necessary for grading; this is what is mounted
                                  to
                                  <code>/grade</code> when your job is run.
                                </td>
                              </tr>
                              <tr>
                                <td>
                                  <a
                                    href="${resLocals.urlPrefix}/grading_job/${gradingJobRow
                                      .grading_job.id}/file/archive.tar.gz"
                                    >archive.tar.gz</a
                                  >
                                </td>
                                <td>
                                  A snapshot of <code>/grade</code> after your job has been
                                  executed.
                                </td>
                              </tr>`
                          : ''}
                        <tr>
                          <td>
                            <a
                              href="${resLocals.urlPrefix}/grading_job/${gradingJobRow.grading_job
                                .id}/file/results.json"
                              >results.json</a
                            >
                          </td>
                          <td>
                            Contains the PrairieLearn-generated results, which includes the contents
                            of your
                            <code>results.json</code> as well as some PrairieLearn metadata.
                          </td>
                        </tr>
                        <tr>
                          <td>
                            <a
                              href="${resLocals.urlPrefix}/grading_job/${gradingJobRow.grading_job
                                .id}/file/output.log"
                              >output.log</a
                            >
                          </td>
                          <td>
                            Contains the raw output from stdout/stderr for your job. Lines beginning
                            with <code>container&gt;</code> are from your container; the rest are
                            diagnostic logs from PrairieLearn.
                          </td>
                        </tr>
                      </tbody>
                    </table>
                  </div>
                </div>
              `
            : ''}

          <div class="card mb-4">
            <div class="card-header bg-primary text-white">Job Output</div>
            <div class="card-body">
              ${gradingJobRow.grading_job.s3_bucket && gradingJobRow.grading_job.s3_root_key
                ? html`
                    <script>
                      $(() => {
                        const outputUrl = document.getElementById('job-output').dataset.outputUrl;

                        $.get(outputUrl)
                          .done(function (data) {
                            $('#job-output-loading').hide();
                            $('#job-output').text(data);
                            $('#job-output').show();
                          })
                          .fail(function () {
                            $('#job-output-loading').hide();
                            $('#job-output').text('Unable to load grader results');
                            $('#job-output').show();
                          });
                      });
                    </script>
                    <pre
                      class="bg-dark text-white rounded p-3 mb-0"
                      id="job-output"
                      style="display: none;"
                      data-output-url="${resLocals.urlPrefix}/grading_job/${gradingJobRow
                        .grading_job.id}/file/output.log"
                    ></pre>
                    <div id="job-output-loading" class="w-100 text-center">
                      <i class="fa fa-spinner fa-spin fa-2x"></i>
                    </div>
                  `
                : gradingJobRow.grading_job.output
                  ? html`
                      <pre class="bg-dark text-white rounded p-3 mb-0" id="job-output">
${gradingJobRow.grading_job.output}</pre
                      >
                    `
                  : html`
                      <pre class="bg-dark text-white rounded p-3 mb-0">
No output was captured for this grading job.</pre
                      >
                    `}
            </div>
          </div>
        </main>
      </body>
    </html>
  `.toString();
}<|MERGE_RESOLUTION|>--- conflicted
+++ resolved
@@ -5,8 +5,6 @@
 
 import { HeadContents } from '../../components/HeadContents.js';
 import { Navbar } from '../../components/Navbar.js';
-<<<<<<< HEAD
-import { config } from '../../lib/config.js';
 import {
   AssessmentInstanceSchema,
   AssessmentSchema,
@@ -16,9 +14,6 @@
   UserSchema,
   VariantSchema,
 } from '../../lib/db-types.js';
-=======
-import { GradingJobSchema, QuestionSchema, UserSchema, VariantSchema } from '../../lib/db-types.js';
->>>>>>> 60738842
 
 export const GradingJobRowSchema = z.object({
   grading_job: GradingJobSchema,
