import { z } from 'zod';

import { formatDate } from '@prairielearn/formatter';
import { html } from '@prairielearn/html';
import { renderEjs } from '@prairielearn/html-ejs';

import { AdministratorQueryResultSchema } from '../../admin_queries/util.js';
import { HeadContents } from '../../components/HeadContents.html.js';
import { nodeModulesAssetPath } from '../../lib/assets.js';
import { config } from '../../lib/config.js';
import { QueryRun, QueryRunSchema } from '../../lib/db-types.js';

export const AdministratorQueryRunParamsSchema = z.object({
  name: z.string(),
  sql: z.string(),
  params: z.record(z.any()),
  authn_user_id: z.string(),
  error: z.string().optional().nullable(),
  result: AdministratorQueryResultSchema.nullable(),
  formatted_date: z.string().optional().nullable(),
});

export const AdministratorQuerySchema = z.object({
  description: z.string(),
  resultFormats: z.any().optional(),
  comment: z.any().optional(),
  params: z
    .array(
      z.object({
        name: z.string(),
        description: z.string(),
        default: z.string().optional(),
        comment: z.string().optional(),
      }),
    )
    .optional(),
  sqlFilename: z.string().optional(),
  link: z.string().optional(),
});
type AdministratorQuery = z.infer<typeof AdministratorQuerySchema>;

export const QueryRunRowSchema = QueryRunSchema.extend({
  user_name: z.string().nullable(),
  user_uid: z.string().nullable(),
});
export type QueryRunRow = z.infer<typeof QueryRunRowSchema>;

export function AdministratorQuery({
  resLocals,
  query_run_id,
  query_run,
  queryFilename,
  info,
  recent_query_runs,
}: {
  resLocals: Record<string, any>;
  query_run_id: string | null;
  query_run: QueryRun | null;
  queryFilename: string;
  info: AdministratorQuery;
  recent_query_runs: QueryRunRow[];
}) {
  return html`
    <!doctype html>
    <html lang="en">
      <head>
        ${HeadContents({ resLocals, pageTitle: queryFilename })}
        <link href="${nodeModulesAssetPath('highlight.js/styles/default.css')}" rel="stylesheet" />
        <link
          href="${nodeModulesAssetPath('tablesorter/dist/css/theme.bootstrap.min.css')}"
          rel="stylesheet"
        />
        <script src="${nodeModulesAssetPath(
            'tablesorter/dist/js/jquery.tablesorter.min.js',
          )}"></script>
        <script src="${nodeModulesAssetPath(
            'tablesorter/dist/js/jquery.tablesorter.widgets.min.js',
          )}"></script>
      </head>
      <body>
        ${renderEjs(import.meta.url, "<%- include('../partials/navbar') %>", {
          ...resLocals,
          navPage: 'admin',
          navSubPage: 'queries',
        })}

        <main id="content" class="container-fluid">
          <div class="card mb-4">
            <div class="card-header bg-primary text-white d-flex align-items-center">
<<<<<<< HEAD
              <h1 class="h6 font-weight-normal mb-0">
                Query: <span class="text-monospace">${queryFilename}</span>
              </h1>
=======
              <h1>Query: <span class="text-monospace">${sqlFilename}</span></h1>
              <button
                class="btn btn-xs btn-light ml-2 my-n2"
                type="button"
                data-toggle="collapse"
                data-target="#sql-query"
                aria-expanded="false"
                aria-controls="sql-query"
              >
                Show SQL <i class="fas fa-caret-down"></i>
              </button>
>>>>>>> e6c0aad9
              <span class="ml-3">&mdash;</span>
              <span class="ml-3">${info.description}</span>
            </div>

            <div class="card-body">
              <form name="run-query-form" method="POST">
                ${info.params
                  ? info.params.map(
                      (param) => html`
                        <div class="form-group">
                          <label for="param-${param.name}">${param.name}</label>
                          <input
                            class="form-control"
                            type="text"
                            id="param-${param.name}"
                            aria-describedby="param-${param.name}-help"
                            name="${param.name}"
                            autocomplete="off"
                            ${query_run?.params?.[param.name]
                              ? html`value="${query_run?.params[param.name]}"`
                              : html`value="${param.default ?? ''}"`}
                          />

                          <small id="param-${param.name}-help" class="form-text text-muted">
                            ${param.description}
                          </small>
                        </div>
                      `,
                    )
                  : null}
                <input type="hidden" name="__csrf_token" value="${resLocals.__csrf_token}" />
                <button type="submit" class="btn btn-primary">
                  <i class="fas fa-play"></i>
                  Run query ${query_run ? 'again' : null}
                </button>
              </form>
            </div>

            ${query_run
              ? html`
                  <div class="card-body d-flex align-items-center p-2 bg-secondary text-white">
                    Query ran at: ${query_run.date ? formatDate(query_run.date, 'UTC') : 'unknown'}
                    ${query_run?.result != null
                      ? html`
                          <div class="ml-auto">
                            <span class="mr-2" data-test-id="row-count">
                              ${query_run.result.rows?.length ?? 0}
                              ${query_run.result.rows?.length === 1 ? 'row' : 'rows'}
                            </span>
                            <a
                              href="${`?query_run_id=${query_run_id}&format=json`}"
                              class="btn btn-sm btn-light"
                            >
                              <i class="fas fa-download" aria-hidden="true"></i> JSON
                            </a>
                            <a
                              href="${`?query_run_id=${query_run_id}&format=csv`}"
                              class="btn btn-sm btn-light"
                            >
                              <i class="fas fa-download" aria-hidden="true"></i> CSV
                            </a>
                          </div>
                        `
                      : ''}
                  </div>
                `
              : null}
            ${query_run?.error != null
              ? html` <p class="text-danger m-2">${query_run.error}</p> `
              : null}
            ${query_run?.result != null
              ? html`
                  <div class="table-responsive">
                    <table
                      class="table table-sm table-hover table-striped tablesorter"
                      data-test-id="results-table"
                    >
                      <thead>
                        <tr>
                          ${query_run.result.columns?.map((col: string) =>
                            renderHeader(query_run.result?.columns, col),
                          )}
                        </tr>
                      </thead>

                      <tbody>
                        ${query_run.result.rows?.map(
                          (row: any) => html`
                            <tr>
                              ${query_run.result?.columns?.map((col: string) =>
                                renderCell(row, col, query_run.result?.columns, info),
                              )}
                            </tr>
                          `,
                        )}
                      </tbody>
                    </table>
                  </div>
                `
              : null}
          </div>

          <div class="card mb-4">
            <div class="card-header bg-primary text-white d-flex align-items-center">
              Recent query runs
            </div>
            <div class="table-responsive">
              ${recent_query_runs.length > 0
                ? html`
                    <table class="table table-sm">
                      <thead>
                        <tr>
                          <th>Date</th>
                          <th>Params</th>
                          <th>User name</th>
                          <th>User UID</th>
                        </tr>
                      </thead>
                      <tbody>
                        ${recent_query_runs.map(
                          (run) => html`
                            <tr>
                              <td>
                                <a href="${`?query_run_id=${run.id}`}">
                                  ${run.date ? formatDate(run.date, 'UTC') : html`&mdash;`}
                                </a>
                              </td>
                              <td>
                                <pre class="mb-0">${JSON.stringify(run.params)}</pre>
                              </td>
                              <td>${run.user_name}</td>
                              <td>${run.user_uid}</td>
                            </tr>
                          `,
                        )}
                      </tbody>
                    </table>
                  `
                : html`
                    <div class="card-body">
                      <div class="text-center text-muted">No recent runs found</div>
                    </div>
                  `}
            </div>
          </div>
        </main>
        <script>
          $(function () {
            $('.tablesorter').tablesorter({
              theme: 'bootstrap',
              widthFixed: true,
              headerTemplate: '{content} {icon}',
              widgets: ['uitheme', 'zebra'],
              widgetOptions: {
                zebra: ['even', 'odd'],
              },
            });
          });
        </script>
      </body>
    </html>
  `.toString();
}

function shouldRenderColumn(columns: string[], col: string) {
  if (col === 'course_id' && columns.includes('course')) {
    return false;
  }
  if (col === 'course_instance_id' && columns.includes('course_instance')) {
    return false;
  }
  if (
    col === 'assessment_id' &&
    columns.includes('assessment') &&
    columns.includes('course_instance_id')
  ) {
    return false;
  }
  if (/^_sortval_/.test(col)) {
    return false;
  }
  return true;
}

function renderHeader(columns: string[], col: string) {
  if (!shouldRenderColumn(columns, col)) return '';
  return html`<th>${col}</th>`;
}

function renderCell(row: any, col: string, columns: string[], info: AdministratorQuery) {
  if (!shouldRenderColumn(columns, col)) return '';
  const tdAttributes = `_sortval_${col}` in row ? html`data-text="${row[`_sortval_${col}`]}"` : '';

  if (col === 'course' && 'course_id' in row) {
    return html`
      <td ${tdAttributes}>
        <a href="${config.urlPrefix}/course/${row['course_id']}">${row[col]}</a>
      </td>
    `;
  } else if (col === 'course_instance' && 'course_instance_id' in row) {
    return html`
      <td ${tdAttributes}>
        <a href="${config.urlPrefix}/course_instance/${row['course_instance_id']}">${row[col]}</a>
      </td>
    `;
  } else if (col === 'assessment' && 'assessment_id' in row && 'course_instance_id' in row) {
    return html`
      <td ${tdAttributes}>
        <a
          href="${config.urlPrefix}/course_instance/${row[
            'course_instance_id'
          ]}/instructor/assessment/${row['assessment_id']}"
        >
          ${row[col]}
        </a>
      </td>
    `;
  }

  if (row[col] == null) {
    return html`<td ${tdAttributes}></td>`;
  }

  if (info.resultFormats?.[col] === 'pre') {
    return html`
      <td ${tdAttributes}>
        <pre>${row[col]}</pre>
      </td>
    `;
  } else if (typeof row[col] === 'object') {
    return html`
      <td ${tdAttributes}>
        <code>${JSON.stringify(row[col])}</code>
      </td>
    `;
  }

  return html`<td ${tdAttributes}>${row[col]}</td>`;
}<|MERGE_RESOLUTION|>--- conflicted
+++ resolved
@@ -87,23 +87,7 @@
         <main id="content" class="container-fluid">
           <div class="card mb-4">
             <div class="card-header bg-primary text-white d-flex align-items-center">
-<<<<<<< HEAD
-              <h1 class="h6 font-weight-normal mb-0">
-                Query: <span class="text-monospace">${queryFilename}</span>
-              </h1>
-=======
-              <h1>Query: <span class="text-monospace">${sqlFilename}</span></h1>
-              <button
-                class="btn btn-xs btn-light ml-2 my-n2"
-                type="button"
-                data-toggle="collapse"
-                data-target="#sql-query"
-                aria-expanded="false"
-                aria-controls="sql-query"
-              >
-                Show SQL <i class="fas fa-caret-down"></i>
-              </button>
->>>>>>> e6c0aad9
+              <h1>Query: <span class="text-monospace">${queryFilename}</span></h1>
               <span class="ml-3">&mdash;</span>
               <span class="ml-3">${info.description}</span>
             </div>
