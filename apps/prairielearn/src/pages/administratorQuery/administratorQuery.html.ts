import { z } from 'zod';

import { formatDate } from '@prairielearn/formatter';
import { html } from '@prairielearn/html';
import { renderEjs } from '@prairielearn/html-ejs';

import { AdministratorQueryResultSchema } from '../../admin_queries/util.js';
import { HeadContents } from '../../components/HeadContents.html.js';
import { nodeModulesAssetPath } from '../../lib/assets.js';
import { config } from '../../lib/config.js';
import { QueryRun, QueryRunSchema } from '../../lib/db-types.js';

export const AdministratorQueryRunParamsSchema = z.object({
  name: z.string(),
  sql: z.string(),
  params: z.record(z.any()),
  authn_user_id: z.string(),
  error: z.string().optional().nullable(),
  result: AdministratorQueryResultSchema.nullable(),
  formatted_date: z.string().optional().nullable(),
});

export const AdministratorQuerySchema = z.object({
  description: z.string(),
  resultFormats: z.any().optional(),
  comment: z.any().optional(),
  params: z
    .array(
      z.object({
        name: z.string(),
        description: z.string(),
        default: z.string().optional(),
        comment: z.string().optional(),
      }),
    )
    .optional(),
  sqlFilename: z.string().optional(),
  link: z.string().optional(),
});
type AdministratorQuery = z.infer<typeof AdministratorQuerySchema>;

export const QueryRunRowSchema = QueryRunSchema.extend({
  user_name: z.string().nullable(),
  user_uid: z.string().nullable(),
});
export type QueryRunRow = z.infer<typeof QueryRunRowSchema>;

export function AdministratorQuery({
  resLocals,
  query_run_id,
  query_run,
  queryFilename,
  info,
  recent_query_runs,
}: {
  resLocals: Record<string, any>;
  query_run_id: string | null;
  query_run: QueryRun | null;
  queryFilename: string;
  info: AdministratorQuery;
  recent_query_runs: QueryRunRow[];
}) {
  return html`
    <!doctype html>
    <html lang="en">
      <head>
        ${HeadContents({ resLocals, pageTitle: queryFilename })}
        <link href="${nodeModulesAssetPath('highlight.js/styles/default.css')}" rel="stylesheet" />
        <link
          href="${nodeModulesAssetPath('tablesorter/dist/css/theme.bootstrap.min.css')}"
          rel="stylesheet"
        />
        <script src="${nodeModulesAssetPath(
            'tablesorter/dist/js/jquery.tablesorter.min.js',
          )}"></script>
        <script src="${nodeModulesAssetPath(
            'tablesorter/dist/js/jquery.tablesorter.widgets.min.js',
          )}"></script>
      </head>
      <body>
        ${renderEjs(import.meta.url, "<%- include('../partials/navbar') %>", {
          ...resLocals,
          navPage: 'admin',
          navSubPage: 'queries',
        })}

        <main id="content" class="container-fluid">
          <div class="card mb-4">
            <div class="card-header bg-primary text-white d-flex align-items-center">
              <h1>Query: <span class="text-monospace">${queryFilename}</span></h1>
              <span class="ml-3">&mdash;</span>
              <span class="ml-3">${info.description}</span>
            </div>

            <div class="card-body">
              <form name="run-query-form" method="POST">
                ${info.params
                  ? info.params.map(
                      (param) => html`
                        <div class="form-group">
                          <label for="param-${param.name}">${param.name}</label>
                          <input
                            class="form-control"
                            type="text"
                            id="param-${param.name}"
                            aria-describedby="param-${param.name}-help"
                            name="${param.name}"
                            autocomplete="off"
                            ${query_run?.params?.[param.name]
                              ? html`value="${query_run?.params[param.name]}"`
                              : html`value="${param.default ?? ''}"`}
                          />

                          <small id="param-${param.name}-help" class="form-text text-muted">
                            ${param.description}
                          </small>
                        </div>
                      `,
                    )
                  : null}
                <input type="hidden" name="__csrf_token" value="${resLocals.__csrf_token}" />
                <button type="submit" class="btn btn-primary">
                  <i class="fas fa-play"></i>
                  Run query ${query_run ? 'again' : null}
                </button>
              </form>
            </div>

            ${query_run
              ? html`
                  <div class="card-body d-flex align-items-center p-2 bg-secondary text-white">
                    Query ran at: ${query_run.date ? formatDate(query_run.date, 'UTC') : 'unknown'}
                    ${query_run?.result != null
                      ? html`
                          <div class="ml-auto">
                            <span class="mr-2" data-testid="row-count">
                              ${query_run.result.rows?.length ?? 0}
                              ${query_run.result.rows?.length === 1 ? 'row' : 'rows'}
                            </span>
                            <a
                              href="${`?query_run_id=${query_run_id}&format=json`}"
                              class="btn btn-sm btn-light"
                            >
                              <i class="fas fa-download" aria-hidden="true"></i> JSON
                            </a>
                            <a
                              href="${`?query_run_id=${query_run_id}&format=csv`}"
                              class="btn btn-sm btn-light"
                            >
                              <i class="fas fa-download" aria-hidden="true"></i> CSV
                            </a>
                          </div>
                        `
                      : ''}
                  </div>
                `
              : null}
            ${query_run?.error != null
              ? html` <p class="text-danger m-2">${query_run.error}</p> `
              : null}
            ${query_run?.result != null
              ? html`
                  <div class="table-responsive">
                    <table
                      class="table table-sm table-hover table-striped tablesorter"
<<<<<<< HEAD
                      aria-label="Query results"
=======
                      data-testid="results-table"
>>>>>>> b09ee139
                    >
                      <thead>
                        <tr>
                          ${query_run.result.columns?.map((col: string) =>
                            renderHeader(query_run.result?.columns, col),
                          )}
                        </tr>
                      </thead>

                      <tbody>
                        ${query_run.result.rows?.map(
                          (row: any) => html`
                            <tr>
                              ${query_run.result?.columns?.map((col: string) =>
                                renderCell(row, col, query_run.result?.columns, info),
                              )}
                            </tr>
                          `,
                        )}
                      </tbody>
                    </table>
                  </div>
                `
              : null}
          </div>

          <div class="card mb-4">
            <div class="card-header bg-primary text-white d-flex align-items-center">
              Recent query runs
            </div>
            <div class="table-responsive">
              ${recent_query_runs.length > 0
                ? html`
                    <table class="table table-sm" aria-label="Recent query runs">
                      <thead>
                        <tr>
                          <th>Date</th>
                          <th>Params</th>
                          <th>User name</th>
                          <th>User UID</th>
                        </tr>
                      </thead>
                      <tbody>
                        ${recent_query_runs.map(
                          (run) => html`
                            <tr>
                              <td>
                                <a href="${`?query_run_id=${run.id}`}">
                                  ${run.date ? formatDate(run.date, 'UTC') : html`&mdash;`}
                                </a>
                              </td>
                              <td>
                                <pre class="mb-0">${JSON.stringify(run.params)}</pre>
                              </td>
                              <td>${run.user_name}</td>
                              <td>${run.user_uid}</td>
                            </tr>
                          `,
                        )}
                      </tbody>
                    </table>
                  `
                : html`
                    <div class="card-body">
                      <div class="text-center text-muted">No recent runs found</div>
                    </div>
                  `}
            </div>
          </div>
        </main>
        <script>
          $(function () {
            $('.tablesorter').tablesorter({
              theme: 'bootstrap',
              widthFixed: true,
              headerTemplate: '{content} {icon}',
              widgets: ['uitheme', 'zebra'],
              widgetOptions: {
                zebra: ['even', 'odd'],
              },
            });
          });
        </script>
      </body>
    </html>
  `.toString();
}

function shouldRenderColumn(columns: string[], col: string) {
  if (col === 'course_id' && columns.includes('course')) {
    return false;
  }
  if (col === 'course_instance_id' && columns.includes('course_instance')) {
    return false;
  }
  if (
    col === 'assessment_id' &&
    columns.includes('assessment') &&
    columns.includes('course_instance_id')
  ) {
    return false;
  }
  if (/^_sortval_/.test(col)) {
    return false;
  }
  return true;
}

function renderHeader(columns: string[], col: string) {
  if (!shouldRenderColumn(columns, col)) return '';
  return html`<th>${col}</th>`;
}

function renderCell(row: any, col: string, columns: string[], info: AdministratorQuery) {
  if (!shouldRenderColumn(columns, col)) return '';
  const tdAttributes = `_sortval_${col}` in row ? html`data-text="${row[`_sortval_${col}`]}"` : '';

  if (col === 'course' && 'course_id' in row) {
    return html`
      <td ${tdAttributes}>
        <a href="${config.urlPrefix}/course/${row['course_id']}">${row[col]}</a>
      </td>
    `;
  } else if (col === 'course_instance' && 'course_instance_id' in row) {
    return html`
      <td ${tdAttributes}>
        <a href="${config.urlPrefix}/course_instance/${row['course_instance_id']}">${row[col]}</a>
      </td>
    `;
  } else if (col === 'assessment' && 'assessment_id' in row && 'course_instance_id' in row) {
    return html`
      <td ${tdAttributes}>
        <a
          href="${config.urlPrefix}/course_instance/${row[
            'course_instance_id'
          ]}/instructor/assessment/${row['assessment_id']}"
        >
          ${row[col]}
        </a>
      </td>
    `;
  }

  if (row[col] == null) {
    return html`<td ${tdAttributes}></td>`;
  }

  if (info.resultFormats?.[col] === 'pre') {
    return html`
      <td ${tdAttributes}>
        <pre>${row[col]}</pre>
      </td>
    `;
  } else if (typeof row[col] === 'object') {
    return html`
      <td ${tdAttributes}>
        <code>${JSON.stringify(row[col])}</code>
      </td>
    `;
  }

  return html`<td ${tdAttributes}>${row[col]}</td>`;
}<|MERGE_RESOLUTION|>--- conflicted
+++ resolved
@@ -163,11 +163,8 @@
                   <div class="table-responsive">
                     <table
                       class="table table-sm table-hover table-striped tablesorter"
-<<<<<<< HEAD
                       aria-label="Query results"
-=======
                       data-testid="results-table"
->>>>>>> b09ee139
                     >
                       <thead>
                         <tr>
