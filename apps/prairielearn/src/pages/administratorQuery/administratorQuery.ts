import { Router } from 'express';
import asyncHandler from 'express-async-handler';

import { stringify } from '@prairielearn/csv';
import { logger } from '@prairielearn/logger';
import * as sqldb from '@prairielearn/postgres';

import {
  type AdministratorQueryResult,
  loadAdminQueryModule,
} from '../../admin_queries/lib/util.js';
import { IdSchema, type QueryRun, QueryRunSchema } from '../../lib/db-types.js';

import { AdministratorQuery, QueryRunRowSchema } from './administratorQuery.html.js';

const router = Router();
const sql = sqldb.loadSqlEquiv(import.meta.url);

router.get(
  '/:query',
  asyncHandler(async (req, res, next) => {
    const module = await loadAdminQueryModule(req.params.query);

    let query_run_id: string | null = null;
    let query_run: QueryRun | null = null;
    if (req.query.query_run_id) {
      query_run_id = IdSchema.parse(req.query.query_run_id);
      query_run = await sqldb.queryRow(sql.select_query_run, { query_run_id }, QueryRunSchema);
    }

    if (!query_run && module.specs.params == null) {
      // if we don't have any params, do an immediate POST to run the query
      req.method = 'POST';
      return next();
    }

    if (req.query.format === 'json') {
      res.attachment(req.params.query + '.json');
      res.send(query_run?.result?.rows);
    } else if (req.query.format === 'csv') {
      res.attachment(req.params.query + '.csv');
      if (query_run?.result != null) {
        stringify(query_run.result?.rows, {
          header: true,
          columns: query_run.result?.columns,
        }).pipe(res);
      } else {
        res.send('');
      }
    } else {
      const recent_query_runs = await sqldb.queryRows(
        sql.select_recent_query_runs,
        { query_name: req.params.query },
        QueryRunRowSchema,
      );
      res.send(
        AdministratorQuery({
          resLocals: res.locals,
          query_run_id,
          query_run,
          queryFilename: req.params.query,
          info: module.specs,
          recent_query_runs,
        }),
      );
    }
  }),
);

router.post(
  '/:query',
  asyncHandler(async (req, res, _next) => {
    const module = await loadAdminQueryModule(req.params.query);

    const queryParams: Record<string, string> = {};
    module.specs.params?.forEach((p) => {
      queryParams[p.name] = req.body[p.name];
    });

    let error: string | null = null;
    let result: AdministratorQueryResult | null = null;
    try {
<<<<<<< HEAD
      const module = await import(/* @vite-ignore */ path.join(queriesDir, queryFilename));
=======
>>>>>>> 1cc849fa
      result = (await module.default(queryParams)) as AdministratorQueryResult;
    } catch (err) {
      logger.error(err);
      error = err.toString();
    }

    const query_run_id = await sqldb.queryRow(
      sql.insert_query_run,
      {
        name: req.params.query,
        params: queryParams,
        authn_user_id: res.locals.authn_user.user_id,
        error,
        result,
      },
      IdSchema,
    );
    res.redirect(`${req.baseUrl}${req.path}?query_run_id=${query_run_id}`);
  }),
);

export default router;<|MERGE_RESOLUTION|>--- conflicted
+++ resolved
@@ -80,10 +80,6 @@
     let error: string | null = null;
     let result: AdministratorQueryResult | null = null;
     try {
-<<<<<<< HEAD
-      const module = await import(/* @vite-ignore */ path.join(queriesDir, queryFilename));
-=======
->>>>>>> 1cc849fa
       result = (await module.default(queryParams)) as AdministratorQueryResult;
     } catch (err) {
       logger.error(err);
