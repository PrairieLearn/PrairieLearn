--- conflicted
+++ resolved
@@ -237,11 +237,7 @@
                           data-bs-toggle="popover"
                           data-bs-container="body"
                           data-bs-html="true"
-<<<<<<< HEAD
                           data-bs-title="Questions using ${image.image}"
-=======
-                          title="Questions using ${image.image}"
->>>>>>> e370a170
                           data-bs-content="${escapeHtml(
                             ListQuestionsPopover({ image, urlPrefix }),
                           )}"
