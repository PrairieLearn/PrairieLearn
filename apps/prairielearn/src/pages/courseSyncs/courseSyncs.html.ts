--- conflicted
+++ resolved
@@ -5,11 +5,8 @@
 import { escapeHtml, html } from '@prairielearn/html';
 import { renderEjs } from '@prairielearn/html-ejs';
 
-<<<<<<< HEAD
 import { HeadContents } from '../../components/HeadContents.html.js';
-=======
 import { JobStatus } from '../../components/JobStatus.html.js';
->>>>>>> 02718aaf
 import { config } from '../../lib/config.js';
 import {
   Course,
