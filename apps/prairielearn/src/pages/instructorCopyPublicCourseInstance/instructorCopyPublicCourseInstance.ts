--- conflicted
+++ resolved
@@ -3,11 +3,7 @@
 import z from 'zod';
 
 import * as error from '@prairielearn/error';
-<<<<<<< HEAD
-import { BooleanFromCheckboxSchema } from '@prairielearn/zod';
-=======
-import { DatetimeLocalStringSchema } from '@prairielearn/zod';
->>>>>>> 4c293c90
+import { BooleanFromCheckboxSchema, DatetimeLocalStringSchema } from '@prairielearn/zod';
 
 import { copyCourseInstanceBetweenCourses } from '../../lib/copy-content.js';
 import { propertyValueWithDefault } from '../../lib/editors.js';
