--- conflicted
+++ resolved
@@ -16,13 +16,8 @@
   asyncHandler(async (req, res) => {
     const { start_date, end_date, course_instance_id } = z
       .object({
-<<<<<<< HEAD
-        start_date: DatetimeLocalStringSchema,
-        end_date: DatetimeLocalStringSchema,
-=======
         start_date: z.union([z.literal(''), DatetimeLocalStringSchema]),
         end_date: z.union([z.literal(''), DatetimeLocalStringSchema]),
->>>>>>> 452e9c47
         course_instance_id: z.string(),
       })
       .parse(req.body);
