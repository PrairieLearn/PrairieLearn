--- conflicted
+++ resolved
@@ -4,13 +4,8 @@
     SELECT DISTINCT
       ON (
         CASE
-<<<<<<< HEAD
           WHEN $group_work THEN ai.team_id
-          ELSE u.user_id
-=======
-          WHEN $group_work THEN ai.group_id
           ELSE u.id
->>>>>>> 47890a36
         END,
         CASE
           WHEN $highest_score THEN NULL
@@ -69,13 +64,8 @@
       a.id = $assessment_id
     ORDER BY
       CASE
-<<<<<<< HEAD
         WHEN $group_work THEN ai.team_id
-        ELSE u.user_id
-=======
-        WHEN $group_work THEN ai.group_id
         ELSE u.id
->>>>>>> 47890a36
       END,
       CASE
         WHEN $highest_score THEN NULL
@@ -165,13 +155,8 @@
       teams_uid_list (g.id) AS uid_list
     FROM
       assessment_instances AS ai
-<<<<<<< HEAD
       LEFT JOIN teams AS g ON (g.id = ai.team_id)
-      LEFT JOIN users AS u ON (u.user_id = ai.user_id)
-=======
-      LEFT JOIN groups AS g ON (g.id = ai.group_id)
       LEFT JOIN users AS u ON (u.id = ai.user_id)
->>>>>>> 47890a36
     WHERE
       ai.assessment_id = $assessment_id
     ORDER BY
@@ -390,23 +375,13 @@
     '{}'::text[]
   ) AS roles
 FROM
-<<<<<<< HEAD
   team_configs AS gc
   JOIN teams AS g ON gc.id = g.team_config_id
   JOIN team_users AS gu ON g.id = gu.team_id
-  JOIN users AS u ON gu.user_id = u.user_id
+  JOIN users AS u ON gu.user_id = u.id
   LEFT JOIN team_user_roles AS gur ON (
     gur.team_id = g.id
-    AND gur.user_id = u.user_id
-=======
-  group_configs AS gc
-  JOIN groups AS g ON gc.id = g.group_config_id
-  JOIN group_users AS gu ON g.id = gu.group_id
-  JOIN users AS u ON gu.user_id = u.id
-  LEFT JOIN group_user_roles AS gur ON (
-    gur.group_id = g.id
     AND gur.user_id = u.id
->>>>>>> 47890a36
   )
   LEFT JOIN team_roles AS gr ON gur.team_role_id = gr.id
 WHERE
