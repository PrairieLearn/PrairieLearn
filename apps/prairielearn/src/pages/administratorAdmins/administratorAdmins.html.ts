import { escapeHtml, html } from '@prairielearn/html';

import { PageLayout } from '../../components/PageLayout.html.js';
import { type User } from '../../lib/db-types.js';

export function AdministratorAdmins({
  admins,
  resLocals,
}: {
  admins: User[];
  resLocals: Record<string, any>;
}) {
  return PageLayout({
    resLocals,
    pageTitle: 'Administrators',
    navContext: {
      type: 'plain',
      page: 'admin',
      subPage: 'administrators',
    },
    options: {
      fullWidth: true,
    },
    content: html`
      <div class="card mb-4">
        <div class="card-header bg-primary text-white d-flex align-items-center">
          <h1>Administrators</h1>
          <button
            type="button"
<<<<<<< HEAD
            class="btn btn-sm btn-light ml-auto"
=======
            class="btn btn-sm btn-light ms-auto"
>>>>>>> e370a170
            data-bs-toggle="popover"
            data-bs-container="body"
            data-bs-html="true"
            data-bs-placement="auto"
<<<<<<< HEAD
            data-bs-title="Add new administrator"
=======
            title="Add new administrator"
>>>>>>> e370a170
            data-bs-content="${escapeHtml(
              AdministratorInsertForm({
                csrfToken: resLocals.__csrf_token,
              }),
            )}"
            data-testid="administrator-insert-button"
          >
            <i class="fa fa-user-plus" aria-hidden="true"></i>
            <span class="d-none d-sm-inline">Add administrator</span>
          </button>
        </div>

        <div class="table-responsive">
          <table class="table table-sm table-hover table-striped" aria-label="Administrators">
            <thead>
              <tr>
                <th>UID</th>
                <th>Name</th>
                <th>Actions</th>
              </tr>
            </thead>

            <tbody>
              ${admins.map(
                (admin) => html`
                  <tr>
                    <td class="align-middle">${admin.uid}</td>
                    <td class="align-middle">${admin.name}</td>
                    <td class="align-middle">
                      <button
                        type="button"
<<<<<<< HEAD
                        class="btn btn-sm btn-danger float-right"
=======
                        class="btn btn-sm btn-danger float-end"
>>>>>>> e370a170
                        data-bs-toggle="popover"
                        data-bs-container="body"
                        data-bs-html="true"
                        data-bs-placement="auto"
<<<<<<< HEAD
                        data-bs-title="Remove administrator access"
=======
                        title="Remove administrator access"
>>>>>>> e370a170
                        data-bs-content="${escapeHtml(
                          AdministratorDeleteForm({
                            csrfToken: resLocals.__csrf_token,
                            uid: admin.uid,
                            userId: admin.user_id,
                          }),
                        )}"
                      >
                        <i class="fa fa-times" aria-hidden="true"></i> Remove
                      </button>
                    </td>
                  </tr>
                `,
              )}
            </tbody>
          </table>
        </div>

        <div class="card-footer">
          <small>
            Administrators have full access to every course and course instance. They are
            automatically Owners of every course and Instructors of every course instance. They can
            add and remove other administrators.
          </small>
        </div>
      </div>
    `,
  });
}

function AdministratorInsertForm({ csrfToken }: { csrfToken: string }) {
  return html`
    <form name="add-user-form" method="POST">
      <input type="hidden" name="__action" value="administrators_insert_by_user_uid" />
      <input type="hidden" name="__csrf_token" value="${csrfToken}" />
      <div class="mb-3">
        <label class="form-label" for="administratorInsertFormUid">UID:</label>
        <input
          type="text"
          class="form-control"
          id="administratorInsertFormUid"
          name="uid"
          placeholder="username@example.com"
        />
      </div>
      <div class="text-right">
        <button type="button" class="btn btn-secondary" data-bs-dismiss="popover">Cancel</button>
        <button type="submit" class="btn btn-primary">Add administrator</button>
      </div>
    </form>
  `;
}

function AdministratorDeleteForm({
  csrfToken,
  userId,
  uid,
}: {
  csrfToken: string;
  userId: string;
  uid: string;
}) {
  return html`
    <form name="add-user-form" method="POST">
      <input type="hidden" name="__action" value="administrators_delete_by_user_id" />
      <input type="hidden" name="__csrf_token" value="${csrfToken}" />
      <input type="hidden" name="user_id" value="${userId}" />
      <div class="mb-3"><strong>UID:</strong> ${uid}</div>
      <div class="text-right">
        <button type="button" class="btn btn-secondary" data-bs-dismiss="popover">Cancel</button>
        <button type="submit" class="btn btn-primary">Remove access</button>
      </div>
    </form>
  `;
}<|MERGE_RESOLUTION|>--- conflicted
+++ resolved
@@ -27,20 +27,12 @@
           <h1>Administrators</h1>
           <button
             type="button"
-<<<<<<< HEAD
-            class="btn btn-sm btn-light ml-auto"
-=======
             class="btn btn-sm btn-light ms-auto"
->>>>>>> e370a170
             data-bs-toggle="popover"
             data-bs-container="body"
             data-bs-html="true"
             data-bs-placement="auto"
-<<<<<<< HEAD
             data-bs-title="Add new administrator"
-=======
-            title="Add new administrator"
->>>>>>> e370a170
             data-bs-content="${escapeHtml(
               AdministratorInsertForm({
                 csrfToken: resLocals.__csrf_token,
@@ -72,20 +64,12 @@
                     <td class="align-middle">
                       <button
                         type="button"
-<<<<<<< HEAD
-                        class="btn btn-sm btn-danger float-right"
-=======
                         class="btn btn-sm btn-danger float-end"
->>>>>>> e370a170
                         data-bs-toggle="popover"
                         data-bs-container="body"
                         data-bs-html="true"
                         data-bs-placement="auto"
-<<<<<<< HEAD
                         data-bs-title="Remove administrator access"
-=======
-                        title="Remove administrator access"
->>>>>>> e370a170
                         data-bs-content="${escapeHtml(
                           AdministratorDeleteForm({
                             csrfToken: resLocals.__csrf_token,
