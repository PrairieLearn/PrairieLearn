--- conflicted
+++ resolved
@@ -27,53 +27,6 @@
   resLocals: Record<string, any>;
 }) {
   const { workspace_id, urlPrefix, __csrf_token } = resLocals;
-<<<<<<< HEAD
-=======
-  return html`
-    <!doctype html>
-    <html lang="en" class="h-100">
-      <head>
-        ${HeadContents({ resLocals, pageNote, pageTitle })}
-        <link href="${assetPath('stylesheets/workspace.css')}" rel="stylesheet" />
-        ${compiledScriptTag('workspaceClient.ts')}
-        ${resLocals.assessment?.type === 'Exam' && resLocals.assessment_instance_remaining_ms
-          ? html`${compiledScriptTag('examTimeLimitCountdown.ts')}
-            ${EncodedData(
-              {
-                serverRemainingMS: resLocals.assessment_instance_remaining_ms,
-                serverTimeLimitMS: resLocals.assessment_instance_time_limit_ms,
-                serverUpdateURL: `${resLocals.plainUrlPrefix}/course_instance/${resLocals.course_instance.id}/assessment_instance/${resLocals.assessment_instance.id}/time_remaining`,
-                canTriggerFinish: false,
-                showsTimeoutWarning: true,
-                reloadOnFail: false,
-                csrfToken: resLocals.__csrf_token,
-              },
-              'time-limit-data',
-            )}`
-          : ''}
-      </head>
-
-      <body
-        class="d-flex flex-column h-100"
-        data-socket-token="${socketToken}"
-        data-workspace-id="${workspace_id}"
-        data-heartbeat-interval-sec="${heartbeatIntervalSec}"
-        data-visibility-timeout-sec="${visibilityTimeoutSec}"
-      >
-        ${RebootModal({ __csrf_token })} ${ResetModal({ __csrf_token })}
-
-        <nav class="navbar navbar-light navbar-expand-lg bg-info align-items-center">
-          <div class="container-fluid">
-            <div class="d-flex flex-column me-3">
-              <h1 class="h6 fw-normal mb-0">
-                <a href="${navTitleHref}" target="_blank" style="color: #000;">${navTitle}</a>
-              </h1>
-              <span class="small" style="color: #000;">
-                <i class="fa fa-laptop-code" aria-hidden="true"></i>
-                PrairieLearn Workspace
-              </span>
-            </div>
->>>>>>> c4b86ec3
 
   return PageLayout({
     resLocals,
@@ -104,7 +57,7 @@
             {
               serverRemainingMS: resLocals.assessment_instance_remaining_ms,
               serverTimeLimitMS: resLocals.assessment_instance_time_limit_ms,
-              serverUpdateURL: `${resLocals.plainUrlPrefix}/course_instance/${resLocals.course_instance_id}/assessment_instance/${resLocals.assessment_instance.id}/time_remaining`,
+              serverUpdateURL: `${resLocals.plainUrlPrefix}/course_instance/${resLocals.course_instance.id}/assessment_instance/${resLocals.assessment_instance.id}/time_remaining`,
               canTriggerFinish: false,
               showsTimeoutWarning: true,
               reloadOnFail: false,
