--- conflicted
+++ resolved
@@ -11,19 +11,9 @@
 
 import { Workspace } from './workspace.html.js';
 
-<<<<<<< HEAD
 const sql = sqldb.loadSqlEquiv(import.meta.url);
 
-async function getNavTitleHref(
-  res: express.Response,
-  publicQuestionEndpoint: boolean,
-): Promise<string> {
-=======
-const router = Router();
-const sql = sqldb.loadSqlEquiv(import.meta.url);
-
-async function getNavTitleHref(res: Response): Promise<string> {
->>>>>>> d8a22d92
+async function getNavTitleHref(res: Response, publicQuestionEndpoint: boolean): Promise<string> {
   const variant_id = await selectVariantIdForWorkspace(res.locals.workspace_id);
 
   if (publicQuestionEndpoint) {
@@ -45,7 +35,7 @@
 }
 
 export default function ({ publicQuestionEndpoint }) {
-  const router = express.Router();
+  const router = Router();
 
   router.get(
     '/',
