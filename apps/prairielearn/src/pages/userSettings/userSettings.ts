import * as crypto from 'crypto';

import express from 'express';
import asyncHandler from 'express-async-handler';
import { v4 as uuidv4 } from 'uuid';
import { z } from 'zod';

import { HttpStatusError } from '@prairielearn/error';
import * as sqldb from '@prairielearn/postgres';

import { getPurchasesForUser } from '../../ee/lib/billing/purchases.js';
import { InstitutionSchema, EnumModeSchema, UserSchema } from '../../lib/db-types.js';
import { isEnterprise } from '../../lib/license.js';

import { AccessTokenSchema, UserSettings } from './userSettings.html.js';

const router = express.Router();
const sql = sqldb.loadSqlEquiv(import.meta.url);

router.get(
  '/',
  asyncHandler(async (req, res) => {
    const authn_user = UserSchema.parse(res.locals.authn_user);
    const authn_institution = InstitutionSchema.parse(res.locals.authn_institution);

    const accessTokens = await sqldb.queryRows(
      sql.select_access_tokens,
      {
        user_id: authn_user.user_id,
      },
      AccessTokenSchema,
    );

    // If the raw tokens are present for any of these hashes, include them
    // in this response and then delete them from memory
    const newAccessTokens: string[] = [];
    accessTokens.forEach((accessToken) => {
      if (accessToken.token) {
        newAccessTokens.push(accessToken.token);
      }
    });

    // Now that we've rendered these tokens, remove any tokens from the DB
    if (newAccessTokens.length > 0) {
      await sqldb.queryAsync(sql.clear_tokens_for_user, {
        user_id: authn_user.user_id,
      });
    }

    const purchases = isEnterprise() ? await getPurchasesForUser(authn_user.user_id) : [];

    const { mode } = await sqldb.callRow(
      'ip_to_mode',
      [req.ip, res.locals.req_date, authn_user.user_id],
<<<<<<< HEAD
      z.object({ mode: ModeSchema }),
=======
      EnumModeSchema,
>>>>>>> 8fd38fc9
    );

    res.send(
      UserSettings({
        authn_user,
        authn_institution,
        authn_provider_name: res.locals.authn_provider_name,
        accessTokens,
        newAccessTokens,
        purchases,
        isExamMode: mode !== 'Public',
        resLocals: res.locals,
      }),
    );
  }),
);

router.post(
  '/',
  asyncHandler(async (req, res) => {
    if (req.body.__action === 'token_generate') {
      const { mode } = await sqldb.callRow(
        'ip_to_mode',
        [req.ip, res.locals.req_date, res.locals.authn_user.user_id],
<<<<<<< HEAD
        z.object({ mode: ModeSchema }),
=======
        EnumModeSchema,
>>>>>>> 8fd38fc9
      );
      if (mode !== 'Public') {
        throw new HttpStatusError(403, 'Cannot generate access tokens in exam mode.');
      }

      const name = req.body.token_name;
      const token = uuidv4();
      const token_hash = crypto.createHash('sha256').update(token, 'utf8').digest('hex');

      await sqldb.queryAsync(sql.insert_access_token, {
        user_id: res.locals.authn_user.user_id,
        name,
        // The token will only be persisted until the next page render.
        // After that, we'll remove it from the database.
        token,
        token_hash,
      });
      res.redirect(req.originalUrl);
    } else if (req.body.__action === 'token_delete') {
      await sqldb.queryAsync(sql.delete_access_token, {
        token_id: req.body.token_id,
        user_id: res.locals.authn_user.user_id,
      });
      res.redirect(req.originalUrl);
    } else {
      throw new HttpStatusError(400, `unknown __action: ${req.body.__action}`);
    }
  }),
);

export default router;<|MERGE_RESOLUTION|>--- conflicted
+++ resolved
@@ -52,11 +52,7 @@
     const { mode } = await sqldb.callRow(
       'ip_to_mode',
       [req.ip, res.locals.req_date, authn_user.user_id],
-<<<<<<< HEAD
-      z.object({ mode: ModeSchema }),
-=======
-      EnumModeSchema,
->>>>>>> 8fd38fc9
+      z.object({ mode: EnumModeSchema }),
     );
 
     res.send(
@@ -81,11 +77,7 @@
       const { mode } = await sqldb.callRow(
         'ip_to_mode',
         [req.ip, res.locals.req_date, res.locals.authn_user.user_id],
-<<<<<<< HEAD
-        z.object({ mode: ModeSchema }),
-=======
-        EnumModeSchema,
->>>>>>> 8fd38fc9
+        z.object({ mode: EnumModeSchema }),
       );
       if (mode !== 'Public') {
         throw new HttpStatusError(403, 'Cannot generate access tokens in exam mode.');
