--- conflicted
+++ resolved
@@ -106,8 +106,6 @@
 
       await insertAccessToken(res.locals.authn_user.user_id, req.body.token_name);
 
-<<<<<<< HEAD
-=======
       await sqldb.execute(sql.insert_access_token, {
         user_id: res.locals.authn_user.user_id,
         name,
@@ -116,7 +114,7 @@
         token,
         token_hash,
       });
->>>>>>> af7f4411
+
       res.redirect(req.originalUrl);
     } else if (req.body.__action === 'token_delete') {
       await sqldb.execute(sql.delete_access_token, {
