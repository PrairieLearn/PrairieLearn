import * as crypto from 'crypto';

import express from 'express';
import asyncHandler from 'express-async-handler';
import { v4 as uuidv4 } from 'uuid';

import { HttpStatusError } from '@prairielearn/error';
import { flash } from '@prairielearn/flash';
import * as sqldb from '@prairielearn/postgres';

import { getPurchasesForUser } from '../../ee/lib/billing/purchases.js';
<<<<<<< HEAD
import { EnumModeSchema, InstitutionSchema, UserSchema } from '../../lib/db-types.js';
=======
import { InstitutionSchema, UserSchema } from '../../lib/db-types.js';
import { ipToMode } from '../../lib/exam-mode.js';
>>>>>>> 8f66c5ac
import { features } from '../../lib/features/index.js';
import { isEnterprise } from '../../lib/license.js';

import { AccessTokenSchema, UserSettings } from './userSettings.html.js';

const router = express.Router();
const sql = sqldb.loadSqlEquiv(import.meta.url);

router.get(
  '/',
  asyncHandler(async (req, res) => {
    const authn_user = UserSchema.parse(res.locals.authn_user);
    const authn_institution = InstitutionSchema.parse(res.locals.authn_institution);

    const accessTokens = await sqldb.queryRows(
      sql.select_access_tokens,
      {
        user_id: authn_user.user_id,
      },
      AccessTokenSchema,
    );

    // If the raw tokens are present for any of these hashes, include them
    // in this response and then delete them from memory
    const newAccessTokens: string[] = [];
    accessTokens.forEach((accessToken) => {
      if (accessToken.token) {
        newAccessTokens.push(accessToken.token);
      }
    });

    // Now that we've rendered these tokens, remove any tokens from the DB
    if (newAccessTokens.length > 0) {
      await sqldb.queryAsync(sql.clear_tokens_for_user, {
        user_id: authn_user.user_id,
      });
    }

    const purchases = isEnterprise() ? await getPurchasesForUser(authn_user.user_id) : [];

    const { mode } = await ipToMode({
      ip: req.ip,
      date: res.locals.req_date,
      authn_user_id: authn_user.user_id,
    });

    const showEnhancedNavigationToggle = await features.enabled('enhanced-navigation-user-toggle', {
      user_id: authn_user.user_id,
    });
    const enhancedNavigationEnabled = await features.enabled('enhanced-navigation', {
      user_id: authn_user.user_id,
    });

    res.send(
      UserSettings({
        authn_user,
        authn_institution,
        authn_provider_name: res.locals.authn_provider_name,
        accessTokens,
        newAccessTokens,
        purchases,
        isExamMode: mode !== 'Public',
        showEnhancedNavigationToggle,
        enhancedNavigationEnabled,
        resLocals: res.locals,
      }),
    );
  }),
);

router.post(
  '/',
  asyncHandler(async (req, res) => {
    if (req.body.__action === 'update_features') {
      const context = { user_id: res.locals.authn_user.user_id };

      if (await features.enabled('enhanced-navigation-user-toggle', context)) {
        if (req.body.enhanced_navigation) {
          await features.enable('enhanced-navigation', context);
        } else {
          await features.disable('enhanced-navigation', context);
        }
      }

      flash('success', 'Features updated successfully.');
      res.redirect(req.originalUrl);
    } else if (req.body.__action === 'token_generate') {
      const { mode } = await ipToMode({
        ip: req.ip,
        date: res.locals.req_date,
        authn_user_id: res.locals.authn_user.user_id,
      });
      if (mode !== 'Public') {
        throw new HttpStatusError(403, 'Cannot generate access tokens in exam mode.');
      }

      const name = req.body.token_name;
      const token = uuidv4();
      const token_hash = crypto.createHash('sha256').update(token, 'utf8').digest('hex');

      await sqldb.queryAsync(sql.insert_access_token, {
        user_id: res.locals.authn_user.user_id,
        name,
        // The token will only be persisted until the next page render.
        // After that, we'll remove it from the database.
        token,
        token_hash,
      });
      res.redirect(req.originalUrl);
    } else if (req.body.__action === 'token_delete') {
      await sqldb.queryAsync(sql.delete_access_token, {
        token_id: req.body.token_id,
        user_id: res.locals.authn_user.user_id,
      });
      res.redirect(req.originalUrl);
    } else {
      throw new HttpStatusError(400, `unknown __action: ${req.body.__action}`);
    }
  }),
);

export default router;<|MERGE_RESOLUTION|>--- conflicted
+++ resolved
@@ -9,12 +9,7 @@
 import * as sqldb from '@prairielearn/postgres';
 
 import { getPurchasesForUser } from '../../ee/lib/billing/purchases.js';
-<<<<<<< HEAD
 import { EnumModeSchema, InstitutionSchema, UserSchema } from '../../lib/db-types.js';
-=======
-import { InstitutionSchema, UserSchema } from '../../lib/db-types.js';
-import { ipToMode } from '../../lib/exam-mode.js';
->>>>>>> 8f66c5ac
 import { features } from '../../lib/features/index.js';
 import { isEnterprise } from '../../lib/license.js';
 
