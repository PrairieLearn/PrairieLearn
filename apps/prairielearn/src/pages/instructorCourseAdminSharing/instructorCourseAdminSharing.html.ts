--- conflicted
+++ resolved
@@ -6,6 +6,28 @@
 import { Modal } from '../../components/Modal.html.js';
 import { Navbar } from '../../components/Navbar.html.js';
 import { CourseSyncErrorsAndWarnings } from '../../components/SyncErrorsAndWarnings.html.js';
+
+const addSharingSetPopover = (resLocals) => {
+  return html`
+    <form name="sharing-set-create" method="POST">
+      <input type="hidden" name="__action" value="sharing_set_create">
+      <input type="hidden" name="__csrf_token" value="${resLocals.__csrf_token}">
+
+      <div class="form-group mb-4">
+        <p class=form-text>
+          Enter the name of the sharing set you would like to create.
+        </p>
+      </div>
+      <div class=form-group>
+        <input class="form-control form-control-sm" type="text" name="sharing_set_name" required/>
+      <div>
+      <div class="text-right mt-4">
+        <button type="button" class="btn btn-secondary" onclick="$('#courseSharingSetAdd').popover('hide')">Cancel</button>
+        <button type="submit" class="btn btn-primary">Create Sharing Set</button>
+      </div>
+    </form>
+  `.toString();
+};
 
 export const SharingSetRowSchema = z.object({
   name: z.string(),
@@ -14,31 +36,6 @@
 });
 type SharingSetRow = z.infer<typeof SharingSetRowSchema>;
 
-<<<<<<< HEAD
-const addSharingSetPopover = (resLocals) => {
-  return html`
-    <form name="sharing-set-create" method="POST">
-      <input type="hidden" name="__action" value="sharing_set_create">
-      <input type="hidden" name="__csrf_token" value="${resLocals.__csrf_token}">
-
-      <div class="form-group mb-4">
-        <p class=form-text>
-          Enter the name of the sharing set you would like to create.
-        </p>
-      </div>
-      <div class=form-group>
-        <input class="form-control form-control-sm" type="text" name="sharing_set_name" required/>
-      <div>
-      <div class="text-right mt-4">
-        <button type="button" class="btn btn-secondary" onclick="$('#courseSharingSetAdd').popover('hide')">Cancel</button>
-        <button type="submit" class="btn btn-primary">Create Sharing Set</button>
-      </div>
-    </form>
-  `.toString();
-};
-
-const addCourseToSharingSetPopover = (resLocals, sharing_set) => {
-=======
 function AddCourseToSharingSetPopover({
   sharing_set,
   resLocals,
@@ -46,7 +43,6 @@
   sharing_set: SharingSetRow;
   resLocals: Record<string, any>;
 }) {
->>>>>>> ae9a7c5d
   return html`
     <form name="sharing-set-access-add-${sharing_set.id}" method="POST">
       <input type="hidden" name="__action" value="course_sharing_set_add" />
@@ -183,25 +179,27 @@
                   <th>Sharing name</th>
                   <td data-testid="sharing-name">
                     ${sharingName !== null ? sharingName : ''}
-                    ${isCourseOwner
-                      ? html`
-                          <button
-                            type="button"
-                            class="btn btn-xs btn-secondary mx-2"
-                            id="chooseSharingName"
-                            title="Choose Sharing Name"
-                            data-toggle="modal"
-                            data-target="#chooseSharingNameModal"
-                          >
-                            <i class="fas fa-share-nodes" aria-hidden="true"></i>
-                            <span class="d-none d-sm-inline">Choose Sharing Name</span>
-                          </button>
-                          ${ChooseSharingNameModal({
-                            canChooseSharingName,
-                            csrfToken: resLocals.__csrf_token,
-                          })}
-                        `
-                      : ''}
+                    ${
+                      isCourseOwner
+                        ? html`
+                            <button
+                              type="button"
+                              class="btn btn-xs btn-secondary mx-2"
+                              id="chooseSharingName"
+                              title="Choose Sharing Name"
+                              data-toggle="modal"
+                              data-target="#chooseSharingNameModal"
+                            >
+                              <i class="fas fa-share-nodes" aria-hidden="true"></i>
+                              <span class="d-none d-sm-inline">Choose Sharing Name</span>
+                            </button>
+                            ${ChooseSharingNameModal({
+                              canChooseSharingName,
+                              csrfToken: resLocals.__csrf_token,
+                            })}
+                          `
+                        : ''
+                    }
                   </td>
                 </tr>
                 <tr>
@@ -243,35 +241,34 @@
           </div>
 
           <div class="card mb-4">
-<<<<<<< HEAD
             <div class="card-header bg-primary">
               <div class="row align-items-center justify-content-between">
                 <div class="col-auto">
                   <span class="text-white">Sharing Sets</span>
                 </div>
-                ${isCourseOwner
-                  ? html`<div class="col-auto">
-                      <button
-                        type="button"
-                        class="btn btn-light btn-sm ml-auto"
-                        id="courseSharingSetAdd"
-                        data-toggle="popover"
-                        data-container="body"
-                        data-html="true"
-                        data-placement="auto"
-                        title="Create Sharing Set"
-                        data-content="${addSharingSetPopover(resLocals)}"
-                      >
-                        <i class="fas fa-plus" aria-hidden="true"></i>
-                        <span class="d-none d-sm-inline">Create Sharing Set</span>
-                      </button>
-                    </div>`
-                  : ''}
+                ${
+                  isCourseOwner
+                    ? html`<div class="col-auto">
+                        <button
+                          type="button"
+                          class="btn btn-light btn-sm ml-auto"
+                          id="courseSharingSetAdd"
+                          data-toggle="popover"
+                          data-container="body"
+                          data-html="true"
+                          data-placement="auto"
+                          title="Create Sharing Set"
+                          data-content="${addSharingSetPopover(resLocals)}"
+                        >
+                          <i class="fas fa-plus" aria-hidden="true"></i>
+                          <span class="d-none d-sm-inline">Create Sharing Set</span>
+                        </button>
+                      </div>`
+                    : ''
+                }
               </div>
-=======
             <div class="card-header bg-primary text-white d-flex align-items-center">
               <h2>Sharing Sets</h2>
->>>>>>> ae9a7c5d
             </div>
             <table class="table table-sm table-hover table-striped" aria-label="Sharing sets">
               <thead>
