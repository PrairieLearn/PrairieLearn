--- conflicted
+++ resolved
@@ -1,6 +1,6 @@
+import { Modal } from '@prairielearn/bootstrap';
 import { html } from '@prairielearn/html';
 import { renderEjs } from '@prairielearn/html-ejs';
-import { Modal } from '@prairielearn/bootstrap';
 
 const addSharingSetPopover = (resLocals) => {
   return html`
@@ -60,14 +60,12 @@
   `.toString();
 };
 
-<<<<<<< HEAD
-
 /*
  * TEST, better way to choose body and footer based on deletable?
  * Doing it with the " ? : " operator makes the Modal appear as an arrow tag above the button.
- * 
+ *
  * Also, the modals are a different format. They are longer than the originals and not centered vertically.
-*/
+ */
 function chooseSharingNameModal(canChooseSharingName, csrfToken) {
   let body = '';
   let footer = '';
@@ -77,79 +75,17 @@
       <div>
         <label for="course_sharing_name">Enter Sharing Name</label>
         <input class="form-control" type="text" name="course_sharing_name" required />
-=======
-const chooseSharingNameModal = (canChooseSharingName, resLocals) => {
-  return html`
-    <div
-      class="modal fade"
-      id="chooseSharingNameModal"
-      tabindex="-1"
-      role="dialog"
-      aria-hidden="true"
-    >
-      <div class="modal-dialog modal-dialog-centered" role="document">
-        <div class="modal-content">
-          <div class="modal-header">
-            <h5 class="modal-title">Choose Sharing Name</h5>
-            <button type="button" class="close" data-dismiss="modal" aria-label="Close">
-              <span aria-hidden="true">&times;</span>
-            </button>
-          </div>
-          ${canChooseSharingName
-            ? html`
-                <form name="choose-sharing-name" method="POST">
-                  <input type="hidden" name="__action" value="choose_sharing_name" />
-                  <input type="hidden" name="__csrf_token" value="${resLocals.__csrf_token}" />
-                  <div class="modal-body">
-                    <p class="form-text">Enter the sharing name you would like for your course.</p>
-                    <div>
-                      <label for="course_sharing_name">Enter Sharing Name</label>
-                      <input class="form-control" type="text" name="course_sharing_name" required />
-                    </div>
-                    <p>
-                      <strong
-                        >Once you have shared a question either publicly or with another course, you
-                        will no longer be able to change your sharing name.</strong
-                      >
-                      Doing so would break the assessments of other courses that have imported your
-                      questions. It is recommended that you choose something short but descriptive.
-                      For example, if you're teaching a calculus course at a university that goes by
-                      the abbreviation 'XYZ', then you could choose the sharing name 'xyz-calculus'.
-                      Then other courses will import questions from your course with the syntax
-                      '@xyz-calculus/qid'.
-                    </p>
-                  </div>
-                  <div class="modal-footer">
-                    <div class="text-right mt-4">
-                      <button type="submit" class="btn btn-primary">Choose Sharing Name</button>
-                    </div>
-                  </div>
-                </form>
-              `
-            : html`
-                <div class="modal-body">
-                  <p class="form-text">
-                    <strong>Unable to change your course's sharing name.</strong>
-                  </p>
-                  <p>
-                    Your course's sharing name cannot be changed because at least one question has
-                    been shared. Doing so would break the assessments of other courses that have
-                    imported your questions.
-                  </p>
-                </div>
-              `}
-        </div>
->>>>>>> ac4b7acf
       </div>
       <p>
-        <strong>Once you have shared a question either publicly or with another course, you
-          will no longer be able to change your sharing name.</strong>
-        Doing so would break the assessments of other courses that have imported your
-        questions. It is recommended that you choose something short but descriptive.
-        For example, if you're teaching a calculus course at a university that goes by
-        the abbreviation 'XYZ', then you could choose the sharing name 'xyz-calculus'.
-        Then other courses will import questions from your course with the syntax
-        '@xyz-calculus/qid'.
+        <strong
+          >Once you have shared a question either publicly or with another course, you will no
+          longer be able to change your sharing name.</strong
+        >
+        Doing so would break the assessments of other courses that have imported your questions. It
+        is recommended that you choose something short but descriptive. For example, if you're
+        teaching a calculus course at a university that goes by the abbreviation 'XYZ', then you
+        could choose the sharing name 'xyz-calculus'. Then other courses will import questions from
+        your course with the syntax '@xyz-calculus/qid'.
       </p>
     `;
     footer = html`
@@ -159,23 +95,23 @@
     `;
   } else {
     footer = html`
-      <p>
-        Unable to delete sharing set because the sharing set has been shared 
-        and at least one question has been added. Doing so would break the 
-        assessments of other courses that have imported your questions.
-      </p>
+    <strong>Unable to change your course's sharing name.</strong>
+    </p>
+    <p>
+      Your course's sharing name cannot be changed because at least one question has
+      been shared. Doing so would break the assessments of other courses that have
+      imported your questions.
+    </p>
       <button type="button" class="btn btn-secondary" data-dismiss="modal">Close</button>
     `;
   }
   return Modal({
     title: 'Choose Sharing Name',
     id: 'chooseSharingNameModal',
-    body: body,
-    footer: footer,
+    body,
+    footer,
   });
 }
-
-
 
 export const InstructorSharing = ({
   sharingName,
