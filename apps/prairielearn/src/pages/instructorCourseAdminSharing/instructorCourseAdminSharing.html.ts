--- conflicted
+++ resolved
@@ -13,34 +13,6 @@
   shared_with: z.string().array(),
 });
 type SharingSetRow = z.infer<typeof SharingSetRowSchema>;
-
-<<<<<<< HEAD
-const addCourseToSharingSetPopover = (resLocals, sharing_set) => {
-=======
-function AddSharingSetPopover({ csrfToken }: { csrfToken: string }) {
-  return html`
-    <form name="sharing-set-create" method="POST">
-      <input type="hidden" name="__action" value="sharing_set_create" />
-      <input type="hidden" name="__csrf_token" value="${csrfToken}" />
-
-      <div class="form-group">
-        <label for="sharing_set_name">Sharing set name</label>
-        <input
-          class="form-control form-control-sm"
-          type="text"
-          name="sharing_set_name"
-          id="sharing_set_name"
-          required
-        />
-      </div>
-
-      <div class="text-right mt-4">
-        <button type="button" class="btn btn-secondary" data-dismiss="popover">Cancel</button>
-        <button type="submit" class="btn btn-primary">Create Sharing Set</button>
-      </div>
-    </form>
-  `;
-}
 
 function AddCourseToSharingSetPopover({
   sharing_set,
@@ -49,7 +21,6 @@
   sharing_set: SharingSetRow;
   resLocals: Record<string, any>;
 }) {
->>>>>>> 05df687f
   return html`
     <form name="sharing-set-access-add-${sharing_set.id}" method="POST">
       <input type="hidden" name="__action" value="course_sharing_set_add" />
@@ -246,38 +217,8 @@
           </div>
 
           <div class="card mb-4">
-<<<<<<< HEAD
-            <div class="card-header bg-primary">
-              <div class="row align-items-center justify-content-between">
-                <div class="col-auto">
-                  <span class="text-white">Sharing Sets</span>
-                </div>
-              </div>
-=======
             <div class="card-header bg-primary text-white d-flex align-items-center">
               <h2>Sharing Sets</h2>
-              ${isCourseOwner
-                ? html`
-                    <button
-                      type="button"
-                      class="btn btn-light btn-sm ml-auto"
-                      data-toggle="popover"
-                      data-container="body"
-                      data-html="true"
-                      data-placement="auto"
-                      title="Create Sharing Set"
-                      data-content="${escapeHtml(
-                        AddSharingSetPopover({
-                          csrfToken: resLocals.__csrf_token,
-                        }),
-                      )}"
-                    >
-                      <i class="fas fa-plus" aria-hidden="true"></i>
-                      <span class="d-none d-sm-inline">Create Sharing Set</span>
-                    </button>
-                  `
-                : ''}
->>>>>>> 05df687f
             </div>
             <table class="table table-sm table-hover table-striped" aria-label="Sharing sets">
               <thead>
