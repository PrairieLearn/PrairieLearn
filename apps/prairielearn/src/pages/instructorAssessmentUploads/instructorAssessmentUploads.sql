--- conflicted
+++ resolved
@@ -5,13 +5,8 @@
   u.uid AS user_uid
 FROM
   job_sequences AS js
-<<<<<<< HEAD
   JOIN courses AS c ON (c.id = js.course_id)
-  JOIN users AS u ON (u.user_id = js.user_id)
-=======
-  JOIN pl_courses AS c ON (c.id = js.course_id)
   JOIN users AS u ON (u.id = js.user_id)
->>>>>>> 47890a36
 WHERE
   js.assessment_id = $assessment_id
   AND js.type IN (
