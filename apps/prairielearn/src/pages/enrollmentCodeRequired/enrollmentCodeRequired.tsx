--- conflicted
+++ resolved
@@ -43,18 +43,14 @@
       });
     });
 
-<<<<<<< HEAD
     const needsToSelfEnroll =
       existingEnrollment == null ||
       !['joined', 'invited', 'removed'].includes(existingEnrollment.status);
-=======
+
     const enrollmentManagementEnabled = await features.enabledFromLocals(
       'enrollment-management',
       res.locals,
     );
->>>>>>> aeedb639
-
-    const selfEnrollmentEnabled = courseInstance.self_enrollment_enabled;
 
     const institutionRestrictionSatisfied =
       res.locals.authn_user.institution_id === res.locals.course.institution_id ||
@@ -68,6 +64,8 @@
     const selfEnrollmentExpired =
       courseInstance.self_enrollment_enabled_before_date != null &&
       new Date() >= courseInstance.self_enrollment_enabled_before_date;
+
+    const selfEnrollmentEnabled = courseInstance.self_enrollment_enabled;
 
     if (!selfEnrollmentEnabled && needsToSelfEnroll) {
       res
