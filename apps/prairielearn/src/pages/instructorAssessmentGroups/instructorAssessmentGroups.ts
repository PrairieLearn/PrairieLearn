--- conflicted
+++ resolved
@@ -5,7 +5,6 @@
 import * as error from '@prairielearn/error';
 import { flash } from '@prairielearn/flash';
 import * as sqldb from '@prairielearn/postgres';
-import { UniqueUidsFromStringSchema } from '@prairielearn/zod';
 
 import { GroupConfigSchema } from '../../lib/db-types.js';
 import { randomGroups, uploadInstanceGroups } from '../../lib/group-update.js';
@@ -18,10 +17,7 @@
   leaveGroup,
 } from '../../lib/groups.js';
 import { assessmentFilenamePrefix } from '../../lib/sanitize-name.js';
-<<<<<<< HEAD
-=======
 import { parseUniqueValuesFromString } from '../../lib/string-util.js';
->>>>>>> 65172ae9
 import { createAuthzMiddleware } from '../../middlewares/authzHelper.js';
 
 import {
@@ -126,11 +122,7 @@
         course_instance: res.locals.course_instance,
         assessment: res.locals.assessment,
         group_name: req.body.group_name,
-<<<<<<< HEAD
-        uids: UniqueUidsFromStringSchema(MAX_UIDS).parse(req.body.uids),
-=======
         uids: parseUniqueValuesFromString(req.body.uids, MAX_UIDS),
->>>>>>> 65172ae9
         authn_user_id: res.locals.authn_user.user_id,
         authzData: res.locals.authz_data,
       }).catch((err) => {
@@ -143,11 +135,7 @@
 
       res.redirect(req.originalUrl);
     } else if (req.body.__action === 'add_member') {
-<<<<<<< HEAD
-      for (const uid of UniqueUidsFromStringSchema(MAX_UIDS).parse(req.body.add_member_uids)) {
-=======
       for (const uid of parseUniqueValuesFromString(req.body.add_member_uids, MAX_UIDS)) {
->>>>>>> 65172ae9
         try {
           await addUserToGroup({
             course_instance: res.locals.course_instance,
