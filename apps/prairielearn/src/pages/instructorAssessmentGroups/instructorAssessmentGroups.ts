import { Router } from 'express';
import asyncHandler from 'express-async-handler';
import { z } from 'zod';

import * as error from '@prairielearn/error';
import { flash } from '@prairielearn/flash';
import * as sqldb from '@prairielearn/postgres';

import { GroupConfigSchema } from '../../lib/db-types.js';
import { randomGroups, uploadInstanceGroups } from '../../lib/group-update.js';
import {
  GroupOperationError,
  addUserToGroup,
  createGroup,
  deleteAllGroups,
  deleteGroup,
  leaveGroup,
} from '../../lib/groups.js';
import { assessmentFilenamePrefix } from '../../lib/sanitize-name.js';
import { parseUidsString } from '../../lib/user.js';
import { createAuthzMiddleware } from '../../middlewares/authzHelper.js';

import {
  GroupUsersRowSchema,
  InstructorAssessmentGroups,
} from './instructorAssessmentGroups.html.js';

const router = Router();
const sql = sqldb.loadSqlEquiv(import.meta.url);

/**
 * The maximum number of UIDs that can be provided in a single request.
 */
const MAX_UIDS = 50;

router.get(
  '/',
  createAuthzMiddleware({
    oneOfPermissions: ['has_course_instance_permission_view'],
    unauthorizedUsers: 'block',
  }),
  asyncHandler(async (req, res) => {
    const prefix = assessmentFilenamePrefix(
      res.locals.assessment,
      res.locals.assessment_set,
      res.locals.course_instance,
      res.locals.course,
    );
    const groupsCsvFilename = prefix + 'groups.csv';

    const groupConfigInfo = await sqldb.queryOptionalRow(
      sql.config_info,
      { assessment_id: res.locals.assessment.id },
      GroupConfigSchema,
    );

    if (!groupConfigInfo) {
      res.send(InstructorAssessmentGroups({ resLocals: res.locals }));
      return;
    }

    const groups = await sqldb.queryRows(
      sql.select_group_users,
      { group_config_id: groupConfigInfo.id },
      GroupUsersRowSchema,
    );

    const notAssigned = await sqldb.queryRows(
      sql.select_not_in_group,
      {
        group_config_id: groupConfigInfo.id,
        course_instance_id: groupConfigInfo.course_instance_id,
      },
      z.string(),
    );

    res.send(
      InstructorAssessmentGroups({
        resLocals: res.locals,
        groupsCsvFilename,
        groupConfigInfo,
        groups,
        notAssigned,
      }),
    );
  }),
);

router.post(
  '/',
  asyncHandler(async (req, res) => {
    if (!res.locals.authz_data.has_course_instance_permission_view) {
      throw new error.HttpStatusError(403, 'Access denied (must be a student data editor)');
    }

    if (req.body.__action === 'upload_assessment_groups') {
<<<<<<< HEAD
      const job_sequence_id = await uploadInstanceGroups(
        res.locals.assessment.id,
        req.file,
        res.locals.user.user_id,
        res.locals.authn_user.user_id,
        res.locals.authz_data,
      );
=======
      const job_sequence_id = await uploadInstanceGroups({
        course_instance: res.locals.course_instance,
        assessment: res.locals.assessment,
        csvFile: req.file,
        user_id: res.locals.user.user_id,
        authn_user_id: res.locals.authn_user.user_id,
      });
>>>>>>> be264eb7
      res.redirect(res.locals.urlPrefix + '/jobSequence/' + job_sequence_id);
    } else if (req.body.__action === 'random_assessment_groups') {
      const job_sequence_id = await randomGroups({
        course_instance: res.locals.course_instance,
        assessment: res.locals.assessment,
        user_id: res.locals.user.user_id,
        authn_user_id: res.locals.authn_user.user_id,
        max_group_size: Number(req.body.max_group_size),
        min_group_size: Number(req.body.min_group_size),
      });
      res.redirect(res.locals.urlPrefix + '/jobSequence/' + job_sequence_id);
    } else if (req.body.__action === 'delete_all') {
      await deleteAllGroups(res.locals.assessment.id, res.locals.authn_user.user_id);
      res.redirect(req.originalUrl);
    } else if (req.body.__action === 'add_group') {
<<<<<<< HEAD
      const assessment_id = res.locals.assessment.id;
      const group_name = req.body.group_name;

      await createGroup(
        group_name,
        assessment_id,
        parseUidsString(req.body.uids, MAX_UIDS),
        res.locals.authn_user.user_id,
        res.locals.authz_data,
      ).catch((err) => {
=======
      await createGroup({
        course_instance: res.locals.course_instance,
        assessment: res.locals.assessment,
        group_name: req.body.group_name,
        uids: parseUidsString(req.body.uids, MAX_UIDS),
        authn_user_id: res.locals.authn_user.user_id,
      }).catch((err) => {
>>>>>>> be264eb7
        if (err instanceof GroupOperationError) {
          flash('error', err.message);
        } else {
          throw err;
        }
      });

      res.redirect(req.originalUrl);
    } else if (req.body.__action === 'add_member') {
      for (const uid of parseUidsString(req.body.add_member_uids, MAX_UIDS)) {
        try {
          await addUserToGroup({
            course_instance: res.locals.course_instance,
            assessment: res.locals.assessment,
            group_id: req.body.group_id,
            uid,
            authn_user_id: res.locals.authn_user.user_id,
            enforceGroupSize: false, // Enforce group size limits (instructors can override limits)
            authzData: res.locals.authz_data,
          });
        } catch (err) {
          if (err instanceof GroupOperationError) {
            flash('error', `Failed to add the user ${uid}: ${err.message}`);
          } else {
            throw err;
          }
        }
      }
      res.redirect(req.originalUrl);
    } else if (req.body.__action === 'delete_member') {
      const assessment_id = res.locals.assessment.id;
      const group_id = req.body.group_id;
      const user_id = req.body.user_id;
      await leaveGroup(assessment_id, user_id, res.locals.authn_user.user_id, group_id);
      res.redirect(req.originalUrl);
    } else if (req.body.__action === 'delete_group') {
      await deleteGroup(res.locals.assessment.id, req.body.group_id, res.locals.authn_user.user_id);
      res.redirect(req.originalUrl);
    } else {
      throw new error.HttpStatusError(400, `unknown __action: ${req.body.__action}`);
    }
  }),
);

export default router;<|MERGE_RESOLUTION|>--- conflicted
+++ resolved
@@ -94,23 +94,14 @@
     }
 
     if (req.body.__action === 'upload_assessment_groups') {
-<<<<<<< HEAD
-      const job_sequence_id = await uploadInstanceGroups(
-        res.locals.assessment.id,
-        req.file,
-        res.locals.user.user_id,
-        res.locals.authn_user.user_id,
-        res.locals.authz_data,
-      );
-=======
       const job_sequence_id = await uploadInstanceGroups({
         course_instance: res.locals.course_instance,
         assessment: res.locals.assessment,
         csvFile: req.file,
         user_id: res.locals.user.user_id,
         authn_user_id: res.locals.authn_user.user_id,
+        authzData: res.locals.authz_data,
       });
->>>>>>> be264eb7
       res.redirect(res.locals.urlPrefix + '/jobSequence/' + job_sequence_id);
     } else if (req.body.__action === 'random_assessment_groups') {
       const job_sequence_id = await randomGroups({
@@ -126,26 +117,14 @@
       await deleteAllGroups(res.locals.assessment.id, res.locals.authn_user.user_id);
       res.redirect(req.originalUrl);
     } else if (req.body.__action === 'add_group') {
-<<<<<<< HEAD
-      const assessment_id = res.locals.assessment.id;
-      const group_name = req.body.group_name;
-
-      await createGroup(
-        group_name,
-        assessment_id,
-        parseUidsString(req.body.uids, MAX_UIDS),
-        res.locals.authn_user.user_id,
-        res.locals.authz_data,
-      ).catch((err) => {
-=======
       await createGroup({
         course_instance: res.locals.course_instance,
         assessment: res.locals.assessment,
         group_name: req.body.group_name,
         uids: parseUidsString(req.body.uids, MAX_UIDS),
         authn_user_id: res.locals.authn_user.user_id,
+        authzData: res.locals.authz_data,
       }).catch((err) => {
->>>>>>> be264eb7
         if (err instanceof GroupOperationError) {
           flash('error', err.message);
         } else {
