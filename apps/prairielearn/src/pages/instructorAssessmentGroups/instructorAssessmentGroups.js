// @ts-check
const asyncHandler = require('express-async-handler');
import * as express from 'express';
import * as path from 'path';
const debug = require('debug')('prairielearn:' + path.basename(__filename, '.js'));
import { z } from 'zod';
import * as error from '@prairielearn/error';
import { flash } from '@prairielearn/flash';
import * as sqldb from '@prairielearn/postgres';

import { assessmentFilenamePrefix } from '../../lib/sanitize-name';
import {
  GroupOperationError,
  addUserToGroup,
  createGroup,
  deleteAllGroups,
<<<<<<< HEAD
  leaveGroup,
=======
  deleteGroup,
>>>>>>> 4318adf1
} from '../../lib/groups';
import { uploadInstanceGroups, autoGroups } from '../../lib/group-update';
import { GroupConfigSchema, IdSchema, UserSchema } from '../../lib/db-types';

const router = express.Router();
const sql = sqldb.loadSqlEquiv(__filename);

const GroupUsersRowSchema = z.object({
  group_id: IdSchema,
  name: z.string(),
  size: z.number(),
  users: z.array(UserSchema.pick({ user_id: true, uid: true })),
});

router.get(
  '/',
  asyncHandler(async (req, res) => {
    debug('GET /');
    if (!res.locals.authz_data.has_course_instance_permission_view) {
      throw error.make(403, 'Access denied (must be a student data viewer)');
    }
    const prefix = assessmentFilenamePrefix(
      res.locals.assessment,
      res.locals.assessment_set,
      res.locals.course_instance,
      res.locals.course,
    );
    res.locals.groupsCsvFilename = prefix + 'groups.csv';

    const groupConfig = await sqldb.queryOptionalRow(
      sql.config_info,
      { assessment_id: res.locals.assessment.id },
      GroupConfigSchema,
    );
    res.locals.isGroup = !!groupConfig;
    if (!groupConfig) {
      res.render(__filename.replace(/\.js$/, '.ejs'), res.locals);
      return;
    }
    res.locals.config_info = groupConfig;
    res.locals.config_info.defaultMin = groupConfig.minimum || 2;
    res.locals.config_info.defaultMax = groupConfig.maximum || 5;

    res.locals.groups = await sqldb.queryRows(
      sql.select_group_users,
      { group_config_id: res.locals.config_info.id },
      GroupUsersRowSchema,
    );

    res.locals.notAssigned = await sqldb.queryRows(
      sql.select_not_in_group,
      {
        group_config_id: res.locals.config_info.id,
        course_instance_id: res.locals.config_info.course_instance_id,
      },
      z.string(),
    );

    res.render(__filename.replace(/\.js$/, '.ejs'), res.locals);
  }),
);

router.post(
  '/',
  asyncHandler(async (req, res) => {
    if (!res.locals.authz_data.has_course_instance_permission_view) {
      throw error.make(403, 'Access denied (must be a student data editor)');
    }

    if (req.body.__action === 'upload_assessment_groups') {
      const job_sequence_id = await uploadInstanceGroups(
        res.locals.assessment.id,
        req.file,
        res.locals.user.user_id,
        res.locals.authn_user.user_id,
      );
      res.redirect(res.locals.urlPrefix + '/jobSequence/' + job_sequence_id);
    } else if (req.body.__action === 'auto_assessment_groups') {
      const job_sequence_id = await autoGroups(
        res.locals.assessment.id,
        res.locals.user.user_id,
        res.locals.authn_user.user_id,
        req.body.max_group_size,
        req.body.min_group_size,
      );
      res.redirect(res.locals.urlPrefix + '/jobSequence/' + job_sequence_id);
    } else if (req.body.__action === 'delete_all') {
      await deleteAllGroups(res.locals.assessment.id, res.locals.authn_user.user_id);
      res.redirect(req.originalUrl);
    } else if (req.body.__action === 'add_group') {
      const assessment_id = res.locals.assessment.id;
      const group_name = req.body.group_name;

      const uids = req.body.uids;
      const uidlist = uids.split(/[ ,]+/).filter((uid) => !!uid);
      await createGroup(group_name, assessment_id, uidlist, res.locals.authn_user.user_id).catch(
        (err) => {
          if (err instanceof GroupOperationError) {
            flash('error', err.message);
          } else {
            throw err;
          }
        },
      );

      res.redirect(req.originalUrl);
    } else if (req.body.__action === 'add_member') {
      const assessment_id = res.locals.assessment.id;
      const group_id = req.body.group_id;
      const uids = req.body.add_member_uids;
      const uidlist = uids.split(/[ ,]+/).filter((uid) => !!uid);
      for (const uid of uidlist) {
        try {
          await addUserToGroup({
            assessment_id,
            group_id,
            uid,
            authn_user_id: res.locals.authn_user.user_id,
            enforceGroupSize: false, // Enforce group size limits (instructors can override limits)
          });
        } catch (err) {
          if (err instanceof GroupOperationError) {
            flash('error', `Failed to add the user ${uid}: ${err.message}`);
          } else {
            throw err;
          }
        }
      }
      res.redirect(req.originalUrl);
    } else if (req.body.__action === 'delete_member') {
      const assessment_id = res.locals.assessment.id;
      const group_id = req.body.group_id;
      const user_id = req.body.user_id;
      await leaveGroup(assessment_id, user_id, res.locals.authn_user.user_id, group_id);
      res.redirect(req.originalUrl);
    } else if (req.body.__action === 'delete_group') {
      await deleteGroup(res.locals.assessment.id, req.body.group_id, res.locals.authn_user.user_id);
      res.redirect(req.originalUrl);
    } else {
      throw error.make(400, `unknown __action: ${req.body.__action}`);
    }
  }),
);

export default router;<|MERGE_RESOLUTION|>--- conflicted
+++ resolved
@@ -14,11 +14,8 @@
   addUserToGroup,
   createGroup,
   deleteAllGroups,
-<<<<<<< HEAD
+  deleteGroup,
   leaveGroup,
-=======
-  deleteGroup,
->>>>>>> 4318adf1
 } from '../../lib/groups';
 import { uploadInstanceGroups, autoGroups } from '../../lib/group-update';
 import { GroupConfigSchema, IdSchema, UserSchema } from '../../lib/db-types';
