--- conflicted
+++ resolved
@@ -3,18 +3,6 @@
 import * as express from 'express';
 import * as path from 'path';
 const debug = require('debug')('prairielearn:' + path.basename(__filename, '.js'));
-<<<<<<< HEAD
-const { z } = require('zod');
-const error = require('@prairielearn/error');
-const { flash } = require('@prairielearn/flash');
-const sqldb = require('@prairielearn/postgres');
-const { html } = require('@prairielearn/html');
-
-const sanitizeName = require('../../lib/sanitize-name');
-const groups = require('../../lib/groups');
-const { uploadInstanceGroups, autoGroups } = require('../../lib/group-update');
-const { GroupConfigSchema, IdSchema } = require('../../lib/db-types');
-=======
 import { z } from 'zod';
 import * as error from '@prairielearn/error';
 import { flash } from '@prairielearn/flash';
@@ -27,7 +15,6 @@
 import { GroupConfigSchema, IdSchema } from '../../lib/db-types';
 import { selectUserByUid } from '../../models/user';
 import { idsEqual } from '../../lib/id';
->>>>>>> d5921ea4
 
 const router = express.Router();
 const sql = sqldb.loadSqlEquiv(__filename);
@@ -95,11 +82,7 @@
     }
 
     if (req.body.__action === 'upload_assessment_groups') {
-<<<<<<< HEAD
       const job_sequence_id = await uploadInstanceGroups(
-=======
-      uploadInstanceGroups(
->>>>>>> d5921ea4
         res.locals.assessment.id,
         req.file,
         res.locals.user.user_id,
@@ -107,28 +90,14 @@
       );
       res.redirect(res.locals.urlPrefix + '/jobSequence/' + job_sequence_id);
     } else if (req.body.__action === 'auto_assessment_groups') {
-<<<<<<< HEAD
       const job_sequence_id = await autoGroups(
-=======
-      autoGroups(
->>>>>>> d5921ea4
         res.locals.assessment.id,
         res.locals.user.user_id,
         res.locals.authn_user.user_id,
         req.body.max_group_size,
         req.body.min_group_size,
       );
-<<<<<<< HEAD
       res.redirect(res.locals.urlPrefix + '/jobSequence/' + job_sequence_id);
-    } else if (req.body.__action === 'copy_assessment_groups') {
-      await sqldb.callAsync('assessment_groups_copy', [
-        res.locals.assessment.id,
-        req.body.copy_assessment_id,
-        res.locals.authn_user.user_id,
-      ]);
-      res.redirect(req.originalUrl);
-=======
->>>>>>> d5921ea4
     } else if (req.body.__action === 'delete_all') {
       await deleteAllGroups(res.locals.assessment.id, res.locals.authn_user.user_id);
       res.redirect(req.originalUrl);
