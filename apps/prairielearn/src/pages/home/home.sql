--- conflicted
+++ resolved
@@ -234,16 +234,6 @@
   i.long_name,
   i.id;
 
--- BLOCK reject_invitation
-UPDATE enrollments
-SET
-  status = 'rejected'
-WHERE
-<<<<<<< HEAD
-  course_instance_id = $course_instance_id
-  AND pending_uid = $uid
-  AND status = 'invited';
-
 -- BLOCK unenroll
 DELETE FROM enrollments AS e USING users AS u
 WHERE
@@ -269,10 +259,4 @@
   JOIN pl_courses AS c ON (c.id = ci.course_id)
   JOIN institutions AS i ON (i.id = c.institution_id)
 WHERE
-  ci.id = $course_instance_id;
-=======
-  id = $enrollment_id
-  AND status = 'invited'
-RETURNING
-  *;
->>>>>>> 9408ef76
+  ci.id = $course_instance_id;