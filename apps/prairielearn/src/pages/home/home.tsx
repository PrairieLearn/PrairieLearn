import { Router } from 'express';
import asyncHandler from 'express-async-handler';
import { z } from 'zod';

import { callRow, loadSqlEquiv, queryRows } from '@prairielearn/postgres';

import { PageFooter } from '../../components/PageFooter.js';
import { PageLayout } from '../../components/PageLayout.js';
import { redirectToTermsPageIfNeeded } from '../../ee/lib/terms.js';
import { getPageContext } from '../../lib/client/page-context.js';
import { StaffInstitutionSchema } from '../../lib/client/safe-db-types.js';
import { config } from '../../lib/config.js';
import { features } from '../../lib/features/index.js';
import { isEnterprise } from '../../lib/license.js';
<<<<<<< HEAD
import { authzCourseOrInstance } from '../../middlewares/authzCourseOrInstance.js';
import { selectInstanceAndCourseAndInstitution } from '../../models/course-instances.js';
=======
import { assertNever } from '../../lib/types.js';
import { insertAuditEvent } from '../../models/audit-event.js';
>>>>>>> 32d9dd15
import {
  ensureCheckedEnrollment,
  ensureEnrollment,
  selectOptionalEnrollmentByPendingUid,
  selectOptionalEnrollmentByUid,
  setEnrollmentStatus,
} from '../../models/enrollment.js';

import { Home, InstructorHomePageCourseSchema, StudentHomePageCourseSchema } from './home.html.js';

const sql = loadSqlEquiv(import.meta.url);
const router = Router();

router.get(
  '/',
  asyncHandler(async (req, res) => {
    res.locals.navPage = 'home';

    // Potentially prompt the user to accept the terms before proceeding.
    if (isEnterprise()) {
      await redirectToTermsPageIfNeeded(res, res.locals.authn_user, req.ip, req.originalUrl);
    }

    const instructorCourses = await queryRows(
      sql.select_instructor_courses,
      {
        user_id: res.locals.authn_user.user_id,
        is_administrator: res.locals.is_administrator,
        // Example courses are only shown to users who are either instructors of
        // at least one other course, or who are admins. They're also shown
        // unconditionally in dev mode.
        include_example_course: res.locals.is_administrator || config.devMode,
      },
      InstructorHomePageCourseSchema,
    );

    const studentCourses = await queryRows(
      sql.select_student_courses,
      {
        // Use the authenticated user, not the authorized user.
        user_id: res.locals.authn_user.user_id,
        pending_uid: res.locals.authn_user.uid,
        req_date: res.locals.req_date,
        // This is a somewhat ugly escape hatch specifically for load testing. In
        // general, we don't want to clutter the home page with example course
        // enrollments, but for load testing we want to enroll a large number of
        // users in the example course and then have them find the example course
        // on the home page. So, you'd make a request like this:
        // `/pl?include_example_course_enrollments=true`
        include_example_course_enrollments: req.query.include_example_course_enrollments === 'true',
      },
      StudentHomePageCourseSchema,
    );

    const adminInstitutions = await queryRows(
      sql.select_admin_institutions,
      { user_id: res.locals.authn_user.user_id },
      StaffInstitutionSchema,
    );

    const { authn_provider_name, __csrf_token, urlPrefix } = getPageContext(res.locals, {
      withAuthzData: false,
    });

    const enrollmentManagementEnabled = await features.enabled('enrollment-management', {
      institution_id: res.locals.authn_institution.id,
    });

    res.send(
      PageLayout({
        resLocals: res.locals,
        pageTitle: 'Home',
        navContext: {
          type: 'plain',
          page: 'home',
        },
        options: {
          fullHeight: true,
        },
        content: (
          <Home
            canAddCourses={authn_provider_name !== 'LTI'}
            csrfToken={__csrf_token}
            instructorCourses={instructorCourses}
            studentCourses={studentCourses}
            adminInstitutions={adminInstitutions}
            urlPrefix={urlPrefix}
            isDevMode={config.devMode}
            enrollmentManagementEnabled={enrollmentManagementEnabled}
          />
        ),
        postContent:
          config.homepageFooterText && config.homepageFooterTextHref ? (
            <footer class="footer fw-light text-light text-center small">
              <div class="bg-secondary p-1">
                <a class="text-light" href={config.homepageFooterTextHref}>
                  {config.homepageFooterText}
                </a>
              </div>
            </footer>
          ) : (
            <PageFooter />
          ),
      }),
    );
  }),
);

router.post(
  '/',
  asyncHandler(async (req, res) => {
    const BodySchema = z.object({
      __action: z.enum(['accept_invitation', 'reject_invitation', 'unenroll', 'enroll']),
      course_instance_id: z.string().min(1),
    });
    const body = BodySchema.parse(req.body);

    const {
      authn_user: { uid, user_id },
    } = getPageContext(res.locals, { withAuthzData: false });

<<<<<<< HEAD
    if (body.__action === 'accept_invitation') {
      await ensureEnrollment({
        course_instance_id: body.course_instance_id,
        user_id,
        agent_user_id: user_id,
        agent_authn_user_id: user_id,
        action_detail: 'invitation_accepted',
      });
    } else if (body.__action === 'reject_invitation') {
      const enrollment = await selectOptionalEnrollmentByPendingUid({
        course_instance_id: body.course_instance_id,
        pending_uid: uid,
      });

      if (!enrollment) {
        throw new Error('Could not find enrollment to reject');
      }

      const hasAccess = await callRow(
        'check_course_instance_access',
        [user_id, body.course_instance_id, res.locals.req_date],
        z.boolean(),
      );

      if (!hasAccess) {
        throw new Error('User does not have access to the course instance');
      }

      await setEnrollmentStatus({
        enrollment_id: enrollment.id,
        status: 'rejected',
        agent_user_id: user_id,
        agent_authn_user_id: user_id,
      });
    } else if (body.__action === 'unenroll') {
      const enrollment = await selectOptionalEnrollmentByUid({
        course_instance_id: body.course_instance_id,
        uid,
      });

      if (!enrollment) {
        throw new Error('Could not find enrollment to unenroll');
      }

      await setEnrollmentStatus({
        enrollment_id: enrollment.id,
        status: 'removed',
        agent_user_id: user_id,
        agent_authn_user_id: user_id,
      });
    } else if (body.__action === 'enroll') {
      const { institution, course, course_instance } = await selectInstanceAndCourseAndInstitution({
        course_instance_id: body.course_instance_id,
      });

      // Abuse the middleware to authorize the user for the course instance.
      req.params.course_instance_id = course_instance.id;
      await authzCourseOrInstance(req, res);

      await ensureCheckedEnrollment({
        institution,
        course,
        course_instance,
        authz_data: res.locals.authz_data,
        action_detail: 'explicit_joined',
      });
=======
    switch (body.__action) {
      case 'accept_invitation':
        await ensureEnrollment({
          course_instance_id: body.course_instance_id,
          user_id,
          agent_user_id: user_id,
          agent_authn_user_id: user_id,
          action_detail: 'invitation_accepted',
        });
        break;
      case 'reject_invitation':
        await runInTransactionAsync(async () => {
          const oldEnrollment = await selectOptionalEnrollmentByPendingUid({
            course_instance_id: body.course_instance_id,
            pending_uid: uid,
          });

          if (!oldEnrollment) {
            throw new Error('Could not find enrollment to reject');
          }
          await selectAndLockUserById(user_id);
          await selectAndLockEnrollmentById(oldEnrollment.id);

          const newEnrollment = await queryRow(
            sql.reject_invitation,
            {
              enrollment_id: oldEnrollment.id,
            },
            EnrollmentSchema,
          );

          await insertAuditEvent({
            table_name: 'enrollments',
            action: 'update',
            action_detail: 'invitation_rejected',
            subject_user_id: null,
            course_instance_id: body.course_instance_id,
            row_id: newEnrollment.id,
            old_row: oldEnrollment,
            new_row: newEnrollment,
            agent_user_id: user_id,
            agent_authn_user_id: user_id,
          });
        });
        break;
      default:
        assertNever(body.__action);
>>>>>>> 32d9dd15
    }

    res.redirect(req.originalUrl);
  }),
);

export default router;<|MERGE_RESOLUTION|>--- conflicted
+++ resolved
@@ -12,13 +12,9 @@
 import { config } from '../../lib/config.js';
 import { features } from '../../lib/features/index.js';
 import { isEnterprise } from '../../lib/license.js';
-<<<<<<< HEAD
+import { assertNever } from '../../lib/types.js';
 import { authzCourseOrInstance } from '../../middlewares/authzCourseOrInstance.js';
 import { selectInstanceAndCourseAndInstitution } from '../../models/course-instances.js';
-=======
-import { assertNever } from '../../lib/types.js';
-import { insertAuditEvent } from '../../models/audit-event.js';
->>>>>>> 32d9dd15
 import {
   ensureCheckedEnrollment,
   ensureEnrollment,
@@ -140,76 +136,8 @@
       authn_user: { uid, user_id },
     } = getPageContext(res.locals, { withAuthzData: false });
 
-<<<<<<< HEAD
-    if (body.__action === 'accept_invitation') {
-      await ensureEnrollment({
-        course_instance_id: body.course_instance_id,
-        user_id,
-        agent_user_id: user_id,
-        agent_authn_user_id: user_id,
-        action_detail: 'invitation_accepted',
-      });
-    } else if (body.__action === 'reject_invitation') {
-      const enrollment = await selectOptionalEnrollmentByPendingUid({
-        course_instance_id: body.course_instance_id,
-        pending_uid: uid,
-      });
-
-      if (!enrollment) {
-        throw new Error('Could not find enrollment to reject');
-      }
-
-      const hasAccess = await callRow(
-        'check_course_instance_access',
-        [user_id, body.course_instance_id, res.locals.req_date],
-        z.boolean(),
-      );
-
-      if (!hasAccess) {
-        throw new Error('User does not have access to the course instance');
-      }
-
-      await setEnrollmentStatus({
-        enrollment_id: enrollment.id,
-        status: 'rejected',
-        agent_user_id: user_id,
-        agent_authn_user_id: user_id,
-      });
-    } else if (body.__action === 'unenroll') {
-      const enrollment = await selectOptionalEnrollmentByUid({
-        course_instance_id: body.course_instance_id,
-        uid,
-      });
-
-      if (!enrollment) {
-        throw new Error('Could not find enrollment to unenroll');
-      }
-
-      await setEnrollmentStatus({
-        enrollment_id: enrollment.id,
-        status: 'removed',
-        agent_user_id: user_id,
-        agent_authn_user_id: user_id,
-      });
-    } else if (body.__action === 'enroll') {
-      const { institution, course, course_instance } = await selectInstanceAndCourseAndInstitution({
-        course_instance_id: body.course_instance_id,
-      });
-
-      // Abuse the middleware to authorize the user for the course instance.
-      req.params.course_instance_id = course_instance.id;
-      await authzCourseOrInstance(req, res);
-
-      await ensureCheckedEnrollment({
-        institution,
-        course,
-        course_instance,
-        authz_data: res.locals.authz_data,
-        action_detail: 'explicit_joined',
-      });
-=======
     switch (body.__action) {
-      case 'accept_invitation':
+      case 'accept_invitation': {
         await ensureEnrollment({
           course_instance_id: body.course_instance_id,
           user_id,
@@ -218,44 +146,75 @@
           action_detail: 'invitation_accepted',
         });
         break;
-      case 'reject_invitation':
-        await runInTransactionAsync(async () => {
-          const oldEnrollment = await selectOptionalEnrollmentByPendingUid({
+      }
+      case 'reject_invitation': {
+        const enrollment = await selectOptionalEnrollmentByPendingUid({
+          course_instance_id: body.course_instance_id,
+          pending_uid: uid,
+        });
+
+        if (!enrollment) {
+          throw new Error('Could not find enrollment to reject');
+        }
+
+        const hasAccess = await callRow(
+          'check_course_instance_access',
+          [user_id, body.course_instance_id, res.locals.req_date],
+          z.boolean(),
+        );
+
+        if (!hasAccess) {
+          throw new Error('User does not have access to the course instance');
+        }
+
+        await setEnrollmentStatus({
+          enrollment_id: enrollment.id,
+          status: 'rejected',
+          agent_user_id: user_id,
+          agent_authn_user_id: user_id,
+        });
+        break;
+      }
+      case 'unenroll': {
+        const enrollment = await selectOptionalEnrollmentByUid({
+          course_instance_id: body.course_instance_id,
+          uid,
+        });
+
+        if (!enrollment) {
+          throw new Error('Could not find enrollment to unenroll');
+        }
+
+        await setEnrollmentStatus({
+          enrollment_id: enrollment.id,
+          status: 'removed',
+          agent_user_id: user_id,
+          agent_authn_user_id: user_id,
+        });
+        break;
+      }
+      case 'enroll': {
+        const { institution, course, course_instance } =
+          await selectInstanceAndCourseAndInstitution({
             course_instance_id: body.course_instance_id,
-            pending_uid: uid,
           });
 
-          if (!oldEnrollment) {
-            throw new Error('Could not find enrollment to reject');
-          }
-          await selectAndLockUserById(user_id);
-          await selectAndLockEnrollmentById(oldEnrollment.id);
-
-          const newEnrollment = await queryRow(
-            sql.reject_invitation,
-            {
-              enrollment_id: oldEnrollment.id,
-            },
-            EnrollmentSchema,
-          );
-
-          await insertAuditEvent({
-            table_name: 'enrollments',
-            action: 'update',
-            action_detail: 'invitation_rejected',
-            subject_user_id: null,
-            course_instance_id: body.course_instance_id,
-            row_id: newEnrollment.id,
-            old_row: oldEnrollment,
-            new_row: newEnrollment,
-            agent_user_id: user_id,
-            agent_authn_user_id: user_id,
-          });
-        });
-        break;
-      default:
+        // Abuse the middleware to authorize the user for the course instance.
+        req.params.course_instance_id = course_instance.id;
+        await authzCourseOrInstance(req, res);
+
+        await ensureCheckedEnrollment({
+          institution,
+          course,
+          course_instance,
+          authz_data: res.locals.authz_data,
+          action_detail: 'explicit_joined',
+        });
+        break;
+      }
+      default: {
         assertNever(body.__action);
->>>>>>> 32d9dd15
+      }
     }
 
     res.redirect(req.originalUrl);
