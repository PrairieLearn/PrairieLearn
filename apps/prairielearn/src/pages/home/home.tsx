--- conflicted
+++ resolved
@@ -143,40 +143,6 @@
           action_detail: 'invitation_accepted',
         });
         break;
-<<<<<<< HEAD
-      case 'reject_invitation':
-        await runInTransactionAsync(async () => {
-          const oldEnrollment = await selectOptionalEnrollmentByPendingUid({
-            course_instance_id: body.course_instance_id,
-            pending_uid: uid,
-          });
-
-          if (!oldEnrollment) {
-            throw new Error('Could not find enrollment to reject');
-          }
-          await selectAndLockUserById(user_id);
-          await selectAndLockEnrollmentById(oldEnrollment.id);
-
-          const newEnrollment = await queryRow(
-            sql.reject_invitation,
-            {
-              enrollment_id: oldEnrollment.id,
-            },
-            EnrollmentSchema,
-          );
-
-          await insertAuditEvent({
-            table_name: 'enrollments',
-            action: 'update',
-            action_detail: 'invitation_rejected',
-            subject_user_id: null,
-            row_id: newEnrollment.id,
-            old_row: oldEnrollment,
-            new_row: newEnrollment,
-            agent_user_id: user_id,
-            agent_authn_user_id: user_id,
-          });
-=======
       }
       case 'reject_invitation': {
         const enrollment = await selectOptionalEnrollmentByPendingUid({
@@ -217,7 +183,6 @@
           agent_user_id: user_id,
           agent_authn_user_id: user_id,
           required_status: 'joined',
->>>>>>> 0ee5e514
         });
         break;
       }
