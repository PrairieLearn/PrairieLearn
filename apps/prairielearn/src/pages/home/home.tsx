import { Router } from 'express';
import asyncHandler from 'express-async-handler';
import { z } from 'zod';

import { HttpStatusError } from '@prairielearn/error';
import { flash } from '@prairielearn/flash';
import { loadSqlEquiv, queryRows } from '@prairielearn/postgres';

import { PageFooter } from '../../components/PageFooter.js';
import { PageLayout } from '../../components/PageLayout.js';
import { redirectToTermsPageIfNeeded } from '../../ee/lib/terms.js';
import { calculateAuthData } from '../../lib/authz-data.js';
import { getPageContext } from '../../lib/client/page-context.js';
import { StaffInstitutionSchema } from '../../lib/client/safe-db-types.js';
import { config } from '../../lib/config.js';
import { features } from '../../lib/features/index.js';
import { isEnterprise } from '../../lib/license.js';
import { assertNever } from '../../lib/types.js';
import {
  ensureEnrollment,
  selectOptionalEnrollmentByUid,
  setEnrollmentStatus,
} from '../../models/enrollment.js';

import { Home, InstructorHomePageCourseSchema, StudentHomePageCourseSchema } from './home.html.js';

const sql = loadSqlEquiv(import.meta.url);
const router = Router();

router.get(
  '/',
  asyncHandler(async (req, res) => {
    res.locals.navPage = 'home';

    // Potentially prompt the user to accept the terms before proceeding.
    if (isEnterprise()) {
      await redirectToTermsPageIfNeeded(res, res.locals.authn_user, req.ip, req.originalUrl);
    }

    const instructorCourses = await queryRows(
      sql.select_instructor_courses,
      {
        user_id: res.locals.authn_user.user_id,
        is_administrator: res.locals.is_administrator,
        // Example courses are only shown to users who are either instructors of
        // at least one other course, or who are admins. They're also shown
        // unconditionally in dev mode.
        include_example_course: res.locals.is_administrator || config.devMode,
      },
      InstructorHomePageCourseSchema,
    );

    const studentCourses = await queryRows(
      sql.select_student_courses,
      {
        // Use the authenticated user, not the authorized user.
        user_id: res.locals.authn_user.user_id,
        pending_uid: res.locals.authn_user.uid,
        req_date: res.locals.req_date,
        // This is a somewhat ugly escape hatch specifically for load testing. In
        // general, we don't want to clutter the home page with example course
        // enrollments, but for load testing we want to enroll a large number of
        // users in the example course and then have them find the example course
        // on the home page. So, you'd make a request like this:
        // `/pl?include_example_course_enrollments=true`
        include_example_course_enrollments: req.query.include_example_course_enrollments === 'true',
      },
      StudentHomePageCourseSchema,
    );

    const adminInstitutions = await queryRows(
      sql.select_admin_institutions,
      { user_id: res.locals.authn_user.user_id },
      StaffInstitutionSchema,
    );

    const { authn_provider_name, __csrf_token, urlPrefix } = getPageContext(res.locals, {
      withAuthzData: false,
    });

    const enrollmentManagementEnabled = await features.enabled('enrollment-management', {
      institution_id: res.locals.authn_institution.id,
    });

    res.send(
      PageLayout({
        resLocals: res.locals,
        pageTitle: 'Home',
        navContext: {
          type: 'plain',
          page: 'home',
        },
        options: {
          fullHeight: true,
        },
        content: (
          <Home
            canAddCourses={authn_provider_name !== 'LTI'}
            csrfToken={__csrf_token}
            instructorCourses={instructorCourses}
            studentCourses={studentCourses}
            adminInstitutions={adminInstitutions}
            urlPrefix={urlPrefix}
            isDevMode={config.devMode}
            enrollmentManagementEnabled={enrollmentManagementEnabled}
          />
        ),
        postContent:
          config.homepageFooterText && config.homepageFooterTextHref ? (
            <footer class="footer fw-light text-light text-center small">
              <div class="bg-secondary p-1">
                <a class="text-light" href={config.homepageFooterTextHref}>
                  {config.homepageFooterText}
                </a>
              </div>
            </footer>
          ) : (
            <PageFooter />
          ),
      }),
    );
  }),
);

router.post(
  '/',
  asyncHandler(async (req, res) => {
    const BodySchema = z.object({
      __action: z.enum(['accept_invitation', 'reject_invitation', 'unenroll']),
      course_instance_id: z.string().min(1),
    });
    const body = BodySchema.parse(req.body);

    const {
      authn_user: { uid, user_id: userId },
    } = getPageContext(res.locals, { withAuthzData: false });

<<<<<<< HEAD
    const { authzData, authzCourseInstance: courseInstance } = await buildAuthzData({
      authn_user: res.locals.authn_user,
      course_id: null,
      course_instance_id: body.course_instance_id,
      is_administrator: res.locals.is_administrator,
=======
    // TODO: Authenticate this access better (model functions for course instances)
    const courseInstance = await selectCourseInstanceById(body.course_instance_id);

    const { authResult: authzData } = await calculateAuthData({
      user: res.locals.authn_user,
      course_id: courseInstance.course_id,
      course_instance_id: courseInstance.id,
>>>>>>> 0d70b84e
      ip: req.ip ?? null,
      req_date: res.locals.req_date,
      overrides: {
        is_administrator: res.locals.is_administrator,
      },
    });

    if (authzData === null || courseInstance === null) {
      throw new HttpStatusError(403, 'Access denied');
    }

    switch (body.__action) {
      case 'accept_invitation': {
        const enrollment = await selectOptionalEnrollmentByUid({
          courseInstance,
          uid,
          requestedRole: 'Student',
          authzData,
        });
        if (
          !enrollment ||
          !['removed', 'rejected', 'invited', 'joined'].includes(enrollment.status)
        ) {
          flash('error', 'Failed to accept invitation');
          break;
        }

        await ensureEnrollment({
          courseInstance,
          userId,
          authzData,
          requestedRole: 'Student',
          actionDetail: 'invitation_accepted',
        });
        break;
      }
      case 'reject_invitation': {
        const enrollment = await selectOptionalEnrollmentByUid({
          courseInstance,
          uid,
          requestedRole: 'Student',
          authzData,
        });

        if (!enrollment || !['invited', 'rejected'].includes(enrollment.status)) {
          flash('error', 'Failed to reject invitation');
          break;
        }

        await setEnrollmentStatus({
          enrollment,
          status: 'rejected',
          authzData,
          requestedRole: 'Student',
        });
        break;
      }
      case 'unenroll': {
        const enrollment = await selectOptionalEnrollmentByUid({
          courseInstance,
          uid,
          requestedRole: 'Student',
          authzData,
        });

        if (!enrollment || !['joined', 'removed'].includes(enrollment.status)) {
          flash('error', 'Failed to unenroll');
          break;
        }

        await setEnrollmentStatus({
          enrollment,
          status: 'removed',
          authzData,
          requestedRole: 'Student',
        });
        break;
      }
      default: {
        assertNever(body.__action);
      }
    }

    res.redirect(req.originalUrl);
  }),
);

export default router;<|MERGE_RESOLUTION|>--- conflicted
+++ resolved
@@ -135,21 +135,10 @@
       authn_user: { uid, user_id: userId },
     } = getPageContext(res.locals, { withAuthzData: false });
 
-<<<<<<< HEAD
-    const { authzData, authzCourseInstance: courseInstance } = await buildAuthzData({
-      authn_user: res.locals.authn_user,
+    const { authResult: authzData, courseInstance } = await calculateAuthData({
+      user: res.locals.authn_user,
       course_id: null,
       course_instance_id: body.course_instance_id,
-      is_administrator: res.locals.is_administrator,
-=======
-    // TODO: Authenticate this access better (model functions for course instances)
-    const courseInstance = await selectCourseInstanceById(body.course_instance_id);
-
-    const { authResult: authzData } = await calculateAuthData({
-      user: res.locals.authn_user,
-      course_id: courseInstance.course_id,
-      course_instance_id: courseInstance.id,
->>>>>>> 0d70b84e
       ip: req.ip ?? null,
       req_date: res.locals.req_date,
       overrides: {
