import { Router } from 'express';
import asyncHandler from 'express-async-handler';
import { z } from 'zod';

import { HttpStatusError } from '@prairielearn/error';
import { flash } from '@prairielearn/flash';
import { loadSqlEquiv, queryRows } from '@prairielearn/postgres';
import { run } from '@prairielearn/run';

import { PageFooter } from '../../components/PageFooter.js';
import { PageLayout } from '../../components/PageLayout.js';
import { redirectToTermsPageIfNeeded } from '../../ee/lib/terms.js';
import { constructCourseOrInstanceContext } from '../../lib/authz-data.js';
import { extractPageContext } from '../../lib/client/page-context.js';
import { StaffInstitutionSchema } from '../../lib/client/safe-db-types.js';
import { config } from '../../lib/config.js';
import { features } from '../../lib/features/index.js';
import { isEnterprise } from '../../lib/license.js';
import { assertNever } from '../../lib/types.js';
import {
  ensureEnrollment,
  selectOptionalEnrollmentByUid,
  setEnrollmentStatus,
} from '../../models/enrollment.js';

import {
  Home,
  InstructorHomePageCourseSchema,
  StudentHomePageCourseSchema,
  StudentHomePageCourseWithExtensionSchema,
} from './home.html.js';

const sql = loadSqlEquiv(import.meta.url);
const router = Router();

router.get(
  '/',
  asyncHandler(async (req, res) => {
    res.locals.navPage = 'home';

    // Potentially prompt the user to accept the terms before proceeding.
    if (isEnterprise()) {
      await redirectToTermsPageIfNeeded(res, res.locals.authn_user, req.ip, req.originalUrl);
    }

    const instructorCourses = await queryRows(
      sql.select_instructor_courses,
      {
        user_id: res.locals.authn_user.user_id,
        is_administrator: res.locals.is_administrator,
        // Example courses are only shown to users who are either instructors of
        // at least one other course, or who are admins. They're also shown
        // unconditionally in dev mode.
        include_example_course: res.locals.is_administrator || config.devMode,
      },
      InstructorHomePageCourseSchema,
    );

    // Query parameters for student courses
    const studentCourseParams = {
      // Use the authenticated user, not the authorized user.
      user_id: res.locals.authn_user.user_id,
      pending_uid: res.locals.authn_user.uid,
      // This is a somewhat ugly escape hatch specifically for load testing. In
      // general, we don't want to clutter the home page with example course
      // enrollments, but for load testing we want to enroll a large number of
      // users in the example course and then have them find the example course
      // on the home page. So, you'd make a request like this:
      // `/pl?include_example_course_enrollments=true`
      include_example_course_enrollments: req.query.include_example_course_enrollments === 'true',
    };

    // Run both legacy and modern publishing queries
    const [legacyStudentCourses, allModernStudentCourses] = await Promise.all([
      queryRows(
        sql.select_student_courses_legacy_access,
        { ...studentCourseParams, req_date: res.locals.req_date },
        StudentHomePageCourseSchema,
      ),
      queryRows(
        sql.select_student_courses_modern_publishing,
        studentCourseParams,
        StudentHomePageCourseWithExtensionSchema,
      ),
    ]);

    const modernStudentCourses = allModernStudentCourses.filter((entry) => {
      const startDate = entry.course_instance.publishing_start_date;
      const endDate = run(() => {
        if (entry.course_instance.publishing_end_date == null) {
          return null;
        }

        if (
          entry.latest_publishing_extension == null ||
          entry.course_instance.publishing_end_date > entry.latest_publishing_extension.end_date
        ) {
          return entry.course_instance.publishing_end_date;
        }

        return entry.latest_publishing_extension.end_date;
      });

      return (
        startDate !== null &&
        endDate !== null &&
        startDate < res.locals.req_date &&
        res.locals.req_date < endDate
      );
    });

    // Modern publishing courses show above legacy courses in the list
    const studentCourses = [...modernStudentCourses, ...legacyStudentCourses];

    const adminInstitutions = await queryRows(
      sql.select_admin_institutions,
      { user_id: res.locals.authn_user.user_id },
      StaffInstitutionSchema,
    );

    const { authn_provider_name, __csrf_token, urlPrefix } = extractPageContext(res.locals, {
      pageType: 'plain',
      accessType: 'student',
      withAuthzData: false,
    });

    const enrollmentManagementEnabled = await features.enabled('enrollment-management', {
      institution_id: res.locals.authn_institution.id,
    });

    res.send(
      PageLayout({
        resLocals: res.locals,
        pageTitle: 'Home',
        navContext: {
          type: 'plain',
          page: 'home',
        },
        options: {
          fullHeight: true,
        },
        content: (
          <Home
            canAddCourses={authn_provider_name !== 'LTI'}
            csrfToken={__csrf_token}
            instructorCourses={instructorCourses}
            studentCourses={studentCourses}
            adminInstitutions={adminInstitutions}
            urlPrefix={urlPrefix}
            isDevMode={config.devMode}
            enrollmentManagementEnabled={enrollmentManagementEnabled}
          />
        ),
        postContent:
          config.homepageFooterText && config.homepageFooterTextHref ? (
            <footer class="footer fw-light text-light text-center small">
              <div class="bg-secondary p-1">
                <a class="text-light" href={config.homepageFooterTextHref}>
                  {config.homepageFooterText}
                </a>
              </div>
            </footer>
          ) : (
            <PageFooter />
          ),
      }),
    );
  }),
);

router.post(
  '/',
  asyncHandler(async (req, res) => {
    const BodySchema = z.object({
      __action: z.enum(['accept_invitation', 'reject_invitation', 'unenroll']),
      course_instance_id: z.string().min(1),
    });
    const body = BodySchema.parse(req.body);

    const {
<<<<<<< HEAD
      authn_user: { uid },
    } = getPageContext(res.locals, { withAuthzData: false });
=======
      authn_user: { uid, user_id: userId },
    } = extractPageContext(res.locals, {
      pageType: 'plain',
      accessType: 'student',
      withAuthzData: false,
    });
>>>>>>> 15dc7e58

    const { authzData, courseInstance, institution, course } =
      await constructCourseOrInstanceContext({
        user: res.locals.authn_user,
        course_id: null,
        course_instance_id: body.course_instance_id,
        ip: req.ip ?? null,
        req_date: res.locals.req_date,
        is_administrator: res.locals.is_administrator,
      });

    if (authzData === null || courseInstance === null) {
      throw new HttpStatusError(403, 'Access denied');
    }

    switch (body.__action) {
      case 'accept_invitation': {
        const enrollment = await selectOptionalEnrollmentByUid({
          courseInstance,
          uid,
          requestedRole: 'Student',
          authzData,
        });
        if (
          !enrollment ||
          !['removed', 'rejected', 'invited', 'joined'].includes(enrollment.status)
        ) {
          flash('error', 'Failed to accept invitation');
          break;
        }

        await ensureEnrollment({
          institution,
          course,
          courseInstance,
          authzData,
          requestedRole: 'Student',
          actionDetail: 'invitation_accepted',
        });
        break;
      }
      case 'reject_invitation': {
        const enrollment = await selectOptionalEnrollmentByUid({
          courseInstance,
          uid,
          requestedRole: 'Student',
          authzData,
        });

        if (!enrollment || !['invited', 'rejected'].includes(enrollment.status)) {
          flash('error', 'Failed to reject invitation');
          break;
        }

        await setEnrollmentStatus({
          enrollment,
          status: 'rejected',
          authzData,
          requestedRole: 'Student',
        });
        break;
      }
      case 'unenroll': {
        const enrollment = await selectOptionalEnrollmentByUid({
          courseInstance,
          uid,
          requestedRole: 'Student',
          authzData,
        });

        if (!enrollment || !['joined', 'removed'].includes(enrollment.status)) {
          flash('error', 'Failed to unenroll');
          break;
        }

        await setEnrollmentStatus({
          enrollment,
          status: 'removed',
          authzData,
          requestedRole: 'Student',
        });
        break;
      }
      default: {
        assertNever(body.__action);
      }
    }

    res.redirect(req.originalUrl);
  }),
);

export default router;<|MERGE_RESOLUTION|>--- conflicted
+++ resolved
@@ -178,17 +178,12 @@
     const body = BodySchema.parse(req.body);
 
     const {
-<<<<<<< HEAD
       authn_user: { uid },
-    } = getPageContext(res.locals, { withAuthzData: false });
-=======
-      authn_user: { uid, user_id: userId },
     } = extractPageContext(res.locals, {
       pageType: 'plain',
       accessType: 'student',
       withAuthzData: false,
     });
->>>>>>> 15dc7e58
 
     const { authzData, courseInstance, institution, course } =
       await constructCourseOrInstanceContext({
