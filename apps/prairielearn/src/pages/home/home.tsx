import { Router } from 'express';
import asyncHandler from 'express-async-handler';
import { z } from 'zod';

<<<<<<< HEAD
import { execute, loadSqlEquiv, queryRow, queryRows } from '@prairielearn/postgres';
=======
import { loadSqlEquiv, queryRow, queryRows, runInTransactionAsync } from '@prairielearn/postgres';
>>>>>>> 9408ef76

import { PageFooter } from '../../components/PageFooter.js';
import { PageLayout } from '../../components/PageLayout.js';
import { redirectToTermsPageIfNeeded } from '../../ee/lib/terms.js';
import { getPageContext } from '../../lib/client/page-context.js';
import { StaffInstitutionSchema } from '../../lib/client/safe-db-types.js';
import { config } from '../../lib/config.js';
<<<<<<< HEAD
import { CourseInstanceSchema, CourseSchema, InstitutionSchema } from '../../lib/db-types.js';
import { features } from '../../lib/features/index.js';
import { isEnterprise } from '../../lib/license.js';
import { authzCourseOrInstance } from '../../middlewares/authzCourseOrInstance.js';
import { ensureCheckedEnrollment } from '../../models/enrollment.js';
=======
import { EnrollmentSchema } from '../../lib/db-types.js';
import { isEnterprise } from '../../lib/license.js';
import { insertAuditEvent } from '../../models/audit-event.js';
import {
  ensureEnrollment,
  selectAndLockEnrollmentById,
  selectOptionalEnrollmentByPendingUid,
} from '../../models/enrollment.js';
import { selectAndLockUserById } from '../../models/user.js';
>>>>>>> 9408ef76

import { Home, InstructorHomePageCourseSchema, StudentHomePageCourseSchema } from './home.html.js';

const sql = loadSqlEquiv(import.meta.url);
const router = Router();

router.get(
  '/',
  asyncHandler(async (req, res) => {
    res.locals.navPage = 'home';

    // Potentially prompt the user to accept the terms before proceeding.
    if (isEnterprise()) {
      await redirectToTermsPageIfNeeded(res, res.locals.authn_user, req.ip, req.originalUrl);
    }

    const instructorCourses = await queryRows(
      sql.select_instructor_courses,
      {
        user_id: res.locals.authn_user.user_id,
        is_administrator: res.locals.is_administrator,
        // Example courses are only shown to users who are either instructors of
        // at least one other course, or who are admins. They're also shown
        // unconditionally in dev mode.
        include_example_course: res.locals.is_administrator || config.devMode,
      },
      InstructorHomePageCourseSchema,
    );

    const studentCourses = await queryRows(
      sql.select_student_courses,
      {
        // Use the authenticated user, not the authorized user.
        user_id: res.locals.authn_user.user_id,
        pending_uid: res.locals.authn_user.uid,
        req_date: res.locals.req_date,
        // This is a somewhat ugly escape hatch specifically for load testing. In
        // general, we don't want to clutter the home page with example course
        // enrollments, but for load testing we want to enroll a large number of
        // users in the example course and then have them find the example course
        // on the home page. So, you'd make a request like this:
        // `/pl?include_example_course_enrollments=true`
        include_example_course_enrollments: req.query.include_example_course_enrollments === 'true',
      },
      StudentHomePageCourseSchema,
    );

    const adminInstitutions = await queryRows(
      sql.select_admin_institutions,
      { user_id: res.locals.authn_user.user_id },
      StaffInstitutionSchema,
    );

    const { authn_provider_name, __csrf_token, urlPrefix } = getPageContext(res.locals, {
      withAuthzData: false,
    });

    const enrollmentManagementEnabled = await features.enabled('enrollment-management', {
      institution_id: res.locals.authn_institution.id,
    });

    res.send(
      PageLayout({
        resLocals: res.locals,
        pageTitle: 'Home',
        navContext: {
          type: 'plain',
          page: 'home',
        },
        options: {
          fullHeight: true,
        },
        content: (
          <Home
            canAddCourses={authn_provider_name !== 'LTI'}
            csrfToken={__csrf_token}
            instructorCourses={instructorCourses}
            studentCourses={studentCourses}
            adminInstitutions={adminInstitutions}
            urlPrefix={urlPrefix}
            isDevMode={config.devMode}
            enrollmentManagementEnabled={enrollmentManagementEnabled}
          />
        ),
        postContent:
          config.homepageFooterText && config.homepageFooterTextHref ? (
            <footer class="footer fw-light text-light text-center small">
              <div class="bg-secondary p-1">
                <a class="text-light" href={config.homepageFooterTextHref}>
                  {config.homepageFooterText}
                </a>
              </div>
            </footer>
          ) : (
            <PageFooter />
          ),
      }),
    );
  }),
);

router.post(
  '/',
  asyncHandler(async (req, res) => {
    const BodySchema = z.object({
      __action: z.enum(['accept_invitation', 'reject_invitation', 'unenroll', 'enroll']),
      course_instance_id: z.string().min(1),
    });
    const body = BodySchema.parse(req.body);

    const {
      authn_user: { uid, user_id },
    } = getPageContext(res.locals, { withAuthzData: false });

    if (body.__action === 'accept_invitation') {
      await ensureEnrollment({
        course_instance_id: body.course_instance_id,
        user_id,
        agent_user_id: user_id,
        agent_authn_user_id: user_id,
        action_detail: 'invitation_accepted',
      });
    } else if (body.__action === 'reject_invitation') {
      await runInTransactionAsync(async () => {
        const oldEnrollment = await selectOptionalEnrollmentByPendingUid({
          course_instance_id: body.course_instance_id,
          pending_uid: uid,
        });

        if (!oldEnrollment) {
          throw new Error('Could not find enrollment to reject');
        }
        await selectAndLockUserById(user_id);
        await selectAndLockEnrollmentById(oldEnrollment.id);

        const newEnrollment = await queryRow(
          sql.reject_invitation,
          {
            enrollment_id: oldEnrollment.id,
          },
          EnrollmentSchema,
        );

        await insertAuditEvent({
          table_name: 'enrollments',
          action: 'update',
          action_detail: 'invitation_rejected',
          subject_user_id: null,
          course_instance_id: body.course_instance_id,
          row_id: newEnrollment.id,
          old_row: oldEnrollment,
          new_row: newEnrollment,
          agent_user_id: user_id,
          agent_authn_user_id: user_id,
        });
      });
    } else if (body.__action === 'unenroll') {
      await execute(sql.unenroll, {
        course_instance_id: body.course_instance_id,
        user_id,
        req_date: res.locals.req_date,
      });
    } else if (body.__action === 'enroll') {
      const { institution, course, course_instance } = await queryRow(
        sql.select_course_instance,
        { course_instance_id: body.course_instance_id },
        z.object({
          institution: InstitutionSchema,
          course: CourseSchema,
          course_instance: CourseInstanceSchema,
        }),
      );

      // Abuse the middleware to authorize the user for the course instance.
      req.params.course_instance_id = course_instance.id;
      await authzCourseOrInstance(req, res);

      await ensureCheckedEnrollment({
        institution,
        course,
        course_instance,
        authz_data: res.locals.authz_data,
      });
    }

    res.redirect(req.originalUrl);
  }),
);

export default router;<|MERGE_RESOLUTION|>--- conflicted
+++ resolved
@@ -2,11 +2,13 @@
 import asyncHandler from 'express-async-handler';
 import { z } from 'zod';
 
-<<<<<<< HEAD
-import { execute, loadSqlEquiv, queryRow, queryRows } from '@prairielearn/postgres';
-=======
-import { loadSqlEquiv, queryRow, queryRows, runInTransactionAsync } from '@prairielearn/postgres';
->>>>>>> 9408ef76
+import {
+  execute,
+  loadSqlEquiv,
+  queryRow,
+  queryRows,
+  runInTransactionAsync,
+} from '@prairielearn/postgres';
 
 import { PageFooter } from '../../components/PageFooter.js';
 import { PageLayout } from '../../components/PageLayout.js';
@@ -14,23 +16,23 @@
 import { getPageContext } from '../../lib/client/page-context.js';
 import { StaffInstitutionSchema } from '../../lib/client/safe-db-types.js';
 import { config } from '../../lib/config.js';
-<<<<<<< HEAD
-import { CourseInstanceSchema, CourseSchema, InstitutionSchema } from '../../lib/db-types.js';
+import {
+  CourseInstanceSchema,
+  CourseSchema,
+  EnrollmentSchema,
+  InstitutionSchema,
+} from '../../lib/db-types.js';
 import { features } from '../../lib/features/index.js';
 import { isEnterprise } from '../../lib/license.js';
 import { authzCourseOrInstance } from '../../middlewares/authzCourseOrInstance.js';
-import { ensureCheckedEnrollment } from '../../models/enrollment.js';
-=======
-import { EnrollmentSchema } from '../../lib/db-types.js';
-import { isEnterprise } from '../../lib/license.js';
 import { insertAuditEvent } from '../../models/audit-event.js';
 import {
+  ensureCheckedEnrollment,
   ensureEnrollment,
   selectAndLockEnrollmentById,
   selectOptionalEnrollmentByPendingUid,
 } from '../../models/enrollment.js';
 import { selectAndLockUserById } from '../../models/user.js';
->>>>>>> 9408ef76
 
 import { Home, InstructorHomePageCourseSchema, StudentHomePageCourseSchema } from './home.html.js';
 
@@ -213,6 +215,7 @@
         course,
         course_instance,
         authz_data: res.locals.authz_data,
+        action_detail: 'explicit_joined',
       });
     }
 
