import { Router } from 'express';
import asyncHandler from 'express-async-handler';
import { z } from 'zod';

import { HttpStatusError } from '@prairielearn/error';
import { flash } from '@prairielearn/flash';
import { loadSqlEquiv, queryRows } from '@prairielearn/postgres';

import { PageFooter } from '../../components/PageFooter.js';
import { PageLayout } from '../../components/PageLayout.js';
import { redirectToTermsPageIfNeeded } from '../../ee/lib/terms.js';
import { constructCourseOrInstanceContext } from '../../lib/authz-data.js';
import { getPageContext } from '../../lib/client/page-context.js';
import { StaffInstitutionSchema } from '../../lib/client/safe-db-types.js';
import { config } from '../../lib/config.js';
import { features } from '../../lib/features/index.js';
import { isEnterprise } from '../../lib/license.js';
import { assertNever } from '../../lib/types.js';
import {
  ensureEnrollment,
  selectOptionalEnrollmentByUid,
  setEnrollmentStatus,
} from '../../models/enrollment.js';

import { Home, InstructorHomePageCourseSchema, StudentHomePageCourseSchema } from './home.html.js';

const sql = loadSqlEquiv(import.meta.url);
const router = Router();

router.get(
  '/',
  asyncHandler(async (req, res) => {
    res.locals.navPage = 'home';

    // Potentially prompt the user to accept the terms before proceeding.
    if (isEnterprise()) {
      await redirectToTermsPageIfNeeded(res, res.locals.authn_user, req.ip, req.originalUrl);
    }

    const instructorCourses = await queryRows(
      sql.select_instructor_courses,
      {
        user_id: res.locals.authn_user.user_id,
        is_administrator: res.locals.is_administrator,
        // Example courses are only shown to users who are either instructors of
        // at least one other course, or who are admins. They're also shown
        // unconditionally in dev mode.
        include_example_course: res.locals.is_administrator || config.devMode,
      },
      InstructorHomePageCourseSchema,
    );

    const studentCourses = await queryRows(
      sql.select_student_courses,
      {
        // Use the authenticated user, not the authorized user.
        user_id: res.locals.authn_user.user_id,
        pending_uid: res.locals.authn_user.uid,
        req_date: res.locals.req_date,
        // This is a somewhat ugly escape hatch specifically for load testing. In
        // general, we don't want to clutter the home page with example course
        // enrollments, but for load testing we want to enroll a large number of
        // users in the example course and then have them find the example course
        // on the home page. So, you'd make a request like this:
        // `/pl?include_example_course_enrollments=true`
        include_example_course_enrollments: req.query.include_example_course_enrollments === 'true',
      },
      StudentHomePageCourseSchema,
    );

    const adminInstitutions = await queryRows(
      sql.select_admin_institutions,
      { user_id: res.locals.authn_user.user_id },
      StaffInstitutionSchema,
    );

    const { authn_provider_name, __csrf_token, urlPrefix } = getPageContext(res.locals, {
      withAuthzData: false,
    });

    const enrollmentManagementEnabled = await features.enabled('enrollment-management', {
      institution_id: res.locals.authn_institution.id,
    });

    res.send(
      PageLayout({
        resLocals: res.locals,
        pageTitle: 'Home',
        navContext: {
          type: 'plain',
          page: 'home',
        },
        options: {
          fullHeight: true,
        },
        content: (
          <Home
            canAddCourses={authn_provider_name !== 'LTI'}
            csrfToken={__csrf_token}
            instructorCourses={instructorCourses}
            studentCourses={studentCourses}
            adminInstitutions={adminInstitutions}
            urlPrefix={urlPrefix}
            isDevMode={config.devMode}
            enrollmentManagementEnabled={enrollmentManagementEnabled}
          />
        ),
        postContent:
          config.homepageFooterText && config.homepageFooterTextHref ? (
            <footer class="footer fw-light text-light text-center small">
              <div class="bg-secondary p-1">
                <a class="text-light" href={config.homepageFooterTextHref}>
                  {config.homepageFooterText}
                </a>
              </div>
            </footer>
          ) : (
            <PageFooter />
          ),
      }),
    );
  }),
);

router.post(
  '/',
  asyncHandler(async (req, res) => {
    const BodySchema = z.object({
      __action: z.enum(['accept_invitation', 'reject_invitation', 'unenroll']),
      course_instance_id: z.string().min(1),
    });
    const body = BodySchema.parse(req.body);

    const {
      authn_user: { uid, user_id: userId },
    } = getPageContext(res.locals, { withAuthzData: false });

<<<<<<< HEAD
    const { authzData, courseInstance } = await constructCourseOrInstanceContext({
      user: res.locals.authn_user,
      course_id: null,
      course_instance_id: body.course_instance_id,
      ip: req.ip ?? null,
      req_date: res.locals.req_date,
      overrides: {
        is_administrator: res.locals.is_administrator,
      },
=======
    // TODO: Authenticate this access better (model functions for course instances)
    const courseInstance = await selectCourseInstanceById(body.course_instance_id);

    const { authzData } = await constructCourseOrInstanceContext({
      user: res.locals.authn_user,
      course_id: courseInstance.course_id,
      course_instance_id: courseInstance.id,
      ip: req.ip ?? null,
      req_date: res.locals.req_date,
      is_administrator: res.locals.is_administrator,
>>>>>>> bc865457
    });

    if (authzData === null || courseInstance === null) {
      throw new HttpStatusError(403, 'Access denied');
    }

    switch (body.__action) {
      case 'accept_invitation': {
        const enrollment = await selectOptionalEnrollmentByUid({
          courseInstance,
          uid,
          requestedRole: 'Student',
          authzData,
        });
        if (
          !enrollment ||
          !['removed', 'rejected', 'invited', 'joined'].includes(enrollment.status)
        ) {
          flash('error', 'Failed to accept invitation');
          break;
        }

        await ensureEnrollment({
          courseInstance,
          userId,
          authzData,
          requestedRole: 'Student',
          actionDetail: 'invitation_accepted',
        });
        break;
      }
      case 'reject_invitation': {
        const enrollment = await selectOptionalEnrollmentByUid({
          courseInstance,
          uid,
          requestedRole: 'Student',
          authzData,
        });

        if (!enrollment || !['invited', 'rejected'].includes(enrollment.status)) {
          flash('error', 'Failed to reject invitation');
          break;
        }

        await setEnrollmentStatus({
          enrollment,
          status: 'rejected',
          authzData,
          requestedRole: 'Student',
        });
        break;
      }
      case 'unenroll': {
        const enrollment = await selectOptionalEnrollmentByUid({
          courseInstance,
          uid,
          requestedRole: 'Student',
          authzData,
        });

        if (!enrollment || !['joined', 'removed'].includes(enrollment.status)) {
          flash('error', 'Failed to unenroll');
          break;
        }

        await setEnrollmentStatus({
          enrollment,
          status: 'removed',
          authzData,
          requestedRole: 'Student',
        });
        break;
      }
      default: {
        assertNever(body.__action);
      }
    }

    res.redirect(req.originalUrl);
  }),
);

export default router;<|MERGE_RESOLUTION|>--- conflicted
+++ resolved
@@ -135,28 +135,13 @@
       authn_user: { uid, user_id: userId },
     } = getPageContext(res.locals, { withAuthzData: false });
 
-<<<<<<< HEAD
     const { authzData, courseInstance } = await constructCourseOrInstanceContext({
       user: res.locals.authn_user,
       course_id: null,
       course_instance_id: body.course_instance_id,
       ip: req.ip ?? null,
       req_date: res.locals.req_date,
-      overrides: {
-        is_administrator: res.locals.is_administrator,
-      },
-=======
-    // TODO: Authenticate this access better (model functions for course instances)
-    const courseInstance = await selectCourseInstanceById(body.course_instance_id);
-
-    const { authzData } = await constructCourseOrInstanceContext({
-      user: res.locals.authn_user,
-      course_id: courseInstance.course_id,
-      course_instance_id: courseInstance.id,
-      ip: req.ip ?? null,
-      req_date: res.locals.req_date,
       is_administrator: res.locals.is_administrator,
->>>>>>> bc865457
     });
 
     if (authzData === null || courseInstance === null) {
