--- conflicted
+++ resolved
@@ -4,12 +4,9 @@
 import { HtmlValue, html } from '@prairielearn/html';
 
 import { HeadContents } from '../../components/HeadContents.html.js';
-<<<<<<< HEAD
+import { Modal } from '../../components/Modal.html.js';
 import { Navbar } from '../../components/Navbar.html.js';
-=======
-import { Modal } from '../../components/Modal.html.js';
 import { compiledScriptTag } from '../../lib/assets.js';
->>>>>>> ee607c24
 import { CourseRequest, CourseRequestSchema, UserSchema } from '../../lib/db-types.js';
 
 export const CourseRequestRowSchema = z.object({
