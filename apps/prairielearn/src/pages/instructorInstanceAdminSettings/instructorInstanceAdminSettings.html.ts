import { html } from '@prairielearn/html';

import { ChangeIdButton } from '../../components/ChangeIdButton.html.js';
import { Modal } from '../../components/Modal.html.js';
import { PageLayout } from '../../components/PageLayout.html.js';
import { CourseInstanceSyncErrorsAndWarnings } from '../../components/SyncErrorsAndWarnings.html.js';
import { compiledScriptTag } from '../../lib/assets.js';

export function InstructorInstanceAdminSettings({
  resLocals,
  shortNames,
  studentLink,
  infoCourseInstancePath,
}: {
  resLocals: Record<string, any>;
  shortNames: string[];
  studentLink: string;
  infoCourseInstancePath: string;
}) {
<<<<<<< HEAD
  return PageLayout({
    resLocals,
    pageTitle: 'Settings',
    navContext: {
      type: 'instructor',
      page: 'instance_admin',
      subPage: 'settings',
    },
    headContent: html`
      ${compiledScriptTag('instructorInstanceAdminSettingsClient.ts')}
      <style>
        .popover {
          max-width: 50%;
        }
      </style>
    `,
    content: html`
      ${CourseInstanceSyncErrorsAndWarnings({
        authz_data: resLocals.authz_data,
        courseInstance: resLocals.course_instance,
        course: resLocals.course,
        urlPrefix: resLocals.urlPrefix,
      })}
      <div class="card mb-4">
        <div class="card-header bg-primary text-white d-flex">
          <h1>Course instance ${resLocals.course_instance.short_name}</h1>
        </div>
        <table
          class="table table-sm table-hover two-column-description"
          aria-label="Course instance settings"
        >
          <tbody>
            <tr>
              <th>Long Name</th>
              <td>${resLocals.course_instance.long_name}</td>
            </tr>
            <tr>
              <th>CIID</th>
              <td>
                <span class="pr-2">${resLocals.course_instance.short_name}</span>
                ${resLocals.authz_data.has_course_permission_edit &&
                !resLocals.course.example_course
                  ? ChangeIdButton({
                      label: 'CIID',
                      currentValue: resLocals.course_instance.short_name,
                      otherValues: shortNames,
                      extraHelpText: html`The recommended format is <code>Fa19</code> or
                        <code>Fall2019</code>. Add suffixes if there are multiple versions, like
                        <code>Fa19honors</code>.`,
                      csrfToken: resLocals.__csrf_token,
                    })
                  : ''}
              </td>
            </tr>
            <tr>
              <th>Configuration</th>
              <td>
                ${EditConfiguration({
                  hasCoursePermissionView: resLocals.authz_data.has_course_permission_view,
                  hasCoursePermissionEdit: resLocals.authz_data.has_course_permission_edit,
                  exampleCourse: resLocals.course.example_course,
                  urlPrefix: resLocals.urlPrefix,
                  navPage: resLocals.navPage,
                  infoCourseInstancePath,
                })}
              </td>
            </tr>
            <tr>
              <th class="align-middle">Student Link</th>
              <td class="form-inline align-middle">
=======
  return html`
    <!doctype html>
    <html lang="en">
      <head>
        ${HeadContents({ resLocals })}
        ${compiledScriptTag('instructorInstanceAdminSettingsClient.ts')}
      </head>
      <body>
        ${Navbar({ resLocals })}
        <main id="content" class="container">
          ${CourseInstanceSyncErrorsAndWarnings({
            authz_data: resLocals.authz_data,
            courseInstance: resLocals.course_instance,
            course: resLocals.course,
            urlPrefix: resLocals.urlPrefix,
          })}
          <div class="card mb-4">
            <div class="card-header bg-primary text-white d-flex">
              <h1>Course instance settings</h1>
            </div>
            <div class="card-body">
              <div class="form-group">
                <label for="long_name">Long Name</label>
                <input
                  type="text"
                  class="form-control"
                  id="long_name"
                  name="long_name"
                  value="${resLocals.course_instance.long_name}"
                  required
                  disabled
                />
                <small class="form-text text-muted">
                  The long name of this course instance (e.g., 'Spring 2015').
                </small>
              </div>
              <div class="form-group">
                <label for="CIID">
                  CIID
                  ${resLocals.authz_data.has_course_permission_edit &&
                  !resLocals.course.example_course
                    ? ChangeIdButton({
                        label: 'CIID',
                        currentValue: resLocals.course_instance.short_name,
                        otherValues: shortNames,
                        extraHelpText: html`The recommended format is <code>Fa19</code> or
                          <code>Fall2019</code>. Add suffixes if there are multiple versions, like
                          <code>Fa19honors</code>.`,
                        csrfToken: resLocals.__csrf_token,
                      })
                    : ''}
                </label>
                <input
                  type="text"
                  class="form-control"
                  id="CIID"
                  name="CIID"
                  value="${resLocals.course_instance.short_name}"
                  required
                  disabled
                />
                <small class="form-text text-muted">
                  Use only letters, numbers, dashes, and underscores, with no spaces. You may use
                  forward slashes to separate directories. The recommended format is
                  <code>Fa19</code> or <code>Fall2019</code>. Add suffixes if there are multiple
                  versions, like <code>Fa19honors</code>.
                </small>
              </div>
              <div class="form-group">
                <label for="student_link">Student Link</label>
>>>>>>> d3688c29
                <span class="input-group">
                  <span readonly class="form-control form-control-sm">${studentLink}</span>
                  <div class="input-group-append">
                    <button
                      type="button"
                      class="btn btn-sm btn-outline-secondary btn-copy"
                      data-clipboard-text="${studentLink}"
                      aria-label="Copy student link"
                    >
                      <i class="far fa-clipboard"></i>
                    </button>
                    <button
                      type="button"
                      title="Student Link QR Code"
                      aria-label="Student Link QR Code"
                      class="btn btn-sm btn-outline-secondary js-qrcode-button"
                      data-qr-code-content="${studentLink}"
                    >
                      <i class="fas fa-qrcode"></i>
                    </button>
                  </div>
                </span>
<<<<<<< HEAD
              </td>
            </tr>
          </tbody>
        </table>
        ${resLocals.authz_data.has_course_permission_edit && !resLocals.course.example_course
          ? CopyCourseInstanceForm({
              csrfToken: resLocals.__csrf_token,
              shortName: resLocals.course_instance.short_name,
            })
          : ''}
      </div>
    `,
  });
=======
                <small class="form-text text-muted">
                  This is the link that students will use to access the course. You can copy this
                  link to share with students.
                </small>
              </div>
              ${EditConfiguration({
                hasCoursePermissionView: resLocals.authz_data.has_course_permission_view,
                hasCoursePermissionEdit: resLocals.authz_data.has_course_permission_edit,
                exampleCourse: resLocals.course.example_course,
                urlPrefix: resLocals.urlPrefix,
                navPage: resLocals.navPage,
                infoCourseInstancePath,
              })}
            </div>
            ${resLocals.authz_data.has_course_permission_edit && !resLocals.course.example_course
              ? CopyCourseInstanceForm({
                  csrfToken: resLocals.__csrf_token,
                  shortName: resLocals.course_instance.short_name,
                })
              : ''}
          </div>
        </main>
      </body>
    </html>
  `.toString();
>>>>>>> d3688c29
}

function EditConfiguration({
  hasCoursePermissionView,
  hasCoursePermissionEdit,
  exampleCourse,
  urlPrefix,
  navPage,
  infoCourseInstancePath,
}: {
  hasCoursePermissionView: boolean;
  hasCoursePermissionEdit: boolean;
  exampleCourse: boolean;
  urlPrefix: string;
  navPage: string;
  infoCourseInstancePath: string;
}) {
  if (!hasCoursePermissionView && !hasCoursePermissionEdit) {
    return '';
  }

  if (!hasCoursePermissionEdit || exampleCourse) {
    return html`
      <p class="mb-0">
        <a href="${urlPrefix}/${navPage}/file_view/${infoCourseInstancePath}">
          View course instance configuration
        </a>
        in <code>infoCourseInstance.json</code>
      </p>
    `;
  } else {
    return html`
      <p class="mb-0">
        <a
          data-testid="edit-course-instance-configuration-link"
          href="${urlPrefix}/${navPage}/file_edit/${infoCourseInstancePath}"
          >Edit course instance configuration</a
        >
        in <code>infoCourseInstance.json</code>
      </p>
    `;
  }
}

function CopyCourseInstanceForm({
  csrfToken,
  shortName,
}: {
  csrfToken: string;
  shortName: string;
}) {
  return html`
    <div class="card-footer d-flex flex-wrap align-items-center">
      <form name="copy-course-instance-form" class="form-inline mr-2" method="POST">
        <input type="hidden" name="__csrf_token" value="${csrfToken}" />
        <button name="__action" value="copy_course_instance" class="btn btn-sm btn-primary">
          <i class="fa fa-clone"></i> Make a copy of this course instance
        </button>
      </form>
      <button
        class="btn btn-sm btn-primary"
        href="#"
        data-toggle="modal"
        data-target="#deleteCourseInstanceModal"
      >
        <i class="fa fa-times" aria-hidden="true"></i> Delete this course instance
      </button>
      ${Modal({
        id: 'deleteCourseInstanceModal',
        title: 'Delete course instance',
        body: html`
          <p>Are you sure you want to delete the course instance <strong>${shortName}</strong>?</p>
        `,
        footer: html`
          <input type="hidden" name="__action" value="delete_course_instance" />
          <input type="hidden" name="__csrf_token" value="${csrfToken}" />
          <button type="button" class="btn btn-secondary" data-dismiss="modal">Cancel</button>
          <button type="submit" class="btn btn-danger">Delete</button>
        `,
      })}
    </div>
  `;
}<|MERGE_RESOLUTION|>--- conflicted
+++ resolved
@@ -17,7 +17,6 @@
   studentLink: string;
   infoCourseInstancePath: string;
 }) {
-<<<<<<< HEAD
   return PageLayout({
     resLocals,
     pageTitle: 'Settings',
@@ -26,14 +25,7 @@
       page: 'instance_admin',
       subPage: 'settings',
     },
-    headContent: html`
-      ${compiledScriptTag('instructorInstanceAdminSettingsClient.ts')}
-      <style>
-        .popover {
-          max-width: 50%;
-        }
-      </style>
-    `,
+    headContent: [compiledScriptTag('instructorInstanceAdminSettingsClient.ts')],
     content: html`
       ${CourseInstanceSyncErrorsAndWarnings({
         authz_data: resLocals.authz_data,
@@ -43,150 +35,93 @@
       })}
       <div class="card mb-4">
         <div class="card-header bg-primary text-white d-flex">
-          <h1>Course instance ${resLocals.course_instance.short_name}</h1>
+          <h1>Course instance settings</h1>
         </div>
-        <table
-          class="table table-sm table-hover two-column-description"
-          aria-label="Course instance settings"
-        >
-          <tbody>
-            <tr>
-              <th>Long Name</th>
-              <td>${resLocals.course_instance.long_name}</td>
-            </tr>
-            <tr>
-              <th>CIID</th>
-              <td>
-                <span class="pr-2">${resLocals.course_instance.short_name}</span>
-                ${resLocals.authz_data.has_course_permission_edit &&
-                !resLocals.course.example_course
-                  ? ChangeIdButton({
-                      label: 'CIID',
-                      currentValue: resLocals.course_instance.short_name,
-                      otherValues: shortNames,
-                      extraHelpText: html`The recommended format is <code>Fa19</code> or
-                        <code>Fall2019</code>. Add suffixes if there are multiple versions, like
-                        <code>Fa19honors</code>.`,
-                      csrfToken: resLocals.__csrf_token,
-                    })
-                  : ''}
-              </td>
-            </tr>
-            <tr>
-              <th>Configuration</th>
-              <td>
-                ${EditConfiguration({
-                  hasCoursePermissionView: resLocals.authz_data.has_course_permission_view,
-                  hasCoursePermissionEdit: resLocals.authz_data.has_course_permission_edit,
-                  exampleCourse: resLocals.course.example_course,
-                  urlPrefix: resLocals.urlPrefix,
-                  navPage: resLocals.navPage,
-                  infoCourseInstancePath,
-                })}
-              </td>
-            </tr>
-            <tr>
-              <th class="align-middle">Student Link</th>
-              <td class="form-inline align-middle">
-=======
-  return html`
-    <!doctype html>
-    <html lang="en">
-      <head>
-        ${HeadContents({ resLocals })}
-        ${compiledScriptTag('instructorInstanceAdminSettingsClient.ts')}
-      </head>
-      <body>
-        ${Navbar({ resLocals })}
-        <main id="content" class="container">
-          ${CourseInstanceSyncErrorsAndWarnings({
-            authz_data: resLocals.authz_data,
-            courseInstance: resLocals.course_instance,
-            course: resLocals.course,
+        <div class="card-body">
+          <div class="form-group">
+            <label for="long_name">Long Name</label>
+            <input
+              type="text"
+              class="form-control"
+              id="long_name"
+              name="long_name"
+              value="${resLocals.course_instance.long_name}"
+              required
+              disabled
+            />
+            <small class="form-text text-muted">
+              The long name of this course instance (e.g., 'Spring 2015').
+            </small>
+          </div>
+          <div class="form-group">
+            <label for="CIID">
+              CIID
+              ${resLocals.authz_data.has_course_permission_edit && !resLocals.course.example_course
+                ? ChangeIdButton({
+                    label: 'CIID',
+                    currentValue: resLocals.course_instance.short_name,
+                    otherValues: shortNames,
+                    extraHelpText: html`The recommended format is <code>Fa19</code> or
+                      <code>Fall2019</code>. Add suffixes if there are multiple versions, like
+                      <code>Fa19honors</code>.`,
+                    csrfToken: resLocals.__csrf_token,
+                  })
+                : ''}
+            </label>
+            <input
+              type="text"
+              class="form-control"
+              id="CIID"
+              name="CIID"
+              value="${resLocals.course_instance.short_name}"
+              required
+              disabled
+            />
+            <small class="form-text text-muted">
+              Use only letters, numbers, dashes, and underscores, with no spaces. You may use
+              forward slashes to separate directories. The recommended format is
+              <code>Fa19</code> or <code>Fall2019</code>. Add suffixes if there are multiple
+              versions, like <code>Fa19honors</code>.
+            </small>
+          </div>
+          <div class="form-group">
+            <label for="student_link">Student Link</label>
+            <span class="input-group">
+              <span readonly class="form-control form-control-sm">${studentLink}</span>
+              <div class="input-group-append">
+                <button
+                  type="button"
+                  class="btn btn-sm btn-outline-secondary btn-copy"
+                  data-clipboard-text="${studentLink}"
+                  aria-label="Copy student link"
+                >
+                  <i class="far fa-clipboard"></i>
+                </button>
+                <button
+                  type="button"
+                  title="Student Link QR Code"
+                  aria-label="Student Link QR Code"
+                  class="btn btn-sm btn-outline-secondary js-qrcode-button"
+                  data-qr-code-content="${studentLink}"
+                >
+                  <i class="fas fa-qrcode"></i>
+                </button>
+              </div>
+            </span>
+            <small class="form-text text-muted">
+              This is the link that students will use to access the course. You can copy this link
+              to share with students.
+            </small>
+          </div>
+          ${EditConfiguration({
+            hasCoursePermissionView: resLocals.authz_data.has_course_permission_view,
+            hasCoursePermissionEdit: resLocals.authz_data.has_course_permission_edit,
+            exampleCourse: resLocals.course.example_course,
             urlPrefix: resLocals.urlPrefix,
+            navPage: resLocals.navPage,
+            infoCourseInstancePath,
           })}
-          <div class="card mb-4">
-            <div class="card-header bg-primary text-white d-flex">
-              <h1>Course instance settings</h1>
-            </div>
-            <div class="card-body">
-              <div class="form-group">
-                <label for="long_name">Long Name</label>
-                <input
-                  type="text"
-                  class="form-control"
-                  id="long_name"
-                  name="long_name"
-                  value="${resLocals.course_instance.long_name}"
-                  required
-                  disabled
-                />
-                <small class="form-text text-muted">
-                  The long name of this course instance (e.g., 'Spring 2015').
-                </small>
-              </div>
-              <div class="form-group">
-                <label for="CIID">
-                  CIID
-                  ${resLocals.authz_data.has_course_permission_edit &&
-                  !resLocals.course.example_course
-                    ? ChangeIdButton({
-                        label: 'CIID',
-                        currentValue: resLocals.course_instance.short_name,
-                        otherValues: shortNames,
-                        extraHelpText: html`The recommended format is <code>Fa19</code> or
-                          <code>Fall2019</code>. Add suffixes if there are multiple versions, like
-                          <code>Fa19honors</code>.`,
-                        csrfToken: resLocals.__csrf_token,
-                      })
-                    : ''}
-                </label>
-                <input
-                  type="text"
-                  class="form-control"
-                  id="CIID"
-                  name="CIID"
-                  value="${resLocals.course_instance.short_name}"
-                  required
-                  disabled
-                />
-                <small class="form-text text-muted">
-                  Use only letters, numbers, dashes, and underscores, with no spaces. You may use
-                  forward slashes to separate directories. The recommended format is
-                  <code>Fa19</code> or <code>Fall2019</code>. Add suffixes if there are multiple
-                  versions, like <code>Fa19honors</code>.
-                </small>
-              </div>
-              <div class="form-group">
-                <label for="student_link">Student Link</label>
->>>>>>> d3688c29
-                <span class="input-group">
-                  <span readonly class="form-control form-control-sm">${studentLink}</span>
-                  <div class="input-group-append">
-                    <button
-                      type="button"
-                      class="btn btn-sm btn-outline-secondary btn-copy"
-                      data-clipboard-text="${studentLink}"
-                      aria-label="Copy student link"
-                    >
-                      <i class="far fa-clipboard"></i>
-                    </button>
-                    <button
-                      type="button"
-                      title="Student Link QR Code"
-                      aria-label="Student Link QR Code"
-                      class="btn btn-sm btn-outline-secondary js-qrcode-button"
-                      data-qr-code-content="${studentLink}"
-                    >
-                      <i class="fas fa-qrcode"></i>
-                    </button>
-                  </div>
-                </span>
-<<<<<<< HEAD
-              </td>
-            </tr>
-          </tbody>
-        </table>
+        </div>
         ${resLocals.authz_data.has_course_permission_edit && !resLocals.course.example_course
           ? CopyCourseInstanceForm({
               csrfToken: resLocals.__csrf_token,
@@ -196,33 +131,6 @@
       </div>
     `,
   });
-=======
-                <small class="form-text text-muted">
-                  This is the link that students will use to access the course. You can copy this
-                  link to share with students.
-                </small>
-              </div>
-              ${EditConfiguration({
-                hasCoursePermissionView: resLocals.authz_data.has_course_permission_view,
-                hasCoursePermissionEdit: resLocals.authz_data.has_course_permission_edit,
-                exampleCourse: resLocals.course.example_course,
-                urlPrefix: resLocals.urlPrefix,
-                navPage: resLocals.navPage,
-                infoCourseInstancePath,
-              })}
-            </div>
-            ${resLocals.authz_data.has_course_permission_edit && !resLocals.course.example_course
-              ? CopyCourseInstanceForm({
-                  csrfToken: resLocals.__csrf_token,
-                  shortName: resLocals.course_instance.short_name,
-                })
-              : ''}
-          </div>
-        </main>
-      </body>
-    </html>
-  `.toString();
->>>>>>> d3688c29
 }
 
 function EditConfiguration({
