import { html } from '@prairielearn/html';

import { Modal } from '../../components/Modal.html.js';
import { PageLayout } from '../../components/PageLayout.html.js';
import { QRCodeModal } from '../../components/QRCodeModal.html.js';
import { CourseInstanceSyncErrorsAndWarnings } from '../../components/SyncErrorsAndWarnings.html.js';
import { compiledScriptTag } from '../../lib/assets.js';
import { type CourseInstance } from '../../lib/db-types.js';
import { type Timezone, formatTimezone } from '../../lib/timezones.js';
import { encodePath } from '../../lib/uri-util.js';

export function InstructorInstanceAdminSettings({
  resLocals,
  shortNames,
  studentLink,
  publicLink,
  infoCourseInstancePath,
  availableTimezones,
  origHash,
  canEdit,
}: {
  resLocals: Record<string, any>;
  shortNames: string[];
  studentLink: string;
  publicLink: string;
  infoCourseInstancePath: string;
  availableTimezones: Timezone[];
  origHash: string;
  canEdit: boolean;
}) {
  return PageLayout({
    resLocals,
    pageTitle: 'Settings',
    navContext: {
      type: 'instructor',
      page: 'instance_admin',
      subPage: 'settings',
    },
    headContent: [compiledScriptTag('instructorInstanceAdminSettingsClient.ts')],
    content: html`
      ${CourseInstanceSyncErrorsAndWarnings({
        authz_data: resLocals.authz_data,
        courseInstance: resLocals.course_instance,
        course: resLocals.course,
        urlPrefix: resLocals.urlPrefix,
      })}
      ${QRCodeModal({
        id: 'studentLinkModal',
        title: 'Student Link QR Code',
        content: studentLink,
      })}
      ${QRCodeModal({
        id: 'publicLinkModal',
        title: 'Public Link QR Code',
        content: publicLink,
      })}
      <div class="card mb-4">
        <div class="card-header bg-primary text-white d-flex">
          <h1>
            ${resLocals.has_enhanced_navigation
              ? 'General course instance settings'
              : 'Course instance settings'}
          </h1>
        </div>
        <div class="card-body">
          <form name="edit-course-instance-settings-form" method="POST">
            <input type="hidden" name="__csrf_token" value="${resLocals.__csrf_token}" />
            <input type="hidden" name="orig_hash" value="${origHash}" />
            <div class="mb-3">
              <label class="form-label" for="ciid">CIID</label>
              <input
                type="text"
                class="form-control font-monospace"
                id="ciid"
                name="ciid"
                value="${resLocals.course_instance.short_name}"
                pattern="[\\-A-Za-z0-9_\\/]+"
                required
                data-other-values="${shortNames.join(',')}"
                ${canEdit ? '' : 'disabled'}
              />
              <small class="form-text text-muted">
                Use only letters, numbers, dashes, and underscores, with no spaces. You may use
                forward slashes to separate directories. The recommended format is
                <code>Fa19</code> or <code>Fall2019</code>. Add suffixes if there are multiple
                versions, like <code>Fa19honors</code>.
              </small>
            </div>
            <div class="mb-3">
              <label class="form-label" for="long_name">Long Name</label>
              <input
                type="text"
                class="form-control"
                id="long_name"
                name="long_name"
                value="${resLocals.course_instance.long_name}"
                required
                ${canEdit ? '' : 'disabled'}
              />
              <small class="form-text text-muted">
                The long name of this course instance (e.g., 'Spring 2015').
              </small>
            </div>
            <div class="mb-3">
              <label class="form-label" for="display_timezone">Timezone</label>
              <select
                class="form-select"
                id="display_timezone"
                name="display_timezone"
                ${canEdit ? '' : 'disabled'}
              >
                ${availableTimezones.map(
                  (tz) => html`
                    <option
                      value="${tz.name}"
                      ${tz.name === resLocals.course_instance.display_timezone ? 'selected' : ''}
                    >
                      ${formatTimezone(tz)}
                    </option>
                  `,
                )}
              </select>
              <small class="form-text text-muted">
                The allowable timezones are from the
                <a
                  href="https://en.wikipedia.org/wiki/List_of_tz_database_time_zones"
                  target="_blank"
                  >tz database</a
                >. It's best to use a city-based timezone that has the same times as you.
              </small>
            </div>
            <div class="mb-3">
              <label class="form-label" for="group_assessments_by">Group assessments by</label>
              <select
                class="form-select"
                id="group_assessments_by"
                name="group_assessments_by"
                ${canEdit ? '' : 'disabled'}
              >
                <option
                  value="Set"
                  ${resLocals.course_instance.assessments_group_by === 'Set' ? 'selected' : ''}
                >
                  Set
                </option>
                <option
                  value="Module"
                  ${resLocals.course_instance.assessments_group_by === 'Module' ? 'selected' : ''}
                >
                  Module
                </option>
              </select>
              <small class="form-text text-muted">
                Determines how assessments will be grouped on the student assessments page.
              </small>
            </div>
            <div class="mb-3 form-check">
              <input
                class="form-check-input"
                type="checkbox"
                id="hide_in_enroll_page"
                name="hide_in_enroll_page"
                ${canEdit ? '' : 'disabled'}
                ${resLocals.course_instance.hide_in_enroll_page ? 'checked' : ''}
              />
              <label class="form-check-label" for="hide_in_enroll_page">
                Hide in enrollment page
              </label>
              <div class="small text-muted">
                If enabled, hides the course instance in the enrollment page, so that only direct
                links to the course can be used for enrollment.
              </div>
            </div>
            <div class="mb-3">
              <label class="form-label" for="student_link">Student Link</label>
              <span class="input-group">
                <input
                  type="text"
                  class="form-control"
                  id="student_link"
                  name="student_link"
                  value="${studentLink}"
                  disabled
                />
                <button
                  type="button"
                  class="btn btn-sm btn-outline-secondary btn-copy"
                  data-clipboard-text="${studentLink}"
                  aria-label="Copy student link"
                >
                  <i class="far fa-clipboard"></i>
                </button>
                <button
                  type="button"
                  class="btn btn-sm btn-outline-secondary"
                  aria-label="Student Link QR Code"
                  data-bs-toggle="modal"
                  data-bs-target="#studentLinkModal"
                >
                  <i class="fas fa-qrcode"></i>
                </button>
              </span>
              <small class="form-text text-muted">
                This is the link that students will use to access the course. You can copy this link
                to share with students.
              </small>
            </div>
            <h2 class="h4">Sharing</h2>
            ${CourseInstanceSharing({ courseInstance: resLocals.course_instance, publicLink })}
            ${EditConfiguration({
              hasCoursePermissionView: resLocals.authz_data.has_course_permission_view,
              hasCoursePermissionEdit: resLocals.authz_data.has_course_permission_edit,
              exampleCourse: resLocals.course.example_course,
              urlPrefix: resLocals.urlPrefix,
              navPage: resLocals.navPage,
              infoCourseInstancePath,
            })}
          </form>
        </div>
        ${resLocals.authz_data.has_course_permission_edit && !resLocals.course.example_course
          ? CopyCourseInstanceForm({
              csrfToken: resLocals.__csrf_token,
              shortName: resLocals.course_instance.short_name,
            })
          : ''}
      </div>
    `,
  });
}

function EditConfiguration({
  hasCoursePermissionView,
  hasCoursePermissionEdit,
  exampleCourse,
  urlPrefix,
  navPage,
  infoCourseInstancePath,
}: {
  hasCoursePermissionView: boolean;
  hasCoursePermissionEdit: boolean;
  exampleCourse: boolean;
  urlPrefix: string;
  navPage: string;
  infoCourseInstancePath: string;
}) {
  if (!hasCoursePermissionView && !hasCoursePermissionEdit) {
    return '';
  }

  if (!hasCoursePermissionEdit || exampleCourse) {
    return html`
      <p class="mb-0">
        <a href="${urlPrefix}/${navPage}/file_view/${infoCourseInstancePath}">
          View course instance configuration
        </a>
        in <code>infoCourseInstance.json</code>
      </p>
    `;
  } else {
    return html`
      <button
        id="save-button"
        type="submit"
        class="btn btn-primary mb-2"
        name="__action"
        value="update_configuration"
      >
        Save
      </button>
      <button
        id="cancel-button"
        type="button"
        class="btn btn-secondary mb-2"
        onclick="window.location.reload()"
      >
        Cancel
      </button>
      <p class="mb-0">
        <a
          data-testid="edit-course-instance-configuration-link"
          href="${encodePath(`${urlPrefix}/${navPage}/file_edit/${infoCourseInstancePath}`)}"
          >Edit course instance configuration</a
        >
        in <code>infoCourseInstance.json</code>
      </p>
    `;
  }
}

function CopyCourseInstanceForm({
  csrfToken,
  shortName,
}: {
  csrfToken: string;
  shortName: string;
}) {
  return html`
    <div class="card-footer d-flex flex-wrap align-items-center">
      <form name="copy-course-instance-form" class="me-2" method="POST">
        <input type="hidden" name="__csrf_token" value="${csrfToken}" />
        <button
          type="submit"
          name="__action"
          value="copy_course_instance"
          class="btn btn-sm btn-primary"
        >
          <i class="fa fa-clone"></i> Make a copy of this course instance
        </button>
      </form>
      <button
        type="button"
        class="btn btn-sm btn-primary"
        data-bs-toggle="modal"
        data-bs-target="#deleteCourseInstanceModal"
      >
        <i class="fa fa-times" aria-hidden="true"></i> Delete this course instance
      </button>
      ${Modal({
        id: 'deleteCourseInstanceModal',
        title: 'Delete course instance',
        body: html`
          <p>Are you sure you want to delete the course instance <strong>${shortName}</strong>?</p>
        `,
        footer: html`
          <input type="hidden" name="__action" value="delete_course_instance" />
          <input type="hidden" name="__csrf_token" value="${csrfToken}" />
          <button type="button" class="btn btn-secondary" data-bs-dismiss="modal">Cancel</button>
          <button type="submit" class="btn btn-danger">Delete</button>
        `,
      })}
    </div>
  `;
}

function CourseInstanceSharing({
  courseInstance,
  publicLink,
}: {
  courseInstance: CourseInstance;
  publicLink: string;
}) {
  if (!courseInstance.share_source_publicly) {
    return html`<p>This course instance is not being shared.</p>`;
  }

  return html`
    <p>
      <span class="badge color-green3 me-1">Public source</span>
      This course instance's source is publicly shared.
    </p>
<<<<<<< HEAD
    <div>
      <label for="publicLink">Public Link</label>
=======
    <div class="mb-3">
      <label for="publicLink">Public link</label>
>>>>>>> f0d542e9
      <span class="input-group">
        <input
          type="text"
          class="form-control"
          id="publicLink"
          name="publicLink"
          value="${publicLink}"
          disabled
        />
        <button
          type="button"
          class="btn btn-sm btn-outline-secondary btn-copy"
          data-clipboard-text="${publicLink}"
          aria-label="Copy public link"
        >
          <i class="far fa-clipboard"></i>
        </button>
        <button
          type="button"
          class="btn btn-sm btn-outline-secondary"
          aria-label="Public Link QR Code"
          data-bs-toggle="modal"
          data-bs-target="#publicLinkModal"
        >
          <i class="fas fa-qrcode"></i>
        </button>
      </span>
      <small class="form-text text-muted">
        The link that other instructors can use to view this course instance.
      </small>
    </div>
  `;
}<|MERGE_RESOLUTION|>--- conflicted
+++ resolved
@@ -348,13 +348,8 @@
       <span class="badge color-green3 me-1">Public source</span>
       This course instance's source is publicly shared.
     </p>
-<<<<<<< HEAD
-    <div>
-      <label for="publicLink">Public Link</label>
-=======
     <div class="mb-3">
       <label for="publicLink">Public link</label>
->>>>>>> f0d542e9
       <span class="input-group">
         <input
           type="text"
