<<<<<<< HEAD
import clsx from 'clsx';
import { useState } from 'preact/compat';
import { Button, Form, InputGroup, Modal, OverlayTrigger, Tooltip } from 'react-bootstrap';
import type { FieldErrors, UseFormRegister, UseFormSetValue, UseFormWatch } from 'react-hook-form';

import { QRCodeModal } from '../../../components/QRCodeModal.js';
import type { SettingsFormValues } from '../instructorInstanceAdminSettings.types.js';

async function copyToClipboard(text: string) {
  await navigator.clipboard.writeText(text);
}

function StudentLink({
  studentLink,
  studentLinkMessage,
}: {
  studentLink: string;
  studentLinkMessage: string;
}) {
  const [showQR, setShowQR] = useState(false);
  const [copied, setCopied] = useState(false);
=======
import { useState } from 'preact/compat';
import { Button, Form, InputGroup, Modal, OverlayTrigger, Tooltip } from 'react-bootstrap';

import { QRCodeModal } from '../../../components/QRCodeModal.js';

export function SelfEnrollmentSettings({
  selfEnrollLink,
  csrfToken,
}: {
  selfEnrollLink: string;
  csrfToken: string;
}) {
  const [showQR, setShowQR] = useState(false);
  const [showConfirm, setShowConfirm] = useState(false);
>>>>>>> 10fbe42e
  return (
    <div class="mb-3">
      <label class="form-label" for="student_link">
        Student Link
      </label>
      <InputGroup>
<<<<<<< HEAD
        <Form.Control type="text" id="student_link" value={studentLink} disabled />
        <OverlayTrigger overlay={<Tooltip>{copied ? 'Copied!' : 'Copy'}</Tooltip>}>
          <Button
            size="sm"
            variant="outline-secondary"
            aria-label="Copy student link"
            onClick={async () => {
              await copyToClipboard(studentLink);
              setCopied(true);
              setTimeout(() => setCopied(false), 1500);
            }}
          >
            <i class="bi bi-clipboard" />
          </Button>
        </OverlayTrigger>
        <OverlayTrigger overlay={<Tooltip>View QR Code</Tooltip>}>
          <Button
            size="sm"
            variant="outline-secondary"
            aria-label="Student Link QR Code"
            onClick={() => setShowQR(true)}
          >
            <i class="bi bi-qr-code-scan" />
          </Button>
        </OverlayTrigger>
      </InputGroup>
      <small class="form-text text-muted">{studentLinkMessage}</small>
      <QRCodeModal
        id="studentLinkModal"
        title="Student Link QR Code"
        content={studentLink}
        show={showQR}
        onHide={() => setShowQR(false)}
      />
    </div>
  );
}

function SelfEnrollmentLink({
  selfEnrollLink,
  csrfToken,
}: {
  selfEnrollLink: string;
  csrfToken: string;
}) {
  const [copied, setCopied] = useState(false);
  const [showQR, setShowQR] = useState(false);
  const [showConfirm, setShowConfirm] = useState(false);
  return (
    <>
      <div class="mb-3">
        <label class="form-label" for="self_enrollment_link">
          Self-enrollment Link
        </label>
        <InputGroup>
          <Form.Control id="self_enrollment_link" value={selfEnrollLink} disabled />
          <OverlayTrigger overlay={<Tooltip>{copied ? 'Copied!' : 'Copy'}</Tooltip>}>
            <Button
              size="sm"
              variant="outline-secondary"
              aria-label="Copy self-enrollment link"
              onClick={async () => {
                await copyToClipboard(selfEnrollLink);
                setCopied(true);
                setTimeout(() => setCopied(false), 1500);
              }}
            >
              <i class="bi bi-clipboard" />
            </Button>
          </OverlayTrigger>
          <OverlayTrigger overlay={<Tooltip>View QR Code</Tooltip>}>
            <Button
              size="sm"
              variant="outline-secondary"
              aria-label="Self-enrollment Link QR Code"
              onClick={() => setShowQR(true)}
            >
              <i class="bi bi-qr-code-scan" />
            </Button>
          </OverlayTrigger>
          <OverlayTrigger overlay={<Tooltip>Regenerate</Tooltip>}>
            <Button
              size="sm"
              variant="outline-secondary"
              aria-label="Generate new self-enrollment link"
              onClick={() => setShowConfirm(true)}
            >
              <i class="bi-arrow-repeat" />
            </Button>
          </OverlayTrigger>
        </InputGroup>
        <small class="form-text text-muted">
          This is the secret link that students will use to enroll in the course. Only students with
          this specific link can enroll.
        </small>
      </div>

      <QRCodeModal
        id="selfEnrollmentLinkModal"
        title="Self-enrollment Link QR Code"
        content={selfEnrollLink}
        show={showQR}
        onHide={() => setShowQR(false)}
      />
      <Modal show={showConfirm} backdrop="static" onHide={() => setShowConfirm(false)}>
        <Modal.Header closeButton>
          <Modal.Title>Generate new self-enrollment link</Modal.Title>
        </Modal.Header>
        <form method="POST">
          <Modal.Body>
            <div>
              Are you sure you want to generate a new self-enrollment link?{' '}
              <strong>The current link will be deactivated.</strong> This action cannot be undone.
            </div>
          </Modal.Body>
          <Modal.Footer>
            <input type="hidden" name="__action" value="generate_enrollment_code" />
            <input type="hidden" name="__csrf_token" value={csrfToken} />
            <Button variant="secondary" type="button" onClick={() => setShowConfirm(false)}>
              Cancel
            </Button>
            <Button variant="danger" type="submit">
              Generate new link
            </Button>
          </Modal.Footer>
        </form>
      </Modal>
    </>
  );
}

export function SelfEnrollmentSettings({
  studentLink,
  selfEnrollLink,
  csrfToken,
  formMeta,
}: {
  studentLink: string;
  selfEnrollLink: string;
  csrfToken: string;
  formMeta: {
    enrollmentManagementEnabled: boolean;
    register: UseFormRegister<SettingsFormValues>;
    watch: UseFormWatch<SettingsFormValues>;
    setValue: UseFormSetValue<SettingsFormValues>;
    errors: FieldErrors<SettingsFormValues>;
    canEdit: boolean;
  };
}) {
  const { register, watch, setValue, errors, canEdit, enrollmentManagementEnabled } = formMeta;

  const selfEnrollmentEnabled = watch('self_enrollment_enabled');
  const selfEnrollmentRequiresSecretLink = watch('self_enrollment_requires_secret_link');
  const selfEnrollmentEnabledBeforeDate = watch('self_enrollment_enabled_before_date');

  const [showDateInput, setShowDateInput] = useState(!!selfEnrollmentEnabledBeforeDate);

  return (
    <>
      <h2 class="h4">Self-enrollment</h2>

      <div class="mb-3 form-check">
        <input
          class="form-check-input"
          type="checkbox"
          id="self_enrollment_enabled"
          disabled={!canEdit || !enrollmentManagementEnabled}
          {...register('self_enrollment_enabled')}
          name="self_enrollment_enabled"
        />
        <label class="form-check-label" for="self_enrollment_enabled">
          Enable self-enrollment
        </label>
        <div class="small text-muted">
          Allow students to enroll themselves in this course instance.
        </div>
      </div>

      <div class="mb-3 form-check">
        <input
          class="form-check-input"
          type="checkbox"
          id="show_in_enroll_page"
          disabled={!canEdit || !selfEnrollmentEnabled || selfEnrollmentRequiresSecretLink}
          {...register('show_in_enroll_page')}
          name="show_in_enroll_page"
        />
        <label class="form-check-label" for="show_in_enroll_page">
          Show on enrollment page
        </label>
        <div class="small text-muted">
          If enabled, students can discover the course instance on the enrollment page. If disabled,
          they will need a direct link to the course instance to enroll.
        </div>
      </div>

      <div class="mb-3 form-check">
        <input
          class="form-check-input"
          type="checkbox"
          id="self_enrollment_requires_secret_link"
          disabled={!canEdit || !selfEnrollmentEnabled || !enrollmentManagementEnabled}
          {...register('self_enrollment_requires_secret_link')}
          name="self_enrollment_requires_secret_link"
        />
        <label class="form-check-label" for="self_enrollment_requires_secret_link">
          Self-enrollment requires secret link
        </label>
        <div class="small text-muted">
          If enabled, self-enrollment requires a secret link to enroll. If disabled, any link to the
          course instance will allow self-enrollment.
        </div>
      </div>

      <div class="mb-3 form-check">
        <input
          class="form-check-input"
          type="checkbox"
          id="disable_self_enrollment_after_date"
          disabled={!canEdit || !selfEnrollmentEnabled || !enrollmentManagementEnabled}
          checked={showDateInput}
          onChange={(e) => {
            const target = e.target as HTMLInputElement;
            setShowDateInput(target.checked);

            // Clear the date when unchecking
            if (!target.checked) {
              setValue('self_enrollment_enabled_before_date', '');
            }
          }}
        />
        <label class="form-check-label" for="disable_self_enrollment_after_date">
          Forbid self-enrollment after specified date
        </label>
        <div class="small text-muted">
          If enabled, self-enrollment will be disabled after the specified date.
        </div>
        {showDateInput && (
          <>
            <input
              type="datetime-local"
              aria-label="Self-enrollment enabled before date"
              class={clsx(
                'form-control mt-2',
                errors.self_enrollment_enabled_before_date && 'is-invalid',
              )}
              disabled={!canEdit || !selfEnrollmentEnabled || !enrollmentManagementEnabled}
              {...register('self_enrollment_enabled_before_date', {
                required: showDateInput ? 'Date is required' : false,
              })}
              // If no date is set, don't include the name in the form data.
              {...(selfEnrollmentEnabledBeforeDate.length > 0
                ? { name: 'self_enrollment_enabled_before_date' }
                : {})}
            />
            {errors.self_enrollment_enabled_before_date && (
              <div class="invalid-feedback">
                {errors.self_enrollment_enabled_before_date.message}
              </div>
            )}
            <small class="form-text text-muted">
              After this date, self-enrollment will be disabled.
            </small>
          </>
        )}
      </div>

      {selfEnrollmentEnabled && (
        <>
          {selfEnrollmentRequiresSecretLink ? (
            <SelfEnrollmentLink selfEnrollLink={selfEnrollLink} csrfToken={csrfToken} />
          ) : (
            <StudentLink
              studentLink={studentLink}
              studentLinkMessage="This is the link that students will use to access the course. You can copy this link to share with students."
            />
          )}
        </>
      )}
    </>
  );
=======
        <Form.Control id="self_enrollment_link" value={selfEnrollLink} disabled />
        <OverlayTrigger overlay={<Tooltip>Copy</Tooltip>}>
          <Button
            size="sm"
            variant="outline-secondary"
            aria-label="Copy self-enrollment link"
            onClick={async () => {
              await navigator.clipboard.writeText(selfEnrollLink);
            }}
          >
            <i class="bi bi-clipboard" />
          </Button>
        </OverlayTrigger>
        <OverlayTrigger overlay={<Tooltip>View QR Code</Tooltip>}>
          <Button
            size="sm"
            variant="outline-secondary"
            aria-label="Self-enrollment Link QR Code"
            onClick={() => setShowQR(true)}
          >
            <i class="bi bi-qr-code-scan" />
          </Button>
        </OverlayTrigger>
        <OverlayTrigger overlay={<Tooltip>Regenerate</Tooltip>}>
          <Button
            size="sm"
            variant="outline-secondary"
            aria-label="Generate new self-enrollment link"
            onClick={() => setShowConfirm(true)}
          >
            <i class="bi-arrow-repeat" />
          </Button>
        </OverlayTrigger>
      </InputGroup>
      <small class="form-text text-muted">
        This is the link that students will use to enroll in the course if self-enrollment is
        enabled.
      </small>
      <QRCodeModal
        id="selfEnrollmentLinkModal"
        title="Self-enrollment Link QR Code"
        content={selfEnrollLink}
        show={showQR}
        onHide={() => setShowQR(false)}
      />
      <Modal show={showConfirm} backdrop="static" onHide={() => setShowConfirm(false)}>
        <Modal.Header closeButton>
          <Modal.Title>Generate new self-enrollment link</Modal.Title>
        </Modal.Header>
        <form method="POST">
          <Modal.Body>
            <div>
              Are you sure you want to generate a new self-enrollment link?{' '}
              <strong>The current link will be deactivated.</strong> This action cannot be undone.
            </div>
          </Modal.Body>
          <Modal.Footer>
            <input type="hidden" name="__action" value="generate_enrollment_code" />
            <input type="hidden" name="__csrf_token" value={csrfToken} />
            <Button variant="secondary" type="button" onClick={() => setShowConfirm(false)}>
              Cancel
            </Button>
            <Button variant="danger" type="submit">
              Generate new link
            </Button>
          </Modal.Footer>
        </form>
      </Modal>
    </div>
  );
>>>>>>> 10fbe42e
}<|MERGE_RESOLUTION|>--- conflicted
+++ resolved
@@ -1,84 +1,14 @@
-<<<<<<< HEAD
 import clsx from 'clsx';
 import { useState } from 'preact/compat';
 import { Button, Form, InputGroup, Modal, OverlayTrigger, Tooltip } from 'react-bootstrap';
 import type { FieldErrors, UseFormRegister, UseFormSetValue, UseFormWatch } from 'react-hook-form';
 
+import { StudentLinkSharing } from '../../../components/LinkSharing.js';
 import { QRCodeModal } from '../../../components/QRCodeModal.js';
 import type { SettingsFormValues } from '../instructorInstanceAdminSettings.types.js';
 
 async function copyToClipboard(text: string) {
   await navigator.clipboard.writeText(text);
-}
-
-function StudentLink({
-  studentLink,
-  studentLinkMessage,
-}: {
-  studentLink: string;
-  studentLinkMessage: string;
-}) {
-  const [showQR, setShowQR] = useState(false);
-  const [copied, setCopied] = useState(false);
-=======
-import { useState } from 'preact/compat';
-import { Button, Form, InputGroup, Modal, OverlayTrigger, Tooltip } from 'react-bootstrap';
-
-import { QRCodeModal } from '../../../components/QRCodeModal.js';
-
-export function SelfEnrollmentSettings({
-  selfEnrollLink,
-  csrfToken,
-}: {
-  selfEnrollLink: string;
-  csrfToken: string;
-}) {
-  const [showQR, setShowQR] = useState(false);
-  const [showConfirm, setShowConfirm] = useState(false);
->>>>>>> 10fbe42e
-  return (
-    <div class="mb-3">
-      <label class="form-label" for="student_link">
-        Student Link
-      </label>
-      <InputGroup>
-<<<<<<< HEAD
-        <Form.Control type="text" id="student_link" value={studentLink} disabled />
-        <OverlayTrigger overlay={<Tooltip>{copied ? 'Copied!' : 'Copy'}</Tooltip>}>
-          <Button
-            size="sm"
-            variant="outline-secondary"
-            aria-label="Copy student link"
-            onClick={async () => {
-              await copyToClipboard(studentLink);
-              setCopied(true);
-              setTimeout(() => setCopied(false), 1500);
-            }}
-          >
-            <i class="bi bi-clipboard" />
-          </Button>
-        </OverlayTrigger>
-        <OverlayTrigger overlay={<Tooltip>View QR Code</Tooltip>}>
-          <Button
-            size="sm"
-            variant="outline-secondary"
-            aria-label="Student Link QR Code"
-            onClick={() => setShowQR(true)}
-          >
-            <i class="bi bi-qr-code-scan" />
-          </Button>
-        </OverlayTrigger>
-      </InputGroup>
-      <small class="form-text text-muted">{studentLinkMessage}</small>
-      <QRCodeModal
-        id="studentLinkModal"
-        title="Student Link QR Code"
-        content={studentLink}
-        show={showQR}
-        onHide={() => setShowQR(false)}
-      />
-    </div>
-  );
 }
 
 function SelfEnrollmentLink({
@@ -135,8 +65,8 @@
           </OverlayTrigger>
         </InputGroup>
         <small class="form-text text-muted">
-          This is the secret link that students will use to enroll in the course. Only students with
-          this specific link can enroll.
+          Students can use this link to immediately enroll in the course. Students can also enroll
+          by entering the enrollment code on any link to the course instance.
         </small>
       </div>
 
@@ -195,7 +125,7 @@
   const { register, watch, setValue, errors, canEdit, enrollmentManagementEnabled } = formMeta;
 
   const selfEnrollmentEnabled = watch('self_enrollment_enabled');
-  const selfEnrollmentRequiresSecretLink = watch('self_enrollment_requires_secret_link');
+  const selfEnrollmentUseEnrollmentCode = watch('self_enrollment_use_enrollment_code');
   const selfEnrollmentEnabledBeforeDate = watch('self_enrollment_enabled_before_date');
 
   const [showDateInput, setShowDateInput] = useState(!!selfEnrollmentEnabledBeforeDate);
@@ -226,7 +156,7 @@
           class="form-check-input"
           type="checkbox"
           id="show_in_enroll_page"
-          disabled={!canEdit || !selfEnrollmentEnabled || selfEnrollmentRequiresSecretLink}
+          disabled={!canEdit || !selfEnrollmentEnabled || selfEnrollmentUseEnrollmentCode}
           {...register('show_in_enroll_page')}
           name="show_in_enroll_page"
         />
@@ -243,17 +173,17 @@
         <input
           class="form-check-input"
           type="checkbox"
-          id="self_enrollment_requires_secret_link"
+          id="self_enrollment_use_enrollment_code"
           disabled={!canEdit || !selfEnrollmentEnabled || !enrollmentManagementEnabled}
-          {...register('self_enrollment_requires_secret_link')}
-          name="self_enrollment_requires_secret_link"
-        />
-        <label class="form-check-label" for="self_enrollment_requires_secret_link">
-          Self-enrollment requires secret link
-        </label>
-        <div class="small text-muted">
-          If enabled, self-enrollment requires a secret link to enroll. If disabled, any link to the
-          course instance will allow self-enrollment.
+          {...register('self_enrollment_use_enrollment_code')}
+          name="self_enrollment_use_enrollment_code"
+        />
+        <label class="form-check-label" for="self_enrollment_use_enrollment_code">
+          Use enrollment code for self-enrollment
+        </label>
+        <div class="small text-muted">
+          If enabled, self-enrollment requires an enrollment code to enroll. If disabled, any link
+          to the course instance will allow self-enrollment.
         </div>
       </div>
 
@@ -312,10 +242,10 @@
 
       {selfEnrollmentEnabled && (
         <>
-          {selfEnrollmentRequiresSecretLink ? (
+          {selfEnrollmentUseEnrollmentCode ? (
             <SelfEnrollmentLink selfEnrollLink={selfEnrollLink} csrfToken={csrfToken} />
           ) : (
-            <StudentLink
+            <StudentLinkSharing
               studentLink={studentLink}
               studentLinkMessage="This is the link that students will use to access the course. You can copy this link to share with students."
             />
@@ -324,76 +254,4 @@
       )}
     </>
   );
-=======
-        <Form.Control id="self_enrollment_link" value={selfEnrollLink} disabled />
-        <OverlayTrigger overlay={<Tooltip>Copy</Tooltip>}>
-          <Button
-            size="sm"
-            variant="outline-secondary"
-            aria-label="Copy self-enrollment link"
-            onClick={async () => {
-              await navigator.clipboard.writeText(selfEnrollLink);
-            }}
-          >
-            <i class="bi bi-clipboard" />
-          </Button>
-        </OverlayTrigger>
-        <OverlayTrigger overlay={<Tooltip>View QR Code</Tooltip>}>
-          <Button
-            size="sm"
-            variant="outline-secondary"
-            aria-label="Self-enrollment Link QR Code"
-            onClick={() => setShowQR(true)}
-          >
-            <i class="bi bi-qr-code-scan" />
-          </Button>
-        </OverlayTrigger>
-        <OverlayTrigger overlay={<Tooltip>Regenerate</Tooltip>}>
-          <Button
-            size="sm"
-            variant="outline-secondary"
-            aria-label="Generate new self-enrollment link"
-            onClick={() => setShowConfirm(true)}
-          >
-            <i class="bi-arrow-repeat" />
-          </Button>
-        </OverlayTrigger>
-      </InputGroup>
-      <small class="form-text text-muted">
-        This is the link that students will use to enroll in the course if self-enrollment is
-        enabled.
-      </small>
-      <QRCodeModal
-        id="selfEnrollmentLinkModal"
-        title="Self-enrollment Link QR Code"
-        content={selfEnrollLink}
-        show={showQR}
-        onHide={() => setShowQR(false)}
-      />
-      <Modal show={showConfirm} backdrop="static" onHide={() => setShowConfirm(false)}>
-        <Modal.Header closeButton>
-          <Modal.Title>Generate new self-enrollment link</Modal.Title>
-        </Modal.Header>
-        <form method="POST">
-          <Modal.Body>
-            <div>
-              Are you sure you want to generate a new self-enrollment link?{' '}
-              <strong>The current link will be deactivated.</strong> This action cannot be undone.
-            </div>
-          </Modal.Body>
-          <Modal.Footer>
-            <input type="hidden" name="__action" value="generate_enrollment_code" />
-            <input type="hidden" name="__csrf_token" value={csrfToken} />
-            <Button variant="secondary" type="button" onClick={() => setShowConfirm(false)}>
-              Cancel
-            </Button>
-            <Button variant="danger" type="submit">
-              Generate new link
-            </Button>
-          </Modal.Footer>
-        </form>
-      </Modal>
-    </div>
-  );
->>>>>>> 10fbe42e
 }