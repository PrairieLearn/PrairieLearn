import * as path from 'path';

import sha256 from 'crypto-js/sha256.js';
import * as express from 'express';
import asyncHandler from 'express-async-handler';
import fs from 'fs-extra';
import { z } from 'zod';

import * as error from '@prairielearn/error';
import { flash } from '@prairielearn/flash';
import * as sqldb from '@prairielearn/postgres';

import { b64EncodeUnicode } from '../../lib/base64-util.js';
import { IdSchema } from '../../lib/db-types.js';
import {
  CourseInstanceCopyEditor,
  CourseInstanceDeleteEditor,
  CourseInstanceRenameEditor,
  FileModifyEditor,
<<<<<<< HEAD
  propertyValueWithDefault,
=======
  MultiEditor,
>>>>>>> 41890314
} from '../../lib/editors.js';
import { getPaths } from '../../lib/instructorFiles.js';
import { formatJsonWithPrettier } from '../../lib/prettier.js';
import { getAvailableTimezones } from '../../lib/timezones.js';
import { getCanonicalHost } from '../../lib/url.js';

import { InstructorInstanceAdminSettings } from './instructorInstanceAdminSettings.html.js';

const router = express.Router();
const sql = sqldb.loadSqlEquiv(import.meta.url);

router.get(
  '/',
  asyncHandler(async (req, res) => {
    const shortNames = await sqldb.queryRows(
      sql.short_names,
      { course_id: res.locals.course.id },
      z.string(),
    );
    const host = getCanonicalHost(req);
    const studentLink = new URL(
      `${res.locals.plainUrlPrefix}/course_instance/${res.locals.course_instance.id}`,
      host,
    ).href;
    const availableTimezones = await getAvailableTimezones();

    const infoCourseInstancePath = path.join(
      'courseInstances',
      res.locals.course_instance.short_name,
      'infoCourseInstance.json',
    );
    const fullInfoCourseInstancePath = path.join(res.locals.course.path, infoCourseInstancePath);
    const infoCourseInfoPathExists = await fs.pathExists(fullInfoCourseInstancePath);
    let origHash = '';
    if (infoCourseInfoPathExists) {
      origHash = sha256(
        b64EncodeUnicode(await fs.readFile(fullInfoCourseInstancePath, 'utf8')),
      ).toString();
    }
    const canEdit =
      res.locals.authz_data.has_course_permission_edit && !res.locals.course.example_course;

    res.send(
      InstructorInstanceAdminSettings({
        resLocals: res.locals,
        shortNames,
        studentLink,
        infoCourseInstancePath,
        availableTimezones,
        origHash,
        canEdit,
      }),
    );
  }),
);

router.post(
  '/',
  asyncHandler(async (req, res) => {
    if (req.body.__action === 'copy_course_instance') {
      const editor = new CourseInstanceCopyEditor({
        locals: res.locals as any,
      });

      const serverJob = await editor.prepareServerJob();
      try {
        await editor.executeWithServerJob(serverJob);
      } catch {
        res.redirect(res.locals.urlPrefix + '/edit_error/' + serverJob.jobSequenceId);
        return;
      }

      const courseInstanceID = await sqldb.queryRow(
        sql.select_course_instance_id_from_uuid,
        { uuid: editor.uuid, course_id: res.locals.course.id },
        IdSchema,
      );

      flash(
        'success',
        'Course instance copied successfully. You are new viewing your copy of the course instance.',
      );
      res.redirect(
        res.locals.plainUrlPrefix +
          '/course_instance/' +
          courseInstanceID +
          '/instructor/instance_admin/settings',
      );
    } else if (req.body.__action === 'delete_course_instance') {
      const editor = new CourseInstanceDeleteEditor({
        locals: res.locals as any,
      });

      const serverJob = await editor.prepareServerJob();
      try {
        await editor.executeWithServerJob(serverJob);
        res.redirect(
          `${res.locals.plainUrlPrefix}/course/${res.locals.course.id}/course_admin/instances`,
        );
      } catch {
        res.redirect(res.locals.urlPrefix + '/edit_error/' + serverJob.jobSequenceId);
      }
    } else if (req.body.__action === 'update_configuration') {
      const infoCourseInstancePath = path.join(
        res.locals.course.path,
        'courseInstances',
        res.locals.course_instance.short_name,
        'infoCourseInstance.json',
      );

      if (!(await fs.pathExists(infoCourseInstancePath))) {
        throw new error.HttpStatusError(400, 'infoCourseInstance.json does not exist');
      }
      if (!req.body.ciid) {
        throw new error.HttpStatusError(400, `Invalid CIID (was falsy): ${req.body.ciid}`);
      }
      if (!/^[-A-Za-z0-9_/]+$/.test(req.body.ciid)) {
        throw new error.HttpStatusError(
          400,
          `Invalid CIID (was not only letters, numbers, dashes, slashes, and underscores, with no spaces): ${req.body.ciid}`,
        );
      }

      const paths = getPaths(undefined, res.locals);

      const courseInstanceInfo = JSON.parse(await fs.readFile(infoCourseInstancePath, 'utf8'));
      courseInstanceInfo.longName = req.body.long_name;
      courseInstanceInfo.timezone = propertyValueWithDefault(
        courseInstanceInfo.timezone,
        req.body.display_timezone,
        res.locals.course.display_timezone,
      );
      courseInstanceInfo.groupAssessmentsBy = propertyValueWithDefault(
        courseInstanceInfo.groupAssessmentsBy,
        req.body.group_assessments_by,
        'Set',
      );
      courseInstanceInfo.hideInEnrollPage = propertyValueWithDefault(
        courseInstanceInfo.hideInEnrollPage,
        req.body.hide_in_enroll_page === 'on',
        false,
      );
      const formattedJson = await formatJsonWithPrettier(JSON.stringify(courseInstanceInfo));

      let ciid_new;
      try {
        ciid_new = path.normalize(req.body.ciid);
      } catch {
        throw new error.HttpStatusError(
          400,
          `Invalid CIID (could not be normalized): ${req.body.ciid}`,
        );
      }
      const editor = new MultiEditor(
        {
          locals: res.locals as any,
          description: `Update course instance: ${res.locals.course_instance.short_name}`,
        },
        [
          new FileModifyEditor({
            locals: res.locals as any,
            container: {
              rootPath: paths.rootPath,
              invalidRootPaths: paths.invalidRootPaths,
            },
            filePath: infoCourseInstancePath,
            editContents: b64EncodeUnicode(formattedJson),
            origHash: req.body.orig_hash,
          }),
          new CourseInstanceRenameEditor({
            locals: res.locals as any,
            ciid_new,
          }),
        ],
      );

      const serverJob = await editor.prepareServerJob();
      try {
        await editor.executeWithServerJob(serverJob);
      } catch {
        return res.redirect(res.locals.urlPrefix + '/edit_error/' + serverJob.jobSequenceId);
      }
      flash('success', 'Course instance configuration updated successfully');
      res.redirect(req.originalUrl);
    } else {
      throw new error.HttpStatusError(400, `unknown __action: ${req.body.__action}`);
    }
  }),
);

export default router;<|MERGE_RESOLUTION|>--- conflicted
+++ resolved
@@ -17,11 +17,8 @@
   CourseInstanceDeleteEditor,
   CourseInstanceRenameEditor,
   FileModifyEditor,
-<<<<<<< HEAD
+  MultiEditor,
   propertyValueWithDefault,
-=======
-  MultiEditor,
->>>>>>> 41890314
 } from '../../lib/editors.js';
 import { getPaths } from '../../lib/instructorFiles.js';
 import { formatJsonWithPrettier } from '../../lib/prettier.js';
