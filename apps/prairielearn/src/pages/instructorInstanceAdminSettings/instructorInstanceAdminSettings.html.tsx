<<<<<<< HEAD
import { type HtmlSafeString, html } from '@prairielearn/html';
import { hydrateHtml } from '@prairielearn/preact';
import { renderHtml } from '@prairielearn/preact/client';

import { DeleteCourseInstanceModal } from '../../components/DeleteCourseInstanceModal.js';
import { GitHubButtonHtml } from '../../components/GitHubButton.js';
import { PublicLinkSharing, StudentLinkSharing } from '../../components/LinkSharing.js';
import { Modal } from '../../components/Modal.js';
import { PageLayout } from '../../components/PageLayout.js';
import { QRCodeModalHtml } from '../../components/QRCodeModal.js';
import { CourseInstanceSyncErrorsAndWarnings } from '../../components/SyncErrorsAndWarnings.js';
import { compiledScriptTag } from '../../lib/assets.js';
import { type Timezone, formatTimezone } from '../../lib/timezones.js';
import { encodePath } from '../../lib/uri-util.js';
=======
import clsx from 'clsx';
import { useState } from 'preact/compat';
import { Button, Form, InputGroup, OverlayTrigger, Tooltip } from 'react-bootstrap';
import { useForm } from 'react-hook-form';

import { GitHubButton } from '../../components/GitHubButton.js';
import type { NavPage } from '../../components/Navbar.types.js';
import { QRCodeModal } from '../../components/QRCodeModal.js';
import type { StaffCourseInstanceContext } from '../../lib/client/page-context.js';
import { type Timezone, formatTimezone } from '../../lib/timezone.shared.js';
import { encodePathNoNormalize } from '../../lib/uri-util.shared.js';
>>>>>>> 99a7a69f

import { SelfEnrollmentSettings } from './components/SelfEnrollmentSettings.js';

interface SettingsFormValues {
  ciid: string;
  long_name: string;
  display_timezone: string;
  group_assessments_by: StaffCourseInstanceContext['course_instance']['assessments_group_by'];
  hide_in_enroll_page: boolean;
}

async function copyToClipboard(text: string) {
  await navigator.clipboard.writeText(text);
}

function StudentLinkSharing({
  studentLink,
  studentLinkMessage,
}: {
  studentLink: string;
  studentLinkMessage: string;
}) {
  const [showQR, setShowQR] = useState(false);
  const [copied, setCopied] = useState(false);
  return (
    <div class="mb-3">
      <label class="form-label" for="student_link">
        Student Link
      </label>
      <InputGroup>
        <Form.Control type="text" id="student_link" value={studentLink} disabled />
        <OverlayTrigger overlay={<Tooltip>{copied ? 'Copied!' : 'Copy'}</Tooltip>}>
          <Button
            size="sm"
            variant="outline-secondary"
            aria-label="Copy student link"
            onClick={async () => {
              await copyToClipboard(studentLink);
              setCopied(true);
              setTimeout(() => setCopied(false), 1500);
            }}
          >
            <i class="bi bi-clipboard" />
          </Button>
        </OverlayTrigger>
        <OverlayTrigger overlay={<Tooltip>View QR Code</Tooltip>}>
          <Button
            size="sm"
            variant="outline-secondary"
            aria-label="Student Link QR Code"
            onClick={() => setShowQR(true)}
          >
            <i class="bi bi-qr-code-scan" />
          </Button>
        </OverlayTrigger>
      </InputGroup>
      <small class="form-text text-muted">{studentLinkMessage}</small>
      <QRCodeModal
        id="studentLinkModal"
        title="Student Link QR Code"
        content={studentLink}
        show={showQR}
        onHide={() => setShowQR(false)}
      />
    </div>
  );
}

function PublicLinkSharing({
  publicLink,
  sharingMessage,
  publicLinkMessage,
}: {
  publicLink: string;
  sharingMessage: string;
  publicLinkMessage: string;
}) {
  const [showQR, setShowQR] = useState(false);
  const [copied, setCopied] = useState(false);
  return (
    <>
      <p>
        <span class="badge color-green3 me-1">Public source</span>
        {sharingMessage}
      </p>
      <div class="mb-3">
        <label for="publicLink">Public link</label>
        <InputGroup>
          <Form.Control type="text" id="publicLink" value={publicLink} disabled />
          <OverlayTrigger overlay={<Tooltip>{copied ? 'Copied!' : 'Copy'}</Tooltip>}>
            <Button
              size="sm"
              variant="outline-secondary"
              aria-label="Copy public link"
              onClick={async () => {
                await copyToClipboard(publicLink);
                setCopied(true);
                setTimeout(() => setCopied(false), 1500);
              }}
            >
              <i class="far fa-clipboard" />
            </Button>
          </OverlayTrigger>
          <Button
            size="sm"
            variant="outline-secondary"
            aria-label="Public Link QR Code"
            onClick={() => setShowQR(true)}
          >
            <i class="fas fa-qrcode" />
          </Button>
        </InputGroup>
        <small class="form-text text-muted">{publicLinkMessage}</small>
      </div>
      <QRCodeModal
        id="publicLinkModal"
        title="Public Link QR Code"
        content={publicLink}
        show={showQR}
        onHide={() => setShowQR(false)}
      />
    </>
  );
}

export function InstructorInstanceAdminSettings({
  csrfToken,
  urlPrefix,
  navPage,
  hasEnhancedNavigation,
  canEdit,
  courseInstance,
  shortNames,
  availableTimezones,
  origHash,
  instanceGHLink,
  studentLink,
  publicLink,
  selfEnrollLink,
  enrollmentManagementEnabled,
  infoCourseInstancePath,
}: {
  csrfToken: string;
  urlPrefix: string;
  navPage: NavPage;
  hasEnhancedNavigation: boolean;
  canEdit: boolean;
  courseInstance: StaffCourseInstanceContext['course_instance'];
  shortNames: string[];
  availableTimezones: Timezone[];
  origHash: string;
  instanceGHLink: string | undefined | null;
  studentLink: string;
  publicLink: string;
  selfEnrollLink: string;
  enrollmentManagementEnabled: boolean;
  infoCourseInstancePath: string;
}) {
  const defaultValues: SettingsFormValues = {
    ciid: courseInstance.short_name,
    long_name: courseInstance.long_name ?? '',
    display_timezone: courseInstance.display_timezone,
    group_assessments_by: courseInstance.assessments_group_by,
    hide_in_enroll_page: courseInstance.hide_in_enroll_page ?? false,
  };

  const {
    register,
    reset,
    formState: { isDirty, errors, isValid },
  } = useForm<SettingsFormValues>({
    mode: 'onChange',
    defaultValues,
  });

  return (
    <div class="card mb-4">
      <div class="card-header bg-primary text-white d-flex align-items-center justify-content-between">
        <h1>
          {hasEnhancedNavigation ? 'General course instance settings' : 'Course instance settings'}
        </h1>
        <GitHubButton gitHubLink={instanceGHLink ?? null} />
      </div>
      <div class="card-body">
        {/* Any javascript submit will not contain the value of the submit button. */}
        <form method="POST" name="edit-course-instance-settings-form">
          <input type="hidden" name="__csrf_token" value={csrfToken} />
          <input type="hidden" name="orig_hash" value={origHash} />
          <div class="mb-3">
            <label class="form-label" for="ciid">
              CIID
            </label>
            <input
              type="text"
              class={clsx('form-control font-monospace', errors.ciid && 'is-invalid')}
              id="ciid"
              aria-invalid={errors.ciid ? 'true' : 'false'}
              pattern="[\-A-Za-z0-9_\/]+"
              disabled={!canEdit}
              required
              {...register('ciid', {
                required: 'CIID is required',
                pattern: /^[-A-Za-z0-9_/]+$/,
                validate: {
                  duplicate: (value) => {
                    if (shortNames.includes(value) && value !== defaultValues.ciid) {
                      return 'This ID is already in use';
                    }
                    return true;
                  },
                },
              })}
            />
            {errors.ciid?.type !== 'pattern' && (
              <div class="invalid-feedback">{errors.ciid?.message}</div>
            )}
            <small class="form-text text-muted">
              <span class={clsx(errors.ciid && errors.ciid.type === 'pattern' && 'text-danger')}>
                Use only letters, numbers, dashes, and underscores, with no spaces.
              </span>{' '}
              You may use forward slashes to separate directories. The recommended format is{' '}
              <code>Fa19</code> or <code>Fall2019</code>. Add suffixes if there are multiple
              versions, like <code>Fa19honors</code>.
            </small>
          </div>
          <div class="mb-3">
            <label class="form-label" for="long_name">
              Long Name
            </label>
            <input
              type="text"
              class="form-control"
              id="long_name"
              disabled={!canEdit}
              required
              {...register('long_name')}
              name="long_name"
            />
            <small class="form-text text-muted">
              The long name of this course instance (e.g., 'Spring 2015').
            </small>
          </div>
          <div class="mb-3">
            <label class="form-label" for="display_timezone">
              Timezone
            </label>
            <Form.Select
              id="display_timezone"
              disabled={!canEdit}
              {...register('display_timezone')}
              name="display_timezone"
            >
              {availableTimezones.map((tz) => (
                <option
                  key={tz.name}
                  value={tz.name}
                  selected={tz.name === defaultValues.display_timezone}
                >
                  {formatTimezone(tz)}
                </option>
              ))}
            </Form.Select>
            <small class="form-text text-muted">
              The allowable timezones are from the{' '}
              <a
                href="https://en.wikipedia.org/wiki/List_of_tz_database_time_zones"
                target="_blank"
                rel="noreferrer"
              >
                tz database
              </a>
              . It's best to use a city-based timezone that has the same times as you.
            </small>
          </div>
          <div class="mb-3">
            <label class="form-label" for="group_assessments_by">
              Group assessments by
            </label>
            <Form.Select
              id="group_assessments_by"
              disabled={!canEdit}
              {...register('group_assessments_by')}
              name="group_assessments_by"
            >
              <option value="Set" selected={defaultValues.group_assessments_by === 'Set'}>
                Set
              </option>
              <option value="Module" selected={defaultValues.group_assessments_by === 'Module'}>
                Module
              </option>
            </Form.Select>
            <small class="form-text text-muted">
              Determines how assessments will be grouped on the student assessments page.
            </small>
          </div>
          <div class="mb-3 form-check">
            <input
              class="form-check-input"
              type="checkbox"
              id="hide_in_enroll_page"
              disabled={!canEdit}
              {...register('hide_in_enroll_page')}
              name="hide_in_enroll_page"
            />
            <label class="form-check-label" for="hide_in_enroll_page">
              Hide in enrollment page
            </label>
            <div class="small text-muted">
              If enabled, hides the course instance in the enrollment page, so that only direct
              links to the course can be used for enrollment.
            </div>
          </div>

          <StudentLinkSharing
            studentLink={studentLink}
            studentLinkMessage="This is the link that students will use to access the course. You can copy this link to share with students."
          />

          {enrollmentManagementEnabled && (
            <SelfEnrollmentSettings selfEnrollLink={selfEnrollLink} csrfToken={csrfToken} />
          )}

          <h2 class="h4">Sharing</h2>
          {courseInstance.share_source_publicly ? (
            <PublicLinkSharing
              publicLink={publicLink}
              sharingMessage={"This course instance's source is publicly shared."}
              publicLinkMessage="The link that other instructors can use to view this course instance."
            />
          ) : (
            <p>This course instance is not being shared.</p>
          )}

          {canEdit ? (
            <>
              <button
                id="save-button"
                type="submit"
                class="btn btn-primary mb-2"
                name="__action"
                value="update_configuration"
                disabled={!isDirty || !isValid}
              >
                Save
              </button>
              <button
                id="cancel-button"
                type="button"
                class="btn btn-secondary mb-2 ms-2"
                onClick={() => reset()}
              >
                Cancel
              </button>
              <p class="mb-0">
                <a
                  data-testid="edit-course-instance-configuration-link"
                  href={encodePathNoNormalize(
                    `${urlPrefix}/${navPage}/file_edit/${infoCourseInstancePath}`,
                  )}
                >
                  Edit course instance configuration
                </a>{' '}
                in <code>infoCourseInstance.json</code>
              </p>
            </>
          ) : (
            <p class="mb-0">
              <a href={`${urlPrefix}/${navPage}/file_view/${infoCourseInstancePath}`}>
                View course instance configuration
              </a>{' '}
              in <code>infoCourseInstance.json</code>
            </p>
          )}
        </form>
      </div>
      <div class="card-footer d-flex flex-wrap align-items-center">
        <form name="copy-course-instance-form" class="me-2" method="POST">
          <input type="hidden" name="__csrf_token" value={csrfToken} />
          <button
            type="submit"
            name="__action"
            value="copy_course_instance"
            class="btn btn-sm btn-primary"
          >
            <i class="fa fa-clone" /> Make a copy of this course instance
          </button>
        </form>
        <button
          type="button"
          class="btn btn-sm btn-primary"
          data-bs-toggle="modal"
          data-bs-target="#deleteCourseInstanceModal"
        >
          <i class="fa fa-times" aria-hidden="true" /> Delete this course instance
        </button>
      </div>
    </div>
  );
}
InstructorInstanceAdminSettings.displayName = 'InstructorInstanceAdminSettings';<|MERGE_RESOLUTION|>--- conflicted
+++ resolved
@@ -1,21 +1,5 @@
-<<<<<<< HEAD
-import { type HtmlSafeString, html } from '@prairielearn/html';
-import { hydrateHtml } from '@prairielearn/preact';
-import { renderHtml } from '@prairielearn/preact/client';
-
-import { DeleteCourseInstanceModal } from '../../components/DeleteCourseInstanceModal.js';
-import { GitHubButtonHtml } from '../../components/GitHubButton.js';
-import { PublicLinkSharing, StudentLinkSharing } from '../../components/LinkSharing.js';
-import { Modal } from '../../components/Modal.js';
-import { PageLayout } from '../../components/PageLayout.js';
-import { QRCodeModalHtml } from '../../components/QRCodeModal.js';
-import { CourseInstanceSyncErrorsAndWarnings } from '../../components/SyncErrorsAndWarnings.js';
-import { compiledScriptTag } from '../../lib/assets.js';
-import { type Timezone, formatTimezone } from '../../lib/timezones.js';
-import { encodePath } from '../../lib/uri-util.js';
-=======
 import clsx from 'clsx';
-import { useState } from 'preact/compat';
+import { useState } from 'preact/hooks';
 import { Button, Form, InputGroup, OverlayTrigger, Tooltip } from 'react-bootstrap';
 import { useForm } from 'react-hook-form';
 
@@ -25,7 +9,6 @@
 import type { StaffCourseInstanceContext } from '../../lib/client/page-context.js';
 import { type Timezone, formatTimezone } from '../../lib/timezone.shared.js';
 import { encodePathNoNormalize } from '../../lib/uri-util.shared.js';
->>>>>>> 99a7a69f
 
 import { SelfEnrollmentSettings } from './components/SelfEnrollmentSettings.js';
 
