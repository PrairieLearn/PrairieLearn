--- conflicted
+++ resolved
@@ -2,11 +2,8 @@
 
 import { DeleteCourseInstanceModal } from '../../components/DeleteCourseInstanceModal.js';
 import { GitHubButton } from '../../components/GitHubButton.js';
-<<<<<<< HEAD
 import { PublicLinkSharing, StudentLinkSharing } from '../../components/LinkSharing.js';
-=======
 import { Modal } from '../../components/Modal.js';
->>>>>>> 74e462e6
 import { PageLayout } from '../../components/PageLayout.js';
 import { QRCodeModal } from '../../components/QRCodeModal.js';
 import { CourseInstanceSyncErrorsAndWarnings } from '../../components/SyncErrorsAndWarnings.js';
@@ -201,46 +198,8 @@
                 links to the course can be used for enrollment.
               </div>
             </div>
-<<<<<<< HEAD
             ${StudentLinkSharing({ studentLink, studentLinkMessage })}
-=======
-            <div class="mb-3">
-              <label class="form-label" for="student_link">Student Link</label>
-              <span class="input-group">
-                <input
-                  type="text"
-                  class="form-control"
-                  id="student_link"
-                  name="student_link"
-                  value="${studentLink}"
-                  disabled
-                />
-                <button
-                  type="button"
-                  class="btn btn-sm btn-outline-secondary btn-copy"
-                  data-clipboard-text="${studentLink}"
-                  aria-label="Copy student link"
-                >
-                  <i class="far fa-clipboard"></i>
-                </button>
-                <button
-                  type="button"
-                  class="btn btn-sm btn-outline-secondary"
-                  aria-label="Student Link QR Code"
-                  data-bs-toggle="modal"
-                  data-bs-target="#studentLinkModal"
-                >
-                  <i class="fas fa-qrcode"></i>
-                </button>
-              </span>
-              <small class="form-text text-muted">
-                This is the link that students will use to access the course. You can copy this link
-                to share with students.
-              </small>
-            </div>
             ${renderHtml(<SelfEnrollmentSettings selfEnrollLink={selfEnrollLink} />)}
-
->>>>>>> 74e462e6
             <h2 class="h4">Sharing</h2>
             ${resLocals.course_instance.share_source_publicly
               ? PublicLinkSharing({ publicLink, linkType })
