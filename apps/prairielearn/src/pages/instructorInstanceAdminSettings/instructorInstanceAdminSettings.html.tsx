--- conflicted
+++ resolved
@@ -195,53 +195,14 @@
                 links to the course can be used for enrollment.
               </div>
             </div>
-<<<<<<< HEAD
             ${StudentLinkSharing({
               studentLink,
               studentLinkMessage:
                 'This is the link that students will use to access the course. You can copy this link to share with students.',
             })}
-            ${renderHtml(<SelfEnrollmentSettings selfEnrollLink={selfEnrollLink} />)}
-=======
-            <div class="mb-3">
-              <label class="form-label" for="student_link">Student Link</label>
-              <span class="input-group">
-                <input
-                  type="text"
-                  class="form-control"
-                  id="student_link"
-                  name="student_link"
-                  value="${studentLink}"
-                  disabled
-                />
-                <button
-                  type="button"
-                  class="btn btn-sm btn-outline-secondary btn-copy"
-                  data-clipboard-text="${studentLink}"
-                  aria-label="Copy student link"
-                >
-                  <i class="far fa-clipboard"></i>
-                </button>
-                <button
-                  type="button"
-                  class="btn btn-sm btn-outline-secondary"
-                  aria-label="Student Link QR Code"
-                  data-bs-toggle="modal"
-                  data-bs-target="#studentLinkModal"
-                >
-                  <i class="fas fa-qrcode"></i>
-                </button>
-              </span>
-              <small class="form-text text-muted">
-                This is the link that students will use to access the course. You can copy this link
-                to share with students.
-              </small>
-            </div>
             ${enrollmentManagementEnabled
               ? renderHtml(<SelfEnrollmentSettings selfEnrollLink={selfEnrollLink} />)
               : ''}
-
->>>>>>> cc0ad219
             <h2 class="h4">Sharing</h2>
             ${resLocals.course_instance.share_source_publicly
               ? PublicLinkSharing({
