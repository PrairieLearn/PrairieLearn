import clsx from 'clsx';
<<<<<<< HEAD
import { useState } from 'preact/hooks';
import { Button, Form, InputGroup, OverlayTrigger, Tooltip } from 'react-bootstrap';
=======
import { Form } from 'react-bootstrap';
>>>>>>> d3d9ad89
import { useForm } from 'react-hook-form';

import { GitHubButton } from '../../components/GitHubButton.js';
import { PublicLinkSharing, StudentLinkSharing } from '../../components/LinkSharing.js';
import type { NavPage } from '../../components/Navbar.types.js';
import type { StaffCourseInstanceContext } from '../../lib/client/page-context.js';
import { type Timezone, formatTimezone } from '../../lib/timezone.shared.js';
import { encodePathNoNormalize } from '../../lib/uri-util.shared.js';

import { SelfEnrollmentSettings } from './components/SelfEnrollmentSettings.js';

interface SettingsFormValues {
  ciid: string;
  long_name: string;
  display_timezone: string;
  group_assessments_by: StaffCourseInstanceContext['course_instance']['assessments_group_by'];
  hide_in_enroll_page: boolean;
}

export function InstructorInstanceAdminSettings({
  csrfToken,
  urlPrefix,
  navPage,
  hasEnhancedNavigation,
  canEdit,
  courseInstance,
  shortNames,
  availableTimezones,
  origHash,
  instanceGHLink,
  studentLink,
  publicLink,
  selfEnrollLink,
  enrollmentManagementEnabled,
  infoCourseInstancePath,
}: {
  csrfToken: string;
  urlPrefix: string;
  navPage: NavPage;
  hasEnhancedNavigation: boolean;
  canEdit: boolean;
  courseInstance: StaffCourseInstanceContext['course_instance'];
  shortNames: string[];
  availableTimezones: Timezone[];
  origHash: string;
  instanceGHLink: string | undefined | null;
  studentLink: string;
  publicLink: string;
  selfEnrollLink: string;
  enrollmentManagementEnabled: boolean;
  infoCourseInstancePath: string;
}) {
  const defaultValues: SettingsFormValues = {
    ciid: courseInstance.short_name,
    long_name: courseInstance.long_name ?? '',
    display_timezone: courseInstance.display_timezone,
    group_assessments_by: courseInstance.assessments_group_by,
    hide_in_enroll_page: courseInstance.hide_in_enroll_page ?? false,
  };

  const {
    register,
    reset,
    formState: { isDirty, errors, isValid },
  } = useForm<SettingsFormValues>({
    mode: 'onChange',
    defaultValues,
  });

  return (
    <div class="card mb-4">
      <div class="card-header bg-primary text-white d-flex align-items-center justify-content-between">
        <h1>
          {hasEnhancedNavigation ? 'General course instance settings' : 'Course instance settings'}
        </h1>
        <GitHubButton gitHubLink={instanceGHLink ?? null} />
      </div>
      <div class="card-body">
        {/* Any javascript submit will not contain the value of the submit button. */}
        <form method="POST" name="edit-course-instance-settings-form">
          <input type="hidden" name="__csrf_token" value={csrfToken} />
          <input type="hidden" name="orig_hash" value={origHash} />
          <div class="mb-3">
            <label class="form-label" for="ciid">
              CIID
            </label>
            <input
              type="text"
              class={clsx('form-control font-monospace', errors.ciid && 'is-invalid')}
              id="ciid"
              aria-invalid={errors.ciid ? 'true' : 'false'}
              pattern="[\-A-Za-z0-9_\/]+"
              disabled={!canEdit}
              required
              {...register('ciid', {
                required: 'CIID is required',
                pattern: /^[-A-Za-z0-9_/]+$/,
                validate: {
                  duplicate: (value) => {
                    if (shortNames.includes(value) && value !== defaultValues.ciid) {
                      return 'This ID is already in use';
                    }
                    return true;
                  },
                },
              })}
            />
            {errors.ciid?.type !== 'pattern' && (
              <div class="invalid-feedback">{errors.ciid?.message}</div>
            )}
            <small class="form-text text-muted">
              <span class={clsx(errors.ciid && errors.ciid.type === 'pattern' && 'text-danger')}>
                Use only letters, numbers, dashes, and underscores, with no spaces.
              </span>{' '}
              You may use forward slashes to separate directories. The recommended format is{' '}
              <code>Fa19</code> or <code>Fall2019</code>. Add suffixes if there are multiple
              versions, like <code>Fa19honors</code>.
            </small>
          </div>
          <div class="mb-3">
            <label class="form-label" for="long_name">
              Long Name
            </label>
            <input
              type="text"
              class="form-control"
              id="long_name"
              disabled={!canEdit}
              required
              {...register('long_name')}
              name="long_name"
            />
            <small class="form-text text-muted">
              The long name of this course instance (e.g., 'Spring 2015').
            </small>
          </div>
          <div class="mb-3">
            <label class="form-label" for="display_timezone">
              Timezone
            </label>
            <Form.Select
              id="display_timezone"
              disabled={!canEdit}
              {...register('display_timezone')}
              name="display_timezone"
            >
              {availableTimezones.map((tz) => (
                <option
                  key={tz.name}
                  value={tz.name}
                  selected={tz.name === defaultValues.display_timezone}
                >
                  {formatTimezone(tz)}
                </option>
              ))}
            </Form.Select>
            <small class="form-text text-muted">
              The allowable timezones are from the{' '}
              <a
                href="https://en.wikipedia.org/wiki/List_of_tz_database_time_zones"
                target="_blank"
                rel="noreferrer"
              >
                tz database
              </a>
              . It's best to use a city-based timezone that has the same times as you.
            </small>
          </div>
          <div class="mb-3">
            <label class="form-label" for="group_assessments_by">
              Group assessments by
            </label>
            <Form.Select
              id="group_assessments_by"
              disabled={!canEdit}
              {...register('group_assessments_by')}
              name="group_assessments_by"
            >
              <option value="Set" selected={defaultValues.group_assessments_by === 'Set'}>
                Set
              </option>
              <option value="Module" selected={defaultValues.group_assessments_by === 'Module'}>
                Module
              </option>
            </Form.Select>
            <small class="form-text text-muted">
              Determines how assessments will be grouped on the student assessments page.
            </small>
          </div>
          <div class="mb-3 form-check">
            <input
              class="form-check-input"
              type="checkbox"
              id="hide_in_enroll_page"
              disabled={!canEdit}
              {...register('hide_in_enroll_page')}
              name="hide_in_enroll_page"
            />
            <label class="form-check-label" for="hide_in_enroll_page">
              Hide in enrollment page
            </label>
            <div class="small text-muted">
              If enabled, hides the course instance in the enrollment page, so that only direct
              links to the course can be used for enrollment.
            </div>
          </div>

          <StudentLinkSharing
            studentLink={studentLink}
            studentLinkMessage="This is the link that students will use to access the course. You can copy this link to share with students."
          />

          {enrollmentManagementEnabled && (
            <SelfEnrollmentSettings selfEnrollLink={selfEnrollLink} csrfToken={csrfToken} />
          )}

          <h2 class="h4">Sharing</h2>
          {courseInstance.share_source_publicly ? (
            <PublicLinkSharing
              publicLink={publicLink}
              sharingMessage={"This course instance's source is publicly shared."}
              publicLinkMessage="The link that other instructors can use to view this course instance."
            />
          ) : (
            <p>This course instance is not being shared.</p>
          )}

          {canEdit ? (
            <>
              <button
                id="save-button"
                type="submit"
                class="btn btn-primary mb-2"
                name="__action"
                value="update_configuration"
                disabled={!isDirty || !isValid}
              >
                Save
              </button>
              <button
                id="cancel-button"
                type="button"
                class="btn btn-secondary mb-2 ms-2"
                onClick={() => reset()}
              >
                Cancel
              </button>
              <p class="mb-0">
                <a
                  data-testid="edit-course-instance-configuration-link"
                  href={encodePathNoNormalize(
                    `${urlPrefix}/${navPage}/file_edit/${infoCourseInstancePath}`,
                  )}
                >
                  Edit course instance configuration
                </a>{' '}
                in <code>infoCourseInstance.json</code>
              </p>
            </>
          ) : (
            <p class="mb-0">
              <a href={`${urlPrefix}/${navPage}/file_view/${infoCourseInstancePath}`}>
                View course instance configuration
              </a>{' '}
              in <code>infoCourseInstance.json</code>
            </p>
          )}
        </form>
      </div>
      <div class="card-footer d-flex flex-wrap align-items-center">
        <form name="copy-course-instance-form" class="me-2" method="POST">
          <input type="hidden" name="__csrf_token" value={csrfToken} />
          <button
            type="submit"
            name="__action"
            value="copy_course_instance"
            class="btn btn-sm btn-primary"
          >
            <i class="fa fa-clone" /> Make a copy of this course instance
          </button>
        </form>
        <button
          type="button"
          class="btn btn-sm btn-primary"
          data-bs-toggle="modal"
          data-bs-target="#deleteCourseInstanceModal"
        >
          <i class="fa fa-times" aria-hidden="true" /> Delete this course instance
        </button>
      </div>
    </div>
  );
}
InstructorInstanceAdminSettings.displayName = 'InstructorInstanceAdminSettings';<|MERGE_RESOLUTION|>--- conflicted
+++ resolved
@@ -1,10 +1,5 @@
 import clsx from 'clsx';
-<<<<<<< HEAD
-import { useState } from 'preact/hooks';
-import { Button, Form, InputGroup, OverlayTrigger, Tooltip } from 'react-bootstrap';
-=======
 import { Form } from 'react-bootstrap';
->>>>>>> d3d9ad89
 import { useForm } from 'react-hook-form';
 
 import { GitHubButton } from '../../components/GitHubButton.js';
