import { z } from 'zod';

import { type HtmlValue, escapeHtml, html } from '@prairielearn/html';

<<<<<<< HEAD
import { AssessmentBadgeHtml } from '../../components/AssessmentBadge.html.js';
import { Modal } from '../../components/Modal.html.js';
import { PageLayout } from '../../components/PageLayout.html.js';
import { QuestionSyncErrorsAndWarnings } from '../../components/SyncErrorsAndWarnings.html.js';
import { TagBadgeList } from '../../components/TagBadge.html.js';
import { TagDescription } from '../../components/TagDescription.html.js';
import { TopicBadge } from '../../components/TopicBadge.html.js';
import { TopicDescription } from '../../components/TopicDescription.html.js';
=======
import { AssessmentBadge } from '../../components/AssessmentBadge.js';
import { Modal } from '../../components/Modal.js';
import { PageLayout } from '../../components/PageLayout.js';
import { QuestionSyncErrorsAndWarnings } from '../../components/SyncErrorsAndWarnings.js';
import { TagBadgeList } from '../../components/TagBadge.js';
import { TagDescription } from '../../components/TagDescription.js';
import { TopicBadge } from '../../components/TopicBadge.js';
import { TopicDescription } from '../../components/TopicDescription.js';
>>>>>>> 17deb1f8
import { compiledScriptTag, nodeModulesAssetPath } from '../../lib/assets.js';
import { config } from '../../lib/config.js';
import {
  AssessmentSchema,
  AssessmentSetSchema,
  IdSchema,
  type Question,
  type Tag,
  type Topic,
} from '../../lib/db-types.js';
import { idsEqual } from '../../lib/id.js';
import { renderHtml } from '../../lib/preact-html.js';
import { encodePath } from '../../lib/uri-util.js';
import { type CourseWithPermissions } from '../../models/course.js';

export const SelectedAssessmentsSchema = z.object({
  short_name: z.string(),
  long_name: z.string(),
  course_instance_id: IdSchema,
  assessments: z.array(
    z.object({
      assessment_id: IdSchema,
      color: AssessmentSetSchema.shape.color,
      label: AssessmentSetSchema.shape.abbreviation,
      title: AssessmentSchema.shape.title,
      type: AssessmentSchema.shape.type,
    }),
  ),
});
type SelectedAssessments = z.infer<typeof SelectedAssessmentsSchema>;

export const SharingSetRowSchema = z.object({
  id: IdSchema,
  name: z.string(),
  in_set: z.boolean(),
});
type SharingSetRow = z.infer<typeof SharingSetRowSchema>;

export function InstructorQuestionSettings({
  resLocals,
  questionTestPath,
  questionTestCsrfToken,
  questionGHLink,
  qids,
  assessmentsWithQuestion,
  sharingEnabled,
  sharingSetsIn,
  editableCourses,
  infoPath,
  origHash,
  canEdit,
  courseTopics,
  courseTags,
}: {
  resLocals: Record<string, any>;
  questionTestPath: string;
  questionTestCsrfToken: string;
  questionGHLink: string | null;
  qids: string[];
  assessmentsWithQuestion: SelectedAssessments[];
  sharingEnabled: boolean;
  sharingSetsIn: SharingSetRow[];
  editableCourses: CourseWithPermissions[];
  infoPath: string;
  origHash: string;
  canEdit: boolean;
  courseTopics: Topic[];
  courseTags: Tag[];
}) {
  // Only show assessments on which this question is used when viewing the question
  // in the context of a course instance.
  const shouldShowAssessmentsList = !!resLocals.course_instance;
  const selectedTags = new Set(resLocals.tags?.map((tag) => tag.name) ?? []);

  return PageLayout({
    resLocals,
    pageTitle: 'Settings',
    navContext: {
      type: 'instructor',
      page: 'question',
      subPage: 'settings',
    },
    options: {
      pageNote: resLocals.question.qid,
    },
    headContent: html`
      ${compiledScriptTag('instructorQuestionSettingsClient.ts')}
      <style>
        .ts-wrapper.multi .ts-control > span {
          cursor: pointer;
        }

        .ts-wrapper.multi .ts-control > span.active {
          background-color: var(--bs-primary) !important;
          color: white !important;
        }
      </style>
      <link
        href="${nodeModulesAssetPath('tom-select/dist/css/tom-select.bootstrap5.css')}"
        rel="stylesheet"
      />
    `,
    content: html`
      ${renderHtml(
        <QuestionSyncErrorsAndWarnings
          authz_data={resLocals.authz_data}
          question={resLocals.question}
          course={resLocals.course}
          urlPrefix={resLocals.urlPrefix}
        />,
      )}
      <div class="card mb-4">
        <div class="card-header bg-primary text-white d-flex">
          <h1>Question Settings</h1>
        </div>
        <div class="card-body">
          <form name="edit-question-settings-form" method="POST">
            <input type="hidden" name="__csrf_token" value="${resLocals.__csrf_token}" />
            <input type="hidden" name="orig_hash" value="${origHash}" />
            <div class="mb-3">
              <label class="form-label" for="qid">QID</label>
              ${questionGHLink
                ? html`<a target="_blank" href="${questionGHLink}">view on GitHub</a>`
                : ''}
              <input
                type="text"
                class="form-control font-monospace"
                id="qid"
                name="qid"
                value="${resLocals.question.qid}"
                pattern="[\\-A-Za-z0-9_\\/]+"
                data-other-values="${qids.join(',')}"
                ${canEdit ? '' : 'disabled'}
              />
              <small class="form-text text-muted">
                This is a unique identifier for the question, e.g. "addNumbers". Use only letters,
                numbers, dashes, and underscores, with no spaces. You may use forward slashes to
                separate directories.
              </small>
            </div>
            <div class="mb-3">
              <h2 class="h4">General</h2>
              <label class="form-label" for="title">Title</label>
              <input
                type="text"
                class="form-control"
                id="title"
                name="title"
                value="${resLocals.question.title}"
                ${canEdit ? '' : 'disabled'}
              />
              <small class="form-text text-muted">
                The title of the question (e.g., "Add two numbers").
              </small>
            </div>
            <div class="table-responsive card mb-3 overflow-visible">
              <table
                class="table two-column-description"
                aria-label="Question topic, tags, and assessments"
              >
                <tbody>
                  <tr>
                    <th class="align-middle">
                      <label id="topic-label" for="topic">Topic</label>
                    </th>
                    <!-- The style attribute is necessary until we upgrade to Bootstrap 5.3 -->
                    <!-- This is used by tom-select to style the active item in the dropdown -->
                    <td style="--bs-tertiary-bg: #f8f9fa">
                      ${canEdit
                        ? html`
                            <select
                              id="topic"
                              name="topic"
                              placeholder="Select a topic"
                              aria-labelledby="topic-label"
                            >
                              ${courseTopics.map((topic) => {
                                return html`
                                  <option
                                    value="${topic.name}"
                                    data-color="${topic.color}"
                                    data-name="${topic.name}"
                                    data-description="${topic.implicit
                                      ? ''
                                      : TopicDescription(topic)}"
                                    ${topic.name === resLocals.topic.name ? 'selected' : ''}
                                  ></option>
                                `;
                              })}
                            </select>
                          `
                        : TopicBadge(resLocals.topic)}
                    </td>
                  </tr>
                  <tr>
                    <th class="align-middle">
                      <label id="tags-label" for="tags">Tags</label>
                    </th>
                    <td>
                      ${canEdit
                        ? html`
                            <select
                              id="tags"
                              name="tags"
                              placeholder="Select tags"
                              aria-labelledby="tags-label"
                              multiple
                            >
                              ${courseTags.length > 0
                                ? courseTags.map((tag) => {
                                    return html`
                                      <option
                                        value="${tag.name}"
                                        data-color="${tag.color}"
                                        data-name="${tag.name}"
                                        data-description="${tag.implicit
                                          ? ''
                                          : TagDescription(tag)}"
                                        ${selectedTags.has(tag.name) ? 'selected' : ''}
                                      ></option>
                                    `;
                                  })
                                : ''}
                            </select>
                          `
                        : TagBadgeList(resLocals.tags)}
                    </td>
                  </tr>
                  ${shouldShowAssessmentsList
                    ? html`<tr>
                        <th class="align-middle">Assessments</th>
                        <td>${AssessmentBadges({ assessmentsWithQuestion, resLocals })}</td>
                      </tr>`
                    : ''}
                </tbody>
              </table>
            </div>
            <div class="mb-3">
              <label class="form-label" for="grading_method">Grading method</label>
              <select
                class="form-select"
                id="grading_method"
                name="grading_method"
                ${canEdit ? '' : 'disabled'}
              >
                <option
                  value="Internal"
                  ${resLocals.question.grading_method === 'Internal' ? 'selected' : ''}
                >
                  Internal
                </option>
                <option
                  value="External"
                  ${resLocals.question.grading_method === 'External' ? 'selected' : ''}
                >
                  External
                </option>
                <option
                  value="Manual"
                  ${resLocals.question.grading_method === 'Manual' ? 'selected' : ''}
                >
                  Manual
                </option>
              </select>
              <small class="form-text text-muted">
                The grading method used for this question.
              </small>
            </div>
            <div class="mb-3 form-check">
              <input
                class="form-check-input"
                type="checkbox"
                id="single_variant"
                name="single_variant"
                ${canEdit ? '' : 'disabled'}
                ${resLocals.question.single_variant ? 'checked' : ''}
              />
              <label class="form-check-label" for="single_variant">Single variant</label>
              <div class="small text-muted">
                If enabled, students will only be able to try a single variant of this question on
                any given assessment.
              </div>
            </div>
            <div class="mb-3 form-check">
              <input
                class="form-check-input"
                type="checkbox"
                id="show_correct_answer"
                name="show_correct_answer"
                ${canEdit ? '' : 'disabled'}
                ${resLocals.question.show_correct_answer ? 'checked' : ''}
              />
              <label class="form-check-label" for="show_correct_answer">Show correct answer</label>
              <div class="small text-muted">
                If enabled, the correct answer panel will be shown after all submission attempts
                have been exhausted.
              </div>
            </div>
            <div class="d-flex align-items-center mb-3">
              <h2 class="h4 mb-0 me-2">Workspace</h2>
              <button
                class="btn btn-sm btn-light"
                type="button"
                id="show-workspace-options-button"
                ${resLocals.question.workspace_image ? 'hidden' : ''}
              >
                Configure workspace
              </button>
            </div>
            <div id="workspace-options" ${resLocals.question.workspace_image ? '' : 'hidden'}>
              <div class="mb-3">
                <label class="form-label" for="workspace_image">Image</label>
                <input
                  type="text"
                  class="form-control"
                  id="workspace_image"
                  name="workspace_image"
                  value="${resLocals.question.workspace_image}"
                  ${canEdit ? '' : 'disabled'}
                />
                <small class="form-text text-muted">
                  The Docker image that will be used to serve this workspace. Only images from the
                  Dockerhub registry are supported.
                </small>
              </div>
              <div class="mb-3">
                <label class="form-label" for="workspace_port">Port</label>
                <input
                  type="number"
                  class="form-control"
                  id="workspace_port"
                  name="workspace_port"
                  value="${resLocals.question.workspace_port}"
                  ${canEdit ? '' : 'disabled'}
                />
                <small class="form-text text-muted">
                  The port number used in the Docker image.
                </small>
              </div>
              <div class="mb-3">
                <label class="form-label" for="workspace_home">Home</label>
                <input
                  type="text"
                  class="form-control"
                  id="workspace_home"
                  name="workspace_home"
                  value="${resLocals.question.workspace_home}"
                  ${canEdit ? '' : 'disabled'}
                />
                <small class="form-text text-muted">
                  The home directory of the workspace container.
                </small>
              </div>
              <div class="mb-3">
                <label class="form-label" for="workspace_graded_files">Graded files</label>
                <input
                  type="text"
                  class="form-control"
                  id="workspace_graded_files"
                  name="workspace_graded_files"
                  value="${resLocals.question.workspace_graded_files?.join(', ')}"
                  ${canEdit ? '' : 'disabled'}
                />
                <small class="form-text text-muted">
                  The list of files or directories that will be copied out of the workspace
                  container when saving a submission. You may enter multiple files or directories,
                  separated by commas.
                </small>
              </div>
              <div class="mb-3">
                <label class="form-label" for="workspace_args">Arguments</label>
                <input
                  class="form-control"
                  type="text"
                  id="workspace_args"
                  name="workspace_args"
                  ${canEdit ? '' : 'disabled'}
                  value="${resLocals.question.workspace_args}"
                />
                <small class="form-text text-muted">
                  Command line arguments to pass to the Docker container. Multiple arguments should
                  be separated by spaces and escaped as necessary using the same format as a typical
                  shell.
                </small>
              </div>
              <div class="mb-3">
                <label class="form-label" for="workspace_environment">Environment</label>
                <textarea
                  class="form-control"
                  id="workspace_environment"
                  name="workspace_environment"
                  ${canEdit ? '' : 'disabled'}
                >
${Object.keys(resLocals.question.workspace_environment).length > 0 &&
                  typeof resLocals.question.workspace_environment === 'object'
                    ? JSON.stringify(resLocals.question.workspace_environment, null, 2)
                    : '{}'}</textarea
                >
                <small class="form-text text-muted">
                  Environment variables to set inside the workspace container. Variables must be
                  specified as a JSON object (e.g. <code>{"key":"value"}</code>).
                </small>
              </div>
              <div class="mb-3 form-check">
                <input
                  class="form-check-input"
                  type="checkbox"
                  id="workspace_enable_networking"
                  name="workspace_enable_networking"
                  ${canEdit ? '' : 'disabled'}
                  ${resLocals.question.workspace_enable_networking ? 'checked' : ''}
                />
                <label class="form-check-label" for="workspace_enable_networking">
                  Enable networking
                </label>
                <div class="small text-muted">
                  Whether the workspace should have network access. Access is disabled by default.
                </div>
              </div>
              <div class="mb-3 form-check">
                <input
                  class="form-check-input"
                  type="checkbox"
                  id="workspace_rewrite_url"
                  name="workspace_rewrite_url"
                  ${canEdit ? '' : 'disabled'}
                  ${resLocals.question.workspace_url_rewrite ? 'checked' : ''}
                />
                <label class="form-check-label" for="workspace_rewrite_url">Rewrite URL</label>
                <div class="small text-muted">
                  If enabled, the URL will be rewritten such that the workspace container will see
                  all requests as originating from "/".
                </div>
              </div>
            </div>
            ${canEdit
              ? html`
                  <button
                    id="save-button"
                    type="submit"
                    class="btn btn-primary mb-2"
                    name="__action"
                    value="update_question"
                  >
                    Save
                  </button>
                  <button
                    type="button"
                    class="btn btn-secondary mb-2"
                    onclick="window.location.reload()"
                  >
                    Cancel
                  </button>
                `
              : ''}
          </form>
          ${sharingEnabled
            ? html`
                <hr />
                <div>
                  <h2 class="h4">Sharing</h2>
                  <div data-testid="shared-with">
                    ${QuestionSharing({
                      question: resLocals.question,
                      sharingSetsIn,
                    })}
                  </div>
                </div>
              `
            : ''}
          ${resLocals.question.type === 'Freeform' &&
          resLocals.question.grading_method !== 'External' &&
          resLocals.authz_data.has_course_permission_view
            ? html`
                <hr />
                <div>
                  <h2 class="h4">Tests</h2>
                  <div>
                    ${QuestionTestsForm({
                      questionTestPath,
                      questionTestCsrfToken,
                    })}
                  </div>
                </div>
              `
            : ''}
          ${resLocals.authz_data.has_course_permission_view
            ? canEdit
              ? html`
                  <hr />
                  <a
                    data-testid="edit-question-configuration-link"
                    href="${resLocals.urlPrefix}/question/${resLocals.question
                      .id}/file_edit/${encodePath(infoPath)}"
                    >Edit question configuration</a
                  >
                  in <code>info.json</code>
                `
              : html`
                  <hr />
                  <a
                    href="${resLocals.urlPrefix}/question/${resLocals.question
                      .id}/file_view/${encodePath(infoPath)}"
                  >
                    View question configuration
                  </a>
                  in <code>info.json</code>
                `
            : ''}
        </div>
        ${(editableCourses.length > 0 && resLocals.authz_data.has_course_permission_view) || canEdit
          ? html`
              <div class="card-footer">
                ${editableCourses.length > 0 &&
                resLocals.authz_data.has_course_permission_view &&
                resLocals.question.course_id === resLocals.course.id
                  ? html`
                      <button
                        type="button"
                        class="btn btn-sm btn-primary"
                        id="copyQuestionButton"
                        data-bs-toggle="popover"
                        data-bs-container="body"
                        data-bs-html="true"
                        data-bs-placement="auto"
                        data-bs-title="Copy this question"
                        data-bs-content="${escapeHtml(
                          CopyForm({
                            csrfToken: resLocals.__csrf_token,
                            editableCourses,
                            courseId: resLocals.course.id,
                          }),
                        )}"
                      >
                        <i class="fa fa-clone"></i>
                        <span>Make a copy of this question</span>
                      </button>
                    `
                  : ''}
                ${canEdit
                  ? html`
                      <button
                        type="button"
                        class="btn btn-sm btn-primary"
                        data-bs-toggle="modal"
                        data-bs-target="#deleteQuestionModal"
                      >
                        <i class="fa fa-times" aria-hidden="true"></i> Delete this question
                      </button>
                      ${DeleteQuestionModal({
                        qid: resLocals.question.qid,
                        assessmentsWithQuestion,
                        csrfToken: resLocals.__csrf_token,
                      })}
                    `
                  : ''}
              </div>
            `
          : ''}
      </div>
    `,
  });
}

function CopyForm({
  csrfToken,
  editableCourses,
  courseId,
}: {
  csrfToken: string;
  editableCourses: CourseWithPermissions[];
  courseId: string;
}) {
  return html`
    <form name="copy-question-form" method="POST">
      <input type="hidden" name="__action" value="copy_question" />
      <input type="hidden" name="__csrf_token" value="${csrfToken}" />
      <div class="mb-3">
        <label class="form-label" for="to-course-id-select">
          The copied question will be added to the following course:
        </label>
        <select class="form-select" id="to-course-id-select" name="to_course_id" required>
          ${editableCourses.map((c) => {
            return html`
              <option value="${c.id}" ${idsEqual(c.id, courseId) ? 'selected' : ''}>
                ${c.short_name}
              </option>
            `;
          })}
        </select>
      </div>
      <div class="text-end">
        <button type="button" class="btn btn-secondary" data-bs-dismiss="popover">Cancel</button>
        <button type="submit" class="btn btn-primary">Submit</button>
      </div>
    </form>
  `;
}

function DeleteQuestionModal({
  qid,
  assessmentsWithQuestion,
  csrfToken,
}: {
  qid: string;
  assessmentsWithQuestion: SelectedAssessments[];
  csrfToken: string;
}) {
  return Modal({
    id: 'deleteQuestionModal',
    title: 'Delete question',
    body: html`
      <p>
        Are you sure you want to delete the question
        <strong>${qid}</strong>?
      </p>
      ${assessmentsWithQuestion.length
        ? html`
            <p>It is included by these assessments:</p>
            <ul class="list-group my-4">
              ${assessmentsWithQuestion.map((a_with_q) => {
                return html`
                  <li class="list-group-item">
                    <div class="h6">${a_with_q.short_name} (${a_with_q.long_name})</div>
                    ${a_with_q.assessments.map((assessment) =>
                      AssessmentBadgeHtml({
                        plainUrlPrefix: config.urlPrefix,
                        course_instance_id: a_with_q.course_instance_id,
                        assessment,
                      }),
                    )}
                  </li>
                `;
              })}
            </ul>
            <p>
              So, if you delete it, you will be unable to sync your course content to the database
              until you either remove the question from these assessments or create a new question
              with the same QID.
            </p>
          `
        : ''}
    `,
    footer: html`
      <input type="hidden" name="__action" value="delete_question" />
      <input type="hidden" name="__csrf_token" value="${csrfToken}" />
      <button type="button" class="btn btn-secondary" data-bs-dismiss="modal">Cancel</button>
      <button type="submit" class="btn btn-danger">Delete</button>
    `,
  });
}

function QuestionTestsForm({
  questionTestPath,
  questionTestCsrfToken,
}: {
  questionTestPath: string;
  questionTestCsrfToken: string;
}) {
  return html`
    <form name="question-tests-form" method="POST" action="${questionTestPath}">
      <input type="hidden" name="__csrf_token" value="${questionTestCsrfToken}" />
      <button
        type="submit"
        class="btn btn-sm btn-outline-primary"
        name="__action"
        value="test_once"
      >
        Test once with full details
      </button>
      <button type="submit" class="btn btn-sm btn-outline-primary" name="__action" value="test_100">
        Test 100 times with only results
      </button>
    </form>
  `;
}

function QuestionSharing({
  question,
  sharingSetsIn,
}: {
  question: Question;
  sharingSetsIn: SharingSetRow[];
}) {
  if (!question.share_publicly && !question.share_source_publicly && sharingSetsIn.length === 0) {
    return html`<p>This question is not being shared.</p>`;
  }

  const details: HtmlValue[] = [];

  if (question.share_publicly) {
    details.push(html`
      <p>
        <span class="badge color-green3 me-1">Public</span>
        This question is publicly shared and can be imported by other courses.
      </p>
    `);
  }

  if (question.share_source_publicly) {
    details.push(html`
      <p>
        <span class="badge color-green3 me-1">Public source</span>
        This question's source is publicly shared.
      </p>
    `);
  }

  if (sharingSetsIn.length > 0) {
    const sharedWithLabel =
      sharingSetsIn.length === 1 ? '1 sharing set' : `${sharingSetsIn.length} sharing sets`;

    details.push(html`
      <p>
        Shared with ${sharedWithLabel}:
        ${sharingSetsIn.map((sharing_set) => {
          return html` <span class="badge color-gray1">${sharing_set.name}</span> `;
        })}
      </p>
    `);
  }

  return details;
}

function AssessmentBadges({
  assessmentsWithQuestion,
  resLocals,
}: {
  assessmentsWithQuestion: SelectedAssessments[];
  resLocals: Record<string, any>;
}) {
  const courseInstanceId = resLocals.course_instance.id;

  const assessmentsInCourseInstance = assessmentsWithQuestion.find((a) =>
    idsEqual(a.course_instance_id, courseInstanceId),
  );

  if (
    !assessmentsInCourseInstance?.assessments ||
    assessmentsInCourseInstance.assessments.length === 0
  ) {
    return html`
      <small class="text-muted text-center">
        This question is not included in any assessments in this course instance.
      </small>
    `;
  }

  return assessmentsInCourseInstance.assessments.map((assessment) => {
    return html`
      <a
        href="/pl/course_instance/${assessmentsInCourseInstance.course_instance_id}/instructor/assessment/${assessment.assessment_id}"
        class="btn btn-badge color-${assessment.color}"
      >
        ${assessment.label}
      </a>
    `;
  });
}<|MERGE_RESOLUTION|>--- conflicted
+++ resolved
@@ -2,25 +2,14 @@
 
 import { type HtmlValue, escapeHtml, html } from '@prairielearn/html';
 
-<<<<<<< HEAD
-import { AssessmentBadgeHtml } from '../../components/AssessmentBadge.html.js';
-import { Modal } from '../../components/Modal.html.js';
-import { PageLayout } from '../../components/PageLayout.html.js';
-import { QuestionSyncErrorsAndWarnings } from '../../components/SyncErrorsAndWarnings.html.js';
-import { TagBadgeList } from '../../components/TagBadge.html.js';
-import { TagDescription } from '../../components/TagDescription.html.js';
-import { TopicBadge } from '../../components/TopicBadge.html.js';
-import { TopicDescription } from '../../components/TopicDescription.html.js';
-=======
-import { AssessmentBadge } from '../../components/AssessmentBadge.js';
+import { AssessmentBadgeHtml } from '../../components/AssessmentBadge.js';
 import { Modal } from '../../components/Modal.js';
 import { PageLayout } from '../../components/PageLayout.js';
 import { QuestionSyncErrorsAndWarnings } from '../../components/SyncErrorsAndWarnings.js';
 import { TagBadgeList } from '../../components/TagBadge.js';
 import { TagDescription } from '../../components/TagDescription.js';
-import { TopicBadge } from '../../components/TopicBadge.js';
+import { TopicBadgeHtml } from '../../components/TopicBadge.js';
 import { TopicDescription } from '../../components/TopicDescription.js';
->>>>>>> 17deb1f8
 import { compiledScriptTag, nodeModulesAssetPath } from '../../lib/assets.js';
 import { config } from '../../lib/config.js';
 import {
@@ -205,14 +194,14 @@
                                     data-name="${topic.name}"
                                     data-description="${topic.implicit
                                       ? ''
-                                      : TopicDescription(topic)}"
+                                      : renderHtml(<TopicDescription topic={topic} />)}"
                                     ${topic.name === resLocals.topic.name ? 'selected' : ''}
                                   ></option>
                                 `;
                               })}
                             </select>
                           `
-                        : TopicBadge(resLocals.topic)}
+                        : TopicBadgeHtml(resLocals.topic)}
                     </td>
                   </tr>
                   <tr>
@@ -246,7 +235,7 @@
                                 : ''}
                             </select>
                           `
-                        : TagBadgeList(resLocals.tags)}
+                        : renderHtml(<TagBadgeList tags={resLocals.tags} />)}
                     </td>
                   </tr>
                   ${shouldShowAssessmentsList
