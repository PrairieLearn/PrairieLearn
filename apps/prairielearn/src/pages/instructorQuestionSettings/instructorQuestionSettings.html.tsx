import { z } from 'zod';

import { type HtmlValue, escapeHtml, html } from '@prairielearn/html';
import { renderHtml } from '@prairielearn/preact';

import { AssessmentBadgeHtml } from '../../components/AssessmentBadge.js';
import { GitHubButtonHtml } from '../../components/GitHubButton.js';
import { Modal } from '../../components/Modal.js';
import { PageLayout } from '../../components/PageLayout.js';
import { QuestionSyncErrorsAndWarnings } from '../../components/SyncErrorsAndWarnings.js';
import { TagBadgeList } from '../../components/TagBadge.js';
import { TagDescription } from '../../components/TagDescription.js';
import { TopicBadgeHtml } from '../../components/TopicBadge.js';
import { TopicDescription } from '../../components/TopicDescription.js';
import { compiledScriptTag, nodeModulesAssetPath } from '../../lib/assets.js';
import { config } from '../../lib/config.js';
import {
  AssessmentSchema,
  AssessmentSetSchema,
  IdSchema,
  type Question,
  type Tag,
  type Topic,
} from '../../lib/db-types.js';
import { idsEqual } from '../../lib/id.js';
import { encodePath } from '../../lib/uri-util.js';
import { type CourseWithPermissions } from '../../models/course.js';

export const SelectedAssessmentsSchema = z.object({
  short_name: z.string(),
  long_name: z.string(),
  course_instance_id: IdSchema,
  assessments: z.array(
    z.object({
      assessment_id: IdSchema,
      color: AssessmentSetSchema.shape.color,
      label: AssessmentSetSchema.shape.abbreviation,
      title: AssessmentSchema.shape.title,
      type: AssessmentSchema.shape.type,
    }),
  ),
});
type SelectedAssessments = z.infer<typeof SelectedAssessmentsSchema>;

export const SharingSetRowSchema = z.object({
  id: IdSchema,
  name: z.string(),
  in_set: z.boolean(),
});
type SharingSetRow = z.infer<typeof SharingSetRowSchema>;

export function InstructorQuestionSettings({
  resLocals,
  questionTestPath,
  questionTestCsrfToken,
  questionGHLink,
  questionTags,
  qids,
  assessmentsWithQuestion,
  sharingEnabled,
  sharingSetsIn,
  editableCourses,
  infoPath,
  origHash,
  canEdit,
  courseTopics,
  courseTags,
}: {
  resLocals: Record<string, any>;
  questionTestPath: string;
  questionTestCsrfToken: string;
  questionGHLink: string | null;
  questionTags: Tag[];
  qids: string[];
  assessmentsWithQuestion: SelectedAssessments[];
  sharingEnabled: boolean;
  sharingSetsIn: SharingSetRow[];
  editableCourses: CourseWithPermissions[];
  infoPath: string;
  origHash: string;
  canEdit: boolean;
  courseTopics: Topic[];
  courseTags: Tag[];
}) {
  // Only show assessments on which this question is used when viewing the question
  // in the context of a course instance.
  const shouldShowAssessmentsList = !!resLocals.course_instance;
<<<<<<< HEAD
  const selectedTags = new Set(resLocals.tags?.map((tag) => tag.name) ?? []);
=======
  const questionTagNames = new Set(questionTags.map((tag) => tag.name));

>>>>>>> f937d758
  return PageLayout({
    resLocals,
    pageTitle: 'Settings',
    navContext: {
      type: 'instructor',
      page: 'question',
      subPage: 'settings',
    },
    options: {
      pageNote: resLocals.question.qid,
    },
    headContent: html`
      ${compiledScriptTag('instructorQuestionSettingsClient.tsx')}
      <style>
        .ts-wrapper.multi .ts-control > span {
          cursor: pointer;
        }

        .ts-wrapper.multi .ts-control > span.active {
          background-color: var(--bs-primary) !important;
          color: white !important;
        }
      </style>
      <link
        href="${nodeModulesAssetPath('tom-select/dist/css/tom-select.bootstrap5.css')}"
        rel="stylesheet"
      />
    `,
    content: html`
      ${renderHtml(
        <QuestionSyncErrorsAndWarnings
          authzData={resLocals.authz_data}
          question={resLocals.question}
          course={resLocals.course}
          urlPrefix={resLocals.urlPrefix}
        />,
      )}
      <div class="card mb-4">
        <div
          class="card-header bg-primary text-white d-flex align-items-center justify-content-between"
        >
          <h1>Question Settings</h1>
          ${GitHubButtonHtml(questionGHLink)}
        </div>
        <div class="card-body">
          <form name="edit-question-settings-form" method="POST">
            <input type="hidden" name="__csrf_token" value="${resLocals.__csrf_token}" />
            <input type="hidden" name="orig_hash" value="${origHash}" />
            <div class="mb-3">
              <label class="form-label" for="qid">QID</label>
              <input
                type="text"
                class="form-control font-monospace"
                id="qid"
                name="qid"
                value="${resLocals.question.qid}"
                pattern="[\\-A-Za-z0-9_\\/]+"
                data-other-values="${qids.join(',')}"
                ${canEdit ? '' : 'disabled'}
              />
              <small class="form-text text-muted">
                This is a unique identifier for the question, e.g. "addNumbers". Use only letters,
                numbers, dashes, and underscores, with no spaces. You may use forward slashes to
                separate directories.
              </small>
            </div>
            <div class="mb-3">
              <h2 class="h4">General</h2>
              <label class="form-label" for="title">Title</label>
              <input
                type="text"
                class="form-control"
                id="title"
                name="title"
                value="${resLocals.question.title}"
                ${canEdit ? '' : 'disabled'}
              />
              <small class="form-text text-muted">
                The title of the question (e.g., "Add two numbers").
              </small>
            </div>
            <div class="table-responsive card mb-3 overflow-visible">
              <table
                class="table two-column-description"
                aria-label="Question topic, tags, and assessments"
              >
                <tbody>
                  <tr>
                    <th class="align-middle">
                      <label id="topic-label" for="topic">Topic</label>
                    </th>
                    <!-- The style attribute is necessary until we upgrade to Bootstrap 5.3 -->
                    <!-- This is used by tom-select to style the active item in the dropdown -->
                    <td style="--bs-tertiary-bg: #f8f9fa">
                      ${canEdit
                        ? html`
                            <select
                              id="topic"
                              name="topic"
                              placeholder="Select a topic"
                              aria-labelledby="topic-label"
                            >
                              ${courseTopics.map((topic) => {
                                return html`
                                  <option
                                    value="${topic.name}"
                                    data-color="${topic.color}"
                                    data-name="${topic.name}"
                                    data-description="${topic.implicit
                                      ? ''
                                      : renderHtml(<TopicDescription topic={topic} />)}"
                                    ${topic.name === resLocals.topic.name ? 'selected' : ''}
                                  ></option>
                                `;
                              })}
                            </select>
                          `
                        : TopicBadgeHtml(resLocals.topic)}
                    </td>
                  </tr>
                  <tr>
                    <th class="align-middle">
                      <label id="tags-label" for="tags">Tags</label>
                    </th>
                    <td>
                      ${canEdit
                        ? html`
                            <select
                              id="tags"
                              name="tags"
                              placeholder="Select tags"
                              aria-labelledby="tags-label"
                              multiple
                            >
                              ${courseTags.length > 0
                                ? courseTags.map((tag) => {
                                    return html`
                                      <option
                                        value="${tag.name}"
                                        data-color="${tag.color}"
                                        data-name="${tag.name}"
                                        data-description="${tag.implicit
                                          ? ''
                                          : TagDescription(tag)}"
                                        ${questionTagNames.has(tag.name) ? 'selected' : ''}
                                      ></option>
                                    `;
                                  })
                                : ''}
                            </select>
                          `
                        : renderHtml(<TagBadgeList tags={questionTags} />)}
                    </td>
                  </tr>
                  ${shouldShowAssessmentsList
                    ? html`<tr>
                        <th class="align-middle">Assessments</th>
                        <td>${AssessmentBadges({ assessmentsWithQuestion, resLocals })}</td>
                      </tr>`
                    : ''}
                </tbody>
              </table>
            </div>
            <div class="mb-3">
              <label class="form-label" for="grading_method">Grading method</label>
              <select
                class="form-select"
                id="grading_method"
                name="grading_method"
                ${canEdit ? '' : 'disabled'}
              >
                <option
                  value="Internal"
                  ${resLocals.question.grading_method === 'Internal' ? 'selected' : ''}
                >
                  Internal
                </option>
                <option
                  value="External"
                  ${resLocals.question.grading_method === 'External' ? 'selected' : ''}
                >
                  External
                </option>
                <option
                  value="Manual"
                  ${resLocals.question.grading_method === 'Manual' ? 'selected' : ''}
                >
                  Manual
                </option>
              </select>
              <small class="form-text text-muted">
                The grading method used for this question.
              </small>
            </div>
            <div class="mb-3 form-check">
              <input
                class="form-check-input"
                type="checkbox"
                id="single_variant"
                name="single_variant"
                ${canEdit ? '' : 'disabled'}
                ${resLocals.question.single_variant ? 'checked' : ''}
              />
              <label class="form-check-label" for="single_variant">Single variant</label>
              <div class="small text-muted">
                If enabled, students will only be able to try a single variant of this question on
                any given assessment.
              </div>
            </div>
            <div class="mb-3 form-check">
              <input
                class="form-check-input"
                type="checkbox"
                id="show_correct_answer"
                name="show_correct_answer"
                ${canEdit ? '' : 'disabled'}
                ${resLocals.question.show_correct_answer ? 'checked' : ''}
              />
              <label class="form-check-label" for="show_correct_answer">Show correct answer</label>
              <div class="small text-muted">
                If enabled, the correct answer panel will be shown after all submission attempts
                have been exhausted.
              </div>
            </div>
            <div class="d-flex align-items-center mb-3">
              <h2 class="h4 mb-0 me-2">Workspace</h2>
              <button
                class="btn btn-sm btn-light"
                type="button"
                id="show-workspace-options-button"
                ${resLocals.question.workspace_image ? 'hidden' : ''}
              >
                Configure workspace
              </button>
            </div>
            <div id="workspace-options" ${resLocals.question.workspace_image ? '' : 'hidden'}>
              <div class="mb-3">
                <label class="form-label" for="workspace_image">Image</label>
                <input
                  type="text"
                  class="form-control"
                  id="workspace_image"
                  name="workspace_image"
                  value="${resLocals.question.workspace_image}"
                  ${canEdit ? '' : 'disabled'}
                />
                <small class="form-text text-muted">
                  The Docker image that will be used to serve this workspace. Only images from the
                  Dockerhub registry are supported.
                </small>
              </div>
              <div class="mb-3">
                <label class="form-label" for="workspace_port">Port</label>
                <input
                  type="number"
                  class="form-control"
                  id="workspace_port"
                  name="workspace_port"
                  value="${resLocals.question.workspace_port}"
                  ${canEdit ? '' : 'disabled'}
                />
                <small class="form-text text-muted">
                  The port number used in the Docker image.
                </small>
              </div>
              <div class="mb-3">
                <label class="form-label" for="workspace_home">Home</label>
                <input
                  type="text"
                  class="form-control"
                  id="workspace_home"
                  name="workspace_home"
                  value="${resLocals.question.workspace_home}"
                  ${canEdit ? '' : 'disabled'}
                />
                <small class="form-text text-muted">
                  The home directory of the workspace container.
                </small>
              </div>
              <div class="mb-3">
                <label class="form-label" for="workspace_graded_files">Graded files</label>
                <input
                  type="text"
                  class="form-control"
                  id="workspace_graded_files"
                  name="workspace_graded_files"
                  value="${resLocals.question.workspace_graded_files?.join(', ')}"
                  ${canEdit ? '' : 'disabled'}
                />
                <small class="form-text text-muted">
                  The list of files or directories that will be copied out of the workspace
                  container when saving a submission. You may enter multiple files or directories,
                  separated by commas.
                </small>
              </div>
              <div class="mb-3">
                <label class="form-label" for="workspace_args">Arguments</label>
                <input
                  class="form-control"
                  type="text"
                  id="workspace_args"
                  name="workspace_args"
                  ${canEdit ? '' : 'disabled'}
                  value="${resLocals.question.workspace_args}"
                />
                <small class="form-text text-muted">
                  Command line arguments to pass to the Docker container. Multiple arguments should
                  be separated by spaces and escaped as necessary using the same format as a typical
                  shell.
                </small>
              </div>
              <div class="mb-3">
                <label class="form-label" for="workspace_environment">Environment</label>
                <textarea
                  class="form-control"
                  id="workspace_environment"
                  name="workspace_environment"
                  ${canEdit ? '' : 'disabled'}
                >
${Object.keys(resLocals.question.workspace_environment).length > 0 &&
                  typeof resLocals.question.workspace_environment === 'object'
                    ? JSON.stringify(resLocals.question.workspace_environment, null, 2)
                    : '{}'}</textarea
                >
                <small class="form-text text-muted">
                  Environment variables to set inside the workspace container. Variables must be
                  specified as a JSON object (e.g. <code>{"key":"value"}</code>).
                </small>
              </div>
              <div class="mb-3 form-check">
                <input
                  class="form-check-input"
                  type="checkbox"
                  id="workspace_enable_networking"
                  name="workspace_enable_networking"
                  ${canEdit ? '' : 'disabled'}
                  ${resLocals.question.workspace_enable_networking ? 'checked' : ''}
                />
                <label class="form-check-label" for="workspace_enable_networking">
                  Enable networking
                </label>
                <div class="small text-muted">
                  Whether the workspace should have network access. Access is disabled by default.
                </div>
              </div>
              <div class="mb-3 form-check">
                <input
                  class="form-check-input"
                  type="checkbox"
                  id="workspace_rewrite_url"
                  name="workspace_rewrite_url"
                  ${canEdit ? '' : 'disabled'}
                  ${resLocals.question.workspace_url_rewrite ? 'checked' : ''}
                />
                <label class="form-check-label" for="workspace_rewrite_url">Rewrite URL</label>
                <div class="small text-muted">
                  If enabled, the URL will be rewritten such that the workspace container will see
                  all requests as originating from "/".
                </div>
              </div>
            </div>
            <div class="d-flex align-items-center mb-3">
              <h2 class="h4 mb-0 me-2">External Grading</h2>
              <button
                class="btn btn-sm btn-light"
                type="button"
                id="show-external-grading-options-button"
                ${resLocals.question.external_grading_image ? 'hidden' : ''}
              >
                Configure external grading
              </button>
            </div>
            <div>
              <div
                id="external-grading-options"
                ${resLocals.question.external_grading_image ? '' : 'hidden'}
              >
                <div class="mb-3 form-check">
                  <input
                    class="form-check-input"
                    type="checkbox"
                    id="external_grading_enabled"
                    name="external_grading_enabled"
                    ${canEdit ? '' : 'disabled'}
                    ${resLocals.question.external_grading_enabled === true ? 'checked' : ''}
                  />
                  <label class="form-check-label" for="external_grading_enabled">Enabled</label>
                  <div class="small text-muted">
                    Whether the external grader is currently enabled. Useful for troubleshooting
                    external grader failures, for instance.
                  </div>
                </div>
                <div class="mb-3">
                  <label class="form-label" for="external_grading_image">Image</label>
                  <input
                    type="text"
                    class="form-control"
                    id="external_grading_image"
                    name="external_grading_image"
                    value="${resLocals.question.external_grading_image}"
                    ${canEdit ? '' : 'disabled'}
                  />
                  <small class="form-text text-muted">
                    The Docker image that will be used to grade this question. Only images from the
                    Dockerhub registry are supported.
                  </small>
                </div>
                <div class="mb-3">
                  <label class="form-label" for="external_grading_entrypoint">Entrypoint</label>
                  <input
                    class="form-control"
                    type="text"
                    id="external_grading_entrypoint"
                    name="external_grading_entrypoint"
                    ${canEdit ? '' : 'disabled'}
                    value="${resLocals.question.external_grading_entrypoint}"
                  />
                  <small class="form-text text-muted">
                    Program or command to run as the entrypoint to your grader. If not provided, the
                    default entrypoint for the image will be used.
                  </small>
                </div>
                <div class="mb-3">
                  <label class="form-label" for="external_grading_files">Server files</label>
                  <input
                    type="text"
                    class="form-control"
                    id="external_grading_files"
                    name="external_grading_files"
                    value="${resLocals.question.external_grading_files?.join(', ')}"
                    ${canEdit ? '' : 'disabled'}
                  />
                  <small class="form-text text-muted">
                    The list of files or directories that will be copied from
                    <code>course/serverFilesCourse</code> into the grading job. You may enter
                    multiple files or directories, separated by commas.
                  </small>
                </div>
                <div class="mb-3">
                  <label class="form-label" for="external_grading_timeout">Timeout</label>
                  <input
                    type="number"
                    class="form-control"
                    id="external_grading_timeout"
                    name="external_grading_timeout"
                    min="0"
                    value="${resLocals.question.external_grading_timeout}"
                    ${canEdit ? '' : 'disabled'}
                  />
                  <small class="form-text text-muted">
                    The number of seconds after which the grading job will timeout.
                  </small>
                </div>
                <div class="mb-3">
                  <label class="form-label" for="external_grading_environment">Environment</label>
                  <textarea
                    class="form-control"
                    id="external_grading_environment"
                    name="external_grading_environment"
                    ${canEdit ? '' : 'disabled'}
                  >
${Object.keys(resLocals.question.external_grading_environment).length > 0 &&
                    typeof resLocals.question.external_grading_environment === 'object'
                      ? JSON.stringify(resLocals.question.external_grading_environment, null, 2)
                      : '{}'}</textarea
                  >
                  <small class="form-text text-muted">
                    Environment variables to set inside the grading container. Variables must be
                    specified as a JSON object (e.g. <code>{"key":"value"}</code>).
                  </small>
                </div>
                <div class="mb-3 form-check">
                  <input
                    class="form-check-input"
                    type="checkbox"
                    id="external_grading_enable_networking"
                    name="external_grading_enable_networking"
                    ${canEdit ? '' : 'disabled'}
                    ${resLocals.question.external_grading_enable_networking ? 'checked' : ''}
                  />
                  <label class="form-check-label" for="external_grading_enable_networking">
                    Enable networking
                  </label>
                  <div class="small text-muted">
                    Whether the grading containers should have network access. Access is disabled by
                    default.
                  </div>
                </div>
              </div>
            </div>
            ${canEdit
              ? html`
                  <button
                    id="save-button"
                    type="submit"
                    class="btn btn-primary mb-2"
                    name="__action"
                    value="update_question"
                  >
                    Save
                  </button>
                  <button
                    type="button"
                    class="btn btn-secondary mb-2"
                    onclick="window.location.reload()"
                  >
                    Cancel
                  </button>
                `
              : ''}
          </form>
          ${sharingEnabled
            ? html`
                <hr />
                <div>
                  <h2 class="h4">Sharing</h2>
                  <div data-testid="shared-with">
                    ${QuestionSharing({
                      question: resLocals.question,
                      sharingSetsIn,
                    })}
                  </div>
                </div>
              `
            : ''}
          ${resLocals.question.type === 'Freeform' &&
          resLocals.question.grading_method !== 'External' &&
          resLocals.authz_data.has_course_permission_view
            ? html`
                <hr />
                <div>
                  <h2 class="h4">Tests</h2>
                  <div>
                    ${QuestionTestsForm({
                      questionTestPath,
                      questionTestCsrfToken,
                    })}
                  </div>
                </div>
              `
            : ''}
          ${resLocals.authz_data.has_course_permission_view
            ? canEdit
              ? html`
                  <hr />
                  <a
                    data-testid="edit-question-configuration-link"
                    href="${resLocals.urlPrefix}/question/${resLocals.question
                      .id}/file_edit/${encodePath(infoPath)}"
                    >Edit question configuration</a
                  >
                  in <code>info.json</code>
                `
              : html`
                  <hr />
                  <a
                    href="${resLocals.urlPrefix}/question/${resLocals.question
                      .id}/file_view/${encodePath(infoPath)}"
                  >
                    View question configuration
                  </a>
                  in <code>info.json</code>
                `
            : ''}
        </div>
        ${(editableCourses.length > 0 && resLocals.authz_data.has_course_permission_view) || canEdit
          ? html`
              <div class="card-footer">
                ${editableCourses.length > 0 &&
                resLocals.authz_data.has_course_permission_view &&
                resLocals.question.course_id === resLocals.course.id
                  ? html`
                      <button
                        type="button"
                        class="btn btn-sm btn-primary"
                        id="copyQuestionButton"
                        data-bs-toggle="popover"
                        data-bs-container="body"
                        data-bs-html="true"
                        data-bs-placement="auto"
                        data-bs-title="Copy this question"
                        data-bs-content="${escapeHtml(
                          CopyForm({
                            csrfToken: resLocals.__csrf_token,
                            editableCourses,
                            courseId: resLocals.course.id,
                          }),
                        )}"
                      >
                        <i class="fa fa-clone"></i>
                        <span>Make a copy of this question</span>
                      </button>
                    `
                  : ''}
                ${canEdit
                  ? html`
                      <button
                        type="button"
                        class="btn btn-sm btn-primary"
                        data-bs-toggle="modal"
                        data-bs-target="#deleteQuestionModal"
                      >
                        <i class="fa fa-times" aria-hidden="true"></i> Delete this question
                      </button>
                      ${DeleteQuestionModal({
                        qid: resLocals.question.qid,
                        assessmentsWithQuestion,
                        csrfToken: resLocals.__csrf_token,
                      })}
                    `
                  : ''}
              </div>
            `
          : ''}
      </div>
    `,
  });
}

function CopyForm({
  csrfToken,
  editableCourses,
  courseId,
}: {
  csrfToken: string;
  editableCourses: CourseWithPermissions[];
  courseId: string;
}) {
  return html`
    <form name="copy-question-form" method="POST">
      <input type="hidden" name="__action" value="copy_question" />
      <input type="hidden" name="__csrf_token" value="${csrfToken}" />
      <div class="mb-3">
        <label class="form-label" for="to-course-id-select">
          The copied question will be added to the following course:
        </label>
        <select class="form-select" id="to-course-id-select" name="to_course_id" required>
          ${editableCourses.map((c) => {
            return html`
              <option value="${c.id}" ${idsEqual(c.id, courseId) ? 'selected' : ''}>
                ${c.short_name}
              </option>
            `;
          })}
        </select>
      </div>
      <div class="text-end">
        <button type="button" class="btn btn-secondary" data-bs-dismiss="popover">Cancel</button>
        <button type="submit" class="btn btn-primary">Submit</button>
      </div>
    </form>
  `;
}

function DeleteQuestionModal({
  qid,
  assessmentsWithQuestion,
  csrfToken,
}: {
  qid: string;
  assessmentsWithQuestion: SelectedAssessments[];
  csrfToken: string;
}) {
  return Modal({
    id: 'deleteQuestionModal',
    title: 'Delete question',
    body: html`
      <p>
        Are you sure you want to delete the question
        <strong>${qid}</strong>?
      </p>
      ${assessmentsWithQuestion.length > 0
        ? html`
            <p>It is included by these assessments:</p>
            <ul class="list-group my-4">
              ${assessmentsWithQuestion.map((a_with_q) => {
                return html`
                  <li class="list-group-item">
                    <div class="h6">${a_with_q.short_name} (${a_with_q.long_name})</div>
                    ${a_with_q.assessments.map((assessment) =>
                      AssessmentBadgeHtml({
                        plainUrlPrefix: config.urlPrefix,
                        courseInstanceId: a_with_q.course_instance_id,
                        assessment,
                      }),
                    )}
                  </li>
                `;
              })}
            </ul>
            <p>
              So, if you delete it, you will be unable to sync your course content to the database
              until you either remove the question from these assessments or create a new question
              with the same QID.
            </p>
          `
        : ''}
    `,
    footer: html`
      <input type="hidden" name="__action" value="delete_question" />
      <input type="hidden" name="__csrf_token" value="${csrfToken}" />
      <button type="button" class="btn btn-secondary" data-bs-dismiss="modal">Cancel</button>
      <button type="submit" class="btn btn-danger">Delete</button>
    `,
  });
}

function QuestionTestsForm({
  questionTestPath,
  questionTestCsrfToken,
}: {
  questionTestPath: string;
  questionTestCsrfToken: string;
}) {
  return html`
    <form name="question-tests-form" method="POST" action="${questionTestPath}">
      <input type="hidden" name="__csrf_token" value="${questionTestCsrfToken}" />
      <button
        type="submit"
        class="btn btn-sm btn-outline-primary"
        name="__action"
        value="test_once"
      >
        Test once with full details
      </button>
      <button type="submit" class="btn btn-sm btn-outline-primary" name="__action" value="test_100">
        Test 100 times with only results
      </button>
    </form>
  `;
}

function QuestionSharing({
  question,
  sharingSetsIn,
}: {
  question: Question;
  sharingSetsIn: SharingSetRow[];
}) {
  if (!question.share_publicly && !question.share_source_publicly && sharingSetsIn.length === 0) {
    return html`<p>This question is not being shared.</p>`;
  }

  const details: HtmlValue[] = [];

  if (question.share_publicly) {
    details.push(html`
      <p>
        <span class="badge color-green3 me-1">Public</span>
        This question is publicly shared and can be imported by other courses.
      </p>
    `);
  }

  if (question.share_source_publicly) {
    details.push(html`
      <p>
        <span class="badge color-green3 me-1">Public source</span>
        This question's source is publicly shared.
      </p>
    `);
  }

  if (sharingSetsIn.length > 0) {
    const sharedWithLabel =
      sharingSetsIn.length === 1 ? '1 sharing set' : `${sharingSetsIn.length} sharing sets`;

    details.push(html`
      <p>
        Shared with ${sharedWithLabel}:
        ${sharingSetsIn.map((sharing_set) => {
          return html` <span class="badge color-gray1">${sharing_set.name}</span> `;
        })}
      </p>
    `);
  }

  return details;
}

function AssessmentBadges({
  assessmentsWithQuestion,
  resLocals,
}: {
  assessmentsWithQuestion: SelectedAssessments[];
  resLocals: Record<string, any>;
}) {
  const courseInstanceId = resLocals.course_instance.id;

  const assessmentsInCourseInstance = assessmentsWithQuestion.find((a) =>
    idsEqual(a.course_instance_id, courseInstanceId),
  );

  if (
    !assessmentsInCourseInstance?.assessments ||
    assessmentsInCourseInstance.assessments.length === 0
  ) {
    return html`
      <small class="text-muted text-center">
        This question is not included in any assessments in this course instance.
      </small>
    `;
  }

  return assessmentsInCourseInstance.assessments.map((assessment) => {
    return html`
      <a
        href="/pl/course_instance/${assessmentsInCourseInstance.course_instance_id}/instructor/assessment/${assessment.assessment_id}"
        class="btn btn-badge color-${assessment.color}"
      >
        ${assessment.label}
      </a>
    `;
  });
}<|MERGE_RESOLUTION|>--- conflicted
+++ resolved
@@ -85,12 +85,8 @@
   // Only show assessments on which this question is used when viewing the question
   // in the context of a course instance.
   const shouldShowAssessmentsList = !!resLocals.course_instance;
-<<<<<<< HEAD
-  const selectedTags = new Set(resLocals.tags?.map((tag) => tag.name) ?? []);
-=======
   const questionTagNames = new Set(questionTags.map((tag) => tag.name));
 
->>>>>>> f937d758
   return PageLayout({
     resLocals,
     pageTitle: 'Settings',
