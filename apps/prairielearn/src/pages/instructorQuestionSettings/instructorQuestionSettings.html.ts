--- conflicted
+++ resolved
@@ -189,30 +189,6 @@
                 ? resLocals.authz_data.has_course_permission_edit &&
                   !resLocals.course.example_course
                   ? html`
-<<<<<<< HEAD
-                      <tr>
-                        <th class="align-middle">Sharing</th>
-                        <td data-testid="shared-with">
-                          ${resLocals.question.shared_publicly
-                            ? html`<div class="badge color-green3">Public</div>
-                                This question is publicly shared.`
-                            : html`
-                                ${sharingSetsIn.length === 0
-                                  ? html`Not Shared`
-                                  : html`
-                                      Shared With:
-                                      ${sharingSetsIn.map(function (sharing_set) {
-                                        return html`
-                                          <span class="badge color-gray1">
-                                            ${sharing_set?.name}
-                                          </span>
-                                        `;
-                                      })}
-                                    `}
-                              `}
-                        </td>
-                      </tr>
-=======
                       <hr />
                       <a
                         data-testid="edit-question-configuration-link"
@@ -222,7 +198,6 @@
                         Edit question configuration
                       </a>
                       in <code>info.json</code>
->>>>>>> 9316a426
                     `
                   : html`
                       <hr />
