import { z } from 'zod';

import { escapeHtml, html, type HtmlValue } from '@prairielearn/html';

import { AssessmentBadge } from '../../components/AssessmentBadge.html.js';
import { Modal } from '../../components/Modal.html.js';
import { PageLayout } from '../../components/PageLayout.html.js';
import { QuestionSyncErrorsAndWarnings } from '../../components/SyncErrorsAndWarnings.html.js';
import { TagBadgeList } from '../../components/TagBadge.html.js';
import { TopicBadge } from '../../components/TopicBadge.html.js';
import { compiledScriptTag, nodeModulesAssetPath } from '../../lib/assets.js';
import { config } from '../../lib/config.js';
import {
  AssessmentSchema,
  AssessmentSetSchema,
  IdSchema,
  type Question,
  type Tag,
  type Topic,
} from '../../lib/db-types.js';
import { idsEqual } from '../../lib/id.js';
import { type CourseWithPermissions } from '../../models/course.js';

export const SelectedAssessmentsSchema = z.object({
  short_name: z.string(),
  long_name: z.string(),
  course_instance_id: IdSchema,
  assessments: z.array(
    z.object({
      assessment_id: IdSchema,
      color: AssessmentSetSchema.shape.color,
      label: AssessmentSetSchema.shape.abbreviation,
      title: AssessmentSchema.shape.title,
      type: AssessmentSchema.shape.type,
    }),
  ),
});
type SelectedAssessments = z.infer<typeof SelectedAssessmentsSchema>;

export const SharingSetRowSchema = z.object({
  id: IdSchema,
  name: z.string(),
  in_set: z.boolean(),
});
type SharingSetRow = z.infer<typeof SharingSetRowSchema>;

export function InstructorQuestionSettings({
  resLocals,
  questionTestPath,
  questionTestCsrfToken,
  questionGHLink,
  qids,
  assessmentsWithQuestion,
  sharingEnabled,
  sharingSetsIn,
  editableCourses,
  infoPath,
  origHash,
  canEdit,
  courseTopics,
  courseTags,
}: {
  resLocals: Record<string, any>;
  questionTestPath: string;
  questionTestCsrfToken: string;
  questionGHLink: string | null;
  qids: string[];
  assessmentsWithQuestion: SelectedAssessments[];
  sharingEnabled: boolean;
  sharingSetsIn: SharingSetRow[];
  editableCourses: CourseWithPermissions[];
  infoPath: string;
  origHash: string;
  canEdit: boolean;
  courseTopics: Topic[];
  courseTags: Tag[];
}) {
  // Only show assessments on which this question is used when viewing the question
  // in the context of a course instance.
  const shouldShowAssessmentsList = !!resLocals.course_instance;
  const selectedTags = new Set(resLocals.tags?.map((tag) => tag.name) ?? []);
  return PageLayout({
    resLocals,
    pageTitle: 'Settings',
    navContext: {
      type: 'instructor',
      page: 'question',
      subPage: 'settings',
    },
    options: {
      pageNote: resLocals.question.qid,
    },
    headContent: html`
      ${compiledScriptTag('instructorQuestionSettingsClient.ts')}
      <style>
        .popover {
          max-width: 50%;
        }

        .ts-wrapper.multi .ts-control > span {
          cursor: pointer;
        }

        .ts-wrapper.multi .ts-control > span.active {
          background-color: var(--bs-primary) !important;
          color: white !important;
        }
      </style>
      <link
        href="${nodeModulesAssetPath('tom-select/dist/css/tom-select.bootstrap5.css')}"
        rel="stylesheet"
      />
    `,
    content: html`
      ${QuestionSyncErrorsAndWarnings({
        authz_data: resLocals.authz_data,
        question: resLocals.question,
        course: resLocals.course,
        urlPrefix: resLocals.urlPrefix,
      })}
      <div class="card mb-4">
        <div class="card-header bg-primary text-white d-flex">
          <h1>Question Settings</h1>
        </div>
        <div class="card-body">
          <form name="edit-question-settings-form" method="POST">
            <input type="hidden" name="__csrf_token" value="${resLocals.__csrf_token}" />
            <input type="hidden" name="orig_hash" value="${origHash}" />
            <div class="form-group">
              <h2 class="h4">General</h2>
              <label for="title">Title</label>
              <input
                type="text"
                class="form-control"
                id="title"
                name="title"
                value="${resLocals.question.title}"
                ${canEdit ? '' : 'disabled'}
              />
              <small class="form-text text-muted">
                The title of the question (e.g., "Add two numbers").
              </small>
            </div>
<<<<<<< HEAD
            <div class="form-group">
              <label for="qid">QID</label>
              ${questionGHLink
                ? html`<a target="_blank" href="${questionGHLink}"> view on GitHub </a>`
                : ''}
              <input
                type="text"
                class="form-control"
                id="qid"
                name="qid"
                value="${resLocals.question.qid}"
                pattern="[\\-A-Za-z0-9_\\/]+"
                data-other-values="${qids.join(',')}"
                ${canEdit ? '' : 'disabled'}
              />
              <small class="form-text text-muted">
                This is a unique identifier for the question, e.g. "addNumbers". Use only letters,
                numbers, dashes, and underscores, with no spaces. You may use forward slashes to
                separate directories.
              </small>
            </div>
            <div class="table-responsive card mb-3 overflow-visible">
              <table
                class="table two-column-description"
                aria-label="Question topic, tags, and assessments"
              >
                <tr>
                  <th class="align-middle">
                    <label for="topic">Topic</label>
                  </th>
                  <!-- The style attribute is necessary until we upgrade to Bootstrap 5.3 -->
                  <!-- This is used by tom-select to style the active item in the dropdown -->
                  <td style="--bs-tertiary-bg: #f8f9fa">
                    ${canEdit
                      ? html`
                          <select id="topic" name="topic" placeholder="Select a topic">
                            ${courseTopics.map((topic) => {
                              return html`
                                <option
                                  value="${topic.name}"
                                  data-color="${topic.color}"
                                  data-name="${topic.name}"
                                  data-description="${topic.description}"
                                  ${topic.name === resLocals.topic.name ? 'selected' : ''}
                                ></option>
                              `;
                            })}
                          </select>
                        `
                      : TopicBadge(resLocals.topic)}
                  </td>
                </tr>
                <tr>
                  <th class="align-middle">
                    <label for="tags">Tags</label>
                  </th>
                  <td>
                    ${canEdit
                      ? html`
                          <select id="tags" name="tags" placeholder="Select tags" multiple>
                            ${courseTags.length > 0
                              ? courseTags.map((tag) => {
=======
            <div class="card-body">
              <form name="edit-question-settings-form" method="POST">
                <input type="hidden" name="__csrf_token" value="${resLocals.__csrf_token}" />
                <input type="hidden" name="orig_hash" value="${origHash}" />
                <div class="form-group">
                  <label for="qid">QID</label>
                  ${questionGHLink
                    ? html`<a target="_blank" href="${questionGHLink}"> view on GitHub </a>`
                    : ''}
                  <input
                    type="text"
                    class="form-control text-monospace"
                    id="qid"
                    name="qid"
                    value="${resLocals.question.qid}"
                    pattern="[\\-A-Za-z0-9_\\/]+"
                    data-other-values="${qids.join(',')}"
                    ${canEdit ? '' : 'disabled'}
                  />
                  <small class="form-text text-muted">
                    This is a unique identifier for the question, e.g. "addNumbers". Use only
                    letters, numbers, dashes, and underscores, with no spaces. You may use forward
                    slashes to separate directories.
                  </small>
                </div>
                <div class="form-group">
                  <h2 class="h4">General</h2>
                  <label for="title">Title</label>
                  <input
                    type="text"
                    class="form-control"
                    id="title"
                    name="title"
                    value="${resLocals.question.title}"
                    ${canEdit ? '' : 'disabled'}
                  />
                  <small class="form-text text-muted">
                    The title of the question (e.g., "Add two numbers").
                  </small>
                </div>
                <div class="table-responsive card mb-3 overflow-visible">
                  <table
                    class="table two-column-description"
                    aria-label="Question topic, tags, and assessments"
                  >
                    <tr>
                      <th class="align-middle">
                        <label for="topic">Topic</label>
                      </th>
                      <!-- The style attribute is necessary until we upgrade to Bootstrap 5.3 -->
                      <!-- This is used by tom-select to style the active item in the dropdown -->
                      <td style="--bs-tertiary-bg: #f8f9fa">
                        ${canEdit
                          ? html`
                              <select id="topic" name="topic" placeholder="Select a topic">
                                ${courseTopics.map((topic) => {
>>>>>>> 1ede3ecf
                                  return html`
                                    <option
                                      value="${tag.name}"
                                      data-color="${tag.color}"
                                      data-name="${tag.name}"
                                      data-description="${tag.description}"
                                      ${selectedTags.has(tag.name) ? 'selected' : ''}
                                    ></option>
                                  `;
                                })
                              : ''}
                          </select>
                        `
                      : TagBadgeList(resLocals.tags)}
                  </td>
                </tr>
                ${shouldShowAssessmentsList
                  ? html`<tr>
                      <th class="align-middle">Assessments</th>
                      <td>${AssessmentBadges({ assessmentsWithQuestion, resLocals })}</td>
                    </tr>`
                  : ''}
              </table>
            </div>
            ${canEdit
              ? html`
                  <button
                    id="save-button"
                    type="submit"
                    class="btn btn-primary mb-2"
                    name="__action"
                    value="update_question"
                  >
                    Save
                  </button>
                  <button
                    type="button"
                    class="btn btn-secondary mb-2"
                    onclick="window.location.reload()"
                  >
                    Cancel
                  </button>
                `
              : ''}
          </form>
          ${sharingEnabled
            ? html`
                <hr />
                <div>
                  <h2 class="h4">Sharing</h2>
                  <div data-testid="shared-with">
                    ${QuestionSharing({
                      question: resLocals.question,
                      sharingSetsIn,
                    })}
                  </div>
                </div>
              `
            : ''}
          ${resLocals.question.type === 'Freeform' &&
          resLocals.question.grading_method !== 'External' &&
          resLocals.authz_data.has_course_permission_view
            ? html`
                <hr />
                <div>
                  <h2 class="h4">Tests</h2>
                  <div>
                    ${QuestionTestsForm({
                      questionTestPath,
                      questionTestCsrfToken,
                    })}
                  </div>
                </div>
              `
            : ''}
          ${resLocals.authz_data.has_course_permission_view
            ? canEdit
              ? html`
                  <hr />
                  <a
                    data-testid="edit-question-configuration-link"
                    href="${resLocals.urlPrefix}/question/${resLocals.question
                      .id}/file_edit/${infoPath}"
                  >
                    Edit question configuration
                  </a>
                  in <code>info.json</code>
                `
              : html`
                  <hr />
                  <a
                    href="${resLocals.urlPrefix}/question/${resLocals.question
                      .id}/file_view/${infoPath}"
                  >
                    View question configuration
                  </a>
                  in <code>info.json</code>
                `
            : ''}
        </div>
        ${(editableCourses.length > 0 && resLocals.authz_data.has_course_permission_view) || canEdit
          ? html`
            <div class="card-footer">
                ${
                  editableCourses.length > 0 &&
                  resLocals.authz_data.has_course_permission_view &&
                  resLocals.question.course_id === resLocals.course.id
                    ? html`
                        <button
                          type="button"
                          class="btn btn-sm btn-primary"
                          id="copyQuestionButton"
                          data-toggle="popover"
                          data-container="body"
                          data-html="true"
                          data-placement="auto"
                          title="Copy this question"
                          data-content="${escapeHtml(
                            CopyForm({
                              csrfToken: resLocals.__csrf_token,
                              editableCourses,
                              courseId: resLocals.course.id,
                            }),
                          )}"
                        >
                          <i class="fa fa-clone"></i>
                          <span>Make a copy of this question</span>
                        </button>
                      `
                    : ''
                }
                ${
                  canEdit
                    ? html`
                        <button
                          class="btn btn-sm btn-primary"
                          id
                          href="#"
                          data-toggle="modal"
                          data-target="#deleteQuestionModal"
                        >
                          <i class="fa fa-times" aria-hidden="true"></i> Delete this question
                        </button>
                        ${DeleteQuestionModal({
                          qid: resLocals.question.qid,
                          assessmentsWithQuestion,
                          csrfToken: resLocals.__csrf_token,
                        })}
                      `
                    : ''
                }
              </div>
            </div>
          `
          : ''}
      </div>
    `,
  });
}

function CopyForm({
  csrfToken,
  editableCourses,
  courseId,
}: {
  csrfToken: string;
  editableCourses: CourseWithPermissions[];
  courseId: string;
}) {
  return html`
    <form name="copy-question-form" method="POST">
      <input type="hidden" name="__action" value="copy_question" />
      <input type="hidden" name="__csrf_token" value="${csrfToken}" />
      <div class="form-group">
        <label for="to-course-id-select">
          The copied question will be added to the following course:
        </label>
        <select class="custom-select" id="to-course-id-select" name="to_course_id" required>
          ${editableCourses.map((c) => {
            return html`
              <option value="${c.id}" ${idsEqual(c.id, courseId) ? 'selected' : ''}>
                ${c.short_name}
              </option>
            `;
          })}
        </select>
      </div>
      <div class="text-right">
        <button type="button" class="btn btn-secondary" data-dismiss="popover">Cancel</button>
        <button type="submit" class="btn btn-primary">Submit</button>
      </div>
    </form>
  `;
}

function DeleteQuestionModal({
  qid,
  assessmentsWithQuestion,
  csrfToken,
}: {
  qid: string;
  assessmentsWithQuestion: SelectedAssessments[];
  csrfToken: string;
}) {
  return Modal({
    id: 'deleteQuestionModal',
    title: 'Delete question',
    body: html`
      <p>
        Are you sure you want to delete the question
        <strong>${qid}</strong>?
      </p>
      ${assessmentsWithQuestion.length
        ? html`
            <p>It is included by these assessments:</p>
            <ul class="list-group my-4">
              ${assessmentsWithQuestion.map((a_with_q) => {
                return html`
                  <li class="list-group-item">
                    <div class="h6">${a_with_q.short_name} (${a_with_q.long_name})</div>
                    ${a_with_q.assessments.map((assessment) =>
                      AssessmentBadge({
                        plainUrlPrefix: config.urlPrefix,
                        course_instance_id: a_with_q.course_instance_id,
                        assessment,
                      }),
                    )}
                  </li>
                `;
              })}
            </ul>
            <p>
              So, if you delete it, you will be unable to sync your course content to the database
              until you either remove the question from these assessments or create a new question
              with the same QID.
            </p>
          `
        : ''}
    `,
    footer: html`
      <input type="hidden" name="__action" value="delete_question" />
      <input type="hidden" name="__csrf_token" value="${csrfToken}" />
      <button type="button" class="btn btn-secondary" data-dismiss="modal">Cancel</button>
      <button type="submit" class="btn btn-danger">Delete</button>
    `,
  });
}

function QuestionTestsForm({
  questionTestPath,
  questionTestCsrfToken,
}: {
  questionTestPath: string;
  questionTestCsrfToken: string;
}) {
  return html`
    <form name="question-tests-form" method="POST" action="${questionTestPath}">
      <input type="hidden" name="__csrf_token" value="${questionTestCsrfToken}" />
      <button class="btn btn-sm btn-outline-primary" name="__action" value="test_once">
        Test once with full details
      </button>
      <button class="btn btn-sm btn-outline-primary" name="__action" value="test_100">
        Test 100 times with only results
      </button>
    </form>
  `;
}

function QuestionSharing({
  question,
  sharingSetsIn,
}: {
  question: Question;
  sharingSetsIn: SharingSetRow[];
}) {
  if (!question.shared_publicly && !question.share_source_publicly && sharingSetsIn.length === 0) {
    return html`<p>This question is not being shared.</p>`;
  }

  const details: HtmlValue[] = [];

  if (question.shared_publicly) {
    details.push(html`
      <p>
        <span class="badge color-green3 mr-1">Public</span>
        This question is publicly shared and can be imported by other courses.
      </p>
    `);
  }

  if (question.share_source_publicly) {
    details.push(html`
      <p>
        <span class="badge color-green3 mr-1">Public source</span>
        This question's source is publicly shared.
      </p>
    `);
  }

  if (sharingSetsIn.length > 0) {
    const sharedWithLabel =
      sharingSetsIn.length === 1 ? '1 sharing set' : `${sharingSetsIn.length} sharing sets`;

    details.push(html`
      <p>
        Shared with ${sharedWithLabel}:
        ${sharingSetsIn.map((sharing_set) => {
          return html` <span class="badge color-gray1">${sharing_set.name}</span> `;
        })}
      </p>
    `);
  }

  return details;
}

function AssessmentBadges({
  assessmentsWithQuestion,
  resLocals,
}: {
  assessmentsWithQuestion: SelectedAssessments[];
  resLocals: Record<string, any>;
}) {
  const courseInstanceId = resLocals.course_instance.id;

  const assessmentsInCourseInstance = assessmentsWithQuestion.find((a) =>
    idsEqual(a.course_instance_id, courseInstanceId),
  );

  if (
    !assessmentsInCourseInstance?.assessments ||
    assessmentsInCourseInstance.assessments.length === 0
  ) {
    return html`
      <small class="text-muted text-center">
        This question is not included in any assessments in this course instance.
      </small>
    `;
  }

  return assessmentsInCourseInstance.assessments.map((assessment) => {
    return html`
      <a
        href="/pl/course_instance/${assessmentsInCourseInstance.course_instance_id}/instructor/assessment/${assessment.assessment_id}"
        class="btn btn-badge color-${assessment.color}"
      >
        ${assessment.label}
      </a>
    `;
  });
}<|MERGE_RESOLUTION|>--- conflicted
+++ resolved
@@ -79,6 +79,7 @@
   // in the context of a course instance.
   const shouldShowAssessmentsList = !!resLocals.course_instance;
   const selectedTags = new Set(resLocals.tags?.map((tag) => tag.name) ?? []);
+
   return PageLayout({
     resLocals,
     pageTitle: 'Settings',
@@ -127,6 +128,27 @@
             <input type="hidden" name="__csrf_token" value="${resLocals.__csrf_token}" />
             <input type="hidden" name="orig_hash" value="${origHash}" />
             <div class="form-group">
+              <label for="qid">QID</label>
+              ${questionGHLink
+                ? html`<a target="_blank" href="${questionGHLink}"> view on GitHub </a>`
+                : ''}
+              <input
+                type="text"
+                class="form-control text-monospace"
+                id="qid"
+                name="qid"
+                value="${resLocals.question.qid}"
+                pattern="[\\-A-Za-z0-9_\\/]+"
+                data-other-values="${qids.join(',')}"
+                ${canEdit ? '' : 'disabled'}
+              />
+              <small class="form-text text-muted">
+                This is a unique identifier for the question, e.g. "addNumbers". Use only letters,
+                numbers, dashes, and underscores, with no spaces. You may use forward slashes to
+                separate directories.
+              </small>
+            </div>
+            <div class="form-group">
               <h2 class="h4">General</h2>
               <label for="title">Title</label>
               <input
@@ -139,28 +161,6 @@
               />
               <small class="form-text text-muted">
                 The title of the question (e.g., "Add two numbers").
-              </small>
-            </div>
-<<<<<<< HEAD
-            <div class="form-group">
-              <label for="qid">QID</label>
-              ${questionGHLink
-                ? html`<a target="_blank" href="${questionGHLink}"> view on GitHub </a>`
-                : ''}
-              <input
-                type="text"
-                class="form-control"
-                id="qid"
-                name="qid"
-                value="${resLocals.question.qid}"
-                pattern="[\\-A-Za-z0-9_\\/]+"
-                data-other-values="${qids.join(',')}"
-                ${canEdit ? '' : 'disabled'}
-              />
-              <small class="form-text text-muted">
-                This is a unique identifier for the question, e.g. "addNumbers". Use only letters,
-                numbers, dashes, and underscores, with no spaces. You may use forward slashes to
-                separate directories.
               </small>
             </div>
             <div class="table-responsive card mb-3 overflow-visible">
@@ -204,64 +204,6 @@
                           <select id="tags" name="tags" placeholder="Select tags" multiple>
                             ${courseTags.length > 0
                               ? courseTags.map((tag) => {
-=======
-            <div class="card-body">
-              <form name="edit-question-settings-form" method="POST">
-                <input type="hidden" name="__csrf_token" value="${resLocals.__csrf_token}" />
-                <input type="hidden" name="orig_hash" value="${origHash}" />
-                <div class="form-group">
-                  <label for="qid">QID</label>
-                  ${questionGHLink
-                    ? html`<a target="_blank" href="${questionGHLink}"> view on GitHub </a>`
-                    : ''}
-                  <input
-                    type="text"
-                    class="form-control text-monospace"
-                    id="qid"
-                    name="qid"
-                    value="${resLocals.question.qid}"
-                    pattern="[\\-A-Za-z0-9_\\/]+"
-                    data-other-values="${qids.join(',')}"
-                    ${canEdit ? '' : 'disabled'}
-                  />
-                  <small class="form-text text-muted">
-                    This is a unique identifier for the question, e.g. "addNumbers". Use only
-                    letters, numbers, dashes, and underscores, with no spaces. You may use forward
-                    slashes to separate directories.
-                  </small>
-                </div>
-                <div class="form-group">
-                  <h2 class="h4">General</h2>
-                  <label for="title">Title</label>
-                  <input
-                    type="text"
-                    class="form-control"
-                    id="title"
-                    name="title"
-                    value="${resLocals.question.title}"
-                    ${canEdit ? '' : 'disabled'}
-                  />
-                  <small class="form-text text-muted">
-                    The title of the question (e.g., "Add two numbers").
-                  </small>
-                </div>
-                <div class="table-responsive card mb-3 overflow-visible">
-                  <table
-                    class="table two-column-description"
-                    aria-label="Question topic, tags, and assessments"
-                  >
-                    <tr>
-                      <th class="align-middle">
-                        <label for="topic">Topic</label>
-                      </th>
-                      <!-- The style attribute is necessary until we upgrade to Bootstrap 5.3 -->
-                      <!-- This is used by tom-select to style the active item in the dropdown -->
-                      <td style="--bs-tertiary-bg: #f8f9fa">
-                        ${canEdit
-                          ? html`
-                              <select id="topic" name="topic" placeholder="Select a topic">
-                                ${courseTopics.map((topic) => {
->>>>>>> 1ede3ecf
                                   return html`
                                     <option
                                       value="${tag.name}"
