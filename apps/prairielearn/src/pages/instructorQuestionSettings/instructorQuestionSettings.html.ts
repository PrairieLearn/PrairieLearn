import { z } from 'zod';

import { escapeHtml, html, type HtmlValue } from '@prairielearn/html';

import { AssessmentBadge } from '../../components/AssessmentBadge.html.js';
import { Modal } from '../../components/Modal.html.js';
import { PageLayout } from '../../components/PageLayout.html.js';
import { QuestionSyncErrorsAndWarnings } from '../../components/SyncErrorsAndWarnings.html.js';
import { TagBadgeList } from '../../components/TagBadge.html.js';
import { TopicBadge } from '../../components/TopicBadge.html.js';
import { compiledScriptTag, nodeModulesAssetPath } from '../../lib/assets.js';
import { config } from '../../lib/config.js';
import {
  AssessmentSchema,
  AssessmentSetSchema,
  IdSchema,
  type Question,
  type Tag,
  type Topic,
} from '../../lib/db-types.js';
import { idsEqual } from '../../lib/id.js';
import { type CourseWithPermissions } from '../../models/course.js';

export const SelectedAssessmentsSchema = z.object({
  short_name: z.string(),
  long_name: z.string(),
  course_instance_id: IdSchema,
  assessments: z.array(
    z.object({
      assessment_id: IdSchema,
      color: AssessmentSetSchema.shape.color,
      label: AssessmentSetSchema.shape.abbreviation,
      title: AssessmentSchema.shape.title,
      type: AssessmentSchema.shape.type,
    }),
  ),
});
type SelectedAssessments = z.infer<typeof SelectedAssessmentsSchema>;

export const SharingSetRowSchema = z.object({
  id: IdSchema,
  name: z.string(),
  in_set: z.boolean(),
});
type SharingSetRow = z.infer<typeof SharingSetRowSchema>;

export function InstructorQuestionSettings({
  resLocals,
  questionTestPath,
  questionTestCsrfToken,
  questionGHLink,
  qids,
  assessmentsWithQuestion,
  sharingEnabled,
  sharingSetsIn,
  editableCourses,
  infoPath,
  origHash,
  canEdit,
  courseTopics,
  courseTags,
}: {
  resLocals: Record<string, any>;
  questionTestPath: string;
  questionTestCsrfToken: string;
  questionGHLink: string | null;
  qids: string[];
  assessmentsWithQuestion: SelectedAssessments[];
  sharingEnabled: boolean;
  sharingSetsIn: SharingSetRow[];
  editableCourses: CourseWithPermissions[];
  infoPath: string;
  origHash: string;
  canEdit: boolean;
  courseTopics: Topic[];
  courseTags: Tag[];
}) {
  // Only show assessments on which this question is used when viewing the question
  // in the context of a course instance.
  const shouldShowAssessmentsList = !!resLocals.course_instance;
  const selectedTags = new Set(resLocals.tags?.map((tag) => tag.name) ?? []);

  return PageLayout({
    resLocals,
    pageTitle: 'Settings',
    navContext: {
      type: 'instructor',
      page: 'question',
      subPage: 'settings',
    },
    options: {
      pageNote: resLocals.question.qid,
    },
    headContent: html`
      ${compiledScriptTag('instructorQuestionSettingsClient.ts')}
      <style>
        .popover {
          max-width: 50%;
        }

        .ts-wrapper.multi .ts-control > span {
          cursor: pointer;
        }

        .ts-wrapper.multi .ts-control > span.active {
          background-color: var(--bs-primary) !important;
          color: white !important;
        }
      </style>
      <link
        href="${nodeModulesAssetPath('tom-select/dist/css/tom-select.bootstrap5.css')}"
        rel="stylesheet"
      />
    `,
    content: html`
      ${QuestionSyncErrorsAndWarnings({
        authz_data: resLocals.authz_data,
        question: resLocals.question,
        course: resLocals.course,
        urlPrefix: resLocals.urlPrefix,
      })}
      <div class="card mb-4">
        <div class="card-header bg-primary text-white d-flex">
          <h1>Question Settings</h1>
        </div>
        <div class="card-body">
          <form name="edit-question-settings-form" method="POST">
            <input type="hidden" name="__csrf_token" value="${resLocals.__csrf_token}" />
            <input type="hidden" name="orig_hash" value="${origHash}" />
            <div class="form-group">
              <h2 class="h4">General</h2>
              <label for="title">Title</label>
              <input
                type="text"
                class="form-control"
                id="title"
                name="title"
                value="${resLocals.question.title}"
                ${canEdit ? '' : 'disabled'}
              />
              <small class="form-text text-muted">
                The title of the question (e.g., "Add two numbers").
              </small>
            </div>
<<<<<<< HEAD
            <div class="form-group">
              <label for="qid">QID</label>
              ${questionGHLink
                ? html`<a target="_blank" href="${questionGHLink}"> view on GitHub </a>`
                : ''}
              <input
                type="text"
                class="form-control"
                id="qid"
                name="qid"
                value="${resLocals.question.qid}"
                pattern="[\\-A-Za-z0-9_\\/]+"
                data-other-values="${qids.join(',')}"
                ${canEdit ? '' : 'disabled'}
              />
              <small class="form-text text-muted">
                This is a unique identifier for the question, e.g. "addNumbers". Use only letters,
                numbers, dashes, and underscores, with no spaces. You may use forward slashes to
                separate directories.
              </small>
            </div>
            <div class="table-responsive card mb-3 overflow-visible">
              <table
                class="table two-column-description"
                aria-label="Question topic, tags, and assessments"
              >
                <tr>
                  <th class="align-middle">Topic</th>
                  <!-- The style attribute is necessary until we upgrade to Bootstrap 5.3 -->
                  <!-- This is used by tom-select to style the active item in the dropdown -->
                  <td style="--bs-tertiary-bg: #f8f9fa">
                    ${canEdit
                      ? html`
                          <select id="topic" name="topic" placeholder="Select a topic">
                            ${courseTopics.map((topic) => {
                              return html`
                                <option
                                  value="${topic.name}"
                                  data-color="${topic.color}"
                                  data-name="${topic.name}"
                                  data-description="${topic.description}"
                                  ${topic.name === resLocals.topic.name ? 'selected' : ''}
                                ></option>
                              `;
                            })}
                          </select>
                        `
                      : TopicBadge(resLocals.topic)}
                  </td>
                </tr>
                <tr>
                  <th class="align-middle">Tags</th>
                  <td>
                    ${canEdit
                      ? html`
                          <select id="tags" name="tags" placeholder="Select tags" multiple>
                            ${courseTags.length > 0
                              ? courseTags.map((tag) => {
=======
            <div class="card-body">
              <form name="edit-question-settings-form" method="POST">
                <input type="hidden" name="__csrf_token" value="${resLocals.__csrf_token}" />
                <input type="hidden" name="orig_hash" value="${origHash}" />
                <div class="form-group">
                  <h2 class="h4">General</h2>
                  <label for="title">Title</label>
                  <input
                    type="text"
                    class="form-control"
                    id="title"
                    name="title"
                    value="${resLocals.question.title}"
                    ${canEdit ? '' : 'disabled'}
                  />
                  <small class="form-text text-muted">
                    The title of the question (e.g., "Add two numbers").
                  </small>
                </div>
                <div class="form-group">
                  <label for="qid">QID</label>
                  ${questionGHLink
                    ? html`<a target="_blank" href="${questionGHLink}"> view on GitHub </a>`
                    : ''}
                  <input
                    type="text"
                    class="form-control"
                    id="qid"
                    name="qid"
                    value="${resLocals.question.qid}"
                    pattern="[\\-A-Za-z0-9_\\/]+"
                    data-other-values="${qids.join(',')}"
                    ${canEdit ? '' : 'disabled'}
                  />
                  <small class="form-text text-muted">
                    This is a unique identifier for the question, e.g. "addNumbers". Use only
                    letters, numbers, dashes, and underscores, with no spaces. You may use forward
                    slashes to separate directories.
                  </small>
                </div>
                <div class="table-responsive card mb-3 overflow-visible">
                  <table
                    class="table two-column-description"
                    aria-label="Question topic, tags, and assessments"
                  >
                    <tr>
                      <th class="align-middle">
                        <label for="topic">Topic</label>
                      </th>
                      <!-- The style attribute is necessary until we upgrade to Bootstrap 5.3 -->
                      <!-- This is used by tom-select to style the active item in the dropdown -->
                      <td style="--bs-tertiary-bg: #f8f9fa">
                        ${canEdit
                          ? html`
                              <select id="topic" name="topic" placeholder="Select a topic">
                                ${courseTopics.map((topic) => {
>>>>>>> c0a78b53
                                  return html`
                                    <option
                                      value="${tag.name}"
                                      data-color="${tag.color}"
                                      data-name="${tag.name}"
                                      data-description="${tag.description}"
                                      ${selectedTags.has(tag.name) ? 'selected' : ''}
                                    ></option>
                                  `;
<<<<<<< HEAD
                                })
                              : ''}
                          </select>
                        `
                      : TagBadgeList(resLocals.tags)}
                  </td>
                </tr>
                ${shouldShowAssessmentsList
                  ? html`<tr>
                      <th class="align-middle">Assessments</th>
                      <td>${AssessmentBadges({ assessmentsWithQuestion, resLocals })}</td>
                    </tr>`
=======
                                })}
                              </select>
                            `
                          : TopicBadge(resLocals.topic)}
                      </td>
                    </tr>
                    <tr>
                      <th class="align-middle">
                        <label for="tags">Tags</label>
                      </th>
                      <td>
                        ${canEdit
                          ? html`
                              <select id="tags" name="tags" placeholder="Select tags" multiple>
                                ${courseTags.length > 0
                                  ? courseTags.map((tag) => {
                                      return html`
                                        <option
                                          value="${tag.name}"
                                          data-color="${tag.color}"
                                          data-name="${tag.name}"
                                          data-description="${tag.description}"
                                          ${selectedTags.has(tag.name) ? 'selected' : ''}
                                        ></option>
                                      `;
                                    })
                                  : ''}
                              </select>
                            `
                          : TagBadgeList(resLocals.tags)}
                      </td>
                    </tr>
                    ${shouldShowAssessmentsList
                      ? html`<tr>
                          <th class="align-middle">Assessments</th>
                          <td>${AssessmentBadges({ assessmentsWithQuestion, resLocals })}</td>
                        </tr>`
                      : ''}
                  </table>
                </div>
                ${canEdit
                  ? html`
                      <button
                        id="save-button"
                        type="submit"
                        class="btn btn-primary mb-2"
                        name="__action"
                        value="update_question"
                      >
                        Save
                      </button>
                      <button
                        type="button"
                        class="btn btn-secondary mb-2"
                        onclick="window.location.reload()"
                      >
                        Cancel
                      </button>
                    `
>>>>>>> c0a78b53
                  : ''}
              </table>
            </div>
            ${canEdit
              ? html`
                  <button
                    id="save-button"
                    type="submit"
                    class="btn btn-primary mb-2"
                    name="__action"
                    value="update_question"
                  >
                    Save
                  </button>
                  <button
                    type="button"
                    class="btn btn-secondary mb-2"
                    onclick="window.location.reload()"
                  >
                    Cancel
                  </button>
                `
              : ''}
          </form>
          ${sharingEnabled
            ? html`
                <hr />
                <div>
                  <h2 class="h4">Sharing</h2>
                  <div data-testid="shared-with">
                    ${QuestionSharing({
                      question: resLocals.question,
                      sharingSetsIn,
                    })}
                  </div>
                </div>
              `
            : ''}
          ${resLocals.question.type === 'Freeform' &&
          resLocals.question.grading_method !== 'External' &&
          resLocals.authz_data.has_course_permission_view
            ? html`
                <hr />
                <div>
                  <h2 class="h4">Tests</h2>
                  <div>
                    ${QuestionTestsForm({
                      questionTestPath,
                      questionTestCsrfToken,
                    })}
                  </div>
                </div>
              `
            : ''}
          ${resLocals.authz_data.has_course_permission_view
            ? canEdit
              ? html`
                  <hr />
                  <a
                    data-testid="edit-question-configuration-link"
                    href="${resLocals.urlPrefix}/question/${resLocals.question
                      .id}/file_edit/${infoPath}"
                  >
                    Edit question configuration
                  </a>
                  in <code>info.json</code>
                `
              : html`
                  <hr />
                  <a
                    href="${resLocals.urlPrefix}/question/${resLocals.question
                      .id}/file_view/${infoPath}"
                  >
                    View question configuration
                  </a>
                  in <code>info.json</code>
                `
            : ''}
        </div>
        ${(editableCourses.length > 0 && resLocals.authz_data.has_course_permission_view) || canEdit
          ? html`
              <div class="card-footer">
                  ${
                    editableCourses.length > 0 &&
                    resLocals.authz_data.has_course_permission_view &&
                    resLocals.question.course_id === resLocals.course.id
                      ? html`
                          <button
                            type="button"
                            class="btn btn-sm btn-primary"
                            id="copyQuestionButton"
                            data-toggle="popover"
                            data-container="body"
                            data-html="true"
                            data-placement="auto"
                            title="Copy this question"
                            data-content="${escapeHtml(
                              CopyForm({
                                csrfToken: resLocals.__csrf_token,
                                editableCourses,
                                courseId: resLocals.course.id,
                              }),
                            )}"
                          >
                            <i class="fa fa-clone"></i>
                            <span>Make a copy of this question</span>
                          </button>
                        `
                      : ''
                  }
                  ${
                    canEdit
                      ? html`
                          <button
                            class="btn btn-sm btn-primary"
                            id
                            href="#"
                            data-toggle="modal"
                            data-target="#deleteQuestionModal"
                          >
                            <i class="fa fa-times" aria-hidden="true"></i> Delete this question
                          </button>
                          ${DeleteQuestionModal({
                            qid: resLocals.question.qid,
                            assessmentsWithQuestion,
                            csrfToken: resLocals.__csrf_token,
                          })}
                        `
                      : ''
                  }
                </div>
              </div>
            `
          : ''}
      </div>
    `,
  });
}

function CopyForm({
  csrfToken,
  editableCourses,
  courseId,
}: {
  csrfToken: string;
  editableCourses: CourseWithPermissions[];
  courseId: string;
}) {
  return html`
    <form name="copy-question-form" method="POST">
      <input type="hidden" name="__action" value="copy_question" />
      <input type="hidden" name="__csrf_token" value="${csrfToken}" />
      <div class="form-group">
        <label for="to-course-id-select">
          The copied question will be added to the following course:
        </label>
        <select class="custom-select" id="to-course-id-select" name="to_course_id" required>
          ${editableCourses.map((c) => {
            return html`
              <option value="${c.id}" ${idsEqual(c.id, courseId) ? 'selected' : ''}>
                ${c.short_name}
              </option>
            `;
          })}
        </select>
      </div>
      <div class="text-right">
        <button type="button" class="btn btn-secondary" data-dismiss="popover">Cancel</button>
        <button type="submit" class="btn btn-primary">Submit</button>
      </div>
    </form>
  `;
}

function DeleteQuestionModal({
  qid,
  assessmentsWithQuestion,
  csrfToken,
}: {
  qid: string;
  assessmentsWithQuestion: SelectedAssessments[];
  csrfToken: string;
}) {
  return Modal({
    id: 'deleteQuestionModal',
    title: 'Delete question',
    body: html`
      <p>
        Are you sure you want to delete the question
        <strong>${qid}</strong>?
      </p>
      ${assessmentsWithQuestion.length
        ? html`
            <p>It is included by these assessments:</p>
            <ul class="list-group my-4">
              ${assessmentsWithQuestion.map((a_with_q) => {
                return html`
                  <li class="list-group-item">
                    <div class="h6">${a_with_q.short_name} (${a_with_q.long_name})</div>
                    ${a_with_q.assessments.map((assessment) =>
                      AssessmentBadge({
                        plainUrlPrefix: config.urlPrefix,
                        course_instance_id: a_with_q.course_instance_id,
                        assessment,
                      }),
                    )}
                  </li>
                `;
              })}
            </ul>
            <p>
              So, if you delete it, you will be unable to sync your course content to the database
              until you either remove the question from these assessments or create a new question
              with the same QID.
            </p>
          `
        : ''}
    `,
    footer: html`
      <input type="hidden" name="__action" value="delete_question" />
      <input type="hidden" name="__csrf_token" value="${csrfToken}" />
      <button type="button" class="btn btn-secondary" data-dismiss="modal">Cancel</button>
      <button type="submit" class="btn btn-danger">Delete</button>
    `,
  });
}

function QuestionTestsForm({
  questionTestPath,
  questionTestCsrfToken,
}: {
  questionTestPath: string;
  questionTestCsrfToken: string;
}) {
  return html`
    <form name="question-tests-form" method="POST" action="${questionTestPath}">
      <input type="hidden" name="__csrf_token" value="${questionTestCsrfToken}" />
      <button class="btn btn-sm btn-outline-primary" name="__action" value="test_once">
        Test once with full details
      </button>
      <button class="btn btn-sm btn-outline-primary" name="__action" value="test_100">
        Test 100 times with only results
      </button>
    </form>
  `;
}

function QuestionSharing({
  question,
  sharingSetsIn,
}: {
  question: Question;
  sharingSetsIn: SharingSetRow[];
}) {
  if (!question.shared_publicly && !question.share_source_publicly && sharingSetsIn.length === 0) {
    return html`<p>This question is not being shared.</p>`;
  }

  const details: HtmlValue[] = [];

  if (question.shared_publicly) {
    details.push(html`
      <p>
        <span class="badge color-green3 mr-1">Public</span>
        This question is publicly shared and can be imported by other courses.
      </p>
    `);
  }

  if (question.share_source_publicly) {
    details.push(html`
      <p>
        <span class="badge color-green3 mr-1">Public source</span>
        This question's source is publicly shared.
      </p>
    `);
  }

  if (sharingSetsIn.length > 0) {
    const sharedWithLabel =
      sharingSetsIn.length === 1 ? '1 sharing set' : `${sharingSetsIn.length} sharing sets`;

    details.push(html`
      <p>
        Shared with ${sharedWithLabel}:
        ${sharingSetsIn.map((sharing_set) => {
          return html` <span class="badge color-gray1">${sharing_set.name}</span> `;
        })}
      </p>
    `);
  }

  return details;
}

function AssessmentBadges({
  assessmentsWithQuestion,
  resLocals,
}: {
  assessmentsWithQuestion: SelectedAssessments[];
  resLocals: Record<string, any>;
}) {
  const courseInstanceId = resLocals.course_instance.id;

  const assessmentsInCourseInstance = assessmentsWithQuestion.find((a) =>
    idsEqual(a.course_instance_id, courseInstanceId),
  );

  if (
    !assessmentsInCourseInstance?.assessments ||
    assessmentsInCourseInstance.assessments.length === 0
  ) {
    return html`
      <small class="text-muted text-center">
        This question is not included in any assessments in this course instance.
      </small>
    `;
  }

  return assessmentsInCourseInstance.assessments.map((assessment) => {
    return html`
      <a
        href="/pl/course_instance/${assessmentsInCourseInstance.course_instance_id}/instructor/assessment/${assessment.assessment_id}"
        class="btn btn-badge color-${assessment.color}"
      >
        ${assessment.label}
      </a>
    `;
  });
}<|MERGE_RESOLUTION|>--- conflicted
+++ resolved
@@ -79,7 +79,6 @@
   // in the context of a course instance.
   const shouldShowAssessmentsList = !!resLocals.course_instance;
   const selectedTags = new Set(resLocals.tags?.map((tag) => tag.name) ?? []);
-
   return PageLayout({
     resLocals,
     pageTitle: 'Settings',
@@ -142,7 +141,6 @@
                 The title of the question (e.g., "Add two numbers").
               </small>
             </div>
-<<<<<<< HEAD
             <div class="form-group">
               <label for="qid">QID</label>
               ${questionGHLink
@@ -170,7 +168,9 @@
                 aria-label="Question topic, tags, and assessments"
               >
                 <tr>
-                  <th class="align-middle">Topic</th>
+                  <th class="align-middle">
+                    <label for="topic">Topic</label>
+                  </th>
                   <!-- The style attribute is necessary until we upgrade to Bootstrap 5.3 -->
                   <!-- This is used by tom-select to style the active item in the dropdown -->
                   <td style="--bs-tertiary-bg: #f8f9fa">
@@ -194,71 +194,15 @@
                   </td>
                 </tr>
                 <tr>
-                  <th class="align-middle">Tags</th>
+                  <th class="align-middle">
+                    <label for="tags">Tags</label>
+                  </th>
                   <td>
                     ${canEdit
                       ? html`
                           <select id="tags" name="tags" placeholder="Select tags" multiple>
                             ${courseTags.length > 0
                               ? courseTags.map((tag) => {
-=======
-            <div class="card-body">
-              <form name="edit-question-settings-form" method="POST">
-                <input type="hidden" name="__csrf_token" value="${resLocals.__csrf_token}" />
-                <input type="hidden" name="orig_hash" value="${origHash}" />
-                <div class="form-group">
-                  <h2 class="h4">General</h2>
-                  <label for="title">Title</label>
-                  <input
-                    type="text"
-                    class="form-control"
-                    id="title"
-                    name="title"
-                    value="${resLocals.question.title}"
-                    ${canEdit ? '' : 'disabled'}
-                  />
-                  <small class="form-text text-muted">
-                    The title of the question (e.g., "Add two numbers").
-                  </small>
-                </div>
-                <div class="form-group">
-                  <label for="qid">QID</label>
-                  ${questionGHLink
-                    ? html`<a target="_blank" href="${questionGHLink}"> view on GitHub </a>`
-                    : ''}
-                  <input
-                    type="text"
-                    class="form-control"
-                    id="qid"
-                    name="qid"
-                    value="${resLocals.question.qid}"
-                    pattern="[\\-A-Za-z0-9_\\/]+"
-                    data-other-values="${qids.join(',')}"
-                    ${canEdit ? '' : 'disabled'}
-                  />
-                  <small class="form-text text-muted">
-                    This is a unique identifier for the question, e.g. "addNumbers". Use only
-                    letters, numbers, dashes, and underscores, with no spaces. You may use forward
-                    slashes to separate directories.
-                  </small>
-                </div>
-                <div class="table-responsive card mb-3 overflow-visible">
-                  <table
-                    class="table two-column-description"
-                    aria-label="Question topic, tags, and assessments"
-                  >
-                    <tr>
-                      <th class="align-middle">
-                        <label for="topic">Topic</label>
-                      </th>
-                      <!-- The style attribute is necessary until we upgrade to Bootstrap 5.3 -->
-                      <!-- This is used by tom-select to style the active item in the dropdown -->
-                      <td style="--bs-tertiary-bg: #f8f9fa">
-                        ${canEdit
-                          ? html`
-                              <select id="topic" name="topic" placeholder="Select a topic">
-                                ${courseTopics.map((topic) => {
->>>>>>> c0a78b53
                                   return html`
                                     <option
                                       value="${tag.name}"
@@ -268,7 +212,6 @@
                                       ${selectedTags.has(tag.name) ? 'selected' : ''}
                                     ></option>
                                   `;
-<<<<<<< HEAD
                                 })
                               : ''}
                           </select>
@@ -281,67 +224,6 @@
                       <th class="align-middle">Assessments</th>
                       <td>${AssessmentBadges({ assessmentsWithQuestion, resLocals })}</td>
                     </tr>`
-=======
-                                })}
-                              </select>
-                            `
-                          : TopicBadge(resLocals.topic)}
-                      </td>
-                    </tr>
-                    <tr>
-                      <th class="align-middle">
-                        <label for="tags">Tags</label>
-                      </th>
-                      <td>
-                        ${canEdit
-                          ? html`
-                              <select id="tags" name="tags" placeholder="Select tags" multiple>
-                                ${courseTags.length > 0
-                                  ? courseTags.map((tag) => {
-                                      return html`
-                                        <option
-                                          value="${tag.name}"
-                                          data-color="${tag.color}"
-                                          data-name="${tag.name}"
-                                          data-description="${tag.description}"
-                                          ${selectedTags.has(tag.name) ? 'selected' : ''}
-                                        ></option>
-                                      `;
-                                    })
-                                  : ''}
-                              </select>
-                            `
-                          : TagBadgeList(resLocals.tags)}
-                      </td>
-                    </tr>
-                    ${shouldShowAssessmentsList
-                      ? html`<tr>
-                          <th class="align-middle">Assessments</th>
-                          <td>${AssessmentBadges({ assessmentsWithQuestion, resLocals })}</td>
-                        </tr>`
-                      : ''}
-                  </table>
-                </div>
-                ${canEdit
-                  ? html`
-                      <button
-                        id="save-button"
-                        type="submit"
-                        class="btn btn-primary mb-2"
-                        name="__action"
-                        value="update_question"
-                      >
-                        Save
-                      </button>
-                      <button
-                        type="button"
-                        class="btn btn-secondary mb-2"
-                        onclick="window.location.reload()"
-                      >
-                        Cancel
-                      </button>
-                    `
->>>>>>> c0a78b53
                   : ''}
               </table>
             </div>
@@ -423,58 +305,58 @@
         </div>
         ${(editableCourses.length > 0 && resLocals.authz_data.has_course_permission_view) || canEdit
           ? html`
-              <div class="card-footer">
-                  ${
-                    editableCourses.length > 0 &&
-                    resLocals.authz_data.has_course_permission_view &&
-                    resLocals.question.course_id === resLocals.course.id
-                      ? html`
-                          <button
-                            type="button"
-                            class="btn btn-sm btn-primary"
-                            id="copyQuestionButton"
-                            data-toggle="popover"
-                            data-container="body"
-                            data-html="true"
-                            data-placement="auto"
-                            title="Copy this question"
-                            data-content="${escapeHtml(
-                              CopyForm({
-                                csrfToken: resLocals.__csrf_token,
-                                editableCourses,
-                                courseId: resLocals.course.id,
-                              }),
-                            )}"
-                          >
-                            <i class="fa fa-clone"></i>
-                            <span>Make a copy of this question</span>
-                          </button>
-                        `
-                      : ''
-                  }
-                  ${
-                    canEdit
-                      ? html`
-                          <button
-                            class="btn btn-sm btn-primary"
-                            id
-                            href="#"
-                            data-toggle="modal"
-                            data-target="#deleteQuestionModal"
-                          >
-                            <i class="fa fa-times" aria-hidden="true"></i> Delete this question
-                          </button>
-                          ${DeleteQuestionModal({
-                            qid: resLocals.question.qid,
-                            assessmentsWithQuestion,
-                            csrfToken: resLocals.__csrf_token,
-                          })}
-                        `
-                      : ''
-                  }
-                </div>
+            <div class="card-footer">
+                ${
+                  editableCourses.length > 0 &&
+                  resLocals.authz_data.has_course_permission_view &&
+                  resLocals.question.course_id === resLocals.course.id
+                    ? html`
+                        <button
+                          type="button"
+                          class="btn btn-sm btn-primary"
+                          id="copyQuestionButton"
+                          data-toggle="popover"
+                          data-container="body"
+                          data-html="true"
+                          data-placement="auto"
+                          title="Copy this question"
+                          data-content="${escapeHtml(
+                            CopyForm({
+                              csrfToken: resLocals.__csrf_token,
+                              editableCourses,
+                              courseId: resLocals.course.id,
+                            }),
+                          )}"
+                        >
+                          <i class="fa fa-clone"></i>
+                          <span>Make a copy of this question</span>
+                        </button>
+                      `
+                    : ''
+                }
+                ${
+                  canEdit
+                    ? html`
+                        <button
+                          class="btn btn-sm btn-primary"
+                          id
+                          href="#"
+                          data-toggle="modal"
+                          data-target="#deleteQuestionModal"
+                        >
+                          <i class="fa fa-times" aria-hidden="true"></i> Delete this question
+                        </button>
+                        ${DeleteQuestionModal({
+                          qid: resLocals.question.qid,
+                          assessmentsWithQuestion,
+                          csrfToken: resLocals.__csrf_token,
+                        })}
+                      `
+                    : ''
+                }
               </div>
-            `
+            </div>
+          `
           : ''}
       </div>
     `,
