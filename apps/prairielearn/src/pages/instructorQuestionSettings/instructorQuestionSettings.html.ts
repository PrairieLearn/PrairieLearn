<<<<<<< HEAD
import { escapeHtml, html, unsafeHtml } from '@prairielearn/html';
=======
import { z } from 'zod';

import { escapeHtml, html } from '@prairielearn/html';
>>>>>>> 4cabe17e
import { renderEjs } from '@prairielearn/html-ejs';

import { Modal } from '../../components/Modal.html.js';
<<<<<<< HEAD
import { AssessmentSchema, AssessmentSetSchema, IdSchema } from '../../lib/db-types.js';
import { CourseWithPermissions } from '../../models/course.js';
import { isEnterprise } from '../../lib/license.js';
=======
import { IdSchema } from '../../lib/db-types.js';
>>>>>>> 4cabe17e
import { idsEqual } from '../../lib/id.js';
import { isEnterprise } from '../../lib/license.js';
import { CourseWithPermissions } from '../../models/course.js';

export const SelectedAssessmentsSchema = z.object({
  short_name: z.string(),
  long_name: z.string(),
  course_instance_id: IdSchema,
  assessments: z.array(
    z.object({
      assessment_id: IdSchema,
      color: AssessmentSetSchema.shape.color,
      label: AssessmentSetSchema.shape.abbreviation,
      title: AssessmentSchema.shape.title,
      type: AssessmentSchema.shape.type,
    }),
  ),
});
type SelectedAssessments = z.infer<typeof SelectedAssessmentsSchema>;

export const SharingSetRowSchema = z.object({
  id: IdSchema,
  name: z.string(),
  in_set: z.boolean(),
});
type SharingSetRow = z.infer<typeof SharingSetRowSchema>;

export function InstructorQuestionSettings({
  resLocals,
  questionTestPath,
  questionTestCsrfToken,
  questionGHLink,
  qids,
  assessmentsWithQuestion,
  sharingEnabled,
  sharingSetsIn,
  sharingSetsOther,
  editableCourses,
  infoPath,
}: {
  resLocals: Record<string, any>;
  questionTestPath: string;
  questionTestCsrfToken: string;
  questionGHLink: string | null;
  qids: string[];
  assessmentsWithQuestion: SelectedAssessments[];
  sharingEnabled: boolean;
  sharingSetsIn: SharingSetRow[];
  sharingSetsOther: SharingSetRow[];
  editableCourses: CourseWithPermissions[];
  infoPath: string;
}) {
  return html`
    <!doctype html>
    <html lang="en">
      <head>
        ${renderEjs(import.meta.url, "<%- include('../partials/head'); %>", {
          pageNote: resLocals.question.qid,
          ...resLocals,
        })}
        <style>
          .popover {
            max-width: 50%;
          }
        </style>
      </head>
      <body>
        <script>
          $(function () {
            $('[data-toggle="popover"]').popover({
              sanitize: false,
            });
          });
        </script>
        <script>
          $(function () {
            $('[data-toggle="tooltip"]').tooltip();
          });
        </script>

        ${renderEjs(import.meta.url, "<%- include('../partials/navbar'); %>", resLocals)}
        <main id="content" class="container">
          ${renderEjs(
            import.meta.url,
            "<%- include('../partials/questionSyncErrorsAndWarnings'); %>",
            resLocals,
          )}
          <div class="card mb-4">
            <div class="card-header bg-primary text-white d-flex">Question Settings</div>
            <div class="card-body">
              <form>
                <div class="form-group">
                  <h2 class="h4">General</h2>
                  <label for="title">Title</label>
                  <input
                    type="text"
                    class="form-control"
                    id="title"
                    name="title"
                    value="${resLocals.question.title}"
                    disabled
                  />
                  <small class="form-text text-muted">
                    The title of the question (e.g., "Add two numbers").
                  </small>
                </div>
                <div class="form-group">
                  <label for="qid">QID</label>
                  ${resLocals.authz_data.has_course_permission_edit &&
                  !resLocals.course.example_course
                    ? html`
                        <button
                          type="button"
                          class="btn btn-xs btn-secondary align-top ml-1"
                          id="changeQidButton"
                          data-toggle="popover"
                          data-container="body"
                          data-html="true"
                          data-placement="auto"
                          title="Change QID"
                          data-content="${renderEjs(
                            import.meta.url,
                            "<%= include('../partials/changeIdForm') %>",
                            {
                              id_label: 'QID',
                              buttonID: 'changeQidButton',
                              id_old: resLocals.question.qid,
                              ids: qids,
                              ...resLocals,
                            },
                          )}"
                          data-trigger="click"
                        >
                          <i class="fa fa-i-cursor"></i>
                          <span>Change QID</span>
                        </button>
                      `
                    : ''}
                  ${questionGHLink
                    ? html`<a target="_blank" href="${questionGHLink}"> view on GitHub </a>`
                    : ''}
                  <input
                    type="text"
                    class="form-control"
                    id="qid"
                    name="qid"
                    value="${resLocals.question.qid}"
                    disabled
                  />
                  <small class="form-text text-muted">
                    This is a unique identifier for the question. (e.g., "addNumbers")
                  </small>
                </div>
                <div>
                  <h2 class="h4">Topic</h2>
                  <div class="list-group">
                    <div class="list-group-item d-flex align-items-center">
                      <span
                        class="badge color-${resLocals.topic.color}"
                        data-toggle="tooltip"
                        data-html="true"
                        title="${unsafeHtml(resLocals.topic.description)}"
                        >${resLocals.topic.name}</span
                      >
                    </div>
                  </div>
                </div>
                <hr />
                <div>
                  <h2 class="h4">Tags</h2>
                  <div>${TagRows({ tags: resLocals.tags })}</div>
                </div>
                <hr />
                <div>
                  <h2 class="h4">Assessments</h2>
                  <div>
                    ${AssessmentRows({
                      assessmentsWithQuestion,
                    })}
                  </div>
                </div>
              </form>
              ${sharingEnabled
                ? html`
                    <hr />
                    <div>
                      <h2 class="h4">Sharing</h2>
                      <div data-testid="shared-with">
                        ${QuestionSharing({
                          questionSharedPublicly: resLocals.question.shared_publicly,
                          sharingSetsIn,
                          hasCoursePermissionOwn: resLocals.authz_data.has_course_permission_own,
                          sharingSetsOther,
                          csrfToken: resLocals.__csrf_token,
                          qid: resLocals.question.qid,
                        })}
                      </div>
                    </div>
                    <hr />
                  `
                : ''}
              ${resLocals.question.type === 'Freeform' &&
              resLocals.question.grading_method !== 'External' &&
              resLocals.authz_data.has_course_permission_view
                ? html`
                    <div>
                      <h2 class="h4">Tests</h2>
                      <div>
                        ${QuestionTestsForm({
                          questionTestPath,
                          questionTestCsrfToken,
                        })}
                      </div>
                    </div>
                  `
                : ''}
              ${resLocals.authz_data.has_course_permission_view
                ? resLocals.authz_data.has_course_permission_edit &&
                  !resLocals.course.example_course
                  ? html`
                      <hr />
                      <a
                        data-testid="edit-question-configuration-link"
                        href="${resLocals.urlPrefix}/question/${resLocals.question
                          .id}/file_edit/${infoPath}"
                      >
                        Edit question configuration
                      </a>
                      in <code>info.json</code>
                    `
                  : html`
                      <hr />
                      <a
                        href="${resLocals.urlPrefix}/question/${resLocals.question
                          .id}/file_view/${infoPath}"
                      >
                        View course configuration
                      </a>
                      in <code>info.json</code>
                    `
                : ''}
            </div>
            ${(editableCourses.length > 0 && resLocals.authz_data.has_course_permission_view) ||
            (resLocals.authz_data.has_course_permission_edit && !resLocals.course.example_course)
              ? html`
                  <div class="card-footer">
                    <div class="row">
                      ${editableCourses.length > 0 &&
                      resLocals.authz_data.has_course_permission_view &&
                      resLocals.question.course_id === resLocals.course.id
                        ? html`
                            <div class="col-auto">
                              <button
                                type="button"
                                class="btn btn-sm btn-primary"
                                id="copyQuestionButton"
                                data-toggle="popover"
                                data-container="body"
                                data-html="true"
                                data-placement="auto"
                                title="Copy this question"
                                data-content="${escapeHtml(
                                  CopyForm({
                                    csrfToken: resLocals.__csrf_token,
                                    exampleCourse: resLocals.course.example_course,
                                    editableCourses,
                                    courseId: resLocals.course.id,
                                    buttonId: 'copyQuestionButton',
                                  }),
                                )}"
                                data-trigger="manual"
                                onclick="$(this).popover('show')"
                              >
                                <i class="fa fa-clone"></i>
                                <span>Make a copy of this question</span>
                              </button>
                            </div>
                          `
                        : ''}
                      ${resLocals.authz_data.has_course_permission_edit &&
                      !resLocals.course.example_course
                        ? html`
                            <div class="col-auto">
                              <button
                                class="btn btn-sm btn-primary"
                                id
                                href="#"
                                data-toggle="modal"
                                data-target="#deleteQuestionModal"
                              >
                                <i class="fa fa-times" aria-hidden="true"></i> Delete this question
                              </button>
                            </div>
                            ${DeleteQuestionModal({
                              qid: resLocals.question.qid,
                              assessmentsWithQuestion,
                              csrfToken: resLocals.__csrf_token,
                            })}
                          `
                        : ''}
                    </div>
                  </div>
                `
              : ''}
          </div>
        </main>
      </body>
    </html>
  `.toString();
}

function CopyForm({
  csrfToken,
  exampleCourse,
  editableCourses,
  courseId,
  buttonId,
}: {
  csrfToken: string;
  exampleCourse: boolean;
  editableCourses: CourseWithPermissions[];
  courseId: string;
  buttonId: string;
}) {
  return html`
    <form name="copy-question-form" class="needs-validation" method="POST" novalidate>
      <input type="hidden" name="__action" value="copy_question" />
      <input type="hidden" name="__csrf_token" value="${csrfToken}" />
      <div class="form-group">
        <label for="to-course-id-select">
          The copied question will be added to the following course:
        </label>
        <select class="form-control" id="to-course-id-select" name="to_course_id" required>
          ${exampleCourse
            ? html`<option hidden disabled selected value>-- select a course --</option>`
            : ''}
          ${editableCourses.map((c) => {
            return html`
              <option value="${c.id}" ${idsEqual(c.id, courseId) ? 'selected' : ''}>
                ${c.short_name}
              </option>
            `;
          })}
        </select>
        <div class="invalid-feedback" id="invalidIdMessage"></div>
      </div>
      <div class="text-right">
        <button type="button" class="btn btn-secondary" onclick="$('#${buttonId}').popover('hide')">
          Cancel
        </button>
        <button type="submit" class="btn btn-primary">Submit</button>
      </div>
    </form>

    <script>
      $(function () {
        const validateCourse = function () {
          let element = $('select[name="to_course_id"]');
          let elementDOM = element.get(0);

          elementDOM.setCustomValidity('');
          if (elementDOM.validity.valueMissing) {
            $('#invalidIdMessage').text('Please choose a course');
          } else {
            $('#invalidIdMessage').text('');
          }
        };

        $('input[name="to_course_id"]').on('input', validateCourse);
        $('input[name="to_course_id"]').on('change', validateCourse);

        $('form[name="copy-question-form"]').submit(function (event) {
          validateCourse();
          if ($(this).get(0).checkValidity() === false) {
            event.preventDefault();
            event.stopPropagation();
          }
          $(this).addClass('was-validated');
        });
      });
    </script>
  `;
}

function PubliclyShareModal({ csrfToken, qid }: { csrfToken: string; qid: string }) {
  return Modal({
    id: 'publiclyShareModal',
    title: 'Confirm Publicly Share Question',
    body: html`
      <p>Are you sure you want to publicly share this question?</p>
      <p>
        Once this question is publicly shared, anyone will be able to view it or use it as a part of
        their course. This operation cannot be undone.
      </p>
      ${isEnterprise()
        ? html`
            <p>
              You retain full ownership of all shared content as described in the
              <a href="https://www.prairielearn.com/legal/terms#2-user-content" target="_blank"
                >Terms of Service</a
              >. To allow PrairieLearn to share your content to other users you agree to the
              <a
                href="https://www.prairielearn.com/legal/terms#3-user-content-license-grant"
                target="_blank"
                >User Content License Grant</a
              >.
            </p>
          `
        : ''}
    `,
    footer: html`
      <input type="hidden" name="__action" value="share_publicly" />
      <input type="hidden" name="__csrf_token" value="${csrfToken}" />
      <button type="button" class="btn btn-secondary" data-dismiss="modal">Cancel</button>
      <button class="btn btn-primary" type="submit">Publicly Share "${qid}"</button>
    `,
  });
}

function DeleteQuestionModal({
  qid,
  assessmentsWithQuestion,
  csrfToken,
}: {
  qid: string;
  assessmentsWithQuestion: SelectedAssessments[];
  csrfToken: string;
}) {
  return Modal({
    id: 'deleteQuestionModal',
    title: 'Delete question',
    body: html`
      <p>
        Are you sure you want to delete the question
        <strong>${qid}</strong>?
      </p>
      ${assessmentsWithQuestion.length
        ? html`
            <p>It is included by these assessments:</p>
            <ul class="list-group my-4">
              ${assessmentsWithQuestion.map((a_with_q) => {
                return html`
                  <li class="list-group-item">
                    <h6>${a_with_q.short_name}</h6>
                    ${a_with_q.assessments.map(function (a) {
                      return html`
                        <a
                          href="/pl/course_instance/${a_with_q.course_instance_id}/instructor/assessment/${a.assessment_id}"
                          class="badge color-${a.color} color-hover"
                        >
                          ${a.label}
                        </a>
                      `;
                    })}
                  </li>
                `;
              })}
            </ul>
            <p>
              So, if you delete it, you will be unable to sync your course content to the database
              until you either remove the question from these assessments or create a new question
              with the same QID.
            </p>
          `
        : ''}
    `,
    footer: html`
      <input type="hidden" name="__action" value="delete_question" />
      <input type="hidden" name="__csrf_token" value="${csrfToken}" />
      <button type="button" class="btn btn-secondary" data-dismiss="modal">Cancel</button>
      <button type="submit" class="btn btn-danger">Delete</button>
    `,
  });
}

function QuestionTestsForm({
  questionTestPath,
  questionTestCsrfToken,
}: {
  questionTestPath: string;
  questionTestCsrfToken: string;
}) {
  return html`
    <form name="question-tests-form" method="POST" action="${questionTestPath}">
      <input type="hidden" name="__csrf_token" value="${questionTestCsrfToken}" />
      <button class="btn btn-sm btn-outline-primary" name="__action" value="test_once">
        Test once with full details
      </button>
      <button class="btn btn-sm btn-outline-primary" name="__action" value="test_100">
        Test 100 times with only results
      </button>
    </form>
  `;
}

function QuestionSharing({
  questionSharedPublicly,
  sharingSetsIn,
  hasCoursePermissionOwn,
  sharingSetsOther,
  csrfToken,
  qid,
}: {
  questionSharedPublicly: boolean;
  sharingSetsIn: SharingSetRow[];
  hasCoursePermissionOwn: boolean;
  sharingSetsOther: SharingSetRow[];
  csrfToken: string;
  qid: string;
}) {
  if (questionSharedPublicly) {
    return html`
      <div class="row">
        <div class="col-1">
          <div class="badge color-green3">Public</div>
        </div>
        <div class="col-auto">This question is publicly shared.</div>
      </div>
    `;
  }

  return html`
    ${sharingSetsIn.length === 0
      ? html`<small class="text-muted px-3">This question is not being shared</small>`
      : html`
          <small class="text-muted"
            >Shared With:
            ${sharingSetsIn.map(function (sharing_set) {
              return html` <span class="badge color-gray1"> ${sharing_set?.name} </span> `;
            })}
          </small>
        `}
    ${hasCoursePermissionOwn
      ? html`
          ${sharingSetsOther.length > 0
            ? html`
                <form name="sharing-set-add" method="POST" class="d-inline">
                  <input type="hidden" name="__action" value="sharing_set_add" />
                  <input type="hidden" name="__csrf_token" value="${csrfToken}" />
                  <div class="btn-group btn-group-sm" role="group">
                    <button
                      id="addSharingSet"
                      type="button"
                      class="btn btn-sm btn-outline-dark dropdown-toggle"
                      data-toggle="dropdown"
                      aria-haspopup="true"
                      aria-expanded="false"
                    >
                      Add...
                    </button>
                    <div class="dropdown-menu" aria-labelledby="addSharingSet">
                      ${sharingSetsOther.map(function (sharing_set) {
                        return html`
                          <button
                            class="dropdown-item"
                            name="unsafe_sharing_set_id"
                            value="${sharing_set.id}"
                          >
                            ${sharing_set.name}
                          </button>
                        `;
                      })}
                    </div>
                  </div>
                </form>
              `
            : ''}
          <button
            class="btn btn-sm btn-outline-primary"
            type="button"
            data-toggle="modal"
            data-target="#publiclyShareModal"
          >
            Share Publicly
          </button>
          ${PubliclyShareModal({
            csrfToken,
            qid,
          })}
        `
      : ''}
  `;
}

function TagRows({ tags }) {
  if (!tags || tags.length === 0) {
    return html` <small class="text-muted"> This question does not have any tags. </small>`;
  } else {
    return html`
      <div class="list-group">
        <div class="list-group-item ">
          ${tags.map((tag) => {
            return html`
              <span
                class="badge color-${tag.color}"
                style="white-space: unset; word-break: break-all"
                data-toggle="tooltip"
                title="${unsafeHtml(tag.description)}"
              >
                ${tag.name}
              </span>
            `;
          })}
        </div>
      </div>
    `;
  }
}

function AssessmentRows({ assessmentsWithQuestion }) {
  if (assessmentsWithQuestion.length === 0) {
    return html`<small class="text-muted text-center"
      >This question is not included in any assessments.</small
    >`;
  } else {
    return assessmentsWithQuestion.map((courseInstance) => {
      return html`
        <div class="card pb-2 mb-2">
          <div class="h6 card-header">
            ${courseInstance.long_name} (${courseInstance.short_name})
          </div>
          <div class="card-body">
            ${courseInstance.assessments.map((assessment) => {
              return html`
                <a
                  href="/pl/course_instance/${courseInstance.course_instance_id}/instructor/assessment/${assessment.assessment_id}"
                  class="badge color-${assessment.color}"
                >
                  ${assessment.label}
                </a>
              `;
            })}
          </div>
        </div>
      `;
    });
  }
}<|MERGE_RESOLUTION|>--- conflicted
+++ resolved
@@ -1,20 +1,10 @@
-<<<<<<< HEAD
+import { z } from 'zod';
+
 import { escapeHtml, html, unsafeHtml } from '@prairielearn/html';
-=======
-import { z } from 'zod';
-
-import { escapeHtml, html } from '@prairielearn/html';
->>>>>>> 4cabe17e
 import { renderEjs } from '@prairielearn/html-ejs';
 
 import { Modal } from '../../components/Modal.html.js';
-<<<<<<< HEAD
 import { AssessmentSchema, AssessmentSetSchema, IdSchema } from '../../lib/db-types.js';
-import { CourseWithPermissions } from '../../models/course.js';
-import { isEnterprise } from '../../lib/license.js';
-=======
-import { IdSchema } from '../../lib/db-types.js';
->>>>>>> 4cabe17e
 import { idsEqual } from '../../lib/id.js';
 import { isEnterprise } from '../../lib/license.js';
 import { CourseWithPermissions } from '../../models/course.js';
