--- conflicted
+++ resolved
@@ -306,7 +306,143 @@
               </div>
             </div>
             <div class="d-flex align-items-center mb-3">
-<<<<<<< HEAD
+              <h2 class="h4 mb-0 me-2">Workspace</h2>
+              <button
+                class="btn btn-sm btn-light"
+                type="button"
+                id="show-workspace-options-button"
+                ${resLocals.question.workspace_image ? 'hidden' : ''}
+              >
+                Configure workspace
+              </button>
+            </div>
+            <div id="workspace-options" ${resLocals.question.workspace_image ? '' : 'hidden'}>
+              <div class="mb-3">
+                <label class="form-label" for="workspace_image">Image</label>
+                <input
+                  type="text"
+                  class="form-control"
+                  id="workspace_image"
+                  name="workspace_image"
+                  value="${resLocals.question.workspace_image}"
+                  ${canEdit ? '' : 'disabled'}
+                />
+                <small class="form-text text-muted">
+                  The Docker image that will be used to serve this workspace. Only images from the
+                  Dockerhub registry are supported.
+                </small>
+              </div>
+              <div class="mb-3">
+                <label class="form-label" for="workspace_port">Port</label>
+                <input
+                  type="number"
+                  class="form-control"
+                  id="workspace_port"
+                  name="workspace_port"
+                  value="${resLocals.question.workspace_port}"
+                  ${canEdit ? '' : 'disabled'}
+                />
+                <small class="form-text text-muted">
+                  The port number used in the Docker image.
+                </small>
+              </div>
+              <div class="mb-3">
+                <label class="form-label" for="workspace_home">Home</label>
+                <input
+                  type="text"
+                  class="form-control"
+                  id="workspace_home"
+                  name="workspace_home"
+                  value="${resLocals.question.workspace_home}"
+                  ${canEdit ? '' : 'disabled'}
+                />
+                <small class="form-text text-muted">
+                  The home directory of the workspace container.
+                </small>
+              </div>
+              <div class="mb-3">
+                <label class="form-label" for="workspace_graded_files">Graded files</label>
+                <input
+                  type="text"
+                  class="form-control"
+                  id="workspace_graded_files"
+                  name="workspace_graded_files"
+                  value="${resLocals.question.workspace_graded_files?.join(', ')}"
+                  ${canEdit ? '' : 'disabled'}
+                />
+                <small class="form-text text-muted">
+                  The list of files or directories that will be copied out of the workspace
+                  container when saving a submission. You may enter multiple files or directories,
+                  separated by commas.
+                </small>
+              </div>
+              <div class="mb-3">
+                <label class="form-label" for="workspace_args">Arguments</label>
+                <input
+                  class="form-control"
+                  type="text"
+                  id="workspace_args"
+                  name="workspace_args"
+                  ${canEdit ? '' : 'disabled'}
+                  value="${resLocals.question.workspace_args}"
+                />
+                <small class="form-text text-muted">
+                  Command line arguments to pass to the Docker container. Multiple arguments should
+                  be separated by spaces and escaped as necessary using the same format as a typical
+                  shell.
+                </small>
+              </div>
+              <div class="mb-3">
+                <label class="form-label" for="workspace_environment">Environment</label>
+                <textarea
+                  class="form-control"
+                  id="workspace_environment"
+                  name="workspace_environment"
+                  ${canEdit ? '' : 'disabled'}
+                >
+${Object.keys(resLocals.question.workspace_environment).length > 0 &&
+                  typeof resLocals.question.workspace_environment === 'object'
+                    ? JSON.stringify(resLocals.question.workspace_environment, null, 2)
+                    : '{}'}</textarea
+                >
+                <small class="form-text text-muted">
+                  Environment variables to set inside the workspace container. Variables must be
+                  specified as a JSON object (e.g. <code>{"key":"value"}</code>).
+                </small>
+              </div>
+              <div class="mb-3 form-check">
+                <input
+                  class="form-check-input"
+                  type="checkbox"
+                  id="workspace_enable_networking"
+                  name="workspace_enable_networking"
+                  ${canEdit ? '' : 'disabled'}
+                  ${resLocals.question.workspace_enable_networking ? 'checked' : ''}
+                />
+                <label class="form-check-label" for="workspace_enable_networking">
+                  Enable networking
+                </label>
+                <div class="small text-muted">
+                  Whether the workspace should have network access. Access is disabled by default.
+                </div>
+              </div>
+              <div class="mb-3 form-check">
+                <input
+                  class="form-check-input"
+                  type="checkbox"
+                  id="workspace_rewrite_url"
+                  name="workspace_rewrite_url"
+                  ${canEdit ? '' : 'disabled'}
+                  ${resLocals.question.workspace_url_rewrite ? 'checked' : ''}
+                />
+                <label class="form-check-label" for="workspace_rewrite_url">Rewrite URL</label>
+                <div class="small text-muted">
+                  If enabled, the URL will be rewritten such that the workspace container will see
+                  all requests as originating from "/".
+                </div>
+              </div>
+            </div>
+            <div class="d-flex align-items-center mb-3">
               <h2 class="h4 mb-0 me-2">External Grading</h2>
               <button
                 class="btn btn-sm btn-light"
@@ -431,141 +567,6 @@
                     Environment variables to set inside the grading container. Variables must be
                     specified as a JSON object (e.g. <code>{"key":"value"}</code>).
                   </small>
-=======
-              <h2 class="h4 mb-0 me-2">Workspace</h2>
-              <button
-                class="btn btn-sm btn-light"
-                type="button"
-                id="show-workspace-options-button"
-                ${resLocals.question.workspace_image ? 'hidden' : ''}
-              >
-                Configure workspace
-              </button>
-            </div>
-            <div id="workspace-options" ${resLocals.question.workspace_image ? '' : 'hidden'}>
-              <div class="mb-3">
-                <label class="form-label" for="workspace_image">Image</label>
-                <input
-                  type="text"
-                  class="form-control"
-                  id="workspace_image"
-                  name="workspace_image"
-                  value="${resLocals.question.workspace_image}"
-                  ${canEdit ? '' : 'disabled'}
-                />
-                <small class="form-text text-muted">
-                  The Docker image that will be used to serve this workspace. Only images from the
-                  Dockerhub registry are supported.
-                </small>
-              </div>
-              <div class="mb-3">
-                <label class="form-label" for="workspace_port">Port</label>
-                <input
-                  type="number"
-                  class="form-control"
-                  id="workspace_port"
-                  name="workspace_port"
-                  value="${resLocals.question.workspace_port}"
-                  ${canEdit ? '' : 'disabled'}
-                />
-                <small class="form-text text-muted">
-                  The port number used in the Docker image.
-                </small>
-              </div>
-              <div class="mb-3">
-                <label class="form-label" for="workspace_home">Home</label>
-                <input
-                  type="text"
-                  class="form-control"
-                  id="workspace_home"
-                  name="workspace_home"
-                  value="${resLocals.question.workspace_home}"
-                  ${canEdit ? '' : 'disabled'}
-                />
-                <small class="form-text text-muted">
-                  The home directory of the workspace container.
-                </small>
-              </div>
-              <div class="mb-3">
-                <label class="form-label" for="workspace_graded_files">Graded files</label>
-                <input
-                  type="text"
-                  class="form-control"
-                  id="workspace_graded_files"
-                  name="workspace_graded_files"
-                  value="${resLocals.question.workspace_graded_files?.join(', ')}"
-                  ${canEdit ? '' : 'disabled'}
-                />
-                <small class="form-text text-muted">
-                  The list of files or directories that will be copied out of the workspace
-                  container when saving a submission. You may enter multiple files or directories,
-                  separated by commas.
-                </small>
-              </div>
-              <div class="mb-3">
-                <label class="form-label" for="workspace_args">Arguments</label>
-                <input
-                  class="form-control"
-                  type="text"
-                  id="workspace_args"
-                  name="workspace_args"
-                  ${canEdit ? '' : 'disabled'}
-                  value="${resLocals.question.workspace_args}"
-                />
-                <small class="form-text text-muted">
-                  Command line arguments to pass to the Docker container. Multiple arguments should
-                  be separated by spaces and escaped as necessary using the same format as a typical
-                  shell.
-                </small>
-              </div>
-              <div class="mb-3">
-                <label class="form-label" for="workspace_environment">Environment</label>
-                <textarea
-                  class="form-control"
-                  id="workspace_environment"
-                  name="workspace_environment"
-                  ${canEdit ? '' : 'disabled'}
-                >
-${Object.keys(resLocals.question.workspace_environment).length > 0 &&
-                  typeof resLocals.question.workspace_environment === 'object'
-                    ? JSON.stringify(resLocals.question.workspace_environment, null, 2)
-                    : '{}'}</textarea
-                >
-                <small class="form-text text-muted">
-                  Environment variables to set inside the workspace container. Variables must be
-                  specified as a JSON object (e.g. <code>{"key":"value"}</code>).
-                </small>
-              </div>
-              <div class="mb-3 form-check">
-                <input
-                  class="form-check-input"
-                  type="checkbox"
-                  id="workspace_enable_networking"
-                  name="workspace_enable_networking"
-                  ${canEdit ? '' : 'disabled'}
-                  ${resLocals.question.workspace_enable_networking ? 'checked' : ''}
-                />
-                <label class="form-check-label" for="workspace_enable_networking">
-                  Enable networking
-                </label>
-                <div class="small text-muted">
-                  Whether the workspace should have network access. Access is disabled by default.
-                </div>
-              </div>
-              <div class="mb-3 form-check">
-                <input
-                  class="form-check-input"
-                  type="checkbox"
-                  id="workspace_rewrite_url"
-                  name="workspace_rewrite_url"
-                  ${canEdit ? '' : 'disabled'}
-                  ${resLocals.question.workspace_url_rewrite ? 'checked' : ''}
-                />
-                <label class="form-check-label" for="workspace_rewrite_url">Rewrite URL</label>
-                <div class="small text-muted">
-                  If enabled, the URL will be rewritten such that the workspace container will see
-                  all requests as originating from "/".
->>>>>>> ff8fd478
                 </div>
               </div>
             </div>
