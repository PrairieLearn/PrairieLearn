import * as path from 'path';

import sha256 from 'crypto-js/sha256.js';
import * as express from 'express';
import asyncHandler from 'express-async-handler';
import fs from 'fs-extra';
import { z } from 'zod';

import * as error from '@prairielearn/error';
import { flash } from '@prairielearn/flash';
import * as sqldb from '@prairielearn/postgres';
import { run } from '@prairielearn/run';
import { generateSignedToken } from '@prairielearn/signed-token';

import { b64EncodeUnicode } from '../../lib/base64-util.js';
import { config } from '../../lib/config.js';
import { copyQuestionBetweenCourses } from '../../lib/copy-question.js';
import {
  FileModifyEditor,
  QuestionRenameEditor,
  QuestionDeleteEditor,
  QuestionCopyEditor,
  MultiEditor,
} from '../../lib/editors.js';
import { features } from '../../lib/features/index.js';
import { httpPrefixForCourseRepo } from '../../lib/github.js';
import { idsEqual } from '../../lib/id.js';
import { getPaths } from '../../lib/instructorFiles.js';
import { formatJsonWithPrettier } from '../../lib/prettier.js';
import { startTestQuestion } from '../../lib/question-testing.js';
import { getCanonicalHost } from '../../lib/url.js';
import { selectCoursesWithEditAccess } from '../../models/course.js';
import { selectQuestionByUuid } from '../../models/question.js';
import { selectTagsByCourseId } from '../../models/tags.js';
import { selectTopicsByCourseId } from '../../models/topics.js';

import {
  InstructorQuestionSettings,
  SelectedAssessmentsSchema,
  SharingSetRowSchema,
} from './instructorQuestionSettings.html.js';

const router = express.Router();
const sql = sqldb.loadSqlEquiv(import.meta.url);

router.post(
  '/test',
  asyncHandler(async (req, res) => {
    if (res.locals.question.course_id !== res.locals.course.id) {
      throw new error.HttpStatusError(403, 'Access denied');
    }
    // We use a separate `test/` POST route so that we can always use the
    // route to distinguish between pages that need to execute course code
    // (this `test/` handler) and pages that need access to course content
    // editing (here the plain '/' POST handler).
    if (req.body.__action === 'test_once') {
      if (!res.locals.authz_data.has_course_permission_view) {
        throw new error.HttpStatusError(403, 'Access denied (must be a course Viewer)');
      }
      const count = 1;
      const showDetails = true;
      const jobSequenceId = await startTestQuestion(
        count,
        showDetails,
        res.locals.question,
        res.locals.course_instance,
        res.locals.course,
        res.locals.user.user_id,
        res.locals.authn_user.user_id,
      );
      res.redirect(res.locals.urlPrefix + '/jobSequence/' + jobSequenceId);
    } else if (req.body.__action === 'test_100') {
      if (!res.locals.authz_data.has_course_permission_view) {
        throw new error.HttpStatusError(403, 'Access denied (must be a course Viewer)');
      }
      if (res.locals.question.grading_method !== 'External') {
        const count = 100;
        const showDetails = false;
        const jobSequenceId = await startTestQuestion(
          count,
          showDetails,
          res.locals.question,
          res.locals.course_instance,
          res.locals.course,
          res.locals.user.user_id,
          res.locals.authn_user.user_id,
        );
        res.redirect(res.locals.urlPrefix + '/jobSequence/' + jobSequenceId);
      } else {
        throw new Error('Not supported for externally-graded questions');
      }
    } else {
      throw new error.HttpStatusError(400, `unknown __action: ${req.body.__action}`);
    }
  }),
);

router.post(
  '/',
  asyncHandler(async (req, res) => {
    if (res.locals.question.course_id !== res.locals.course.id) {
      throw new error.HttpStatusError(403, 'Access denied');
    }
    if (req.body.__action === 'update_question') {
      const infoPath = path.join(
        res.locals.course.path,
        'questions',
        res.locals.question.qid,
        'info.json',
      );
      if (!(await fs.pathExists(infoPath))) {
        throw new error.HttpStatusError(400, 'Question info file does not exist');
      }

      if (!req.body.qid) {
        throw new error.HttpStatusError(400, `Invalid QID (was falsy): ${req.body.qid}`);
      }
      if (!/^[-A-Za-z0-9_/]+$/.test(req.body.qid)) {
        throw new error.HttpStatusError(
          400,
          `Invalid QID (was not only letters, numbers, dashes, slashes, and underscores, with no spaces): ${req.body.qid}`,
        );
      }

      const paths = getPaths(undefined, res.locals);

      const questionInfo = JSON.parse(await fs.readFile(infoPath, 'utf8'));

      const origHash = req.body.orig_hash;
      questionInfo.title = req.body.title;
      questionInfo.topic = req.body.topic;
      questionInfo.tags = run(() => {
        // If no tags are provided, remove the entire property.
        if (!req.body.tags) return undefined;

        // Handle multiple and single tags.
        if (Array.isArray(req.body.tags)) return req.body.tags;
        return [req.body.tags];
      });

      const formattedJson = await formatJsonWithPrettier(JSON.stringify(questionInfo));

      const qid_new = run(() => {
        try {
          return path.normalize(req.body.qid);
        } catch {
          throw new error.HttpStatusError(
            400,
            `Invalid QID (could not be normalized): ${req.body.qid}`,
          );
        }
      });

      const editor = new MultiEditor(
        {
          locals: res.locals as any,
          // This won't reflect if the operation is an update or a rename; we think that's OK.
          description: `Update question ${res.locals.question.qid}`,
        },
        [
          // Each of these editors will no-op if there wasn't any change.
          new FileModifyEditor({
            locals: res.locals as any,
            container: {
              rootPath: paths.rootPath,
              invalidRootPaths: paths.invalidRootPaths,
            },
            filePath: path.join(paths.rootPath, 'info.json'),
            editContents: b64EncodeUnicode(formattedJson),
            origHash,
          }),
          new QuestionRenameEditor({
            locals: res.locals as any,
            qid_new,
          }),
        ],
      );
      const serverJob = await editor.prepareServerJob();
      try {
        await editor.executeWithServerJob(serverJob);
      } catch {
        return res.redirect(res.locals.urlPrefix + '/edit_error/' + serverJob.jobSequenceId);
      }

      flash('success', 'Question settings updated successfully');
      return res.redirect(req.originalUrl);
    } else if (req.body.__action === 'copy_question') {
      if (idsEqual(req.body.to_course_id, res.locals.course.id)) {
        // In this case, we are making a duplicate of this question in the same course
        const editor = new QuestionCopyEditor({
          locals: res.locals as any,
        });
        const serverJob = await editor.prepareServerJob();
        try {
          await editor.executeWithServerJob(serverJob);
        } catch {
          return res.redirect(res.locals.urlPrefix + '/edit_error/' + serverJob.jobSequenceId);
        }

        const question = await selectQuestionByUuid({
          course_id: res.locals.course.id,
          uuid: editor.uuid,
        });

        flash(
          'success',
          'Question copied successfully. You are now viewing your copy of the question.',
        );
        res.redirect(res.locals.urlPrefix + '/question/' + question.id + '/settings');
      } else {
        await copyQuestionBetweenCourses(res, {
          fromCourse: res.locals.course,
          toCourseId: req.body.to_course_id,
          question: res.locals.question,
        });
      }
    } else if (req.body.__action === 'delete_question') {
      const editor = new QuestionDeleteEditor({
<<<<<<< HEAD
        locals: res.locals,
        questions: res.locals.question,
=======
        locals: res.locals as any,
>>>>>>> ebdfa8df
      });
      const serverJob = await editor.prepareServerJob();
      try {
        await editor.executeWithServerJob(serverJob);
        res.redirect(res.locals.urlPrefix + '/course_admin/questions');
      } catch {
        res.redirect(res.locals.urlPrefix + '/edit_error/' + serverJob.jobSequenceId);
      }
    } else {
      throw new error.HttpStatusError(400, `unknown __action: ${req.body.__action}`);
    }
  }),
);

router.get(
  '/',
  asyncHandler(async (req, res) => {
    if (res.locals.question.course_id !== res.locals.course.id) {
      throw new error.HttpStatusError(403, 'Access denied');
    }
    // Construct the path of the question test route. We'll do this based on
    // `originalUrl` so that this router doesn't have to be aware of where it's
    // mounted.
    const host = getCanonicalHost(req);
    let questionTestPath = new URL(`${host}${req.originalUrl}`).pathname;
    if (!questionTestPath.endsWith('/')) {
      questionTestPath += '/';
    }
    questionTestPath += 'test';

    // Generate a CSRF token for the test route. We can't use `res.locals.__csrf_token`
    // here because this form will actually post to a different route, not `req.originalUrl`.
    const questionTestCsrfToken = generateSignedToken(
      { url: questionTestPath, authn_user_id: res.locals.authn_user.user_id },
      config.secretKey,
    );

    let questionGHLink: string | null = null;
    if (res.locals.course.example_course) {
      // The example course is not found at the root of its repository, so its path is hardcoded
      questionGHLink = `https://github.com/PrairieLearn/PrairieLearn/tree/master/exampleCourse/questions/${res.locals.question.qid}`;
    } else if (res.locals.course.repository) {
      const githubPrefix = httpPrefixForCourseRepo(res.locals.course.repository);
      if (githubPrefix) {
        questionGHLink = `${githubPrefix}/tree/${res.locals.course.branch}/questions/${res.locals.question.qid}`;
      }
    }

    const qids = await sqldb.queryRows(sql.qids, { course_id: res.locals.course.id }, z.string());

    const assessmentsWithQuestion = await sqldb.queryRows(
      sql.select_assessments_with_question_for_display,
      { question_id: res.locals.question.id },
      SelectedAssessmentsSchema,
    );

    const courseTopics = await selectTopicsByCourseId(res.locals.course.id);
    const courseTags = await selectTagsByCourseId(res.locals.course.id);

    const sharingEnabled = await features.enabledFromLocals('question-sharing', res.locals);

    let sharingSetsIn;
    if (sharingEnabled) {
      const result = await sqldb.queryRows(
        sql.select_sharing_sets,
        {
          question_id: res.locals.question.id,
          course_id: res.locals.course.id,
        },
        SharingSetRowSchema,
      );
      sharingSetsIn = result.filter((row) => row.in_set);
    }
    const editableCourses = await selectCoursesWithEditAccess({
      user_id: res.locals.user.user_id,
      is_administrator: res.locals.is_administrator,
    });
    const infoPath = path.join('questions', res.locals.question.qid, 'info.json');
    const fullInfoPath = path.join(res.locals.course.path, infoPath);
    const questionInfoExists = await fs.pathExists(fullInfoPath);

    let origHash = '';
    if (questionInfoExists) {
      origHash = sha256(b64EncodeUnicode(await fs.readFile(fullInfoPath, 'utf8'))).toString();
    }

    const canEdit =
      res.locals.authz_data.has_course_permission_edit && !res.locals.course.example_course;

    res.send(
      InstructorQuestionSettings({
        resLocals: res.locals,
        questionTestPath,
        questionTestCsrfToken,
        questionGHLink,
        qids,
        assessmentsWithQuestion,
        sharingEnabled,
        sharingSetsIn,
        editableCourses,
        infoPath,
        origHash,
        canEdit,
        courseTopics,
        courseTags,
      }),
    );
  }),
);

export default router;<|MERGE_RESOLUTION|>--- conflicted
+++ resolved
@@ -216,12 +216,8 @@
       }
     } else if (req.body.__action === 'delete_question') {
       const editor = new QuestionDeleteEditor({
-<<<<<<< HEAD
-        locals: res.locals,
+        locals: res.locals as any,
         questions: res.locals.question,
-=======
-        locals: res.locals as any,
->>>>>>> ebdfa8df
       });
       const serverJob = await editor.prepareServerJob();
       try {
