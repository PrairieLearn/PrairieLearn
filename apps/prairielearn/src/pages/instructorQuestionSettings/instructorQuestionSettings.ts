import * as path from 'path';

import sha256 from 'crypto-js/sha256.js';
import * as express from 'express';
import asyncHandler from 'express-async-handler';
import fs from 'fs-extra';
import { z } from 'zod';

import * as error from '@prairielearn/error';
import { flash } from '@prairielearn/flash';
import * as sqldb from '@prairielearn/postgres';
import { generateSignedToken } from '@prairielearn/signed-token';

import { b64EncodeUnicode } from '../../lib/base64-util.js';
import { config } from '../../lib/config.js';
import { copyQuestionBetweenCourses } from '../../lib/copy-question.js';
<<<<<<< HEAD
import { IdSchema, TopicSchema } from '../../lib/db-types.js';
=======
>>>>>>> 3a2a1396
import {
  FileModifyEditor,
  QuestionRenameEditor,
  QuestionDeleteEditor,
  QuestionCopyEditor,
} from '../../lib/editors.js';
import { features } from '../../lib/features/index.js';
import { httpPrefixForCourseRepo } from '../../lib/github.js';
import { idsEqual } from '../../lib/id.js';
import { getPaths } from '../../lib/instructorFiles.js';
import { formatJsonWithPrettier } from '../../lib/prettier.js';
import { startTestQuestion } from '../../lib/question-testing.js';
import { encodePath } from '../../lib/uri-util.js';
import { getCanonicalHost } from '../../lib/url.js';
import { selectCoursesWithEditAccess } from '../../models/course.js';
import { selectQuestionByUuid } from '../../models/question.js';

import {
  InstructorQuestionSettings,
  SelectedAssessmentsSchema,
  SharingSetRowSchema,
} from './instructorQuestionSettings.html.js';

const router = express.Router();
const sql = sqldb.loadSqlEquiv(import.meta.url);

router.post(
  '/test',
  asyncHandler(async (req, res) => {
    if (res.locals.question.course_id !== res.locals.course.id) {
      throw new error.HttpStatusError(403, 'Access denied');
    }
    // We use a separate `test/` POST route so that we can always use the
    // route to distinguish between pages that need to execute course code
    // (this `test/` handler) and pages that need access to course content
    // editing (here the plain '/' POST handler).
    if (req.body.__action === 'test_once') {
      if (!res.locals.authz_data.has_course_permission_view) {
        throw new error.HttpStatusError(403, 'Access denied (must be a course Viewer)');
      }
      const count = 1;
      const showDetails = true;
      const jobSequenceId = await startTestQuestion(
        count,
        showDetails,
        res.locals.question,
        res.locals.course_instance,
        res.locals.course,
        res.locals.authn_user.user_id,
      );
      res.redirect(res.locals.urlPrefix + '/jobSequence/' + jobSequenceId);
    } else if (req.body.__action === 'test_100') {
      if (!res.locals.authz_data.has_course_permission_view) {
        throw new error.HttpStatusError(403, 'Access denied (must be a course Viewer)');
      }
      if (res.locals.question.grading_method !== 'External') {
        const count = 100;
        const showDetails = false;
        const jobSequenceId = await startTestQuestion(
          count,
          showDetails,
          res.locals.question,
          res.locals.course_instance,
          res.locals.course,
          res.locals.authn_user.user_id,
        );
        res.redirect(res.locals.urlPrefix + '/jobSequence/' + jobSequenceId);
      } else {
        throw new Error('Not supported for externally-graded questions');
      }
    } else {
      throw new error.HttpStatusError(400, `unknown __action: ${req.body.__action}`);
    }
  }),
);

router.post(
  '/',
  asyncHandler(async (req, res) => {
    if (res.locals.question.course_id !== res.locals.course.id) {
      throw new error.HttpStatusError(403, 'Access denied');
    }
    if (req.body.__action === 'update_question') {
      const infoPath = path.join(
        res.locals.course.path,
        'questions',
        res.locals.question.qid,
        'info.json',
      );
      if (!(await fs.pathExists(infoPath))) {
        throw new error.HttpStatusError(400, 'Question info file does not exist');
      }
      const paths = getPaths(undefined, res.locals);

      const questionInfo = JSON.parse(await fs.readFile(infoPath, 'utf8'));

      const origHash = req.body.orig_hash;
      questionInfo.title = req.body.title;
      questionInfo.topic = req.body.topic;

      const formattedJson = await formatJsonWithPrettier(JSON.stringify(questionInfo));

      const editor = new FileModifyEditor({
        locals: res.locals,
        container: {
          rootPath: paths.rootPath,
          invalidRootPaths: paths.invalidRootPaths,
        },
        filePath: path.join(paths.rootPath, 'info.json'),
        editContents: b64EncodeUnicode(formattedJson),
        origHash,
      });

      const serverJob = await editor.prepareServerJob();
      try {
        await editor.executeWithServerJob(serverJob);
      } catch {
        return res.redirect(res.locals.urlPrefix + '/edit_error/' + serverJob.jobSequenceId);
      }

      // QID is not maintained in the info.json file, we must handle this separately.
      if (!req.body.qid) {
        throw new error.HttpStatusError(400, `Invalid QID (was falsy): ${req.body.qid}`);
      }
      if (!/^[-A-Za-z0-9_/]+$/.test(req.body.qid)) {
        throw new error.HttpStatusError(
          400,
          `Invalid QID (was not only letters, numbers, dashes, slashes, and underscores, with no spaces): ${req.body.qid}`,
        );
      }
      let qid_new;
      try {
        qid_new = path.normalize(req.body.qid);
      } catch {
        throw new error.HttpStatusError(
          400,
          `Invalid QID (could not be normalized): ${req.body.qid}`,
        );
      }
      if (res.locals.question.qid !== qid_new) {
        const editor = new QuestionRenameEditor({
          locals: res.locals,
          qid_new,
        });
        const serverJob = await editor.prepareServerJob();
        try {
          await editor.executeWithServerJob(serverJob);
        } catch {
          return res.redirect(res.locals.urlPrefix + '/edit_error/' + serverJob.jobSequenceId);
        }
      }
      flash('success', 'Question settings updated successfully');
      return res.redirect(req.originalUrl);
    } else if (req.body.__action === 'copy_question') {
      if (idsEqual(req.body.to_course_id, res.locals.course.id)) {
        // In this case, we are making a duplicate of this question in the same course
        const editor = new QuestionCopyEditor({
          locals: res.locals,
        });
        const serverJob = await editor.prepareServerJob();
        try {
          await editor.executeWithServerJob(serverJob);
        } catch {
          return res.redirect(res.locals.urlPrefix + '/edit_error/' + serverJob.jobSequenceId);
        }

        const question = await selectQuestionByUuid({
          course_id: res.locals.course.id,
          uuid: editor.uuid,
        });

        flash(
          'success',
          'Question copied successfully. You are now viewing your copy of the question.',
        );
        res.redirect(res.locals.urlPrefix + '/question/' + question.id + '/settings');
      } else {
        await copyQuestionBetweenCourses(res, {
          fromCourse: res.locals.course,
          toCourseId: req.body.to_course_id,
          question: res.locals.question,
        });
      }
    } else if (req.body.__action === 'delete_question') {
      const editor = new QuestionDeleteEditor({
        locals: res.locals,
      });
      const serverJob = await editor.prepareServerJob();
      try {
        await editor.executeWithServerJob(serverJob);
        res.redirect(res.locals.urlPrefix + '/course_admin/questions');
      } catch {
        res.redirect(res.locals.urlPrefix + '/edit_error/' + serverJob.jobSequenceId);
      }
    } else {
      throw new error.HttpStatusError(400, `unknown __action: ${req.body.__action}`);
    }
  }),
);

router.get(
  '/',
  asyncHandler(async (req, res) => {
    if (res.locals.question.course_id !== res.locals.course.id) {
      throw new error.HttpStatusError(403, 'Access denied');
    }
    // Construct the path of the question test route. We'll do this based on
    // `originalUrl` so that this router doesn't have to be aware of where it's
    // mounted.
    const host = getCanonicalHost(req);
    let questionTestPath = new URL(`${host}${req.originalUrl}`).pathname;
    if (!questionTestPath.endsWith('/')) {
      questionTestPath += '/';
    }
    questionTestPath += 'test';

    // Generate a CSRF token for the test route. We can't use `res.locals.__csrf_token`
    // here because this form will actually post to a different route, not `req.originalUrl`.
    const questionTestCsrfToken = generateSignedToken(
      { url: questionTestPath, authn_user_id: res.locals.authn_user.user_id },
      config.secretKey,
    );

    let questionGHLink: string | null = null;
    if (res.locals.course.example_course) {
      // The example course is not found at the root of its repository, so its path is hardcoded
      questionGHLink = `https://github.com/PrairieLearn/PrairieLearn/tree/master/exampleCourse/questions/${res.locals.question.qid}`;
    } else if (res.locals.course.repository) {
      const githubPrefix = httpPrefixForCourseRepo(res.locals.course.repository);
      if (githubPrefix) {
        questionGHLink = `${githubPrefix}/tree/${res.locals.course.branch}/questions/${res.locals.question.qid}`;
      }
    }

    const qids = await sqldb.queryRows(sql.qids, { course_id: res.locals.course.id }, z.string());

    const assessmentsWithQuestion = await sqldb.queryRows(
      sql.select_assessments_with_question_for_display,
      { question_id: res.locals.question.id },
      SelectedAssessmentsSchema,
    );

    const courseTopics = await sqldb.queryRows(
      sql.select_topics_by_course_id,
      { course_id: res.locals.course.id },
      TopicSchema,
    );

    const sharingEnabled = await features.enabledFromLocals('question-sharing', res.locals);

    let sharingSetsIn;
    if (sharingEnabled) {
      const result = await sqldb.queryRows(
        sql.select_sharing_sets,
        {
          question_id: res.locals.question.id,
          course_id: res.locals.course.id,
        },
        SharingSetRowSchema,
      );
      sharingSetsIn = result.filter((row) => row.in_set);
    }
    const editableCourses = await selectCoursesWithEditAccess({
      user_id: res.locals.user.user_id,
      is_administrator: res.locals.is_administrator,
    });
    const infoPath = encodePath(path.join('questions', res.locals.question.qid, 'info.json'));

    const fullInfoPath = path.join(res.locals.course.path, infoPath);
    const questionInfoExists = await fs.pathExists(fullInfoPath);

    let origHash = '';
    if (questionInfoExists) {
      origHash = sha256(b64EncodeUnicode(await fs.readFile(fullInfoPath, 'utf8'))).toString();
    }

    const canEdit =
      res.locals.authz_data.has_course_permission_edit && !res.locals.course.example_course;

    res.send(
      InstructorQuestionSettings({
        resLocals: res.locals,
        questionTestPath,
        questionTestCsrfToken,
        questionGHLink,
        qids,
        assessmentsWithQuestion,
        sharingEnabled,
        sharingSetsIn,
        editableCourses,
        infoPath,
        origHash,
        canEdit,
        courseTopics,
      }),
    );
  }),
);

export default router;<|MERGE_RESOLUTION|>--- conflicted
+++ resolved
@@ -14,10 +14,7 @@
 import { b64EncodeUnicode } from '../../lib/base64-util.js';
 import { config } from '../../lib/config.js';
 import { copyQuestionBetweenCourses } from '../../lib/copy-question.js';
-<<<<<<< HEAD
-import { IdSchema, TopicSchema } from '../../lib/db-types.js';
-=======
->>>>>>> 3a2a1396
+import { TopicSchema } from '../../lib/db-types.js';
 import {
   FileModifyEditor,
   QuestionRenameEditor,
