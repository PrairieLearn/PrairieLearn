--- conflicted
+++ resolved
@@ -164,11 +164,7 @@
               WHEN $base_time = 'current_date' THEN current_timestamp
               ELSE ai.date_limit
             END
-<<<<<<< HEAD
-          ) + (make_interval(mins => $time_add))
-=======
           ) + make_interval(mins => $time_add)
->>>>>>> 492975d6
         )
       END,
       modified_at = now()
@@ -180,11 +176,7 @@
       AND ai.assessment_id = $assessment_id
       AND (
         ai.date_limit IS NOT NULL
-<<<<<<< HEAD
-        OR ($base_time != 'date_limit')
-=======
         OR $base_time != 'date_limit'
->>>>>>> 492975d6
       )
     RETURNING
       ai.open,
