--- conflicted
+++ resolved
@@ -95,13 +95,6 @@
       page: 'workspace',
       type: 'plain',
     },
-    options: {
-<<<<<<< HEAD
-      paddingBottom: true,
-=======
-      enableEnhancedNav: false,
->>>>>>> 224489dc
-    },
     content: html`
       <h1 class="mb-4">Workspace version logs</h1>
 
