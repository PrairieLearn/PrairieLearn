--- conflicted
+++ resolved
@@ -689,55 +689,9 @@
                           <input type="hidden" name="__action" value="course_permissions_delete" />
                           <input type="hidden" name="__csrf_token" value="${csrfToken}" />
                           <input type="hidden" name="user_id" value="${courseUser.user.user_id}" />
-                          <button type="submit" class="btn btn-sm btn-outline-dark">
+                          <button type="submit" class="btn btn-sm btn-outline-danger">
                             <i class="fa fa-times"></i> Delete user
                           </button>
-<<<<<<< HEAD
-                          <div
-                            class="dropdown-menu"
-                            aria-labelledby="addCIPDrop-${courseUser.user.user_id}"
-                          >
-                            ${courseUser.other_course_instances.map((ci) => {
-                              return html`
-                                <button
-                                  class="dropdown-item"
-                                  type="submit"
-                                  name="course_instance_id"
-                                  value="${ci.id}"
-                                >
-                                  ${ci.short_name}
-                                </button>
-                              `;
-                            })}
-                          </div>
-                        </div>
-                      </form>
-                    `
-                  : ''}
-              </td>
-              <td class="align-middle">
-                ${courseUser.course_permission.course_role !== 'Owner' || isAdministrator
-                  ? html`
-                      <form
-                        name="student-data-access-remove-${courseUser.user.user_id}"
-                        method="POST"
-                      >
-                        <input type="hidden" name="__action" value="course_permissions_delete" />
-                        <input type="hidden" name="__csrf_token" value="${csrfToken}" />
-                        <input type="hidden" name="user_id" value="${courseUser.user.user_id}" />
-                        <button type="submit" class="btn btn-sm btn-outline-danger">
-                          <i class="fa fa-times"></i> Delete user
-                        </button>
-                      </form>
-                    `
-                  : ''}
-              </td>
-            </tr>
-          `;
-        })}
-      </tbody>
-    </table>
-=======
                         </form>
                       `
                     : ''}
@@ -748,7 +702,6 @@
         </tbody>
       </table>
     </div>
->>>>>>> 2345f024
   `;
 }
 
