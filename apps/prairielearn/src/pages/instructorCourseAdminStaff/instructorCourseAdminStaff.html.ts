--- conflicted
+++ resolved
@@ -85,21 +85,13 @@
           <div class="ms-auto">
             <button
               type="button"
-<<<<<<< HEAD
               class="btn btn-light btn-sm ml-auto"
               aria-label="Remove all student data access"
-=======
-              class="btn btn-light btn-sm ms-auto"
->>>>>>> e370a170
               data-bs-toggle="popover"
               data-bs-container="body"
               data-bs-html="true"
               data-bs-placement="auto"
-<<<<<<< HEAD
               data-bs-title="Remove all student data access"
-=======
-              title="Remove all student data access"
->>>>>>> e370a170
               data-bs-content="${escapeHtml(
                 CoursePermissionsRemoveStudentDataAccessForm({
                   csrfToken: resLocals.__csrf_token,
@@ -112,21 +104,13 @@
             </button>
             <button
               type="button"
-<<<<<<< HEAD
               class="btn btn-light btn-sm ml-auto"
               aria-label="Delete users with no access"
-=======
-              class="btn btn-light btn-sm ms-auto"
->>>>>>> e370a170
               data-bs-toggle="popover"
               data-bs-container="body"
               data-bs-html="true"
               data-bs-placement="auto"
-<<<<<<< HEAD
               data-bs-title="Delete users with no access"
-=======
-              title="Delete users with no access"
->>>>>>> e370a170
               data-bs-content="${escapeHtml(
                 CoursePermissionsDeleteNoAccessForm({
                   csrfToken: resLocals.__csrf_token,
@@ -139,21 +123,13 @@
             </button>
             <button
               type="button"
-<<<<<<< HEAD
               class="btn btn-light btn-sm ml-auto"
               aria-label="Delete non-owners"
-=======
-              class="btn btn-light btn-sm ms-auto"
->>>>>>> e370a170
               data-bs-toggle="popover"
               data-bs-container="body"
               data-bs-html="true"
               data-bs-placement="auto"
-<<<<<<< HEAD
               data-bs-title="Delete non-owners"
-=======
-              title="Delete non-owners"
->>>>>>> e370a170
               data-bs-content="${escapeHtml(
                 CoursePermissionsDeleteNonOwnersForm({
                   csrfToken: resLocals.__csrf_token,
@@ -166,21 +142,13 @@
             </button>
             <button
               type="button"
-<<<<<<< HEAD
               class="btn btn-light btn-sm ml-auto"
               aria-label="Add users"
-=======
-              class="btn btn-light btn-sm ms-auto"
->>>>>>> e370a170
               data-bs-toggle="popover"
               data-bs-container="body"
               data-bs-html="true"
               data-bs-placement="auto"
-<<<<<<< HEAD
               data-bs-title="Add users"
-=======
-              title="Add users"
->>>>>>> e370a170
               data-bs-content="${escapeHtml(
                 CoursePermissionsInsertForm({
                   csrfToken: resLocals.__csrf_token,
