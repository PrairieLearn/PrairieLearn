--- conflicted
+++ resolved
@@ -1,10 +1,6 @@
-<<<<<<< HEAD
 import * as path from 'path';
 
-import { AnsiUp } from 'ansi_up';
 import sha256 from 'crypto-js/sha256.js';
-=======
->>>>>>> 38b83c3a
 import * as express from 'express';
 import asyncHandler from 'express-async-handler';
 import fs from 'fs-extra';
@@ -40,12 +36,7 @@
       },
       AssessmentQuestionRowSchema,
     );
-<<<<<<< HEAD
-    const questions = questionRows.map((row) => {
-      if (row.sync_errors) row.sync_errors_ansified = ansiUp.ansi_to_html(row.sync_errors);
-      if (row.sync_warnings) row.sync_warnings_ansified = ansiUp.ansi_to_html(row.sync_warnings);
-      return row;
-    });
+
     const assessmentPath = path.join(
       res.locals.course.path,
       'courseInstances',
@@ -105,9 +96,6 @@
         currentQid: req.query.currentqid,
       }).toString(),
     );
-=======
-    res.send(InstructorAssessmentQuestions({ resLocals: res.locals, questions }));
->>>>>>> 38b83c3a
   }),
 );
 
