import * as path from 'path';

import sha256 from 'crypto-js/sha256.js';
import { Router } from 'express';
import asyncHandler from 'express-async-handler';
import fs from 'fs-extra';

import * as error from '@prairielearn/error';

import { b64EncodeUnicode } from '../../lib/base64-util.js';
import { features } from '../../lib/features/index.js';
import { selectAssessmentQuestions } from '../../models/assessment-question.js';
import { resetVariantsForAssessmentQuestion } from '../../models/variant.js';

import { InstructorAssessmentQuestions } from './instructorAssessmentQuestions.html.js';

const router = Router();

router.get(
  '/',
  asyncHandler(async (req, res) => {
<<<<<<< HEAD
    const questions = await selectAssessmentQuestions(res.locals.assessment.id);

    const assessmentPath = path.join(
      res.locals.course.path,
      'courseInstances',
      res.locals.course_instance.short_name,
      'assessments',
      res.locals.assessment.tid,
      'infoAssessment.json',
    );

    const assessmentPathExists = await fs.pathExists(assessmentPath);

    let origHash = '';
    if (assessmentPathExists) {
      origHash = sha256(b64EncodeUnicode(await fs.readFile(assessmentPath, 'utf8'))).toString();
    }

    const editorEnabled = await features.enabledFromLocals(
      'assessment-questions-editor',
      res.locals,
    );

    res.send(
      InstructorAssessmentQuestions({
        resLocals: res.locals,
        questions,
        origHash,
        editorEnabled,
      }),
    );
=======
    const questionRows = await selectAssessmentQuestions({
      assessment_id: res.locals.assessment.id,
    });
    res.send(InstructorAssessmentQuestions({ resLocals: res.locals, questionRows }));
>>>>>>> 06192d0c
  }),
);

router.post(
  '/',
  asyncHandler(async (req, res) => {
    if (req.body.__action === 'reset_question_variants') {
      await resetVariantsForAssessmentQuestion({
        assessment_id: res.locals.assessment.id,
        unsafe_assessment_question_id: req.body.unsafe_assessment_question_id,
        authn_user_id: res.locals.authn_user.user_id,
      });
      res.redirect(req.originalUrl);
    } else {
      throw new error.HttpStatusError(400, `unknown __action: ${req.body.__action}`);
    }
  }),
);

export default router;<|MERGE_RESOLUTION|>--- conflicted
+++ resolved
@@ -19,8 +19,9 @@
 router.get(
   '/',
   asyncHandler(async (req, res) => {
-<<<<<<< HEAD
-    const questions = await selectAssessmentQuestions(res.locals.assessment.id);
+    const questionRows = await selectAssessmentQuestions({
+      assessment_id: res.locals.assessment.id,
+    });
 
     const assessmentPath = path.join(
       res.locals.course.path,
@@ -46,17 +47,11 @@
     res.send(
       InstructorAssessmentQuestions({
         resLocals: res.locals,
-        questions,
+        questionRows,
         origHash,
         editorEnabled,
       }),
     );
-=======
-    const questionRows = await selectAssessmentQuestions({
-      assessment_id: res.locals.assessment.id,
-    });
-    res.send(InstructorAssessmentQuestions({ resLocals: res.locals, questionRows }));
->>>>>>> 06192d0c
   }),
 );
 
