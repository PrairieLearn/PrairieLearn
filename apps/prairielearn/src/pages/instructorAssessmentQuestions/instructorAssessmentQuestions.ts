import * as path from 'path';

import sha256 from 'crypto-js/sha256.js';
import { Router } from 'express';
import asyncHandler from 'express-async-handler';
import fs from 'fs-extra';
import { z } from 'zod';

<<<<<<< HEAD
import * as error from '@prairielearn/error';
import { flash } from '@prairielearn/flash';
=======
import { HttpStatusError } from '@prairielearn/error';
>>>>>>> 6e5df37d

import { b64EncodeUnicode } from '../../lib/base64-util.js';
import { FileModifyEditor, MultiEditor, propertyValueWithDefault } from '../../lib/editors.js';
import { features } from '../../lib/features/index.js';
import { getPaths } from '../../lib/instructorFiles.js';
import { formatJsonWithPrettier } from '../../lib/prettier.js';
import { selectAssessmentQuestions } from '../../models/assessment-question.js';
import { resetVariantsForAssessmentQuestion } from '../../models/variant.js';

import { InstructorAssessmentQuestions } from './instructorAssessmentQuestions.html.js';

const router = Router();

// Zod schema for parsing zones data
const ZoneQuestionAlternativeSchema = z.object({
  id: z.string(),
  autoPoints: z.union([z.number(), z.array(z.number())]).nullable(),
  maxAutoPoints: z.number().nullable(),
  manualPoints: z.number().nullable(),
  triesPerVariant: z.number().nullable(),
  advanceScorePerc: z.number().nullable(),
  gradeRateMinutes: z.number().nullable(),
});

// Schema for a single question (without alternatives)
const ZoneQuestionSingleSchema = z.object({
  id: z.string(),
  autoPoints: z.union([z.number(), z.array(z.number())]).nullable(),
  maxAutoPoints: z.number().nullable(),
  manualPoints: z.number().nullable(),
  triesPerVariant: z.number().nullable(),
  advanceScorePerc: z.number().nullable(),
  gradeRateMinutes: z.number().nullable(),
});

// Schema for an alternative group
const ZoneQuestionAlternativeGroupSchema = z.object({
  numberChoose: z.number().nullable(),
  alternatives: z.array(ZoneQuestionAlternativeSchema),
});

// Union schema for questions (either single question or alternative group)
const ZoneQuestionSchema = z.union([ZoneQuestionSingleSchema, ZoneQuestionAlternativeGroupSchema]);

const ZoneSchema = z.object({
  title: z.string().nullable(),
  maxPoints: z.number().nullable(),
  numberChoose: z.number().nullable(),
  bestQuestions: z.number().nullable(),
  advanceScorePerc: z.number().nullable(),
  gradeRateMinutes: z.number().nullable(),
  questions: z.array(ZoneQuestionSchema),
});

const SaveQuestionsSchema = z.object({
  __action: z.literal('save_questions'),
  __csrf_token: z.string(),
  orig_hash: z.string(),
  zones: z
    .string()
    .transform((str) => {
      try {
        return JSON.parse(str);
      } catch {
        throw new Error('Invalid JSON in zones field');
      }
    })
    .pipe(z.array(ZoneSchema)),
});

router.get(
  '/',
  asyncHandler(async (req, res) => {
    const questionRows = await selectAssessmentQuestions({
      assessment_id: res.locals.assessment.id,
    });

    const assessmentPath = path.join(
      res.locals.course.path,
      'courseInstances',
      res.locals.course_instance.short_name,
      'assessments',
      res.locals.assessment.tid,
      'infoAssessment.json',
    );

    const assessmentPathExists = await fs.pathExists(assessmentPath);

    let origHash = '';
    if (assessmentPathExists) {
      origHash = sha256(b64EncodeUnicode(await fs.readFile(assessmentPath, 'utf8'))).toString();
    }

    const editorEnabled = await features.enabledFromLocals(
      'assessment-questions-editor',
      res.locals,
    );

    res.send(
      InstructorAssessmentQuestions({
        resLocals: res.locals,
        questionRows,
        origHash,
        editorEnabled,
      }),
    );
  }),
);

router.post(
  '/',
  asyncHandler(async (req, res) => {
    if (req.body.__action === 'reset_question_variants') {
      if (res.locals.assessment.type === 'Exam') {
        // See https://github.com/PrairieLearn/PrairieLearn/issues/12977
        throw new HttpStatusError(403, 'Cannot reset variants for Exam assessments');
      }

      await resetVariantsForAssessmentQuestion({
        assessment_id: res.locals.assessment.id,
        unsafe_assessment_question_id: req.body.unsafe_assessment_question_id,
        authn_user_id: res.locals.authn_user.user_id,
      });
      res.redirect(req.originalUrl);
    } else if (req.body.__action === 'save_questions') {
      const body = SaveQuestionsSchema.parse(req.body);

      const assessmentPath = path.join(
        res.locals.course.path,
        'courseInstances',
        res.locals.course_instance.short_name,
        'assessments',
        res.locals.assessment.tid,
        'infoAssessment.json',
      );

      if (!(await fs.pathExists(assessmentPath))) {
        throw new error.HttpStatusError(400, 'infoAssessment.json does not exist');
      }

      const paths = getPaths(undefined, res.locals);
      const assessmentInfo = JSON.parse(await fs.readFile(assessmentPath, 'utf8'));

      // Filter out default values from zones data
      const filteredZones = body.zones.map((zone) => {
        const filteredZone: any = {};

        // Filter zone title
        filteredZone.title = propertyValueWithDefault(
          assessmentInfo.zones?.find((z: any) => z.title === zone.title)?.title,
          zone.title,
          null,
        );

        // Filter zone-level properties
        filteredZone.maxPoints = propertyValueWithDefault(
          assessmentInfo.zones?.find((z: any) => z.title === zone.title)?.maxPoints,
          zone.maxPoints,
          null,
        );
        filteredZone.numberChoose = propertyValueWithDefault(
          assessmentInfo.zones?.find((z: any) => z.title === zone.title)?.numberChoose,
          zone.numberChoose,
          null,
        );
        filteredZone.bestQuestions = propertyValueWithDefault(
          assessmentInfo.zones?.find((z: any) => z.title === zone.title)?.bestQuestions,
          zone.bestQuestions,
          null,
        );
        filteredZone.advanceScorePerc = propertyValueWithDefault(
          assessmentInfo.zones?.find((z: any) => z.title === zone.title)?.advanceScorePerc,
          zone.advanceScorePerc,
          null,
        );
        filteredZone.gradeRateMinutes = propertyValueWithDefault(
          assessmentInfo.zones?.find((z: any) => z.title === zone.title)?.gradeRateMinutes,
          zone.gradeRateMinutes,
          null,
        );

        // Filter questions/alternative groups
        filteredZone.questions = zone.questions.map((question) => {
          // Check if this is a single question or an alternative group
          if ('alternatives' in question) {
            // This is an alternative group
            const filteredQuestion: any = {};

            filteredQuestion.numberChoose = propertyValueWithDefault(
              undefined,
              question.numberChoose,
              null,
            );

            // Filter alternatives
            filteredQuestion.alternatives = question.alternatives.map((alternative) => {
              const filteredAlternative: any = {
                id: alternative.id,
              };

              filteredAlternative.autoPoints = propertyValueWithDefault(
                undefined,
                alternative.autoPoints,
                0,
              );
              filteredAlternative.maxAutoPoints = propertyValueWithDefault(
                undefined,
                alternative.maxAutoPoints,
                0,
              );
              filteredAlternative.manualPoints = propertyValueWithDefault(
                undefined,
                alternative.manualPoints,
                0,
              );
              filteredAlternative.triesPerVariant = propertyValueWithDefault(
                undefined,
                alternative.triesPerVariant,
                1,
              );
              filteredAlternative.advanceScorePerc = propertyValueWithDefault(
                undefined,
                alternative.advanceScorePerc,
                null,
              );
              filteredAlternative.gradeRateMinutes = propertyValueWithDefault(
                undefined,
                alternative.gradeRateMinutes,
                null,
              );

              return filteredAlternative;
            });

            return filteredQuestion;
          } else {
            // This is a single question
            const filteredQuestion: any = {
              id: question.id,
            };

            filteredQuestion.autoPoints = propertyValueWithDefault(
              undefined,
              question.autoPoints,
              0,
            );
            filteredQuestion.maxAutoPoints = propertyValueWithDefault(
              undefined,
              question.maxAutoPoints,
              0,
            );
            filteredQuestion.manualPoints = propertyValueWithDefault(
              undefined,
              question.manualPoints,
              0,
            );
            filteredQuestion.triesPerVariant = propertyValueWithDefault(
              undefined,
              question.triesPerVariant,
              1,
            );
            filteredQuestion.advanceScorePerc = propertyValueWithDefault(
              undefined,
              question.advanceScorePerc,
              null,
            );
            filteredQuestion.gradeRateMinutes = propertyValueWithDefault(
              undefined,
              question.gradeRateMinutes,
              null,
            );

            return filteredQuestion;
          }
        });

        return filteredZone;
      });

      // Update the zones with the filtered data
      assessmentInfo.zones = filteredZones;

      const formattedJson = await formatJsonWithPrettier(JSON.stringify(assessmentInfo));

      const editor = new MultiEditor(
        {
          locals: res.locals as any,
          description: `Update assessment questions for ${res.locals.assessment.tid}`,
        },
        [
          new FileModifyEditor({
            locals: res.locals as any,
            container: {
              rootPath: paths.rootPath,
              invalidRootPaths: paths.invalidRootPaths,
            },
            filePath: assessmentPath,
            editContents: b64EncodeUnicode(formattedJson),
            origHash: body.orig_hash,
          }),
        ],
      );

      const serverJob = await editor.prepareServerJob();
      try {
        await editor.executeWithServerJob(serverJob);
      } catch {
        return res.redirect(res.locals.urlPrefix + '/edit_error/' + serverJob.jobSequenceId);
      }

      flash('success', 'Assessment questions updated successfully');
      return res.redirect(req.originalUrl);
    } else {
      throw new HttpStatusError(400, `unknown __action: ${req.body.__action}`);
    }
  }),
);

export default router;<|MERGE_RESOLUTION|>--- conflicted
+++ resolved
@@ -6,12 +6,9 @@
 import fs from 'fs-extra';
 import { z } from 'zod';
 
-<<<<<<< HEAD
 import * as error from '@prairielearn/error';
 import { flash } from '@prairielearn/flash';
-=======
 import { HttpStatusError } from '@prairielearn/error';
->>>>>>> 6e5df37d
 
 import { b64EncodeUnicode } from '../../lib/base64-util.js';
 import { FileModifyEditor, MultiEditor, propertyValueWithDefault } from '../../lib/editors.js';
