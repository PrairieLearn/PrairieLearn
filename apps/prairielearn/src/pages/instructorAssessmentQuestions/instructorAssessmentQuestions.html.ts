--- conflicted
+++ resolved
@@ -1,31 +1,10 @@
-<<<<<<< HEAD
-import { EncodedData } from '@prairielearn/browser-utils';
-=======
->>>>>>> cb30c355
 import { html } from '@prairielearn/html';
 
-<<<<<<< HEAD
-import { HeadContents } from '../../components/HeadContents.html.js';
-=======
-import { AssessmentBadge } from '../../components/AssessmentBadge.html.js';
-import {
-  AssessmentQuestionHeaders,
-  AssessmentQuestionNumber,
-} from '../../components/AssessmentQuestions.html.js';
-import { IssueBadge } from '../../components/IssueBadge.html.js';
->>>>>>> cb30c355
 import { Modal } from '../../components/Modal.html.js';
 import { PageLayout } from '../../components/PageLayout.html.js';
 import { AssessmentSyncErrorsAndWarnings } from '../../components/SyncErrorsAndWarnings.html.js';
 import { compiledScriptTag } from '../../lib/assets.js';
-<<<<<<< HEAD
-
-import { type AssessmentQuestionRow } from './instructorAssessmentQuestions.types.js';
-=======
-import type { Course } from '../../lib/db-types.js';
-import { idsEqual } from '../../lib/id.js';
 import type { AssessmentQuestionRow } from '../../models/assessment-question.js';
->>>>>>> cb30c355
 
 export function InstructorAssessmentQuestions({
   resLocals,
@@ -36,76 +15,6 @@
   questions: AssessmentQuestionRow[];
   origHash: string;
 }) {
-<<<<<<< HEAD
-  return html`
-    <!doctype html>
-    <html lang="en">
-      <head>
-        ${HeadContents({ resLocals })}
-        ${compiledScriptTag('instructorAssessmentQuestionsClient.tsx')}
-      </head>
-      <body>
-        ${EncodedData(questions, 'assessment-questions-data')} ${Navbar({ resLocals })}
-        <main id="content" class="container-fluid">
-          ${Modal({
-            id: 'resetQuestionVariantsModal',
-            title: 'Confirm reset question variants',
-            body: html`
-              <p>
-                Are your sure you want to reset all current variants of this question?
-                <strong>All ungraded attempts will be lost.</strong>
-              </p>
-              <p>Students will receive a new variant the next time they view this question.</p>
-            `,
-            footer: html`
-              <input type="hidden" name="__action" value="reset_question_variants" />
-              <input type="hidden" name="__csrf_token" value="${resLocals.__csrf_token}" />
-              <input
-                type="hidden"
-                name="unsafe_assessment_question_id"
-                class="js-assessment-question-id"
-                value=""
-              />
-              <button type="button" class="btn btn-secondary" data-dismiss="modal">Cancel</button>
-              <button type="submit" class="btn btn-danger">Reset question variants</button>
-            `,
-          })}
-          <div class="js-edit-modal modal fade"></div>
-          ${AssessmentSyncErrorsAndWarnings({
-            authz_data: resLocals.authz_data,
-            assessment: resLocals.assessment,
-            courseInstance: resLocals.course_instance,
-            course: resLocals.course,
-            urlPrefix: resLocals.urlPrefix,
-          })}
-          <form method="POST" id="zonesForm">
-            <input type="hidden" name="__action" value="edit_assessment_questions" />
-            <input type="hidden" name="__csrf_token" value="${resLocals.__csrf_token}" />
-            <input type="hidden" name="__orig_hash" value="${origHash}" />
-            <input class="js-zones-input" type="hidden" name="zones" value="" />
-          </form>
-          <div class="card mb-4">
-            <div class="card-header bg-primary text-white d-flex align-items-center">
-              <h1>${resLocals.assessment_set.name} ${resLocals.assessment.number}: Questions</h1>
-              ${resLocals.authz_data.has_course_instance_permission_edit
-                ? html` <div class="js-edit-mode-buttons ml-auto"></div> `
-                : ''}
-            </div>
-            <div
-              class="table-responsive js-assessment-questions-table"
-              data-assessment-type="${resLocals.assessment.type}"
-              data-url-prefix="${resLocals.urlPrefix}"
-              data-has-course-permission-preview="${resLocals.authz_data
-                .has_course_permission_preview}"
-              data-has-course-instance-permission-edit="${resLocals.authz_data
-                .has_course_instance_permission_edit}"
-            ></div>
-          </div>
-        </main>
-      </body>
-    </html>
-  `.toString();
-=======
   return PageLayout({
     resLocals,
     pageTitle: 'Questions',
@@ -127,18 +36,27 @@
         urlPrefix: resLocals.urlPrefix,
       })}
 
+      <form method="POST" id="zonesForm">
+        <input type="hidden" name="__action" value="edit_assessment_questions" />
+        <input type="hidden" name="__csrf_token" value="${resLocals.__csrf_token}" />
+        <input type="hidden" name="__orig_hash" value="${origHash}" />
+        <input class="js-zones-input" type="hidden" name="zones" value="" />
+      </form>
       <div class="card mb-4">
         <div class="card-header bg-primary text-white d-flex align-items-center">
           <h1>${resLocals.assessment_set.name} ${resLocals.assessment.number}: Questions</h1>
+          ${resLocals.authz_data.has_course_instance_permission_edit
+            ? html` <div class="js-edit-mode-buttons ml-auto"></div> `
+            : ''}
         </div>
-        ${AssessmentQuestionsTable({
-          course: resLocals.course,
-          questions,
-          assessmentType: resLocals.assessment.type,
-          urlPrefix: resLocals.urlPrefix,
-          hasCoursePermissionPreview: resLocals.authz_data.has_course_permission_preview,
-          hasCourseInstancePermissionEdit: resLocals.authz_data.has_course_instance_permission_edit,
-        })}
+        <div
+          class="table-responsive js-assessment-questions-table"
+          data-assessment-type="${resLocals.assessment.type}"
+          data-url-prefix="${resLocals.urlPrefix}"
+          data-has-course-permission-preview="${resLocals.authz_data.has_course_permission_preview}"
+          data-has-course-instance-permission-edit="${resLocals.authz_data
+            .has_course_instance_permission_edit}"
+        ></div>
       </div>
     `,
     postContent: html`
@@ -167,183 +85,4 @@
       })}
     `,
   });
-}
-
-function AssessmentQuestionsTable({
-  course,
-  questions,
-  urlPrefix,
-  assessmentType,
-  hasCoursePermissionPreview,
-  hasCourseInstancePermissionEdit,
-}: {
-  course: Course;
-  questions: AssessmentQuestionRow[];
-  assessmentType: string;
-  urlPrefix: string;
-  hasCoursePermissionPreview: boolean;
-  hasCourseInstancePermissionEdit: boolean;
-}) {
-  // If at least one question has a nonzero unlock score, display the Advance Score column
-  const showAdvanceScorePercCol =
-    questions.filter((q) => q.assessment_question_advance_score_perc !== 0).length >= 1;
-
-  const nTableCols = showAdvanceScorePercCol ? 12 : 11;
-
-  function maxPoints({ max_auto_points, max_manual_points, points_list, init_points }) {
-    if (max_auto_points || !max_manual_points) {
-      if (assessmentType === 'Exam') {
-        return (points_list || [max_manual_points]).map((p) => p - max_manual_points).join(',');
-      }
-      if (assessmentType === 'Homework') {
-        return `${init_points - max_manual_points}/${max_auto_points}`;
-      }
-    } else {
-      return html`&mdash;`;
-    }
-  }
-
-  return html`
-    <div class="table-responsive">
-      <table class="table table-sm table-hover" aria-label="Assessment questions">
-        <thead>
-          <tr>
-            <th><span class="visually-hidden">Name</span></th>
-            <th>QID</th>
-            <th>Topic</th>
-            <th>Tags</th>
-            <th>Auto Points</th>
-            <th>Manual Points</th>
-            ${showAdvanceScorePercCol ? html`<th>Advance Score</th>` : ''}
-            <th>Mean score</th>
-            <th>Num. Submissions Histogram</th>
-            <th>Other Assessments</th>
-            <th class="text-right">Actions</th>
-          </tr>
-        </thead>
-        <tbody>
-          ${questions.map((question) => {
-            return html`
-              ${AssessmentQuestionHeaders(question, nTableCols)}
-              <tr>
-                <td>
-                  ${run(() => {
-                    const number = AssessmentQuestionNumber(question);
-                    const issueBadge = IssueBadge({
-                      urlPrefix,
-                      count: question.open_issue_count ?? 0,
-                      issueQid: question.qid,
-                    });
-                    const title = html`${number} ${question.title} ${issueBadge}`;
-
-                    if (hasCoursePermissionPreview) {
-                      return html`<a href="${urlPrefix}/question/${question.question_id}/"
-                        >${title}</a
-                      >`;
-                    }
-
-                    return title;
-                  })}
-                </td>
-                <td>
-                  ${question.sync_errors
-                    ? SyncProblemButton({
-                        type: 'error',
-                        output: question.sync_errors,
-                      })
-                    : question.sync_warnings
-                      ? SyncProblemButton({
-                          type: 'warning',
-                          output: question.sync_warnings,
-                        })
-                      : ''}
-                  ${idsEqual(course.id, question.course_id)
-                    ? question.qid
-                    : `@${question.course_sharing_name}/${question.qid}`}
-                </td>
-                <td>${TopicBadge(question.topic)}</td>
-                <td>${TagBadgeList(question.tags)}</td>
-                <td>
-                  ${maxPoints({
-                    max_auto_points: question.max_auto_points,
-                    max_manual_points: question.max_manual_points,
-                    points_list: question.points_list,
-                    init_points: question.init_points,
-                  })}
-                </td>
-                <td>${question.max_manual_points || '—'}</td>
-                ${showAdvanceScorePercCol
-                  ? html`
-                      <td
-                        class="${question.assessment_question_advance_score_perc === 0
-                          ? 'text-muted'
-                          : ''}"
-                        data-testid="advance-score-perc"
-                      >
-                        ${question.assessment_question_advance_score_perc}%
-                      </td>
-                    `
-                  : ''}
-                <td>
-                  ${question.mean_question_score
-                    ? `${question.mean_question_score.toFixed(3)} %`
-                    : ''}
-                </td>
-                <td class="text-center">
-                  ${question.number_submissions_hist
-                    ? html`
-                        <div
-                          class="js-histmini"
-                          data-data="${JSON.stringify(question.number_submissions_hist)}"
-                          data-options="${JSON.stringify({ width: 60, height: 20 })}"
-                        ></div>
-                      `
-                    : ''}
-                </td>
-                <td>
-                  ${question.other_assessments?.map((assessment) =>
-                    AssessmentBadge({ urlPrefix, assessment }),
-                  )}
-                </td>
-                <td class="text-right">
-                  <div class="dropdown js-question-actions">
-                    <button
-                      type="button"
-                      class="btn btn-secondary btn-xs dropdown-toggle"
-                      data-bs-toggle="dropdown"
-                      aria-haspopup="true"
-                      aria-expanded="false"
-                    >
-                      Action <span class="caret"></span>
-                    </button>
-
-                    <div class="dropdown-menu">
-                      ${hasCourseInstancePermissionEdit
-                        ? html`
-                            <button
-                              type="button"
-                              class="dropdown-item"
-                              data-bs-toggle="modal"
-                              data-bs-target="#resetQuestionVariantsModal"
-                              data-assessment-question-id="${question.id}"
-                            >
-                              Reset question variants
-                            </button>
-                          `
-                        : html`
-                            <button type="button" class="dropdown-item disabled" disabled>
-                              Must have editor permission
-                            </button>
-                          `}
-                    </div>
-                  </div>
-                </td>
-              </tr>
-            `;
-          })}
-        </tbody>
-      </table>
-    </div>
-  `;
->>>>>>> cb30c355
 }