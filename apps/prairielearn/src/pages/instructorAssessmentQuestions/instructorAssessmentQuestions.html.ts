--- conflicted
+++ resolved
@@ -85,7 +85,7 @@
 
           <div class="card mb-4">
             <div class="card-header bg-primary text-white d-flex align-items-center">
-<<<<<<< HEAD
+              <h1>${resLocals.assessment_set.name} ${resLocals.assessment.number}: Questions</h1>
               ${resLocals.assessment_set.name} ${resLocals.assessment.number}: Questions
               ${resLocals.authz_data.has_course_instance_permission_edit &&
               assessmentQuestionEditorEnabled
@@ -105,9 +105,6 @@
                     </div>
                   `
                 : ''}
-=======
-              <h1>${resLocals.assessment_set.name} ${resLocals.assessment.number}: Questions</h1>
->>>>>>> 6f8255e4
             </div>
             ${AssessmentQuestionsTable({
               questions,
@@ -167,7 +164,6 @@
     }
   }
   return html`
-<<<<<<< HEAD
     <div
       class="table-responsive js-assessment-questions-table"
       data-assessment-type="${assessmentType}"
@@ -175,11 +171,7 @@
       data-csrfToken="${csrfToken}"
       data-assessment-instance-id="${assessmentInstanceId}"
     >
-      <table class="table table-sm table-hover">
-=======
-    <div class="table-responsive">
       <table class="table table-sm table-hover" aria-label="Assessment questions">
->>>>>>> 6f8255e4
         <thead>
           <tr>
             <th><span class="sr-only">Name</span></th>
