--- conflicted
+++ resolved
@@ -7,20 +7,7 @@
 import { AssessmentSyncErrorsAndWarnings } from '../../components/SyncErrorsAndWarnings.html.js';
 import { TagBadgeList } from '../../components/TagBadge.html.js';
 import { TopicBadge } from '../../components/TopicBadge.html.js';
-<<<<<<< HEAD
 import { assetPath, compiledScriptTag, nodeModulesAssetPath } from '../../lib/assets.js';
-=======
-import { compiledScriptTag } from '../../lib/assets.js';
-import {
-  AlternativeGroupSchema,
-  AssessmentQuestionSchema,
-  AssessmentsFormatForQuestionSchema,
-  QuestionSchema,
-  TagSchema,
-  TopicSchema,
-  ZoneSchema,
-} from '../../lib/db-types.js';
->>>>>>> 18777ae2
 
 import { DeleteQuestionModal } from './deleteQuestionModal.html.js';
 import { EditQuestionModal } from './editQuestionModal.html.js';
@@ -46,23 +33,7 @@
         ${compiledScriptTag('instructorAssessmentQuestionsClient.ts')}
       </head>
       <body>
-<<<<<<< HEAD
         ${EncodedData(questions, 'assessment-questions-data')}
-        <script>
-          $(() => {
-            $('[data-toggle="popover"]').popover({ sanitize: false });
-
-            $('.js-sync-popover[data-toggle="popover"]')
-              .popover({
-                sanitize: false,
-              })
-              .on('show.bs.popover', function () {
-                $($(this).data('bs.popover').getTipElement()).css('max-width', '80%');
-              });
-          });
-        </script>
-=======
->>>>>>> 18777ae2
         ${renderEjs(import.meta.url, "<%- include('../partials/navbar'); %>", resLocals)}
         <main id="content" class="container-fluid">
           ${Modal({
@@ -88,7 +59,6 @@
               <button type="submit" class="btn btn-danger">Reset question variants</button>
             `,
           })}
-<<<<<<< HEAD
           ${DeleteQuestionModal({ zoneNumber: 0, questionNumber: 0 })}
           ${EditQuestionModal({
             newQuestion: true,
@@ -104,12 +74,6 @@
             <input type="hidden" name="__orig_hash" value="${origHash}" />
             <input type="hidden" name="zones" value="" />
           </form>
-          ${renderEjs(
-            import.meta.url,
-            "<%- include('../partials/assessmentSyncErrorsAndWarnings'); %>",
-            resLocals,
-          )}
-=======
           ${AssessmentSyncErrorsAndWarnings({
             authz_data: resLocals.authz_data,
             assessment: resLocals.assessment,
@@ -117,7 +81,6 @@
             course: resLocals.course,
             urlPrefix: resLocals.urlPrefix,
           })}
->>>>>>> 18777ae2
 
           <div class="card mb-4">
             <div class="card-header bg-primary text-white d-flex align-items-center">
