--- conflicted
+++ resolved
@@ -28,11 +28,8 @@
   ZoneQuestionJson,
 } from '../../../schemas/infoAssessment.js';
 
-<<<<<<< HEAD
 import { EditQuestionModal } from './EditQuestionModal.js';
-=======
 import { ExamResetNotSupportedModal } from './ExamResetNotSupportedModal.js';
->>>>>>> 6e5df37d
 import { ResetQuestionVariantsModal } from './ResetQuestionVariantsModal.js';
 
 function Title({
@@ -675,7 +672,6 @@
     setShowResetModal(true);
   };
 
-<<<<<<< HEAD
   const handleEditQuestion = ({
     question,
     questionDisplayName,
@@ -700,12 +696,6 @@
     });
     setShowEditModal(true);
   };
-=======
-  // If at least one question has a nonzero unlock score, display the Advance Score column
-  const showAdvanceScorePercCol = questionRows.some(
-    (q) => q.assessment_question.effective_advance_score_perc !== 0,
-  );
->>>>>>> 6e5df37d
 
   const handleAddQuestion = (zoneNumber: number) => {
     setSelectedQuestion({});
@@ -718,7 +708,6 @@
     setShowEditModal(true);
   };
 
-<<<<<<< HEAD
   const handleCloseEditModal = () => {
     setShowEditModal(false);
     setAddQuestion(false);
@@ -799,29 +788,6 @@
         // Manual grading: ensure auto points are 0
         updatedQuestion.assessment_question.init_points = 0;
         updatedQuestion.assessment_question.max_auto_points = 0;
-=======
-  function maxPointsText({
-    max_auto_points,
-    max_manual_points,
-    points_list,
-    init_points,
-  }: {
-    max_auto_points: number | null;
-    max_manual_points: number | null;
-    points_list: number[] | null;
-    init_points: number | null;
-  }) {
-    if (max_auto_points || !max_manual_points) {
-      switch (assessmentType) {
-        case 'Exam':
-          return (points_list || [max_manual_points])
-            .map((p) => (p ?? 0) - (max_manual_points ?? 0))
-            .join(',');
-        case 'Homework':
-          return `${(init_points ?? 0) - (max_manual_points ?? 0)}/${max_auto_points}`;
-        default:
-          assertNever(assessmentType);
->>>>>>> 6e5df37d
       }
     }
 
@@ -868,9 +834,9 @@
   };
 
   // If at least one question has a nonzero unlock score, display the Advance Score column
-  const showAdvanceScorePercCol =
-    questionRows.filter((q) => q.assessment_question.effective_advance_score_perc !== 0).length >=
-    1;
+  const showAdvanceScorePercCol = questionRows.some(
+    (q) => q.assessment_question.effective_advance_score_perc !== 0,
+  );
 
   const nTableCols = showAdvanceScorePercCol ? 12 : 11;
 
@@ -927,7 +893,6 @@
               </tr>
             </thead>
             <tbody>
-<<<<<<< HEAD
               {mappedQuestions.map((zone, index) => {
                 return (
                   <Zone
@@ -947,137 +912,22 @@
                     handleDeleteQuestion={handleDeleteQuestion}
                     handleResetButtonClick={handleResetButtonClick}
                   />
-=======
-              {questionRows.map((questionRow: StaffAssessmentQuestionRow) => {
-                const { question, assessment_question, other_assessments } = questionRow;
-
-                return (
-                  <Fragment key={question.qid}>
-                    <AssessmentQuestionHeaders question={questionRow} nTableCols={nTableCols} />
-                    <tr>
-                      <td>
-                        <Title
-                          questionRow={questionRow}
-                          hasCoursePermissionPreview={hasCoursePermissionPreview}
-                          urlPrefix={urlPrefix}
-                        />
-                        <IssueBadge
-                          urlPrefix={urlPrefix}
-                          count={questionRow.open_issue_count}
-                          issueQid={question.qid}
-                        />
-                      </td>
-                      <td>
-                        {question.sync_errors ? (
-                          <SyncProblemButton output={question.sync_errors} type="error" />
-                        ) : question.sync_warnings ? (
-                          <SyncProblemButton output={question.sync_warnings} type="warning" />
-                        ) : (
-                          ''
-                        )}
-                        {idsEqual(course.id, questionRow.course.id)
-                          ? question.qid
-                          : `@${questionRow.course.sharing_name}/${question.qid}`}
-                      </td>
-                      <td>
-                        <TopicBadge topic={questionRow.topic} />
-                      </td>
-                      <td>
-                        <TagBadgeList tags={questionRow.tags} />
-                      </td>
-                      <td>
-                        {maxPointsText({
-                          max_auto_points: assessment_question.max_auto_points,
-                          max_manual_points: assessment_question.max_manual_points,
-                          points_list: assessment_question.points_list,
-                          init_points: assessment_question.init_points,
-                        })}
-                      </td>
-                      <td>{assessment_question.max_manual_points || '—'}</td>
-                      {showAdvanceScorePercCol && (
-                        <td
-                          class={clsx(
-                            assessment_question.effective_advance_score_perc === 0 && 'text-muted',
-                          )}
-                          data-testid="advance-score-perc"
-                        >
-                          {assessment_question.effective_advance_score_perc}%
-                        </td>
-                      )}
-                      <td>
-                        {assessment_question.mean_question_score
-                          ? `${assessment_question.mean_question_score.toFixed(3)}%`
-                          : ''}
-                      </td>
-                      <td class="text-center">
-                        {assessment_question.number_submissions_hist ? (
-                          <HistMini
-                            data={assessment_question.number_submissions_hist}
-                            options={{ width: 60, height: 20 }}
-                          />
-                        ) : (
-                          ''
-                        )}
-                      </td>
-                      <td>
-                        {other_assessments?.map((assessment) => {
-                          return (
-                            <div
-                              key={`${question.qid}-${assessment.assessment_id}`}
-                              class="d-inline-block me-1"
-                            >
-                              <AssessmentBadge
-                                urlPrefix={urlPrefix}
-                                assessment={{
-                                  assessment_id: assessment.assessment_id,
-                                  color: assessment.assessment_set_color,
-                                  label: `${assessment.assessment_set_abbreviation}${assessment.assessment_number}`,
-                                }}
-                              />
-                            </div>
-                          );
-                        })}
-                      </td>
-                      <td class="text-end">
-                        <Dropdown>
-                          <Dropdown.Toggle
-                            variant="secondary"
-                            class="dropdown-toggle btn-xs"
-                            id={`question-actions-${question.qid}`}
-                          >
-                            Action
-                          </Dropdown.Toggle>
-                          <Dropdown.Menu>
-                            {hasCourseInstancePermissionEdit ? (
-                              <Dropdown.Item
-                                as="button"
-                                type="button"
-                                onClick={() => handleResetButtonClick(assessment_question.id)}
-                              >
-                                Reset question variants
-                              </Dropdown.Item>
-                            ) : (
-                              <Dropdown.Item disabled>Must have editor permission</Dropdown.Item>
-                            )}
-                          </Dropdown.Menu>
-                        </Dropdown>
-                      </td>
-                    </tr>
-                  </Fragment>
->>>>>>> 6e5df37d
                 );
               })}
             </tbody>
           </table>
         </div>
       </div>
-<<<<<<< HEAD
-      <ResetQuestionVariantsModal
-        csrfToken={csrfToken}
-        assessmentQuestionId={resetAssessmentQuestionId}
-        show={showResetModal}
-        onHide={() => setShowResetModal(false)}
-      />
+      {assessmentType === 'Homework' ? (
+        <ResetQuestionVariantsModal
+          csrfToken={csrfToken}
+          assessmentQuestionId={resetAssessmentQuestionId}
+          show={showResetModal}
+          onHide={() => setShowResetModal(false)}
+        />
+      ) : (
+        <ExamResetNotSupportedModal show={showResetModal} onHide={() => setShowResetModal(false)} />
+      )}
       {editMode && selectedQuestion ? (
         <EditQuestionModal
           question={selectedQuestion}
@@ -1089,18 +939,6 @@
           onHide={handleCloseEditModal}
         />
       ) : null}
-=======
-      {assessmentType === 'Homework' ? (
-        <ResetQuestionVariantsModal
-          csrfToken={csrfToken}
-          assessmentQuestionId={resetAssessmentQuestionId}
-          show={showResetModal}
-          onHide={() => setShowResetModal(false)}
-        />
-      ) : (
-        <ExamResetNotSupportedModal show={showResetModal} onHide={() => setShowResetModal(false)} />
-      )}
->>>>>>> 6e5df37d
     </>
   );
 }
