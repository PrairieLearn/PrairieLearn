--- conflicted
+++ resolved
@@ -1,13 +1,9 @@
 import clsx from 'clsx';
 import { Fragment } from 'preact/jsx-runtime';
 
-<<<<<<< HEAD
 import { useState } from '@prairielearn/preact-cjs/hooks';
 
-import { AssessmentBadge } from '../../../components/AssessmentBadge.html.js';
-=======
 import { AssessmentBadge } from '../../../components/AssessmentBadge.js';
->>>>>>> 08312a97
 import {
   AssessmentQuestionHeaders,
   AssessmentQuestionNumber,
@@ -134,7 +130,6 @@
     setShowResetModal(true);
   };
 
-<<<<<<< HEAD
   const handleResetModalClose = () => {
     setShowResetModal(false);
   };
@@ -161,8 +156,6 @@
     setQuestionState((prevState) => prevState.filter((q) => q.qid !== qid));
   };
 
-=======
->>>>>>> 08312a97
   // If at least one question has a nonzero unlock score, display the Advance Score column
   const showAdvanceScorePercCol =
     questions.filter((q) => q.assessment_question_advance_score_perc !== 0).length >= 1;
@@ -401,11 +394,7 @@
         csrfToken={csrfToken}
         assessmentQuestionId={resetAssessmentQuestionId}
         show={showResetModal}
-<<<<<<< HEAD
-        onHide={handleResetModalClose}
-=======
         onHide={() => setShowResetModal(false)}
->>>>>>> 08312a97
       />
       {editMode ? (
         <EditQuestionModal
