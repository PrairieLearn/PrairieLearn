import clsx from 'clsx';
import { useState } from 'preact/hooks';
import { Fragment } from 'preact/jsx-runtime';
import { Dropdown } from 'react-bootstrap';

import { run } from '@prairielearn/run';

import { AssessmentBadge } from '../../../components/AssessmentBadge.js';
import {
  AlternativeGroupHeader,
  AssessmentQuestionNumber,
  ZoneHeader,
} from '../../../components/AssessmentQuestions.js';
import { HistMini } from '../../../components/HistMini.js';
import { IssueBadge } from '../../../components/IssueBadge.js';
import { SyncProblemButton } from '../../../components/SyncProblemButton.js';
import { TagBadgeList } from '../../../components/TagBadge.js';
import { TopicBadge } from '../../../components/TopicBadge.js';
import type { StaffAssessmentQuestionRow } from '../../../lib/assessment-question.js';
import type { StaffCourse } from '../../../lib/client/safe-db-types.js';
import type { Assessment, AssessmentQuestion, EnumAssessmentType } from '../../../lib/db-types.js';
import { idsEqual } from '../../../lib/id.js';
<<<<<<< HEAD
import type { StaffAssessmentQuestionRow } from '../../../models/assessment-question.js';
import type {
  QuestionAlternativeJson,
  ZoneAssessmentJson,
  ZoneQuestionJson,
} from '../../../schemas/infoAssessment.js';
=======
import { assertNever } from '../../../lib/types.js';
>>>>>>> b49b9ce1

import { EditQuestionModal } from './EditQuestionModal.js';
import { ExamResetNotSupportedModal } from './ExamResetNotSupportedModal.js';
import { ResetQuestionVariantsModal } from './ResetQuestionVariantsModal.js';

function Title({
  questionRow,
  hasCoursePermissionPreview,
  urlPrefix,
}: {
  questionRow: StaffAssessmentQuestionRow;
  hasCoursePermissionPreview: boolean;
  urlPrefix: string;
}) {
  const { question, assessment_question, alternative_group, alternative_group_size } = questionRow;
  const title = (
    <>
      <AssessmentQuestionNumber
        assessmentQuestion={assessment_question}
        alternativeGroup={alternative_group}
        alternativeGroupSize={alternative_group_size}
      />
      {question.title}
    </>
  );
  if (hasCoursePermissionPreview) {
    return <a href={`${urlPrefix}/question/${question.id}/`}>{title}</a>;
  }
  return title;
}

function EditModeButtons({
  csrfToken,
  origHash,
  zones,
  editMode,
  setEditMode,
}: {
  csrfToken: string;
  origHash: string;
  zones: ZoneAssessmentJson[];
  editMode: boolean;
  setEditMode: (editMode: boolean) => void;
}) {
  if (!editMode) {
    return (
      <button class="btn btn-sm btn-light" type="button" onClick={() => setEditMode(true)}>
        <i class="fa fa-edit" aria-hidden="true" /> Edit questions
      </button>
    );
  }

  return (
    <form method="POST">
      <input type="hidden" name="__action" value="save_questions" />
      <input type="hidden" name="__csrf_token" value={csrfToken} />
      <input type="hidden" name="orig_hash" value={origHash} />
      <input type="hidden" name="zones" value={JSON.stringify(zones)} />
      <span class="js-edit-mode-buttons">
        <button class="btn btn-sm btn-light mx-1" type="submit">
          <i class="fa fa-save" aria-hidden="true" /> Save and sync
        </button>
        <button class="btn btn-sm btn-light" type="button" onClick={() => window.location.reload()}>
          Cancel
        </button>
      </span>
    </form>
  );
}

function questionDisplayName(course: StaffCourse, question: StaffAssessmentQuestionRow) {
  if (idsEqual(course.id, question.question.course_id)) {
    if (!question.question.qid) throw new Error('Question QID is required');
    return question.question.qid;
  }
  return `@${question.course.sharing_name}/${question.question.qid || ''}`;
}

function maxPointsText({
  max_auto_points,
  max_manual_points,
  points_list,
  init_points,
  assessmentType,
}: {
  max_auto_points: number | null;
  max_manual_points: number | null;
  points_list: number[] | null;
  init_points: number | null;
  assessmentType: EnumAssessmentType;
}) {
  if (max_auto_points || !max_manual_points) {
    if (assessmentType === 'Exam') {
      return (points_list || [max_manual_points])
        .map((p) => (p ?? 0) - (max_manual_points ?? 0))
        .join(',');
    }
    if (assessmentType === 'Homework') {
      return `${(init_points ?? 0) - (max_manual_points ?? 0)}/${max_auto_points}`;
    }
  } else {
    return '—';
  }
}

// TODO: add tests for this function. Something like: for each example/test course
// assessment, load the rows, map through here, generate JSON out the other side,
// and make sure it matches the original.
function mapQuestions(
  course: StaffCourse,
  rows: StaffAssessmentQuestionRow[],
): ZoneAssessmentJson[] {
  const zones: ZoneAssessmentJson[] = [];
  const zoneAlternativeGroupCounts: Record<number, number> = {};

  for (const row of rows) {
    if (row.zone.number == null) throw new Error('Zone number required');

    zones[row.zone.number - 1] ??= {
      title: row.zone.title ?? undefined,
      comment: row.zone.json_comment ?? undefined,
      maxPoints: row.zone.max_points ?? undefined,
      numberChoose: row.zone.number_choose ?? undefined,
      bestQuestions: row.zone.best_questions ?? undefined,
      questions: [],
      advanceScorePerc: row.zone.advance_score_perc ?? undefined,
      gradeRateMinutes: row.zone.json_grade_rate_minutes ?? undefined,
      canView: row.zone.json_can_view ?? [],
      canSubmit: row.zone.json_can_submit ?? [],
    };

    if (row.alternative_group.number == null) throw new Error('Alternative group number required');

    const zoneNumber = row.zone.number;
    zoneAlternativeGroupCounts[zoneNumber] ??= -1;

    // If this is a new alternative group in this zone, increment the count
    if (row.start_new_alternative_group) {
      zoneAlternativeGroupCounts[zoneNumber]++;
    }

    // Use the count as the position within the zone
    const positionInZone = zoneAlternativeGroupCounts[zoneNumber];
    if (zones[zoneNumber - 1].questions[positionInZone] == null) {
      zones[zoneNumber - 1].questions[positionInZone] ??= {
        id: row.alternative_group.id ? questionDisplayName(course, row) : undefined,
        comment: row.alternative_group.json_comment ?? undefined,
        advanceScorePerc: row.alternative_group.advance_score_perc ?? undefined,
        canView: row.alternative_group.json_can_view ?? [],
        canSubmit: row.alternative_group.json_can_submit ?? [],
        gradeRateMinutes: row.alternative_group.json_grade_rate_minutes ?? undefined,
        numberChoose: row.alternative_group.number_choose ?? 1,
        triesPerVariant: row.alternative_group.json_tries_per_variant ?? 1,
        points: row.alternative_group.json_points ?? undefined,
        autoPoints: row.alternative_group.json_auto_points ?? undefined,
        maxPoints: row.alternative_group.json_max_points ?? undefined,
        maxAutoPoints: row.alternative_group.json_max_auto_points ?? undefined,
        manualPoints: row.alternative_group.json_manual_points ?? undefined,
        forceMaxPoints: row.alternative_group.json_force_max_points ?? undefined,
      };
    }

    if (row.alternative_group.json_has_alternatives) {
      if (row.assessment_question.number_in_alternative_group == null) {
        throw new Error('Assessment question number is required');
      }

      zones[zoneNumber - 1].questions[positionInZone].alternatives ??= [];
      zones[zoneNumber - 1].questions[positionInZone].alternatives![
        row.assessment_question.number_in_alternative_group - 1
      ] = {
        comment: row.assessment_question.json_comment ?? undefined,
        id: questionDisplayName(course, row),
        forceMaxPoints: row.assessment_question.json_force_max_points ?? undefined,
        triesPerVariant: row.assessment_question.json_tries_per_variant ?? undefined,
        advanceScorePerc: row.assessment_question.advance_score_perc ?? undefined,
        gradeRateMinutes: row.assessment_question.grade_rate_minutes ?? undefined,
        allowRealTimeGrading: row.assessment_question.json_allow_real_time_grading ?? undefined,
        points: row.assessment_question.json_points ?? undefined,
        autoPoints: row.assessment_question.json_auto_points ?? undefined,
        maxPoints: row.assessment_question.json_max_points ?? undefined,
        maxAutoPoints: row.assessment_question.json_max_auto_points ?? undefined,
        manualPoints: row.assessment_question.json_manual_points ?? undefined,
      };
    } else {
      zones[zoneNumber - 1].questions[positionInZone].id = questionDisplayName(course, row);
    }
  }
  return zones;
}

// TODO: maybe better name?
function AssessmentQuestion({
  id,
  alternative,
  // TODO: currently unused. We need to be using this instead of the data off of `questionMap`.
  alternativeGroup,
  zoneNumber,
  alternativeGroupNumber,
  alternativeNumber,
  nTableCols,
  questionMap,
  editMode,
  urlPrefix,
  hasCoursePermissionPreview,
  hasCourseInstancePermissionEdit,
  showAdvanceScorePercCol,
  assessmentType,
  handleEditQuestion,
  handleDeleteQuestion,
  handleResetButtonClick,
}: {
  id?: string;
  alternative?: QuestionAlternativeJson;
  alternativeGroup: ZoneQuestionJson;
  nTableCols: number;
  zoneNumber: number;
  alternativeGroupNumber: number;
  alternativeNumber?: number;
  questionMap: Record<string, StaffAssessmentQuestionRow>;
  editMode: boolean;
  urlPrefix: string;
  hasCoursePermissionPreview?: boolean;
  hasCourseInstancePermissionEdit: boolean;
  showAdvanceScorePercCol: boolean;
  assessmentType: EnumAssessmentType;
  handleEditQuestion: ({
    question,
    alternativeGroup,
    zoneNumber,
    alternativeGroupNumber,
    alternativeNumber,
  }: {
    question: ZoneQuestionJson | QuestionAlternativeJson;
    alternativeGroup?: ZoneQuestionJson;
    zoneNumber: number;
    alternativeGroupNumber: number;
    alternativeNumber?: number;
  }) => void;
  handleDeleteQuestion: (qid: string) => void;
  handleResetButtonClick: (questionId: string) => void;
}) {
  const question = alternative ?? alternativeGroup;
  const questionId = alternative?.id ?? id;
  if (questionId == null) throw new Error('Either ID or question is required');

  const questionData = questionMap[questionId];
  console.log(assessmentType);
  return (
    <Fragment>
      <tr>
        {editMode ? (
          <>
            <td class="align-content-center">
              <button
                class="btn btn-sm btn-ghost"
                type="button"
                onClick={() => {
                  handleEditQuestion({
                    question,
                    alternativeGroup: alternative ? alternativeGroup : undefined,
                    zoneNumber,
                    alternativeGroupNumber,
                    alternativeNumber,
                  });
                }}
              >
                <i class="fa fa-edit" aria-hidden="true" />
              </button>
            </td>
            <td class="align-content-center">
              <button
                class="btn btn-sm btn-ghost"
                type="button"
                onClick={() => handleDeleteQuestion(questionId)}
              >
                <i class="fa fa-trash text-danger" aria-hidden="true" />
              </button>
            </td>
          </>
        ) : (
          ''
        )}
        <td>
          <Title
            questionRow={questionData}
            hasCoursePermissionPreview={hasCoursePermissionPreview ?? false}
            urlPrefix={urlPrefix}
          />
          <IssueBadge
            urlPrefix={urlPrefix}
            count={questionData.open_issue_count ?? 0}
            issueQid={questionData.question.qid}
          />
        </td>
        <td>
          {questionData.question.sync_errors ? (
            <SyncProblemButton output={questionData.question.sync_errors} type="error" />
          ) : questionData.question.sync_warnings ? (
            <SyncProblemButton output={questionData.question.sync_warnings} type="warning" />
          ) : (
            ''
          )}
          {questionId}
        </td>
        <td>
          <TopicBadge topic={questionData.topic} />
        </td>
        <td>
          <TagBadgeList tags={questionData.tags} />
        </td>
        <td>
          {maxPointsText({
            max_auto_points: question.maxPoints ?? question.maxAutoPoints ?? null,
            max_manual_points: question.manualPoints ?? null,
            points_list: question.points ?? question.autoPoints ?? null,
            init_points: question.points ?? question.autoPoints ?? null,
            assessmentType: assessmentType,
          })}
        </td>
        <td>{question.manualPoints || '—'}</td>
        {showAdvanceScorePercCol ? (
          <td
            class={clsx(
              questionData.assessment_question.effective_advance_score_perc === 0
                ? 'text-muted'
                : '',
            )}
            data-testid="advance-score-perc"
          >
            {questionData.assessment_question.effective_advance_score_perc}%
          </td>
        ) : (
          ''
        )}
        <td>
          {questionData.assessment_question?.mean_question_score
            ? `${questionData.assessment_question.mean_question_score.toFixed(3)} %`
            : ''}
        </td>
        <td class="text-center">
          {questionData.assessment_question?.number_submissions_hist ? (
            <HistMini
              data={questionData.assessment_question.number_submissions_hist}
              options={{ width: 60, height: 20 }}
            />
          ) : (
            ''
          )}
        </td>
        <td>
          {questionData.other_assessments?.map((assessment) => {
            return (
              <div
                key={`${questionData.question.qid}-${assessment.assessment_id}`}
                class="d-inline-block me-1"
              >
                <AssessmentBadge
                  urlPrefix={urlPrefix}
                  assessment={{
                    assessment_id: assessment.assessment_id,
                    color: assessment.assessment_set_color,
                    label: `${assessment.assessment_set_abbreviation}${assessment.assessment_number}`,
                  }}
                />
              </div>
            );
          })}
        </td>
        <td class="text-end">
          <Dropdown>
            <Dropdown.Toggle
              variant="secondary"
              class="dropdown-toggle btn-xs"
              id={`question-actions-${questionData.question.qid}`}
            >
              Action
            </Dropdown.Toggle>
            <Dropdown.Menu>
              {hasCourseInstancePermissionEdit ? (
                <Dropdown.Item
                  as="button"
                  type="button"
                  onClick={() => handleResetButtonClick(questionData.assessment_question.id)}
                >
                  Reset question variants
                </Dropdown.Item>
              ) : (
                <Dropdown.Item disabled>Must have editor permission</Dropdown.Item>
              )}
            </Dropdown.Menu>
          </Dropdown>
        </td>
      </tr>
    </Fragment>
  );
}

function AlternativeGroup({
  alternativeGroup,
  alternativeGroupNumber,
  zoneNumber,
  nTableCols,
  questionMap,
  editMode,
  urlPrefix,
  hasCoursePermissionPreview,
  hasCourseInstancePermissionEdit,
  showAdvanceScorePercCol,
  assessmentType,
  handleEditQuestion,
  handleDeleteQuestion,
  handleResetButtonClick,
}: {
  alternativeGroup: ZoneQuestionJson;
  alternativeGroupNumber: number;
  zoneNumber: number;
  nTableCols: number;
  questionMap: Record<string, StaffAssessmentQuestionRow>;
  editMode: boolean;
  urlPrefix: string;
  hasCoursePermissionPreview: boolean;
  hasCourseInstancePermissionEdit: boolean;
  showAdvanceScorePercCol: boolean;
  assessmentType: EnumAssessmentType;
  handleEditQuestion: ({
    question,
    alternativeGroup,
    zoneNumber,
    alternativeGroupNumber,
    alternativeNumber,
  }: {
    question: ZoneQuestionJson | QuestionAlternativeJson;
    alternativeGroup?: ZoneQuestionJson;
    zoneNumber: number;
    alternativeGroupNumber: number;
    alternativeNumber?: number;
  }) => void;
  handleDeleteQuestion: (qid: string) => void;
  handleResetButtonClick: (questionId: string) => void;
}) {
  const hasAlternatives =
    alternativeGroup.alternatives?.length && alternativeGroup.alternatives?.length > 1;
  return (
    // TODO: better index?
    <Fragment>
      {hasAlternatives ? (
        <AlternativeGroupHeader
          alternativeGroup={alternativeGroup}
          alternativeGroupNumber={alternativeGroupNumber}
          nTableCols={nTableCols}
        />
      ) : null}
      {run(() => {
        if (!hasAlternatives) {
          return (
            <AssessmentQuestion
              id={alternativeGroup.id}
              alternativeGroup={alternativeGroup}
              zoneNumber={zoneNumber}
              alternativeGroupNumber={alternativeGroupNumber}
              nTableCols={nTableCols}
              questionMap={questionMap}
              editMode={editMode}
              urlPrefix={urlPrefix}
              hasCoursePermissionPreview={hasCoursePermissionPreview}
              hasCourseInstancePermissionEdit={hasCourseInstancePermissionEdit}
              showAdvanceScorePercCol={showAdvanceScorePercCol}
              assessmentType={assessmentType}
              handleEditQuestion={handleEditQuestion}
              handleDeleteQuestion={handleDeleteQuestion}
              handleResetButtonClick={handleResetButtonClick}
            />
          );
        }

        return alternativeGroup.alternatives?.map((alternative, alternativeNumber) => {
          return (
            <AssessmentQuestion
              key={alternative.id}
              alternative={alternative}
              alternativeGroup={alternativeGroup}
              zoneNumber={zoneNumber}
              nTableCols={nTableCols}
              alternativeGroupNumber={alternativeGroupNumber}
              alternativeNumber={alternativeNumber}
              questionMap={questionMap}
              editMode={editMode}
              urlPrefix={urlPrefix}
              hasCoursePermissionPreview={hasCoursePermissionPreview}
              hasCourseInstancePermissionEdit={hasCourseInstancePermissionEdit}
              showAdvanceScorePercCol={showAdvanceScorePercCol}
              assessmentType={assessmentType}
              handleEditQuestion={handleEditQuestion}
              handleDeleteQuestion={handleDeleteQuestion}
              handleResetButtonClick={handleResetButtonClick}
            />
          );
        });
      })}
    </Fragment>
  );
}

function Zone({
  zone,
  zoneNumber,
  nTableCols,
  questionMap,
  editMode,
  urlPrefix,
  hasCoursePermissionPreview,
  hasCourseInstancePermissionEdit,
  showAdvanceScorePercCol,
  assessmentType,
  handleAddQuestion,
  handleEditQuestion,
  handleDeleteQuestion,
  handleResetButtonClick,
}: {
  zone: ZoneAssessmentJson;
  zoneNumber: number;
  nTableCols: number;
  questionMap: Record<string, StaffAssessmentQuestionRow>;
  editMode: boolean;
  urlPrefix: string;
  hasCoursePermissionPreview: boolean;
  hasCourseInstancePermissionEdit: boolean;
  showAdvanceScorePercCol: boolean;
  assessmentType: EnumAssessmentType;
  handleAddQuestion: (zone: StaffAssessmentQuestionRow['zone']) => void;
  handleEditQuestion: ({
    question,
    alternativeGroup,
    zoneNumber,
    alternativeGroupNumber,
    alternativeNumber,
  }: {
    question: ZoneQuestionJson | QuestionAlternativeJson;
    alternativeGroup?: ZoneQuestionJson;
    zoneNumber: number;
    alternativeGroupNumber: number;
    alternativeNumber?: number;
  }) => void;
  handleDeleteQuestion: (qid: string) => void;
  handleResetButtonClick: (questionId: string) => void;
}) {
  return (
    <>
      <ZoneHeader zone={zone} zoneNumber={zoneNumber} nTableCols={nTableCols} />
      {zone.questions.map((alternativeGroup, index) => (
        <AlternativeGroup
          // TODO: better key
          key={index}
          alternativeGroup={alternativeGroup}
          alternativeGroupNumber={index + 1}
          nTableCols={nTableCols}
          zoneNumber={zoneNumber}
          questionMap={questionMap}
          editMode={editMode}
          urlPrefix={urlPrefix}
          hasCoursePermissionPreview={hasCoursePermissionPreview}
          hasCourseInstancePermissionEdit={hasCourseInstancePermissionEdit}
          showAdvanceScorePercCol={showAdvanceScorePercCol}
          assessmentType={assessmentType}
          handleAddQuestion={handleAddQuestion}
          handleEditQuestion={handleEditQuestion}
          handleDeleteQuestion={handleDeleteQuestion}
          handleResetButtonClick={handleResetButtonClick}
        />
      ))}
      {/* Add "Add question" button at the end of each zone */}
      {editMode && (
        <tr>
          <td colspan={nTableCols + 1}>
            <button class="btn btn-sm" type="button" onClick={() => handleAddQuestion(zoneNumber)}>
              <i class="fa fa-add" aria-hidden="true" /> Add Question to Zone
            </button>
          </td>
        </tr>
      )}
    </>
  );
}

export function InstructorAssessmentQuestionsTable({
  course,
  questionRows,
  urlPrefix,
  assessment,
  assessmentType,
  assessmentSetName,
  assessmentNumber,
  hasCoursePermissionPreview,
  hasCourseInstancePermissionEdit,
  csrfToken,
  origHash,
  editorEnabled,
}: {
  course: StaffCourse;
  questionRows: StaffAssessmentQuestionRow[];
  assessment: Assessment;
  assessmentType: EnumAssessmentType;
  assessmentSetName: string;
  assessmentNumber: string;
  urlPrefix: string;
  hasCoursePermissionPreview: boolean;
  hasCourseInstancePermissionEdit: boolean;
  csrfToken: string;
  origHash: string;
  editorEnabled: boolean;
}) {
  // TODO: memoize?
  const [questionMap, setQuestionMap] = useState(
    Object.fromEntries(questionRows.map((r) => [questionDisplayName(course, r), r])),
  );

  // TODO: name better; memoize?
  const [mappedQuestions, setMappedQuestion] = useState(() => mapQuestions(course, questionRows));

  const [resetAssessmentQuestionId, setResetAssessmentQuestionId] = useState<string>('');
  const [showResetModal, setShowResetModal] = useState(false);
  const [showEditModal, setShowEditModal] = useState(false);
  const [editMode, setEditMode] = useState(false);
  // TODO: Better type.
  const [selectedQuestion, setSelectedQuestion] = useState<
    ZoneQuestionJson | QuestionAlternativeJson | null
  >(null);
  const [selectedQuestionPosition, setSelectedQuestionPosition] = useState<{
    zoneNumber: number;
    alternativeGroupNumber: number;
    alternativeNumber?: number;
  } | null>(null);
  const [questionState, setQuestionState] = useState<StaffAssessmentQuestionRow[]>(questionRows);
  const [addQuestion, setAddQuestion] = useState(false);
  const [selectedQuestionDisplayName, setSelectedQuestionDisplayName] = useState<string>('');
  const [selectedAlternativeGroup, setSelectedAlternativeGroup] = useState<ZoneQuestionJson | null>(
    null,
  );

  const handleResetButtonClick = (assessmentQuestionId: string) => {
    setResetAssessmentQuestionId(assessmentQuestionId);
    setShowResetModal(true);
  };

  const handleEditQuestion = ({
    question,
    alternativeGroup,
    zoneNumber,
    alternativeGroupNumber,
    alternativeNumber,
  }: {
    question: ZoneQuestionJson | QuestionAlternativeJson;
    alternativeGroup?: ZoneQuestionJson;
    zoneNumber: number;
    alternativeGroupNumber: number;
    alternativeNumber?: number;
  }) => {
    setAddQuestion(false);
    setSelectedQuestion(question);
    setSelectedAlternativeGroup(alternativeGroup ?? null);
    setSelectedQuestionDisplayName(question.id!);
    setSelectedQuestionPosition({
      zoneNumber,
      alternativeGroupNumber,
      alternativeNumber: alternativeNumber ?? undefined,
    });
    setShowEditModal(true);
  };

  const handleAddQuestion = (zoneNumber: number) => {
    setSelectedQuestion({});
    setSelectedQuestionDisplayName('');
    setSelectedQuestionPosition({
      zoneNumber,
      alternativeGroupNumber: mappedQuestions[zoneNumber - 1].questions.length + 1,
    });
    setAddQuestion(true);
    setShowEditModal(true);
  };

  const handleCloseEditModal = () => {
    setShowEditModal(false);
    setAddQuestion(false);
  };

  // Function to renumber questions after adding/removing questions
  const renumberQuestions = (
    questions: StaffAssessmentQuestionRow[],
  ): StaffAssessmentQuestionRow[] => {
    // Count questions in each alternative group
    const groupCounts: Record<string, number> = {};
    for (const question of questions) {
      const groupId = question.alternative_group.id;
      groupCounts[groupId] = (groupCounts[groupId] || 0) + 1;
    }

    let prevZoneId: string | null = null;
    let prevAltGroupId: string | null = null;
    let currentAltGroupNumber = 0;

    return questions.map((question) => {
      const start_new_zone = question.zone.id !== prevZoneId;
      const start_new_alternative_group = question.alternative_group.id !== prevAltGroupId;

      // If this is a new alternative group, increment the group number
      if (start_new_alternative_group) {
        currentAltGroupNumber++;
      }

      // Update alternative group size
      const alternative_group_size = groupCounts[question.alternative_group.id];

      // Update the alternative group number
      const updatedAlternativeGroup = {
        ...question.alternative_group,
        number: currentAltGroupNumber,
      };

      // Update the assessment question number within the alternative group
      const questionsInSameGroup = questions.filter(
        (q) => q.alternative_group.id === question.alternative_group.id,
      );
      const questionIndexInGroup = questionsInSameGroup.findIndex(
        (q) => q.question.id === question.question.id,
      );
      const number_in_alternative_group = questionIndexInGroup + 1;

      const updatedAssessmentQuestion = {
        ...question.assessment_question,
        number: currentAltGroupNumber,
        number_in_alternative_group,
      };

      prevZoneId = question.zone.id;
      prevAltGroupId = question.alternative_group.id;

      return {
        ...question,
        start_new_zone,
        start_new_alternative_group,
        alternative_group_size,
        alternative_group: updatedAlternativeGroup,
        assessment_question: updatedAssessmentQuestion,
      };
    });
  };

  const handleUpdateQuestion = async (
    updatedQuestion: ZoneQuestionJson | QuestionAlternativeJson,
    gradingMethod?: 'auto' | 'manual',
  ) => {
    if (!updatedQuestion.id) return;
    let questionData;
    if (updatedQuestion.id !== selectedQuestion?.id) {
      const res = await fetch(`${window.location.pathname}/${updatedQuestion.id}`, {
        method: 'GET',
      });
      if (!res.ok) {
        throw new Error('Failed to save question');
      }
      questionData = await res.json();
      questionData.assessment = assessment;
      questionData.assessment_question = {
        number: selectedQuestionPosition?.alternativeGroupNumber,
        number_in_alternative_group: selectedQuestionPosition?.alternativeNumber,
      };
      questionData.alternative_group = {
        number: selectedQuestionPosition?.alternativeGroupNumber,
      };
      questionData.alternative_group_size = 1;
      questionData.alternative_group_size = 1;
      setQuestionMap((prev) => ({
        ...prev,
        [updatedQuestion.id!]: questionData,
      }));
    }
    if (!selectedQuestionPosition) return;
    const { zoneNumber, alternativeGroupNumber, alternativeNumber } = selectedQuestionPosition;
    // Update the mappedQuestions state
    setMappedQuestion((prevZones) => {
      const newZones = JSON.parse(JSON.stringify(prevZones)); // Deep clone
      const zone = newZones[zoneNumber - 1];
      if (!zone) return prevZones;

      const question = zone.questions[alternativeGroupNumber - 1];

      // If we're adding a new question (question doesn't exist yet)
      if (!question && addQuestion) {
        zone.questions.push(updatedQuestion);
        return newZones;
      }

      if (!question) return prevZones;

      // Check if we're editing an alternative or the alternative group itself
      if (alternativeNumber !== undefined) {
        // Editing an alternative question
        if (!question.alternatives) return prevZones;
        question.alternatives[alternativeNumber] = {
          ...question.alternatives[alternativeNumber],
          ...updatedQuestion,
        };
      } else {
        // Editing the alternative group
        zone.questions[alternativeGroupNumber - 1] = {
          ...question,
          ...updatedQuestion,
        };
      }

      return newZones;
    });
    console.log(mappedQuestions);
    handleCloseEditModal();
  };

  const handleDeleteQuestion = ({ qid }: { qid: string | null }) => {
    setQuestionState((prevState) => {
      const filteredState = prevState.filter((q) => q.question.qid !== qid);
      return renumberQuestions(filteredState);
    });
  };

  // If at least one question has a nonzero unlock score, display the Advance Score column
  const showAdvanceScorePercCol = questionRows.some(
    (q) => q.assessment_question.effective_advance_score_perc !== 0,
  );

  const nTableCols = showAdvanceScorePercCol ? 12 : 11;
  return (
    <>
      <div class="card mb-4">
        <div class="card-header bg-primary text-white d-flex align-items-center">
          <h1>
            {assessmentSetName} {assessmentNumber}: Questions
          </h1>
          <div class="ms-auto">
            {editorEnabled && hasCourseInstancePermissionEdit && origHash ? (
              <EditModeButtons
                csrfToken={csrfToken}
                origHash={origHash}
                zones={mappedQuestions}
                editMode={editMode}
                setEditMode={setEditMode}
              />
            ) : (
              ''
            )}
          </div>
        </div>
        <div class="table-responsive">
          <table class="table table-sm table-hover" aria-label="Assessment questions">
            <thead>
              <tr>
                {editMode ? (
                  <>
                    <th>
                      <span class="visually-hidden">Edit</span>
                    </th>
                    <th>
                      <span class="visually-hidden">Delete</span>
                    </th>
                  </>
                ) : (
                  ''
                )}
                <th>
                  <span class="visually-hidden">Name</span>
                </th>
                <th>QID</th>
                <th>Topic</th>
                <th>Tags</th>
                <th>Auto Points</th>
                <th>Manual Points</th>
                {showAdvanceScorePercCol ? <th>Advance Score</th> : ''}
                <th>Mean score</th>
                <th>Num. Submissions Histogram</th>
                <th>Other Assessments</th>
                <th class="text-end">Actions</th>
              </tr>
            </thead>
            <tbody>
              {mappedQuestions.map((zone, index) => {
                return (
                  <Zone
                    // TODO: better key?
                    key={index}
                    zone={zone}
                    zoneNumber={index + 1}
                    nTableCols={nTableCols}
                    questionMap={questionMap}
                    editMode={editMode}
                    urlPrefix={urlPrefix}
                    hasCoursePermissionPreview={hasCoursePermissionPreview}
                    hasCourseInstancePermissionEdit={hasCourseInstancePermissionEdit}
                    showAdvanceScorePercCol={showAdvanceScorePercCol}
                    assessmentType={assessmentType}
                    handleAddQuestion={handleAddQuestion}
                    handleEditQuestion={handleEditQuestion}
                    handleDeleteQuestion={handleDeleteQuestion}
                    handleResetButtonClick={handleResetButtonClick}
                  />
                );
              })}
            </tbody>
          </table>
        </div>
      </div>
      {assessmentType === 'Homework' ? (
        <ResetQuestionVariantsModal
          csrfToken={csrfToken}
          assessmentQuestionId={resetAssessmentQuestionId}
          show={showResetModal}
          onHide={() => setShowResetModal(false)}
        />
      ) : (
        <ExamResetNotSupportedModal show={showResetModal} onHide={() => setShowResetModal(false)} />
      )}
      {editMode && selectedQuestion ? (
        <EditQuestionModal
          question={selectedQuestion}
          alternativeGroup={selectedAlternativeGroup}
          showEditModal={showEditModal}
          assessmentType={assessmentType}
          questionDisplayName={selectedQuestionDisplayName}
          addQuestion={addQuestion}
          handleUpdateQuestion={handleUpdateQuestion}
          onHide={handleCloseEditModal}
        />
      ) : null}
    </>
  );
}

InstructorAssessmentQuestionsTable.displayName = 'InstructorAssessmentQuestionsTable';<|MERGE_RESOLUTION|>--- conflicted
+++ resolved
@@ -20,16 +20,12 @@
 import type { StaffCourse } from '../../../lib/client/safe-db-types.js';
 import type { Assessment, AssessmentQuestion, EnumAssessmentType } from '../../../lib/db-types.js';
 import { idsEqual } from '../../../lib/id.js';
-<<<<<<< HEAD
-import type { StaffAssessmentQuestionRow } from '../../../models/assessment-question.js';
 import type {
   QuestionAlternativeJson,
   ZoneAssessmentJson,
   ZoneQuestionJson,
 } from '../../../schemas/infoAssessment.js';
-=======
 import { assertNever } from '../../../lib/types.js';
->>>>>>> b49b9ce1
 
 import { EditQuestionModal } from './EditQuestionModal.js';
 import { ExamResetNotSupportedModal } from './ExamResetNotSupportedModal.js';
