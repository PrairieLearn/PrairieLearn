--- conflicted
+++ resolved
@@ -10,14 +10,11 @@
 import { selectCourseById } from '../../models/course';
 import { HttpStatusError } from '@prairielearn/error';
 import { getQuestionCourse } from '../../lib/question-variant';
-<<<<<<< HEAD
-=======
 import { selectQuestionById } from '../../models/question';
 import { selectVariantById } from '../../models/variant';
 import { idsEqual } from '../../lib/id';
 
 const router = Router({ mergeParams: true });
->>>>>>> 5a621df2
 
 /**
  * Serves scripts and styles for v3 elements. Only serves .js and .css files, or any
@@ -66,55 +63,36 @@
       //   // TODO: don't actually assign this here if the element should come from core elements?
       // }
 
-      // on building different URLs to make it work: https://github.com/PrairieLearn/PrairieLearn/issues/8322
-      // also edit here to point to those URLs is question course is different than variant course:
-      // https://github.com/PrairieLearn/PrairieLearn/blob/72fe3496c8807e4c5b7ba2ad926c77900a2a9389/apps/prairielearn/src/question-servers/freeform.js#L[…]12
-      // https://github.com/PrairieLearn/PrairieLearn/blob/72fe3496c8807e4c5b7ba2ad926c77900a2a9389/apps/prairielearn/src/question-servers/freeform.js#L[…]45
-
-<<<<<<< HEAD
-=======
-    let elementFilesDir;
-    if (res.locals.course) {
-      // Files should be served from the course directory
-      let question_course;
-      if (req.query.variant_id) {
-        const variant = await selectVariantById(z.string().parse(req.query.variant_id));
-        if (!variant || !idsEqual(variant.course_id, res.locals.course.id)) {
-          throw new HttpStatusError(404, 'Not Found');
-        }
-
-        // the existence of the variant within the course validates that this course has sharing permissions on this question
-        const question = await selectQuestionById(variant.question_id);
-        question_course = await getQuestionCourse(question, res.locals.course);
-      } else {
-        question_course = res.locals.course;
-      }
-      const coursePath = chunks.getRuntimeDirectoryForCourse(question_course);
-      await chunks.ensureChunksForCourseAsync(question_course.id, { type: 'elements' });
-
-      elementFilesDir = path.join(coursePath, 'elements');
-      res.sendFile(filename, { root: elementFilesDir, ...sendFileOptions });
-    } else {
-      elementFilesDir = path.join(APP_ROOT_PATH, 'elements');
-      res.sendFile(filename, { root: elementFilesDir, ...sendFileOptions });
-    }
-  }),
-);
->>>>>>> 5a621df2
-
       let elementFilesDir;
       if (res.locals.course) {
         // Files should be served from the course directory
-        console.log(res.locals.question)
-        const question_course = await getQuestionCourse(res.locals.question, res.locals.course);
+        let question_course;
+        if (req.query.variant_id) {
+          const variant = await selectVariantById(z.string().parse(req.query.variant_id));
+          if (!variant || !idsEqual(variant.course_id, res.locals.course.id)) {
+            throw new HttpStatusError(404, 'Not Found');
+          }
+
+          // the existence of the variant within the course validates that this course has sharing permissions on this question
+          const question = await selectQuestionById(variant.question_id);
+          question_course = await getQuestionCourse(question, res.locals.course);
+        } else {
+          question_course = res.locals.course;
+        }
         const coursePath = chunks.getRuntimeDirectoryForCourse(question_course);
         await chunks.ensureChunksForCourseAsync(question_course.id, { type: 'elements' });
+
         elementFilesDir = path.join(coursePath, 'elements');
         res.sendFile(filename, { root: elementFilesDir, ...sendFileOptions });
       } else {
         elementFilesDir = path.join(APP_ROOT_PATH, 'elements');
         res.sendFile(filename, { root: elementFilesDir, ...sendFileOptions });
       }
+
+      // on building different URLs to make it work: https://github.com/PrairieLearn/PrairieLearn/issues/8322
+      // also edit here to point to those URLs is question course is different than variant course:
+      // https://github.com/PrairieLearn/PrairieLearn/blob/72fe3496c8807e4c5b7ba2ad926c77900a2a9389/apps/prairielearn/src/question-servers/freeform.js#L[…]12
+      // https://github.com/PrairieLearn/PrairieLearn/blob/72fe3496c8807e4c5b7ba2ad926c77900a2a9389/apps/prairielearn/src/question-servers/freeform.js#L[…]45
     }),
   );
   return router;
