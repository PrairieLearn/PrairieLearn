--- conflicted
+++ resolved
@@ -13,20 +13,7 @@
         ${HeadContents({ resLocals, pageTitle: 'Administrator Settings' })}
       </head>
       <body>
-<<<<<<< HEAD
-        <script>
-          $(function () {
-            $('[data-toggle="popover"]').popover({ sanitize: false });
-          });
-        </script>
         ${Navbar({ resLocals, navPage: 'admin', navSubPage: 'settings' })}
-=======
-        ${renderEjs(import.meta.url, "<%- include('../partials/navbar'); %>", {
-          ...resLocals,
-          navPage: 'admin',
-          navSubPage: 'settings',
-        })}
->>>>>>> 723953fd
         <main id="content" class="container-fluid">
           <!-- Chunk generation -->
           <div class="card mb-4">
