--- conflicted
+++ resolved
@@ -1,12 +1,9 @@
 import { html } from '@prairielearn/html';
 import { renderEjs } from '@prairielearn/html-ejs';
 
-<<<<<<< HEAD
 import { HeadContents } from '../../components/HeadContents.html.js';
-=======
 import { config } from '../../lib/config.js';
 import { isEnterprise } from '../../lib/license.js';
->>>>>>> 18777ae2
 
 export function AdministratorSettings({ resLocals }) {
   return html`
