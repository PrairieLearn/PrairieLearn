--- conflicted
+++ resolved
@@ -1,11 +1,8 @@
 import { escapeHtml, html } from '@prairielearn/html';
 import { renderEjs } from '@prairielearn/html-ejs';
 
-<<<<<<< HEAD
 import { HeadContents } from '../../components/HeadContents.html.js';
-=======
 import { CourseInstanceSyncErrorsAndWarnings } from '../../components/SyncErrorsAndWarnings.html.js';
->>>>>>> 0587b7a8
 import { config } from '../../lib/config.js';
 import type { LtiCredentials, User } from '../../lib/db-types.js';
 import { idsEqual } from '../../lib/id.js';
