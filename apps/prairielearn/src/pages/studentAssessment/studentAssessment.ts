--- conflicted
+++ resolved
@@ -176,23 +176,14 @@
       if (!groupConfig.student_authz_join) {
         throw new HttpStatusError(403, 'You are not authorized to join a group.');
       }
-<<<<<<< HEAD
-      await joinGroup(
-        req.body.join_code,
-        res.locals.assessment.id,
-        res.locals.user.uid,
-        res.locals.authn_user.user_id,
-        res.locals.authz_data,
-      ).catch((err) => {
-=======
       await joinGroup({
         course_instance: res.locals.course_instance,
         assessment: res.locals.assessment,
         fullJoinCode: req.body.join_code,
         uid: res.locals.user.uid,
         authn_user_id: res.locals.authn_user.user_id,
+        authzData: res.locals.authz_data,
       }).catch((err) => {
->>>>>>> be264eb7
         if (err instanceof GroupOperationError) {
           flash('error', err.message);
         } else {
@@ -205,23 +196,14 @@
       if (!groupConfig.student_authz_create) {
         throw new HttpStatusError(403, 'You are not authorized to create a group.');
       }
-<<<<<<< HEAD
-      await createGroup(
-        groupConfig.student_authz_choose_name ? req.body.group_name : null,
-        res.locals.assessment.id,
-        [res.locals.user.uid],
-        res.locals.authn_user.user_id,
-        res.locals.authz_data,
-      ).catch((err) => {
-=======
       await createGroup({
         course_instance: res.locals.course_instance,
         assessment: res.locals.assessment,
         group_name: groupConfig.student_authz_choose_name ? req.body.group_name : null,
         uids: [res.locals.user.uid],
         authn_user_id: res.locals.authn_user.user_id,
+        authzData: res.locals.authz_data,
       }).catch((err) => {
->>>>>>> be264eb7
         if (err instanceof GroupOperationError) {
           flash('error', err.message);
         } else {
