--- conflicted
+++ resolved
@@ -25,12 +25,7 @@
 
 import { StudentAssessment } from './studentAssessment.html.js';
 
-<<<<<<< HEAD
-const router = Router();
-=======
 const router = Router({ mergeParams: true });
-const sql = loadSqlEquiv(import.meta.url);
->>>>>>> 643ddfd3
 
 router.use(selectAndAuthzAssessment);
 router.use(studentAssessmentAccess);
