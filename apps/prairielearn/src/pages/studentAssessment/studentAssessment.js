const asyncHandler = require('express-async-handler');
import * as express from 'express';

import * as error from '@prairielearn/error';
import { loadSqlEquiv, queryAsync } from '@prairielearn/postgres';
import { flash } from '@prairielearn/flash';

<<<<<<< HEAD
import { checkPasswordOrRedirect } from '../../middlewares/studentAssessmentAccess';
import { makeAssessmentInstance } from '../../lib/assessment';
import {
  joinGroup,
  createGroup,
  getGroupConfig,
  getGroupId,
  getGroupInfo,
  getAssessmentPermissions,
  updateGroupRoles,
  leaveGroup,
  GroupOperationError,
} from '../../lib/groups';
=======
const { checkPasswordOrRedirect } = require('../../middlewares/studentAssessmentAccess');
const error = require('@prairielearn/error');
const assessment = require('../../lib/assessment');
const sqldb = require('@prairielearn/postgres');
import { getClientFingerprintId } from '../../middlewares/clientFingerprint';
>>>>>>> 91b1b430

const router = express.Router();
const sql = loadSqlEquiv(__filename);

router.get(
  '/',
  asyncHandler(async function (req, res, next) {
    var params = {
      assessment_id: res.locals.assessment.id,
      user_id: res.locals.user.user_id,
    };
    if (res.locals.assessment.multiple_instance) {
      if (res.locals.assessment.type === 'Homework') {
        return next(
          error.makeWithData('"Homework" assessments do not support multiple instances', {
            assessment: res.locals.assessment,
          }),
        );
      }
      // The user has landed on this page to create a new assessment instance.
      //
      // Before allowing the user to create a new assessment instance, we need
      // to check if the current access rules require a password. If they do,
      // we'll ensure that the password has already been entered before allowing
      // students to create and start a new assessment instance.
      if (!checkPasswordOrRedirect(req, res)) return;
      if (res.locals.assessment.group_work) {
        // Get the group config info
        const groupConfig = await getGroupConfig(res.locals.assessment.id);
        res.locals.groupConfig = groupConfig;

        // Check whether the user is currently in a group in the current assessment by trying to get a group_id
        const groupId = await getGroupId(res.locals.assessment.id, res.locals.user.user_id);

        if (groupId === null) {
          res.locals.notInGroup = true;
        } else {
          const groupInfo = await getGroupInfo(groupId, groupConfig);
          res.locals.groupSize = groupInfo.groupSize;
          res.locals.groupMembers = groupInfo.groupMembers;
          res.locals.joinCode = groupInfo.joinCode;
          res.locals.groupName = groupInfo.groupName;
          res.locals.start = groupInfo.start;
          res.locals.rolesInfo = groupInfo.rolesInfo;

          if (groupConfig.hasRoles) {
            const result = await getAssessmentPermissions(
              res.locals.assessment.id,
              res.locals.user.user_id,
            );
            res.locals.userCanAssignRoles = result.can_assign_roles_at_start;
          }
        }
      }
      res.render(__filename.replace(/\.js$/, '.ejs'), res.locals);
    } else {
      const result = await queryAsync(sql.select_single_assessment_instance, params);
      if (result.rowCount === 0) {
        // Before allowing the user to create a new assessment instance, we need
        // to check if the current access rules require a password. If they do,
        // we'll ensure that the password has already been entered before allowing
        // students to create and start a new assessment instance.
        if (!checkPasswordOrRedirect(req, res)) return;

        if (res.locals.assessment.group_work) {
          // Get the group config info
          const groupConfig = await getGroupConfig(res.locals.assessment.id);
          res.locals.groupConfig = groupConfig;

          // Check whether the user is currently in a group in the current assessment by trying to get a group_id
          const groupId = await getGroupId(res.locals.assessment.id, res.locals.user.user_id);

          if (groupId === null) {
            res.locals.notInGroup = true;
          } else {
            res.locals.notInGroup = false;
            const groupInfo = await getGroupInfo(groupId, groupConfig);
            res.locals.groupSize = groupInfo.groupSize;
            res.locals.groupMembers = groupInfo.groupMembers;
            res.locals.joinCode = groupInfo.joinCode;
            res.locals.groupName = groupInfo.groupName;
            res.locals.start = groupInfo.start;
            res.locals.rolesInfo = groupInfo.rolesInfo;

            if (groupConfig.has_roles) {
              const result = await getAssessmentPermissions(
                res.locals.assessment.id,
                res.locals.user.user_id,
              );
              res.locals.userCanAssignRoles = result.can_assign_roles_at_start;
            }
          }
          res.render(__filename.replace(/\.js$/, '.ejs'), res.locals);
        } else if (res.locals.assessment.type === 'Homework') {
          const time_limit_min = null;
<<<<<<< HEAD
          const assessment_instance_id = await makeAssessmentInstance(
=======
          const client_fingerprint_id = await getClientFingerprintId(req, res);
          const assessment_instance_id = await assessment.makeAssessmentInstance(
>>>>>>> 91b1b430
            res.locals.assessment.id,
            res.locals.user.user_id,
            res.locals.assessment.group_work,
            res.locals.authn_user.user_id,
            res.locals.authz_data.mode,
            time_limit_min,
            res.locals.authz_data.date,
            client_fingerprint_id,
          );
          res.redirect(res.locals.urlPrefix + '/assessment_instance/' + assessment_instance_id);
        } else {
          res.render(__filename.replace(/\.js$/, '.ejs'), res.locals);
        }
      } else {
        res.redirect(res.locals.urlPrefix + '/assessment_instance/' + result.rows[0].id);
      }
    }
  }),
);

router.post(
  '/',
  asyncHandler(async function (req, res, next) {
    // No, you do not need to verify authz_result.authorized_edit (indeed, this flag exists
    // only for an assessment instance, not an assessment).
    //
    // The assessment that is created here will be owned by the effective user. The only
    // reason to worry, therefore, is if the effective user has a different UID than the
    // authn user. This is only allowed, however, if the authn user has permission to edit
    // student data in the course instance (which has already been checked), exactly the
    // permission required to create an assessment for the effective user.

    if (req.body.__action === 'new_instance') {
      // Before allowing the user to create a new assessment instance, we need
      // to check if the current access rules require a password. If they do,
      // we'll ensure that the password has already been entered before allowing
      // students to create and start a new assessment instance.
      if (!checkPasswordOrRedirect(req, res)) return;

      if (res.locals.assessment.group_work) {
        const groupConfig = await getGroupConfig(res.locals.assessment.id);
        const groupId = await getGroupId(res.locals.assessment.id, res.locals.user.user_id);
        if (groupId === null) {
          throw error.make(403, 'Cannot create a new instance while not in a group.');
        }
        const groupInfo = await getGroupInfo(groupId, groupConfig);
        if (!groupInfo.start) {
          throw error.make(
            403,
            'Group has invalid composition or role assignment. Cannot start assessment.',
          );
        }
      }

      const time_limit_min =
        res.locals.assessment.type === 'Exam' ? res.locals.authz_result.time_limit_min : null;
<<<<<<< HEAD
      const assessment_instance_id = await makeAssessmentInstance(
=======
      const client_fingerprint_id = await getClientFingerprintId(req, res);
      const assessment_instance_id = await assessment.makeAssessmentInstance(
>>>>>>> 91b1b430
        res.locals.assessment.id,
        res.locals.user.user_id,
        res.locals.assessment.group_work,
        res.locals.authn_user.user_id,
        res.locals.authz_data.mode,
        time_limit_min,
        res.locals.req_date,
        client_fingerprint_id,
      );
      res.redirect(res.locals.urlPrefix + '/assessment_instance/' + assessment_instance_id);
    } else if (req.body.__action === 'join_group') {
      await joinGroup(
        req.body.join_code,
        res.locals.assessment.id,
        res.locals.user.uid,
        res.locals.authn_user.user_id,
      ).catch((err) => {
        if (err instanceof GroupOperationError) {
          flash('error', err.message);
        } else {
          throw err;
        }
      });
      res.redirect(req.originalUrl);
    } else if (req.body.__action === 'create_group') {
      await createGroup(
        req.body.groupName,
        res.locals.assessment.id,
        [res.locals.user.uid],
        res.locals.authn_user.user_id,
      ).catch((err) => {
        if (err instanceof GroupOperationError) {
          flash('error', err.message);
        } else {
          throw err;
        }
      });
      res.redirect(req.originalUrl);
    } else if (req.body.__action === 'update_group_roles') {
      // Check whether the user is currently in a group
      const groupId = await getGroupId(res.locals.assessment.id, res.locals.user.user_id);
      if (groupId == null) {
        throw error.make(403, 'Cannot change group roles while not in a group.');
      }
      await updateGroupRoles(
        req.body,
        res.locals.assessment.id,
        groupId,
        res.locals.user.user_id,
        res.locals.authz_data.has_course_instance_permission_edit,
        res.locals.authn_user.user_id,
      );
      res.redirect(req.originalUrl);
    } else if (req.body.__action === 'leave_group') {
      await leaveGroup(
        res.locals.assessment.id,
        res.locals.user.user_id,
        res.locals.authn_user.user_id,
      );
      res.redirect(req.originalUrl);
    } else {
      return next(
        error.make(400, 'unknown __action', {
          locals: res.locals,
          body: req.body,
        }),
      );
    }
  }),
);

module.exports = router;<|MERGE_RESOLUTION|>--- conflicted
+++ resolved
@@ -5,7 +5,6 @@
 import { loadSqlEquiv, queryAsync } from '@prairielearn/postgres';
 import { flash } from '@prairielearn/flash';
 
-<<<<<<< HEAD
 import { checkPasswordOrRedirect } from '../../middlewares/studentAssessmentAccess';
 import { makeAssessmentInstance } from '../../lib/assessment';
 import {
@@ -19,13 +18,7 @@
   leaveGroup,
   GroupOperationError,
 } from '../../lib/groups';
-=======
-const { checkPasswordOrRedirect } = require('../../middlewares/studentAssessmentAccess');
-const error = require('@prairielearn/error');
-const assessment = require('../../lib/assessment');
-const sqldb = require('@prairielearn/postgres');
 import { getClientFingerprintId } from '../../middlewares/clientFingerprint';
->>>>>>> 91b1b430
 
 const router = express.Router();
 const sql = loadSqlEquiv(__filename);
@@ -121,12 +114,8 @@
           res.render(__filename.replace(/\.js$/, '.ejs'), res.locals);
         } else if (res.locals.assessment.type === 'Homework') {
           const time_limit_min = null;
-<<<<<<< HEAD
+          const client_fingerprint_id = await getClientFingerprintId(req, res);
           const assessment_instance_id = await makeAssessmentInstance(
-=======
-          const client_fingerprint_id = await getClientFingerprintId(req, res);
-          const assessment_instance_id = await assessment.makeAssessmentInstance(
->>>>>>> 91b1b430
             res.locals.assessment.id,
             res.locals.user.user_id,
             res.locals.assessment.group_work,
@@ -183,12 +172,8 @@
 
       const time_limit_min =
         res.locals.assessment.type === 'Exam' ? res.locals.authz_result.time_limit_min : null;
-<<<<<<< HEAD
+      const client_fingerprint_id = await getClientFingerprintId(req, res);
       const assessment_instance_id = await makeAssessmentInstance(
-=======
-      const client_fingerprint_id = await getClientFingerprintId(req, res);
-      const assessment_instance_id = await assessment.makeAssessmentInstance(
->>>>>>> 91b1b430
         res.locals.assessment.id,
         res.locals.user.user_id,
         res.locals.assessment.group_work,
