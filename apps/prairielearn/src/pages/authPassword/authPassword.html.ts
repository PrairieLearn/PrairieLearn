--- conflicted
+++ resolved
@@ -17,16 +17,8 @@
         ${HeadContents({ resLocals })}
       </head>
       <body>
-<<<<<<< HEAD
         ${Navbar({ resLocals })}
-        <main class="container">
-=======
-        ${renderEjs(import.meta.url, "<%- include('../partials/navbar'); %>", {
-          ...resLocals,
-          navPage: '',
-        })}
         <main id="content" class="container">
->>>>>>> 46593575
           <div class="card mb-4">
             <div class="card-body">
               <p class="text-center">A password is required to access this assessment.</p>
