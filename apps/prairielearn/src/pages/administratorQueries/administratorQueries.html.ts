--- conflicted
+++ resolved
@@ -3,28 +3,8 @@
 import type { AdministratorQuerySpecs } from '../../admin_queries/lib/util.js';
 import { PageLayout } from '../../components/PageLayout.js';
 
-<<<<<<< HEAD
-export const AdministratorQueryJsonParamsSchema = z.object({
-  name: z.string(),
-  description: z.string(),
-  default: z.string().optional(),
-  comment: z.string().optional(),
-});
-export type AdministratorQueryJsonParams = z.infer<typeof AdministratorQueryJsonParamsSchema>;
-
-export const AdministratorQueryJsonSchema = z.object({
-  description: z.string(),
-  resultFormats: z.record(z.string(), z.enum(['pre'])).optional(),
-  comment: z.string().optional(),
-  params: z.array(AdministratorQueryJsonParamsSchema).optional(),
-});
-type AdministratorQueryJson = z.infer<typeof AdministratorQueryJsonSchema>;
-
-export interface AdministratorQuery extends AdministratorQueryJson {
-=======
 export interface AdministratorQuery extends AdministratorQuerySpecs {
   error?: any;
->>>>>>> cd5ed494
   filePrefix: string;
 }
 
