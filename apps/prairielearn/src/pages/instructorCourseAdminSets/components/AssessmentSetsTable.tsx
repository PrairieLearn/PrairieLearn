--- conflicted
+++ resolved
@@ -85,8 +85,6 @@
           </div>
         </td>
       )}
-
-      <td class="align-middle">{index + 1}</td>
       <td class="align-middle">
         <span class={`badge color-${assessmentSet.color}`}>{assessmentSet.abbreviation}</span>
       </td>
@@ -94,7 +92,6 @@
       <td class="align-middle">
         <AssessmentSetHeading assessmentSet={assessmentSet} />
       </td>
-      <td class="align-middle">{assessmentSet.color}</td>
     </tr>
   );
 }
@@ -143,15 +140,11 @@
         <table class="table table-sm table-hover table-striped" aria-label="Assessment sets">
           <thead>
             <tr>
-<<<<<<< HEAD
               {editMode && allowEdit && (
                 <th style="width: 1%">
                   <span class="visually-hidden">Drag, Edit and Delete</span>
                 </th>
               )}
-              <th>Number</th>
-=======
->>>>>>> 7ab29ff2
               <th>Abbreviation</th>
               <th>Name</th>
               <th>Heading</th>
@@ -159,7 +152,6 @@
           </thead>
 
           <tbody>
-<<<<<<< HEAD
             {assessmentSetsState.map((assessmentSet, index) => (
               <AssessmentSetRow
                 key={assessmentSet.id}
@@ -181,23 +173,6 @@
                 </td>
               </tr>
             )}
-=======
-            {assessmentSets.map((assessmentSet) => {
-              return (
-                <tr key={assessmentSet.id}>
-                  <td class="align-middle">
-                    <span class={`badge color-${assessmentSet.color}`}>
-                      {assessmentSet.abbreviation}
-                    </span>
-                  </td>
-                  <td class="align-middle">{assessmentSet.name}</td>
-                  <td class="align-middle">
-                    <AssessmentSetHeading assessmentSet={assessmentSet} />
-                  </td>
-                </tr>
-              );
-            })}
->>>>>>> 7ab29ff2
           </tbody>
         </table>
       </SortableContext>
