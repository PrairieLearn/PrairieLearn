import { Router } from 'express';
import * as path from 'path';
import * as error from '@prairielearn/error';
import { z } from 'zod';
import { promisify } from 'util';
import asyncHandler = require('express-async-handler');

import { selectQuestionById } from '../../models/question';
import { selectCourseById } from '../../models/course';
import { processSubmission } from '../../lib/questionPreview';
import { IdSchema, UserSchema } from '../../lib/db-types';
import LogPageView = require('../../middlewares/logPageView');
import {
  getAndRenderVariant,
  renderPanelsForSubmission,
  setRendererHeader,
} from '../../lib/question-render';

const logPageView = promisify(LogPageView(path.basename(__filename, '.ts')));

const router = Router({ mergeParams: true });

async function setLocals(req, res) {
  res.locals.user = UserSchema.parse(res.locals.authn_user);
  res.locals.authz_data = { user: res.locals.user };
  res.locals.course = await selectCourseById(req.params.course_id);
  res.locals.question = await selectQuestionById(req.params.question_id);
  if (
    !res.locals.question.shared_publicly ||
    res.locals.course.id !== res.locals.question.course_id
  ) {
    throw error.make(404, 'Not Found');
  }
  return;
}

<<<<<<< HEAD
router.post(
  '/',
  asyncHandler(async (req, res) => {
    await setLocals(req, res);
    if (req.body.__action === 'grade' || req.body.__action === 'save') {
      const variant_id = await processSubmission(req, res);
      res.redirect(
        `${res.locals.urlPrefix}/question/${res.locals.question.id}/preview/?variant_id=${variant_id}`,
      );
    } else if (req.body.__action === 'report_issue') {
      // we currently don't report issues for public facing previews
      res.redirect(req.originalUrl);
    } else {
      throw error.make(400, 'unknown __action: ' + req.body.__action, {
        locals: res.locals,
        body: req.body,
      });
    }
  }),
);
=======
router.post('/', function (req, res, next) {
  setLocals(req, res)
    .then(() => {
      if (req.body.__action === 'grade' || req.body.__action === 'save') {
        processSubmission(req, res, function (err, variant_id) {
          if (ERR(err, next)) return;
          res.redirect(
            res.locals.urlPrefix +
              '/question/' +
              res.locals.question.id +
              '/preview/?variant_id=' +
              variant_id,
          );
        });
      } else if (req.body.__action === 'report_issue') {
        // we currently don't report issues for public facing previews
        res.redirect(req.originalUrl);
      } else {
        next(error.make(400, `unknown __action: ${req.body.__action}`));
      }
    })
    .catch((err) => next(err));
});
>>>>>>> 2684140f

router.get(
  '/variant/:variant_id/submission/:submission_id',
  asyncHandler(async (req, res) => {
    await setLocals(req, res);
    const { submissionPanel } = await renderPanelsForSubmission({
      submission_id: req.params.submission_id,
      question_id: res.locals.question.id,
      instance_question_id: null,
      variant_id: req.params.variant_id,
      urlPrefix: res.locals.urlPrefix,
      questionContext: null,
      csrfToken: null,
      authorizedEdit: null,
      renderScorePanels: false,
    });
    res.send({ submissionPanel });
  }),
);

router.get(
  '/',
  asyncHandler(async (req, res) => {
    await setLocals(req, res);
    const variant_seed = req.query.variant_seed ? z.string().parse(req.query.variant_seed) : null;
    const variant_id = req.query.variant_id ? IdSchema.parse(req.query.variant_id) : null;
    await getAndRenderVariant(variant_id, variant_seed, res.locals);
    await logPageView(req, res);
    setRendererHeader(res);
    res.render(__filename.replace(/\.(js|ts)$/, '.ejs'), res.locals);
  }),
);

export = router;<|MERGE_RESOLUTION|>--- conflicted
+++ resolved
@@ -34,7 +34,6 @@
   return;
 }
 
-<<<<<<< HEAD
 router.post(
   '/',
   asyncHandler(async (req, res) => {
@@ -48,38 +47,10 @@
       // we currently don't report issues for public facing previews
       res.redirect(req.originalUrl);
     } else {
-      throw error.make(400, 'unknown __action: ' + req.body.__action, {
-        locals: res.locals,
-        body: req.body,
-      });
+      throw error.make(400, `unknown __action: ${req.body.__action}`);
     }
   }),
 );
-=======
-router.post('/', function (req, res, next) {
-  setLocals(req, res)
-    .then(() => {
-      if (req.body.__action === 'grade' || req.body.__action === 'save') {
-        processSubmission(req, res, function (err, variant_id) {
-          if (ERR(err, next)) return;
-          res.redirect(
-            res.locals.urlPrefix +
-              '/question/' +
-              res.locals.question.id +
-              '/preview/?variant_id=' +
-              variant_id,
-          );
-        });
-      } else if (req.body.__action === 'report_issue') {
-        // we currently don't report issues for public facing previews
-        res.redirect(req.originalUrl);
-      } else {
-        next(error.make(400, `unknown __action: ${req.body.__action}`));
-      }
-    })
-    .catch((err) => next(err));
-});
->>>>>>> 2684140f
 
 router.get(
   '/variant/:variant_id/submission/:submission_id',
