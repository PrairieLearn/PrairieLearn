import { Router } from 'express';
import asyncHandler from 'express-async-handler';
import { z } from 'zod';

import * as error from '@prairielearn/error';

import { getQuestionCopyTargets } from '../../lib/copy-content.js';
import { IdSchema, UserSchema } from '../../lib/db-types.js';
import { features } from '../../lib/features/index.js';
import { getAndRenderVariant, renderPanelsForSubmission } from '../../lib/question-render.js';
import { processSubmission } from '../../lib/question-submission.js';
import { logPageView } from '../../middlewares/logPageView.js';
import { selectCourseById } from '../../models/course.js';
import { selectQuestionById } from '../../models/question.js';
import { selectAndAuthzVariant } from '../../models/variant.js';

import { PublicQuestionPreview } from './publicQuestionPreview.html.js';

const router = Router({ mergeParams: true });

async function setLocals(req, res) {
  res.locals.user = UserSchema.parse(res.locals.authn_user);
  res.locals.authz_data = { user: res.locals.user };
  res.locals.course = await selectCourseById(req.params.course_id);
  res.locals.question = await selectQuestionById(req.params.question_id);

  const disablePublicWorkspaces = await features.enabledFromLocals(
    'disable-public-workspaces',
    res.locals,
  );

  if (res.locals.question.workspace_image && disablePublicWorkspaces) {
    throw new error.HttpStatusError(403, 'Access denied');
  }

  if (
    !(res.locals.question.share_publicly || res.locals.question.share_source_publicly) ||
    res.locals.course.id !== res.locals.question.course_id
  ) {
    throw new error.HttpStatusError(404, 'Not Found');
  }
}

router.post(
  '/',
  asyncHandler(async (req, res) => {
    await setLocals(req, res);
    if (req.body.__action === 'grade' || req.body.__action === 'save') {
      const variant_id = await processSubmission(req, res, { publicQuestionPreview: true });
      res.redirect(
        `${res.locals.urlPrefix}/question/${res.locals.question.id}/preview/?variant_id=${variant_id}`,
      );
    } else if (req.body.__action === 'report_issue') {
      // we currently don't report issues for public facing previews
      res.redirect(req.originalUrl);
    } else {
      throw new error.HttpStatusError(400, `unknown __action: ${req.body.__action}`);
    }
  }),
);

router.get(
  '/variant/:unsafe_variant_id(\\d+)/submission/:unsafe_submission_id(\\d+)',
  asyncHandler(async (req, res) => {
    await setLocals(req, res);

    const variant = await selectAndAuthzVariant({
      unsafe_variant_id: req.params.unsafe_variant_id,
      variant_course: res.locals.course,
      question_id: res.locals.question.id,
      authz_data: res.locals.authz_data,
      authn_user: res.locals.authn_user,
      user: res.locals.user,
      is_administrator: res.locals.is_administrator,
      publicQuestionPreview: true,
    });

    const panels = await renderPanelsForSubmission({
      unsafe_submission_id: req.params.unsafe_submission_id,
      question: res.locals.question,
      instance_question: null,
      variant,
      user: res.locals.user,
      urlPrefix: res.locals.urlPrefix,
      questionContext: 'public',
      // This is only used by score panels, which are not rendered in this context.
      authorizedEdit: false,
      // Score panels are never rendered on the public question preview page.
      renderScorePanels: false,
      // Group role permissions are not used in this context.
      groupRolePermissions: null,
    });
    res.json(panels);
  }),
);

router.get(
  '/',
  asyncHandler(async (req, res) => {
    await setLocals(req, res);
    const variant_seed = req.query.variant_seed ? z.string().parse(req.query.variant_seed) : null;
    const variant_id = req.query.variant_id ? IdSchema.parse(req.query.variant_id) : null;
    await getAndRenderVariant(variant_id, variant_seed, res.locals as any, {
      publicQuestionPreview: true,
    });
    await logPageView('publicQuestionPreview', req, res);
<<<<<<< HEAD
    const questionCopyTargets = await getQuestionCopyTargets(res);
    setRendererHeader(res);
    res.send(PublicQuestionPreview({ resLocals: res.locals, questionCopyTargets }));
=======
    await setQuestionCopyTargets(res);
    res.send(PublicQuestionPreview({ resLocals: res.locals }));
>>>>>>> d8a22d92
  }),
);

export default router;<|MERGE_RESOLUTION|>--- conflicted
+++ resolved
@@ -104,14 +104,8 @@
       publicQuestionPreview: true,
     });
     await logPageView('publicQuestionPreview', req, res);
-<<<<<<< HEAD
     const questionCopyTargets = await getQuestionCopyTargets(res);
-    setRendererHeader(res);
     res.send(PublicQuestionPreview({ resLocals: res.locals, questionCopyTargets }));
-=======
-    await setQuestionCopyTargets(res);
-    res.send(PublicQuestionPreview({ resLocals: res.locals }));
->>>>>>> d8a22d92
   }),
 );
 
