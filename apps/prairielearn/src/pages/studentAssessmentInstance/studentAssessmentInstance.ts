import { type Request, type Response, Router } from 'express';
import asyncHandler from 'express-async-handler';

import * as error from '@prairielearn/error';
import { HttpStatusError } from '@prairielearn/error';
import { flash } from '@prairielearn/flash';
import { loadSqlEquiv, queryRow, queryRows } from '@prairielearn/postgres';

import * as assessment from '../../lib/assessment.js';
import { AssessmentInstanceSchema } from '../../lib/db-types.js';
import { uploadFile, deleteFile } from '../../lib/file-store.js';
import {
  canUserAssignGroupRoles,
  getGroupConfig,
  getGroupInfo,
  getQuestionGroupPermissions,
  leaveGroup,
  updateGroupRoles,
} from '../../lib/groups.js';
import { idsEqual } from '../../lib/id.js';
import { selectVariantsByInstanceQuestion } from '../../models/variant.js';

import {
  InstanceQuestionRowSchema,
  StudentAssessmentInstance,
} from './studentAssessmentInstance.html.js';

const router = Router();
const sql = loadSqlEquiv(import.meta.url);

async function ensureUpToDate(locals: Record<string, any>) {
  const updated = await assessment.updateAssessmentInstance(
    locals.assessment_instance.id,
    locals.authn_user.user_id,
  );
  if (updated) {
    // we updated the assessment_instance, so reload it
    locals.assessment_instance = await queryRow(
      sql.select_assessment_instance,
      { assessment_instance_id: locals.assessment_instance.id },
      AssessmentInstanceSchema,
    );
  }
}

async function processFileUpload(req: Request, res: Response) {
  if (!res.locals.assessment_instance.open) {
    throw new HttpStatusError(403, 'Assessment is not open');
  }
  if (!res.locals.assessment.allow_personal_notes) {
    throw new HttpStatusError(403, 'This assessment does not allow personal notes.');
  }
  if (!res.locals.authz_result.active) {
    throw new HttpStatusError(403, 'This assessment is not accepting submissions at this time.');
  }
  if (!req.file) {
    throw new HttpStatusError(400, 'Upload requested but no file provided');
  }
  await uploadFile({
    display_filename: req.file.originalname,
    contents: req.file.buffer,
    type: 'student_upload',
    assessment_id: res.locals.assessment.id,
    assessment_instance_id: res.locals.assessment_instance.id,
    instance_question_id: null,
    user_id: res.locals.user.user_id,
    authn_user_id: res.locals.authn_user.user_id,
  });
}

async function processTextUpload(req: Request, res: Response) {
  if (!res.locals.assessment_instance.open) {
    throw new HttpStatusError(403, 'Assessment is not open');
  }
  if (!res.locals.assessment.allow_personal_notes) {
    throw new HttpStatusError(403, 'This assessment does not allow personal notes.');
  }
  if (!res.locals.authz_result.active) {
    throw new HttpStatusError(403, 'This assessment is not accepting submissions at this time.');
  }
  await uploadFile({
    display_filename: req.body.filename,
    contents: Buffer.from(req.body.contents),
    type: 'student_upload',
    assessment_id: res.locals.assessment.id,
    assessment_instance_id: res.locals.assessment_instance.id,
    instance_question_id: null,
    user_id: res.locals.user.user_id,
    authn_user_id: res.locals.authn_user.user_id,
  });
}

async function processDeleteFile(req: Request, res: Response) {
  if (!res.locals.assessment_instance.open) {
    throw new HttpStatusError(403, 'Assessment is not open');
  }
  if (!res.locals.assessment.allow_personal_notes) {
    throw new HttpStatusError(403, 'This assessment does not allow personal notes.');
  }
  if (!res.locals.authz_result.active) {
    throw new HttpStatusError(403, 'This assessment is not accepting submissions at this time.');
  }

  // Check the requested file belongs to the current assessment instance
  const validFiles = (res.locals.file_list ?? []).filter((file) =>
    idsEqual(file.id, req.body.file_id),
  );
  if (validFiles.length === 0) {
    throw new HttpStatusError(404, `No such file_id: ${req.body.file_id}`);
  }
  const file = validFiles[0];

  if (file.type !== 'student_upload') {
    throw new HttpStatusError(403, `Cannot delete file type ${file.type} for file_id=${file.id}`);
  }

  await deleteFile(file.id, res.locals.authn_user.user_id);
}

router.post(
  '/',
  asyncHandler(async function (req, res, next) {
    if (
      !res.locals.authz_result.authorized_edit &&
      !res.locals.authz_data.has_course_instance_permission_edit
    ) {
      throw new HttpStatusError(403, 'Not authorized');
    }
    if (
      !res.locals.authz_result.authorized_edit &&
      ['attach_file', 'attach_text', 'delete_file', 'timeLimitFinish', 'leave_group'].includes(
        req.body.__action,
      )
    ) {
      throw new HttpStatusError(403, 'Action is only permitted to students, not staff');
    }

    if (req.body.__action === 'attach_file') {
      await processFileUpload(req, res);
      res.redirect(req.originalUrl);
    } else if (req.body.__action === 'attach_text') {
      await processTextUpload(req, res);
      res.redirect(req.originalUrl);
    } else if (req.body.__action === 'delete_file') {
      await processDeleteFile(req, res);
      res.redirect(req.originalUrl);
    } else if (['grade', 'finish', 'timeLimitFinish'].includes(req.body.__action)) {
      const overrideGradeRate = false;
      let closeExam: boolean;
      if (req.body.__action === 'grade') {
        if (!res.locals.assessment.allow_real_time_grading) {
          throw new HttpStatusError(403, 'Real-time grading is not allowed for this assessment');
        }
        closeExam = false;
      } else if (req.body.__action === 'finish') {
        closeExam = true;
      } else if (req.body.__action === 'timeLimitFinish') {
        // Only close if the timer expired due to time limit, not for access end
        if (!res.locals.assessment_instance_time_limit_expired) {
          return res.redirect(req.originalUrl);
        }
        closeExam = true;
      } else {
        throw new HttpStatusError(400, `unknown __action: ${req.body.__action}`);
      }
      const requireOpen = true;
      await assessment.gradeAssessmentInstance(
        res.locals.assessment_instance.id,
        res.locals.authn_user.user_id,
        requireOpen,
        closeExam,
        overrideGradeRate,
        res.locals.client_fingerprint_id,
      );
      if (req.body.__action === 'timeLimitFinish') {
        res.redirect(req.originalUrl + '?timeLimitExpired=true');
      } else {
        res.redirect(req.originalUrl);
      }
    } else if (req.body.__action === 'leave_group') {
      if (!res.locals.authz_result.active) {
        throw new HttpStatusError(400, 'Unauthorized request.');
      }
      await leaveGroup(
        res.locals.assessment.id,
        res.locals.user.user_id,
        res.locals.authn_user.user_id,
      );
      res.redirect(
        `/pl/course_instance/${res.locals.course_instance.id}/assessment/${res.locals.assessment.id}`,
      );
    } else if (req.body.__action === 'update_group_roles') {
      await updateGroupRoles(
        req.body,
        res.locals.assessment.id,
        res.locals.assessment_instance.group_id,
        res.locals.user.user_id,
        res.locals.authz_data.has_course_instance_permission_edit,
        res.locals.authn_user.user_id,
      );
      res.redirect(req.originalUrl);
    } else if (req.body.__action === 'regenerate_instance') {
      if (!assessment.canDeleteAssessmentInstance(res.locals)) {
        throw new error.HttpStatusError(403, 'Access denied');
      }

      await assessment.deleteAssessmentInstance(
        res.locals.assessment.id,
        res.locals.assessment_instance.id,
        res.locals.authn_user.user_id,
      );

      flash('success', 'Your previous assessment instance was deleted.');
      res.redirect(`${res.locals.urlPrefix}/assessment/${res.locals.assessment.id}`);
    } else {
      next(new HttpStatusError(400, `unknown __action: ${req.body.__action}`));
    }
  }),
);

router.get(
  '/',
  asyncHandler(async (req, res, _next) => {
    if (res.locals.assessment.type === 'Homework') {
      await ensureUpToDate(res.locals);
    }
    const instance_questions = await queryRows(
      sql.select_instance_questions,
      {
        assessment_instance_id: res.locals.assessment_instance.id,
      },
      InstanceQuestionRowSchema,
    );
    const allPreviousVariants = await selectVariantsByInstanceQuestion({
      assessment_instance_id: res.locals.assessment_instance.id,
    });
    for (const instance_question of instance_questions) {
      instance_question.previous_variants = allPreviousVariants.filter((variant) =>
        idsEqual(variant.instance_question_id, instance_question.id),
      );
    }

    res.locals.has_manual_grading_question = instance_questions?.some(
      (q) => q.max_manual_points || q.manual_points || q.requires_manual_grading,
    );
    res.locals.has_auto_grading_question = instance_questions?.some(
      (q) => q.max_auto_points || q.auto_points || !q.max_points,
    );
    const assessment_text_templated = assessment.renderText(
      res.locals.assessment,
      res.locals.urlPrefix,
    );
    res.locals.assessment_text_templated = assessment_text_templated;

<<<<<<< HEAD
    res.locals.savedAnswers = 0;
    res.locals.suspendedSavedAnswers = 0;
    instance_questions.forEach((question) => {
      if (question.status === 'saved') {
        if (question.allow_grade_left_ms > 0) {
          res.locals.suspendedSavedAnswers++;
        } else {
          res.locals.savedAnswers++;
        }
      }
    });

=======
>>>>>>> 93bfa942
    const showTimeLimitExpiredModal = req.query.timeLimitExpired === 'true';

    if (!res.locals.assessment.group_work) {
      res.send(
        StudentAssessmentInstance({
          instance_questions,
          showTimeLimitExpiredModal,
          userCanDeleteAssessmentInstance: assessment.canDeleteAssessmentInstance(res.locals),
          resLocals: res.locals,
        }),
      );
      return;
    }

    // Get the group config info
    const groupConfig = await getGroupConfig(res.locals.assessment.id);
    const groupInfo = await getGroupInfo(res.locals.assessment_instance.group_id, groupConfig);
    const userCanAssignRoles =
      groupInfo != null &&
      groupConfig.has_roles &&
      (canUserAssignGroupRoles(groupInfo, res.locals.user.user_id) ||
        res.locals.authz_data.has_course_instance_permission_edit);

    if (groupConfig.has_roles) {
      // Get the role permissions. If the authorized user has course instance
      // permission, then role restrictions don't apply.
      if (!res.locals.authz_data.has_course_instance_permission_view) {
        for (const question of instance_questions) {
          question.group_role_permissions = await getQuestionGroupPermissions(
            question.id,
            res.locals.assessment_instance.group_id,
            res.locals.authz_data.user.user_id,
          );
        }
      }
    }

    res.send(
      StudentAssessmentInstance({
        instance_questions,
        showTimeLimitExpiredModal,
        groupConfig,
        groupInfo,
        userCanAssignRoles,
        userCanDeleteAssessmentInstance: assessment.canDeleteAssessmentInstance(res.locals),
        resLocals: res.locals,
      }),
    );
  }),
);

export default router;<|MERGE_RESOLUTION|>--- conflicted
+++ resolved
@@ -252,21 +252,6 @@
     );
     res.locals.assessment_text_templated = assessment_text_templated;
 
-<<<<<<< HEAD
-    res.locals.savedAnswers = 0;
-    res.locals.suspendedSavedAnswers = 0;
-    instance_questions.forEach((question) => {
-      if (question.status === 'saved') {
-        if (question.allow_grade_left_ms > 0) {
-          res.locals.suspendedSavedAnswers++;
-        } else {
-          res.locals.savedAnswers++;
-        }
-      }
-    });
-
-=======
->>>>>>> 93bfa942
     const showTimeLimitExpiredModal = req.query.timeLimitExpired === 'true';
 
     if (!res.locals.assessment.group_work) {
