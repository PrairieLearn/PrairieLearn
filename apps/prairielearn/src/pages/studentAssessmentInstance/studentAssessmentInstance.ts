import { type Request, type Response, Router } from 'express';
import asyncHandler from 'express-async-handler';

import { HttpStatusError } from '@prairielearn/error';
import { loadSqlEquiv, queryRow, queryRows } from '@prairielearn/postgres';

import * as assessment from '../../lib/assessment.js';
import { AssessmentInstanceSchema } from '../../lib/db-types.js';
import { deleteFile, uploadFile } from '../../lib/file-store.js';
import {
  canUserAssignGroupRoles,
  getGroupConfig,
  getGroupInfo,
  getQuestionGroupPermissions,
  leaveGroup,
  updateGroupRoles,
} from '../../lib/groups.js';
import { idsEqual } from '../../lib/id.js';
import clientFingerprint from '../../middlewares/clientFingerprint.js';
import logPageView from '../../middlewares/logPageView.js';
import selectAndAuthzAssessmentInstance from '../../middlewares/selectAndAuthzAssessmentInstance.js';
import studentAssessmentAccess from '../../middlewares/studentAssessmentAccess.js';
import { selectVariantsByInstanceQuestion } from '../../models/variant.js';

import {
  InstanceQuestionRowSchema,
  StudentAssessmentInstance,
} from './studentAssessmentInstance.html.js';

const router = Router({ mergeParams: true });
const sql = loadSqlEquiv(import.meta.url);

router.use(selectAndAuthzAssessmentInstance);
router.use(studentAssessmentAccess);

async function ensureUpToDate(locals: Record<string, any>) {
  const updated = await assessment.updateAssessmentInstance(
    locals.assessment_instance.id,
    locals.authn_user.user_id,
  );
  if (updated) {
    // we updated the assessment_instance, so reload it
    locals.assessment_instance = await queryRow(
      sql.select_assessment_instance,
      { assessment_instance_id: locals.assessment_instance.id },
      AssessmentInstanceSchema,
    );
  }
}

async function processFileUpload(req: Request, res: Response) {
  if (!res.locals.assessment_instance.open) {
    throw new HttpStatusError(403, 'Assessment is not open');
  }
  if (!res.locals.assessment.allow_personal_notes) {
    throw new HttpStatusError(403, 'This assessment does not allow personal notes.');
  }
  if (!res.locals.authz_result.active) {
    throw new HttpStatusError(403, 'This assessment is not accepting submissions at this time.');
  }
  if (!req.file) {
    throw new HttpStatusError(400, 'Upload requested but no file provided');
  }
  await uploadFile({
    display_filename: req.file.originalname,
    contents: req.file.buffer,
    type: 'student_upload',
    assessment_id: res.locals.assessment.id,
    assessment_instance_id: res.locals.assessment_instance.id,
    instance_question_id: null,
    user_id: res.locals.user.user_id,
    authn_user_id: res.locals.authn_user.user_id,
  });
}

async function processTextUpload(req: Request, res: Response) {
  if (!res.locals.assessment_instance.open) {
    throw new HttpStatusError(403, 'Assessment is not open');
  }
  if (!res.locals.assessment.allow_personal_notes) {
    throw new HttpStatusError(403, 'This assessment does not allow personal notes.');
  }
  if (!res.locals.authz_result.active) {
    throw new HttpStatusError(403, 'This assessment is not accepting submissions at this time.');
  }
  await uploadFile({
    display_filename: req.body.filename,
    contents: Buffer.from(req.body.contents),
    type: 'student_upload',
    assessment_id: res.locals.assessment.id,
    assessment_instance_id: res.locals.assessment_instance.id,
    instance_question_id: null,
    user_id: res.locals.user.user_id,
    authn_user_id: res.locals.authn_user.user_id,
  });
}

async function processDeleteFile(req: Request, res: Response) {
  if (!res.locals.assessment_instance.open) {
    throw new HttpStatusError(403, 'Assessment is not open');
  }
  if (!res.locals.assessment.allow_personal_notes) {
    throw new HttpStatusError(403, 'This assessment does not allow personal notes.');
  }
  if (!res.locals.authz_result.active) {
    throw new HttpStatusError(403, 'This assessment is not accepting submissions at this time.');
  }

  // Check the requested file belongs to the current assessment instance
  const validFiles = (res.locals.file_list ?? []).filter((file) =>
    idsEqual(file.id, req.body.file_id),
  );
  if (validFiles.length === 0) {
    throw new HttpStatusError(404, `No such file_id: ${req.body.file_id}`);
  }
  const file = validFiles[0];

  if (file.type !== 'student_upload') {
    throw new HttpStatusError(403, `Cannot delete file type ${file.type} for file_id=${file.id}`);
  }

  await deleteFile(file.id, res.locals.authn_user.user_id);
}

router.post(
  '/',
  asyncHandler(async function (req, res, next) {
    if (
      !res.locals.authz_result.authorized_edit &&
      !res.locals.authz_data.has_course_instance_permission_edit
    ) {
      throw new HttpStatusError(403, 'Not authorized');
    }
    if (
      !res.locals.authz_result.authorized_edit &&
      ['attach_file', 'attach_text', 'delete_file', 'timeLimitFinish', 'leave_group'].includes(
        req.body.__action,
      )
    ) {
      throw new HttpStatusError(403, 'Action is only permitted to students, not staff');
    }

    if (req.body.__action === 'attach_file') {
      await processFileUpload(req, res);
      res.redirect(req.originalUrl);
    } else if (req.body.__action === 'attach_text') {
      await processTextUpload(req, res);
      res.redirect(req.originalUrl);
    } else if (req.body.__action === 'delete_file') {
      await processDeleteFile(req, res);
      res.redirect(req.originalUrl);
    } else if (['grade', 'finish', 'timeLimitFinish'].includes(req.body.__action)) {
<<<<<<< HEAD
      // TODO: should `finish` or `timeLimitFinish` be setting `overrideGradeRate` to true?
      const overrideGradeRate = false;
      const isFinishing = ['finish', 'timeLimitFinish'].includes(req.body.__action);
      const overrideRealTimeGradingDisabled = isFinishing;
      const closeExam = isFinishing;

=======
      let closeExam: boolean;
>>>>>>> 0775f139
      if (req.body.__action === 'grade') {
        if (!res.locals.assessment.allow_real_time_grading) {
          throw new HttpStatusError(403, 'Real-time grading is not allowed for this assessment');
        }
      } else if (req.body.__action === 'timeLimitFinish') {
        // Only close if the timer expired due to time limit, not for access end
        if (!res.locals.assessment_instance_time_limit_expired) {
          return res.redirect(req.originalUrl);
        }
      }
<<<<<<< HEAD

      const requireOpen = true;
      await assessment.gradeAssessmentInstance(
        res.locals.assessment_instance.id,
        res.locals.user.user_id,
        res.locals.authn_user.user_id,
        requireOpen,
        closeExam,
        overrideGradeRate,
        overrideRealTimeGradingDisabled,
        res.locals.client_fingerprint_id,
      );
=======
      await assessment.gradeAssessmentInstance({
        assessment_instance_id: res.locals.assessment_instance.id,
        user_id: res.locals.user.user_id,
        authn_user_id: res.locals.authn_user.user_id,
        requireOpen: true,
        close: closeExam,
        ignoreGradeRateLimit: false,
        client_fingerprint_id: res.locals.client_fingerprint_id,
      });
>>>>>>> 0775f139
      if (req.body.__action === 'timeLimitFinish') {
        res.redirect(req.originalUrl + '?timeLimitExpired=true');
      } else {
        res.redirect(req.originalUrl);
      }
    } else if (req.body.__action === 'leave_group') {
      if (!res.locals.authz_result.active) {
        throw new HttpStatusError(400, 'Unauthorized request.');
      }
      await leaveGroup(
        res.locals.assessment.id,
        res.locals.user.user_id,
        res.locals.authn_user.user_id,
      );
      res.redirect(
        `/pl/course_instance/${res.locals.course_instance.id}/assessment/${res.locals.assessment.id}`,
      );
    } else if (req.body.__action === 'update_group_roles') {
      await updateGroupRoles(
        req.body,
        res.locals.assessment.id,
        res.locals.assessment_instance.group_id,
        res.locals.user.user_id,
        res.locals.authz_data.has_course_instance_permission_edit,
        res.locals.authn_user.user_id,
      );
      res.redirect(req.originalUrl);
    } else {
      // The 'regenerate_instance' action is handled in the
      // studentAssessmentAccess middleware, so it doesn't need to be handled
      // here.
      next(new HttpStatusError(400, `unknown __action: ${req.body.__action}`));
    }
  }),
);

router.get(
  '/',
  // We only handle fingerprints on the GET handler. The POST handler won't log
  // page views, and we only want to track fingerprint changes when we'll also
  // have a corresponding page view event to show in the logs.
  clientFingerprint,
  logPageView('studentAssessmentInstance'),
  asyncHandler(async (req, res, _next) => {
    if (res.locals.assessment.type === 'Homework') {
      await ensureUpToDate(res.locals);
    }
    const instance_question_rows = await queryRows(
      sql.select_instance_questions,
      { assessment_instance_id: res.locals.assessment_instance.id },
      InstanceQuestionRowSchema,
    );
    const allPreviousVariants = await selectVariantsByInstanceQuestion({
      assessment_instance_id: res.locals.assessment_instance.id,
    });
    for (const instance_question of instance_question_rows) {
      instance_question.previous_variants = allPreviousVariants.filter((variant) =>
        idsEqual(variant.instance_question_id, instance_question.id),
      );
    }

    res.locals.has_manual_grading_question = instance_question_rows?.some(
      (q) => q.max_manual_points || q.manual_points || q.requires_manual_grading,
    );
    res.locals.has_auto_grading_question = instance_question_rows?.some(
      (q) => q.max_auto_points || q.auto_points || !q.max_points,
    );
    const assessment_text_templated = assessment.renderText(
      res.locals.assessment,
      res.locals.urlPrefix,
    );
    res.locals.assessment_text_templated = assessment_text_templated;

    const showTimeLimitExpiredModal = req.query.timeLimitExpired === 'true';

    if (!res.locals.assessment.group_work) {
      res.send(
        StudentAssessmentInstance({
          instance_question_rows,
          showTimeLimitExpiredModal,
          userCanDeleteAssessmentInstance: assessment.canDeleteAssessmentInstance(res.locals),
          resLocals: res.locals,
        }),
      );
      return;
    }

    // Get the group config info
    const groupConfig = await getGroupConfig(res.locals.assessment.id);
    const groupInfo = await getGroupInfo(res.locals.assessment_instance.group_id, groupConfig);
    const userCanAssignRoles =
      groupInfo != null &&
      groupConfig.has_roles &&
      (canUserAssignGroupRoles(groupInfo, res.locals.user.user_id) ||
        res.locals.authz_data.has_course_instance_permission_edit);

    if (groupConfig.has_roles) {
      // Get the role permissions. If the authorized user has course instance
      // permission, then role restrictions don't apply.
      if (!res.locals.authz_data.has_course_instance_permission_view) {
        for (const question of instance_question_rows) {
          question.group_role_permissions = await getQuestionGroupPermissions(
            question.id,
            res.locals.assessment_instance.group_id,
            res.locals.authz_data.user.user_id,
          );
        }
      }
    }

    res.send(
      StudentAssessmentInstance({
        instance_question_rows,
        showTimeLimitExpiredModal,
        groupConfig,
        groupInfo,
        userCanAssignRoles,
        userCanDeleteAssessmentInstance: assessment.canDeleteAssessmentInstance(res.locals),
        resLocals: res.locals,
      }),
    );
  }),
);

export default router;<|MERGE_RESOLUTION|>--- conflicted
+++ resolved
@@ -150,16 +150,6 @@
       await processDeleteFile(req, res);
       res.redirect(req.originalUrl);
     } else if (['grade', 'finish', 'timeLimitFinish'].includes(req.body.__action)) {
-<<<<<<< HEAD
-      // TODO: should `finish` or `timeLimitFinish` be setting `overrideGradeRate` to true?
-      const overrideGradeRate = false;
-      const isFinishing = ['finish', 'timeLimitFinish'].includes(req.body.__action);
-      const overrideRealTimeGradingDisabled = isFinishing;
-      const closeExam = isFinishing;
-
-=======
-      let closeExam: boolean;
->>>>>>> 0775f139
       if (req.body.__action === 'grade') {
         if (!res.locals.assessment.allow_real_time_grading) {
           throw new HttpStatusError(403, 'Real-time grading is not allowed for this assessment');
@@ -170,30 +160,19 @@
           return res.redirect(req.originalUrl);
         }
       }
-<<<<<<< HEAD
-
-      const requireOpen = true;
-      await assessment.gradeAssessmentInstance(
-        res.locals.assessment_instance.id,
-        res.locals.user.user_id,
-        res.locals.authn_user.user_id,
-        requireOpen,
-        closeExam,
-        overrideGradeRate,
-        overrideRealTimeGradingDisabled,
-        res.locals.client_fingerprint_id,
-      );
-=======
+
+      const isFinishing = ['finish', 'timeLimitFinish'].includes(req.body.__action);
       await assessment.gradeAssessmentInstance({
         assessment_instance_id: res.locals.assessment_instance.id,
         user_id: res.locals.user.user_id,
         authn_user_id: res.locals.authn_user.user_id,
         requireOpen: true,
-        close: closeExam,
-        ignoreGradeRateLimit: false,
+        close: isFinishing,
+        ignoreGradeRateLimit: isFinishing,
+        ignoreRealTimeGradingDisabled: isFinishing,
         client_fingerprint_id: res.locals.client_fingerprint_id,
       });
->>>>>>> 0775f139
+
       if (req.body.__action === 'timeLimitFinish') {
         res.redirect(req.originalUrl + '?timeLimitExpired=true');
       } else {
