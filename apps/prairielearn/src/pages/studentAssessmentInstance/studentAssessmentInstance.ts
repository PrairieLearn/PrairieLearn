import { type Request, type Response, Router } from 'express';
import asyncHandler from 'express-async-handler';

import { HttpStatusError } from '@prairielearn/error';
import { loadSqlEquiv, queryRow, queryRows } from '@prairielearn/postgres';

import * as assessment from '../../lib/assessment.js';
import { AssessmentInstanceSchema } from '../../lib/db-types.js';
import { uploadFile, deleteFile } from '../../lib/file-store.js';
import {
  canUserAssignGroupRoles,
  getGroupConfig,
  getGroupInfo,
  getQuestionGroupPermissions,
  leaveGroup,
  updateGroupRoles,
} from '../../lib/groups.js';
import { idsEqual } from '../../lib/id.js';
import clientFingerprint from '../../middlewares/clientFingerprint.js';
import logPageView from '../../middlewares/logPageView.js';
import selectAndAuthzAssessmentInstance from '../../middlewares/selectAndAuthzAssessmentInstance.js';
import studentAssessmentAccess from '../../middlewares/studentAssessmentAccess.js';
import { selectVariantsByInstanceQuestion } from '../../models/variant.js';

import {
  InstanceQuestionRowSchema,
  StudentAssessmentInstance,
} from './studentAssessmentInstance.html.js';

const router = Router({ mergeParams: true });
const sql = loadSqlEquiv(import.meta.url);

<<<<<<< HEAD
const InstanceQuestionRowSchema = InstanceQuestionSchema.extend({
  start_new_zone: z.boolean(),
  zone_id: IdSchema,
  zone_title: z.string().nullable(),
  question_title: z.string(),
  max_points: z.number().nullable(),
  max_manual_points: z.number().nullable(),
  max_auto_points: z.number().nullable(),
  manual_perc: z.number(),
  init_points: z.number().nullable(),
  row_order: z.number(),
  question_number: z.string(),
  zone_max_points: z.number().nullable(),
  zone_has_max_points: z.boolean(),
  zone_best_questions: z.number().nullable(),
  zone_has_best_questions: z.boolean(),
  file_count: z.number(),
  sequence_locked: z.boolean(),
  prev_advance_score_perc: z.number().nullable(),
  prev_title: z.string().nullable(),
  prev_sequence_locked: z.boolean().nullable(),
  allow_grade_left_ms: z.coerce.number(),
  allow_grade_date: DateFromISOString.nullable(),
  allow_grade_interval: z.string(),
});
=======
router.use(selectAndAuthzAssessmentInstance);
router.use(studentAssessmentAccess);
router.use(clientFingerprint);
router.use(logPageView('studentAssessmentInstance'));
>>>>>>> d72ad482

async function ensureUpToDate(locals: Record<string, any>) {
  const updated = await assessment.updateAssessmentInstance(
    locals.assessment_instance.id,
    locals.authn_user.user_id,
  );
  if (updated) {
    // we updated the assessment_instance, so reload it
    locals.assessment_instance = await queryRow(
      sql.select_assessment_instance,
      { assessment_instance_id: locals.assessment_instance.id },
      AssessmentInstanceSchema,
    );
  }
}

async function processFileUpload(req: Request, res: Response) {
  if (!res.locals.assessment_instance.open) {
    throw new HttpStatusError(403, 'Assessment is not open');
  }
  if (!res.locals.assessment.allow_personal_notes) {
    throw new HttpStatusError(403, 'This assessment does not allow personal notes.');
  }
  if (!res.locals.authz_result.active) {
    throw new HttpStatusError(403, 'This assessment is not accepting submissions at this time.');
  }
  if (!req.file) {
    throw new HttpStatusError(400, 'Upload requested but no file provided');
  }
  await uploadFile({
    display_filename: req.file.originalname,
    contents: req.file.buffer,
    type: 'student_upload',
    assessment_id: res.locals.assessment.id,
    assessment_instance_id: res.locals.assessment_instance.id,
    instance_question_id: null,
    user_id: res.locals.user.user_id,
    authn_user_id: res.locals.authn_user.user_id,
  });
}

async function processTextUpload(req: Request, res: Response) {
  if (!res.locals.assessment_instance.open) {
    throw new HttpStatusError(403, 'Assessment is not open');
  }
  if (!res.locals.assessment.allow_personal_notes) {
    throw new HttpStatusError(403, 'This assessment does not allow personal notes.');
  }
  if (!res.locals.authz_result.active) {
    throw new HttpStatusError(403, 'This assessment is not accepting submissions at this time.');
  }
  await uploadFile({
    display_filename: req.body.filename,
    contents: Buffer.from(req.body.contents),
    type: 'student_upload',
    assessment_id: res.locals.assessment.id,
    assessment_instance_id: res.locals.assessment_instance.id,
    instance_question_id: null,
    user_id: res.locals.user.user_id,
    authn_user_id: res.locals.authn_user.user_id,
  });
}

async function processDeleteFile(req: Request, res: Response) {
  if (!res.locals.assessment_instance.open) {
    throw new HttpStatusError(403, 'Assessment is not open');
  }
  if (!res.locals.assessment.allow_personal_notes) {
    throw new HttpStatusError(403, 'This assessment does not allow personal notes.');
  }
  if (!res.locals.authz_result.active) {
    throw new HttpStatusError(403, 'This assessment is not accepting submissions at this time.');
  }

  // Check the requested file belongs to the current assessment instance
  const validFiles = (res.locals.file_list ?? []).filter((file) =>
    idsEqual(file.id, req.body.file_id),
  );
  if (validFiles.length === 0) {
    throw new HttpStatusError(404, `No such file_id: ${req.body.file_id}`);
  }
  const file = validFiles[0];

  if (file.type !== 'student_upload') {
    throw new HttpStatusError(403, `Cannot delete file type ${file.type} for file_id=${file.id}`);
  }

  await deleteFile(file.id, res.locals.authn_user.user_id);
}

router.post(
  '/',
  asyncHandler(async function (req, res, next) {
    if (
      !res.locals.authz_result.authorized_edit &&
      !res.locals.authz_data.has_course_instance_permission_edit
    ) {
      throw new HttpStatusError(403, 'Not authorized');
    }
    if (
      !res.locals.authz_result.authorized_edit &&
      ['attach_file', 'attach_text', 'delete_file', 'timeLimitFinish', 'leave_group'].includes(
        req.body.__action,
      )
    ) {
      throw new HttpStatusError(403, 'Action is only permitted to students, not staff');
    }

    if (req.body.__action === 'attach_file') {
      await processFileUpload(req, res);
      res.redirect(req.originalUrl);
    } else if (req.body.__action === 'attach_text') {
      await processTextUpload(req, res);
      res.redirect(req.originalUrl);
    } else if (req.body.__action === 'delete_file') {
      await processDeleteFile(req, res);
      res.redirect(req.originalUrl);
    } else if (['grade', 'finish', 'timeLimitFinish'].includes(req.body.__action)) {
      const overrideGradeRate = false;
      let closeExam: boolean;
      if (req.body.__action === 'grade') {
        if (!res.locals.assessment.allow_real_time_grading) {
          throw new HttpStatusError(403, 'Real-time grading is not allowed for this assessment');
        }
        closeExam = false;
      } else if (req.body.__action === 'finish') {
        closeExam = true;
      } else if (req.body.__action === 'timeLimitFinish') {
        // Only close if the timer expired due to time limit, not for access end
        if (!res.locals.assessment_instance_time_limit_expired) {
          return res.redirect(req.originalUrl);
        }
        closeExam = true;
      } else {
        throw new HttpStatusError(400, `unknown __action: ${req.body.__action}`);
      }
      const requireOpen = true;
      await assessment.gradeAssessmentInstance(
        res.locals.assessment_instance.id,
        res.locals.user.user_id,
        res.locals.authn_user.user_id,
        requireOpen,
        closeExam,
        overrideGradeRate,
        res.locals.client_fingerprint_id,
      );
      if (req.body.__action === 'timeLimitFinish') {
        res.redirect(req.originalUrl + '?timeLimitExpired=true');
      } else {
        res.redirect(req.originalUrl);
      }
    } else if (req.body.__action === 'leave_group') {
      if (!res.locals.authz_result.active) {
        throw new HttpStatusError(400, 'Unauthorized request.');
      }
      await leaveGroup(
        res.locals.assessment.id,
        res.locals.user.user_id,
        res.locals.authn_user.user_id,
      );
      res.redirect(
        `/pl/course_instance/${res.locals.course_instance.id}/assessment/${res.locals.assessment.id}`,
      );
    } else if (req.body.__action === 'update_group_roles') {
      await updateGroupRoles(
        req.body,
        res.locals.assessment.id,
        res.locals.assessment_instance.group_id,
        res.locals.user.user_id,
        res.locals.authz_data.has_course_instance_permission_edit,
        res.locals.authn_user.user_id,
      );
      res.redirect(req.originalUrl);
    } else {
      // The 'regenerate_instance' action is handled in the
      // studentAssessmentAccess middleware, so it doesn't need to be handled
      // here.
      next(new HttpStatusError(400, `unknown __action: ${req.body.__action}`));
    }
  }),
);

router.get(
  '/',
  asyncHandler(async (req, res, _next) => {
    if (res.locals.assessment.type === 'Homework') {
      await ensureUpToDate(res.locals);
    }
    const instance_question_rows = await queryRows(
      sql.select_instance_questions,
      {
        assessment_instance_id: res.locals.assessment_instance.id,
      },
      InstanceQuestionRowSchema,
    );
    const allPreviousVariants = await selectVariantsByInstanceQuestion({
      assessment_instance_id: res.locals.assessment_instance.id,
    });
    for (const instance_question of instance_question_rows) {
      instance_question.previous_variants = allPreviousVariants.filter((variant) =>
        idsEqual(variant.instance_question_id, instance_question.id),
      );
    }

<<<<<<< HEAD
    res.locals.has_manual_grading_question = res.locals.instance_questions?.some(
      (q) => q.manual_perc > 0 || q.manual_points || q.requires_manual_grading,
    );
    res.locals.has_auto_grading_question = res.locals.instance_questions?.some(
      (q) => q.manual_perc < 100 || q.auto_points || !q.max_points,
=======
    res.locals.has_manual_grading_question = instance_question_rows?.some(
      (q) => q.max_manual_points || q.manual_points || q.requires_manual_grading,
    );
    res.locals.has_auto_grading_question = instance_question_rows?.some(
      (q) => q.max_auto_points || q.auto_points || !q.max_points,
>>>>>>> d72ad482
    );
    const assessment_text_templated = assessment.renderText(
      res.locals.assessment,
      res.locals.urlPrefix,
    );
    res.locals.assessment_text_templated = assessment_text_templated;

    const showTimeLimitExpiredModal = req.query.timeLimitExpired === 'true';

    if (!res.locals.assessment.group_work) {
      res.send(
        StudentAssessmentInstance({
          instance_question_rows,
          showTimeLimitExpiredModal,
          userCanDeleteAssessmentInstance: assessment.canDeleteAssessmentInstance(res.locals),
          resLocals: res.locals,
        }),
      );
      return;
    }

    // Get the group config info
    const groupConfig = await getGroupConfig(res.locals.assessment.id);
    const groupInfo = await getGroupInfo(res.locals.assessment_instance.group_id, groupConfig);
    const userCanAssignRoles =
      groupInfo != null &&
      groupConfig.has_roles &&
      (canUserAssignGroupRoles(groupInfo, res.locals.user.user_id) ||
        res.locals.authz_data.has_course_instance_permission_edit);

    if (groupConfig.has_roles) {
      // Get the role permissions. If the authorized user has course instance
      // permission, then role restrictions don't apply.
      if (!res.locals.authz_data.has_course_instance_permission_view) {
        for (const question of instance_question_rows) {
          question.group_role_permissions = await getQuestionGroupPermissions(
            question.id,
            res.locals.assessment_instance.group_id,
            res.locals.authz_data.user.user_id,
          );
        }
      }
    }

    res.send(
      StudentAssessmentInstance({
        instance_question_rows,
        showTimeLimitExpiredModal,
        groupConfig,
        groupInfo,
        userCanAssignRoles,
        userCanDeleteAssessmentInstance: assessment.canDeleteAssessmentInstance(res.locals),
        resLocals: res.locals,
      }),
    );
  }),
);

export default router;<|MERGE_RESOLUTION|>--- conflicted
+++ resolved
@@ -30,38 +30,10 @@
 const router = Router({ mergeParams: true });
 const sql = loadSqlEquiv(import.meta.url);
 
-<<<<<<< HEAD
-const InstanceQuestionRowSchema = InstanceQuestionSchema.extend({
-  start_new_zone: z.boolean(),
-  zone_id: IdSchema,
-  zone_title: z.string().nullable(),
-  question_title: z.string(),
-  max_points: z.number().nullable(),
-  max_manual_points: z.number().nullable(),
-  max_auto_points: z.number().nullable(),
-  manual_perc: z.number(),
-  init_points: z.number().nullable(),
-  row_order: z.number(),
-  question_number: z.string(),
-  zone_max_points: z.number().nullable(),
-  zone_has_max_points: z.boolean(),
-  zone_best_questions: z.number().nullable(),
-  zone_has_best_questions: z.boolean(),
-  file_count: z.number(),
-  sequence_locked: z.boolean(),
-  prev_advance_score_perc: z.number().nullable(),
-  prev_title: z.string().nullable(),
-  prev_sequence_locked: z.boolean().nullable(),
-  allow_grade_left_ms: z.coerce.number(),
-  allow_grade_date: DateFromISOString.nullable(),
-  allow_grade_interval: z.string(),
-});
-=======
 router.use(selectAndAuthzAssessmentInstance);
 router.use(studentAssessmentAccess);
 router.use(clientFingerprint);
 router.use(logPageView('studentAssessmentInstance'));
->>>>>>> d72ad482
 
 async function ensureUpToDate(locals: Record<string, any>) {
   const updated = await assessment.updateAssessmentInstance(
@@ -266,19 +238,11 @@
       );
     }
 
-<<<<<<< HEAD
-    res.locals.has_manual_grading_question = res.locals.instance_questions?.some(
+    res.locals.has_manual_grading_question = instance_question_rows?.some(
       (q) => q.manual_perc > 0 || q.manual_points || q.requires_manual_grading,
     );
-    res.locals.has_auto_grading_question = res.locals.instance_questions?.some(
+    res.locals.has_auto_grading_question = instance_question_rows?.some(
       (q) => q.manual_perc < 100 || q.auto_points || !q.max_points,
-=======
-    res.locals.has_manual_grading_question = instance_question_rows?.some(
-      (q) => q.max_manual_points || q.manual_points || q.requires_manual_grading,
-    );
-    res.locals.has_auto_grading_question = instance_question_rows?.some(
-      (q) => q.max_auto_points || q.auto_points || !q.max_points,
->>>>>>> d72ad482
     );
     const assessment_text_templated = assessment.renderText(
       res.locals.assessment,
