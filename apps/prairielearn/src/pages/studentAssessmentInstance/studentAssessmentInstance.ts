import { type Request, type Response, Router } from 'express';
import asyncHandler from 'express-async-handler';

import { HttpStatusError } from '@prairielearn/error';
import { loadSqlEquiv, queryRow, queryRows } from '@prairielearn/postgres';

import * as assessment from '../../lib/assessment.js';
import { AssessmentInstanceSchema, type File } from '../../lib/db-types.js';
import { deleteFile, uploadFile } from '../../lib/file-store.js';
import {
  canUserAssignGroupRoles,
  getGroupConfig,
  getGroupInfo,
  getQuestionGroupPermissions,
  leaveGroup,
  updateGroupRoles,
} from '../../lib/groups.js';
import { idsEqual } from '../../lib/id.js';
import type { UntypedResLocals } from '../../lib/res-locals.types.js';
import clientFingerprint from '../../middlewares/clientFingerprint.js';
import logPageView from '../../middlewares/logPageView.js';
import selectAndAuthzAssessmentInstance from '../../middlewares/selectAndAuthzAssessmentInstance.js';
import studentAssessmentAccess from '../../middlewares/studentAssessmentAccess.js';
import { selectVariantsByInstanceQuestion } from '../../models/variant.js';

import {
  InstanceQuestionRowSchema,
  StudentAssessmentInstance,
} from './studentAssessmentInstance.html.js';

const router = Router({ mergeParams: true });
const sql = loadSqlEquiv(import.meta.url);

router.use(selectAndAuthzAssessmentInstance);
router.use(studentAssessmentAccess);

async function ensureUpToDate(locals: UntypedResLocals) {
  const updated = await assessment.updateAssessmentInstance(
    locals.assessment_instance.id,
    locals.authn_user.id,
  );
  if (updated) {
    // we updated the assessment_instance, so reload it
    locals.assessment_instance = await queryRow(
      sql.select_assessment_instance,
      { assessment_instance_id: locals.assessment_instance.id },
      AssessmentInstanceSchema,
    );
  }
}

async function processFileUpload(req: Request, res: Response) {
  if (!res.locals.assessment_instance.open) {
    throw new HttpStatusError(403, 'Assessment is not open');
  }
  if (!res.locals.assessment.allow_personal_notes) {
    throw new HttpStatusError(403, 'This assessment does not allow personal notes.');
  }
  if (!res.locals.authz_result.active) {
    throw new HttpStatusError(403, 'This assessment is not accepting submissions at this time.');
  }
  if (!req.file) {
    throw new HttpStatusError(400, 'Upload requested but no file provided');
  }
  await uploadFile({
    display_filename: req.file.originalname,
    contents: req.file.buffer,
    type: 'student_upload',
    assessment_id: res.locals.assessment.id,
    assessment_instance_id: res.locals.assessment_instance.id,
    instance_question_id: null,
    user_id: res.locals.user.id,
    authn_user_id: res.locals.authn_user.id,
  });
}

async function processTextUpload(req: Request, res: Response) {
  if (!res.locals.assessment_instance.open) {
    throw new HttpStatusError(403, 'Assessment is not open');
  }
  if (!res.locals.assessment.allow_personal_notes) {
    throw new HttpStatusError(403, 'This assessment does not allow personal notes.');
  }
  if (!res.locals.authz_result.active) {
    throw new HttpStatusError(403, 'This assessment is not accepting submissions at this time.');
  }
  await uploadFile({
    display_filename: req.body.filename,
    contents: Buffer.from(req.body.contents),
    type: 'student_upload',
    assessment_id: res.locals.assessment.id,
    assessment_instance_id: res.locals.assessment_instance.id,
    instance_question_id: null,
    user_id: res.locals.user.id,
    authn_user_id: res.locals.authn_user.id,
  });
}

async function processDeleteFile(req: Request, res: Response) {
  if (!res.locals.assessment_instance.open) {
    throw new HttpStatusError(403, 'Assessment is not open');
  }
  if (!res.locals.assessment.allow_personal_notes) {
    throw new HttpStatusError(403, 'This assessment does not allow personal notes.');
  }
  if (!res.locals.authz_result.active) {
    throw new HttpStatusError(403, 'This assessment is not accepting submissions at this time.');
  }

  // Check the requested file belongs to the current assessment instance
  const validFiles = (res.locals.file_list ?? []).filter((file: File) =>
    idsEqual(file.id, req.body.file_id),
  );
  if (validFiles.length === 0) {
    throw new HttpStatusError(404, `No such file_id: ${req.body.file_id}`);
  }
  const file = validFiles[0];

  if (file.type !== 'student_upload') {
    throw new HttpStatusError(403, `Cannot delete file type ${file.type} for file_id=${file.id}`);
  }

  await deleteFile(file.id, res.locals.authn_user.id);
}

router.post(
  '/',
  asyncHandler(async function (req, res, next) {
    if (
      !res.locals.authz_result.authorized_edit &&
      !res.locals.authz_data.has_course_instance_permission_edit
    ) {
      throw new HttpStatusError(403, 'Not authorized');
    }
    if (
      !res.locals.authz_result.authorized_edit &&
      ['attach_file', 'attach_text', 'delete_file', 'timeLimitFinish', 'leave_group'].includes(
        req.body.__action,
      )
    ) {
      throw new HttpStatusError(403, 'Action is only permitted to students, not staff');
    }

    if (req.body.__action === 'attach_file') {
      await processFileUpload(req, res);
      res.redirect(req.originalUrl);
    } else if (req.body.__action === 'attach_text') {
      await processTextUpload(req, res);
      res.redirect(req.originalUrl);
    } else if (req.body.__action === 'delete_file') {
      await processDeleteFile(req, res);
      res.redirect(req.originalUrl);
    } else if (['grade', 'finish', 'timeLimitFinish'].includes(req.body.__action)) {
      if (req.body.__action === 'timeLimitFinish') {
        // Only close if the timer expired due to time limit, not for access end
        if (!res.locals.assessment_instance_time_limit_expired) {
          return res.redirect(req.originalUrl);
        }
      }

      const isFinishing = ['finish', 'timeLimitFinish'].includes(req.body.__action);
      await assessment.gradeAssessmentInstance({
        assessment_instance_id: res.locals.assessment_instance.id,
        user_id: res.locals.user.id,
        authn_user_id: res.locals.authn_user.id,
        requireOpen: true,
        close: isFinishing,
        ignoreGradeRateLimit: isFinishing,
        ignoreRealTimeGradingDisabled: isFinishing,
        client_fingerprint_id: res.locals.client_fingerprint_id,
      });

      if (req.body.__action === 'timeLimitFinish') {
        res.redirect(req.originalUrl + '?timeLimitExpired=true');
      } else {
        res.redirect(req.originalUrl);
      }
    } else if (req.body.__action === 'leave_group') {
      if (!res.locals.authz_result.active) {
        throw new HttpStatusError(400, 'Unauthorized request.');
      }
      await leaveGroup(res.locals.assessment.id, res.locals.user.id, res.locals.authn_user.id);
      res.redirect(
        `/pl/course_instance/${res.locals.course_instance.id}/assessment/${res.locals.assessment.id}`,
      );
    } else if (req.body.__action === 'update_group_roles') {
      await updateGroupRoles(
        req.body,
        res.locals.assessment.id,
<<<<<<< HEAD
        res.locals.assessment_instance.team_id,
        res.locals.user.user_id,
=======
        res.locals.assessment_instance.group_id,
        res.locals.user.id,
>>>>>>> 47890a36
        res.locals.authz_data.has_course_instance_permission_edit,
        res.locals.authn_user.id,
      );
      res.redirect(req.originalUrl);
    } else {
      // The 'regenerate_instance' action is handled in the
      // studentAssessmentAccess middleware, so it doesn't need to be handled
      // here.
      next(new HttpStatusError(400, `unknown __action: ${req.body.__action}`));
    }
  }),
);

router.get(
  '/',
  // We only handle fingerprints on the GET handler. The POST handler won't log
  // page views, and we only want to track fingerprint changes when we'll also
  // have a corresponding page view event to show in the logs.
  clientFingerprint,
  logPageView('studentAssessmentInstance'),
  asyncHandler(async (req, res, _next) => {
    if (res.locals.assessment.type === 'Homework') {
      await ensureUpToDate(res.locals);
    }
    const instance_question_rows = await queryRows(
      sql.select_instance_questions,
      { assessment_instance_id: res.locals.assessment_instance.id },
      InstanceQuestionRowSchema,
    );
    const allPreviousVariants = await selectVariantsByInstanceQuestion({
      assessment_instance_id: res.locals.assessment_instance.id,
    });
    for (const instance_question of instance_question_rows) {
      instance_question.previous_variants = allPreviousVariants.filter((variant) =>
        idsEqual(variant.instance_question_id, instance_question.id),
      );
    }

    res.locals.has_manual_grading_question = instance_question_rows.some(
      (q) => q.max_manual_points || q.manual_points || q.requires_manual_grading,
    );
    res.locals.has_auto_grading_question = instance_question_rows.some(
      (q) => q.max_auto_points || q.auto_points || !q.max_points,
    );
    const assessment_text_templated = assessment.renderText(
      res.locals.assessment,
      res.locals.urlPrefix,
    );
    res.locals.assessment_text_templated = assessment_text_templated;

    const showTimeLimitExpiredModal = req.query.timeLimitExpired === 'true';

    if (!res.locals.assessment.team_work) {
      res.send(
        StudentAssessmentInstance({
          instance_question_rows,
          showTimeLimitExpiredModal,
          userCanDeleteAssessmentInstance: assessment.canDeleteAssessmentInstance(res.locals),
          resLocals: res.locals,
        }),
      );
      return;
    }

    // Get the group config info
    const groupConfig = await getGroupConfig(res.locals.assessment.id);
    const groupInfo = await getGroupInfo(res.locals.assessment_instance.team_id, groupConfig);
    const userCanAssignRoles =
      groupConfig.has_roles &&
      (canUserAssignGroupRoles(groupInfo, res.locals.user.id) ||
        res.locals.authz_data.has_course_instance_permission_edit);

    if (groupConfig.has_roles) {
      // Get the role permissions. If the authorized user has course instance
      // permission, then role restrictions don't apply.
      if (!res.locals.authz_data.has_course_instance_permission_view) {
        for (const question of instance_question_rows) {
          question.group_role_permissions = await getQuestionGroupPermissions(
            question.id,
<<<<<<< HEAD
            res.locals.assessment_instance.team_id,
            res.locals.authz_data.user.user_id,
=======
            res.locals.assessment_instance.group_id,
            res.locals.authz_data.user.id,
>>>>>>> 47890a36
          );
        }
      }
    }

    res.send(
      StudentAssessmentInstance({
        instance_question_rows,
        showTimeLimitExpiredModal,
        groupConfig,
        groupInfo,
        userCanAssignRoles,
        userCanDeleteAssessmentInstance: assessment.canDeleteAssessmentInstance(res.locals),
        resLocals: res.locals,
      }),
    );
  }),
);

export default router;<|MERGE_RESOLUTION|>--- conflicted
+++ resolved
@@ -187,13 +187,8 @@
       await updateGroupRoles(
         req.body,
         res.locals.assessment.id,
-<<<<<<< HEAD
         res.locals.assessment_instance.team_id,
-        res.locals.user.user_id,
-=======
-        res.locals.assessment_instance.group_id,
         res.locals.user.id,
->>>>>>> 47890a36
         res.locals.authz_data.has_course_instance_permission_edit,
         res.locals.authn_user.id,
       );
@@ -273,13 +268,8 @@
         for (const question of instance_question_rows) {
           question.group_role_permissions = await getQuestionGroupPermissions(
             question.id,
-<<<<<<< HEAD
             res.locals.assessment_instance.team_id,
-            res.locals.authz_data.user.user_id,
-=======
-            res.locals.assessment_instance.group_id,
             res.locals.authz_data.user.id,
->>>>>>> 47890a36
           );
         }
       }
