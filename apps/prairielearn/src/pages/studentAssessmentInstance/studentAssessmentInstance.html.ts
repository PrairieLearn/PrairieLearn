import { EncodedData } from '@prairielearn/browser-utils';
import { html, unsafeHtml } from '@prairielearn/html';
import { renderEjs } from '@prairielearn/html-ejs';

import { GroupWorkInfoContainer } from '../../components/GroupWorkInfoContainer.html.js';
import { Modal } from '../../components/Modal.html.js';
import { StudentAccessRulesPopover } from '../../components/StudentAccessRulesPopover.html.js';
import { TimeLimitExpiredModal } from '../../components/TimeLimitExpiredModal.html.js';
import { compiledScriptTag } from '../../lib/assets.js';
import {
  Assessment,
  AssessmentInstance,
  AssessmentSet,
  GroupConfig,
  InstanceQuestion,
} from '../../lib/db-types.js';
import { formatPoints } from '../../lib/format.js';
import { GroupInfo } from '../../lib/groups.js';

export function StudentAssessmentInstance({
  showTimeLimitExpiredModal,
<<<<<<< HEAD
  canDeleteAssessmentInstance,
=======
  groupConfig,
  groupInfo,
  userCanAssignRoles,
>>>>>>> ccc16d76
  resLocals,
}: {
  showTimeLimitExpiredModal: boolean;
  canDeleteAssessmentInstance: boolean;
  resLocals: Record<string, any>;
} & (
  | {
      groupConfig: GroupConfig;
      groupInfo: GroupInfo;
      userCanAssignRoles: boolean;
    }
  | { groupConfig?: undefined; groupInfo?: undefined; userCanAssignRoles?: undefined }
)) {
  return html`
    <!doctype html>
    <html lang="en">
      <head>
        ${renderEjs(import.meta.url, "<%- include('../partials/head'); %>", resLocals)}
        ${resLocals.assessment.type === 'Exam'
          ? html`${compiledScriptTag('examTimeLimitCountdown.ts')}
            ${EncodedData(
              {
                serverRemainingMS: resLocals.assessment_instance_remaining_ms,
                serverTimeLimitMS: resLocals.assessment_instance_time_limit_ms,
                serverUpdateURL: `${resLocals.urlPrefix}/assessment_instance/${resLocals.assessment_instance.id}/time_remaining`,
                canTriggerFinish: resLocals.authz_result.authorized_edit,
                csrfToken: resLocals.__csrf_token,
              },
              'time-limit-data',
            )}`
          : ''}
        ${compiledScriptTag('studentAssessmentInstanceClient.ts')}
      </head>
      <body>
        ${resLocals.assessment.type === 'Exam' && resLocals.authz_result.authorized_edit
          ? ConfirmFinishModal({
              instance_questions: resLocals.instance_questions,
              csrfToken: resLocals.__csrf_token,
            })
          : ''}
        ${showTimeLimitExpiredModal ? TimeLimitExpiredModal({ showAutomatically: true }) : ''}
        ${renderEjs(import.meta.url, "<%- include('../partials/navbar'); %>", {
          ...resLocals,
          navPage: 'assessment_instance',
        })}
        <main id="content" class="container">
          ${canDeleteAssessmentInstance
            ? html`
                <div class="alert alert-warning d-flex align-items-center">
                  <span class="mr-3"> Instructor's own assessment instance special menu </span>

                  <form method="POST" class="ml-auto mr-3">
                    <input type="hidden" name="__csrf_token" value="${resLocals.__csrf_token}" />
                    <input type="hidden" name="__action" value="delete_instance" />
                    <div class="dropdown">
                      <button
                        class="btn btn-warning dropdown-toggle"
                        type="button"
                        data-toggle="dropdown"
                        aria-expanded="false"
                      >
                        Actions
                      </button>

                      <div class="dropdown-menu dropdown-menu-right">
                        <button type="submit" class="dropdown-item" name="destination" value="self">
                          <i class="fas fa-arrows-rotate"></i>
                          Regenerate assessment instance
                        </button>

                        <button
                          type="submit"
                          class="dropdown-item"
                          name="destination"
                          value="assessments"
                        >
                          <i class="fas fa-times"></i>
                          Delete assessment instance
                        </button>
                      </div>
                    </div>
                  </form>

                  <button type="button" class="close" data-dismiss="alert" aria-label="Close">
                    <span aria-hidden="true">&times;</span>
                  </button>
                </div>
              `
            : ''}
          <div class="card mb-4">
            <div class="card-header bg-primary text-white d-flex align-items-center">
              <span>
                ${resLocals.assessment_set.abbreviation}${resLocals.assessment.number}:
                ${resLocals.assessment.title}
                ${resLocals.assessment.group_work ? html`<i class="fas fa-users"></i>` : ''}
              </span>
            </div>

            <div class="card-body">
              ${!resLocals.assessment.allow_real_time_grading && resLocals.assessment_instance.open
                ? html`
                    <div class="alert alert-warning">
                      This assessment will only be graded after it is finished. You should save
                      answers for all questions and your exam will be graded later. You can use the
                      <span class="badge badge-outline badge-light">Finish assessment</span> button
                      below to finish and calculate your final grade.
                    </div>
                  `
                : ''}
              <div class="row align-items-center">
                ${!resLocals.assessment.allow_real_time_grading &&
                resLocals.assessment_instance.open
                  ? html`
                      <div class="col-md-3 col-sm-12">
                        Total points: ${formatPoints(resLocals.assessment_instance.max_points)}
                        ${resLocals.assessment_instance.max_bonus_points
                          ? html`
                              <br />
                              (${resLocals.assessment_instance.max_bonus_points} bonus
                              ${resLocals.assessment_instance.max_bonus_points > 1
                                ? 'points'
                                : 'point'}
                              possible)
                            `
                          : ''}
                      </div>
                      <div class="col-md-9 col-sm-12">
                        ${AssessmentStatus({
                          assessment: resLocals.assessment,
                          assessment_set: resLocals.assessment_set,
                          assessment_instance: resLocals.assessment_instance,
                          authz_result: resLocals.authz_result,
                        })}
                      </div>
                    `
                  : html`
                      <div class="col-md-3 col-sm-6">
                        Total points:
                        ${formatPoints(resLocals.assessment_instance.points)}/${formatPoints(
                          resLocals.assessment_instance.max_points,
                        )}
                        ${resLocals.assessment_instance.max_bonus_points
                          ? html`
                              <br />
                              (${resLocals.assessment_instance.max_bonus_points} bonus
                              ${resLocals.assessment_instance.max_bonus_points > 1
                                ? 'points'
                                : 'point'}
                              possible)
                            `
                          : ''}
                      </div>
                      <div class="col-md-3 col-sm-6">
                        ${renderEjs(import.meta.url, "<%- include('../partials/scorebar'); %>", {
                          score: resLocals.assessment_instance.score_perc,
                        })}
                      </div>
                      <div class="col-md-6 col-sm-12">
                        ${AssessmentStatus({
                          assessment: resLocals.assessment,
                          assessment_set: resLocals.assessment_set,
                          assessment_instance: resLocals.assessment_instance,
                          authz_result: resLocals.authz_result,
                        })}
                      </div>
                    `}
                ${groupConfig != null
                  ? html`
                      <div class="col-lg-12">
                        ${GroupWorkInfoContainer({
                          groupConfig,
                          groupInfo,
                          userCanAssignRoles,
                          csrfToken: resLocals.__csrf_token,
                        })}
                      </div>
                    `
                  : ''}
              </div>

              ${resLocals.assessment_instance.open && resLocals.assessment_instance_remaining_ms
                ? html`
                    <div class="alert alert-secondary mt-4" role="alert">
                      <div class="row">
                        <div class="col-md-2 col-sm-12 col-xs-12">
                          <div id="countdownProgress"></div>
                        </div>
                        <div class="col-md-10 col-sm-12 col-xs-12">
                          Time remaining: <span id="countdownDisplay"></span>
                        </div>
                      </div>
                    </div>
                  `
                : ''}
              ${resLocals.assessment_text_templated
                ? html`
                    <div class="card bg-light mb-0 mt-4">
                      <div class="card-body">
                        ${unsafeHtml(resLocals.assessment_text_templated)}
                      </div>
                    </div>
                  `
                : ''}
            </div>

            <table class="table table-sm table-hover" data-testid="assessment-questions">
              <thead>
                ${InstanceQuestionTableHeader({ resLocals })}
              </thead>
              <tbody>
                ${resLocals.instance_questions.map(
                  (instance_question) => html`
                    ${instance_question.start_new_zone && instance_question.zone_title
                      ? html`
                          <tr>
                            <th
                              colspan="${(resLocals.has_auto_grading_question
                                ? (resLocals.has_manual_grading_question ? 2 : 0) +
                                  (resLocals.assessment.allow_real_time_grading ? 4 : 2)
                                : 2) + (resLocals.assessment.type === 'Exam' ? 1 : 0)}"
                            >
                              <span class="mr-1">${instance_question.zone_title}</span>
                              ${instance_question.zone_has_max_points
                                ? ZoneInfoBadge({
                                    popoverContent: `Of the points that you are awarded for answering these questions, at most ${instance_question.zone_max_points} will count toward your total points.`,
                                    mainContent: `Maximum ${instance_question.zone_max_points} points`,
                                  })
                                : ''}
                              ${instance_question.zone_has_best_questions
                                ? ZoneInfoBadge({
                                    popoverContent: `Of these questions, only the ${instance_question.zone_best_questions} with the highest number of awarded points will count toward your total points.`,
                                    mainContent: `Best ${instance_question.zone_best_questions} questions`,
                                  })
                                : ''}
                            </th>
                          </tr>
                        `
                      : ''}
                    <tr
                      class="${instance_question.sequence_locked
                        ? 'bg-light pl-sequence-locked'
                        : ''}"
                    >
                      <td>
                        ${RowLabel({
                          instance_question,
                          user_group_roles: resLocals.user_group_roles,
                          urlPrefix: resLocals.urlPrefix,
                          rowLabelText:
                            resLocals.assessment.type === 'Exam'
                              ? `Question ${instance_question.question_number}`
                              : `${instance_question.question_number}. ${instance_question.question_title}`,
                        })}
                      </td>
                      ${resLocals.assessment.type === 'Exam'
                        ? html`
                            <td class="text-center">
                              ${renderEjs(
                                import.meta.url,
                                "<%- include('../partials/examQuestionStatus'); %>",
                                { instance_question },
                              )}
                            </td>
                            ${resLocals.has_auto_grading_question &&
                            resLocals.assessment.allow_real_time_grading
                              ? html`
                                  <td class="text-center">
                                    ${renderEjs(
                                      import.meta.url,
                                      "<%- include('../partials/examQuestionScore'); %>",
                                      { instance_question },
                                    )}
                                  </td>
                                  <td class="text-center">
                                    ${renderEjs(
                                      import.meta.url,
                                      "<%- include('../partials/examQuestionAvailablePoints'); %>",
                                      {
                                        open:
                                          resLocals.assessment_instance.open &&
                                          instance_question.open,
                                        currentWeight:
                                          instance_question.points_list_original[
                                            instance_question.number_attempts
                                          ] - instance_question.max_manual_points,
                                        points_list: instance_question.points_list.map(
                                          (p) => p - instance_question.max_manual_points,
                                        ),
                                        highest_submission_score:
                                          instance_question.highest_submission_score,
                                      },
                                    )}
                                  </td>
                                `
                              : ''}
                            ${resLocals.assessment.allow_real_time_grading ||
                            !resLocals.assessment_instance.open
                              ? html`
                                  ${resLocals.has_auto_grading_question &&
                                  resLocals.has_manual_grading_question
                                    ? html`
                                        <td class="text-center">
                                          ${renderEjs(
                                            import.meta.url,
                                            "<%- include('../partials/instanceQuestionPoints'); %>",
                                            { instance_question, component: 'auto' },
                                          )}
                                        </td>
                                        <td class="text-center">
                                          ${renderEjs(
                                            import.meta.url,
                                            "<%- include('../partials/instanceQuestionPoints'); %>",
                                            { instance_question, component: 'manual' },
                                          )}
                                        </td>
                                      `
                                    : ''}
                                  <td class="text-center">
                                    ${renderEjs(
                                      import.meta.url,
                                      "<%- include('../partials/instanceQuestionPoints'); %>",
                                      { instance_question, component: 'total' },
                                    )}
                                  </td>
                                `
                              : html`
                                  ${resLocals.has_auto_grading_question &&
                                  resLocals.has_manual_grading_question
                                    ? html`
                                        <td class="text-center">
                                          ${formatPoints(instance_question.max_auto_points)}
                                        </td>
                                        <td class="text-center">
                                          ${formatPoints(instance_question.max_manual_points)}
                                        </td>
                                      `
                                    : ''}
                                  <td class="text-center">
                                    ${formatPoints(instance_question.max_points)}
                                  </td>
                                `}
                          `
                        : html`
                            ${resLocals.has_auto_grading_question
                              ? html`
                                  <td class="text-center">
                                    <span class="badge badge-primary">
                                      ${formatPoints(instance_question.current_value)}
                                    </span>
                                  </td>
                                  <td class="text-center">
                                    ${renderEjs(
                                      import.meta.url,
                                      "<%- include('../partials/questionAwardedPoints'); %>",
                                      {
                                        urlPrefix: resLocals.urlPrefix,
                                        instance_question_id: instance_question.id,
                                        previous_variants: instance_question.previous_variants,
                                        current_variant_id: null,
                                      },
                                    )}
                                  </td>
                                `
                              : ''}
                            ${resLocals.has_auto_grading_question &&
                            resLocals.has_manual_grading_question
                              ? html`
                                  <td class="text-center">
                                    ${renderEjs(
                                      import.meta.url,
                                      "<%- include('../partials/instanceQuestionPoints'); %>",
                                      { instance_question, component: 'auto' },
                                    )}
                                  </td>
                                  <td class="text-center">
                                    ${renderEjs(
                                      import.meta.url,
                                      "<%- include('../partials/instanceQuestionPoints'); %>",
                                      { instance_question, component: 'manual' },
                                    )}
                                  </td>
                                `
                              : ''}
                            <td class="text-center">
                              ${renderEjs(
                                import.meta.url,
                                "<%- include('../partials/instanceQuestionPoints'); %>",
                                { instance_question, component: 'total' },
                              )}
                            </td>
                          `}
                    </tr>
                  `,
                )}
              </tbody>
            </table>

            <div class="card-footer">
              ${resLocals.assessment.type === 'Exam' &&
              resLocals.assessment_instance.open &&
              resLocals.authz_result.active
                ? html`
                    ${resLocals.assessment.allow_real_time_grading
                      ? html`
                          <form name="grade-form" method="POST" class="form-inline">
                            <input type="hidden" name="__action" value="grade" />
                            <input
                              type="hidden"
                              name="__csrf_token"
                              value="${resLocals.__csrf_token}"
                            />
                            ${resLocals.savedAnswers > 0
                              ? html`
                                  <button
                                    type="submit"
                                    class="btn btn-info my-2"
                                    ${!resLocals.authz_result.authorized_edit ? 'disabled' : ''}
                                  >
                                    Grade ${resLocals.savedAnswers} saved
                                    ${resLocals.savedAnswers !== 1 ? 'answers' : 'answer'}
                                  </button>
                                `
                              : html`
                                  <button type="submit" class="btn btn-info my-2" disabled>
                                    No saved answers to grade
                                  </button>
                                `}
                          </form>
                          <ul class="my-1">
                            ${resLocals.suspendedSavedAnswers > 1
                              ? html`
                                  <li>
                                    There are ${resLocals.suspendedSavedAnswers} saved answers that
                                    cannot be graded yet because their grade rate has not been
                                    reached. They are marked with the
                                    <i class="fa fa-hourglass-half"></i> icon above. Reload this
                                    page to update this information.
                                  </li>
                                `
                              : resLocals.suspendedSavedAnswers === 1
                                ? html`
                                    <li>
                                      There is one saved answer that cannot be graded yet because
                                      its grade rate has not been reached. It is marked with the
                                      <i class="fa fa-hourglass-half"></i> icon above. Reload this
                                      page to update this information.
                                    </li>
                                  `
                                : ''}
                            <li>
                              Submit your answer to each question with the
                              <strong>Save & Grade</strong> or <strong>Save only</strong> buttons on
                              the question page.
                            </li>
                            <li>
                              Look at <strong>Best submission</strong> to confirm that each question
                              has been graded. Questions with <strong>Available points</strong> can
                              be attempted again for more points. Attempting questions again will
                              never reduce the points you already have.
                            </li>
                            ${resLocals.authz_result.password != null ||
                            !resLocals.authz_result.show_closed_assessment
                              ? html`
                                  <li>
                                    After you have answered all the questions completely, click
                                    here:
                                    <button
                                      class="btn btn-danger"
                                      data-toggle="modal"
                                      data-target="#confirmFinishModal"
                                      ${!resLocals.authz_result.authorized_edit ? 'disabled' : ''}
                                    >
                                      Finish assessment
                                    </button>
                                  </li>
                                `
                              : html`
                                  <li>
                                    When you are done, please logout and close your browser; there
                                    is no need to do anything else. If you have any saved answers
                                    when you leave, they will be automatically graded before your
                                    final score is computed.
                                  </li>
                                `}
                          </ul>
                        `
                      : html`
                          <ul class="my-1">
                            <li>
                              Submit your answer to each question with the
                              <strong>Save</strong> button on the question page.
                            </li>
                            <li>
                              After you have answered all the questions completely, click here:
                              <button
                                class="btn btn-danger"
                                data-toggle="modal"
                                data-target="#confirmFinishModal"
                                ${!resLocals.authz_result.authorized_edit ? 'disabled' : ''}
                              >
                                Finish assessment
                              </button>
                            </li>
                          </ul>
                        `}
                  `
                : ''}
              ${!resLocals.authz_result.authorized_edit
                ? html`
                    <div class="alert alert-warning mt-4" role="alert">
                      You are viewing the assessment of a different user and so are not authorized
                      to submit questions for grading or to mark the assessment as complete.
                    </div>
                  `
                : ''}
            </div>
          </div>

          ${renderEjs(
            import.meta.url,
            // TODO: convert to TypeScript component
            "<%- include('../partials/attachFilePanel') %>",
            resLocals,
          )}
          ${renderEjs(
            import.meta.url,
            // TODO: convert to TypeScript component
            "<%- include('../partials/instructorInfoPanel') %>",
            resLocals,
          )}
        </main>
      </body>
    </html>
  `.toString();
}

function AssessmentStatus({
  assessment,
  assessment_set,
  assessment_instance,
  authz_result,
}: {
  assessment: Assessment;
  assessment_set: AssessmentSet;
  assessment_instance: AssessmentInstance;
  authz_result: any;
}) {
  if (assessment_instance.open && authz_result.active) {
    return html`
      Assessment is <strong>open</strong> and you can answer questions.
      <br />
      Available credit: ${authz_result.credit_date_string}
      ${StudentAccessRulesPopover({
        accessRules: authz_result.access_rules,
        assessmentSetName: assessment_set.name,
        assessmentNumber: assessment.number,
      })}
    `;
  }

  return html`Assessment is <strong>closed</strong> and you cannot answer questions.`;
}

function InstanceQuestionTableHeader({ resLocals }: { resLocals: Record<string, any> }) {
  const trailingColumns =
    resLocals.assessment.type === 'Exam'
      ? html`
          ${resLocals.has_auto_grading_question && resLocals.assessment.allow_real_time_grading
            ? html`
                <th class="text-center">Best submission ${ExamQuestionHelpBestSubmission()}</th>
                <th class="text-center">Available points ${ExamQuestionHelpAvailablePoints()}</th>
                <th class="text-center">Awarded points ${ExamQuestionHelpAwardedPoints()}</th>
              `
            : resLocals.has_auto_grading_question && resLocals.has_manual_grading_question
              ? html`
                  <th class="text-center">Auto-grading points</th>
                  <th class="text-center">Manual grading points</th>
                  <th class="text-center">Total points</th>
                `
              : html`<th class="text-center">Points</th>`}
        `
      : html`
          ${resLocals.has_auto_grading_question
            ? html`
                <th class="text-center">Value</th>
                <th class="text-center">Variant history</th>
              `
            : ''}
          <th class="text-center">Awarded points</th>
        `;

  return html`
    ${resLocals.assessment.type === 'Exam'
      ? html`
          ${resLocals.has_auto_grading_question &&
          resLocals.has_manual_grading_question &&
          resLocals.assessment.allow_real_time_grading
            ? html`
                <tr>
                  <th rowspan="2">Question</th>
                  <th class="text-center" rowspan="2">Submission status</th>
                  <th class="text-center" colspan="3">Auto-grading</th>
                  <th class="text-center" rowspan="2">Manual grading points</th>
                  <th class="text-center" rowspan="2">Total points</th>
                </tr>
                <tr>
                  ${trailingColumns}
                </tr>
              `
            : html`
                <tr>
                  <th>Question</th>
                  <th class="text-center">Submission status</th>
                  ${trailingColumns}
                </tr>
              `}
        `
      : html`
          ${resLocals.has_auto_grading_question && resLocals.has_manual_grading_question
            ? html`
                <tr>
                  <th rowspan="2">Question</th>
                  <th class="text-center" colspan="3">Auto-grading</th>
                  <th class="text-center" rowspan="2">Manual grading points</th>
                  <th class="text-center" rowspan="2">Total points</th>
                </tr>
                <tr>
                  ${trailingColumns}
                </tr>
              `
            : html`
                <tr>
                  <th>Question</th>
                  ${trailingColumns}
                </tr>
              `}
        `}
  `;
}

function ZoneInfoBadge({
  popoverContent,
  mainContent,
}: {
  popoverContent: string;
  mainContent: string;
}) {
  return html`
    <a
      tabindex="0"
      class="btn btn-xs btn-secondary badge badge-secondary text-white font-weight-normal py-1"
      role="button"
      data-toggle="popover"
      data-trigger="focus"
      data-container="body"
      data-html="true"
      data-content="${popoverContent}"
    >
      ${mainContent}&nbsp;<i class="far fa-question-circle" aria-hidden="true"></i>
    </a>
  `;
}

function RowLabel({
  instance_question,
  user_group_roles,
  rowLabelText,
  urlPrefix,
}: {
  // TODO: better types?
  instance_question: any;
  user_group_roles: string;
  rowLabelText: string;
  urlPrefix: string;
}) {
  let lockedPopoverText: string | null = null;
  if (instance_question.sequence_locked) {
    lockedPopoverText = instance_question.prev_sequence_locked
      ? `A previous question must be completed before you can access this one.`
      : `You must score at least ${instance_question.prev_advance_score_perc}% on ${instance_question.prev_title} to unlock this question.`;
  } else if (!(instance_question.group_role_permissions?.can_view ?? true)) {
    lockedPopoverText = `Your current group role (${user_group_roles}) restricts access to this question.`;
  }

  return html`
    ${lockedPopoverText != null
      ? html`
          <span class="text-muted">${rowLabelText}</span>
          <a
            tabindex="0"
            class="btn btn-xs border text-secondary ml-1"
            role="button"
            data-toggle="popover"
            data-trigger="focus"
            data-container="body"
            data-html="true"
            data-content="${lockedPopoverText}"
            data-test-id="locked-instance-question-row"
            aria-label="Locked"
          >
            <i class="fas fa-lock" aria-hidden="true"></i>
          </a>
        `
      : html`
          <a href="${urlPrefix}/instance_question/${instance_question.id}/">${rowLabelText}</a>
        `}
    ${instance_question.file_count > 0
      ? html`
          <a
            tabindex="0"
            class="btn btn-xs border text-secondary ml-1"
            role="button"
            data-toggle="popover"
            data-trigger="focus"
            data-container="body"
            data-html="true"
            data-content="Personal notes: ${instance_question.file_count}"
            aria-label="Has personal note attachments"
          >
            <i class="fas fa-paperclip"></i>
          </a>
        `
      : ''}
  `;
}

function ExamQuestionHelpBestSubmission() {
  return html`
    <a
      tabindex="0"
      role="button"
      data-toggle="popover"
      data-trigger="focus"
      data-container="body"
      data-html="true"
      data-placement="auto"
      title="Best submission"
      data-content="The percentage score of the best submitted answer, or whether the question is <strong>unanswered</strong>, has a <strong>saved</strong> but ungraded answer, or is in <strong>grading</strong>."
    >
      <i class="far fa-question-circle" aria-hidden="true"></i>
    </a>
  `;
}

function ExamQuestionHelpAvailablePoints() {
  return html`
    <a
      tabindex="0"
      role="button"
      data-toggle="popover"
      data-trigger="focus"
      data-container="body"
      data-html="true"
      data-placement="auto"
      title="Available points"
      data-content="The number of points that would be earned for a 100% correct answer on the next attempt. If retries are available for the question then a list of further points is shown, where the <i>n</i>-th value is the number of points that would be earned for a 100% correct answer on the <i>n</i>-th attempt."
    >
      <i class="far fa-question-circle" aria-hidden="true"></i>
    </a>
  `;
}

function ExamQuestionHelpAwardedPoints() {
  return html`
    <a
      tabindex="0"
      role="button"
      data-toggle="popover"
      data-trigger="focus"
      data-container="body"
      data-html="true"
      data-placement="auto"
      title="Awarded points"
      data-content="The number of points already earned, as a fraction of the maximum possible points for the question."
    >
      <i class="far fa-question-circle" aria-hidden="true"></i>
    </a>
  `;
}

function ConfirmFinishModal({
  instance_questions,
  csrfToken,
}: {
  instance_questions: InstanceQuestion[];
  csrfToken: string;
}) {
  const all_questions_answered = instance_questions.every((iq) => iq.status !== 'unanswered');

  return Modal({
    id: 'confirmFinishModal',
    title: 'All done?',
    body: html`
      ${!all_questions_answered
        ? html`<div class="alert alert-warning">There are still unanswered questions.</div>`
        : ''}
      <p class="text-danger">
        <strong>Warning</strong>: You will not be able to answer any more questions after finishing
        the assessment.
      </p>
      <p>Are you sure you want to finish, complete, and close out the assessment?</p>
    `,
    footer: html`
      <input type="hidden" name="__action" value="finish" />
      <input type="hidden" name="__csrf_token" value="${csrfToken}" />
      <button type="submit" class="btn btn-danger">Finish assessment</button>
      <button type="button" data-dismiss="modal" class="btn btn-secondary">Cancel</button>
    `,
  });
}<|MERGE_RESOLUTION|>--- conflicted
+++ resolved
@@ -19,13 +19,10 @@
 
 export function StudentAssessmentInstance({
   showTimeLimitExpiredModal,
-<<<<<<< HEAD
-  canDeleteAssessmentInstance,
-=======
   groupConfig,
   groupInfo,
   userCanAssignRoles,
->>>>>>> ccc16d76
+  canDeleteAssessmentInstance,
   resLocals,
 }: {
   showTimeLimitExpiredModal: boolean;
