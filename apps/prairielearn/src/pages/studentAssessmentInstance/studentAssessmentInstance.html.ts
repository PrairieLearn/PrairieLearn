import { z } from 'zod';

import { EncodedData } from '@prairielearn/browser-utils';
import { html, unsafeHtml } from '@prairielearn/html';
import { run } from '@prairielearn/run';

import {
  RegenerateInstanceAlert,
  RegenerateInstanceModal,
} from '../../components/AssessmentRegenerate.html.js';
import { GroupWorkInfoContainer } from '../../components/GroupWorkInfoContainer.html.js';
import { HeadContents } from '../../components/HeadContents.html.js';
import { InstructorInfoPanel } from '../../components/InstructorInfoPanel.html.js';
import { Modal } from '../../components/Modal.html.js';
import { Navbar } from '../../components/Navbar.html.js';
import { PersonalNotesPanel } from '../../components/PersonalNotesPanel.html.js';
import {
  ExamQuestionAvailablePoints,
  ExamQuestionStatus,
  InstanceQuestionPoints,
  QuestionVariantHistory,
} from '../../components/QuestionScore.html.js';
import { Scorebar } from '../../components/Scorebar.html.js';
import { StudentAccessRulesPopover } from '../../components/StudentAccessRulesPopover.html.js';
import { TimeLimitExpiredModal } from '../../components/TimeLimitExpiredModal.html.js';
import { compiledScriptTag } from '../../lib/assets.js';
import {
  type AssessmentInstance,
  DateFromISOString,
  type GroupConfig,
  IdSchema,
  InstanceQuestionSchema,
} from '../../lib/db-types.js';
import { formatPoints } from '../../lib/format.js';
import { getRoleNamesForUser, type GroupInfo } from '../../lib/groups.js';
import { SimpleVariantWithScoreSchema } from '../../models/variant.js';

export const InstanceQuestionRowSchema = InstanceQuestionSchema.extend({
  start_new_zone: z.boolean(),
  zone_id: IdSchema,
  zone_title: z.string().nullable(),
  question_title: z.string(),
  max_points: z.number().nullable(),
  max_manual_points: z.number().nullable(),
  max_auto_points: z.number().nullable(),
  init_points: z.number().nullable(),
  row_order: z.number(),
  question_number: z.string(),
  zone_max_points: z.number().nullable(),
  zone_has_max_points: z.boolean(),
  zone_best_questions: z.number().nullable(),
  zone_has_best_questions: z.boolean(),
  file_count: z.number(),
  sequence_locked: z.boolean(),
  prev_advance_score_perc: z.number().nullable(),
  prev_title: z.string().nullable(),
  prev_sequence_locked: z.boolean().nullable(),
  allow_grade_left_ms: z.coerce.number(),
  allow_grade_date: DateFromISOString.nullable(),
  allow_grade_interval: z.string(),
  previous_variants: z.array(SimpleVariantWithScoreSchema).optional(),
  group_role_permissions: z
    .object({
      can_view: z.boolean(),
      can_submit: z.boolean(),
    })
    .optional(),
});
export type InstanceQuestionRow = z.infer<typeof InstanceQuestionRowSchema>;

export function StudentAssessmentInstance({
  instance_question_rows,
  showTimeLimitExpiredModal,
  groupConfig,
  groupInfo,
  userCanAssignRoles,
  userCanDeleteAssessmentInstance,
  resLocals,
}: {
  instance_question_rows: InstanceQuestionRow[];
  showTimeLimitExpiredModal: boolean;
  userCanDeleteAssessmentInstance: boolean;
  resLocals: Record<string, any>;
} & (
  | {
      groupConfig: GroupConfig;
      groupInfo: GroupInfo;
      userCanAssignRoles: boolean;
    }
  | {
      groupConfig?: undefined;
      groupInfo?: undefined;
      userCanAssignRoles?: undefined;
    }
)) {
  let savedAnswers = 0;
  let suspendedSavedAnswers = 0;
  instance_question_rows.forEach((question) => {
    if (question.status === 'saved') {
      if (question.allow_grade_left_ms > 0) {
        suspendedSavedAnswers++;
      } else if (question.max_auto_points || !question.max_manual_points) {
        // Note that we exclude questions that are not auto-graded from the count.
        // This count is used to determine whether the "Grade X saved answers"
        // button should be enabled, and clicking that button won't do any good for
        // manually-graded questions.
        savedAnswers++;
      }
    }
  });

  // Keep this in sync with the `InstanceQuestionTableHeader` function below.
  const zoneTitleColspan = run(() => {
    const trailingColumnsCount =
      resLocals.assessment.type === 'Exam'
        ? resLocals.has_auto_grading_question && resLocals.assessment.allow_real_time_grading
          ? 2
          : resLocals.has_auto_grading_question && resLocals.has_manual_grading_question
            ? 3
            : 1
        : (resLocals.has_auto_grading_question ? 2 : 0) + 1;

    return resLocals.assessment.type === 'Exam'
      ? resLocals.has_auto_grading_question &&
        resLocals.has_manual_grading_question &&
        resLocals.assessment.allow_real_time_grading
        ? 6
        : 2 + trailingColumnsCount
      : resLocals.has_auto_grading_question && resLocals.has_manual_grading_question
        ? 6
        : 1 + trailingColumnsCount;
  });

  const userGroupRoles = groupInfo
    ? getRoleNamesForUser(groupInfo, resLocals.authz_data.user).join(', ')
    : null;

  return html`
    <!doctype html>
    <html lang="en">
      <head>
        ${HeadContents({ resLocals })}
        ${resLocals.assessment.type === 'Exam'
          ? html`${compiledScriptTag('examTimeLimitCountdown.ts')}
            ${EncodedData(
              {
                serverRemainingMS: resLocals.assessment_instance_remaining_ms,
                serverTimeLimitMS: resLocals.assessment_instance_time_limit_ms,
                serverUpdateURL: `${resLocals.urlPrefix}/assessment_instance/${resLocals.assessment_instance.id}/time_remaining`,
                canTriggerFinish: resLocals.authz_result.authorized_edit,
                showsTimeoutWarning: true,
                reloadOnFail: true,
                csrfToken: resLocals.__csrf_token,
              },
              'time-limit-data',
            )}`
          : ''}
      </head>
      <body>
        ${Navbar({ resLocals, navPage: 'assessment_instance' })}
        ${resLocals.assessment.type === 'Exam' && resLocals.authz_result.authorized_edit
          ? ConfirmFinishModal({
              instance_question_rows,
              csrfToken: resLocals.__csrf_token,
            })
          : ''}
        ${showTimeLimitExpiredModal ? TimeLimitExpiredModal({ showAutomatically: true }) : ''}
        ${userCanDeleteAssessmentInstance
          ? RegenerateInstanceModal({ csrfToken: resLocals.__csrf_token })
          : ''}

        <main id="content" class="container">
          ${userCanDeleteAssessmentInstance ? RegenerateInstanceAlert() : ''}
          <div class="card mb-4">
            <div class="card-header bg-primary text-white d-flex align-items-center">
              <h1>
                ${resLocals.assessment_set.abbreviation}${resLocals.assessment.number}:
                ${resLocals.assessment.title}
              </h1>
              ${resLocals.assessment.group_work ? html`&nbsp;<i class="fas fa-users"></i>` : ''}
            </div>

            <div class="card-body">
              ${!resLocals.assessment.allow_real_time_grading && resLocals.assessment_instance.open
                ? html`
                    <div class="alert alert-warning">
                      This assessment will only be graded after it is finished. You should save
                      answers for all questions and your exam will be graded later. You can use the
                      <span class="badge badge-outline text-bg-light">Finish assessment</span>
                      button below to finish and calculate your final grade.
                    </div>
                  `
                : ''}
              <div class="row align-items-center">
                ${!resLocals.assessment.allow_real_time_grading &&
                resLocals.assessment_instance.open
                  ? html`
                      <div class="col-md-3 col-sm-12">
                        Total points: ${formatPoints(resLocals.assessment_instance.max_points)}
                        ${resLocals.assessment_instance.max_bonus_points
                          ? html`
                              <br />
                              (${resLocals.assessment_instance.max_bonus_points} bonus
                              ${resLocals.assessment_instance.max_bonus_points > 1
                                ? 'points'
                                : 'point'}
                              possible)
                            `
                          : ''}
                      </div>
                      <div class="col-md-9 col-sm-12">
                        ${AssessmentStatus({
                          assessment_instance: resLocals.assessment_instance,
                          authz_result: resLocals.authz_result,
                        })}
                      </div>
                    `
                  : html`
                      <div class="col-md-3 col-sm-6">
                        Total points:
                        ${formatPoints(resLocals.assessment_instance.points)}/${formatPoints(
                          resLocals.assessment_instance.max_points,
                        )}
                        ${resLocals.assessment_instance.max_bonus_points
                          ? html`
                              <br />
                              (${resLocals.assessment_instance.max_bonus_points} bonus
                              ${resLocals.assessment_instance.max_bonus_points > 1
                                ? 'points'
                                : 'point'}
                              possible)
                            `
                          : ''}
                      </div>
                      <div class="col-md-3 col-sm-6">
                        ${Scorebar(resLocals.assessment_instance.score_perc)}
                      </div>
                      <div class="col-md-6 col-sm-12">
                        ${AssessmentStatus({
                          assessment_instance: resLocals.assessment_instance,
                          authz_result: resLocals.authz_result,
                        })}
                      </div>
                    `}
                ${groupConfig != null
                  ? html`
                      <div class="col-lg-12">
                        ${GroupWorkInfoContainer({
                          groupConfig,
                          groupInfo,
                          userCanAssignRoles,
                          csrfToken: resLocals.__csrf_token,
                        })}
                      </div>
                    `
                  : ''}
              </div>

              ${resLocals.assessment_instance.open && resLocals.assessment_instance_remaining_ms
                ? html`
                    <div class="alert alert-secondary mt-4" role="alert">
                      <div class="row">
                        <div class="col-md-2 col-sm-12 col-xs-12">
                          <div id="countdownProgress"></div>
                        </div>
                        <div class="col-md-10 col-sm-12 col-xs-12">
                          Time remaining: <span id="countdownDisplay"></span>
                        </div>
                      </div>
                    </div>
                  `
                : ''}
              ${resLocals.assessment_text_templated
                ? html`
                    <div class="card bg-light mb-0 mt-4">
                      <div class="card-body">
                        ${unsafeHtml(resLocals.assessment_text_templated)}
                      </div>
                    </div>
                  `
                : ''}
            </div>

            <table
              class="table table-sm table-hover"
              aria-label="Questions"
              data-testid="assessment-questions"
            >
              <thead>
                ${InstanceQuestionTableHeader({ resLocals })}
              </thead>
              <tbody>
                ${instance_question_rows.map(
                  (instance_question_row) => html`
                    ${instance_question_row.start_new_zone && instance_question_row.zone_title
                      ? html`
                          <tr>
                            <th colspan="${zoneTitleColspan}">
                              <div class="d-flex align-items-center">
                                <span class="me-2">${instance_question_row.zone_title}</span>
                                ${instance_question_row.zone_has_max_points
                                  ? ZoneInfoPopover({
                                      label: `Maximum ${instance_question_row.zone_max_points} points`,
                                      content: `Of the points that you are awarded for answering these questions, at most ${instance_question_row.zone_max_points} will count toward your total points.`,
                                    })
                                  : ''}
                                ${instance_question_row.zone_has_best_questions
                                  ? ZoneInfoPopover({
                                      label: `Best ${instance_question_row.zone_best_questions} questions`,
                                      content: `Of these questions, only the ${instance_question_row.zone_best_questions} with the highest number of awarded points will count toward your total points.`,
                                    })
                                  : ''}
                              </div>
                            </th>
                          </tr>
                        `
                      : ''}
                    <tr
                      class="${instance_question_row.sequence_locked
                        ? 'bg-light pl-sequence-locked'
                        : ''}"
                    >
                      <td>
                        ${RowLabel({
                          instance_question_row,
                          userGroupRoles,
                          urlPrefix: resLocals.urlPrefix,
                          rowLabelText:
                            resLocals.assessment.type === 'Exam'
                              ? `Question ${instance_question_row.question_number}`
                              : `${instance_question_row.question_number}. ${instance_question_row.question_title}`,
                        })}
                      </td>
                      ${resLocals.assessment.type === 'Exam'
                        ? html`
                            <td class="text-center">
                              ${ExamQuestionStatus({
                                instance_question: instance_question_row,
                                assessment_question: instance_question_row, // Required fields are in instance_question
                              })}
                            </td>
                            ${resLocals.has_auto_grading_question &&
                            resLocals.assessment.allow_real_time_grading
                              ? html`
                                  <td class="text-center">
                                    ${instance_question_row.max_auto_points
                                      ? ExamQuestionAvailablePoints({
                                          open:
                                            resLocals.assessment_instance.open &&
                                            instance_question_row.open,
                                          currentWeight:
                                            (instance_question_row.points_list_original?.[
                                              instance_question_row.number_attempts
                                            ] ?? 0) -
                                            (instance_question_row.max_manual_points ?? 0),
                                          pointsList: instance_question_row.points_list?.map(
                                            (p) =>
                                              p - (instance_question_row.max_manual_points ?? 0),
                                          ),
                                          highestSubmissionScore:
                                            instance_question_row.highest_submission_score,
                                        })
                                      : html`&mdash;`}
                                  </td>
                                `
                              : ''}
                            ${resLocals.assessment.allow_real_time_grading ||
                            !resLocals.assessment_instance.open
                              ? html`
                                  ${resLocals.has_auto_grading_question &&
                                  resLocals.has_manual_grading_question
                                    ? html`
                                        <td class="text-center">
                                          ${InstanceQuestionPoints({
                                            instance_question: instance_question_row,
                                            assessment_question: instance_question_row, // Required fields are present in instance_question
                                            component: 'auto',
                                          })}
                                        </td>
                                        <td class="text-center">
                                          ${InstanceQuestionPoints({
                                            instance_question: instance_question_row,
                                            assessment_question: instance_question_row, // Required fields are present in instance_question
                                            component: 'manual',
                                          })}
                                        </td>
                                      `
                                    : ''}
                                  <td class="text-center">
                                    ${InstanceQuestionPoints({
                                      instance_question: instance_question_row,
                                      assessment_question: instance_question_row, // Required fields are present in instance_question
                                      component: 'total',
                                    })}
                                  </td>
                                `
                              : html`
                                  ${resLocals.has_auto_grading_question &&
                                  resLocals.has_manual_grading_question
                                    ? html`
                                        <td class="text-center">
                                          ${formatPoints(instance_question_row.max_auto_points)}
                                        </td>
                                        <td class="text-center">
                                          ${formatPoints(instance_question_row.max_manual_points)}
                                        </td>
                                      `
                                    : ''}
                                  <td class="text-center">
                                    ${formatPoints(instance_question_row.max_points)}
                                  </td>
                                `}
                          `
                        : html`
                            ${resLocals.has_auto_grading_question
                              ? html`
                                  <td class="text-center">
                                    ${run(() => {
                                      if (!instance_question_row.max_auto_points) {
                                        return html`&mdash;`;
                                      }

                                      // Compute the current "auto" value by subtracting the manual points.
                                      // We use this because `current_value` doesn't account for manual points.
                                      // We don't want to mislead the student into thinking that they can earn
                                      // more points than they actually can.
                                      const currentAutoValue =
                                        (instance_question_row.current_value ?? 0) -
                                        (instance_question_row.max_manual_points ?? 0);

                                      return formatPoints(currentAutoValue);
                                    })}
                                  </td>
                                  <td class="text-center">
                                    ${QuestionVariantHistory({
                                      urlPrefix: resLocals.urlPrefix,
                                      instanceQuestionId: instance_question_row.id,
                                      previousVariants: instance_question_row.previous_variants,
                                    })}
                                  </td>
                                `
                              : ''}
                            ${resLocals.has_auto_grading_question &&
                            resLocals.has_manual_grading_question
                              ? html`
                                  <td class="text-center">
                                    ${InstanceQuestionPoints({
                                      instance_question: instance_question_row,
                                      assessment_question: instance_question_row, // Required fields are present in instance_question
                                      component: 'auto',
                                    })}
                                  </td>
                                  <td class="text-center">
                                    ${InstanceQuestionPoints({
                                      instance_question: instance_question_row,
                                      assessment_question: instance_question_row, // Required fields are present in instance_question
                                      component: 'manual',
                                    })}
                                  </td>
                                `
                              : ''}
                            <td class="text-center">
                              ${InstanceQuestionPoints({
                                instance_question: instance_question_row,
                                assessment_question: instance_question_row, // Required fields are present in instance_question
                                component: 'total',
                              })}
                            </td>
                          `}
                    </tr>
                  `,
                )}
              </tbody>
            </table>

            <div class="card-footer">
              ${resLocals.assessment.type === 'Exam' &&
              resLocals.assessment_instance.open &&
              resLocals.authz_result.active
                ? html`
                    ${resLocals.assessment.allow_real_time_grading
                      ? html`
                          <form name="grade-form" method="POST">
                            <input type="hidden" name="__action" value="grade" />
                            <input
                              type="hidden"
                              name="__csrf_token"
                              value="${resLocals.__csrf_token}"
                            />
                            ${savedAnswers > 0
                              ? html`
                                  <button
                                    type="submit"
                                    class="btn btn-info my-2"
                                    ${!resLocals.authz_result.authorized_edit ? 'disabled' : ''}
                                  >
                                    Grade ${savedAnswers} saved
                                    ${savedAnswers !== 1 ? 'answers' : 'answer'}
                                  </button>
                                `
                              : html`
                                  <button type="submit" class="btn btn-info my-2" disabled>
                                    No saved answers to grade
                                  </button>
                                `}
                          </form>
                          <ul class="my-1">
                            ${suspendedSavedAnswers > 1
                              ? html`
                                  <li>
                                    There are ${suspendedSavedAnswers} saved answers that cannot be
                                    graded yet because their grade rate has not been reached. They
                                    are marked with the
                                    <i class="fa fa-hourglass-half"></i> icon above. Reload this
                                    page to update this information.
                                  </li>
                                `
                              : suspendedSavedAnswers === 1
                                ? html`
                                    <li>
                                      There is one saved answer that cannot be graded yet because
                                      its grade rate has not been reached. It is marked with the
                                      <i class="fa fa-hourglass-half"></i> icon above. Reload this
                                      page to update this information.
                                    </li>
                                  `
                                : ''}
                            <li>
                              Submit your answer to each question with the
                              <strong>Save & Grade</strong> or <strong>Save only</strong> buttons on
                              the question page.
                            </li>
                            <li>
                              Look at <strong>Status</strong> to confirm that each question has been
                              graded. Questions with <strong>Available points</strong> can be
                              attempted again for more points. Attempting questions again will never
                              reduce the points you already have.
                            </li>
                            ${resLocals.authz_result.password != null ||
                            !resLocals.authz_result.show_closed_assessment
                              ? html`
                                  <li>
                                    After you have answered all the questions completely, click
                                    here:
                                    <button
                                      class="btn btn-danger"
                                      data-bs-toggle="modal"
                                      data-bs-target="#confirmFinishModal"
                                      ${!resLocals.authz_result.authorized_edit ? 'disabled' : ''}
                                    >
                                      Finish assessment
                                    </button>
                                  </li>
                                `
                              : html`
                                  <li>
                                    When you are done, please logout and close your browser; there
                                    is no need to do anything else. If you have any saved answers
                                    when you leave, they will be automatically graded before your
                                    final score is computed.
                                  </li>
                                `}
                          </ul>
                        `
                      : html`
                          <ul class="my-1">
                            <li>
                              Submit your answer to each question with the
                              <strong>Save</strong> button on the question page.
                            </li>
                            <li>
                              After you have answered all the questions completely, click here:
                              <button
                                class="btn btn-danger"
                                data-bs-toggle="modal"
                                data-bs-target="#confirmFinishModal"
                                ${!resLocals.authz_result.authorized_edit ? 'disabled' : ''}
                              >
                                Finish assessment
                              </button>
                            </li>
                          </ul>
                        `}
                  `
                : ''}
              ${!resLocals.authz_result.authorized_edit
                ? html`
                    <div class="alert alert-warning mt-4" role="alert">
                      You are viewing the assessment of a different user and so are not authorized
                      to submit questions for grading or to mark the assessment as complete.
                    </div>
                  `
                : ''}
            </div>
          </div>

          ${resLocals.assessment.allow_personal_notes
            ? PersonalNotesPanel({
                fileList: resLocals.file_list,
                context: 'assessment',
                courseInstanceId: resLocals.course_instance.id,
                assessment_instance: resLocals.assessment_instance,
                csrfToken: resLocals.__csrf_token,
                authz_result: resLocals.authz_result,
              })
            : ''}
          ${InstructorInfoPanel({
            course: resLocals.course,
            course_instance: resLocals.course_instance,
            assessment: resLocals.assessment,
            assessment_instance: resLocals.assessment_instance,
            instance_group: resLocals.instance_group,
            instance_group_uid_list: resLocals.instance_group_uid_list,
            instance_user: resLocals.instance_user,
            authz_data: resLocals.authz_data,
            questionContext:
              resLocals.assessment.type === 'Exam' ? 'student_exam' : 'student_homework',
            csrfToken: resLocals.__csrf_token,
          })}
        </main>
      </body>
    </html>
  `.toString();
}

function AssessmentStatus({
  assessment_instance,
  authz_result,
}: {
  assessment_instance: AssessmentInstance;
  authz_result: any;
}) {
  if (assessment_instance.open && authz_result.active) {
    return html`
      Assessment is <strong>open</strong> and you can answer questions.
      <br />
      Available credit: ${authz_result.credit_date_string}
      ${StudentAccessRulesPopover({
        accessRules: authz_result.access_rules,
      })}
    `;
  }

  return html`Assessment is <strong>closed</strong> and you cannot answer questions.`;
}

function InstanceQuestionTableHeader({ resLocals }: { resLocals: Record<string, any> }) {
  const trailingColumns =
    resLocals.assessment.type === 'Exam'
      ? html`
          ${resLocals.has_auto_grading_question && resLocals.assessment.allow_real_time_grading
            ? html`
                <th class="text-center">Available points ${ExamQuestionHelpAvailablePoints()}</th>
                <th class="text-center">Awarded points ${ExamQuestionHelpAwardedPoints()}</th>
              `
            : resLocals.has_auto_grading_question && resLocals.has_manual_grading_question
              ? html`
                  <th class="text-center">Auto-grading points</th>
                  <th class="text-center">Manual grading points</th>
                  <th class="text-center">Total points</th>
                `
              : html`<th class="text-center">Points</th>`}
        `
      : html`
          ${resLocals.has_auto_grading_question
            ? html`
                <th class="text-center">Value</th>
                <th class="text-center">Variant history</th>
              `
            : ''}
          <th class="text-center">Awarded points</th>
        `;

  return html`
    ${resLocals.assessment.type === 'Exam'
      ? html`
          ${resLocals.has_auto_grading_question &&
          resLocals.has_manual_grading_question &&
          resLocals.assessment.allow_real_time_grading
            ? html`
                <tr>
                  <th rowspan="2">Question</th>
                  <th class="text-center" rowspan="2">Status</th>
                  <th class="text-center" colspan="2">Auto-grading</th>
                  <th class="text-center" rowspan="2">Manual grading points</th>
                  <th class="text-center" rowspan="2">Total points</th>
                </tr>
                <tr>
                  ${trailingColumns}
                </tr>
              `
            : html`
                <tr>
                  <th>Question</th>
                  <th class="text-center">Status</th>
                  ${trailingColumns}
                </tr>
              `}
        `
      : html`
          ${resLocals.has_auto_grading_question && resLocals.has_manual_grading_question
            ? html`
                <tr>
                  <th rowspan="2">Question</th>
                  <th class="text-center" colspan="3">Auto-grading</th>
                  <th class="text-center" rowspan="2">Manual grading points</th>
                  <th class="text-center" rowspan="2">Total points</th>
                </tr>
                <tr>
                  ${trailingColumns}
                </tr>
              `
            : html`
                <tr>
                  <th>Question</th>
                  ${trailingColumns}
                </tr>
              `}
        `}
  `;
}

function ZoneInfoPopover({ label, content }: { label: string; content: string }) {
  return html`
    <button
      type="button"
      class="btn btn-xs btn-secondary"
      data-bs-toggle="popover"
      data-bs-container="body"
      data-bs-html="true"
      data-bs-content="${content}"
    >
      ${label}&nbsp;<i class="far fa-question-circle" aria-hidden="true"></i>
    </button>
  `;
}

function RowLabel({
  instance_question_row,
  userGroupRoles,
  rowLabelText,
  urlPrefix,
}: {
  instance_question_row: InstanceQuestionRow;
  userGroupRoles: string | null;
  rowLabelText: string;
  urlPrefix: string;
}) {
  let lockedPopoverText: string | null = null;
  if (instance_question_row.sequence_locked) {
    lockedPopoverText = instance_question_row.prev_sequence_locked
      ? 'A previous question must be completed before you can access this one.'
      : `You must score at least ${instance_question_row.prev_advance_score_perc}% on ${instance_question_row.prev_title} to unlock this question.`;
  } else if (!(instance_question_row.group_role_permissions?.can_view ?? true)) {
    lockedPopoverText = `Your current group role (${userGroupRoles}) restricts access to this question.`;
  }

  return html`
    ${lockedPopoverText != null
      ? html`
          <span class="text-muted">${rowLabelText}</span>
          <button
            type="button"
            class="btn btn-xs border text-secondary ms-1"
            data-bs-toggle="popover"
            data-bs-container="body"
            data-bs-html="true"
            data-bs-content="${lockedPopoverText}"
            data-test-id="locked-instance-question-row"
            aria-label="Locked"
          >
            <i class="fas fa-lock" aria-hidden="true"></i>
          </button>
        `
      : html`
          <a href="${urlPrefix}/instance_question/${instance_question_row.id}/">${rowLabelText}</a>
        `}
    ${instance_question_row.file_count > 0
      ? html`
          <button
            type="button"
            class="btn btn-xs border text-secondary ms-1"
            data-bs-toggle="popover"
            data-bs-container="body"
            data-bs-html="true"
            data-bs-content="Personal notes: ${instance_question_row.file_count}"
            aria-label="Has personal note attachments"
          >
            <i class="fas fa-paperclip"></i>
          </button>
        `
      : ''}
  `;
}

function ExamQuestionHelpAvailablePoints() {
  return html`
    <button
      type="button"
      class="btn btn-xs btn-ghost"
      data-bs-toggle="popover"
      data-bs-container="body"
      data-bs-html="true"
      data-bs-placement="auto"
<<<<<<< HEAD
      data-bs-title="Available points"
=======
      title="Available points"
>>>>>>> e370a170
      data-bs-content="The number of points that would be earned for a 100% correct answer on the next attempt. If retries are available for the question then a list of further points is shown, where the <i>n</i>-th value is the number of points that would be earned for a 100% correct answer on the <i>n</i>-th attempt."
    >
      <i class="fa fa-question-circle" aria-hidden="true"></i>
    </button>
  `;
}

function ExamQuestionHelpAwardedPoints() {
  return html`
    <button
      type="button"
      class="btn btn-xs btn-ghost"
      data-bs-toggle="popover"
      data-bs-container="body"
      data-bs-html="true"
      data-bs-placement="auto"
<<<<<<< HEAD
      data-bs-title="Awarded points"
=======
      title="Awarded points"
>>>>>>> e370a170
      data-bs-content="The number of points already earned, as a fraction of the maximum possible points for the question."
    >
      <i class="fa fa-question-circle" aria-hidden="true"></i>
    </button>
  `;
}

function ConfirmFinishModal({
  instance_question_rows,
  csrfToken,
}: {
  instance_question_rows: InstanceQuestionRow[];
  csrfToken: string;
}) {
  const all_questions_answered = instance_question_rows.every((iq) => iq.status !== 'unanswered');

  return Modal({
    id: 'confirmFinishModal',
    title: 'All done?',
    body: html`
      ${!all_questions_answered
        ? html`<div class="alert alert-warning">There are still unanswered questions.</div>`
        : ''}
      <p class="text-danger">
        <strong>Warning</strong>: You will not be able to answer any more questions after finishing
        the assessment.
      </p>
      <p>Are you sure you want to finish, complete, and close out the assessment?</p>
    `,
    footer: html`
      <input type="hidden" name="__action" value="finish" />
      <input type="hidden" name="__csrf_token" value="${csrfToken}" />
      <button type="button" data-bs-dismiss="modal" class="btn btn-secondary">Cancel</button>
      <button type="submit" class="btn btn-danger">Finish assessment</button>
    `,
  });
}<|MERGE_RESOLUTION|>--- conflicted
+++ resolved
@@ -802,11 +802,7 @@
       data-bs-container="body"
       data-bs-html="true"
       data-bs-placement="auto"
-<<<<<<< HEAD
       data-bs-title="Available points"
-=======
-      title="Available points"
->>>>>>> e370a170
       data-bs-content="The number of points that would be earned for a 100% correct answer on the next attempt. If retries are available for the question then a list of further points is shown, where the <i>n</i>-th value is the number of points that would be earned for a 100% correct answer on the <i>n</i>-th attempt."
     >
       <i class="fa fa-question-circle" aria-hidden="true"></i>
@@ -823,11 +819,7 @@
       data-bs-container="body"
       data-bs-html="true"
       data-bs-placement="auto"
-<<<<<<< HEAD
       data-bs-title="Awarded points"
-=======
-      title="Awarded points"
->>>>>>> e370a170
       data-bs-content="The number of points already earned, as a fraction of the maximum possible points for the question."
     >
       <i class="fa fa-question-circle" aria-hidden="true"></i>
