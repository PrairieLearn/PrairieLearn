import { EncodedData } from '@prairielearn/browser-utils';
import { html, unsafeHtml } from '@prairielearn/html';
import { run } from '@prairielearn/run';

import {
  RegenerateInstanceAlert,
  RegenerateInstanceModal,
} from '../../components/AssessmentRegenerate.html.js';
import { GroupWorkInfoContainer } from '../../components/GroupWorkInfoContainer.html.js';
import { HeadContents } from '../../components/HeadContents.html.js';
import { InstructorInfoPanel } from '../../components/InstructorInfoPanel.html.js';
import { Modal } from '../../components/Modal.html.js';
import { Navbar } from '../../components/Navbar.html.js';
import { PersonalNotesPanel } from '../../components/PersonalNotesPanel.html.js';
import {
  ExamQuestionAvailablePoints,
  ExamQuestionStatus,
  InstanceQuestionPoints,
  QuestionAwardedPoints,
} from '../../components/QuestionScore.html.js';
import { Scorebar } from '../../components/Scorebar.html.js';
import { StudentAccessRulesPopover } from '../../components/StudentAccessRulesPopover.html.js';
import { TimeLimitExpiredModal } from '../../components/TimeLimitExpiredModal.html.js';
import { compiledScriptTag } from '../../lib/assets.js';
import {
  type AssessmentInstance,
  type GroupConfig,
  type InstanceQuestion,
} from '../../lib/db-types.js';
import { formatPoints } from '../../lib/format.js';
import { type GroupInfo } from '../../lib/groups.js';

export function StudentAssessmentInstance({
  showTimeLimitExpiredModal,
  groupConfig,
  groupInfo,
  userCanAssignRoles,
  userCanDeleteAssessmentInstance,
  resLocals,
}: {
  showTimeLimitExpiredModal: boolean;
  userCanDeleteAssessmentInstance: boolean;
  resLocals: Record<string, any>;
} & (
  | {
      groupConfig: GroupConfig;
      groupInfo: GroupInfo;
      userCanAssignRoles: boolean;
    }
  | { groupConfig?: undefined; groupInfo?: undefined; userCanAssignRoles?: undefined }
)) {
<<<<<<< HEAD
  let savedAnswers = 0;
  let suspendedSavedAnswers = 0;
  resLocals.instance_questions.forEach((question) => {
    if (question.status === 'saved') {
      if (question.allow_grade_left_ms > 0) {
        suspendedSavedAnswers++;
      } else if (question.max_auto_points) {
        // Note that we exclude questions that are not auto-graded from the count.
        // This count is used to determine whether the "Grade X saved answers"
        // button should be enabled, and clicking that button won't do any good for
        // manually-graded questions.
        savedAnswers++;
      }
    }
  });
=======
  // Keep this in sync with the `InstanceQuestionTableHeader` function below.
  const zoneTitleColspan = run(() => {
    const trailingColumnsCount =
      resLocals.assessment.type === 'Exam'
        ? resLocals.has_auto_grading_question && resLocals.assessment.allow_real_time_grading
          ? 2
          : resLocals.has_auto_grading_question && resLocals.has_manual_grading_question
            ? 3
            : 1
        : (resLocals.has_auto_grading_question ? 2 : 0) + 1;

    return resLocals.assessment.type === 'Exam'
      ? resLocals.has_auto_grading_question &&
        resLocals.has_manual_grading_question &&
        resLocals.assessment.allow_real_time_grading
        ? 6
        : 2 + trailingColumnsCount
      : resLocals.has_auto_grading_question && resLocals.has_manual_grading_question
        ? 6
        : 1 + trailingColumnsCount;
  });

>>>>>>> 3c054676
  return html`
    <!doctype html>
    <html lang="en">
      <head>
        ${HeadContents({ resLocals })}
        ${resLocals.assessment.type === 'Exam'
          ? html`${compiledScriptTag('examTimeLimitCountdown.ts')}
            ${EncodedData(
              {
                serverRemainingMS: resLocals.assessment_instance_remaining_ms,
                serverTimeLimitMS: resLocals.assessment_instance_time_limit_ms,
                serverUpdateURL: `${resLocals.urlPrefix}/assessment_instance/${resLocals.assessment_instance.id}/time_remaining`,
                canTriggerFinish: resLocals.authz_result.authorized_edit,
                showsTimeoutWarning: true,
                reloadOnFail: true,
                csrfToken: resLocals.__csrf_token,
              },
              'time-limit-data',
            )}`
          : ''}
      </head>
      <body>
        ${Navbar({ resLocals, navPage: 'assessment_instance' })}
        ${resLocals.assessment.type === 'Exam' && resLocals.authz_result.authorized_edit
          ? ConfirmFinishModal({
              instance_questions: resLocals.instance_questions,
              csrfToken: resLocals.__csrf_token,
            })
          : ''}
        ${showTimeLimitExpiredModal ? TimeLimitExpiredModal({ showAutomatically: true }) : ''}
        ${userCanDeleteAssessmentInstance
          ? RegenerateInstanceModal({ csrfToken: resLocals.__csrf_token })
          : ''}

        <main id="content" class="container">
          ${userCanDeleteAssessmentInstance ? RegenerateInstanceAlert() : ''}
          <div class="card mb-4">
            <div class="card-header bg-primary text-white d-flex align-items-center">
              <h1>
                ${resLocals.assessment_set.abbreviation}${resLocals.assessment.number}:
                ${resLocals.assessment.title}
              </h1>
              ${resLocals.assessment.group_work ? html`&nbsp;<i class="fas fa-users"></i>` : ''}
            </div>

            <div class="card-body">
              ${!resLocals.assessment.allow_real_time_grading && resLocals.assessment_instance.open
                ? html`
                    <div class="alert alert-warning">
                      This assessment will only be graded after it is finished. You should save
                      answers for all questions and your exam will be graded later. You can use the
                      <span class="badge badge-outline badge-light">Finish assessment</span> button
                      below to finish and calculate your final grade.
                    </div>
                  `
                : ''}
              <div class="row align-items-center">
                ${!resLocals.assessment.allow_real_time_grading &&
                resLocals.assessment_instance.open
                  ? html`
                      <div class="col-md-3 col-sm-12">
                        Total points: ${formatPoints(resLocals.assessment_instance.max_points)}
                        ${resLocals.assessment_instance.max_bonus_points
                          ? html`
                              <br />
                              (${resLocals.assessment_instance.max_bonus_points} bonus
                              ${resLocals.assessment_instance.max_bonus_points > 1
                                ? 'points'
                                : 'point'}
                              possible)
                            `
                          : ''}
                      </div>
                      <div class="col-md-9 col-sm-12">
                        ${AssessmentStatus({
                          assessment_instance: resLocals.assessment_instance,
                          authz_result: resLocals.authz_result,
                        })}
                      </div>
                    `
                  : html`
                      <div class="col-md-3 col-sm-6">
                        Total points:
                        ${formatPoints(resLocals.assessment_instance.points)}/${formatPoints(
                          resLocals.assessment_instance.max_points,
                        )}
                        ${resLocals.assessment_instance.max_bonus_points
                          ? html`
                              <br />
                              (${resLocals.assessment_instance.max_bonus_points} bonus
                              ${resLocals.assessment_instance.max_bonus_points > 1
                                ? 'points'
                                : 'point'}
                              possible)
                            `
                          : ''}
                      </div>
                      <div class="col-md-3 col-sm-6">
                        ${Scorebar(resLocals.assessment_instance.score_perc)}
                      </div>
                      <div class="col-md-6 col-sm-12">
                        ${AssessmentStatus({
                          assessment_instance: resLocals.assessment_instance,
                          authz_result: resLocals.authz_result,
                        })}
                      </div>
                    `}
                ${groupConfig != null
                  ? html`
                      <div class="col-lg-12">
                        ${GroupWorkInfoContainer({
                          groupConfig,
                          groupInfo,
                          userCanAssignRoles,
                          csrfToken: resLocals.__csrf_token,
                        })}
                      </div>
                    `
                  : ''}
              </div>

              ${resLocals.assessment_instance.open && resLocals.assessment_instance_remaining_ms
                ? html`
                    <div class="alert alert-secondary mt-4" role="alert">
                      <div class="row">
                        <div class="col-md-2 col-sm-12 col-xs-12">
                          <div id="countdownProgress"></div>
                        </div>
                        <div class="col-md-10 col-sm-12 col-xs-12">
                          Time remaining: <span id="countdownDisplay"></span>
                        </div>
                      </div>
                    </div>
                  `
                : ''}
              ${resLocals.assessment_text_templated
                ? html`
                    <div class="card bg-light mb-0 mt-4">
                      <div class="card-body">
                        ${unsafeHtml(resLocals.assessment_text_templated)}
                      </div>
                    </div>
                  `
                : ''}
            </div>

            <table
              class="table table-sm table-hover"
              aria-label="Questions"
              data-testid="assessment-questions"
            >
              <thead>
                ${InstanceQuestionTableHeader({ resLocals })}
              </thead>
              <tbody>
                ${resLocals.instance_questions.map(
                  (instance_question) => html`
                    ${instance_question.start_new_zone && instance_question.zone_title
                      ? html`
                          <tr>
                            <th colspan="${zoneTitleColspan}">
                              <span class="mr-1">${instance_question.zone_title}</span>
                              ${instance_question.zone_has_max_points
                                ? ZoneInfoBadge({
                                    popoverContent: `Of the points that you are awarded for answering these questions, at most ${instance_question.zone_max_points} will count toward your total points.`,
                                    mainContent: `Maximum ${instance_question.zone_max_points} points`,
                                  })
                                : ''}
                              ${instance_question.zone_has_best_questions
                                ? ZoneInfoBadge({
                                    popoverContent: `Of these questions, only the ${instance_question.zone_best_questions} with the highest number of awarded points will count toward your total points.`,
                                    mainContent: `Best ${instance_question.zone_best_questions} questions`,
                                  })
                                : ''}
                            </th>
                          </tr>
                        `
                      : ''}
                    <tr
                      class="${instance_question.sequence_locked
                        ? 'bg-light pl-sequence-locked'
                        : ''}"
                    >
                      <td>
                        ${RowLabel({
                          instance_question,
                          user_group_roles: resLocals.user_group_roles,
                          urlPrefix: resLocals.urlPrefix,
                          rowLabelText:
                            resLocals.assessment.type === 'Exam'
                              ? `Question ${instance_question.question_number}`
                              : `${instance_question.question_number}. ${instance_question.question_title}`,
                        })}
                      </td>
                      ${resLocals.assessment.type === 'Exam'
                        ? html`
                            <td class="text-center">
                              ${ExamQuestionStatus({
                                instance_question,
                                assessment_question: instance_question, // Required fields are in instance_question
                              })}
                            </td>
                            ${resLocals.has_auto_grading_question &&
                            resLocals.assessment.allow_real_time_grading
                              ? html`
                                  <td class="text-center">
<<<<<<< HEAD
                                    ${ExamQuestionScore({
                                      instance_question,
                                      assessment_question: instance_question, // Required fields are in instance_question
                                    })}
                                  </td>
                                  <td class="text-center">
                                    ${instance_question.max_auto_points
                                      ? ExamQuestionAvailablePoints({
                                          open:
                                            resLocals.assessment_instance.open &&
                                            instance_question.open,
                                          currentWeight:
                                            instance_question.points_list_original[
                                              instance_question.number_attempts
                                            ] - instance_question.max_manual_points,
                                          pointsList: instance_question.points_list.map(
                                            (p) => p - instance_question.max_manual_points,
                                          ),
                                          highestSubmissionScore:
                                            instance_question.highest_submission_score,
                                        })
                                      : html`&mdash;`}
=======
                                    ${ExamQuestionAvailablePoints({
                                      open:
                                        resLocals.assessment_instance.open &&
                                        instance_question.open,
                                      currentWeight:
                                        instance_question.points_list_original[
                                          instance_question.number_attempts
                                        ] - instance_question.max_manual_points,
                                      pointsList: instance_question.points_list.map(
                                        (p) => p - instance_question.max_manual_points,
                                      ),
                                      highestSubmissionScore:
                                        instance_question.highest_submission_score,
                                    })}
>>>>>>> 3c054676
                                  </td>
                                `
                              : ''}
                            ${resLocals.assessment.allow_real_time_grading ||
                            !resLocals.assessment_instance.open
                              ? html`
                                  ${resLocals.has_auto_grading_question &&
                                  resLocals.has_manual_grading_question
                                    ? html`
                                        <td class="text-center">
                                          ${InstanceQuestionPoints({
                                            instance_question,
                                            assessment_question: instance_question, // Required fields are present in instance_question
                                            component: 'auto',
                                          })}
                                        </td>
                                        <td class="text-center">
                                          ${InstanceQuestionPoints({
                                            instance_question,
                                            assessment_question: instance_question, // Required fields are present in instance_question
                                            component: 'manual',
                                          })}
                                        </td>
                                      `
                                    : ''}
                                  <td class="text-center">
                                    ${InstanceQuestionPoints({
                                      instance_question,
                                      assessment_question: instance_question, // Required fields are present in instance_question
                                      component: 'total',
                                    })}
                                  </td>
                                `
                              : html`
                                  ${resLocals.has_auto_grading_question &&
                                  resLocals.has_manual_grading_question
                                    ? html`
                                        <td class="text-center">
                                          ${formatPoints(instance_question.max_auto_points)}
                                        </td>
                                        <td class="text-center">
                                          ${formatPoints(instance_question.max_manual_points)}
                                        </td>
                                      `
                                    : ''}
                                  <td class="text-center">
                                    ${formatPoints(instance_question.max_points)}
                                  </td>
                                `}
                          `
                        : html`
                            ${resLocals.has_auto_grading_question
                              ? html`
                                  <td class="text-center">
                                    <span class="badge badge-primary">
                                      ${formatPoints(instance_question.current_value)}
                                    </span>
                                  </td>
                                  <td class="text-center">
                                    ${QuestionAwardedPoints({
                                      urlPrefix: resLocals.urlPrefix,
                                      instanceQuestionId: instance_question.id,
                                      previousVariants: instance_question.previous_variants,
                                    })}
                                  </td>
                                `
                              : ''}
                            ${resLocals.has_auto_grading_question &&
                            resLocals.has_manual_grading_question
                              ? html`
                                  <td class="text-center">
                                    ${InstanceQuestionPoints({
                                      instance_question,
                                      assessment_question: instance_question, // Required fields are present in instance_question
                                      component: 'auto',
                                    })}
                                  </td>
                                  <td class="text-center">
                                    ${InstanceQuestionPoints({
                                      instance_question,
                                      assessment_question: instance_question, // Required fields are present in instance_question
                                      component: 'manual',
                                    })}
                                  </td>
                                `
                              : ''}
                            <td class="text-center">
                              ${InstanceQuestionPoints({
                                instance_question,
                                assessment_question: instance_question, // Required fields are present in instance_question
                                component: 'total',
                              })}
                            </td>
                          `}
                    </tr>
                  `,
                )}
              </tbody>
            </table>

            <div class="card-footer">
              ${resLocals.assessment.type === 'Exam' &&
              resLocals.assessment_instance.open &&
              resLocals.authz_result.active
                ? html`
                    ${resLocals.assessment.allow_real_time_grading
                      ? html`
                          <form name="grade-form" method="POST" class="form-inline">
                            <input type="hidden" name="__action" value="grade" />
                            <input
                              type="hidden"
                              name="__csrf_token"
                              value="${resLocals.__csrf_token}"
                            />
                            ${savedAnswers > 0
                              ? html`
                                  <button
                                    type="submit"
                                    class="btn btn-info my-2"
                                    ${!resLocals.authz_result.authorized_edit ? 'disabled' : ''}
                                  >
                                    Grade ${savedAnswers} saved
                                    ${savedAnswers !== 1 ? 'answers' : 'answer'}
                                  </button>
                                `
                              : html`
                                  <button type="submit" class="btn btn-info my-2" disabled>
                                    No saved answers to grade
                                  </button>
                                `}
                          </form>
                          <ul class="my-1">
                            ${suspendedSavedAnswers > 1
                              ? html`
                                  <li>
                                    There are ${suspendedSavedAnswers} saved answers that cannot be
                                    graded yet because their grade rate has not been reached. They
                                    are marked with the
                                    <i class="fa fa-hourglass-half"></i> icon above. Reload this
                                    page to update this information.
                                  </li>
                                `
                              : suspendedSavedAnswers === 1
                                ? html`
                                    <li>
                                      There is one saved answer that cannot be graded yet because
                                      its grade rate has not been reached. It is marked with the
                                      <i class="fa fa-hourglass-half"></i> icon above. Reload this
                                      page to update this information.
                                    </li>
                                  `
                                : ''}
                            <li>
                              Submit your answer to each question with the
                              <strong>Save & Grade</strong> or <strong>Save only</strong> buttons on
                              the question page.
                            </li>
                            <li>
                              Look at <strong>Submission status</strong> to confirm that each
                              question has been graded. Questions with
                              <strong>Available points</strong> can be attempted again for more
                              points. Attempting questions again will never reduce the points you
                              already have.
                            </li>
                            ${resLocals.authz_result.password != null ||
                            !resLocals.authz_result.show_closed_assessment
                              ? html`
                                  <li>
                                    After you have answered all the questions completely, click
                                    here:
                                    <button
                                      class="btn btn-danger"
                                      data-toggle="modal"
                                      data-target="#confirmFinishModal"
                                      ${!resLocals.authz_result.authorized_edit ? 'disabled' : ''}
                                    >
                                      Finish assessment
                                    </button>
                                  </li>
                                `
                              : html`
                                  <li>
                                    When you are done, please logout and close your browser; there
                                    is no need to do anything else. If you have any saved answers
                                    when you leave, they will be automatically graded before your
                                    final score is computed.
                                  </li>
                                `}
                          </ul>
                        `
                      : html`
                          <ul class="my-1">
                            <li>
                              Submit your answer to each question with the
                              <strong>Save</strong> button on the question page.
                            </li>
                            <li>
                              After you have answered all the questions completely, click here:
                              <button
                                class="btn btn-danger"
                                data-toggle="modal"
                                data-target="#confirmFinishModal"
                                ${!resLocals.authz_result.authorized_edit ? 'disabled' : ''}
                              >
                                Finish assessment
                              </button>
                            </li>
                          </ul>
                        `}
                  `
                : ''}
              ${!resLocals.authz_result.authorized_edit
                ? html`
                    <div class="alert alert-warning mt-4" role="alert">
                      You are viewing the assessment of a different user and so are not authorized
                      to submit questions for grading or to mark the assessment as complete.
                    </div>
                  `
                : ''}
            </div>
          </div>

          ${resLocals.assessment.allow_personal_notes
            ? PersonalNotesPanel({
                fileList: resLocals.file_list,
                context: 'assessment',
                courseInstanceId: resLocals.course_instance.id,
                assessment_instance: resLocals.assessment_instance,
                csrfToken: resLocals.__csrf_token,
                authz_result: resLocals.authz_result,
              })
            : ''}
          ${InstructorInfoPanel({
            course: resLocals.course,
            course_instance: resLocals.course_instance,
            assessment: resLocals.assessment,
            assessment_instance: resLocals.assessment_instance,
            instance_group: resLocals.instance_group,
            instance_group_uid_list: resLocals.instance_group_uid_list,
            instance_user: resLocals.instance_user,
            authz_data: resLocals.authz_data,
            questionContext:
              resLocals.assessment.type === 'Exam' ? 'student_exam' : 'student_homework',
            csrfToken: resLocals.__csrf_token,
          })}
        </main>
      </body>
    </html>
  `.toString();
}

function AssessmentStatus({
  assessment_instance,
  authz_result,
}: {
  assessment_instance: AssessmentInstance;
  authz_result: any;
}) {
  if (assessment_instance.open && authz_result.active) {
    return html`
      Assessment is <strong>open</strong> and you can answer questions.
      <br />
      Available credit: ${authz_result.credit_date_string}
      ${StudentAccessRulesPopover({
        accessRules: authz_result.access_rules,
      })}
    `;
  }

  return html`Assessment is <strong>closed</strong> and you cannot answer questions.`;
}

function InstanceQuestionTableHeader({ resLocals }: { resLocals: Record<string, any> }) {
  const trailingColumns =
    resLocals.assessment.type === 'Exam'
      ? html`
          ${resLocals.has_auto_grading_question && resLocals.assessment.allow_real_time_grading
            ? html`
                <th class="text-center">Available points ${ExamQuestionHelpAvailablePoints()}</th>
                <th class="text-center">Awarded points ${ExamQuestionHelpAwardedPoints()}</th>
              `
            : resLocals.has_auto_grading_question && resLocals.has_manual_grading_question
              ? html`
                  <th class="text-center">Auto-grading points</th>
                  <th class="text-center">Manual grading points</th>
                  <th class="text-center">Total points</th>
                `
              : html`<th class="text-center">Points</th>`}
        `
      : html`
          ${resLocals.has_auto_grading_question
            ? html`
                <th class="text-center">Value</th>
                <th class="text-center">Variant history</th>
              `
            : ''}
          <th class="text-center">Awarded points</th>
        `;

  return html`
    ${resLocals.assessment.type === 'Exam'
      ? html`
          ${resLocals.has_auto_grading_question &&
          resLocals.has_manual_grading_question &&
          resLocals.assessment.allow_real_time_grading
            ? html`
                <tr>
                  <th rowspan="2">Question</th>
                  <th class="text-center" rowspan="2">Submission status</th>
                  <th class="text-center" colspan="2">Auto-grading</th>
                  <th class="text-center" rowspan="2">Manual grading points</th>
                  <th class="text-center" rowspan="2">Total points</th>
                </tr>
                <tr>
                  ${trailingColumns}
                </tr>
              `
            : html`
                <tr>
                  <th>Question</th>
                  <th class="text-center">Submission status</th>
                  ${trailingColumns}
                </tr>
              `}
        `
      : html`
          ${resLocals.has_auto_grading_question && resLocals.has_manual_grading_question
            ? html`
                <tr>
                  <th rowspan="2">Question</th>
                  <th class="text-center" colspan="3">Auto-grading</th>
                  <th class="text-center" rowspan="2">Manual grading points</th>
                  <th class="text-center" rowspan="2">Total points</th>
                </tr>
                <tr>
                  ${trailingColumns}
                </tr>
              `
            : html`
                <tr>
                  <th>Question</th>
                  ${trailingColumns}
                </tr>
              `}
        `}
  `;
}

function ZoneInfoBadge({
  popoverContent,
  mainContent,
}: {
  popoverContent: string;
  mainContent: string;
}) {
  return html`
    <button
      type="button"
      class="btn btn-xs btn-secondary badge badge-secondary text-white font-weight-normal py-1"
      data-toggle="popover"
      data-container="body"
      data-html="true"
      data-content="${popoverContent}"
    >
      ${mainContent}&nbsp;<i class="far fa-question-circle" aria-hidden="true"></i>
    </button>
  `;
}

function RowLabel({
  instance_question,
  user_group_roles,
  rowLabelText,
  urlPrefix,
}: {
  // TODO: better types?
  instance_question: any;
  user_group_roles: string;
  rowLabelText: string;
  urlPrefix: string;
}) {
  let lockedPopoverText: string | null = null;
  if (instance_question.sequence_locked) {
    lockedPopoverText = instance_question.prev_sequence_locked
      ? 'A previous question must be completed before you can access this one.'
      : `You must score at least ${instance_question.prev_advance_score_perc}% on ${instance_question.prev_title} to unlock this question.`;
  } else if (!(instance_question.group_role_permissions?.can_view ?? true)) {
    lockedPopoverText = `Your current group role (${user_group_roles}) restricts access to this question.`;
  }

  return html`
    ${lockedPopoverText != null
      ? html`
          <span class="text-muted">${rowLabelText}</span>
          <button
            type="button"
            class="btn btn-xs border text-secondary ml-1"
            data-toggle="popover"
            data-container="body"
            data-html="true"
            data-content="${lockedPopoverText}"
            data-test-id="locked-instance-question-row"
            aria-label="Locked"
          >
            <i class="fas fa-lock" aria-hidden="true"></i>
          </button>
        `
      : html`
          <a href="${urlPrefix}/instance_question/${instance_question.id}/">${rowLabelText}</a>
        `}
    ${instance_question.file_count > 0
      ? html`
          <button
            type="button"
            class="btn btn-xs border text-secondary ml-1"
            data-toggle="popover"
            data-container="body"
            data-html="true"
            data-content="Personal notes: ${instance_question.file_count}"
            aria-label="Has personal note attachments"
          >
            <i class="fas fa-paperclip"></i>
          </button>
        `
      : ''}
  `;
}

function ExamQuestionHelpAvailablePoints() {
  return html`
    <button
      type="button"
      class="btn btn-xs btn-ghost"
      data-toggle="popover"
      data-container="body"
      data-html="true"
      data-placement="auto"
      title="Available points"
      data-content="The number of points that would be earned for a 100% correct answer on the next attempt. If retries are available for the question then a list of further points is shown, where the <i>n</i>-th value is the number of points that would be earned for a 100% correct answer on the <i>n</i>-th attempt."
    >
      <i class="fa fa-question-circle" aria-hidden="true"></i>
    </button>
  `;
}

function ExamQuestionHelpAwardedPoints() {
  return html`
    <button
      type="button"
      class="btn btn-xs btn-ghost"
      data-toggle="popover"
      data-container="body"
      data-html="true"
      data-placement="auto"
      title="Awarded points"
      data-content="The number of points already earned, as a fraction of the maximum possible points for the question."
    >
      <i class="fa fa-question-circle" aria-hidden="true"></i>
    </button>
  `;
}

function ConfirmFinishModal({
  instance_questions,
  csrfToken,
}: {
  instance_questions: InstanceQuestion[];
  csrfToken: string;
}) {
  const all_questions_answered = instance_questions.every((iq) => iq.status !== 'unanswered');

  return Modal({
    id: 'confirmFinishModal',
    title: 'All done?',
    body: html`
      ${!all_questions_answered
        ? html`<div class="alert alert-warning">There are still unanswered questions.</div>`
        : ''}
      <p class="text-danger">
        <strong>Warning</strong>: You will not be able to answer any more questions after finishing
        the assessment.
      </p>
      <p>Are you sure you want to finish, complete, and close out the assessment?</p>
    `,
    footer: html`
      <input type="hidden" name="__action" value="finish" />
      <input type="hidden" name="__csrf_token" value="${csrfToken}" />
      <button type="button" data-dismiss="modal" class="btn btn-secondary">Cancel</button>
      <button type="submit" class="btn btn-danger">Finish assessment</button>
    `,
  });
}<|MERGE_RESOLUTION|>--- conflicted
+++ resolved
@@ -49,7 +49,6 @@
     }
   | { groupConfig?: undefined; groupInfo?: undefined; userCanAssignRoles?: undefined }
 )) {
-<<<<<<< HEAD
   let savedAnswers = 0;
   let suspendedSavedAnswers = 0;
   resLocals.instance_questions.forEach((question) => {
@@ -65,7 +64,7 @@
       }
     }
   });
-=======
+
   // Keep this in sync with the `InstanceQuestionTableHeader` function below.
   const zoneTitleColspan = run(() => {
     const trailingColumnsCount =
@@ -88,7 +87,6 @@
         : 1 + trailingColumnsCount;
   });
 
->>>>>>> 3c054676
   return html`
     <!doctype html>
     <html lang="en">
@@ -295,13 +293,6 @@
                             resLocals.assessment.allow_real_time_grading
                               ? html`
                                   <td class="text-center">
-<<<<<<< HEAD
-                                    ${ExamQuestionScore({
-                                      instance_question,
-                                      assessment_question: instance_question, // Required fields are in instance_question
-                                    })}
-                                  </td>
-                                  <td class="text-center">
                                     ${instance_question.max_auto_points
                                       ? ExamQuestionAvailablePoints({
                                           open:
@@ -318,22 +309,6 @@
                                             instance_question.highest_submission_score,
                                         })
                                       : html`&mdash;`}
-=======
-                                    ${ExamQuestionAvailablePoints({
-                                      open:
-                                        resLocals.assessment_instance.open &&
-                                        instance_question.open,
-                                      currentWeight:
-                                        instance_question.points_list_original[
-                                          instance_question.number_attempts
-                                        ] - instance_question.max_manual_points,
-                                      pointsList: instance_question.points_list.map(
-                                        (p) => p - instance_question.max_manual_points,
-                                      ),
-                                      highestSubmissionScore:
-                                        instance_question.highest_submission_score,
-                                    })}
->>>>>>> 3c054676
                                   </td>
                                 `
                               : ''}
