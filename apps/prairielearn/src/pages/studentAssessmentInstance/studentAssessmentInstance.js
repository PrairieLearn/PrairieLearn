// @ts-check
import * as express from 'express';
import asyncHandler from 'express-async-handler';
import { z } from 'zod';

import * as error from '@prairielearn/error';
import { flash } from '@prairielearn/flash';
import { loadSqlEquiv, queryRow, queryRows } from '@prairielearn/postgres';

import * as assessment from '../../lib/assessment.js';
import {
  AssessmentInstanceSchema,
  DateFromISOString,
  IdSchema,
  InstanceQuestionSchema,
} from '../../lib/db-types.js';
import { uploadFile, deleteFile } from '../../lib/file-store.js';
import {
  canUserAssignGroupRoles,
  getGroupConfig,
  getGroupInfo,
  getQuestionGroupPermissions,
  leaveGroup,
  updateGroupRoles,
} from '../../lib/groups.js';
import { idsEqual } from '../../lib/id.js';
import { selectVariantsByInstanceQuestion } from '../../models/variant.js';

import { StudentAssessmentInstance } from './studentAssessmentInstance.html.js';

const router = express.Router();
const sql = loadSqlEquiv(import.meta.url);

const InstanceQuestionRowSchema = InstanceQuestionSchema.extend({
  start_new_zone: z.boolean(),
  zone_id: IdSchema,
  zone_title: z.string().nullable(),
  question_title: z.string(),
  max_points: z.number().nullable(),
  max_manual_points: z.number().nullable(),
  max_auto_points: z.number().nullable(),
  init_points: z.number().nullable(),
  row_order: z.number(),
  question_number: z.string(),
  zone_max_points: z.number().nullable(),
  zone_has_max_points: z.boolean(),
  zone_best_questions: z.number().nullable(),
  zone_has_best_questions: z.boolean(),
  file_count: z.number(),
  sequence_locked: z.boolean(),
  prev_advance_score_perc: z.number().nullable(),
  prev_title: z.string().nullable(),
  prev_sequence_locked: z.boolean().nullable(),
  allow_grade_left_ms: z.coerce.number(),
  allow_grade_date: DateFromISOString.nullable(),
  allow_grade_interval: z.string(),
});

async function ensureUpToDate(locals) {
  const updated = await assessment.update(locals.assessment_instance.id, locals.authn_user.user_id);
  if (updated) {
    // we updated the assessment_instance, so reload it
    locals.assessment_instance = await queryRow(
      sql.select_assessment_instance,
      { assessment_instance_id: locals.assessment_instance.id },
      AssessmentInstanceSchema,
    );
  }
}

async function processFileUpload(req, res) {
  if (!res.locals.assessment_instance.open) throw new Error(`Assessment is not open`);
  if (!res.locals.authz_result.active) {
    throw new Error(`This assessment is not accepting submissions at this time.`);
  }
  await uploadFile({
    display_filename: req.file.originalname,
    contents: req.file.buffer,
    type: 'student_upload',
    assessment_id: res.locals.assessment.id,
    assessment_instance_id: res.locals.assessment_instance.id,
    instance_question_id: null,
    user_id: res.locals.user.user_id,
    authn_user_id: res.locals.authn_user.user_id,
  });
}

async function processTextUpload(req, res) {
  if (!res.locals.assessment_instance.open) throw new Error(`Assessment is not open`);
  if (!res.locals.authz_result.active) {
    throw new Error(`This assessment is not accepting submissions at this time.`);
  }
  await uploadFile({
    display_filename: req.body.filename,
    contents: Buffer.from(req.body.contents),
    type: 'student_upload',
    assessment_id: res.locals.assessment.id,
    assessment_instance_id: res.locals.assessment_instance.id,
    instance_question_id: null,
    user_id: res.locals.user.user_id,
    authn_user_id: res.locals.authn_user.user_id,
  });
}

async function processDeleteFile(req, res) {
  if (!res.locals.assessment_instance.open) throw new Error(`Assessment is not open`);
  if (!res.locals.authz_result.active) {
    throw new Error(`This assessment is not accepting submissions at this time.`);
  }

  // Check the requested file belongs to the current assessment instance
  const validFiles = (res.locals.file_list ?? []).filter((file) =>
    idsEqual(file.id, req.body.file_id),
  );
  if (validFiles.length === 0) throw new Error(`No such file_id: ${req.body.file_id}`);
  const file = validFiles[0];

  if (file.type !== 'student_upload') {
    throw new Error(`Cannot delete file type ${file.type} for file_id=${file.id}`);
  }

  await deleteFile(file.id, res.locals.authn_user.user_id);
}

/**
 * This is used to conditionally display/permit a shortcut to delete the
 * assessment instance. Usually, the only way to delete an assessment instance
 * is from the "Students" tab of an assessment. However, when a staff member is
 * iterating on or testing an assessment, it can be tedious to constantly go
 * back to that page to delete the instance in order to recreate it.
 *
 * The shortcut is a "Delete assessment instance" button on the assessment
 * instance page. It's only displayed if the user has the necessary permissions:
 *
 * - The user must have "view" permission for the course instance.
 * - The user must own the assessment instance, either directly or via group membership.
 *
 * Note that we do not check for course permissions. This addressed the case
 * where some user was an enrolled student in course instance X and was later
 * added as course staff to course instance Y. In this case, the user should
 * not be able to delete their old assessment instances in course instance X.
 *
 * We also do not require the user to have "edit" permission for the course
 * instance. A TA could be assigned to test an upcoming assessment, but may
 * only have "view" permission for the course instance. In this specific case,
 * it'd still be helpful for the TA to be able to delete and recreate their
 * assessment instances to better multiple variants of the assessment.
 *
 * @returns {boolean} Whether or not the user should be allowed to delete the assessment instance.
 */
function canDeleteAssessmentInstance(resLocals) {
  return (
    resLocals.authz_data.authn_has_course_instance_permission_view &&
    resLocals.authz_result.authorized_edit
  );
}

router.post(
  '/',
  asyncHandler(async function (req, res, next) {
    if (
      !res.locals.authz_result.authorized_edit &&
      !res.locals.authz_data.has_course_instance_permission_edit
    ) {
      throw new error.HttpStatusError(403, 'Not authorized');
    }
    if (
      !res.locals.authz_result.authorized_edit &&
      ['attach_file', 'attach_text', 'delete_file', 'timeLimitFinish', 'leave_group'].includes(
        req.body.__action,
      )
    ) {
      throw new error.HttpStatusError(403, 'Action is only permitted to students, not staff');
    }

    if (req.body.__action === 'attach_file') {
      await processFileUpload(req, res);
      res.redirect(req.originalUrl);
    } else if (req.body.__action === 'attach_text') {
      await processTextUpload(req, res);
      res.redirect(req.originalUrl);
    } else if (req.body.__action === 'delete_file') {
      await processDeleteFile(req, res);
      res.redirect(req.originalUrl);
    } else if (['grade', 'finish', 'timeLimitFinish'].includes(req.body.__action)) {
      const overrideGradeRate = false;
      var closeExam;
      if (req.body.__action === 'grade') {
        if (!res.locals.assessment.allow_real_time_grading) {
          throw new error.HttpStatusError(
            403,
            'Real-time grading is not allowed for this assessment',
          );
        }
        closeExam = false;
      } else if (req.body.__action === 'finish') {
        closeExam = true;
      } else if (req.body.__action === 'timeLimitFinish') {
        // Only close if the timer expired due to time limit, not for access end
        if (!res.locals.assessment_instance_time_limit_expired) {
          return res.redirect(req.originalUrl);
        }
        closeExam = true;
      } else {
        throw new error.HttpStatusError(400, `unknown __action: ${req.body.__action}`);
      }
      const requireOpen = true;
      await assessment.gradeAssessmentInstance(
        res.locals.assessment_instance.id,
        res.locals.authn_user.user_id,
        requireOpen,
        closeExam,
        overrideGradeRate,
        res.locals.client_fingerprint_id,
      );
      if (req.body.__action === 'timeLimitFinish') {
        res.redirect(req.originalUrl + '?timeLimitExpired=true');
      } else {
        res.redirect(req.originalUrl);
      }
    } else if (req.body.__action === 'leave_group') {
      if (!res.locals.authz_result.active) {
        throw new error.HttpStatusError(400, 'Unauthorized request.');
      }
      await leaveGroup(
        res.locals.assessment.id,
        res.locals.user.user_id,
        res.locals.authn_user.user_id,
      );
      res.redirect(
        `/pl/course_instance/${res.locals.course_instance.id}/assessment/${res.locals.assessment.id}`,
      );
    } else if (req.body.__action === 'update_group_roles') {
      await updateGroupRoles(
        req.body,
        res.locals.assessment.id,
        res.locals.assessment_instance.group_id,
        res.locals.user.user_id,
        res.locals.authz_data.has_course_instance_permission_edit,
        res.locals.authn_user.user_id,
      );
      res.redirect(req.originalUrl);
    } else if (req.body.__action === 'delete_instance') {
      if (!canDeleteAssessmentInstance(res.locals)) {
        throw new error.HttpStatusError(403, 'Access denied');
      }

      await assessment.deleteAssessmentInstance(
        res.locals.assessment.id,
        res.locals.assessment_instance.id,
        res.locals.authn_user.user_id,
      );
      flash('success', 'Deleted your assessment instance.');
      if (req.body.destination === 'self') {
        res.redirect(`${res.locals.urlPrefix}/assessment/${res.locals.assessment.id}`);
      } else {
        res.redirect(`${res.locals.urlPrefix}/assessments/`);
      }
    } else {
      next(new error.HttpStatusError(400, `unknown __action: ${req.body.__action}`));
    }
  }),
);

router.get(
  '/',
  asyncHandler(async (req, res, _next) => {
    if (res.locals.assessment.type === 'Homework') {
      await ensureUpToDate(res.locals);
    }
    res.locals.instance_questions = await queryRows(
      sql.select_instance_questions,
      {
        assessment_instance_id: res.locals.assessment_instance.id,
      },
      InstanceQuestionRowSchema,
    );
    const allPreviousVariants = await selectVariantsByInstanceQuestion({
      assessment_instance_id: res.locals.assessment_instance.id,
    });
    for (const instance_question of res.locals.instance_questions) {
      instance_question.previous_variants = allPreviousVariants.filter((variant) =>
        idsEqual(variant.instance_question_id, instance_question.id),
      );
    }

    res.locals.has_manual_grading_question = res.locals.instance_questions?.some(
      (q) => q.max_manual_points || q.manual_points || q.requires_manual_grading,
    );
    res.locals.has_auto_grading_question = res.locals.instance_questions?.some(
      (q) => q.max_auto_points || q.auto_points || !q.max_points,
    );
    const assessment_text_templated = assessment.renderText(
      res.locals.assessment,
      res.locals.urlPrefix,
    );
    res.locals.assessment_text_templated = assessment_text_templated;

    res.locals.savedAnswers = 0;
    res.locals.suspendedSavedAnswers = 0;
    res.locals.instance_questions.forEach((question) => {
      if (question.status === 'saved') {
        if (question.allow_grade_left_ms > 0) {
          res.locals.suspendedSavedAnswers++;
        } else {
          res.locals.savedAnswers++;
        }
      }
    });

    const showTimeLimitExpiredModal = req.query.timeLimitExpired === 'true';

    if (!res.locals.assessment.group_work) {
      res.send(StudentAssessmentInstance({ showTimeLimitExpiredModal, resLocals: res.locals }));
      return;
    }

    // Get the group config info
    const groupConfig = await getGroupConfig(res.locals.assessment.id);
    const groupInfo = await getGroupInfo(res.locals.assessment_instance.group_id, groupConfig);
    const userCanAssignRoles =
      groupInfo != null &&
      groupConfig.has_roles &&
      (canUserAssignGroupRoles(groupInfo, res.locals.user.user_id) ||
        res.locals.authz_data.has_course_instance_permission_edit);

    if (groupConfig.has_roles) {
      res.locals.user_group_roles =
        groupInfo.rolesInfo?.roleAssignments?.[res.locals.authz_data.user.uid]
          ?.map((role) => role.role_name)
          ?.join(', ') || 'None';
      // Get the role permissions. If the authorized user has course instance
      // permission, then role restrictions don't apply.
      if (!res.locals.authz_data.has_course_instance_permission_view) {
        for (const question of res.locals.instance_questions) {
          question.group_role_permissions = await getQuestionGroupPermissions(
            question.id,
            res.locals.assessment_instance.group_id,
            res.locals.authz_data.user.user_id,
          );
        }
      }
    }

    res.send(
      StudentAssessmentInstance({
<<<<<<< HEAD
        showTimeLimitExpiredModal: req.query.timeLimitExpired === 'true',
        canDeleteAssessmentInstance: canDeleteAssessmentInstance(res.locals),
=======
        showTimeLimitExpiredModal,
>>>>>>> ccc16d76
        resLocals: res.locals,
        groupConfig,
        groupInfo,
        userCanAssignRoles,
      }),
    );
  }),
);

export default router;<|MERGE_RESOLUTION|>--- conflicted
+++ resolved
@@ -344,16 +344,12 @@
 
     res.send(
       StudentAssessmentInstance({
-<<<<<<< HEAD
-        showTimeLimitExpiredModal: req.query.timeLimitExpired === 'true',
-        canDeleteAssessmentInstance: canDeleteAssessmentInstance(res.locals),
-=======
         showTimeLimitExpiredModal,
->>>>>>> ccc16d76
         resLocals: res.locals,
         groupConfig,
         groupInfo,
         userCanAssignRoles,
+        canDeleteAssessmentInstance: canDeleteAssessmentInstance(res.locals),
       }),
     );
   }),
