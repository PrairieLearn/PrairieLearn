--- conflicted
+++ resolved
@@ -12,11 +12,7 @@
 import { CourseInstanceAddEditor } from '../../lib/editors.js';
 import { idsEqual } from '../../lib/id.js';
 import {
-<<<<<<< HEAD
-  selectCourseInstanceIdByUuid,
-=======
   selectCourseInstanceByUuid,
->>>>>>> b5a5c7cc
   selectCourseInstancesWithStaffAccess,
 } from '../../models/course-instances.js';
 
@@ -116,11 +112,7 @@
         return;
       }
 
-<<<<<<< HEAD
-      const courseInstanceId = await selectCourseInstanceIdByUuid({
-=======
       const courseInstance = await selectCourseInstanceByUuid({
->>>>>>> b5a5c7cc
         uuid: editor.uuid,
         course_id: res.locals.course.id,
       });
