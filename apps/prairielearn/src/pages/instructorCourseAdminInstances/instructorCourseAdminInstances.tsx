--- conflicted
+++ resolved
@@ -11,14 +11,9 @@
 import { PageLayout } from '../../components/PageLayout.js';
 import { CourseSyncErrorsAndWarnings } from '../../components/SyncErrorsAndWarnings.js';
 import { extractPageContext } from '../../lib/client/page-context.js';
-<<<<<<< HEAD
-import { type Course, CourseInstanceSchema } from '../../lib/db-types.js';
+import { CourseInstanceSchema } from '../../lib/db-types.js';
 import { CourseInstanceAddEditor, propertyValueWithDefault } from '../../lib/editors.js';
 import { features } from '../../lib/features/index.js';
-=======
-import { CourseInstanceSchema } from '../../lib/db-types.js';
-import { CourseInstanceAddEditor } from '../../lib/editors.js';
->>>>>>> b2b50b81
 import { idsEqual } from '../../lib/id.js';
 import {
   selectCourseInstanceByUuid,
@@ -48,6 +43,7 @@
     const {
       authz_data: authzData,
       course,
+      institution,
       __csrf_token,
       urlPrefix,
     } = extractPageContext(res.locals, {
@@ -78,23 +74,11 @@
         })),
       );
 
-<<<<<<< HEAD
-    // TODO: We need to land the refactor so I can add the course context as an option.
-    const { course, institution, __csrf_token, authz_data, urlPrefix } = extractPageContext(
-      res.locals,
-      {
-        pageType: 'course',
-        accessType: 'instructor',
-      },
-    );
-
     const enrollmentManagementEnabled = await features.enabled('enrollment-management', {
       institution_id: institution.id,
       course_id: course.id,
     });
 
-=======
->>>>>>> b2b50b81
     res.send(
       PageLayout({
         resLocals: res.locals,
