--- conflicted
+++ resolved
@@ -1,9 +1,6 @@
-<<<<<<< HEAD
 // @ts-check
-=======
 import { selectCourseInstancesWithStaffAccess } from '../../models/course-instances';
 
->>>>>>> d6b6ce8e
 var ERR = require('async-stacktrace');
 var express = require('express');
 var router = express.Router();
