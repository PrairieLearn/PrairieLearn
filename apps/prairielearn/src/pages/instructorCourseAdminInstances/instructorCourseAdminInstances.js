<<<<<<< HEAD
import ERR from 'async-stacktrace';
import express from 'express';
import * as fs from 'fs-extra';
import async from 'async';
const _ = require('lodash');
import * as path from 'path';
import * as sqldb from '@prairielearn/postgres';
const debug = require('debug')('prairielearn:' + path.basename(__filename, '.js'));
import * as error from '@prairielearn/error';
import { logger } from '@prairielearn/logger';
=======
import { selectCourseInstancesWithStaffAccess } from '../../models/course-instances';

var ERR = require('async-stacktrace');
var express = require('express');
var router = express.Router();
>>>>>>> 0888ee12

import { CourseInstanceAddEditor } from '../../lib/editors';
import { idsEqual } from '../../lib/id';

var router = express.Router();
var sql = sqldb.loadSqlEquiv(__filename);

router.get('/', function (req, res, next) {
  async.series(
    [
      (callback) => {
        fs.access(res.locals.course.path, (err) => {
          if (err) {
            if (err.code === 'ENOENT') {
              res.locals.needToSync = true;
            } else {
              return ERR(err, callback);
            }
          }
          callback(null);
        });
      },
      async () => {
        res.locals.course_instances = await selectCourseInstancesWithStaffAccess({
          course_id: res.locals.course.id,
          user_id: res.locals.user.user_id,
          authn_user_id: res.locals.authn_user.user_id,
          is_administrator: res.locals.is_administrator,
          authn_is_administrator: res.locals.authz_data.authn_is_administrator,
        });
      },
      (callback) => {
        const params = {
          course_id: res.locals.course.id,
        };
        sqldb.query(sql.select_enrollment_counts, params, (err, result) => {
          if (ERR(err, callback)) return;
          res.locals.course_instances.forEach((ci) => {
            var row = _.find(result.rows, (row) => idsEqual(row.course_instance_id, ci.id));
            ci.number = row?.number || 0;
          });
          callback(null);
        });
      },
    ],
    (err) => {
      if (ERR(err, next)) return;
      res.render(__filename.replace(/\.js$/, '.ejs'), res.locals);
    },
  );
});

router.post('/', (req, res, next) => {
  debug(`Responding to post with action ${req.body.__action}`);
  if (req.body.__action === 'add_course_instance') {
    debug(`Responding to action add_course_instance`);
    const editor = new CourseInstanceAddEditor({
      locals: res.locals,
    });
    editor.canEdit((err) => {
      if (ERR(err, next)) return;
      editor.doEdit((err, job_sequence_id) => {
        if (ERR(err, (e) => logger.error('Error in doEdit()', e))) {
          res.redirect(res.locals.urlPrefix + '/edit_error/' + job_sequence_id);
        } else {
          debug(
            `Get course_instance_id from uuid=${editor.uuid} with course_id=${res.locals.course.id}`,
          );
          sqldb.queryOneRow(
            sql.select_course_instance_id_from_uuid,
            { uuid: editor.uuid, course_id: res.locals.course.id },
            (err, result) => {
              if (ERR(err, next)) return;
              res.redirect(
                res.locals.plainUrlPrefix +
                  '/course_instance/' +
                  result.rows[0].course_instance_id +
                  '/instructor/instance_admin/settings',
              );
            },
          );
        }
      });
    });
  } else {
    next(
      error.make(400, 'unknown __action: ' + req.body.__action, {
        locals: res.locals,
        body: req.body,
      }),
    );
  }
});

export default router;<|MERGE_RESOLUTION|>--- conflicted
+++ resolved
@@ -1,5 +1,6 @@
-<<<<<<< HEAD
-import ERR from 'async-stacktrace';
+import { selectCourseInstancesWithStaffAccess } from '../../models/course-instances';
+
+const ERR = require('async-stacktrace');
 import express from 'express';
 import * as fs from 'fs-extra';
 import async from 'async';
@@ -9,13 +10,6 @@
 const debug = require('debug')('prairielearn:' + path.basename(__filename, '.js'));
 import * as error from '@prairielearn/error';
 import { logger } from '@prairielearn/logger';
-=======
-import { selectCourseInstancesWithStaffAccess } from '../../models/course-instances';
-
-var ERR = require('async-stacktrace');
-var express = require('express');
-var router = express.Router();
->>>>>>> 0888ee12
 
 import { CourseInstanceAddEditor } from '../../lib/editors';
 import { idsEqual } from '../../lib/id';
