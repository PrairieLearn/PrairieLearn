--- conflicted
+++ resolved
@@ -1,17 +1,10 @@
+import _ from 'lodash';
 import { z } from 'zod';
 
 import { html, unsafeHtml } from '@prairielearn/html';
 import { renderEjs } from '@prairielearn/html-ejs';
-<<<<<<< HEAD
-import _ from 'lodash';
-import { z } from 'zod';
 
 import { assetPath, compiledScriptTag, nodeModulesAssetPath } from '../../lib/assets.js';
-=======
-
-import { Modal } from '../../components/Modal.html.js';
-import { assetPath, nodeModulesAssetPath } from '../../lib/assets.js';
->>>>>>> 4cabe17e
 import {
   AlternativeGroupSchema,
   AssessmentQuestionSchema,
