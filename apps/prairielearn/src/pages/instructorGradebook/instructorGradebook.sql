--- conflicted
+++ resolved
@@ -126,22 +126,15 @@
             (
               SELECT
                 json_agg(
-<<<<<<< HEAD
-                  json_build_object('uid', ou.uid, 'enrollment_id', ou.enrollment_id)
-=======
                   json_build_object('uid', ou.uid, 'enrollment_id', e.id)
->>>>>>> 3dfe4523
                 )
               FROM
                 group_users AS ogu
                 LEFT JOIN course_users AS ou ON (ou.user_id = ogu.user_id)
-<<<<<<< HEAD
-=======
                 LEFT JOIN enrollments AS e ON (
                   ou.user_id = e.user_id
                   AND e.course_instance_id = $course_instance_id
                 )
->>>>>>> 3dfe4523
               WHERE
                 ogu.group_id = s.group_id
                 AND ogu.user_id != u.user_id
