import { QueryClient, useQuery } from '@tanstack/react-query';
import {
  type ColumnFiltersState,
  type ColumnPinningState,
  type ColumnSizingState,
  type Header,
  type SortingState,
  type Updater,
  createColumnHelper,
  getCoreRowModel,
  getFilteredRowModel,
  getSortedRowModel,
  useReactTable,
} from '@tanstack/react-table';
import clsx from 'clsx';
import {
  parseAsArrayOf,
  parseAsString,
  parseAsStringLiteral,
  useQueryState,
  useQueryStates,
} from 'nuqs';
import { useMemo, useRef, useState } from 'preact/compat';
import { z } from 'zod';

import {
  CategoricalColumnFilter,
  type NumericColumnFilterValue,
  NumericInputColumnFilter,
  NuqsAdapter,
  PresetFilterDropdown,
  TanstackTableCard,
  numericColumnFilterFn,
  parseAsColumnPinningState,
  parseAsColumnVisibilityStateWithColumns,
  parseAsNumericFilter,
  parseAsSortingState,
} from '@prairielearn/ui';

import { EnrollmentStatusIcon } from '../../../components/EnrollmentStatusIcon.js';
import { QueryClientProviderDebug } from '../../../lib/client/tanstackQuery.js';
import { getStudentEnrollmentUrl } from '../../../lib/client/url.js';
import { type EnumEnrollmentStatus, EnumEnrollmentStatusSchema } from '../../../lib/db-types.js';
import {
  type CourseAssessmentRow,
  type GradebookRow,
  GradebookRowSchema,
} from '../instructorGradebook.types.js';

import { EditScoreButton } from './EditScoreModal.js';

const DEFAULT_SORT: SortingState = [{ id: 'role', desc: true }];
const DEFAULT_PINNING: ColumnPinningState = { left: ['uid'], right: [] };

const ROLE_VALUES = ['Staff', 'Student', 'None'] as const;
const DEFAULT_ROLE_FILTER: (typeof ROLE_VALUES)[number][] = ['Student'];
const STATUS_VALUES = Object.values(EnumEnrollmentStatusSchema.Values);
const DEFAULT_STATUS_FILTER: EnumEnrollmentStatus[] = ['joined'];

const columnHelper = createColumnHelper<GradebookRow>();

/**
 * Recursively extracts leaf column IDs from column definitions.
 * Group columns are skipped, only actual data columns are included.
 */
function extractLeafColumnIds(columns: { id?: string | null; columns?: unknown[] }[]): string[] {
  const leafIds: string[] = [];
  for (const col of columns) {
    if (col.columns && Array.isArray(col.columns) && col.columns.length > 0) {
      // This is a group column, recurse into its children
      leafIds.push(...extractLeafColumnIds(col.columns as typeof columns));
    } else if (col.id) {
      // This is a leaf column
      leafIds.push(col.id);
    }
  }
  return leafIds;
}

type ColumnId = 'uid' | 'user_name' | 'uin' | 'role' | 'enrollment_status' | `a${number}`;

interface GradebookTableProps {
  csrfToken: string;
  courseAssessments: CourseAssessmentRow[];
  gradebookRows: GradebookRow[];
  urlPrefix: string;
  courseInstanceId: string;
  filenameBase: string;
}

function GradebookTable({
  csrfToken,
  courseAssessments,
  gradebookRows: initialGradebookRows,
  urlPrefix,
  courseInstanceId,
  filenameBase,
}: GradebookTableProps) {
  const tableRef = useRef<HTMLDivElement>(null);
  const [globalFilter, setGlobalFilter] = useQueryState('search', parseAsString.withDefault(''));
  const [sorting, setSorting] = useQueryState<SortingState>(
    'sort',
    parseAsSortingState.withDefault(DEFAULT_SORT),
  );
  const [columnPinning, setColumnPinning] = useQueryState(
    'frozen',
    parseAsColumnPinningState.withDefault(DEFAULT_PINNING),
  );
  const [roleFilter, setRoleFilter] = useQueryState<(typeof ROLE_VALUES)[number][]>(
    'role',
    parseAsArrayOf(parseAsStringLiteral(ROLE_VALUES)).withDefault(DEFAULT_ROLE_FILTER),
  );
  const [statusFilter, setStatusFilter] = useQueryState<EnumEnrollmentStatus[]>(
    'status',
    parseAsArrayOf(parseAsStringLiteral(STATUS_VALUES)).withDefault(DEFAULT_STATUS_FILTER),
  );

  const assessmentIds = useMemo(() => {
    return courseAssessments.map((assessment) => assessment.assessment_id);
  }, [courseAssessments]);

  const defaultAssessmentFilterValues = useMemo(() => {
    return Object.fromEntries(
      assessmentIds.map((id) => [
        `a${id}`,
        parseAsNumericFilter.withDefault({ filterValue: '', emptyOnly: false }),
      ]),
    );
  }, [assessmentIds]);

  const [assessmentFilterValues, setAssessmentFilterValues] = useQueryStates(
    defaultAssessmentFilterValues,
  );

  // We keep a consistent interface for the column filter setters, but we don't need to pass the column ID to the setters
  // other than the assessment filters.
  const columnFilterSetters = useMemo<Record<ColumnId, Updater<any>>>(() => {
    return {
      uid: undefined,
      user_name: undefined,
      uin: undefined,
      role: (_columnId: string, value: GradebookRow['role'][]) => setRoleFilter(value),
      enrollment_status: (_columnId: string, value: EnumEnrollmentStatus[]) =>
        setStatusFilter(value),
      ...Object.fromEntries(
        assessmentIds.map((assessmentId) => [
          `a${assessmentId}`,
          (columnId: string, value: NumericColumnFilterValue) =>
            setAssessmentFilterValues((prev) => {
              const newValues: Record<string, NumericColumnFilterValue> = {
                ...prev,
                [columnId]: value,
              };
              return newValues;
            }),
        ]),
      ),
    };
  }, [assessmentIds, setAssessmentFilterValues, setRoleFilter, setStatusFilter]);

  // The individual column filters are the source of truth, and this is derived from them.
  const columnFilters = useMemo<ColumnFiltersState>(() => {
    const filters: ColumnFiltersState = [];

    // Apply status filter
    if (statusFilter.length > 0) {
      filters.push({ id: 'enrollment_status', value: statusFilter });
    }

    // Apply role filter from role column filter
    if (roleFilter.length > 0) {
      filters.push({ id: 'role', value: roleFilter });
    }

    Object.entries(assessmentFilterValues).forEach(([columnId, filterValue]) => {
      filters.push({ id: columnId, value: filterValue });
    });

    return filters;
  }, [statusFilter, roleFilter, assessmentFilterValues]);

  // Sync TanStack column filter changes back to URL
  const handleColumnFiltersChange = useMemo(
    () => (updaterOrValue: Updater<ColumnFiltersState>) => {
      const newFilters =
        typeof updaterOrValue === 'function' ? updaterOrValue(columnFilters) : updaterOrValue;
      for (const filter of newFilters) {
        columnFilterSetters[filter.id as ColumnId]?.(filter.id, filter.value);
      }
    },
    [columnFilters, columnFilterSetters],
  );

  const [columnSizing, setColumnSizing] = useState<ColumnSizingState>({});

  const { data: gradebookRows } = useQuery<GradebookRow[]>({
    queryKey: ['gradebook', urlPrefix],
    queryFn: async () => {
      const res = await fetch(`${urlPrefix}/instance_admin/gradebook/raw_data.json`);
      if (!res.ok) throw new Error('Failed to fetch gradebook data');
      const data = await res.json();
      const parsedData = z.array(GradebookRowSchema).safeParse(data);
      if (!parsedData.success) throw new Error('Failed to parse gradebook data');
      return parsedData.data;
    },
    staleTime: Infinity,
    initialData: initialGradebookRows,
  });

  const assessmentsBySet = useMemo(() => {
    const groups = new Map<string, CourseAssessmentRow[]>();
    const headingById = new Map<string, string>();
    courseAssessments.forEach((assessment) => {
      const id = assessment.assessment_set_id.toString();
      const list = groups.get(id) ?? [];
      list.push(assessment);
      groups.set(id, list);
      headingById.set(id, assessment.assessment_set_heading);
    });
    return { groups, headingById };
  }, [courseAssessments]);

  const columns = useMemo(
    () => [
      columnHelper.accessor('uid', {
        id: 'uid',
        header: 'UID',
        cell: (info) => {
          const uid = info.getValue();
          // Staff may not have an enrollment
          const enrollmentId = info.row.original.enrollment?.id;
          if (!uid) return '—';
          if (!enrollmentId) return uid;
          return <a href={getStudentEnrollmentUrl(courseInstanceId, enrollmentId)}>{uid}</a>;
        },
        size: 200,
      }),

      columnHelper.accessor('user_name', {
        id: 'user_name',
        header: 'Name',
        cell: (info) => {
          return info.getValue() ?? '—';
        },
      }),

      columnHelper.accessor('uin', {
        id: 'uin',
        header: 'UIN',
        cell: (info) => info.getValue() ?? '—',
      }),

      columnHelper.accessor('role', {
        id: 'role',
        meta: {
          label: 'Role',
        },
        header: () => (
          <span>
            Role{' '}
            <button
              class="btn btn-xs btn-ghost"
              type="button"
              aria-label="Roles help"
              data-bs-toggle="modal"
              data-bs-target="#role-help"
              onClick={(e) => e.stopPropagation()}
            >
              <i class="bi-question-circle-fill" aria-hidden="true" />
            </button>
          </span>
        ),
        cell: (info) => info.getValue(),
        filterFn: (row, columnId, filterValues: string[]) => {
          if (filterValues.length === 0) return true;
          const current = row.getValue<GradebookRow['role']>(columnId);
          return filterValues.includes(current);
        },
      }),

      // Enrollment Status column
      columnHelper.accessor((row) => row.enrollment?.status, {
        id: 'enrollment_status',
        header: 'Enrollment',
        cell: (info) => {
          const status = info.getValue();
          return status ? <EnrollmentStatusIcon type="text" status={status} /> : '—';
        },
        filterFn: (row, columnId, filterValues: string[]) => {
          if (filterValues.length === 0) return true;
          const current = row.getValue<EnumEnrollmentStatus | undefined>(columnId);
          // If there is no enrollment status, it doesn't match if any filter is set.
          if (!current) return false;
          return filterValues.includes(current);
        },
      }),

      // Dynamic assessment columns
      ...Array.from(assessmentsBySet.groups.entries()).map(([setId, assessments]) =>
        columnHelper.group({
          id: `group_${setId}`,
          header: assessmentsBySet.headingById.get(setId) ?? 'Unknown',
          columns: assessments.map((assessment) =>
            columnHelper.accessor(
              (row) => {
                const data = row.scores[assessment.assessment_id];
                // eslint-disable-next-line @typescript-eslint/no-unnecessary-condition
                return data ? data.score_perc : null;
              },
              {
                id: `a${assessment.assessment_id}`,
                minSize: 80,
                maxSize: 500,
                meta: {
                  label: assessment.label,
                  autoSize: true,
                },
                header: () => (
                  <a href={`${urlPrefix}/assessment/${assessment.assessment_id}`}>
                    <span
                      class={clsx('badge', `color-${assessment.color}`)}
                      title={assessment.label}
                    >
                      {assessment.label}
                    </span>
                  </a>
                ),
                cell: (info) => {
                  const score = info.getValue();
                  const row = info.row.original;
                  const assessmentData = row.scores[assessment.assessment_id];

                  // eslint-disable-next-line @typescript-eslint/no-unnecessary-condition
                  if (score == null || !assessmentData?.assessment_instance_id) {
                    return '—';
                  }

                  return (
                    <span class="text-nowrap">
                      <a
                        href={`${urlPrefix}/assessment_instance/${assessmentData.assessment_instance_id}`}
                      >
                        {Math.floor(score)}%
                      </a>
                      <EditScoreButton
                        assessmentInstanceId={assessmentData.assessment_instance_id}
                        courseInstanceId={courseInstanceId}
                        currentScore={score}
                        otherUsers={assessmentData.uid_other_users_group}
                        csrfToken={csrfToken}
                      />
                    </span>
                  );
                },
                filterFn: numericColumnFilterFn,
              },
            ),
          ),
        }),
      ),
    ],
    [assessmentsBySet.groups, assessmentsBySet.headingById, urlPrefix, courseInstanceId, csrfToken],
  );

  // Extract only leaf column IDs (exclude group columns)
  const allColumnIds = extractLeafColumnIds(columns);

  // Set default visibility: hide name, UIN, role, and enrollment status columns by default
  const defaultColumnVisibility = Object.fromEntries(
    allColumnIds.map((id) => {
      if (['uin', 'role', 'enrollment_status'].includes(id)) {
        return [id, false];
      }
      return [id, true];
    }),
  );

  const [columnVisibility, setColumnVisibility] = useQueryState(
    'columns',
    parseAsColumnVisibilityStateWithColumns(allColumnIds).withDefault(defaultColumnVisibility),
  );

  const handleEnrollmentFilterSelect = (
    optionName: 'All students' | 'All students & staff' | 'Joined students',
  ) => {
    if (optionName === 'All students') {
      void setColumnVisibility((prev) => ({ ...prev, role: false, enrollment_status: true }));
    } else if (optionName === 'All students & staff') {
      void setColumnVisibility((prev) => ({ ...prev, enrollment_status: true, role: true }));
    } else {
      void setColumnVisibility((prev) => ({ ...prev, role: false, enrollment_status: false }));
    }
  };

  // Create filters for assessment columns
  const filters = useMemo(() => {
    const assessmentFilters: Record<
      string,
      (props: { header: Header<GradebookRow, unknown> }) => React.JSX.Element
    > = {};

    courseAssessments.forEach((assessment) => {
      const columnId = `a${assessment.assessment_id}`;
      assessmentFilters[columnId] = ({ header }: { header: Header<GradebookRow, unknown> }) => {
        return <NumericInputColumnFilter column={header.column} />;
      };
    });

    return {
      role: ({ header }: { header: Header<GradebookRow, GradebookRow['role']> }) => (
        <CategoricalColumnFilter
          column={header.column}
          allColumnValues={ROLE_VALUES}
          renderValueLabel={({ value }) => <span>{value}</span>}
        />
      ),
      enrollment_status: ({ header }: { header: Header<GradebookRow, EnumEnrollmentStatus> }) => (
        <CategoricalColumnFilter
          column={header.column}
          allColumnValues={STATUS_VALUES}
          renderValueLabel={({ value }) => <EnrollmentStatusIcon type="text" status={value} />}
        />
      ),
      ...assessmentFilters,
    };
  }, [courseAssessments]);

  const table = useReactTable({
    data: gradebookRows,
    columns,
    columnResizeMode: 'onChange',
    getRowId: (row) => row.user_id,
    state: {
      sorting,
      columnFilters,
      globalFilter,
      columnSizing,
      columnVisibility,
      columnPinning,
    },
    initialState: {
      columnPinning: DEFAULT_PINNING,
      columnVisibility: defaultColumnVisibility,
    },
    onSortingChange: setSorting,
    onGlobalFilterChange: setGlobalFilter,
    onColumnSizingChange: setColumnSizing,
    onColumnFiltersChange: handleColumnFiltersChange,
    onColumnVisibilityChange: setColumnVisibility,
    onColumnPinningChange: setColumnPinning,
    getCoreRowModel: getCoreRowModel(),
    getSortedRowModel: getSortedRowModel(),
    getFilteredRowModel: getFilteredRowModel(),
    defaultColumn: {
      size: 150,
      maxSize: 500,
      enableSorting: true,
      enableHiding: true,
      enablePinning: true,
    },
  });

  return (
    <>
      <TanstackTableCard
        table={table}
        title="Gradebook"
        singularLabel="user"
        pluralLabel="users"
        // eslint-disable-next-line @eslint-react/no-forbidden-props
        className="h-100"
<<<<<<< HEAD
        headerButtons={
          <button
            type="button"
            class="btn btn-sm btn-light"
            onClick={() => {
              window.location.href = `${urlPrefix}/instance_admin/gradebook/${csvFilename}`;
            }}
          >
            <i class="fa fa-download" aria-hidden="true" /> Download
          </button>
        }
        columnManager={{
          buttons: (
            <PresetFilterDropdown
              table={table}
              label="Filter"
              options={{
                'Joined students': [
                  { id: 'enrollment_status', value: ['joined'] },
                  { id: 'role', value: ['Student'] },
                ],
                'All students': [{ id: 'role', value: ['Student'] }],
                'All students & staff': [],
              }}
              onSelect={handleEnrollmentFilterSelect}
            />
          ),
        }}
=======
        downloadButtonOptions={{
          filenameBase,
          mapRowToData: (row: GradebookRow) => {
            const data: Record<string, string | number | null> = {
              UID: row.uid,
              Name: row.user_name,
              UIN: row.uin,
              Role: row.role,
              Enrollment: row.enrollment?.status ?? null,
            };
            for (const assessment of courseAssessments) {
              // eslint-disable-next-line @typescript-eslint/no-unnecessary-condition
              data[assessment.label] = row.scores[assessment.assessment_id]?.score_perc ?? null;
            }
            return data;
          },
          pluralLabel: "users' grades",
          singularLabel: "user's grades",
          hasSelection: false,
        }}
        columnManagerButtons={
          <PresetFilterDropdown
            table={table}
            label="Filter"
            options={{
              'Joined students': [
                { id: 'enrollment_status', value: ['joined'] },
                { id: 'role', value: ['Student'] },
              ],
              'All students': [{ id: 'role', value: ['Student'] }],
              'All students & staff': [],
            }}
            onSelect={handleEnrollmentFilterSelect}
          />
        }
>>>>>>> c3f76cf2
        globalFilter={{
          placeholder: 'Search by UID, name...',
        }}
        tableOptions={{
          filters,
          scrollRef: tableRef,
        }}
      />
    </>
  );
}

export function InstructorGradebookTable({
  csrfToken,
  courseAssessments,
  gradebookRows,
  urlPrefix,
  filenameBase,
  search,
  isDevMode,
  courseInstanceId,
}: {
  search: string;
  isDevMode: boolean;
  courseInstanceId: string;
} & GradebookTableProps) {
  const [queryClient] = useState(() => new QueryClient());
  return (
    <NuqsAdapter search={search}>
      <QueryClientProviderDebug client={queryClient} isDevMode={isDevMode}>
        <GradebookTable
          csrfToken={csrfToken}
          courseAssessments={courseAssessments}
          gradebookRows={gradebookRows}
          urlPrefix={urlPrefix}
          filenameBase={filenameBase}
          courseInstanceId={courseInstanceId}
        />
      </QueryClientProviderDebug>
    </NuqsAdapter>
  );
}

InstructorGradebookTable.displayName = 'InstructorGradebookTable';<|MERGE_RESOLUTION|>--- conflicted
+++ resolved
@@ -469,36 +469,6 @@
         pluralLabel="users"
         // eslint-disable-next-line @eslint-react/no-forbidden-props
         className="h-100"
-<<<<<<< HEAD
-        headerButtons={
-          <button
-            type="button"
-            class="btn btn-sm btn-light"
-            onClick={() => {
-              window.location.href = `${urlPrefix}/instance_admin/gradebook/${csvFilename}`;
-            }}
-          >
-            <i class="fa fa-download" aria-hidden="true" /> Download
-          </button>
-        }
-        columnManager={{
-          buttons: (
-            <PresetFilterDropdown
-              table={table}
-              label="Filter"
-              options={{
-                'Joined students': [
-                  { id: 'enrollment_status', value: ['joined'] },
-                  { id: 'role', value: ['Student'] },
-                ],
-                'All students': [{ id: 'role', value: ['Student'] }],
-                'All students & staff': [],
-              }}
-              onSelect={handleEnrollmentFilterSelect}
-            />
-          ),
-        }}
-=======
         downloadButtonOptions={{
           filenameBase,
           mapRowToData: (row: GradebookRow) => {
@@ -519,22 +489,23 @@
           singularLabel: "user's grades",
           hasSelection: false,
         }}
-        columnManagerButtons={
-          <PresetFilterDropdown
-            table={table}
-            label="Filter"
-            options={{
-              'Joined students': [
-                { id: 'enrollment_status', value: ['joined'] },
-                { id: 'role', value: ['Student'] },
-              ],
-              'All students': [{ id: 'role', value: ['Student'] }],
-              'All students & staff': [],
-            }}
-            onSelect={handleEnrollmentFilterSelect}
-          />
-        }
->>>>>>> c3f76cf2
+        columnManager={{
+          buttons: (
+            <PresetFilterDropdown
+              table={table}
+              label="Filter"
+              options={{
+                'Joined students': [
+                  { id: 'enrollment_status', value: ['joined'] },
+                  { id: 'role', value: ['Student'] },
+                ],
+                'All students': [{ id: 'role', value: ['Student'] }],
+                'All students & staff': [],
+              }}
+              onSelect={handleEnrollmentFilterSelect}
+            />
+          ),
+        }}
         globalFilter={{
           placeholder: 'Search by UID, name...',
         }}
