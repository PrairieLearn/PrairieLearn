--- conflicted
+++ resolved
@@ -240,11 +240,7 @@
     // accessible), or if it has one or more `allowAccess` rules and they all have
     // an `endDate` that is in the past.
     //
-<<<<<<< HEAD
-    // If the allowAccess section is not present, we instead consider publishing.endDate.
-=======
     // If the `allowAccess` section is not present, we instead consider publishing.endDate.
->>>>>>> ef2bea9c
 
     const allowAccessRules = courseInstance.data?.allowAccess;
 
@@ -256,12 +252,7 @@
         });
       }
 
-<<<<<<< HEAD
-      // We have no access rules, so we are in the modern publishing configuration.
-
-=======
       // We have no access rules, so we are using a modern publishing configuration.
->>>>>>> ef2bea9c
       return (
         courseInstance.data?.publishing?.endDate == null ||
         courseInstance.data.publishing.startDate == null ||
@@ -1184,18 +1175,10 @@
     errors.push(...dateErrors.errors);
   });
 
-<<<<<<< HEAD
-  // We don't want to warn for past course
-  // instances that instructors will never touch again, as they won't benefit
-  // from fixing things. We'll only show some warnings for course instances
-  // which are accessible either now or any time in the future.
-
-=======
   // We don't want to warn for past course instances that instructors will
   // never touch again, as they won't benefit from fixing things. We'll
   // only show certain warnings for course instances which are accessible
   // either now or any time in the future.
->>>>>>> ef2bea9c
   if (!courseInstanceExpired) {
     assessment.allowAccess.forEach((rule) => {
       warnings.push(...checkAllowAccessRoles(rule), ...checkAllowAccessUids(rule));
@@ -1501,32 +1484,6 @@
     }
   }
 
-<<<<<<< HEAD
-  const usingLegacyAllowAccess = courseInstance.allowAccess != null;
-  const usingModernPublishing = courseInstance.publishing != null;
-
-  if (courseInstance.selfEnrollment.useEnrollmentCode !== false && usingLegacyAllowAccess) {
-    errors.push(
-      '"selfEnrollment.useEnrollmentCode" is not configurable when you have access control rules ("allowAccess" is set).',
-    );
-  }
-
-  if (courseInstance.selfEnrollment.restrictToInstitution !== true && usingLegacyAllowAccess) {
-    errors.push(
-      '"selfEnrollment.restrictToInstitution" is not configurable when you have access control rules ("allowAccess" is set).',
-    );
-  }
-
-  // TODO: Remove this once the UI is merged
-  if (usingModernPublishing) {
-    warnings.push('"publishing" is not configurable yet.');
-  }
-
-  if (usingLegacyAllowAccess && usingModernPublishing) {
-    errors.push('Cannot use both "allowAccess" and "publishing" in the same course instance.');
-  } else if (usingModernPublishing) {
-    assert(courseInstance.publishing != null);
-=======
   let parsedEndDate: Date | null = null;
 
   if (courseInstance.allowAccess && courseInstance.publishing) {
@@ -1535,7 +1492,6 @@
     // TODO: Remove this once the UI is merged
     warnings.push('"publishing" is not configurable yet.');
 
->>>>>>> ef2bea9c
     const hasEndDate = courseInstance.publishing.endDate != null;
     const hasStartDate = courseInstance.publishing.startDate != null;
     if (hasStartDate && !hasEndDate) {
@@ -1554,11 +1510,7 @@
       errors.push('"publishing.startDate" is not a valid date.');
     }
 
-<<<<<<< HEAD
-    const parsedEndDate =
-=======
     parsedEndDate =
->>>>>>> ef2bea9c
       courseInstance.publishing.endDate == null
         ? null
         : parseJsonDate(courseInstance.publishing.endDate);
@@ -1578,12 +1530,8 @@
     }
   }
 
-<<<<<<< HEAD
-  let accessibleInFuture = false;
-=======
   // Default to the publishing end date being in the future.
   let accessibleInFuture = parsedEndDate != null && isFuture(parsedEndDate);
->>>>>>> ef2bea9c
   for (const rule of courseInstance.allowAccess ?? []) {
     const allowAccessResult = checkAllowAccessDates(rule);
     if (allowAccessResult.accessibleInFuture) {
