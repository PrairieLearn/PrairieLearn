import * as path from 'path';

import { Ajv, type JSONSchemaType } from 'ajv';
import * as async from 'async';
import betterAjvErrors from 'better-ajv-errors';
import { parseISO, isValid, isAfter, isFuture, isPast } from 'date-fns';
import fs from 'fs-extra';
import jju from 'jju';
import _ from 'lodash';

import { run } from '@prairielearn/run';

import { chalk } from '../lib/chalk.js';
import { config } from '../lib/config.js';
import { features } from '../lib/features/index.js';
import { validateJSON } from '../lib/json-load.js';
import { selectInstitutionForCourse } from '../models/institution.js';
import {
  type QuestionPointsJson,
  type AssessmentJson,
  type AssessmentSetJson,
  type CourseJson,
  type CourseInstanceJson,
  type QuestionJson,
  type TagJson,
} from '../schemas/index.js';
import * as schemas from '../schemas/index.js';

import * as infofile from './infofile.js';
import { isDraftQid } from './question.js';

// We use a single global instance so that schemas aren't recompiled every time they're used
const ajv = new Ajv({ allErrors: true });

const DEFAULT_QUESTION_INFO = {
  type: 'Calculation',
  clientFiles: ['client.js', 'question.html', 'answer.html'],
};
const DEFAULT_COURSE_INSTANCE_INFO = {
  groupAssessmentsBy: 'Set',
};
const DEFAULT_ASSESSMENT_INFO = {};

const DEFAULT_ASSESSMENT_SETS: AssessmentSetJson[] = [
  {
    abbreviation: 'HW',
    name: 'Homework',
    heading: 'Homeworks',
    color: 'green1',
  },
  { abbreviation: 'Q', name: 'Quiz', heading: 'Quizzes', color: 'red1' },
  {
    abbreviation: 'PQ',
    name: 'Practice Quiz',
    heading: 'Practice Quizzes',
    color: 'pink1',
  },
  { abbreviation: 'E', name: 'Exam', heading: 'Exams', color: 'brown1' },
  {
    abbreviation: 'PE',
    name: 'Practice Exam',
    heading: 'Practice Exams',
    color: 'yellow1',
  },
  {
    abbreviation: 'P',
    name: 'Prep',
    heading: 'Question Preparation',
    color: 'gray1',
  },
  {
    abbreviation: 'MP',
    name: 'Machine Problem',
    heading: 'Machine Problems',
    color: 'turquoise1',
  },
  {
    abbreviation: 'WS',
    name: 'Worksheet',
    heading: 'Worksheets',
    color: 'purple1',
  },
  { abbreviation: 'U', name: 'Unknown', heading: 'Unknown', color: 'red3' },
];

const DEFAULT_TAGS: TagJson[] = [
  {
    name: 'numeric',
    color: 'brown1',
    description: 'The answer format is one or more numerical values.',
  },
  {
    name: 'symbolic',
    color: 'blue1',
    description: 'The answer format is a symbolic expression.',
  },
  {
    name: 'drawing',
    color: 'yellow1',
    description:
      'The answer format requires drawing on a canvas to input a graphical representation of an answer.',
  },
  {
    name: 'MC',
    color: 'green1',
    description:
      'The answer format is choosing from a small finite set of answers (multiple choice, possibly with multiple selections allowed, up to 10 possible answers).',
  },
  {
    name: 'code',
    color: 'turquoise1',
    description: 'The answer format is a piece of code.',
  },
  {
    name: 'multianswer',
    color: 'orange2',
    description:
      'The question requires multiple answers, either as steps in a sequence or as separate questions.',
  },
  {
    name: 'graph',
    color: 'purple1',
    description: 'The question tests reading information from a graph or drawing a graph.',
  },
  {
    name: 'concept',
    color: 'pink1',
    description: 'The question tests conceptual understanding of a topic.',
  },
  {
    name: 'calculate',
    color: 'green2',
    description:
      'The questions tests performing a numerical calculation, with either a calculator or equivalent software.',
  },
  {
    name: 'compute',
    color: 'purple1',
    description:
      'The question tests the writing and running of a piece of code to compute the answer. The answer itself is not the code, but could be a numeric answer output by the code, for example (use `code` when the answer is the code).',
  },
  {
    name: 'software',
    color: 'orange1',
    description: 'The question tests the use of a specific piece of software (e.g., Matlab).',
  },
  {
    name: 'estimation',
    color: 'red2',
    description:
      'Answering the question correctly will require some amount of estimation, so an exact answer is not possible.',
  },
  {
    name: 'secret',
    color: 'red3',
    description:
      "Only use this question on exams or quizzes that won't be released to students, so the question can be kept secret.",
  },
  {
    name: 'nontest',
    color: 'green3',
    description:
      'This question is not appropriate for use in a restricted testing environment, so only use it on homeworks or similar.',
  },
  { name: 'Sp15', color: 'gray1' },
  { name: 'Su15', color: 'gray1' },
  { name: 'Fa15', color: 'gray1' },
  { name: 'Sp16', color: 'gray1' },
  { name: 'Su16', color: 'gray1' },
  { name: 'Fa16', color: 'gray1' },
  { name: 'Sp17', color: 'gray1' },
  { name: 'Su17', color: 'gray1' },
  { name: 'Fa17', color: 'gray1' },
  { name: 'Sp18', color: 'gray1' },
  { name: 'Su18', color: 'gray1' },
  { name: 'Fa18', color: 'gray1' },
  { name: 'Sp19', color: 'gray1' },
  { name: 'Su19', color: 'gray1' },
  { name: 'Fa19', color: 'gray1' },
  { name: 'Sp20', color: 'gray1' },
  { name: 'Su20', color: 'gray1' },
  { name: 'Fa20', color: 'gray1' },
  { name: 'Sp21', color: 'gray1' },
  { name: 'Su21', color: 'gray1' },
  { name: 'Fa21', color: 'gray1' },
];

// For testing if a string is a v4 UUID
const UUID_REGEX = /[0-9a-fA-F]{8}-[0-9a-fA-F]{4}-[0-9a-fA-F]{4}-[0-9a-fA-F]{4}-[0-9a-fA-F]{12}/;
// For finding all v4 UUIDs in a string/file
const FILE_UUID_REGEX =
  /"uuid":\s*"([0-9a-fA-F]{8}-[0-9a-fA-F]{4}-[0-9a-fA-F]{4}-[0-9a-fA-F]{4}-[0-9a-fA-F]{12})"/g;

// This type is used a lot, so make an alias
type InfoFile<T> = infofile.InfoFile<T>;

export interface CourseInstanceData {
  courseInstance: InfoFile<CourseInstanceJson>;
  assessments: Record<string, InfoFile<AssessmentJson>>;
}

export interface CourseData {
  course: InfoFile<CourseJson>;
  questions: Record<string, InfoFile<QuestionJson>>;
  courseInstances: Record<string, CourseInstanceData>;
}

/**
 * Loads and validates an entire course from a directory on disk.
 * Downstream callers of this function can use
 * ...Json types instead of ...JsonInput types.
 */
export async function loadFullCourse(
  courseId: string | null,
  courseDir: string,
): Promise<CourseData> {
  const questions = await loadQuestions(courseDir);
  const tagsInUse = new Set<string>();

  for (const question of Object.values(questions)) {
    if (question.data?.tags) {
      for (const tag of question.data.tags) {
        tagsInUse.add(tag);
      }
    }
  }

  const courseInstanceInfos = await loadCourseInstances(courseDir);
  const courseInstances: Record<string, CourseInstanceData> = {};
  const assessmentSetsInUse = new Set<string>();

  for (const [courseInstanceId, courseInstance] of Object.entries(courseInstanceInfos)) {
    // Check if the course instance is "expired". A course instance is considered
    // expired if it either has zero `allowAccess` rules (in which case it is never
    // accessible), or if it has one or more `allowAccess` rules and they all have
    // an `endDate` that is in the past.
    const allowAccessRules = courseInstance.data?.allowAccess ?? [];
    const courseInstanceExpired = allowAccessRules.every((rule) => {
      const endDate = rule.endDate ? parseAllowAccessDate(rule.endDate) : null;
      return endDate && isPast(endDate);
    });

    const assessments = await loadAssessments(
      courseDir,
      courseInstanceId,
      courseInstanceExpired,
      questions,
    );

    for (const assessment of Object.values(assessments)) {
      if (assessment.data?.set) {
        assessmentSetsInUse.add(assessment.data?.set);
      }
    }

    courseInstances[courseInstanceId] = {
      courseInstance,
      assessments,
    };
  }

  const courseInfo = await loadCourseInfo({
    courseId,
    coursePath: courseDir,
    assessmentSetsInUse,
    tagsInUse,
  });

  return {
    course: courseInfo,
    questions,
    courseInstances,
  };
}

function writeErrorsAndWarningsForInfoFileIfNeeded<T>(
  filePath: string,
  infoFile: InfoFile<T>,
  writeLine: (line?: string) => void,
): void {
  if (!infofile.hasErrorsOrWarnings(infoFile)) return;

  writeLine(chalk.bold(`• ${filePath}`));
  if (infofile.hasErrors(infoFile)) {
    infoFile.errors.forEach((error) => {
      const indentedError = error.replace(/\n/g, '\n    ');
      writeLine(chalk.red(`  ✖ ${indentedError}`));
    });
  }
  if (infofile.hasWarnings(infoFile)) {
    infoFile.warnings.forEach((warning) => {
      const indentedWarning = warning.replace(/\n/g, '\n    ');
      writeLine(chalk.yellow(`  ⚠ ${indentedWarning}`));
    });
  }
}

export function writeErrorsAndWarningsForCourseData(
  courseId: string,
  courseData: CourseData,
  writeLine: (line?: string) => void,
): void {
  writeErrorsAndWarningsForInfoFileIfNeeded('infoCourse.json', courseData.course, writeLine);
  Object.entries(courseData.questions).forEach(([qid, question]) => {
    const questionPath = path.posix.join('questions', qid, 'info.json');
    writeErrorsAndWarningsForInfoFileIfNeeded(questionPath, question, writeLine);
  });
  Object.entries(courseData.courseInstances).forEach(([ciid, courseInstanceData]) => {
    const courseInstancePath = path.posix.join('courseInstances', ciid, 'infoCourseInstance.json');
    writeErrorsAndWarningsForInfoFileIfNeeded(
      courseInstancePath,
      courseInstanceData.courseInstance,
      writeLine,
    );
    Object.entries(courseInstanceData.assessments).forEach(([aid, assessment]) => {
      const assessmentPath = path.posix.join(
        'courseInstances',
        ciid,
        'assessments',
        aid,
        'infoAssessment.json',
      );
      writeErrorsAndWarningsForInfoFileIfNeeded(assessmentPath, assessment, writeLine);
    });
  });
}

export function courseDataHasErrors(courseData: CourseData): boolean {
  if (infofile.hasErrors(courseData.course)) return true;
  if (Object.values(courseData.questions).some(infofile.hasErrors)) return true;
  if (
    Object.values(courseData.courseInstances).some((courseInstance) => {
      if (infofile.hasErrors(courseInstance.courseInstance)) return true;
      return Object.values(courseInstance.assessments).some(infofile.hasErrors);
    })
  ) {
    return true;
  }
  return false;
}

export function courseDataHasErrorsOrWarnings(courseData: CourseData): boolean {
  if (infofile.hasErrorsOrWarnings(courseData.course)) return true;
  if (Object.values(courseData.questions).some(infofile.hasErrorsOrWarnings)) return true;
  if (
    Object.values(courseData.courseInstances).some((courseInstance) => {
      if (infofile.hasErrorsOrWarnings(courseInstance.courseInstance)) return true;
      return Object.values(courseInstance.assessments).some(infofile.hasErrorsOrWarnings);
    })
  ) {
    return true;
  }
  return false;
}

/**
 * Loads a JSON file at the path `path.join(coursePath, filePath). The
 * path is passed as two separate paths so that we can avoid leaking the
 * absolute path on disk to users.
 */
export async function loadInfoFile<T extends { uuid: string }>({
  coursePath,
  filePath,
  schema,
  tolerateMissing = false,
}: {
  coursePath: string;
  filePath: string;
  schema?: JSONSchemaType<T>;
  /** Whether or not a missing file constitutes an error */
  tolerateMissing?: boolean;
}): Promise<InfoFile<T> | null> {
  const absolutePath = path.join(coursePath, filePath);
  let contents: string;
  try {
    // fs-extra uses graceful-fs, which in turn will enqueue open operations.
    // this slows us down an unnecessary amount. Avoiding this queueing means
    // we could potentially hit an EMFILE error, but we haven't seen that in
    // practice in years, so that's a risk we're willing to take. We explicitly
    // use the native Node fs API here to opt out of this queueing behavior.
    contents = await fs.readFile(absolutePath, 'utf8');
  } catch (err) {
    if (err.code === 'ENOTDIR' && err.path === absolutePath) {
      // In a previous version of this code, we'd pre-filter
      // all files in the parent directory to remove anything
      // that may have accidentally slipped in, like .DS_Store.
      // However, that resulted in a huge number of system calls
      // that got really slow for large directories. Now, we'll
      // just blindly try to read a file from the directory and assume
      // that if we see ENOTDIR, that means the directory was not
      // in fact a directory.
      return null;
    }
    if (tolerateMissing && err.code === 'ENOENT' && err.path === absolutePath) {
      // For info files that are recursively loaded, this probably means
      // we tried to load a file at an intermediate directory. This isn't
      // an error; return null to let the caller handle this.
      return null;
    }

    // If it wasn't a missing file, this is another error. Propagate it to
    // the caller.
    return infofile.makeError(`Error reading JSON file ${filePath}: ${err.code}`);
  }

  try {
    // jju is about 5x slower than standard JSON.parse. In the average
    // case, we'll have valid JSON, so we can take the fast path. If we
    // fail to parse, we'll take the hit and reparse with jju to generate
    // a better error report for users.
    const json = JSON.parse(contents);
    if (!json.uuid) {
      return infofile.makeError('UUID is missing');
    }
    if (!UUID_REGEX.test(json.uuid)) {
      return infofile.makeError(`UUID "${json.uuid}" is not a valid v4 UUID`);
    }

    if (!schema) {
      // Skip schema validation, just return the data
      return infofile.makeInfoFile({
        uuid: json.uuid,
        data: json,
      });
    }

    // Validate file against schema
    const validate = ajv.compile<T>(schema);
    try {
      validate(json);
      if (validate.errors) {
        const result = infofile.makeInfoFile<T>({ uuid: json.uuid });
        const errorText = betterAjvErrors(schema, json, validate.errors, {
          indent: 2,
        });
        const errorTextString = String(errorText); // hack to fix incorrect type in better-ajv-errors/typings.d.ts
        infofile.addError(result, errorTextString);
        return result;
      }
      return infofile.makeInfoFile({
        uuid: json.uuid,
        data: json,
      });
    } catch (err) {
      return infofile.makeError(err.message);
    }
  } catch {
    // Invalid JSON; let's reparse with jju to get a better error message
    // for the user.
    let result: InfoFile<T> = { errors: [], warnings: [] };
    try {
      // This should always throw
      jju.parse(contents, { mode: 'json' });
    } catch (e) {
      result = infofile.makeError(`Error parsing JSON: ${e.message}`);
    }

    // The document was still valid JSON, but we may still be able to
    // extract a UUID from the raw files contents with a regex.
    const match = (contents || '').match(FILE_UUID_REGEX);
    if (!match) {
      infofile.addError(result, 'UUID not found in file');
      return result;
    }
    if (match.length > 1) {
      infofile.addError(result, 'More than one UUID found in file');
      return result;
    }

    // Extract and store UUID. Checking for a falsy value isn't technically
    // required, but it keeps TypeScript happy.
    const uuid = match[0].match(UUID_REGEX);
    if (!uuid) {
      infofile.addError(result, 'UUID not found in file');
      return result;
    }

    result.uuid = uuid[0];
    return result;
  }
}

<<<<<<< HEAD
export async function loadCourseInfo(
  courseId: string | null,
  coursePath: string,
): Promise<InfoFile<CourseJson>> {
  const maybeNullLoadedData: InfoFile<CourseJson> | null = await loadInfoFile({
=======
export async function loadCourseInfo({
  courseId,
  coursePath,
  assessmentSetsInUse,
  tagsInUse,
}: {
  courseId: string | null;
  coursePath: string;
  assessmentSetsInUse: Set<string>;
  tagsInUse: Set<string>;
}): Promise<InfoFile<Course>> {
  const maybeNullLoadedData: InfoFile<Course> | null = await loadInfoFile({
>>>>>>> 7c72d723
    coursePath,
    filePath: 'infoCourse.json',
    schema: schemas.infoCourse,
  });

  if (maybeNullLoadedData && infofile.hasErrors(maybeNullLoadedData)) {
    // We'll only have an error if we couldn't parse JSON data; abort
    return maybeNullLoadedData;
  }

  if (!maybeNullLoadedData || !maybeNullLoadedData.data) {
    throw new Error('Could not load infoCourse.json');
  }

  // Reassign to a non-null type.
  const loadedData = maybeNullLoadedData;
  const info = maybeNullLoadedData.data;

  /**
   * Used to retrieve fields such as "assessmentSets" and "topics".
   * Adds a warning when syncing if duplicates are found.
   * If defaults are provided, the entries from defaults not present in the resulting list are merged.
   * @param fieldName The member of `info` to inspect
   * @param entryIdentifier The member of each element of the field which uniquely identifies it, usually "name"
   */
  function getFieldWithoutDuplicates<
    K extends 'tags' | 'topics' | 'assessmentSets' | 'assessmentModules' | 'sharingSets',
  >(fieldName: K, entryIdentifier: string, defaults?: CourseJson[K] | undefined): CourseJson[K] {
    const known = new Map();
    const duplicateEntryIds = new Set();

    (info[fieldName] || []).forEach((entry) => {
      const entryId = entry[entryIdentifier];
      if (known.has(entryId)) {
        duplicateEntryIds.add(entryId);
      }
      known.set(entryId, entry);
    });

    if (duplicateEntryIds.size > 0) {
      const duplicateIdsString = [...duplicateEntryIds.values()]
        .map((name) => `"${name}"`)
        .join(', ');
      const warning = `Found duplicates in '${fieldName}': ${duplicateIdsString}. Only the last of each duplicate will be synced.`;
      infofile.addWarning(loadedData, warning);
    }

    if (defaults) {
      defaults.forEach((defaultEntry) => {
        const defaultEntryId = defaultEntry[entryIdentifier];
        if (!known.has(defaultEntryId)) {
          known.set(defaultEntryId, defaultEntry);
        }
      });
    }

    // Turn the map back into a list; the JS spec ensures that Maps remember
    // insertion order, so the order is preserved.
    return [...known.values()];
  }

  // Assessment sets in DEFAULT_ASSESSMENT_SETS may be in use but not present in the
  // course info JSON file. This ensures that default assessment sets are added if
  // an assessment uses them, and removed if not.
  const defaultAssessmentSetsInUse = DEFAULT_ASSESSMENT_SETS.filter((set) =>
    assessmentSetsInUse.has(set.name),
  );

  const assessmentSets = getFieldWithoutDuplicates(
    'assessmentSets',
    'name',
    defaultAssessmentSetsInUse,
  );

  // Tags in DEFAULT_TAGS may be in use but not present in the course info JSON
  // file. This ensures that default tags are added if a question uses them, and
  // removed if not.
  const defaultTagsInUse = DEFAULT_TAGS.filter((tag) => tagsInUse.has(tag.name));

  const tags = getFieldWithoutDuplicates('tags', 'name', defaultTagsInUse);
  const topics = getFieldWithoutDuplicates('topics', 'name');
  const sharingSets = getFieldWithoutDuplicates('sharingSets', 'name');

  const assessmentModules = getFieldWithoutDuplicates('assessmentModules', 'name');

  const devModeFeatures = run(() => {
    const features = info?.options?.devModeFeatures ?? {};

    // Support for legacy values, where features were an array of strings instead
    // of an object mapping feature names to booleans.
    if (Array.isArray(features)) {
      return Object.fromEntries(features.map((feature) => [feature, true]));
    }

    return features;
  });

  if (Object.keys(devModeFeatures).length > 0) {
    if (courseId == null) {
      if (!config.devMode) {
        infofile.addWarning(
          loadedData,
          `Loading course ${coursePath} without an ID, features cannot be validated.`,
        );
      }
    } else {
      const institution = await selectInstitutionForCourse({ course_id: courseId });

      for (const [feature, overrideEnabled] of Object.entries(devModeFeatures)) {
        // Check if the feature even exists.
        if (!features.hasFeature(feature)) {
          infofile.addWarning(loadedData, `Feature "${feature}" does not exist.`);
          continue;
        }

        // If we're in dev mode, any feature is allowed.
        if (config.devMode) continue;

        // If the feature exists, check if it's granted to the course and warn if not.
        const featureEnabled = await features.enabled(feature, {
          institution_id: institution.id,
          course_id: courseId,
        });
        if (overrideEnabled && !featureEnabled) {
          infofile.addWarning(
            loadedData,
            `Feature "${feature}" is enabled in devModeFeatures, but is actually disabled.`,
          );
        } else if (!overrideEnabled && featureEnabled) {
          infofile.addWarning(
            loadedData,
            `Feature "${feature}" is disabled in devModeFeatures, but is actually enabled.`,
          );
        }
      }
    }
  }

  const course = {
    uuid: info.uuid.toLowerCase(),
    path: coursePath,
    name: info.name,
    title: info.title,
    timezone: info.timezone,
    assessmentSets,
    assessmentModules,
    tags,
    topics,
    sharingSets,
    options: {
      useNewQuestionRenderer: info.options?.useNewQuestionRenderer ?? false,
      devModeFeatures,
    },
  };

  loadedData.data = course;
  return loadedData;
}

async function loadAndValidateJson<T extends { uuid: string }>({
  coursePath,
  filePath,
  defaults,
  schema,
  validate,
  tolerateMissing,
}: {
  coursePath: string;
  filePath: string;
  defaults: any;
  schema: any;
  /** Whether or not a missing file constitutes an error */
  tolerateMissing?: boolean;
  validate: (info: T) => Promise<{ warnings: string[]; errors: string[] }>;
}): Promise<InfoFile<T> | null> {
  const loadedJson: InfoFile<T> | null = await loadInfoFile({
    coursePath,
    filePath,
    schema,
    tolerateMissing,
  });
  if (loadedJson === null) {
    // This should only occur if we looked for a file in a non-directory,
    // as would happen if there was a .DS_Store file, or if we're
    // tolerating missing files, as we'd need to for nesting support.
    return null;
  }
  if (infofile.hasErrors(loadedJson) || !loadedJson.data) {
    return loadedJson;
  }

  const validationResult = await validate(loadedJson.data);
  if (validationResult.errors.length > 0) {
    infofile.addErrors(loadedJson, validationResult.errors);
    return loadedJson;
  }

  loadedJson.data = _.defaults(loadedJson.data, defaults);
  infofile.addWarnings(loadedJson, validationResult.warnings);
  return loadedJson;
}

/**
 * Loads and schema-validates all info files in a directory.
 */
async function loadInfoForDirectory<T extends { uuid: string }>({
  coursePath,
  directory,
  infoFilename,
  defaultInfo,
  schema,
  validate,
  recursive = false,
}: {
  /** The path of the course being synced */
  coursePath: string;
  /** The path of the directory relative to `coursePath` */
  directory: string;
  infoFilename: string;
  defaultInfo: any;
  schema: any;
  validate: (info: T) => Promise<{ warnings: string[]; errors: string[] }>;
  /** Whether or not info files should be searched for recursively */
  recursive?: boolean;
}): Promise<Record<string, InfoFile<T>>> {
  // Recursive lookup might not be enabled for some info types - if it's
  // disabled, we'll still utilize the same recursive function, but the
  // recursive function won't actually recurse.
  const infoFilesRootDir = path.join(coursePath, directory);
  const walk = async (relativeDir: string) => {
    const infoFiles: Record<string, InfoFile<T>> = {};
    const files = await fs.readdir(path.join(infoFilesRootDir, relativeDir));

    // For each file in the directory, assume it is a question directory
    // and attempt to access `info.json`. If we can successfully read it,
    // hooray, we're done.
    await async.each(files, async (dir: string) => {
      const infoFilePath = path.join(directory, relativeDir, dir, infoFilename);
      const info = await loadAndValidateJson({
        coursePath,
        filePath: infoFilePath,
        defaults: defaultInfo,
        schema,
        validate,
        // If we aren't operating in recursive mode, we want to ensure
        // that missing files are correctly reflected as errors.
        tolerateMissing: recursive,
      });
      if (info) {
        infoFiles[path.join(relativeDir, dir)] = info;
      } else if (recursive) {
        try {
          const subInfoFiles = await walk(path.join(relativeDir, dir));
          if (_.isEmpty(subInfoFiles)) {
            infoFiles[path.join(relativeDir, dir)] = infofile.makeError(
              `Missing JSON file: ${infoFilePath}`,
            );
          }
          _.assign(infoFiles, subInfoFiles);
        } catch (e) {
          if (e.code === 'ENOTDIR') {
            // This wasn't a directory; ignore it.
          } else if (e.code === 'ENOENT') {
            // Missing directory; record it
            infoFiles[path.join(relativeDir, dir)] = infofile.makeError(
              `Missing JSON file: ${infoFilePath}`,
            );
          } else {
            // Some other error, permissions perhaps. Throw to abort sync.
            throw e;
          }
        }
      }
    });
    return infoFiles;
  };

  try {
    return await walk('');
  } catch (e) {
    if (e.code === 'ENOENT') {
      // Missing directory; return an empty list
      return {};
    }
    // Some other error; Throw it to abort.
    throw e;
  }
}

function checkDuplicateUUIDs<T>(
  infos: Record<string, InfoFile<T>>,
  makeErrorMessage: (uuid: string, otherIds: string[]) => string,
) {
  // First, create a map from UUIDs to questions that use them
  const uuids = Object.entries(infos).reduce((map, [id, info]) => {
    if (!info.uuid) {
      // Couldn't find UUID in the file
      return map;
    }
    let ids = map.get(info.uuid);
    if (!ids) {
      ids = [];
      map.set(info.uuid, ids);
    }
    ids.push(id);
    return map;
  }, new Map<string, string[]>());

  // Do a second pass to add errors for things with duplicate IDs
  // We also null out UUIDs for items where duplicates are found
  uuids.forEach((ids, uuid) => {
    if (ids.length === 1) {
      // Only one question uses this UUID
      return;
    }
    ids.forEach((id) => {
      const otherIds = ids.filter((other) => other !== id);
      infofile.addWarning(infos[id], makeErrorMessage(uuid, otherIds));
      infos[id].uuid = undefined;
    });
  });
}

/**
 * Checks that roles are not present.
 * @returns A list of warnings, if any
 */
function checkAllowAccessRoles(rule: { role?: string }): string[] {
  const warnings: string[] = [];
  if ('role' in rule && rule.role !== 'Student') {
    warnings.push(
      `The entire "allowAccess" rule with "role: ${rule.role}" should be deleted. Instead, course owners can now manage course staff access on the "Staff" page.`,
    );
  }
  return warnings;
}

/**
 * Returns whether or not an `allowAccess` rule date is valid. It's considered
 * valid if it matches the regexp used in the `input_date` sproc and if it can
 * parse into a JavaScript `Date` object. If the supplied date is considered
 * invalid, `null` is returned.
 */
function parseAllowAccessDate(date: string): Date | null {
  // This ensures we don't accept strings like "2024-04", which `parseISO`
  // would happily accept. We want folks to always be explicit about days/times.
  //
  // This matches the regexp used in the `input_date` sproc.
  const match = /[0-9]{4}-[0-9]{2}-[0-9]{2}[ T][0-9]{2}:[0-9]{2}:[0-9]{2}/.exec(date);
  if (!match) return null;

  const parsedDate = parseISO(date);
  return isValid(parsedDate) ? parsedDate : null;
}

/**
 * Checks that dates, if present, are valid and sequenced correctly.
 * @returns A list of errors, if any, and whether it allows access in the future
 */
function checkAllowAccessDates(rule: { startDate?: string; endDate?: string }): {
  errors: string[];
  accessibleInFuture: boolean;
} {
  const errors: string[] = [];

  let startDate: Date | null = null;
  let endDate: Date | null = null;

  // Note that we're deliberately choosing to ignore timezone handling here. These
  // will ultimately be interpreted with the course instance's timezone, but all we
  // care about here are if the dates are valid and that the end date is after the
  // start date.
  //
  // See the `input_date` sproc for where these strings are ultimately parsed for
  // storage in the database. That sproc actually has stricter validation
  if (rule.startDate) {
    startDate = parseAllowAccessDate(rule.startDate);
    if (!startDate) {
      errors.push(`Invalid allowAccess rule: startDate (${rule.startDate}) is not valid`);
    }
  }
  if (rule.endDate) {
    endDate = parseAllowAccessDate(rule.endDate);
    if (!endDate) {
      errors.push(`Invalid allowAccess rule: endDate (${rule.endDate}) is not valid`);
    }
  }
  if (startDate && endDate && isAfter(startDate, endDate)) {
    errors.push(
      `Invalid allowAccess rule: startDate (${rule.startDate}) must not be after endDate (${rule.endDate})`,
    );
  }
  return {
    errors,
    accessibleInFuture: !endDate || isFuture(endDate),
  };
}

async function validateQuestion(
  question: QuestionJson,
): Promise<{ warnings: string[]; errors: string[] }> {
  const warnings: string[] = [];
  const errors: string[] = [];

  if (question.type && question.options) {
    try {
      const schema = schemas[`questionOptions${question.type}`];
      const options = question.options;
      validateJSON(options, schema);
    } catch (err) {
      errors.push(err.message);
    }
  }

  if (question.externalGradingOptions?.timeout) {
    if (question.externalGradingOptions.timeout > config.externalGradingMaximumTimeout) {
      warnings.push(
        `External grading timeout value of ${question.externalGradingOptions.timeout} seconds exceeds the maximum value and has been limited to ${config.externalGradingMaximumTimeout} seconds.`,
      );
      question.externalGradingOptions.timeout = config.externalGradingMaximumTimeout;
    }
  }

  return { warnings, errors };
}

async function validateAssessment(
  assessment: AssessmentJson,
  questions: Record<string, InfoFile<QuestionJson>>,
  courseInstanceExpired: boolean,
): Promise<{ warnings: string[]; errors: string[] }> {
  const warnings: string[] = [];
  const errors: string[] = [];

  const allowRealTimeGrading = _.get(assessment, 'allowRealTimeGrading', true);
  if (assessment.type === 'Homework') {
    // Because of how Homework-type assessments work, we don't allow
    // real-time grading to be disabled for them.
    if (!allowRealTimeGrading) {
      errors.push('Real-time grading cannot be disabled for Homework-type assessments');
    }

    // Homework-type assessments with multiple instances are not supported
    if (assessment.multipleInstance) {
      errors.push('"multipleInstance" cannot be used for Homework-type assessments');
    }
  }

  // Check assessment access rules.
  (assessment.allowAccess || []).forEach((rule) => {
    const allowAccessResult = checkAllowAccessDates(rule);

    if ('active' in rule && rule.active === false && 'credit' in rule && rule.credit !== 0) {
      errors.push('Invalid allowAccess rule: credit must be 0 if active is false');
    }

    errors.push(...allowAccessResult.errors);
  });

  // When additional validation is added, we don't want to warn for past course
  // instances that instructors will never touch again, as they won't benefit
  // from fixing things. So, we'll only show some warnings for course instances
  // which are accessible either now or any time in the future.
  if (!courseInstanceExpired) {
    (assessment.allowAccess || []).forEach((rule) => {
      const allowAccessWarnings = checkAllowAccessRoles(rule);
      warnings.push(...allowAccessWarnings);

      if (rule.examUuid && rule.mode === 'Public') {
        warnings.push('Invalid allowAccess rule: examUuid cannot be used with "mode": "Public"');
      }
    });
  }

  const foundQids = new Set();
  const duplicateQids = new Set();
  const missingQids = new Set();
  const draftQids = new Set();
  const checkAndRecordQid = (qid: string): void => {
    if (qid[0] === '@') {
      // Question is being imported from another course. We hold off on validating this until
      // sync time because we need to query the database to verify that the question exists
      return;
    }
    if (!(qid in questions)) {
      missingQids.add(qid);
    }
    if (!foundQids.has(qid)) {
      foundQids.add(qid);
    } else {
      duplicateQids.add(qid);
    }

    if (isDraftQid(qid)) {
      draftQids.add(qid);
    }
  };
  (assessment.zones || []).forEach((zone) => {
    (zone.questions || []).map((zoneQuestion) => {
      const autoPoints = zoneQuestion.autoPoints ?? zoneQuestion.points;
      if (!allowRealTimeGrading && Array.isArray(autoPoints) && autoPoints.length > 1) {
        errors.push(
          'Cannot specify an array of multiple point values for a question if real-time grading is disabled',
        );
      }
      // We'll normalize either single questions or alternative groups
      // to make validation easier
      let alternatives: QuestionPointsJson[] = [];
      if ('alternatives' in zoneQuestion && 'id' in zoneQuestion) {
        errors.push('Cannot specify both "alternatives" and "id" in one question');
      } else if (zoneQuestion?.alternatives) {
        zoneQuestion.alternatives.forEach((alternative) => checkAndRecordQid(alternative.id));
        alternatives = zoneQuestion.alternatives.map((alternative) => {
          const autoPoints = alternative.autoPoints ?? alternative.points;
          if (!allowRealTimeGrading && Array.isArray(autoPoints) && autoPoints.length > 1) {
            errors.push(
              'Cannot specify an array of multiple point values for an alternative if real-time grading is disabled',
            );
          }
          return {
            points: alternative.points ?? zoneQuestion.points,
            maxPoints: alternative.maxPoints ?? zoneQuestion.maxPoints,
            maxAutoPoints: alternative.maxAutoPoints ?? zoneQuestion.maxAutoPoints,
            autoPoints: alternative.autoPoints ?? zoneQuestion.autoPoints,
            manualPoints: alternative.manualPoints ?? zoneQuestion.manualPoints,
          };
        });
      } else if (zoneQuestion.id) {
        checkAndRecordQid(zoneQuestion.id);
        alternatives = [
          {
            points: zoneQuestion.points,
            maxPoints: zoneQuestion.maxPoints,
            maxAutoPoints: zoneQuestion.maxAutoPoints,
            autoPoints: zoneQuestion.autoPoints,
            manualPoints: zoneQuestion.manualPoints,
          },
        ];
      } else {
        errors.push('Zone question must specify either "alternatives" or "id"');
      }

      alternatives.forEach((alternative) => {
        if (
          alternative.points === undefined &&
          alternative.autoPoints === undefined &&
          alternative.manualPoints === undefined
        ) {
          errors.push('Must specify "points", "autoPoints" or "manualPoints" for a question');
        }
        if (
          alternative.points !== undefined &&
          (alternative.autoPoints !== undefined ||
            alternative.manualPoints !== undefined ||
            alternative.maxAutoPoints !== undefined)
        ) {
          errors.push(
            'Cannot specify "points" for a question if "autoPoints", "manualPoints" or "maxAutoPoints" are specified',
          );
        }
        if (assessment.type === 'Exam') {
          if (alternative.maxPoints !== undefined || alternative.maxAutoPoints !== undefined) {
            errors.push(
              'Cannot specify "maxPoints" or "maxAutoPoints" for a question in an "Exam" assessment',
            );
          }

          const hasSplitPoints =
            alternative.autoPoints !== undefined ||
            alternative.maxAutoPoints !== undefined ||
            alternative.manualPoints !== undefined;
          const autoPoints = (hasSplitPoints ? alternative.autoPoints : alternative.points) ?? 0;
          const pointsList = Array.isArray(autoPoints) ? autoPoints : [autoPoints];
          const isNonIncreasing = pointsList.every(
            (points, index) => index === 0 || points <= pointsList[index - 1],
          );
          if (!isNonIncreasing) {
            errors.push('Points for a question must be non-increasing');
          }
        }
        if (assessment.type === 'Homework') {
          if (
            alternative.maxPoints !== undefined &&
            (alternative.autoPoints !== undefined ||
              alternative.manualPoints !== undefined ||
              alternative.maxAutoPoints !== undefined)
          ) {
            errors.push(
              'Cannot specify "maxPoints" for a question if "autoPoints", "manualPoints" or "maxAutoPoints" are specified',
            );
          }

          if (Array.isArray(alternative.autoPoints ?? alternative.points)) {
            errors.push(
              'Cannot specify "points" or "autoPoints" as a list for a question in a "Homework" assessment',
            );
          }

          if (!courseInstanceExpired) {
            if (
              alternative.points === 0 &&
              alternative.maxPoints !== undefined &&
              alternative.maxPoints > 0
            ) {
              errors.push('Cannot specify "points": 0 when "maxPoints" > 0');
            }

            if (
              alternative.autoPoints === 0 &&
              alternative.maxAutoPoints !== undefined &&
              alternative.maxAutoPoints > 0
            ) {
              errors.push('Cannot specify "autoPoints": 0 when "maxAutoPoints" > 0');
            }
          }
        }
      });
    });
  });

  if (duplicateQids.size > 0) {
    errors.push(
      `The following questions are used more than once: ${[...duplicateQids].join(', ')}`,
    );
  }

  if (missingQids.size > 0) {
    errors.push(
      `The following questions do not exist in this course: ${[...missingQids].join(', ')}`,
    );
  }

  if (draftQids.size > 0) {
    errors.push(
      `The following questions are marked as draft and therefore cannot be used in assessments: ${[...draftQids].join(', ')}`,
    );
  }

  if (assessment.groupRoles) {
    // Ensure at least one mandatory role can assign roles
    const foundCanAssignRoles = assessment.groupRoles.some(
      (role) => role.canAssignRoles && role.minimum !== undefined && role.minimum >= 1,
    );

    if (!foundCanAssignRoles) {
      errors.push('Could not find a role with minimum >= 1 and "canAssignRoles" set to "true".');
    }

    // Ensure values for role minimum and maximum are within bounds
    assessment.groupRoles.forEach((role) => {
      if (
        role.minimum !== undefined &&
        assessment.groupMinSize &&
        role.minimum > assessment.groupMinSize
      ) {
        warnings.push(
          `Group role "${role.name}" has a minimum greater than the group's minimum size.`,
        );
      }
      if (
        role.minimum !== undefined &&
        assessment.groupMaxSize &&
        role.minimum > assessment.groupMaxSize
      ) {
        errors.push(
          `Group role "${role.name}" contains an invalid minimum. (Expected at most ${assessment.groupMaxSize}, found ${role.minimum}).`,
        );
      }
      if (
        role.maximum !== undefined &&
        assessment.groupMaxSize &&
        role.maximum > assessment.groupMaxSize
      ) {
        errors.push(
          `Group role "${role.name}" contains an invalid maximum. (Expected at most ${assessment.groupMaxSize}, found ${role.maximum}).`,
        );
      }
      if (role.minimum !== undefined && role.maximum !== undefined && role.minimum > role.maximum) {
        errors.push(
          `Group role "${role.name}" must have a minimum <= maximum. (Expected minimum <= ${role.maximum}, found minimum = ${role.minimum}).`,
        );
      }
    });

    const validRoleNames = new Set();
    assessment.groupRoles?.forEach((role) => {
      validRoleNames.add(role.name);
    });

    const validateViewAndSubmitRolePermissions = (
      canView: string[] | null | undefined,
      canSubmit: string[] | null | undefined,
      area: string,
    ): void => {
      if (canView) {
        for (const roleName of canView) {
          if (!validRoleNames.has(roleName)) {
            errors.push(
              `The ${area}'s "canView" permission contains the non-existent group role name "${roleName}".`,
            );
          }
        }
      }

      if (canSubmit) {
        for (const roleName of canSubmit) {
          if (!validRoleNames.has(roleName)) {
            errors.push(
              `The ${area}'s "canSubmit" permission contains the non-existent group role name "${roleName}".`,
            );
          }
        }
      }
    };

    // Validate role names at the assessment level
    validateViewAndSubmitRolePermissions(assessment.canView, assessment.canSubmit, 'assessment');

    // Validate role names for each zone
    (assessment.zones || []).forEach((zone) => {
      validateViewAndSubmitRolePermissions(zone.canView, zone.canSubmit, 'zone');
      // Validate role names for each question
      (zone.questions || []).forEach((zoneQuestion) => {
        validateViewAndSubmitRolePermissions(
          zoneQuestion.canView,
          zoneQuestion.canSubmit,
          'zone question',
        );
      });
    });
  }

  return { warnings, errors };
}

async function validateCourseInstance(
  courseInstance: CourseInstanceJson,
): Promise<{ warnings: string[]; errors: string[] }> {
  const warnings: string[] = [];
  const errors: string[] = [];

  if (_.has(courseInstance, 'allowIssueReporting')) {
    if (courseInstance.allowIssueReporting) {
      warnings.push('"allowIssueReporting" is no longer needed.');
    } else {
      errors.push(
        '"allowIssueReporting" is no longer permitted in "infoCourseInstance.json". Instead, set "allowIssueReporting" in "infoAssessment.json" files.',
      );
    }
  }

  let accessibleInFuture = false;
  (courseInstance.allowAccess || []).forEach((rule) => {
    const allowAccessResult = checkAllowAccessDates(rule);
    if (allowAccessResult.accessibleInFuture) {
      accessibleInFuture = true;
    }

    errors.push(...allowAccessResult.errors);
  });

  if (accessibleInFuture) {
    // Only warn about new roles for current or future courses.
    (courseInstance.allowAccess || []).forEach((rule) => {
      const allowAccessWarnings = checkAllowAccessRoles(rule);
      warnings.push(...allowAccessWarnings);
    });

    if (_.has(courseInstance, 'userRoles')) {
      warnings.push(
        'The property "userRoles" should be deleted. Instead, course owners can now manage staff access on the "Staff" page.',
      );
    }

    // `shortName` has never been a meaningful property in course instance config.
    // However, for many years our template course erroneously included it in the
    // template course instance, so it's been copied around to basically every course.
    // We didn't set `additionalProperties: false` in the schema, so we never caught
    // this and for a long time it was silently ignored.
    //
    // To avoid breaking existing courses, we added it as a valid property to the schema,
    // but we'll warn about it for any active or future course instances.
    if (courseInstance.shortName) {
      warnings.push('The property "shortName" is not used and should be deleted.');
    }
  }

  return { warnings, errors };
}

/**
 * Loads all questions in a course directory.
 */
export async function loadQuestions(
  coursePath: string,
): Promise<Record<string, InfoFile<QuestionJson>>> {
  const questions = await loadInfoForDirectory({
    coursePath,
    directory: 'questions',
    infoFilename: 'info.json',
    defaultInfo: DEFAULT_QUESTION_INFO,
    schema: schemas.infoQuestion,
    validate: validateQuestion,
    recursive: true,
  });
  // Don't allow question directories to start with '@', because it is
  // used to import questions from other courses.
  for (const qid in questions) {
    if (qid[0] === '@') {
      infofile.addError(questions[qid], "Question IDs are not allowed to begin with '@'");
    }
  }
  checkDuplicateUUIDs(
    questions,
    (uuid, ids) => `UUID "${uuid}" is used in other questions: ${ids.join(', ')}`,
  );
  return questions;
}

/**
 * Loads all course instances in a course directory.
 */
export async function loadCourseInstances(
  coursePath: string,
): Promise<Record<string, InfoFile<CourseInstanceJson>>> {
  const courseInstances = await loadInfoForDirectory({
    coursePath,
    directory: 'courseInstances',
    infoFilename: 'infoCourseInstance.json',
    defaultInfo: DEFAULT_COURSE_INSTANCE_INFO,
    schema: schemas.infoCourseInstance,
    validate: validateCourseInstance,
    recursive: true,
  });
  checkDuplicateUUIDs(
    courseInstances,
    (uuid, ids) => `UUID "${uuid}" is used in other course instances: ${ids.join(', ')}`,
  );
  return courseInstances;
}

/**
 * Loads all assessments in a course instance.
 */
export async function loadAssessments(
  coursePath: string,
  courseInstance: string,
  courseInstanceExpired: boolean,
  questions: Record<string, InfoFile<QuestionJson>>,
): Promise<Record<string, InfoFile<AssessmentJson>>> {
  const assessmentsPath = path.join('courseInstances', courseInstance, 'assessments');
  const assessments = await loadInfoForDirectory({
    coursePath,
    directory: assessmentsPath,
    infoFilename: 'infoAssessment.json',
    defaultInfo: DEFAULT_ASSESSMENT_INFO,
    schema: schemas.infoAssessment,
    validate: (assessment: AssessmentJson) =>
      validateAssessment(assessment, questions, courseInstanceExpired),
    recursive: true,
  });
  checkDuplicateUUIDs(
    assessments,
    (uuid, ids) =>
      `UUID "${uuid}" is used in other assessments in this course instance: ${ids.join(', ')}`,
  );
  return assessments;
}<|MERGE_RESOLUTION|>--- conflicted
+++ resolved
@@ -480,13 +480,6 @@
   }
 }
 
-<<<<<<< HEAD
-export async function loadCourseInfo(
-  courseId: string | null,
-  coursePath: string,
-): Promise<InfoFile<CourseJson>> {
-  const maybeNullLoadedData: InfoFile<CourseJson> | null = await loadInfoFile({
-=======
 export async function loadCourseInfo({
   courseId,
   coursePath,
@@ -497,9 +490,8 @@
   coursePath: string;
   assessmentSetsInUse: Set<string>;
   tagsInUse: Set<string>;
-}): Promise<InfoFile<Course>> {
-  const maybeNullLoadedData: InfoFile<Course> | null = await loadInfoFile({
->>>>>>> 7c72d723
+}): Promise<InfoFile<CourseJson>> {
+  const maybeNullLoadedData: InfoFile<CourseJson> | null = await loadInfoFile({
     coursePath,
     filePath: 'infoCourse.json',
     schema: schemas.infoCourse,
