--- conflicted
+++ resolved
@@ -1382,7 +1382,6 @@
     }
   }
 
-<<<<<<< HEAD
   if (courseInstance.selfEnrollment.beforeDateEnabled !== false) {
     warnings.push('"selfEnrollment.beforeDateEnabled" is not configurable yet.');
 
@@ -1393,12 +1392,8 @@
     }
   }
 
-  if (courseInstance.selfEnrollment.requiresSecretLink !== false) {
-    warnings.push('"selfEnrollment.requiresSecretLink" is not configurable yet.');
-=======
   if (courseInstance.selfEnrollment.useEnrollmentCode !== false) {
     warnings.push('"selfEnrollment.useEnrollmentCode" is not configurable yet.');
->>>>>>> f3128c70
   }
 
   let accessibleInFuture = false;
