--- conflicted
+++ resolved
@@ -1130,11 +1130,7 @@
       duplicateQids.add(qid);
     }
 
-<<<<<<< HEAD
-    if (qid in questions && questions[qid].data?.draft) {
-=======
     if (isDraftQid(qid)) {
->>>>>>> 8d7afcc4
       draftQids.add(qid);
     }
   };
