import * as path from 'path';

import { Ajv, type JSONSchemaType } from 'ajv';
import * as async from 'async';
import betterAjvErrors from 'better-ajv-errors';
import { isAfter, isFuture, isPast, isValid, parseISO } from 'date-fns';
import fs from 'fs-extra';
import jju from 'jju';
import _ from 'lodash';
import { type ZodSchema, type z } from 'zod';

import { run } from '@prairielearn/run';
import * as Sentry from '@prairielearn/sentry';

import { chalk } from '../lib/chalk.js';
import { config } from '../lib/config.js';
import { features } from '../lib/features/index.js';
import { validateJSON } from '../lib/json-load.js';
import { selectInstitutionForCourse } from '../models/institution.js';
import {
  type AssessmentJson,
  type AssessmentSetJson,
  type CourseInstanceJson,
  type CourseJson,
  type QuestionJson,
  type QuestionPointsJson,
  type TagJson,
} from '../schemas/index.js';
import * as schemas from '../schemas/index.js';

import * as infofile from './infofile.js';
import { isDraftQid } from './question.js';

// We use a single global instance so that schemas aren't recompiled every time they're used
const ajv = new Ajv({ allErrors: true });

const DEFAULT_ASSESSMENT_SETS: AssessmentSetJson[] = [
  {
    abbreviation: 'HW',
    name: 'Homework',
    heading: 'Homeworks',
    color: 'green1',
  },
  { abbreviation: 'Q', name: 'Quiz', heading: 'Quizzes', color: 'red1' },
  {
    abbreviation: 'PQ',
    name: 'Practice Quiz',
    heading: 'Practice Quizzes',
    color: 'pink1',
  },
  { abbreviation: 'E', name: 'Exam', heading: 'Exams', color: 'brown1' },
  {
    abbreviation: 'PE',
    name: 'Practice Exam',
    heading: 'Practice Exams',
    color: 'yellow1',
  },
  {
    abbreviation: 'P',
    name: 'Prep',
    heading: 'Question Preparation',
    color: 'gray1',
  },
  {
    abbreviation: 'MP',
    name: 'Machine Problem',
    heading: 'Machine Problems',
    color: 'turquoise1',
  },
  {
    abbreviation: 'WS',
    name: 'Worksheet',
    heading: 'Worksheets',
    color: 'purple1',
  },
  { abbreviation: 'U', name: 'Unknown', heading: 'Unknown', color: 'red3' },
];

const DEFAULT_TAGS: TagJson[] = [
  {
    name: 'numeric',
    color: 'brown1',
    description: 'The answer format is one or more numerical values.',
  },
  {
    name: 'symbolic',
    color: 'blue1',
    description: 'The answer format is a symbolic expression.',
  },
  {
    name: 'drawing',
    color: 'yellow1',
    description:
      'The answer format requires drawing on a canvas to input a graphical representation of an answer.',
  },
  {
    name: 'MC',
    color: 'green1',
    description:
      'The answer format is choosing from a small finite set of answers (multiple choice, possibly with multiple selections allowed, up to 10 possible answers).',
  },
  {
    name: 'code',
    color: 'turquoise1',
    description: 'The answer format is a piece of code.',
  },
  {
    name: 'multianswer',
    color: 'orange2',
    description:
      'The question requires multiple answers, either as steps in a sequence or as separate questions.',
  },
  {
    name: 'graph',
    color: 'purple1',
    description: 'The question tests reading information from a graph or drawing a graph.',
  },
  {
    name: 'concept',
    color: 'pink1',
    description: 'The question tests conceptual understanding of a topic.',
  },
  {
    name: 'calculate',
    color: 'green2',
    description:
      'The questions tests performing a numerical calculation, with either a calculator or equivalent software.',
  },
  {
    name: 'compute',
    color: 'purple1',
    description:
      'The question tests the writing and running of a piece of code to compute the answer. The answer itself is not the code, but could be a numeric answer output by the code, for example (use `code` when the answer is the code).',
  },
  {
    name: 'software',
    color: 'orange1',
    description: 'The question tests the use of a specific piece of software (e.g., Matlab).',
  },
  {
    name: 'estimation',
    color: 'red2',
    description:
      'Answering the question correctly will require some amount of estimation, so an exact answer is not possible.',
  },
  {
    name: 'secret',
    color: 'red3',
    description:
      "Only use this question on exams or quizzes that won't be released to students, so the question can be kept secret.",
  },
  {
    name: 'nontest',
    color: 'green3',
    description:
      'This question is not appropriate for use in a restricted testing environment, so only use it on homeworks or similar.',
  },
  { name: 'Sp15', color: 'gray1' },
  { name: 'Su15', color: 'gray1' },
  { name: 'Fa15', color: 'gray1' },
  { name: 'Sp16', color: 'gray1' },
  { name: 'Su16', color: 'gray1' },
  { name: 'Fa16', color: 'gray1' },
  { name: 'Sp17', color: 'gray1' },
  { name: 'Su17', color: 'gray1' },
  { name: 'Fa17', color: 'gray1' },
  { name: 'Sp18', color: 'gray1' },
  { name: 'Su18', color: 'gray1' },
  { name: 'Fa18', color: 'gray1' },
  { name: 'Sp19', color: 'gray1' },
  { name: 'Su19', color: 'gray1' },
  { name: 'Fa19', color: 'gray1' },
  { name: 'Sp20', color: 'gray1' },
  { name: 'Su20', color: 'gray1' },
  { name: 'Fa20', color: 'gray1' },
  { name: 'Sp21', color: 'gray1' },
  { name: 'Su21', color: 'gray1' },
  { name: 'Fa21', color: 'gray1' },
];

// For testing if a string is a v4 UUID
const UUID_REGEX = /[0-9a-fA-F]{8}-[0-9a-fA-F]{4}-[0-9a-fA-F]{4}-[0-9a-fA-F]{4}-[0-9a-fA-F]{12}/;
// For finding all v4 UUIDs in a string/file
const FILE_UUID_REGEX =
  /"uuid":\s*"([0-9a-fA-F]{8}-[0-9a-fA-F]{4}-[0-9a-fA-F]{4}-[0-9a-fA-F]{4}-[0-9a-fA-F]{12})"/g;

// This type is used a lot, so make an alias
type InfoFile<T> = infofile.InfoFile<T>;

export interface CourseInstanceData {
  courseInstance: InfoFile<CourseInstanceJson>;
  assessments: Record<string, InfoFile<AssessmentJson>>;
}

export interface CourseData {
  course: InfoFile<CourseJson>;
  questions: Record<string, InfoFile<QuestionJson>>;
  courseInstances: Record<string, CourseInstanceData>;
}

/**
 * Loads and validates an entire course from a directory on disk.
 * Downstream callers of this function can use
 * ...Json types instead of ...JsonInput types.
 */
export async function loadFullCourse(
  courseId: string | null,
  coursePath: string,
): Promise<CourseData> {
  const sharingEnabled = await run(async () => {
    // If the course ID is null, the feature can't possibly be enabled.
    if (courseId == null) return false;

    const institution = await selectInstitutionForCourse({ course_id: courseId });
    return await features.enabled('question-sharing', {
      institution_id: institution.id,
      course_id: courseId,
    });
  });

  const questions = await loadQuestions({ coursePath, sharingEnabled });
  const tagsInUse = new Set<string>();

  for (const question of Object.values(questions)) {
    if (question.data?.tags) {
      for (const tag of question.data.tags) {
        tagsInUse.add(tag);
      }
    }
  }

  const courseInstanceInfos = await loadCourseInstances({ coursePath, sharingEnabled });
  const courseInstances: Record<string, CourseInstanceData> = {};
  const assessmentSetsInUse = new Set<string>();

  for (const [courseInstanceDirectory, courseInstance] of Object.entries(courseInstanceInfos)) {
    // Check if the course instance is "expired". A course instance is considered
    // expired if it either has zero `allowAccess` rules (in which case it is never
    // accessible), or if it has one or more `allowAccess` rules and they all have
    // an `endDate` that is in the past.
    const allowAccessRules = courseInstance.data?.allowAccess ?? [];
    const courseInstanceExpired = allowAccessRules.every((rule) => {
      const endDate = rule.endDate ? parseAllowAccessDate(rule.endDate) : null;
      return endDate && isPast(endDate);
    });

    const assessments = await loadAssessments({
      coursePath,
      courseInstanceDirectory,
      courseInstanceExpired,
      questions,
      sharingEnabled,
    });

    for (const assessment of Object.values(assessments)) {
      if (assessment.data?.set) {
        assessmentSetsInUse.add(assessment.data?.set);
      }
    }

    courseInstances[courseInstanceDirectory] = {
      courseInstance,
      assessments,
    };
  }

  const courseInfo = await loadCourseInfo({
    courseId,
    coursePath,
    assessmentSetsInUse,
    tagsInUse,
    sharingEnabled,
  });

  return {
    course: courseInfo,
    questions,
    courseInstances,
  };
}

function writeErrorsAndWarningsForInfoFileIfNeeded<T>(
  filePath: string,
  infoFile: InfoFile<T>,
  writeLine: (line?: string) => void,
): void {
  if (!infofile.hasErrorsOrWarnings(infoFile)) return;

  writeLine(chalk.bold(`• ${filePath}`));
  if (infofile.hasErrors(infoFile)) {
    infoFile.errors.forEach((error) => {
      const indentedError = error.replaceAll('\n', '\n    ');
      writeLine(chalk.redBright(`  ✖ ${indentedError}`));
    });
  }
  if (infofile.hasWarnings(infoFile)) {
    infoFile.warnings.forEach((warning) => {
      const indentedWarning = warning.replaceAll('\n', '\n    ');
      writeLine(chalk.yellowBright(`  ⚠ ${indentedWarning}`));
    });
  }
}

export function writeErrorsAndWarningsForCourseData(
  courseId: string,
  courseData: CourseData,
  writeLine: (line?: string) => void,
): void {
  writeErrorsAndWarningsForInfoFileIfNeeded('infoCourse.json', courseData.course, writeLine);
  Object.entries(courseData.questions).forEach(([qid, question]) => {
    const questionPath = path.posix.join('questions', qid, 'info.json');
    writeErrorsAndWarningsForInfoFileIfNeeded(questionPath, question, writeLine);
  });
  Object.entries(courseData.courseInstances).forEach(([ciid, courseInstanceData]) => {
    const courseInstancePath = path.posix.join('courseInstances', ciid, 'infoCourseInstance.json');
    writeErrorsAndWarningsForInfoFileIfNeeded(
      courseInstancePath,
      courseInstanceData.courseInstance,
      writeLine,
    );
    Object.entries(courseInstanceData.assessments).forEach(([aid, assessment]) => {
      const assessmentPath = path.posix.join(
        'courseInstances',
        ciid,
        'assessments',
        aid,
        'infoAssessment.json',
      );
      writeErrorsAndWarningsForInfoFileIfNeeded(assessmentPath, assessment, writeLine);
    });
  });
}

export function courseDataHasErrors(courseData: CourseData): boolean {
  if (infofile.hasErrors(courseData.course)) return true;
  if (Object.values(courseData.questions).some(infofile.hasErrors)) return true;
  if (
    Object.values(courseData.courseInstances).some((courseInstance) => {
      if (infofile.hasErrors(courseInstance.courseInstance)) return true;
      return Object.values(courseInstance.assessments).some(infofile.hasErrors);
    })
  ) {
    return true;
  }
  return false;
}

export function courseDataHasErrorsOrWarnings(courseData: CourseData): boolean {
  if (infofile.hasErrorsOrWarnings(courseData.course)) return true;
  if (Object.values(courseData.questions).some(infofile.hasErrorsOrWarnings)) return true;
  if (
    Object.values(courseData.courseInstances).some((courseInstance) => {
      if (infofile.hasErrorsOrWarnings(courseInstance.courseInstance)) return true;
      return Object.values(courseInstance.assessments).some(infofile.hasErrorsOrWarnings);
    })
  ) {
    return true;
  }
  return false;
}

/**
 * Loads a JSON file at the path `path.join(coursePath, filePath). The
 * path is passed as two separate paths so that we can avoid leaking the
 * absolute path on disk to users.
 */
export async function loadInfoFile<T extends { uuid: string }>({
  coursePath,
  filePath,
  schema,
  tolerateMissing = false,
}: {
  coursePath: string;
  filePath: string;
  schema?: JSONSchemaType<T>;
  /** Whether or not a missing file constitutes an error */
  tolerateMissing?: boolean;
}): Promise<InfoFile<T> | null> {
  const absolutePath = path.join(coursePath, filePath);
  let contents: string;
  try {
    // fs-extra uses graceful-fs, which in turn will enqueue open operations.
    // this slows us down an unnecessary amount. Avoiding this queueing means
    // we could potentially hit an EMFILE error, but we haven't seen that in
    // practice in years, so that's a risk we're willing to take. We explicitly
    // use the native Node fs API here to opt out of this queueing behavior.
    contents = await fs.readFile(absolutePath, 'utf8');
  } catch (err) {
    if (err.code === 'ENOTDIR' && err.path === absolutePath) {
      // In a previous version of this code, we'd pre-filter
      // all files in the parent directory to remove anything
      // that may have accidentally slipped in, like .DS_Store.
      // However, that resulted in a huge number of system calls
      // that got really slow for large directories. Now, we'll
      // just blindly try to read a file from the directory and assume
      // that if we see ENOTDIR, that means the directory was not
      // in fact a directory.
      return null;
    }
    if (tolerateMissing && err.code === 'ENOENT' && err.path === absolutePath) {
      // For info files that are recursively loaded, this probably means
      // we tried to load a file at an intermediate directory. This isn't
      // an error; return null to let the caller handle this.
      return null;
    }

    // If it wasn't a missing file, this is another error. Propagate it to
    // the caller.
    return infofile.makeError(`Error reading JSON file ${filePath}: ${err.code}`);
  }

  try {
    // jju is about 5x slower than standard JSON.parse. In the average
    // case, we'll have valid JSON, so we can take the fast path. If we
    // fail to parse, we'll take the hit and reparse with jju to generate
    // a better error report for users.
    const json = JSON.parse(contents);
    if (!json.uuid) {
      return infofile.makeError('UUID is missing');
    }
    if (!UUID_REGEX.test(json.uuid)) {
      return infofile.makeError(`UUID "${json.uuid}" is not a valid v4 UUID`);
    }

    if (!schema) {
      // Skip schema validation, just return the data
      return infofile.makeInfoFile({
        uuid: json.uuid,
        data: json,
      });
    }

    // Validate file against schema
    const validate = ajv.compile<T>(schema);
    try {
      validate(json);
      if (validate.errors) {
        const result = infofile.makeInfoFile<T>({ uuid: json.uuid });
        const errorText = betterAjvErrors(schema, json, validate.errors, {
          indent: 2,
        });
        const errorTextString = String(errorText); // hack to fix incorrect type in better-ajv-errors/typings.d.ts
        infofile.addError(result, errorTextString);
        return result;
      }
      return infofile.makeInfoFile({
        uuid: json.uuid,
        data: json,
      });
    } catch (err) {
      return infofile.makeError(err.message);
    }
  } catch {
    // Invalid JSON; let's reparse with jju to get a better error message
    // for the user.
    let result: InfoFile<T> = { errors: [], warnings: [] };
    try {
      // This should always throw
      jju.parse(contents, { mode: 'json' });
    } catch (e) {
      result = infofile.makeError(`Error parsing JSON: ${e.message}`);
    }

    // The document was still valid JSON, but we may still be able to
    // extract a UUID from the raw files contents with a regex.
    const match = (contents || '').match(FILE_UUID_REGEX);
    if (!match) {
      infofile.addError(result, 'UUID not found in file');
      return result;
    }
    if (match.length > 1) {
      infofile.addError(result, 'More than one UUID found in file');
      return result;
    }

    // Extract and store UUID. Checking for a falsy value isn't technically
    // required, but it keeps TypeScript happy.
    const uuid = match[0].match(UUID_REGEX);
    if (!uuid) {
      infofile.addError(result, 'UUID not found in file');
      return result;
    }

    result.uuid = uuid[0];
    return result;
  }
}

export async function loadCourseInfo({
  courseId,
  coursePath,
  assessmentSetsInUse,
  tagsInUse,
  sharingEnabled,
}: {
  courseId: string | null;
  coursePath: string;
  assessmentSetsInUse: Set<string>;
  tagsInUse: Set<string>;
  sharingEnabled: boolean;
}): Promise<InfoFile<CourseJson>> {
  const maybeNullLoadedData = await loadAndValidateJson({
    coursePath,
    filePath: 'infoCourse.json',
    schema: schemas.infoCourse,
    zodSchema: schemas.CourseJsonSchema,
    validate: () => ({ warnings: [], errors: [] }),
  });

  if (maybeNullLoadedData && infofile.hasErrors(maybeNullLoadedData)) {
    // We'll only have an error if we couldn't parse JSON data; abort
    return maybeNullLoadedData;
  }

  if (!maybeNullLoadedData?.data) {
    throw new Error('Could not load infoCourse.json');
  }

  // Reassign to a non-null type.
  const loadedData = maybeNullLoadedData;
  const info = maybeNullLoadedData.data;

  if (config.checkSharingOnSync && !sharingEnabled && info.sharingSets) {
    infofile.addError(
      loadedData,
      '"sharingSets" cannot be used because sharing is not enabled for this course.',
    );
  }

  /**
   * Used to retrieve fields such as "assessmentSets" and "topics".
   * Adds a warning when syncing if duplicates are found.
   * If defaults are provided, the entries from defaults not present in the resulting list are merged.
   * @param fieldName The member of `info` to inspect
   * @param entryIdentifier The member of each element of the field which uniquely identifies it, usually "name"
   */
  function getFieldWithoutDuplicates<
    K extends 'tags' | 'topics' | 'assessmentSets' | 'assessmentModules' | 'sharingSets',
  >(fieldName: K, entryIdentifier: string, defaults?: CourseJson[K]): CourseJson[K] {
    const known = new Map();
    const duplicateEntryIds = new Set<string>();

    (info[fieldName] || []).forEach((entry) => {
      const entryId = entry[entryIdentifier];
      if (known.has(entryId)) {
        duplicateEntryIds.add(entryId);
      }
      known.set(entryId, entry);
    });

    if (duplicateEntryIds.size > 0) {
      const duplicateIdsString = [...duplicateEntryIds.values()]
        .map((name) => `"${name}"`)
        .join(', ');
      const warning = `Found duplicates in '${fieldName}': ${duplicateIdsString}. Only the last of each duplicate will be synced.`;
      infofile.addWarning(loadedData, warning);
    }

    if (defaults) {
      defaults.forEach((defaultEntry) => {
        const defaultEntryId = defaultEntry[entryIdentifier];
        if (!known.has(defaultEntryId)) {
          known.set(defaultEntryId, defaultEntry);
        }
      });
    }

    // Turn the map back into a list; the JS spec ensures that Maps remember
    // insertion order, so the order is preserved.
    return [...known.values()];
  }

  // Assessment sets in DEFAULT_ASSESSMENT_SETS may be in use but not present in the
  // course info JSON file. This ensures that default assessment sets are added if
  // an assessment uses them, and removed if not.
  const defaultAssessmentSetsInUse = DEFAULT_ASSESSMENT_SETS.filter((set) =>
    assessmentSetsInUse.has(set.name),
  );

  const assessmentSets = getFieldWithoutDuplicates(
    'assessmentSets',
    'name',
    defaultAssessmentSetsInUse,
  );

  // Tags in DEFAULT_TAGS may be in use but not present in the course info JSON
  // file. This ensures that default tags are added if a question uses them, and
  // removed if not.
  const defaultTagsInUse = DEFAULT_TAGS.filter((tag) => tagsInUse.has(tag.name));

  const tags = getFieldWithoutDuplicates('tags', 'name', defaultTagsInUse);
  const topics = getFieldWithoutDuplicates('topics', 'name');
  const sharingSets = getFieldWithoutDuplicates('sharingSets', 'name');

  const assessmentModules = getFieldWithoutDuplicates('assessmentModules', 'name');

  const devModeFeatures = run(() => {
    const features = info?.options?.devModeFeatures ?? {};

    // Support for legacy values, where features were an array of strings instead
    // of an object mapping feature names to booleans.
    if (Array.isArray(features)) {
      return Object.fromEntries(features.map((feature) => [feature, true]));
    }

    return features;
  });

  if (Object.keys(devModeFeatures).length > 0) {
    if (courseId == null) {
      if (!config.devMode) {
        infofile.addWarning(
          loadedData,
          `Loading course ${coursePath} without an ID, features cannot be validated.`,
        );
      }
    } else {
      const institution = await selectInstitutionForCourse({ course_id: courseId });

      for (const [feature, overrideEnabled] of Object.entries(devModeFeatures)) {
        // Check if the feature even exists.
        if (!features.hasFeature(feature)) {
          infofile.addWarning(loadedData, `Feature "${feature}" does not exist.`);
          continue;
        }

        // If we're in dev mode, any feature is allowed.
        if (config.devMode) continue;

        // If the feature exists, check if it's granted to the course and warn if not.
        const featureEnabled = await features.enabled(feature, {
          institution_id: institution.id,
          course_id: courseId,
        });
        if (overrideEnabled && !featureEnabled) {
          infofile.addWarning(
            loadedData,
            `Feature "${feature}" is enabled in devModeFeatures, but is actually disabled.`,
          );
        } else if (!overrideEnabled && featureEnabled) {
          infofile.addWarning(
            loadedData,
            `Feature "${feature}" is disabled in devModeFeatures, but is actually enabled.`,
          );
        }
      }
    }
  }

  const course = {
    uuid: info.uuid.toLowerCase(),
    path: coursePath,
    name: info.name,
    title: info.title,
    timezone: info.timezone,
    assessmentSets,
    assessmentModules,
    tags,
    topics,
    sharingSets,
    options: {
      devModeFeatures,
    },
    comment: info.comment,
  };

  loadedData.data = course;
  return loadedData;
}

async function loadAndValidateJson<T extends ZodSchema>({
  coursePath,
  filePath,
  schema,
  zodSchema,
  validate,
  tolerateMissing,
}: {
  coursePath: string;
  filePath: string;
  schema: any;
  zodSchema: T;
  /** Whether or not a missing file constitutes an error */
  tolerateMissing?: boolean;
  validate: (info: z.infer<T>) => { warnings: string[]; errors: string[] };
}): Promise<InfoFile<z.infer<T>> | null> {
  const loadedJson: InfoFile<z.infer<T>> | null = await loadInfoFile({
    coursePath,
    filePath,
    schema,
    tolerateMissing,
  });
  if (loadedJson === null) {
    // This should only occur if we looked for a file in a non-directory,
    // as would happen if there was a .DS_Store file, or if we're
    // tolerating missing files, as we'd need to for nesting support.
    return null;
  }
  if (infofile.hasErrors(loadedJson) || !loadedJson.data) {
    return loadedJson;
  }

  // If we didn't get any errors with the ajv schema, we will re-parse with Zod, which will fill in default values and let us
  // use the output type.
  const result = zodSchema.safeParse(loadedJson.data);
  if (!result.success) {
    infofile.addErrors(
      loadedJson,
      result.error.issues.map(
        (e) =>
          `code: ${e.code}, path: ${e.path.join('.')}, message: ${e.message}. Report this error to the PrairieLearn team, this should not happen.`,
      ),
    );
    Sentry.captureException(result.error);
    return loadedJson;
  }

  loadedJson.data = result.data;

  const validationResult = validate(loadedJson.data);
  if (validationResult.errors.length > 0) {
    infofile.addErrors(loadedJson, validationResult.errors);
    return loadedJson;
  }

  infofile.addWarnings(loadedJson, validationResult.warnings);
  return loadedJson;
}

/**
 * Loads and schema-validates all info files in a directory.
 */
async function loadInfoForDirectory<T extends ZodSchema>({
  coursePath,
  directory,
  infoFilename,
  schema,
  zodSchema,
  validate,
  recursive = false,
}: {
  /** The path of the course being synced */
  coursePath: string;
  /** The path of the directory relative to `coursePath` */
  directory: string;
  infoFilename: string;
  schema: any;
<<<<<<< HEAD
  /** A function that validates the info file and returns warnings and errors. It should not contact the database. */
  validate: (info: T) => { warnings: string[]; errors: string[] };
=======
  zodSchema: T;
  validate: (info: z.infer<T>) => { warnings: string[]; errors: string[] };
>>>>>>> 659c3234
  /** Whether or not info files should be searched for recursively */
  recursive?: boolean;
}): Promise<Record<string, InfoFile<z.infer<T>>>> {
  // Recursive lookup might not be enabled for some info types - if it's
  // disabled, we'll still utilize the same recursive function, but the
  // recursive function won't actually recurse.
  const infoFilesRootDir = path.join(coursePath, directory);
  const walk = async (relativeDir: string) => {
    const infoFiles: Record<string, InfoFile<T>> = {};
    const files = await fs.readdir(path.join(infoFilesRootDir, relativeDir));

    // For each file in the directory, assume it is a question directory
    // and attempt to access `info.json`. If we can successfully read it,
    // hooray, we're done.
    await async.each(files, async (dir: string) => {
      const infoFilePath = path.join(directory, relativeDir, dir, infoFilename);
      const info = await loadAndValidateJson({
        coursePath,
        filePath: infoFilePath,
        schema,
        zodSchema,
        validate,
        // If we aren't operating in recursive mode, we want to ensure
        // that missing files are correctly reflected as errors.
        tolerateMissing: recursive,
      });
      if (info) {
        infoFiles[path.join(relativeDir, dir)] = info;
      } else if (recursive) {
        try {
          const subInfoFiles = await walk(path.join(relativeDir, dir));
          if (_.isEmpty(subInfoFiles)) {
            infoFiles[path.join(relativeDir, dir)] = infofile.makeError(
              `Missing JSON file: ${infoFilePath}`,
            );
          }
          Object.assign(infoFiles, subInfoFiles);
        } catch (e) {
          if (e.code === 'ENOTDIR') {
            // This wasn't a directory; ignore it.
          } else if (e.code === 'ENOENT') {
            // Missing directory; record it
            infoFiles[path.join(relativeDir, dir)] = infofile.makeError(
              `Missing JSON file: ${infoFilePath}`,
            );
          } else {
            // Some other error, permissions perhaps. Throw to abort sync.
            throw e;
          }
        }
      }
    });
    return infoFiles;
  };

  try {
    return await walk('');
  } catch (e) {
    if (e.code === 'ENOENT') {
      // Missing directory; return an empty list
      return {};
    }
    // Some other error; Throw it to abort.
    throw e;
  }
}

function checkDuplicateUUIDs<T>(
  infos: Record<string, InfoFile<T>>,
  makeErrorMessage: (uuid: string, otherIds: string[]) => string,
) {
  // First, create a map from UUIDs to questions that use them
  const uuids = Object.entries(infos).reduce((map, [id, info]) => {
    if (!info.uuid) {
      // Couldn't find UUID in the file
      return map;
    }
    let ids = map.get(info.uuid);
    if (!ids) {
      ids = [];
      map.set(info.uuid, ids);
    }
    ids.push(id);
    return map;
  }, new Map<string, string[]>());

  // Do a second pass to add errors for things with duplicate IDs
  // We also null out UUIDs for items where duplicates are found
  uuids.forEach((ids, uuid) => {
    if (ids.length === 1) {
      // Only one question uses this UUID
      return;
    }
    ids.forEach((id) => {
      const otherIds = ids.filter((other) => other !== id);
      infofile.addWarning(infos[id], makeErrorMessage(uuid, otherIds));
      infos[id].uuid = undefined;
    });
  });
}

/**
 * Checks that roles are not present.
 * @returns A list of warnings, if any
 */
function checkAllowAccessRoles(rule: { role?: string }): string[] {
  const warnings: string[] = [];
  if ('role' in rule && rule.role !== 'Student') {
    warnings.push(
      `The entire "allowAccess" rule with "role: ${rule.role}" should be deleted. Instead, course owners can now manage course staff access on the "Staff" page.`,
    );
  }
  return warnings;
}

/**
 * Returns whether or not an `allowAccess` rule date is valid. It's considered
 * valid if it matches the regexp used in the `input_date` sproc and if it can
 * parse into a JavaScript `Date` object. If the supplied date is considered
 * invalid, `null` is returned.
 */
function parseAllowAccessDate(date: string): Date | null {
  // This ensures we don't accept strings like "2024-04", which `parseISO`
  // would happily accept. We want folks to always be explicit about days/times.
  //
  // This matches the regexp used in the `input_date` sproc.
  const match = /[0-9]{4}-[0-9]{2}-[0-9]{2}[ T][0-9]{2}:[0-9]{2}:[0-9]{2}/.exec(date);
  if (!match) return null;

  const parsedDate = parseISO(date);
  return isValid(parsedDate) ? parsedDate : null;
}

/**
 * Checks that dates, if present, are valid and sequenced correctly.
 * @returns A list of errors, if any, and whether it allows access in the future
 */
function checkAllowAccessDates(rule: { startDate?: string | null; endDate?: string | null }): {
  errors: string[];
  accessibleInFuture: boolean;
} {
  const errors: string[] = [];

  let startDate: Date | null = null;
  let endDate: Date | null = null;

  // Note that we're deliberately choosing to ignore timezone handling here. These
  // will ultimately be interpreted with the course instance's timezone, but all we
  // care about here are if the dates are valid and that the end date is after the
  // start date.
  //
  // See the `input_date` sproc for where these strings are ultimately parsed for
  // storage in the database. That sproc actually has stricter validation
  if (rule.startDate) {
    startDate = parseAllowAccessDate(rule.startDate);
    if (!startDate) {
      errors.push(`Invalid allowAccess rule: startDate (${rule.startDate}) is not valid`);
    }
  }
  if (rule.endDate) {
    endDate = parseAllowAccessDate(rule.endDate);
    if (!endDate) {
      errors.push(`Invalid allowAccess rule: endDate (${rule.endDate}) is not valid`);
    }
  }
  if (startDate && endDate && isAfter(startDate, endDate)) {
    errors.push(
      `Invalid allowAccess rule: startDate (${rule.startDate}) must not be after endDate (${rule.endDate})`,
    );
  }
  return {
    errors,
    accessibleInFuture: !endDate || isFuture(endDate),
  };
}

/**
 * It seems to be relatively common for instructors to accidentally put multiple
 * UIDs in the same string, like "uid1@example.com, uid2@example.com". While we
 * are pretty loose in what we accept as UIDs, they should never contain commas or
 * whitespace, so we'll warn about that.
 */
function checkAllowAccessUids(rule: { uids?: string[] | null }): string[] {
  const warnings: string[] = [];

  const uidsWithWhitespace = (rule.uids ?? []).filter((uid) => /\s/.test(uid));
  if (uidsWithWhitespace.length > 0) {
    warnings.push(
      `The following access rule UIDs contain unexpected whitespace: ${formatValues(uidsWithWhitespace)}`,
    );
  }

  const uidsWithCommas = (rule.uids ?? []).filter((uid) => uid.includes(','));
  if (uidsWithCommas.length > 0) {
    warnings.push(
      `The following access rule UIDs contain unexpected commas: ${formatValues(uidsWithCommas)}`,
    );
  }

  return warnings;
}

function validateQuestion({
  question,
  sharingEnabled,
}: {
  question: QuestionJson;
  sharingEnabled: boolean;
}): { warnings: string[]; errors: string[] } {
  const warnings: string[] = [];
  const errors: string[] = [];

  if (config.checkSharingOnSync && !sharingEnabled) {
    if (question.sharingSets) {
      errors.push('"sharingSets" cannot be used because sharing is not enabled for this course');
    }

    if (question.sharePublicly) {
      errors.push('"sharePublicly" cannot be used because sharing is not enabled for this course');
    }

    if (question.shareSourcePublicly) {
      errors.push(
        '"shareSourcePublicly" cannot be used because sharing is not enabled for this course',
      );
    }
  }

  if (question.type && question.options) {
    try {
      const schema = schemas[`questionOptions${question.type}`];
      const options = question.options;
      validateJSON(options, schema);
    } catch (err) {
      errors.push(err.message);
    }
  }

  if (question.externalGradingOptions?.timeout) {
    if (question.externalGradingOptions.timeout > config.externalGradingMaximumTimeout) {
      warnings.push(
        `External grading timeout value of ${question.externalGradingOptions.timeout} seconds exceeds the maximum value and has been limited to ${config.externalGradingMaximumTimeout} seconds.`,
      );
      question.externalGradingOptions.timeout = config.externalGradingMaximumTimeout;
    }
  }

  return { warnings, errors };
}

/**
 * Formats a set or array of strings into a string for use in error messages.
 * @returns A comma-separated list of double-quoted values.
 */
function formatValues(qids: Set<string> | string[]) {
  return Array.from(qids)
    .map((qid) => `"${qid}"`)
    .join(', ');
}

function validateAssessment({
  assessment,
  questions,
  sharingEnabled,
  courseInstanceExpired,
}: {
  assessment: AssessmentJson;
  questions: Record<string, InfoFile<QuestionJson>>;
  sharingEnabled: boolean;
  courseInstanceExpired: boolean;
}): { warnings: string[]; errors: string[] } {
  const warnings: string[] = [];
  const errors: string[] = [];

  if (config.checkSharingOnSync && !sharingEnabled && assessment.shareSourcePublicly) {
    errors.push(
      '"shareSourcePublicly" cannot be used because sharing is not enabled for this course',
    );
  }

  const allowRealTimeGrading = assessment.allowRealTimeGrading;
  if (assessment.type === 'Homework') {
    // Because of how Homework-type assessments work, we don't allow
    // real-time grading to be disabled for them.
    if (!allowRealTimeGrading) {
      errors.push('Real-time grading cannot be disabled for Homework-type assessments');
    }

    // Homework-type assessments with multiple instances are not supported
    if (assessment.multipleInstance) {
      errors.push('"multipleInstance" cannot be true for Homework-type assessments');
    }

    if (assessment.requireHonorCode) {
      errors.push('"requireHonorCode" cannot be true for Homework-type assessments');
    }

    if (assessment.honorCode != null) {
      errors.push('"honorCode" cannot be used for Homework-type assessments');
    }
  }

  // Check assessment access rules.
  assessment.allowAccess.forEach((rule) => {
    const dateErrors = checkAllowAccessDates(rule);

    if ('active' in rule && rule.active === false && 'credit' in rule && rule.credit !== 0) {
      errors.push('Invalid allowAccess rule: credit must be 0 if active is false');
    }

    errors.push(...dateErrors.errors);
  });

  // When additional validation is added, we don't want to warn for past course
  // instances that instructors will never touch again, as they won't benefit
  // from fixing things. So, we'll only show some warnings for course instances
  // which are accessible either now or any time in the future.
  if (!courseInstanceExpired) {
    assessment.allowAccess.forEach((rule) => {
      warnings.push(...checkAllowAccessRoles(rule), ...checkAllowAccessUids(rule));

      if (rule.examUuid && rule.mode === 'Public') {
        warnings.push('Invalid allowAccess rule: examUuid cannot be used with "mode": "Public"');
      }
    });
  }

  const foundQids = new Set<string>();
  const duplicateQids = new Set<string>();
  const missingQids = new Set<string>();
  const draftQids = new Set<string>();
  const checkAndRecordQid = (qid: string): void => {
    if (qid.startsWith('@')) {
      // Question is being imported from another course. We hold off on validating this until
      // sync time because we need to query the database to verify that the question exists
      return;
    }
    if (!(qid in questions)) {
      missingQids.add(qid);
    }
    if (!foundQids.has(qid)) {
      foundQids.add(qid);
    } else {
      duplicateQids.add(qid);
    }

    if (isDraftQid(qid)) {
      draftQids.add(qid);
    }
  };
  assessment.zones.forEach((zone) => {
    zone.questions.map((zoneQuestion) => {
      const autoPoints = zoneQuestion.autoPoints ?? zoneQuestion.points;
      if (!allowRealTimeGrading && Array.isArray(autoPoints) && autoPoints.length > 1) {
        errors.push(
          'Cannot specify an array of multiple point values for a question if real-time grading is disabled',
        );
      }
      // We'll normalize either single questions or alternative groups
      // to make validation easier
      let alternatives: QuestionPointsJson[] = [];
      if (zoneQuestion.alternatives && zoneQuestion.id) {
        errors.push('Cannot specify both "alternatives" and "id" in one question');
      } else if (zoneQuestion.alternatives) {
        zoneQuestion.alternatives.forEach((alternative) => checkAndRecordQid(alternative.id));
        alternatives = zoneQuestion.alternatives.map((alternative) => {
          const autoPoints = alternative.autoPoints ?? alternative.points;
          if (!allowRealTimeGrading && Array.isArray(autoPoints) && autoPoints.length > 1) {
            errors.push(
              'Cannot specify an array of multiple point values for an alternative if real-time grading is disabled',
            );
          }
          return {
            points: alternative.points ?? zoneQuestion.points,
            maxPoints: alternative.maxPoints ?? zoneQuestion.maxPoints,
            maxAutoPoints: alternative.maxAutoPoints ?? zoneQuestion.maxAutoPoints,
            autoPoints: alternative.autoPoints ?? zoneQuestion.autoPoints,
            manualPoints: alternative.manualPoints ?? zoneQuestion.manualPoints,
          };
        });
      } else if (zoneQuestion.id) {
        checkAndRecordQid(zoneQuestion.id);
        alternatives = [
          {
            points: zoneQuestion.points,
            maxPoints: zoneQuestion.maxPoints,
            maxAutoPoints: zoneQuestion.maxAutoPoints,
            autoPoints: zoneQuestion.autoPoints,
            manualPoints: zoneQuestion.manualPoints,
          },
        ];
      } else {
        errors.push('Zone question must specify either "alternatives" or "id"');
      }

      alternatives.forEach((alternative) => {
        if (
          alternative.points == null &&
          alternative.autoPoints == null &&
          alternative.manualPoints == null
        ) {
          errors.push('Must specify "points", "autoPoints" or "manualPoints" for a question');
        }
        if (
          alternative.points != null &&
          (alternative.autoPoints != null ||
            alternative.manualPoints != null ||
            alternative.maxAutoPoints != null)
        ) {
          errors.push(
            'Cannot specify "points" for a question if "autoPoints", "manualPoints" or "maxAutoPoints" are specified',
          );
        }
        if (assessment.type === 'Exam') {
          if (alternative.maxPoints != null || alternative.maxAutoPoints != null) {
            errors.push(
              'Cannot specify "maxPoints" or "maxAutoPoints" for a question in an "Exam" assessment',
            );
          }

          const hasSplitPoints =
            alternative.autoPoints != null ||
            alternative.maxAutoPoints != null ||
            alternative.manualPoints != null;
          const autoPoints = (hasSplitPoints ? alternative.autoPoints : alternative.points)!;
          const pointsList = Array.isArray(autoPoints) ? autoPoints : [autoPoints];
          const isNonIncreasing = pointsList.every(
            (points, index) => index === 0 || points <= pointsList[index - 1],
          );
          if (!isNonIncreasing) {
            errors.push('Points for a question must be non-increasing');
          }
        }
        if (assessment.type === 'Homework') {
          if (
            alternative.maxPoints != null &&
            (alternative.autoPoints != null ||
              alternative.manualPoints != null ||
              alternative.maxAutoPoints != null)
          ) {
            errors.push(
              'Cannot specify "maxPoints" for a question if "autoPoints", "manualPoints" or "maxAutoPoints" are specified',
            );
          }

          if (Array.isArray(alternative.autoPoints ?? alternative.points)) {
            errors.push(
              'Cannot specify "points" or "autoPoints" as a list for a question in a "Homework" assessment',
            );
          }

          if (!courseInstanceExpired) {
            if (
              alternative.points === 0 &&
              alternative.maxPoints != null &&
              alternative.maxPoints > 0
            ) {
              errors.push('Cannot specify "points": 0 when "maxPoints" > 0');
            }

            if (
              alternative.autoPoints === 0 &&
              alternative.maxAutoPoints != null &&
              alternative.maxAutoPoints > 0
            ) {
              errors.push('Cannot specify "autoPoints": 0 when "maxAutoPoints" > 0');
            }
          }
        }
      });
    });
  });

  if (duplicateQids.size > 0) {
    errors.push(`The following questions are used more than once: ${formatValues(duplicateQids)}`);
  }

  if (missingQids.size > 0) {
    errors.push(
      `The following questions do not exist in this course: ${formatValues(missingQids)}`,
    );
  }

  if (draftQids.size > 0) {
    errors.push(
      `The following questions are marked as draft and therefore cannot be used in assessments: ${formatValues(draftQids)}`,
    );
  }

  if (assessment.groupRoles.length > 0) {
    // Ensure at least one mandatory role can assign roles
    const foundCanAssignRoles = assessment.groupRoles.some(
      (role) => role.canAssignRoles && role.minimum >= 1,
    );

    if (!foundCanAssignRoles) {
      errors.push('Could not find a role with minimum >= 1 and "canAssignRoles" set to "true".');
    }

    // Ensure values for role minimum and maximum are within bounds
    assessment.groupRoles.forEach((role) => {
      if (assessment.groupMinSize && role.minimum > assessment.groupMinSize) {
        warnings.push(
          `Group role "${role.name}" has a minimum greater than the group's minimum size.`,
        );
      }
      if (assessment.groupMaxSize && role.minimum > assessment.groupMaxSize) {
        errors.push(
          `Group role "${role.name}" contains an invalid minimum. (Expected at most ${assessment.groupMaxSize}, found ${role.minimum}).`,
        );
      }
      if (
        role.maximum != null &&
        assessment.groupMaxSize &&
        role.maximum > assessment.groupMaxSize
      ) {
        errors.push(
          `Group role "${role.name}" contains an invalid maximum. (Expected at most ${assessment.groupMaxSize}, found ${role.maximum}).`,
        );
      }
      if (role.maximum != null && role.minimum > role.maximum) {
        errors.push(
          `Group role "${role.name}" must have a minimum <= maximum. (Expected minimum <= ${role.maximum}, found minimum = ${role.minimum}).`,
        );
      }
    });

    const validRoleNames = new Set();
    assessment.groupRoles.forEach((role) => {
      validRoleNames.add(role.name);
    });

    const validateViewAndSubmitRolePermissions = (
      canView: string[],
      canSubmit: string[],
      area: string,
    ): void => {
      canView.forEach((roleName) => {
        if (!validRoleNames.has(roleName)) {
          errors.push(
            `The ${area}'s "canView" permission contains the non-existent group role name "${roleName}".`,
          );
        }
      });

      canSubmit.forEach((roleName) => {
        if (!validRoleNames.has(roleName)) {
          errors.push(
            `The ${area}'s "canSubmit" permission contains the non-existent group role name "${roleName}".`,
          );
        }
      });
    };

    // Validate role names at the assessment level
    validateViewAndSubmitRolePermissions(assessment.canView, assessment.canSubmit, 'assessment');

    // Validate role names for each zone
    assessment.zones.forEach((zone) => {
      validateViewAndSubmitRolePermissions(zone.canView, zone.canSubmit, 'zone');
      // Validate role names for each question
      zone.questions.forEach((zoneQuestion) => {
        validateViewAndSubmitRolePermissions(
          zoneQuestion.canView,
          zoneQuestion.canSubmit,
          'zone question',
        );
      });
    });
  }

  return { warnings, errors };
}

function validateCourseInstance({
  courseInstance,
  sharingEnabled,
}: {
  courseInstance: CourseInstanceJson;
  sharingEnabled: boolean;
}): { warnings: string[]; errors: string[] } {
  const warnings: string[] = [];
  const errors: string[] = [];

  if (config.checkSharingOnSync && !sharingEnabled && courseInstance.shareSourcePublicly) {
    errors.push(
      '"shareSourcePublicly" cannot be used because sharing is not enabled for this course instance',
    );
  }

  if ('allowIssueReporting' in courseInstance) {
    if (courseInstance.allowIssueReporting) {
      warnings.push('"allowIssueReporting" is no longer needed.');
    } else {
      errors.push(
        '"allowIssueReporting" is no longer permitted in "infoCourseInstance.json". Instead, set "allowIssueReporting" in "infoAssessment.json" files.',
      );
    }
  }

  // TODO: Remove these warnings once we've migrated all courses to the new schema.
  // These are warnings (and not errors) so that we can test syncing with the new schema.

  if (courseInstance.selfEnrollment.enabled !== true) {
    warnings.push('"selfEnrollment.enabled" is not configurable yet.');
  }

  if (courseInstance.selfEnrollment.requiresSecretLink !== false) {
    warnings.push('"selfEnrollment.requiresSecretLink" is not configurable yet.');
  }

  let accessibleInFuture = false;
  courseInstance.allowAccess.forEach((rule) => {
    const allowAccessResult = checkAllowAccessDates(rule);
    if (allowAccessResult.accessibleInFuture) {
      accessibleInFuture = true;
    }

    errors.push(...allowAccessResult.errors);
  });

  if (accessibleInFuture) {
    // Only warn about new roles and invalid UIDs for current or future course instances.
    courseInstance.allowAccess.forEach((rule) => {
      warnings.push(...checkAllowAccessRoles(rule), ...checkAllowAccessUids(rule));
    });

    if ('userRoles' in courseInstance) {
      warnings.push(
        'The property "userRoles" should be deleted. Instead, course owners can now manage staff access on the "Staff" page.',
      );
    }

    // `shortName` has never been a meaningful property in course instance config.
    // However, for many years our template course erroneously included it in the
    // template course instance, so it's been copied around to basically every course.
    // We didn't set `additionalProperties: false` in the schema, so we never caught
    // this and for a long time it was silently ignored.
    //
    // To avoid breaking existing courses, we added it as a valid property to the schema,
    // but we'll warn about it for any active or future course instances.
    if (courseInstance.shortName) {
      warnings.push('The property "shortName" is not used and should be deleted.');
    }
  }

  return { warnings, errors };
}

/**
 * Loads all questions in a course directory.
 */
export async function loadQuestions({
  coursePath,
  sharingEnabled,
}: {
  coursePath: string;
  sharingEnabled: boolean;
}): Promise<Record<string, InfoFile<QuestionJson>>> {
  const questions = await loadInfoForDirectory({
    coursePath,
    directory: 'questions',
    infoFilename: 'info.json',
    zodSchema: schemas.QuestionJsonSchema,
    schema: schemas.infoQuestion,
    validate: (question: QuestionJson) => validateQuestion({ question, sharingEnabled }),
    recursive: true,
  });
  // Don't allow question directories to start with '@', because it is
  // used to import questions from other courses.
  for (const qid in questions) {
    if (qid.startsWith('@')) {
      infofile.addError(questions[qid], "Question IDs are not allowed to begin with '@'");
    }
  }
  checkDuplicateUUIDs(
    questions,
    (uuid, ids) => `UUID "${uuid}" is used in other questions: ${ids.join(', ')}`,
  );
  return questions;
}

/**
 * Loads all course instances in a course directory.
 */
export async function loadCourseInstances({
  coursePath,
  sharingEnabled,
}: {
  coursePath: string;
  sharingEnabled: boolean;
}): Promise<Record<string, InfoFile<CourseInstanceJson>>> {
  const courseInstances = await loadInfoForDirectory({
    coursePath,
    directory: 'courseInstances',
    infoFilename: 'infoCourseInstance.json',
    schema: schemas.infoCourseInstance,
    zodSchema: schemas.CourseInstanceJsonSchema,
    validate: (courseInstance: CourseInstanceJson) =>
      validateCourseInstance({ courseInstance, sharingEnabled }),
    recursive: true,
  });
  checkDuplicateUUIDs(
    courseInstances,
    (uuid, ids) => `UUID "${uuid}" is used in other course instances: ${ids.join(', ')}`,
  );
  return courseInstances;
}

/**
 * Loads all assessments in a course instance.
 */
export async function loadAssessments({
  coursePath,
  courseInstanceDirectory,
  courseInstanceExpired,
  questions,
  sharingEnabled,
}: {
  coursePath: string;
  courseInstanceDirectory: string;
  courseInstanceExpired: boolean;
  questions: Record<string, InfoFile<QuestionJson>>;
  sharingEnabled: boolean;
}): Promise<Record<string, InfoFile<AssessmentJson>>> {
  const assessmentsPath = path.join('courseInstances', courseInstanceDirectory, 'assessments');
  const assessments = await loadInfoForDirectory({
    coursePath,
    directory: assessmentsPath,
    infoFilename: 'infoAssessment.json',
    schema: schemas.infoAssessment,
    zodSchema: schemas.AssessmentJsonSchema,
    validate: (assessment: AssessmentJson) =>
      validateAssessment({ assessment, questions, sharingEnabled, courseInstanceExpired }),
    recursive: true,
  });
  checkDuplicateUUIDs(
    assessments,
    (uuid, ids) =>
      `UUID "${uuid}" is used in other assessments in this course instance: ${ids.join(', ')}`,
  );
  return assessments;
}<|MERGE_RESOLUTION|>--- conflicted
+++ resolved
@@ -745,13 +745,9 @@
   directory: string;
   infoFilename: string;
   schema: any;
-<<<<<<< HEAD
+  zodSchema: T;
   /** A function that validates the info file and returns warnings and errors. It should not contact the database. */
-  validate: (info: T) => { warnings: string[]; errors: string[] };
-=======
-  zodSchema: T;
   validate: (info: z.infer<T>) => { warnings: string[]; errors: string[] };
->>>>>>> 659c3234
   /** Whether or not info files should be searched for recursively */
   recursive?: boolean;
 }): Promise<Record<string, InfoFile<z.infer<T>>>> {
