import * as path from 'path';

import { Ajv, type JSONSchemaType } from 'ajv';
import * as async from 'async';
import betterAjvErrors from 'better-ajv-errors';
import { isAfter, isFuture, isPast, isValid, parseISO } from 'date-fns';
import fs from 'fs-extra';
import jju from 'jju';
import _ from 'lodash';

import { run } from '@prairielearn/run';

import { chalk } from '../lib/chalk.js';
import { config } from '../lib/config.js';
import { features } from '../lib/features/index.js';
import { validateJSON } from '../lib/json-load.js';
import { selectInstitutionForCourse } from '../models/institution.js';
import {
  type QuestionPointsJson,
  type AssessmentJson,
  type AssessmentSetJson,
  type CourseJson,
  type CourseInstanceJson,
  type QuestionJson,
  type TagJson,
} from '../schemas/index.js';
import * as schemas from '../schemas/index.js';

import * as infofile from './infofile.js';
import { isDraftQid } from './question.js';

// We use a single global instance so that schemas aren't recompiled every time they're used
const ajv = new Ajv({ allErrors: true });

const DEFAULT_QUESTION_INFO = {
  type: 'Calculation',
  clientFiles: ['client.js', 'question.html', 'answer.html'],
};
const DEFAULT_COURSE_INSTANCE_INFO = {
  groupAssessmentsBy: 'Set',
};
const DEFAULT_ASSESSMENT_INFO = {};

const DEFAULT_ASSESSMENT_SETS: AssessmentSetJson[] = [
  {
    abbreviation: 'HW',
    name: 'Homework',
    heading: 'Homeworks',
    color: 'green1',
  },
  { abbreviation: 'Q', name: 'Quiz', heading: 'Quizzes', color: 'red1' },
  {
    abbreviation: 'PQ',
    name: 'Practice Quiz',
    heading: 'Practice Quizzes',
    color: 'pink1',
  },
  { abbreviation: 'E', name: 'Exam', heading: 'Exams', color: 'brown1' },
  {
    abbreviation: 'PE',
    name: 'Practice Exam',
    heading: 'Practice Exams',
    color: 'yellow1',
  },
  {
    abbreviation: 'P',
    name: 'Prep',
    heading: 'Question Preparation',
    color: 'gray1',
  },
  {
    abbreviation: 'MP',
    name: 'Machine Problem',
    heading: 'Machine Problems',
    color: 'turquoise1',
  },
  {
    abbreviation: 'WS',
    name: 'Worksheet',
    heading: 'Worksheets',
    color: 'purple1',
  },
  { abbreviation: 'U', name: 'Unknown', heading: 'Unknown', color: 'red3' },
];

const DEFAULT_TAGS: TagJson[] = [
  {
    name: 'numeric',
    color: 'brown1',
    description: 'The answer format is one or more numerical values.',
  },
  {
    name: 'symbolic',
    color: 'blue1',
    description: 'The answer format is a symbolic expression.',
  },
  {
    name: 'drawing',
    color: 'yellow1',
    description:
      'The answer format requires drawing on a canvas to input a graphical representation of an answer.',
  },
  {
    name: 'MC',
    color: 'green1',
    description:
      'The answer format is choosing from a small finite set of answers (multiple choice, possibly with multiple selections allowed, up to 10 possible answers).',
  },
  {
    name: 'code',
    color: 'turquoise1',
    description: 'The answer format is a piece of code.',
  },
  {
    name: 'multianswer',
    color: 'orange2',
    description:
      'The question requires multiple answers, either as steps in a sequence or as separate questions.',
  },
  {
    name: 'graph',
    color: 'purple1',
    description: 'The question tests reading information from a graph or drawing a graph.',
  },
  {
    name: 'concept',
    color: 'pink1',
    description: 'The question tests conceptual understanding of a topic.',
  },
  {
    name: 'calculate',
    color: 'green2',
    description:
      'The questions tests performing a numerical calculation, with either a calculator or equivalent software.',
  },
  {
    name: 'compute',
    color: 'purple1',
    description:
      'The question tests the writing and running of a piece of code to compute the answer. The answer itself is not the code, but could be a numeric answer output by the code, for example (use `code` when the answer is the code).',
  },
  {
    name: 'software',
    color: 'orange1',
    description: 'The question tests the use of a specific piece of software (e.g., Matlab).',
  },
  {
    name: 'estimation',
    color: 'red2',
    description:
      'Answering the question correctly will require some amount of estimation, so an exact answer is not possible.',
  },
  {
    name: 'secret',
    color: 'red3',
    description:
      "Only use this question on exams or quizzes that won't be released to students, so the question can be kept secret.",
  },
  {
    name: 'nontest',
    color: 'green3',
    description:
      'This question is not appropriate for use in a restricted testing environment, so only use it on homeworks or similar.',
  },
  { name: 'Sp15', color: 'gray1' },
  { name: 'Su15', color: 'gray1' },
  { name: 'Fa15', color: 'gray1' },
  { name: 'Sp16', color: 'gray1' },
  { name: 'Su16', color: 'gray1' },
  { name: 'Fa16', color: 'gray1' },
  { name: 'Sp17', color: 'gray1' },
  { name: 'Su17', color: 'gray1' },
  { name: 'Fa17', color: 'gray1' },
  { name: 'Sp18', color: 'gray1' },
  { name: 'Su18', color: 'gray1' },
  { name: 'Fa18', color: 'gray1' },
  { name: 'Sp19', color: 'gray1' },
  { name: 'Su19', color: 'gray1' },
  { name: 'Fa19', color: 'gray1' },
  { name: 'Sp20', color: 'gray1' },
  { name: 'Su20', color: 'gray1' },
  { name: 'Fa20', color: 'gray1' },
  { name: 'Sp21', color: 'gray1' },
  { name: 'Su21', color: 'gray1' },
  { name: 'Fa21', color: 'gray1' },
];

// For testing if a string is a v4 UUID
const UUID_REGEX = /[0-9a-fA-F]{8}-[0-9a-fA-F]{4}-[0-9a-fA-F]{4}-[0-9a-fA-F]{4}-[0-9a-fA-F]{12}/;
// For finding all v4 UUIDs in a string/file
const FILE_UUID_REGEX =
  /"uuid":\s*"([0-9a-fA-F]{8}-[0-9a-fA-F]{4}-[0-9a-fA-F]{4}-[0-9a-fA-F]{4}-[0-9a-fA-F]{12})"/g;

// This type is used a lot, so make an alias
type InfoFile<T> = infofile.InfoFile<T>;

<<<<<<< HEAD
=======
interface CourseOptions {
  useNewQuestionRenderer: boolean;
  devModeFeatures: Record<string, boolean> | string[];
}

interface Tag {
  name: string;
  color: string;
  description?: string;
}

interface SharingSet {
  name: string;
  description?: string;
}

interface Topic {
  name: string;
  color: string;
  description?: string;
}

interface AssessmentSet {
  abbreviation: string;
  name: string;
  heading: string;
  color: string;
}

interface AssessmentModule {
  name: string;
  heading: string;
}

interface Course {
  uuid: string;
  name: string;
  title: string;
  path: string;
  timezone: string;
  exampleCourse: boolean;
  options: CourseOptions;
  tags: Tag[];
  topics: Topic[];
  assessmentSets: AssessmentSet[];
  assessmentModules: AssessmentModule[];
  sharingSets?: SharingSet[];
}

interface CourseInstanceAllowAccess {
  role: string; // Role is only allowed in legacy questions
  uids: string[];
  startDate: string;
  endDate: string;
  institution: string;
}

export interface CourseInstance {
  uuid: string;
  longName: string;
  /** @deprecated */
  shortName?: string | null;
  number: number;
  timezone: string;
  hideInEnrollPage: boolean;
  allowAccess: CourseInstanceAllowAccess[];
  allowIssueReporting: boolean;
  groupAssessmentsBy: 'Set' | 'Module';
}

export interface AssessmentAllowAccess {
  mode: 'Public' | 'Exam';
  examUuid: string;
  role: string; // Role is only allowed in legacy questions
  uids: string[];
  credit: number;
  startDate: string;
  endDate: string;
  active: boolean;
  timeLimitMin: number;
  password: string;
  showClosedAssessment: boolean;
  showClosedAssessmentScore: boolean;
}

interface QuestionAlternative {
  points: number | number[];
  autoPoints: number | number[];
  maxPoints: number;
  manualPoints: number;
  maxAutoPoints: number;
  id: string;
  forceMaxPoints: boolean;
  triesPerVariant: number;
  advanceScorePerc: number;
  gradeRateMinutes: number;
  canView: string[];
  canSubmit: string[];
}

interface ZoneQuestion {
  points: number | number[];
  autoPoints: number | number[];
  maxPoints: number;
  manualPoints: number;
  maxAutoPoints: number;
  id?: string;
  forceMaxPoints: boolean;
  alternatives?: QuestionAlternative[];
  numberChoose: number;
  triesPerVariant: number;
  advanceScorePerc: number;
  gradeRateMinutes: number;
  canView: string[];
  canSubmit: string[];
}

interface Zone {
  title: string;
  maxPoints: number;
  numberChoose: number;
  bestQuestions: number;
  questions: ZoneQuestion[];
  advanceScorePerc: number;
  gradeRateMinutes: number;
  canView: string[];
  canSubmit: string[];
}

interface GroupRole {
  name: string;
  minimum: number;
  maximum: number;
  canAssignRoles: boolean;
}

export interface Assessment {
  uuid: string;
  type: 'Homework' | 'Exam';
  title: string;
  set: string;
  module: string;
  number: string;
  allowIssueReporting: boolean;
  allowRealTimeGrading: boolean;
  multipleInstance: boolean;
  shuffleQuestions: boolean;
  allowAccess: AssessmentAllowAccess[];
  text: string;
  maxBonusPoints: number;
  maxPoints: number;
  autoClose: boolean;
  zones: Zone[];
  constantQuestionValue: boolean;
  groupWork: boolean;
  groupMaxSize: number;
  groupMinSize: number;
  studentGroupCreate: boolean;
  studentGroupJoin: boolean;
  studentGroupLeave: boolean;
  groupRoles: GroupRole[];
  canView: string[];
  canSubmit: string[];
  advanceScorePerc: number;
  gradeRateMinutes: number;
  requireHonorCode: boolean;
  allowPersonalNotes: boolean;
}

interface QuestionExternalGradingOptions {
  enabled: boolean;
  image: string;
  entrypoint: string | string[];
  serverFilesCourse: string[];
  timeout: number;
  enableNetworking: boolean;
  environment: Record<string, string | null>;
}

interface QuestionWorkspaceOptions {
  image: string;
  port: number;
  home: string;
  args: string | string[];
  gradedFiles: string[];
  rewriteUrl: string;
  enableNetworking: boolean;
  environment: Record<string, string | null>;
}

export interface Question {
  id: string;
  qid: string;
  uuid: string;
  type: 'Calculation' | 'MultipleChoice' | 'Checkbox' | 'File' | 'MultipleTrueFalse' | 'v3';
  title: string;
  topic: string;
  tags: string[];
  clientFiles: string[];
  clientTemplates: string[];
  template: string;
  gradingMethod: 'Internal' | 'External' | 'Manual';
  singleVariant: boolean;
  showCorrectAnswer: boolean;
  partialCredit: boolean;
  options: Record<string, any>;
  externalGradingOptions: QuestionExternalGradingOptions;
  workspaceOptions?: QuestionWorkspaceOptions;
  dependencies: Record<string, string>;
  sharingSets?: string[];
  sharePublicly: boolean;
  shareSourcePublicly: boolean;
}

>>>>>>> b1f3b2d9
export interface CourseInstanceData {
  courseInstance: InfoFile<CourseInstanceJson>;
  assessments: Record<string, InfoFile<AssessmentJson>>;
}

export interface CourseData {
  course: InfoFile<CourseJson>;
  questions: Record<string, InfoFile<QuestionJson>>;
  courseInstances: Record<string, CourseInstanceData>;
}

/**
 * Loads and validates an entire course from a directory on disk.
 * Downstream callers of this function can use
 * ...Json types instead of ...JsonInput types.
 */
export async function loadFullCourse(
  courseId: string | null,
  courseDir: string,
): Promise<CourseData> {
  const questions = await loadQuestions(courseDir);
  const tagsInUse = new Set<string>();

  for (const question of Object.values(questions)) {
    if (question.data?.tags) {
      for (const tag of question.data.tags) {
        tagsInUse.add(tag);
      }
    }
  }

  const courseInstanceInfos = await loadCourseInstances(courseDir);
  const courseInstances: Record<string, CourseInstanceData> = {};
  const assessmentSetsInUse = new Set<string>();

  for (const [courseInstanceId, courseInstance] of Object.entries(courseInstanceInfos)) {
    // Check if the course instance is "expired". A course instance is considered
    // expired if it either has zero `allowAccess` rules (in which case it is never
    // accessible), or if it has one or more `allowAccess` rules and they all have
    // an `endDate` that is in the past.
    const allowAccessRules = courseInstance.data?.allowAccess ?? [];
    const courseInstanceExpired = allowAccessRules.every((rule) => {
      const endDate = rule.endDate ? parseAllowAccessDate(rule.endDate) : null;
      return endDate && isPast(endDate);
    });

    const assessments = await loadAssessments(
      courseDir,
      courseInstanceId,
      courseInstanceExpired,
      questions,
    );

    for (const assessment of Object.values(assessments)) {
      if (assessment.data?.set) {
        assessmentSetsInUse.add(assessment.data?.set);
      }
    }

    courseInstances[courseInstanceId] = {
      courseInstance,
      assessments,
    };
  }

  const courseInfo = await loadCourseInfo({
    courseId,
    coursePath: courseDir,
    assessmentSetsInUse,
    tagsInUse,
  });

  return {
    course: courseInfo,
    questions,
    courseInstances,
  };
}

function writeErrorsAndWarningsForInfoFileIfNeeded<T>(
  filePath: string,
  infoFile: InfoFile<T>,
  writeLine: (line?: string) => void,
): void {
  if (!infofile.hasErrorsOrWarnings(infoFile)) return;

  writeLine(chalk.bold(`• ${filePath}`));
  if (infofile.hasErrors(infoFile)) {
    infoFile.errors.forEach((error) => {
      const indentedError = error.replace(/\n/g, '\n    ');
      writeLine(chalk.red(`  ✖ ${indentedError}`));
    });
  }
  if (infofile.hasWarnings(infoFile)) {
    infoFile.warnings.forEach((warning) => {
      const indentedWarning = warning.replace(/\n/g, '\n    ');
      writeLine(chalk.yellow(`  ⚠ ${indentedWarning}`));
    });
  }
}

export function writeErrorsAndWarningsForCourseData(
  courseId: string,
  courseData: CourseData,
  writeLine: (line?: string) => void,
): void {
  writeErrorsAndWarningsForInfoFileIfNeeded('infoCourse.json', courseData.course, writeLine);
  Object.entries(courseData.questions).forEach(([qid, question]) => {
    const questionPath = path.posix.join('questions', qid, 'info.json');
    writeErrorsAndWarningsForInfoFileIfNeeded(questionPath, question, writeLine);
  });
  Object.entries(courseData.courseInstances).forEach(([ciid, courseInstanceData]) => {
    const courseInstancePath = path.posix.join('courseInstances', ciid, 'infoCourseInstance.json');
    writeErrorsAndWarningsForInfoFileIfNeeded(
      courseInstancePath,
      courseInstanceData.courseInstance,
      writeLine,
    );
    Object.entries(courseInstanceData.assessments).forEach(([aid, assessment]) => {
      const assessmentPath = path.posix.join(
        'courseInstances',
        ciid,
        'assessments',
        aid,
        'infoAssessment.json',
      );
      writeErrorsAndWarningsForInfoFileIfNeeded(assessmentPath, assessment, writeLine);
    });
  });
}

export function courseDataHasErrors(courseData: CourseData): boolean {
  if (infofile.hasErrors(courseData.course)) return true;
  if (Object.values(courseData.questions).some(infofile.hasErrors)) return true;
  if (
    Object.values(courseData.courseInstances).some((courseInstance) => {
      if (infofile.hasErrors(courseInstance.courseInstance)) return true;
      return Object.values(courseInstance.assessments).some(infofile.hasErrors);
    })
  ) {
    return true;
  }
  return false;
}

export function courseDataHasErrorsOrWarnings(courseData: CourseData): boolean {
  if (infofile.hasErrorsOrWarnings(courseData.course)) return true;
  if (Object.values(courseData.questions).some(infofile.hasErrorsOrWarnings)) return true;
  if (
    Object.values(courseData.courseInstances).some((courseInstance) => {
      if (infofile.hasErrorsOrWarnings(courseInstance.courseInstance)) return true;
      return Object.values(courseInstance.assessments).some(infofile.hasErrorsOrWarnings);
    })
  ) {
    return true;
  }
  return false;
}

/**
 * Loads a JSON file at the path `path.join(coursePath, filePath). The
 * path is passed as two separate paths so that we can avoid leaking the
 * absolute path on disk to users.
 */
export async function loadInfoFile<T extends { uuid: string }>({
  coursePath,
  filePath,
  schema,
  tolerateMissing = false,
}: {
  coursePath: string;
  filePath: string;
  schema?: JSONSchemaType<T>;
  /** Whether or not a missing file constitutes an error */
  tolerateMissing?: boolean;
}): Promise<InfoFile<T> | null> {
  const absolutePath = path.join(coursePath, filePath);
  let contents: string;
  try {
    // fs-extra uses graceful-fs, which in turn will enqueue open operations.
    // this slows us down an unnecessary amount. Avoiding this queueing means
    // we could potentially hit an EMFILE error, but we haven't seen that in
    // practice in years, so that's a risk we're willing to take. We explicitly
    // use the native Node fs API here to opt out of this queueing behavior.
    contents = await fs.readFile(absolutePath, 'utf8');
  } catch (err) {
    if (err.code === 'ENOTDIR' && err.path === absolutePath) {
      // In a previous version of this code, we'd pre-filter
      // all files in the parent directory to remove anything
      // that may have accidentally slipped in, like .DS_Store.
      // However, that resulted in a huge number of system calls
      // that got really slow for large directories. Now, we'll
      // just blindly try to read a file from the directory and assume
      // that if we see ENOTDIR, that means the directory was not
      // in fact a directory.
      return null;
    }
    if (tolerateMissing && err.code === 'ENOENT' && err.path === absolutePath) {
      // For info files that are recursively loaded, this probably means
      // we tried to load a file at an intermediate directory. This isn't
      // an error; return null to let the caller handle this.
      return null;
    }

    // If it wasn't a missing file, this is another error. Propagate it to
    // the caller.
    return infofile.makeError(`Error reading JSON file ${filePath}: ${err.code}`);
  }

  try {
    // jju is about 5x slower than standard JSON.parse. In the average
    // case, we'll have valid JSON, so we can take the fast path. If we
    // fail to parse, we'll take the hit and reparse with jju to generate
    // a better error report for users.
    const json = JSON.parse(contents);
    if (!json.uuid) {
      return infofile.makeError('UUID is missing');
    }
    if (!UUID_REGEX.test(json.uuid)) {
      return infofile.makeError(`UUID "${json.uuid}" is not a valid v4 UUID`);
    }

    if (!schema) {
      // Skip schema validation, just return the data
      return infofile.makeInfoFile({
        uuid: json.uuid,
        data: json,
      });
    }

    // Validate file against schema
    const validate = ajv.compile<T>(schema);
    try {
      validate(json);
      if (validate.errors) {
        const result = infofile.makeInfoFile<T>({ uuid: json.uuid });
        const errorText = betterAjvErrors(schema, json, validate.errors, {
          indent: 2,
        });
        const errorTextString = String(errorText); // hack to fix incorrect type in better-ajv-errors/typings.d.ts
        infofile.addError(result, errorTextString);
        return result;
      }
      return infofile.makeInfoFile({
        uuid: json.uuid,
        data: json,
      });
    } catch (err) {
      return infofile.makeError(err.message);
    }
  } catch {
    // Invalid JSON; let's reparse with jju to get a better error message
    // for the user.
    let result: InfoFile<T> = { errors: [], warnings: [] };
    try {
      // This should always throw
      jju.parse(contents, { mode: 'json' });
    } catch (e) {
      result = infofile.makeError(`Error parsing JSON: ${e.message}`);
    }

    // The document was still valid JSON, but we may still be able to
    // extract a UUID from the raw files contents with a regex.
    const match = (contents || '').match(FILE_UUID_REGEX);
    if (!match) {
      infofile.addError(result, 'UUID not found in file');
      return result;
    }
    if (match.length > 1) {
      infofile.addError(result, 'More than one UUID found in file');
      return result;
    }

    // Extract and store UUID. Checking for a falsy value isn't technically
    // required, but it keeps TypeScript happy.
    const uuid = match[0].match(UUID_REGEX);
    if (!uuid) {
      infofile.addError(result, 'UUID not found in file');
      return result;
    }

    result.uuid = uuid[0];
    return result;
  }
}

export async function loadCourseInfo({
  courseId,
  coursePath,
  assessmentSetsInUse,
  tagsInUse,
}: {
  courseId: string | null;
  coursePath: string;
  assessmentSetsInUse: Set<string>;
  tagsInUse: Set<string>;
}): Promise<InfoFile<CourseJson>> {
  const maybeNullLoadedData: InfoFile<CourseJson> | null = await loadInfoFile({
    coursePath,
    filePath: 'infoCourse.json',
    schema: schemas.infoCourse,
  });

  if (maybeNullLoadedData && infofile.hasErrors(maybeNullLoadedData)) {
    // We'll only have an error if we couldn't parse JSON data; abort
    return maybeNullLoadedData;
  }

  if (!maybeNullLoadedData || !maybeNullLoadedData.data) {
    throw new Error('Could not load infoCourse.json');
  }

  // Reassign to a non-null type.
  const loadedData = maybeNullLoadedData;
  const info = maybeNullLoadedData.data;

  /**
   * Used to retrieve fields such as "assessmentSets" and "topics".
   * Adds a warning when syncing if duplicates are found.
   * If defaults are provided, the entries from defaults not present in the resulting list are merged.
   * @param fieldName The member of `info` to inspect
   * @param entryIdentifier The member of each element of the field which uniquely identifies it, usually "name"
   */
  function getFieldWithoutDuplicates<
    K extends 'tags' | 'topics' | 'assessmentSets' | 'assessmentModules' | 'sharingSets',
  >(fieldName: K, entryIdentifier: string, defaults?: CourseJson[K] | undefined): CourseJson[K] {
    const known = new Map();
    const duplicateEntryIds = new Set();

    (info[fieldName] || []).forEach((entry) => {
      const entryId = entry[entryIdentifier];
      if (known.has(entryId)) {
        duplicateEntryIds.add(entryId);
      }
      known.set(entryId, entry);
    });

    if (duplicateEntryIds.size > 0) {
      const duplicateIdsString = [...duplicateEntryIds.values()]
        .map((name) => `"${name}"`)
        .join(', ');
      const warning = `Found duplicates in '${fieldName}': ${duplicateIdsString}. Only the last of each duplicate will be synced.`;
      infofile.addWarning(loadedData, warning);
    }

    if (defaults) {
      defaults.forEach((defaultEntry) => {
        const defaultEntryId = defaultEntry[entryIdentifier];
        if (!known.has(defaultEntryId)) {
          known.set(defaultEntryId, defaultEntry);
        }
      });
    }

    // Turn the map back into a list; the JS spec ensures that Maps remember
    // insertion order, so the order is preserved.
    return [...known.values()];
  }

  // Assessment sets in DEFAULT_ASSESSMENT_SETS may be in use but not present in the
  // course info JSON file. This ensures that default assessment sets are added if
  // an assessment uses them, and removed if not.
  const defaultAssessmentSetsInUse = DEFAULT_ASSESSMENT_SETS.filter((set) =>
    assessmentSetsInUse.has(set.name),
  );

  const assessmentSets = getFieldWithoutDuplicates(
    'assessmentSets',
    'name',
    defaultAssessmentSetsInUse,
  );

  // Tags in DEFAULT_TAGS may be in use but not present in the course info JSON
  // file. This ensures that default tags are added if a question uses them, and
  // removed if not.
  const defaultTagsInUse = DEFAULT_TAGS.filter((tag) => tagsInUse.has(tag.name));

  const tags = getFieldWithoutDuplicates('tags', 'name', defaultTagsInUse);
  const topics = getFieldWithoutDuplicates('topics', 'name');
  const sharingSets = getFieldWithoutDuplicates('sharingSets', 'name');

  const assessmentModules = getFieldWithoutDuplicates('assessmentModules', 'name');

  const devModeFeatures = run(() => {
    const features = info?.options?.devModeFeatures ?? {};

    // Support for legacy values, where features were an array of strings instead
    // of an object mapping feature names to booleans.
    if (Array.isArray(features)) {
      return Object.fromEntries(features.map((feature) => [feature, true]));
    }

    return features;
  });

  if (Object.keys(devModeFeatures).length > 0) {
    if (courseId == null) {
      if (!config.devMode) {
        infofile.addWarning(
          loadedData,
          `Loading course ${coursePath} without an ID, features cannot be validated.`,
        );
      }
    } else {
      const institution = await selectInstitutionForCourse({ course_id: courseId });

      for (const [feature, overrideEnabled] of Object.entries(devModeFeatures)) {
        // Check if the feature even exists.
        if (!features.hasFeature(feature)) {
          infofile.addWarning(loadedData, `Feature "${feature}" does not exist.`);
          continue;
        }

        // If we're in dev mode, any feature is allowed.
        if (config.devMode) continue;

        // If the feature exists, check if it's granted to the course and warn if not.
        const featureEnabled = await features.enabled(feature, {
          institution_id: institution.id,
          course_id: courseId,
        });
        if (overrideEnabled && !featureEnabled) {
          infofile.addWarning(
            loadedData,
            `Feature "${feature}" is enabled in devModeFeatures, but is actually disabled.`,
          );
        } else if (!overrideEnabled && featureEnabled) {
          infofile.addWarning(
            loadedData,
            `Feature "${feature}" is disabled in devModeFeatures, but is actually enabled.`,
          );
        }
      }
    }
  }

  const course = {
    uuid: info.uuid.toLowerCase(),
    path: coursePath,
    name: info.name,
    title: info.title,
    timezone: info.timezone,
    assessmentSets,
    assessmentModules,
    tags,
    topics,
    sharingSets,
    options: {
      useNewQuestionRenderer: info.options?.useNewQuestionRenderer ?? false,
      devModeFeatures,
    },
  };

  loadedData.data = course;
  return loadedData;
}

async function loadAndValidateJson<T extends { uuid: string }>({
  coursePath,
  filePath,
  defaults,
  schema,
  validate,
  tolerateMissing,
}: {
  coursePath: string;
  filePath: string;
  defaults: any;
  schema: any;
  /** Whether or not a missing file constitutes an error */
  tolerateMissing?: boolean;
  validate: (info: T) => Promise<{ warnings: string[]; errors: string[] }>;
}): Promise<InfoFile<T> | null> {
  const loadedJson: InfoFile<T> | null = await loadInfoFile({
    coursePath,
    filePath,
    schema,
    tolerateMissing,
  });
  if (loadedJson === null) {
    // This should only occur if we looked for a file in a non-directory,
    // as would happen if there was a .DS_Store file, or if we're
    // tolerating missing files, as we'd need to for nesting support.
    return null;
  }
  if (infofile.hasErrors(loadedJson) || !loadedJson.data) {
    return loadedJson;
  }

  const validationResult = await validate(loadedJson.data);
  if (validationResult.errors.length > 0) {
    infofile.addErrors(loadedJson, validationResult.errors);
    return loadedJson;
  }

  loadedJson.data = { ...defaults, ...loadedJson.data };
  infofile.addWarnings(loadedJson, validationResult.warnings);
  return loadedJson;
}

/**
 * Loads and schema-validates all info files in a directory.
 */
async function loadInfoForDirectory<T extends { uuid: string }>({
  coursePath,
  directory,
  infoFilename,
  defaultInfo,
  schema,
  validate,
  recursive = false,
}: {
  /** The path of the course being synced */
  coursePath: string;
  /** The path of the directory relative to `coursePath` */
  directory: string;
  infoFilename: string;
  defaultInfo: any;
  schema: any;
  validate: (info: T) => Promise<{ warnings: string[]; errors: string[] }>;
  /** Whether or not info files should be searched for recursively */
  recursive?: boolean;
}): Promise<Record<string, InfoFile<T>>> {
  // Recursive lookup might not be enabled for some info types - if it's
  // disabled, we'll still utilize the same recursive function, but the
  // recursive function won't actually recurse.
  const infoFilesRootDir = path.join(coursePath, directory);
  const walk = async (relativeDir: string) => {
    const infoFiles: Record<string, InfoFile<T>> = {};
    const files = await fs.readdir(path.join(infoFilesRootDir, relativeDir));

    // For each file in the directory, assume it is a question directory
    // and attempt to access `info.json`. If we can successfully read it,
    // hooray, we're done.
    await async.each(files, async (dir: string) => {
      const infoFilePath = path.join(directory, relativeDir, dir, infoFilename);
      const info = await loadAndValidateJson({
        coursePath,
        filePath: infoFilePath,
        defaults: defaultInfo,
        schema,
        validate,
        // If we aren't operating in recursive mode, we want to ensure
        // that missing files are correctly reflected as errors.
        tolerateMissing: recursive,
      });
      if (info) {
        infoFiles[path.join(relativeDir, dir)] = info;
      } else if (recursive) {
        try {
          const subInfoFiles = await walk(path.join(relativeDir, dir));
          if (_.isEmpty(subInfoFiles)) {
            infoFiles[path.join(relativeDir, dir)] = infofile.makeError(
              `Missing JSON file: ${infoFilePath}`,
            );
          }
          Object.assign(infoFiles, subInfoFiles);
        } catch (e) {
          if (e.code === 'ENOTDIR') {
            // This wasn't a directory; ignore it.
          } else if (e.code === 'ENOENT') {
            // Missing directory; record it
            infoFiles[path.join(relativeDir, dir)] = infofile.makeError(
              `Missing JSON file: ${infoFilePath}`,
            );
          } else {
            // Some other error, permissions perhaps. Throw to abort sync.
            throw e;
          }
        }
      }
    });
    return infoFiles;
  };

  try {
    return await walk('');
  } catch (e) {
    if (e.code === 'ENOENT') {
      // Missing directory; return an empty list
      return {};
    }
    // Some other error; Throw it to abort.
    throw e;
  }
}

function checkDuplicateUUIDs<T>(
  infos: Record<string, InfoFile<T>>,
  makeErrorMessage: (uuid: string, otherIds: string[]) => string,
) {
  // First, create a map from UUIDs to questions that use them
  const uuids = Object.entries(infos).reduce((map, [id, info]) => {
    if (!info.uuid) {
      // Couldn't find UUID in the file
      return map;
    }
    let ids = map.get(info.uuid);
    if (!ids) {
      ids = [];
      map.set(info.uuid, ids);
    }
    ids.push(id);
    return map;
  }, new Map<string, string[]>());

  // Do a second pass to add errors for things with duplicate IDs
  // We also null out UUIDs for items where duplicates are found
  uuids.forEach((ids, uuid) => {
    if (ids.length === 1) {
      // Only one question uses this UUID
      return;
    }
    ids.forEach((id) => {
      const otherIds = ids.filter((other) => other !== id);
      infofile.addWarning(infos[id], makeErrorMessage(uuid, otherIds));
      infos[id].uuid = undefined;
    });
  });
}

/**
 * Checks that roles are not present.
 * @returns A list of warnings, if any
 */
function checkAllowAccessRoles(rule: { role?: string }): string[] {
  const warnings: string[] = [];
  if ('role' in rule && rule.role !== 'Student') {
    warnings.push(
      `The entire "allowAccess" rule with "role: ${rule.role}" should be deleted. Instead, course owners can now manage course staff access on the "Staff" page.`,
    );
  }
  return warnings;
}

/**
 * Returns whether or not an `allowAccess` rule date is valid. It's considered
 * valid if it matches the regexp used in the `input_date` sproc and if it can
 * parse into a JavaScript `Date` object. If the supplied date is considered
 * invalid, `null` is returned.
 */
function parseAllowAccessDate(date: string): Date | null {
  // This ensures we don't accept strings like "2024-04", which `parseISO`
  // would happily accept. We want folks to always be explicit about days/times.
  //
  // This matches the regexp used in the `input_date` sproc.
  const match = /[0-9]{4}-[0-9]{2}-[0-9]{2}[ T][0-9]{2}:[0-9]{2}:[0-9]{2}/.exec(date);
  if (!match) return null;

  const parsedDate = parseISO(date);
  return isValid(parsedDate) ? parsedDate : null;
}

/**
 * Checks that dates, if present, are valid and sequenced correctly.
 * @returns A list of errors, if any, and whether it allows access in the future
 */
function checkAllowAccessDates(rule: { startDate?: string; endDate?: string }): {
  errors: string[];
  accessibleInFuture: boolean;
} {
  const errors: string[] = [];

  let startDate: Date | null = null;
  let endDate: Date | null = null;

  // Note that we're deliberately choosing to ignore timezone handling here. These
  // will ultimately be interpreted with the course instance's timezone, but all we
  // care about here are if the dates are valid and that the end date is after the
  // start date.
  //
  // See the `input_date` sproc for where these strings are ultimately parsed for
  // storage in the database. That sproc actually has stricter validation
  if (rule.startDate) {
    startDate = parseAllowAccessDate(rule.startDate);
    if (!startDate) {
      errors.push(`Invalid allowAccess rule: startDate (${rule.startDate}) is not valid`);
    }
  }
  if (rule.endDate) {
    endDate = parseAllowAccessDate(rule.endDate);
    if (!endDate) {
      errors.push(`Invalid allowAccess rule: endDate (${rule.endDate}) is not valid`);
    }
  }
  if (startDate && endDate && isAfter(startDate, endDate)) {
    errors.push(
      `Invalid allowAccess rule: startDate (${rule.startDate}) must not be after endDate (${rule.endDate})`,
    );
  }
  return {
    errors,
    accessibleInFuture: !endDate || isFuture(endDate),
  };
}

async function validateQuestion(
  question: QuestionJson,
): Promise<{ warnings: string[]; errors: string[] }> {
  const warnings: string[] = [];
  const errors: string[] = [];

  if (question.type && question.options) {
    try {
      const schema = schemas[`questionOptions${question.type}`];
      const options = question.options;
      validateJSON(options, schema);
    } catch (err) {
      errors.push(err.message);
    }
  }

  if (question.externalGradingOptions?.timeout) {
    if (question.externalGradingOptions.timeout > config.externalGradingMaximumTimeout) {
      warnings.push(
        `External grading timeout value of ${question.externalGradingOptions.timeout} seconds exceeds the maximum value and has been limited to ${config.externalGradingMaximumTimeout} seconds.`,
      );
      question.externalGradingOptions.timeout = config.externalGradingMaximumTimeout;
    }
  }

  return { warnings, errors };
}

/**
 * Formats a set of QIDs into a string for use in error messages.
 * @returns A comma-separated list of double-quoted QIDs.
 */
function formatQids(qids: Set<string>) {
  return Array.from(qids)
    .map((qid) => `"${qid}"`)
    .join(', ');
}

async function validateAssessment(
  assessment: AssessmentJson,
  questions: Record<string, InfoFile<QuestionJson>>,
  courseInstanceExpired: boolean,
): Promise<{ warnings: string[]; errors: string[] }> {
  const warnings: string[] = [];
  const errors: string[] = [];

  const allowRealTimeGrading = assessment.allowRealTimeGrading ?? true;
  if (assessment.type === 'Homework') {
    // Because of how Homework-type assessments work, we don't allow
    // real-time grading to be disabled for them.
    if (!allowRealTimeGrading) {
      errors.push('Real-time grading cannot be disabled for Homework-type assessments');
    }

    // Homework-type assessments with multiple instances are not supported
    if (assessment.multipleInstance) {
      errors.push('"multipleInstance" cannot be used for Homework-type assessments');
    }
  }

  // Check assessment access rules.
  (assessment.allowAccess || []).forEach((rule) => {
    const allowAccessResult = checkAllowAccessDates(rule);

    if ('active' in rule && rule.active === false && 'credit' in rule && rule.credit !== 0) {
      errors.push('Invalid allowAccess rule: credit must be 0 if active is false');
    }

    errors.push(...allowAccessResult.errors);
  });

  // When additional validation is added, we don't want to warn for past course
  // instances that instructors will never touch again, as they won't benefit
  // from fixing things. So, we'll only show some warnings for course instances
  // which are accessible either now or any time in the future.
  if (!courseInstanceExpired) {
    (assessment.allowAccess || []).forEach((rule) => {
      const allowAccessWarnings = checkAllowAccessRoles(rule);
      warnings.push(...allowAccessWarnings);

      if (rule.examUuid && rule.mode === 'Public') {
        warnings.push('Invalid allowAccess rule: examUuid cannot be used with "mode": "Public"');
      }
    });
  }

  const foundQids = new Set<string>();
  const duplicateQids = new Set<string>();
  const missingQids = new Set<string>();
  const draftQids = new Set<string>();
  const checkAndRecordQid = (qid: string): void => {
    if (qid[0] === '@') {
      // Question is being imported from another course. We hold off on validating this until
      // sync time because we need to query the database to verify that the question exists
      return;
    }
    if (!(qid in questions)) {
      missingQids.add(qid);
    }
    if (!foundQids.has(qid)) {
      foundQids.add(qid);
    } else {
      duplicateQids.add(qid);
    }

    if (isDraftQid(qid)) {
      draftQids.add(qid);
    }
  };
  (assessment.zones || []).forEach((zone) => {
    (zone.questions || []).map((zoneQuestion) => {
      const autoPoints = zoneQuestion.autoPoints ?? zoneQuestion.points;
      if (!allowRealTimeGrading && Array.isArray(autoPoints) && autoPoints.length > 1) {
        errors.push(
          'Cannot specify an array of multiple point values for a question if real-time grading is disabled',
        );
      }
      // We'll normalize either single questions or alternative groups
      // to make validation easier
      let alternatives: QuestionPointsJson[] = [];
      if ('alternatives' in zoneQuestion && 'id' in zoneQuestion) {
        errors.push('Cannot specify both "alternatives" and "id" in one question');
      } else if (zoneQuestion?.alternatives) {
        zoneQuestion.alternatives.forEach((alternative) => checkAndRecordQid(alternative.id));
        alternatives = zoneQuestion.alternatives.map((alternative) => {
          const autoPoints = alternative.autoPoints ?? alternative.points;
          if (!allowRealTimeGrading && Array.isArray(autoPoints) && autoPoints.length > 1) {
            errors.push(
              'Cannot specify an array of multiple point values for an alternative if real-time grading is disabled',
            );
          }
          return {
            points: alternative.points ?? zoneQuestion.points,
            maxPoints: alternative.maxPoints ?? zoneQuestion.maxPoints,
            maxAutoPoints: alternative.maxAutoPoints ?? zoneQuestion.maxAutoPoints,
            autoPoints: alternative.autoPoints ?? zoneQuestion.autoPoints,
            manualPoints: alternative.manualPoints ?? zoneQuestion.manualPoints,
          };
        });
      } else if (zoneQuestion.id) {
        checkAndRecordQid(zoneQuestion.id);
        alternatives = [
          {
            points: zoneQuestion.points,
            maxPoints: zoneQuestion.maxPoints,
            maxAutoPoints: zoneQuestion.maxAutoPoints,
            autoPoints: zoneQuestion.autoPoints,
            manualPoints: zoneQuestion.manualPoints,
          },
        ];
      } else {
        errors.push('Zone question must specify either "alternatives" or "id"');
      }

      alternatives.forEach((alternative) => {
        if (
          alternative.points === undefined &&
          alternative.autoPoints === undefined &&
          alternative.manualPoints === undefined
        ) {
          errors.push('Must specify "points", "autoPoints" or "manualPoints" for a question');
        }
        if (
          alternative.points !== undefined &&
          (alternative.autoPoints !== undefined ||
            alternative.manualPoints !== undefined ||
            alternative.maxAutoPoints !== undefined)
        ) {
          errors.push(
            'Cannot specify "points" for a question if "autoPoints", "manualPoints" or "maxAutoPoints" are specified',
          );
        }
        if (assessment.type === 'Exam') {
          if (alternative.maxPoints !== undefined || alternative.maxAutoPoints !== undefined) {
            errors.push(
              'Cannot specify "maxPoints" or "maxAutoPoints" for a question in an "Exam" assessment',
            );
          }

          const hasSplitPoints =
            alternative.autoPoints !== undefined ||
            alternative.maxAutoPoints !== undefined ||
            alternative.manualPoints !== undefined;
          const autoPoints = (hasSplitPoints ? alternative.autoPoints : alternative.points) ?? 0;
          const pointsList = Array.isArray(autoPoints) ? autoPoints : [autoPoints];
          const isNonIncreasing = pointsList.every(
            (points, index) => index === 0 || points <= pointsList[index - 1],
          );
          if (!isNonIncreasing) {
            errors.push('Points for a question must be non-increasing');
          }
        }
        if (assessment.type === 'Homework') {
          if (
            alternative.maxPoints !== undefined &&
            (alternative.autoPoints !== undefined ||
              alternative.manualPoints !== undefined ||
              alternative.maxAutoPoints !== undefined)
          ) {
            errors.push(
              'Cannot specify "maxPoints" for a question if "autoPoints", "manualPoints" or "maxAutoPoints" are specified',
            );
          }

          if (Array.isArray(alternative.autoPoints ?? alternative.points)) {
            errors.push(
              'Cannot specify "points" or "autoPoints" as a list for a question in a "Homework" assessment',
            );
          }

          if (!courseInstanceExpired) {
            if (
              alternative.points === 0 &&
              alternative.maxPoints !== undefined &&
              alternative.maxPoints > 0
            ) {
              errors.push('Cannot specify "points": 0 when "maxPoints" > 0');
            }

            if (
              alternative.autoPoints === 0 &&
              alternative.maxAutoPoints !== undefined &&
              alternative.maxAutoPoints > 0
            ) {
              errors.push('Cannot specify "autoPoints": 0 when "maxAutoPoints" > 0');
            }
          }
        }
      });
    });
  });

  if (duplicateQids.size > 0) {
    errors.push(`The following questions are used more than once: ${formatQids(duplicateQids)}`);
  }

  if (missingQids.size > 0) {
    errors.push(`The following questions do not exist in this course: ${formatQids(missingQids)}`);
  }

  if (draftQids.size > 0) {
    errors.push(
      `The following questions are marked as draft and therefore cannot be used in assessments: ${formatQids(draftQids)}`,
    );
  }

  if (assessment.groupRoles) {
    // Ensure at least one mandatory role can assign roles
    const foundCanAssignRoles = assessment.groupRoles.some(
      (role) => role.canAssignRoles && role.minimum !== undefined && role.minimum >= 1,
    );

    if (!foundCanAssignRoles) {
      errors.push('Could not find a role with minimum >= 1 and "canAssignRoles" set to "true".');
    }

    // Ensure values for role minimum and maximum are within bounds
    assessment.groupRoles.forEach((role) => {
      if (
        role.minimum !== undefined &&
        assessment.groupMinSize &&
        role.minimum > assessment.groupMinSize
      ) {
        warnings.push(
          `Group role "${role.name}" has a minimum greater than the group's minimum size.`,
        );
      }
      if (
        role.minimum !== undefined &&
        assessment.groupMaxSize &&
        role.minimum > assessment.groupMaxSize
      ) {
        errors.push(
          `Group role "${role.name}" contains an invalid minimum. (Expected at most ${assessment.groupMaxSize}, found ${role.minimum}).`,
        );
      }
      if (
        role.maximum !== undefined &&
        assessment.groupMaxSize &&
        role.maximum > assessment.groupMaxSize
      ) {
        errors.push(
          `Group role "${role.name}" contains an invalid maximum. (Expected at most ${assessment.groupMaxSize}, found ${role.maximum}).`,
        );
      }
      if (role.minimum !== undefined && role.maximum !== undefined && role.minimum > role.maximum) {
        errors.push(
          `Group role "${role.name}" must have a minimum <= maximum. (Expected minimum <= ${role.maximum}, found minimum = ${role.minimum}).`,
        );
      }
    });

    const validRoleNames = new Set();
    assessment.groupRoles?.forEach((role) => {
      validRoleNames.add(role.name);
    });

    const validateViewAndSubmitRolePermissions = (
      canView: string[] | null | undefined,
      canSubmit: string[] | null | undefined,
      area: string,
    ): void => {
      if (canView) {
        for (const roleName of canView) {
          if (!validRoleNames.has(roleName)) {
            errors.push(
              `The ${area}'s "canView" permission contains the non-existent group role name "${roleName}".`,
            );
          }
        }
      }

      if (canSubmit) {
        for (const roleName of canSubmit) {
          if (!validRoleNames.has(roleName)) {
            errors.push(
              `The ${area}'s "canSubmit" permission contains the non-existent group role name "${roleName}".`,
            );
          }
        }
      }
    };

    // Validate role names at the assessment level
    validateViewAndSubmitRolePermissions(assessment.canView, assessment.canSubmit, 'assessment');

    // Validate role names for each zone
    (assessment.zones || []).forEach((zone) => {
      validateViewAndSubmitRolePermissions(zone.canView, zone.canSubmit, 'zone');
      // Validate role names for each question
      (zone.questions || []).forEach((zoneQuestion) => {
        validateViewAndSubmitRolePermissions(
          zoneQuestion.canView,
          zoneQuestion.canSubmit,
          'zone question',
        );
      });
    });
  }

  return { warnings, errors };
}

async function validateCourseInstance(
  courseInstance: CourseInstanceJson,
): Promise<{ warnings: string[]; errors: string[] }> {
  const warnings: string[] = [];
  const errors: string[] = [];

  if ('allowIssueReporting' in courseInstance) {
    if (courseInstance.allowIssueReporting) {
      warnings.push('"allowIssueReporting" is no longer needed.');
    } else {
      errors.push(
        '"allowIssueReporting" is no longer permitted in "infoCourseInstance.json". Instead, set "allowIssueReporting" in "infoAssessment.json" files.',
      );
    }
  }

  let accessibleInFuture = false;
  (courseInstance.allowAccess || []).forEach((rule) => {
    const allowAccessResult = checkAllowAccessDates(rule);
    if (allowAccessResult.accessibleInFuture) {
      accessibleInFuture = true;
    }

    errors.push(...allowAccessResult.errors);
  });

  if (accessibleInFuture) {
    // Only warn about new roles for current or future courses.
    (courseInstance.allowAccess || []).forEach((rule) => {
      const allowAccessWarnings = checkAllowAccessRoles(rule);
      warnings.push(...allowAccessWarnings);
    });

    if ('userRoles' in courseInstance) {
      warnings.push(
        'The property "userRoles" should be deleted. Instead, course owners can now manage staff access on the "Staff" page.',
      );
    }

    // `shortName` has never been a meaningful property in course instance config.
    // However, for many years our template course erroneously included it in the
    // template course instance, so it's been copied around to basically every course.
    // We didn't set `additionalProperties: false` in the schema, so we never caught
    // this and for a long time it was silently ignored.
    //
    // To avoid breaking existing courses, we added it as a valid property to the schema,
    // but we'll warn about it for any active or future course instances.
    if (courseInstance.shortName) {
      warnings.push('The property "shortName" is not used and should be deleted.');
    }
  }

  return { warnings, errors };
}

/**
 * Loads all questions in a course directory.
 */
export async function loadQuestions(
  coursePath: string,
): Promise<Record<string, InfoFile<QuestionJson>>> {
  const questions = await loadInfoForDirectory({
    coursePath,
    directory: 'questions',
    infoFilename: 'info.json',
    defaultInfo: DEFAULT_QUESTION_INFO,
    schema: schemas.infoQuestion,
    validate: validateQuestion,
    recursive: true,
  });
  // Don't allow question directories to start with '@', because it is
  // used to import questions from other courses.
  for (const qid in questions) {
    if (qid[0] === '@') {
      infofile.addError(questions[qid], "Question IDs are not allowed to begin with '@'");
    }
  }
  checkDuplicateUUIDs(
    questions,
    (uuid, ids) => `UUID "${uuid}" is used in other questions: ${ids.join(', ')}`,
  );
  return questions;
}

/**
 * Loads all course instances in a course directory.
 */
export async function loadCourseInstances(
  coursePath: string,
): Promise<Record<string, InfoFile<CourseInstanceJson>>> {
  const courseInstances = await loadInfoForDirectory({
    coursePath,
    directory: 'courseInstances',
    infoFilename: 'infoCourseInstance.json',
    defaultInfo: DEFAULT_COURSE_INSTANCE_INFO,
    schema: schemas.infoCourseInstance,
    validate: validateCourseInstance,
    recursive: true,
  });
  checkDuplicateUUIDs(
    courseInstances,
    (uuid, ids) => `UUID "${uuid}" is used in other course instances: ${ids.join(', ')}`,
  );
  return courseInstances;
}

/**
 * Loads all assessments in a course instance.
 */
export async function loadAssessments(
  coursePath: string,
  courseInstance: string,
  courseInstanceExpired: boolean,
  questions: Record<string, InfoFile<QuestionJson>>,
): Promise<Record<string, InfoFile<AssessmentJson>>> {
  const assessmentsPath = path.join('courseInstances', courseInstance, 'assessments');
  const assessments = await loadInfoForDirectory({
    coursePath,
    directory: assessmentsPath,
    infoFilename: 'infoAssessment.json',
    defaultInfo: DEFAULT_ASSESSMENT_INFO,
    schema: schemas.infoAssessment,
    validate: (assessment: AssessmentJson) =>
      validateAssessment(assessment, questions, courseInstanceExpired),
    recursive: true,
  });
  checkDuplicateUUIDs(
    assessments,
    (uuid, ids) =>
      `UUID "${uuid}" is used in other assessments in this course instance: ${ids.join(', ')}`,
  );
  return assessments;
}<|MERGE_RESOLUTION|>--- conflicted
+++ resolved
@@ -16,12 +16,12 @@
 import { validateJSON } from '../lib/json-load.js';
 import { selectInstitutionForCourse } from '../models/institution.js';
 import {
-  type QuestionPointsJson,
   type AssessmentJson,
   type AssessmentSetJson,
+  type CourseInstanceJson,
   type CourseJson,
-  type CourseInstanceJson,
   type QuestionJson,
+  type QuestionPointsJson,
   type TagJson,
 } from '../schemas/index.js';
 import * as schemas from '../schemas/index.js';
@@ -194,223 +194,6 @@
 // This type is used a lot, so make an alias
 type InfoFile<T> = infofile.InfoFile<T>;
 
-<<<<<<< HEAD
-=======
-interface CourseOptions {
-  useNewQuestionRenderer: boolean;
-  devModeFeatures: Record<string, boolean> | string[];
-}
-
-interface Tag {
-  name: string;
-  color: string;
-  description?: string;
-}
-
-interface SharingSet {
-  name: string;
-  description?: string;
-}
-
-interface Topic {
-  name: string;
-  color: string;
-  description?: string;
-}
-
-interface AssessmentSet {
-  abbreviation: string;
-  name: string;
-  heading: string;
-  color: string;
-}
-
-interface AssessmentModule {
-  name: string;
-  heading: string;
-}
-
-interface Course {
-  uuid: string;
-  name: string;
-  title: string;
-  path: string;
-  timezone: string;
-  exampleCourse: boolean;
-  options: CourseOptions;
-  tags: Tag[];
-  topics: Topic[];
-  assessmentSets: AssessmentSet[];
-  assessmentModules: AssessmentModule[];
-  sharingSets?: SharingSet[];
-}
-
-interface CourseInstanceAllowAccess {
-  role: string; // Role is only allowed in legacy questions
-  uids: string[];
-  startDate: string;
-  endDate: string;
-  institution: string;
-}
-
-export interface CourseInstance {
-  uuid: string;
-  longName: string;
-  /** @deprecated */
-  shortName?: string | null;
-  number: number;
-  timezone: string;
-  hideInEnrollPage: boolean;
-  allowAccess: CourseInstanceAllowAccess[];
-  allowIssueReporting: boolean;
-  groupAssessmentsBy: 'Set' | 'Module';
-}
-
-export interface AssessmentAllowAccess {
-  mode: 'Public' | 'Exam';
-  examUuid: string;
-  role: string; // Role is only allowed in legacy questions
-  uids: string[];
-  credit: number;
-  startDate: string;
-  endDate: string;
-  active: boolean;
-  timeLimitMin: number;
-  password: string;
-  showClosedAssessment: boolean;
-  showClosedAssessmentScore: boolean;
-}
-
-interface QuestionAlternative {
-  points: number | number[];
-  autoPoints: number | number[];
-  maxPoints: number;
-  manualPoints: number;
-  maxAutoPoints: number;
-  id: string;
-  forceMaxPoints: boolean;
-  triesPerVariant: number;
-  advanceScorePerc: number;
-  gradeRateMinutes: number;
-  canView: string[];
-  canSubmit: string[];
-}
-
-interface ZoneQuestion {
-  points: number | number[];
-  autoPoints: number | number[];
-  maxPoints: number;
-  manualPoints: number;
-  maxAutoPoints: number;
-  id?: string;
-  forceMaxPoints: boolean;
-  alternatives?: QuestionAlternative[];
-  numberChoose: number;
-  triesPerVariant: number;
-  advanceScorePerc: number;
-  gradeRateMinutes: number;
-  canView: string[];
-  canSubmit: string[];
-}
-
-interface Zone {
-  title: string;
-  maxPoints: number;
-  numberChoose: number;
-  bestQuestions: number;
-  questions: ZoneQuestion[];
-  advanceScorePerc: number;
-  gradeRateMinutes: number;
-  canView: string[];
-  canSubmit: string[];
-}
-
-interface GroupRole {
-  name: string;
-  minimum: number;
-  maximum: number;
-  canAssignRoles: boolean;
-}
-
-export interface Assessment {
-  uuid: string;
-  type: 'Homework' | 'Exam';
-  title: string;
-  set: string;
-  module: string;
-  number: string;
-  allowIssueReporting: boolean;
-  allowRealTimeGrading: boolean;
-  multipleInstance: boolean;
-  shuffleQuestions: boolean;
-  allowAccess: AssessmentAllowAccess[];
-  text: string;
-  maxBonusPoints: number;
-  maxPoints: number;
-  autoClose: boolean;
-  zones: Zone[];
-  constantQuestionValue: boolean;
-  groupWork: boolean;
-  groupMaxSize: number;
-  groupMinSize: number;
-  studentGroupCreate: boolean;
-  studentGroupJoin: boolean;
-  studentGroupLeave: boolean;
-  groupRoles: GroupRole[];
-  canView: string[];
-  canSubmit: string[];
-  advanceScorePerc: number;
-  gradeRateMinutes: number;
-  requireHonorCode: boolean;
-  allowPersonalNotes: boolean;
-}
-
-interface QuestionExternalGradingOptions {
-  enabled: boolean;
-  image: string;
-  entrypoint: string | string[];
-  serverFilesCourse: string[];
-  timeout: number;
-  enableNetworking: boolean;
-  environment: Record<string, string | null>;
-}
-
-interface QuestionWorkspaceOptions {
-  image: string;
-  port: number;
-  home: string;
-  args: string | string[];
-  gradedFiles: string[];
-  rewriteUrl: string;
-  enableNetworking: boolean;
-  environment: Record<string, string | null>;
-}
-
-export interface Question {
-  id: string;
-  qid: string;
-  uuid: string;
-  type: 'Calculation' | 'MultipleChoice' | 'Checkbox' | 'File' | 'MultipleTrueFalse' | 'v3';
-  title: string;
-  topic: string;
-  tags: string[];
-  clientFiles: string[];
-  clientTemplates: string[];
-  template: string;
-  gradingMethod: 'Internal' | 'External' | 'Manual';
-  singleVariant: boolean;
-  showCorrectAnswer: boolean;
-  partialCredit: boolean;
-  options: Record<string, any>;
-  externalGradingOptions: QuestionExternalGradingOptions;
-  workspaceOptions?: QuestionWorkspaceOptions;
-  dependencies: Record<string, string>;
-  sharingSets?: string[];
-  sharePublicly: boolean;
-  shareSourcePublicly: boolean;
-}
-
->>>>>>> b1f3b2d9
 export interface CourseInstanceData {
   courseInstance: InfoFile<CourseInstanceJson>;
   assessments: Record<string, InfoFile<AssessmentJson>>;
