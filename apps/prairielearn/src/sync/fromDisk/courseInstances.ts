--- conflicted
+++ resolved
@@ -1,9 +1,6 @@
-<<<<<<< HEAD
 import { fileURLToPath } from 'url';
 
 import _ from 'lodash';
-=======
->>>>>>> 26d8fa1f
 import { z } from 'zod';
 
 import * as sqldb from '@prairielearn/postgres';
