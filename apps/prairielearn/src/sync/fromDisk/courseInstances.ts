--- conflicted
+++ resolved
@@ -14,20 +14,13 @@
 
 const sql = sqldb.loadSqlEquiv(import.meta.filename);
 
-<<<<<<< HEAD
-/** This date is used to represent a boolean value for a date field. */
-export const FUTURE_DATE = new Date(Date.UTC(2099, 11, 31));
-
-function getParamsForCourseInstance(courseInstance: CourseInstanceJsonInput | null | undefined) {
-=======
 export function generateEnrollmentCode() {
   /** A 12-character hex string should be resistant to brute force attacks. These do not have to be unique. */
   // Similar to https://github.com/PrairieLearnInc/PrairieTest/blob/25228ee37c60b51d7d3b38240dcafa5d44bb2236/src/models/courses.ts#L526-L527
   return randomBytes(6).toString('hex');
 }
 
-function getParamsForCourseInstance(courseInstance: CourseInstanceJson | null | undefined) {
->>>>>>> 3536161a
+function getParamsForCourseInstance(courseInstance: CourseInstanceJsonInput | null | undefined) {
   if (!courseInstance) return null;
 
   // It used to be the case that instance access rules could be associated with a
