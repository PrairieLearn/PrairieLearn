import * as shlex from 'shlex';
import { z } from 'zod';

import * as sqldb from '@prairielearn/postgres';

import { IdSchema } from '../../lib/db-types.js';
import { type CourseData, type Question } from '../course-db.js';
import * as infofile from '../infofile.js';
import { isDraftQid } from '../question.js';

function getParamsForQuestion(qid: string, q: Question | null | undefined) {
  if (!q) return null;

  let partialCredit;
  if (q.partialCredit != null) {
    partialCredit = q.partialCredit;
  } else {
    if (q.type === 'v3') {
      partialCredit = true;
    } else {
      partialCredit = false;
    }
  }
  let external_grading_entrypoint = q.externalGradingOptions?.entrypoint;
  if (Array.isArray(external_grading_entrypoint)) {
    external_grading_entrypoint = shlex.join(external_grading_entrypoint);
  }
  let workspace_args = q.workspaceOptions?.args;
  if (Array.isArray(workspace_args)) {
    workspace_args = shlex.join(workspace_args);
  }
  return {
    type: q.type === 'v3' ? 'Freeform' : q.type,
    title: q.title,
    partial_credit: partialCredit,
    template_directory: q.template,
    options: q.options,
    client_files: q.clientFiles || [],
    draft: isDraftQid(qid),
    topic: q.topic,
    grading_method: q.gradingMethod || 'Internal',
    single_variant: !!q.singleVariant,
    show_correct_answer: q.showCorrectAnswer === undefined ? true : q.showCorrectAnswer,
    external_grading_enabled: q.externalGradingOptions && q.externalGradingOptions.enabled,
    external_grading_image: q.externalGradingOptions && q.externalGradingOptions.image,
    external_grading_files: q.externalGradingOptions && q.externalGradingOptions.serverFilesCourse,
    external_grading_entrypoint,
    external_grading_timeout: q.externalGradingOptions && q.externalGradingOptions.timeout,
    external_grading_enable_networking:
      q.externalGradingOptions && q.externalGradingOptions.enableNetworking,
    external_grading_environment: q.externalGradingOptions?.environment ?? {},
    dependencies: q.dependencies || {},
    workspace_image: q.workspaceOptions && q.workspaceOptions.image,
    workspace_port: q.workspaceOptions && q.workspaceOptions.port,
    workspace_args,
    workspace_home: q.workspaceOptions && q.workspaceOptions.home,
    workspace_graded_files: q.workspaceOptions && q.workspaceOptions.gradedFiles,
    workspace_url_rewrite: q.workspaceOptions && q.workspaceOptions.rewriteUrl,
    workspace_enable_networking: q.workspaceOptions && q.workspaceOptions.enableNetworking,
    workspace_environment: q.workspaceOptions?.environment ?? {},
<<<<<<< HEAD
    share_publicly: q.sharePublicly ?? q.sharedPublicly ?? false,
=======
    shared_publicly: q.sharePublicly ?? false,
>>>>>>> 17379196
    share_source_publicly: q.shareSourcePublicly ?? false,
  };
}

export async function sync(
  courseId: string,
  courseData: CourseData,
): Promise<Record<string, string>> {
  const questionParams = Object.entries(courseData.questions).map(([qid, question]) => {
    return JSON.stringify([
      qid,
      question.uuid,
      infofile.stringifyErrors(question),
      infofile.stringifyWarnings(question),
      getParamsForQuestion(qid, question.data),
    ]);
  });

  const result = await sqldb.callRow(
    'sync_questions',
    [questionParams, courseId],
    z.record(z.string(), IdSchema),
  );

  return result;
}<|MERGE_RESOLUTION|>--- conflicted
+++ resolved
@@ -58,11 +58,7 @@
     workspace_url_rewrite: q.workspaceOptions && q.workspaceOptions.rewriteUrl,
     workspace_enable_networking: q.workspaceOptions && q.workspaceOptions.enableNetworking,
     workspace_environment: q.workspaceOptions?.environment ?? {},
-<<<<<<< HEAD
-    share_publicly: q.sharePublicly ?? q.sharedPublicly ?? false,
-=======
-    shared_publicly: q.sharePublicly ?? false,
->>>>>>> 17379196
+    share_publicly: q.sharePublicly ?? false,
     share_source_publicly: q.shareSourcePublicly ?? false,
   };
 }
