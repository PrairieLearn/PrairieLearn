--- conflicted
+++ resolved
@@ -132,16 +132,12 @@
             manualPoints: alternative.manualPoints ?? question.manualPoints ?? null,
             forceMaxPoints: alternative.forceMaxPoints ?? question.forceMaxPoints ?? false,
             triesPerVariant: alternative.triesPerVariant ?? question.triesPerVariant ?? 1,
-<<<<<<< HEAD
             advanceScorePerc:
               alternative.advanceScorePerc ??
               question.advanceScorePerc ??
               zone.advanceScorePerc ??
               assessment.advanceScorePerc ??
               0,
-=======
-            advanceScorePerc: alternative.advanceScorePerc,
->>>>>>> b1f3b2d9
             gradeRateMinutes: alternative.gradeRateMinutes ?? questionGradeRateMinutes,
             canView: alternative?.canView ?? questionCanView,
             canSubmit: alternative?.canSubmit ?? questionCanSubmit,
