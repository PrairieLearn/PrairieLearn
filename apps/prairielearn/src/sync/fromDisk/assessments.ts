--- conflicted
+++ resolved
@@ -109,20 +109,12 @@
     return zone.questions.map((question) => {
       let alternatives: {
         qid: string;
-<<<<<<< HEAD
-        maxPoints: number;
-        points: number | number[];
-        maxAutoPoints: number;
-        autoPoints: number | number[];
-        manualPoints: number;
-        manualPerc: number;
-=======
         maxPoints: number | null;
         points: number | number[] | null;
         maxAutoPoints: number | null;
         autoPoints: number | number[] | null;
         manualPoints: number | null;
->>>>>>> 83cab400
+        manualPerc: number | null;
         forceMaxPoints: boolean;
         triesPerVariant: number;
         gradeRateMinutes: number;
@@ -143,22 +135,9 @@
             maxAutoPoints: alternative.maxAutoPoints ?? question.maxAutoPoints ?? null,
             autoPoints: alternative.autoPoints ?? question.autoPoints ?? null,
             manualPoints: alternative.manualPoints ?? question.manualPoints ?? null,
-<<<<<<< HEAD
             manualPerc: alternative.manualPerc ?? question.manualPerc ?? null,
-            forceMaxPoints: _.has(alternative, 'forceMaxPoints')
-              ? alternative.forceMaxPoints
-              : _.has(question, 'forceMaxPoints')
-                ? question.forceMaxPoints
-                : false,
-            triesPerVariant: _.has(alternative, 'triesPerVariant')
-              ? alternative.triesPerVariant
-              : _.has(question, 'triesPerVariant')
-                ? question.triesPerVariant
-                : 1,
-=======
             forceMaxPoints: alternative.forceMaxPoints ?? question.forceMaxPoints ?? false,
             triesPerVariant: alternative.triesPerVariant ?? question.triesPerVariant ?? 1,
->>>>>>> 83cab400
             advanceScorePerc: alternative.advanceScorePerc,
             gradeRateMinutes: alternative.gradeRateMinutes ?? questionGradeRateMinutes,
             jsonGradeRateMinutes: alternative.gradeRateMinutes,
@@ -175,14 +154,9 @@
             maxAutoPoints: question.maxAutoPoints ?? null,
             autoPoints: question.autoPoints ?? null,
             manualPoints: question.manualPoints ?? null,
-<<<<<<< HEAD
             manualPerc: question.manualPerc ?? null,
-            forceMaxPoints: question.forceMaxPoints || false,
-            triesPerVariant: question.triesPerVariant || 1,
-=======
             forceMaxPoints: question.forceMaxPoints ?? false,
             triesPerVariant: question.triesPerVariant ?? 1,
->>>>>>> 83cab400
             advanceScorePerc: question.advanceScorePerc,
             gradeRateMinutes: questionGradeRateMinutes,
             jsonGradeRateMinutes: question.gradeRateMinutes,
@@ -222,14 +196,14 @@
         if (assessment.type === 'Exam') {
           const pointsList = Array.isArray(alternative.points)
             ? alternative.points
-            : [alternative.points];
+            : [alternative.points ?? 0];
           const maxPoints = Math.max(...pointsList);
 
           return { ...alternative, maxPoints, initPoints: undefined, pointsList };
         } else if (assessment.type === 'Homework') {
           const initPoints = Array.isArray(alternative.points)
             ? alternative.points[0]
-            : alternative.points;
+            : (alternative.points ?? 0);
           const maxPoints = alternative.maxPoints ?? initPoints;
 
           return { ...alternative, maxPoints, initPoints, pointsList: undefined };
