--- conflicted
+++ resolved
@@ -122,13 +122,9 @@
         jsonGradeRateMinutes: number | undefined;
         canView: string[] | null;
         canSubmit: string[] | null;
-<<<<<<< HEAD
-        advanceScorePerc: number;
-        questionParams: Record<string, any>;
-=======
         advanceScorePerc: number | undefined;
         comment?: CommentJson;
->>>>>>> 59940736
+        questionParams: Record<string, any>;
       }[] = [];
       const questionGradeRateMinutes = question.gradeRateMinutes ?? zoneGradeRateMinutes;
       const questionCanView = question.canView ?? zoneCanView;
@@ -147,15 +143,10 @@
             advanceScorePerc: alternative.advanceScorePerc,
             gradeRateMinutes: alternative.gradeRateMinutes ?? questionGradeRateMinutes,
             jsonGradeRateMinutes: alternative.gradeRateMinutes,
-<<<<<<< HEAD
-            canView: alternative?.canView ?? questionCanView,
-            canSubmit: alternative?.canSubmit ?? questionCanSubmit,
-            questionParams: alternative?.questionParams || {},
-=======
             canView: questionCanView,
             canSubmit: questionCanSubmit,
             comment: alternative.comment,
->>>>>>> 59940736
+            questionParams: alternative?.questionParams || {},
           };
         });
       } else if (question.id) {
@@ -174,15 +165,12 @@
             jsonGradeRateMinutes: question.gradeRateMinutes,
             canView: questionCanView,
             canSubmit: questionCanSubmit,
-<<<<<<< HEAD
             questionParams: question.questionParams,
-=======
             // If a question has alternatives, the comment is stored on the alternative
             // group, since each alternative can have its own comment. If this is
             // just a single question with no alternatives, the comment is stored on
             // the assessment question itself.
             comment: question.alternatives ? undefined : question.comment,
->>>>>>> 59940736
           },
         ];
       }
@@ -244,11 +232,8 @@
             zone.advanceScorePerc ??
             assessment.advanceScorePerc ??
             0,
-<<<<<<< HEAD
           question_params: question.questionParams,
-=======
           comment: alternative.comment,
->>>>>>> 59940736
         };
       });
       return {
@@ -260,13 +245,10 @@
         json_can_submit: question.canSubmit,
         json_has_alternatives: !!question.alternatives,
         questions,
-<<<<<<< HEAD
         question_params: question.questionParams, // this is correct here!
-=======
         // If the question doesn't have any alternatives, we store the comment
         // on the assessment question itself, not the alternative group.
         comment: question.alternatives ? question.comment : undefined,
->>>>>>> 59940736
       };
     });
   });
