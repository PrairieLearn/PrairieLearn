--- conflicted
+++ resolved
@@ -89,11 +89,8 @@
       max_points: zone.maxPoints,
       best_questions: zone.bestQuestions,
       advance_score_perc: zone.advanceScorePerc,
-<<<<<<< HEAD
       question_params: zone.questionParams || {},
-=======
       grade_rate_minutes: zone.gradeRateMinutes,
->>>>>>> cc796890
     };
   });
 
