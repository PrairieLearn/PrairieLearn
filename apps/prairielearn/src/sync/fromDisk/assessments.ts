import { z } from 'zod';

import * as sqldb from '@prairielearn/postgres';
import { run } from '@prairielearn/run';

import { config } from '../../lib/config.js';
import { IdSchema } from '../../lib/db-types.js';
import { features } from '../../lib/features/index.js';
<<<<<<< HEAD
import {
  type AssessmentJson,
  type QuestionAlternativeJson,
  type QuestionPointsJson,
  type ZoneQuestionJson,
} from '../../schemas/index.js';
=======
import { assertNever } from '../../lib/types.js';
import { type AssessmentJson, type CommentJson } from '../../schemas/index.js';
>>>>>>> f07f913c
import { type CourseInstanceData } from '../course-db.js';
import { isAccessRuleAccessibleInFuture } from '../dates.js';
import * as infofile from '../infofile.js';

const sql = sqldb.loadSqlEquiv(import.meta.url);

type AssessmentInfoFile = infofile.InfoFile<AssessmentJson>;

/**
 * SYNCING PROCESS:
 *
 * 1. Assign order_by number to every assessment
 * 2. Check that no UUIDs are duplicated within this course instance
 * 3. Check that no UUIDS are duplicated in any other course instance
 * 4. For each assessment...
 *   a) Insert an assessment; associate the ID of the new assessment with the assessment object
 *   b) For each access rule from the assessment...
 *     i) Ensure that a PS exam exists if needed (if an `examUuid` exists)
 *     ii) Insert the access rule with a new number
 *   c) Delete excess assessment access rules
 *   d) For each zone from the assessment...
 *     i) Insert the zone with a new number; associate the ID of the new zone with the zone object
 *   e) Delete any excess zones from the current assessment using the zone number
 *   f) For each zone from the assessment...
 *     i) Generate a list of alternatives for the zone (either one or many questions, depending on if `id` or `alternatives` is used)
 *     ii) Insert a new alternative group
 *     iii) For each alternative in the group...
 *       1. Insert an assessment question
 *   g) Delete excess alternative groups
 *   h) Soft-delete unused assessments (that were deleted since the last sync)
 *   i) Soft-delete unused assessment questions (from deleted assessments)
 *   j) Soft-delete unused assessment questions (from deleted assessments)
 *   k) Delete unused assessment access rules (from deleted assessments)
 *   l) Delete unused zones (from deletes assessments)
 */

function getParamsForAssessment(
  assessmentInfoFile: AssessmentInfoFile,
  questionIds: Record<string, any>,
) {
  if (infofile.hasErrors(assessmentInfoFile)) return null;
  const assessment = assessmentInfoFile.data;
  if (!assessment) throw new Error(`Missing assessment data for ${assessmentInfoFile.uuid}`);

  const allowIssueReporting = assessment.allowIssueReporting;
  const allowRealTimeGrading = assessment.allowRealTimeGrading;
  const requireHonorCode = assessment.requireHonorCode;
  const allowPersonalNotes = assessment.allowPersonalNotes;

  // It used to be the case that assessment access rules could be associated with a
  // particular user role, e.g., Student, TA, or Instructor. Now, all access rules
  // apply only to students. So, we filter out (and ignore) any access rule with a
  // non-empty role that is not Student.
  const allowAccess = assessment.allowAccess
    .filter((accessRule) => accessRule.role == null || accessRule.role === 'Student')
    .map((accessRule, index) => {
      return {
        number: index + 1,
        mode: run(() => {
          if (accessRule.mode) return accessRule.mode;
          if (accessRule.examUuid) return 'Exam';
          return null;
        }),
        uids: accessRule.uids ?? null,
        start_date: accessRule.startDate ?? null,
        end_date: accessRule.endDate ?? null,
        credit: accessRule.credit ?? null,
        time_limit_min: accessRule.timeLimitMin ?? null,
        password: accessRule.password ?? null,
        exam_uuid: accessRule.examUuid ?? null,
        show_closed_assessment: accessRule.showClosedAssessment,
        show_closed_assessment_score: accessRule.showClosedAssessmentScore,
        active: accessRule.active,
        comment: accessRule.comment,
      };
    });

  const zones = assessment.zones.map((zone, index) => {
    return {
      number: index + 1,
      title: zone.title,
      number_choose: zone.numberChoose,
      max_points: zone.maxPoints,
      best_questions: zone.bestQuestions,
      advance_score_perc: zone.advanceScorePerc,
      grade_rate_minutes: zone.gradeRateMinutes,
      json_can_view: zone.canView,
      json_can_submit: zone.canSubmit,
      comment: zone.comment,
    };
  });

  let alternativeGroupNumber = 0;
  let assessmentQuestionNumber = 0;
  const allRoleNames = assessment.groupRoles.map((role) => role.name);
  const assessmentCanView = assessment.canView.length > 0 ? assessment.canView : allRoleNames;
  const assessmentCanSubmit = assessment.canSubmit.length > 0 ? assessment.canSubmit : allRoleNames;
  const alternativeGroups = assessment.zones.map((zone) => {
    const zoneGradeRateMinutes = zone.gradeRateMinutes ?? assessment.gradeRateMinutes ?? 0;
    const zoneCanView = zone.canView.length > 0 ? zone.canView : assessmentCanView;
    const zoneCanSubmit = zone.canSubmit.length > 0 ? zone.canSubmit : assessmentCanSubmit;
    return zone.questions.map((question) => {
      let alternatives: (Omit<
        QuestionPointsJson,
        'maxPoints' | 'points' | 'maxAutoPoints' | 'autoPoints' | 'manualPoints'
      > &
        Omit<
          QuestionAlternativeJson,
          'id' | 'maxPoints' | 'points' | 'maxAutoPoints' | 'autoPoints' | 'manualPoints'
        > & {
          qid: QuestionAlternativeJson['id'];
          jsonGradeRateMinutes: QuestionAlternativeJson['gradeRateMinutes'];
          canView: ZoneQuestionJson['canView'];
          canSubmit: ZoneQuestionJson['canSubmit'];
          maxPoints: number | null;
          points: number | number[] | null;
          maxAutoPoints: number | null;
          autoPoints: number | number[] | null;
          manualPoints: number | null;
        })[] = [];
      const questionGradeRateMinutes = question.gradeRateMinutes ?? zoneGradeRateMinutes;
      const questionCanView = question.canView.length > 0 ? question.canView : zoneCanView;
      const questionCanSubmit = question.canSubmit.length > 0 ? question.canSubmit : zoneCanSubmit;
      if (question.alternatives) {
        alternatives = question.alternatives.map((alternative) => {
          return {
            qid: alternative.id,
            maxPoints: alternative.maxPoints ?? question.maxPoints ?? null,
            points: alternative.points ?? question.points ?? null,
            maxAutoPoints: alternative.maxAutoPoints ?? question.maxAutoPoints ?? null,
            autoPoints: alternative.autoPoints ?? question.autoPoints ?? null,
            manualPoints: alternative.manualPoints ?? question.manualPoints ?? null,
            forceMaxPoints: alternative.forceMaxPoints ?? question.forceMaxPoints,
            triesPerVariant: alternative.triesPerVariant ?? question.triesPerVariant,
            advanceScorePerc: alternative.advanceScorePerc,
            gradeRateMinutes: alternative.gradeRateMinutes ?? questionGradeRateMinutes,
            jsonGradeRateMinutes: alternative.gradeRateMinutes,
            canView: questionCanView,
            canSubmit: questionCanSubmit,
            comment: alternative.comment,
          };
        });
      } else if (question.id) {
        alternatives = [
          {
            qid: question.id,
            maxPoints: question.maxPoints ?? null,
            points: question.points ?? null,
            maxAutoPoints: question.maxAutoPoints ?? null,
            autoPoints: question.autoPoints ?? null,
            manualPoints: question.manualPoints ?? null,
            forceMaxPoints: question.forceMaxPoints,
            triesPerVariant: question.triesPerVariant,
            advanceScorePerc: question.advanceScorePerc,
            gradeRateMinutes: questionGradeRateMinutes,
            jsonGradeRateMinutes: question.gradeRateMinutes,
            canView: questionCanView,
            canSubmit: questionCanSubmit,
            // If a question has alternatives, the comment is stored on the alternative
            // group, since each alternative can have its own comment. If this is
            // just a single question with no alternatives, the comment is stored on
            // the assessment question itself.
            comment: question.alternatives ? undefined : question.comment,
          },
        ];
      }

      const normalizedAlternatives = alternatives.map((alternative) => {
        const hasSplitPoints =
          alternative.autoPoints != null ||
          alternative.maxAutoPoints != null ||
          alternative.manualPoints != null;
        const autoPoints = (hasSplitPoints ? alternative.autoPoints : alternative.points) ?? 0;
        const manualPoints = (hasSplitPoints ? alternative.manualPoints : 0) ?? 0;

        if (assessment.type === 'Exam') {
          const pointsList = Array.isArray(autoPoints) ? autoPoints : [autoPoints];
          const maxPoints = Math.max(...pointsList);

          return {
            ...alternative,
            hasSplitPoints,
            maxPoints,
            initPoints: undefined,
            pointsList: hasSplitPoints ? pointsList.map((p) => p + manualPoints) : pointsList,
          };
        } else if (assessment.type === 'Homework') {
          const initPoints =
            (Array.isArray(autoPoints) ? autoPoints[0] : autoPoints) + manualPoints;
          const maxPoints = alternative.maxAutoPoints ?? alternative.maxPoints ?? autoPoints;

          return {
            ...alternative,
            hasSplitPoints,
            maxPoints,
            initPoints,
            pointsList: undefined,
          };
        } else {
          assertNever(assessment.type);
        }
      });

      alternativeGroupNumber++;

      const questions = normalizedAlternatives.map((alternative, alternativeIndex) => {
        assessmentQuestionNumber++;
        const questionId = questionIds[alternative.qid];
        return {
          number: assessmentQuestionNumber,
          has_split_points: alternative.hasSplitPoints,
          points_list: alternative.pointsList,
          init_points: alternative.initPoints,
          max_points: alternative.maxPoints,
          manual_points: alternative.manualPoints,
          force_max_points: alternative.forceMaxPoints,
          tries_per_variant: alternative.triesPerVariant,
          grade_rate_minutes: alternative.gradeRateMinutes,
          json_grade_rate_minutes: alternative.jsonGradeRateMinutes,
          question_id: questionId,
          number_in_alternative_group: alternativeIndex + 1,
          can_view: alternative.canView,
          can_submit: alternative.canSubmit,
          advance_score_perc: alternative.advanceScorePerc,
          effective_advance_score_perc:
            alternative.advanceScorePerc ??
            question.advanceScorePerc ??
            zone.advanceScorePerc ??
            assessment.advanceScorePerc ??
            0,
          comment: alternative.comment,
        };
      });

      return {
        number: alternativeGroupNumber,
        number_choose: question.numberChoose,
        advance_score_perc: question.advanceScorePerc,
        json_grade_rate_minutes: question.gradeRateMinutes,
        json_can_view: question.canView,
        json_can_submit: question.canSubmit,
        json_has_alternatives: !!question.alternatives,
        questions,
        // If the question doesn't have any alternatives, we store the comment
        // on the assessment question itself, not the alternative group.
        comment: question.alternatives ? question.comment : undefined,
      };
    });
  });

  const groupRoles = assessment.groupRoles.map((role) => ({
    role_name: role.name,
    minimum: role.minimum,
    maximum: role.maximum,
    can_assign_roles: role.canAssignRoles,
  }));

  return {
    type: assessment.type,
    number: assessment.number,
    title: assessment.title,
    multiple_instance: assessment.multipleInstance,
    // If shuffleQuestions is not set, it's implicitly false for Homework and true for Exams.
    shuffle_questions:
      (assessment.type === 'Exam' && assessment.shuffleQuestions == null) ||
      assessment.shuffleQuestions
        ? true
        : false,
    allow_issue_reporting: allowIssueReporting,
    allow_real_time_grading: allowRealTimeGrading,
    allow_personal_notes: allowPersonalNotes,
    // If requireHonorCode is not set, it's implicitly false for Homework and true for Exams.
    // NOTE: There are various homeworks with requireHonorCode set to true, but that value is ignored.
    require_honor_code:
      requireHonorCode == null ? (assessment.type === 'Exam' ? true : false) : requireHonorCode,
    honor_code: assessment.honorCode,
    auto_close: assessment.autoClose,
    max_points: assessment.maxPoints,
    max_bonus_points: assessment.maxBonusPoints,
    set_name: assessment.set,
    assessment_module_name: assessment.module,
    text: assessment.text,
    constant_question_value: assessment.constantQuestionValue,
    group_work: assessment.groupWork,
    group_max_size: assessment.groupMaxSize ?? null,
    group_min_size: assessment.groupMinSize ?? null,
    student_group_create: assessment.studentGroupCreate,
    student_group_choose_name: assessment.studentGroupChooseName,
    student_group_join: assessment.studentGroupJoin,
    student_group_leave: assessment.studentGroupLeave,
    advance_score_perc: assessment.advanceScorePerc,
    comment: assessment.comment,
    has_roles: assessment.groupRoles.length > 0,
    json_can_view: assessment.canView,
    json_can_submit: assessment.canSubmit,
    allowAccess,
    zones,
    alternativeGroups,
    groupRoles,
    grade_rate_minutes: assessment.gradeRateMinutes,
    // Needed when deleting unused alternative groups
    lastAlternativeGroupNumber: alternativeGroupNumber,
    share_source_publicly: assessment.shareSourcePublicly,
  };
}

function parseSharedQuestionReference(qid: string) {
  const firstSlash = qid.indexOf('/');
  if (firstSlash === -1) {
    // No QID, invalid question reference. An error will be recorded when trying to locate this question
    return {
      sharing_name: qid.slice(1),
      qid: '',
    };
  }

  return {
    sharing_name: qid.slice(1, firstSlash),
    qid: qid.slice(firstSlash + 1),
  };
}

/**
 * Determines if a course instance is accessible. A course instance is considered
 * to be accessible if any access rules either have no end date or have an end date
 * in the future.
 *
 * Note that this check is only approximate, as this doesn't take into account the
 * course instance's timezone. See implementation below for more details.
 */
function isCourseInstanceAccessible(courseInstanceData: CourseInstanceData) {
  const courseInstance = courseInstanceData.courseInstance.data;

  // If the course instance data is not available, treat it as though it's
  // not accessible.
  if (!courseInstance) return false;

  // If there are no access rules, the course instance is not accessible.
  if (courseInstance.allowAccess.length === 0) return false;

  return courseInstance.allowAccess.some(isAccessRuleAccessibleInFuture);
}

export async function sync(
  courseId: string,
  courseInstanceId: string,
  courseInstanceData: CourseInstanceData,
  questionIds: Record<string, any>,
) {
  const assessments = courseInstanceData.assessments;

  // We only check exam UUIDs if the course instance is accessible. This allows
  // us to delete the legacy `exams` table without producing sync warnings for
  // exam UUIDs corresponding to course instances that are no longer used.
  if (isCourseInstanceAccessible(courseInstanceData) && config.checkAccessRulesExamUuid) {
    // UUID-based exam access rules are validated here instead of course-db.js
    // because we need to hit the DB to check for them; we can't validate based
    // solely on the data we're reading off disk.
    // To be efficient, we'll collect all UUIDs from all assessments and check for
    // their existence in a single sproc call. We'll store a reverse mapping from UUID
    // to exams to be able to efficiently add warning information for missing UUIDs.
    const examUuids = new Set<string>();
    const uuidAssessmentMap = new Map<string, string[]>();
    Object.entries(assessments).forEach(([tid, assessment]) => {
      if (!assessment.data) return;
      assessment.data.allowAccess.forEach((allowAccess) => {
        const { examUuid } = allowAccess;
        if (examUuid) {
          examUuids.add(examUuid);
          let tids = uuidAssessmentMap.get(examUuid);
          if (!tids) {
            tids = [];
            uuidAssessmentMap.set(examUuid, tids);
          }
          tids.push(tid);
        }
      });
    });

    const uuidsRes = await sqldb.queryRows(
      sql.check_access_rules_exam_uuid,
      { exam_uuids: JSON.stringify([...examUuids]) },
      z.object({ uuid: z.string(), uuid_exists: z.boolean() }),
    );
    uuidsRes.forEach(({ uuid, uuid_exists }) => {
      if (!uuid_exists) {
        uuidAssessmentMap.get(uuid)?.forEach((tid) => {
          infofile.addWarning(
            assessments[tid],
            `examUuid "${uuid}" not found. Ensure you copied the correct UUID from PrairieTest.`,
          );
        });
      }
    });
  }

  const assessmentParams = Object.entries(assessments).map(([tid, assessment]) => {
    return JSON.stringify([
      tid,
      assessment.uuid,
      infofile.stringifyErrors(assessment),
      infofile.stringifyWarnings(assessment),
      getParamsForAssessment(assessment, questionIds),
    ]);
  });

  await sqldb.callAsync('sync_assessments', [
    assessmentParams,
    courseId,
    courseInstanceId,
    config.checkSharingOnSync,
  ]);
}

export async function validateAssessmentSharedQuestions(
  courseId: string,
  assessments: CourseInstanceData['assessments'],
  questionIds: Record<string, string>,
) {
  // A set of all imported question IDs.
  const importedQids = new Set<string>();

  // A mapping from assessment "TIDs" to a list of questions they import.
  const assessmentImportedQids = new Map<string, string[]>();

  Object.entries(assessments).forEach(([tid, assessment]) => {
    if (!assessment.data) return;
    assessment.data.zones.forEach((zone) => {
      zone.questions.forEach((question) => {
        const qids = question.alternatives?.map((alternative) => alternative.id) ?? [];
        if (question.id) {
          qids.push(question.id);
        }
        qids.forEach((qid) => {
          if (qid[0] !== '@') return;

          importedQids.add(qid);
          let qids = assessmentImportedQids.get(tid);
          if (!qids) {
            qids = [];
            assessmentImportedQids.set(tid, qids);
          }
          qids.push(qid);
        });
      });
    });
  });

  if (importedQids.size > 0) {
    const institutionId = await sqldb.queryRow(
      sql.get_institution_id,
      { course_id: courseId },
      z.string(),
    );
    const questionSharingEnabled = await features.enabled('question-sharing', {
      institution_id: institutionId,
      course_id: courseId,
    });
    const consumePublicQuestionsEnabled = await features.enabled('consume-public-questions', {
      institution_id: institutionId,
      course_id: courseId,
    });
    if (!(questionSharingEnabled || consumePublicQuestionsEnabled) && config.checkSharingOnSync) {
      for (const [tid, qids] of assessmentImportedQids.entries()) {
        if (qids.length > 0) {
          infofile.addError(
            assessments[tid],
            "You have attempted to import a question with '@', but question sharing is not enabled for your course.",
          );
        }
      }
    }

    const importedQuestions = await sqldb.queryRows(
      sql.get_imported_questions,
      {
        course_id: courseId,
        imported_question_info: JSON.stringify(
          Array.from(importedQids, parseSharedQuestionReference),
        ),
      },
      z.object({ sharing_name: z.string(), qid: z.string(), id: IdSchema }),
    );
    for (const row of importedQuestions) {
      questionIds['@' + row.sharing_name + '/' + row.qid] = row.id;
    }
    const missingQids = new Set(Array.from(importedQids).filter((qid) => !(qid in questionIds)));
    if (config.checkSharingOnSync) {
      for (const [tid, qids] of assessmentImportedQids.entries()) {
        const assessmentMissingQids = qids.filter((qid) => missingQids.has(qid));
        if (assessmentMissingQids.length > 0) {
          infofile.addError(
            assessments[tid],
            `For each of the following, either the course you are referencing does not exist, or the question does not exist within that course: ${[
              ...assessmentMissingQids,
            ].join(', ')}`,
          );
        }
      }
    }
  }
}<|MERGE_RESOLUTION|>--- conflicted
+++ resolved
@@ -6,17 +6,13 @@
 import { config } from '../../lib/config.js';
 import { IdSchema } from '../../lib/db-types.js';
 import { features } from '../../lib/features/index.js';
-<<<<<<< HEAD
+import { assertNever } from '../../lib/types.js';
 import {
   type AssessmentJson,
   type QuestionAlternativeJson,
   type QuestionPointsJson,
   type ZoneQuestionJson,
 } from '../../schemas/index.js';
-=======
-import { assertNever } from '../../lib/types.js';
-import { type AssessmentJson, type CommentJson } from '../../schemas/index.js';
->>>>>>> f07f913c
 import { type CourseInstanceData } from '../course-db.js';
 import { isAccessRuleAccessibleInFuture } from '../dates.js';
 import * as infofile from '../infofile.js';
