--- conflicted
+++ resolved
@@ -6,12 +6,8 @@
 import { config } from '../../lib/config.js';
 import { IdSchema } from '../../lib/db-types.js';
 import { features } from '../../lib/features/index.js';
-<<<<<<< HEAD
+import { assertNever } from '../../lib/types.js';
 import { type AssessmentJsonInput, type CommentJson } from '../../schemas/index.js';
-=======
-import { assertNever } from '../../lib/types.js';
-import { type AssessmentJson, type CommentJson } from '../../schemas/index.js';
->>>>>>> 3536161a
 import { type CourseInstanceData } from '../course-db.js';
 import { isAccessRuleAccessibleInFuture } from '../dates.js';
 import * as infofile from '../infofile.js';
@@ -139,12 +135,9 @@
           return {
             qid: alternative.id,
             maxPoints: alternative.maxPoints ?? question.maxPoints ?? null,
-            points: (alternative.points ?? question.points ?? null) as number | number[] | null,
+            points: alternative.points ?? question.points ?? null,
             maxAutoPoints: alternative.maxAutoPoints ?? question.maxAutoPoints ?? null,
-            autoPoints: (alternative.autoPoints ?? question.autoPoints ?? null) as
-              | number
-              | number[]
-              | null,
+            autoPoints: alternative.autoPoints ?? question.autoPoints ?? null,
             manualPoints: alternative.manualPoints ?? question.manualPoints ?? null,
             forceMaxPoints: alternative.forceMaxPoints ?? question.forceMaxPoints ?? false,
             triesPerVariant: alternative.triesPerVariant ?? question.triesPerVariant ?? 1,
@@ -161,11 +154,9 @@
           {
             qid: question.id,
             maxPoints: question.maxPoints ?? null,
-            // We cast to number | number[] | null here because the type of `points`
-            // is inferred incorrectly from the schema.
-            points: (question.points ?? null) as number | number[] | null,
+            points: question.points ?? null,
             maxAutoPoints: question.maxAutoPoints ?? null,
-            autoPoints: (question.autoPoints ?? null) as number | number[] | null,
+            autoPoints: question.autoPoints ?? null,
             manualPoints: question.manualPoints ?? null,
             forceMaxPoints: question.forceMaxPoints ?? false,
             triesPerVariant: question.triesPerVariant ?? 1,
