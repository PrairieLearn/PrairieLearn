--- conflicted
+++ resolved
@@ -90,12 +90,9 @@
       max_points: zone.maxPoints,
       best_questions: zone.bestQuestions,
       advance_score_perc: zone.advanceScorePerc,
-<<<<<<< HEAD
+      grade_rate_minutes: zone.gradeRateMinutes,
       json_can_view: zone.canView,
       json_can_submit: zone.canSubmit,
-=======
-      grade_rate_minutes: zone.gradeRateMinutes,
->>>>>>> bc7bfc2f
     };
   });
 
