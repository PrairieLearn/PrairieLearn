--- conflicted
+++ resolved
@@ -492,18 +492,10 @@
     ]);
   });
 
-<<<<<<< HEAD
-  await sqldb.callRow(
-    'sync_assessments',
-    [assessmentParams, courseId, courseInstanceId, config.checkSharingOnSync],
-    z.any(),
-  );
-=======
   await sqldb.callAsync('sync_assessments', [
     assessmentParams,
     courseId,
     courseInstanceId,
     config.checkSharingOnSync,
   ]);
->>>>>>> 2c19e43e
 }