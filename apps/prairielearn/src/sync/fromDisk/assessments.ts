--- conflicted
+++ resolved
@@ -57,15 +57,6 @@
   const assessment = assessmentInfoFile.data;
   if (!assessment) throw new Error(`Missing assessment data for ${assessmentInfoFile.uuid}`);
 
-<<<<<<< HEAD
-=======
-  const allowIssueReporting = assessment.allowIssueReporting ?? true;
-  const allowRealTimeGrading = assessment.allowRealTimeGrading ?? true;
-  const requireHonorCode =
-    assessment.requireHonorCode == null ? assessment.type === 'Exam' : assessment.requireHonorCode;
-  const allowPersonalNotes = assessment.allowPersonalNotes ?? true;
-
->>>>>>> 881b7a0e
   // It used to be the case that assessment access rules could be associated with a
   // particular user role, e.g., Student, TA, or Instructor. Now, all access rules
   // apply only to students. So, we filter out (and ignore) any access rule with a
@@ -288,7 +279,7 @@
     allow_real_time_grading: assessment.allowRealTimeGrading,
     allow_personal_notes: assessment.allowPersonalNotes,
     // If requireHonorCode is not set, it's implicitly false for Homework and true for Exams.
-    // NOTE: There are various homeworks with requireHonorCode set to true, but that value is ignored.
+    // NOTE: There are various homeworks with requireHonorCode set to true in the database (see #12675 for more details)
     require_honor_code:
       assessment.requireHonorCode == null
         ? assessment.type === 'Exam'
