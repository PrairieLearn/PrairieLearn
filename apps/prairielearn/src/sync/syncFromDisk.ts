--- conflicted
+++ resolved
@@ -1,26 +1,11 @@
+import { z } from 'zod';
+
 import * as namedLocks from '@prairielearn/named-locks';
 import * as sqldb from '@prairielearn/postgres';
-import { z } from 'zod';
 
-<<<<<<< HEAD
-import { config } from '../lib/config';
-import * as courseDB from './course-db';
-import * as syncCourseInfo from './fromDisk/courseInfo';
-import * as syncCourseInstances from './fromDisk/courseInstances';
-import * as syncTopics from './fromDisk/topics';
-import * as syncQuestions from './fromDisk/questions';
-import * as syncTags from './fromDisk/tags';
-import * as syncAssessmentSets from './fromDisk/assessmentSets';
-import * as syncAssessmentModules from './fromDisk/assessmentModules';
-import * as syncAssessments from './fromDisk/assessments';
-import { flushElementCache } from '../question-servers/freeform';
-import { makePerformance } from './performance';
-import { chalk, chalkDim } from '../lib/chalk';
-import { getLockNameForCoursePath, selectOrInsertCourseByPath } from '../models/course';
-import { IdSchema } from '../lib/db-types';
-=======
 import { chalk, chalkDim } from '../lib/chalk.js';
 import { config } from '../lib/config.js';
+import { IdSchema } from '../lib/db-types.js';
 import { getLockNameForCoursePath, selectOrInsertCourseByPath } from '../models/course.js';
 import { flushElementCache } from '../question-servers/freeform.js';
 
@@ -34,10 +19,9 @@
 import * as syncTags from './fromDisk/tags.js';
 import * as syncTopics from './fromDisk/topics.js';
 import { makePerformance } from './performance.js';
->>>>>>> 22ab7c47
 
 const perf = makePerformance('sync');
-const sql = sqldb.loadSqlEquiv(__filename);
+const sql = sqldb.loadSqlEquiv(import.meta.url);
 
 // Performance data can be logged by setting the `PROFILE_SYNC` environment variable
 
