import async from 'async';

import * as namedLocks from '@prairielearn/named-locks';

<<<<<<< HEAD
import { config } from '../lib/config';
import * as courseDB from './course-db';
import * as syncAuthors from './fromDisk/authors';
import * as syncCourseInfo from './fromDisk/courseInfo';
import * as syncCourseInstances from './fromDisk/courseInstances';
import * as syncTopics from './fromDisk/topics';
import * as syncQuestions from './fromDisk/questions';
import * as syncTags from './fromDisk/tags';
import * as syncAssessmentSets from './fromDisk/assessmentSets';
import * as syncAssessmentModules from './fromDisk/assessmentModules';
import * as syncAssessments from './fromDisk/assessments';
import { flushElementCache } from '../question-servers/freeform';
import { makePerformance } from './performance';
import { chalk, chalkDim } from '../lib/chalk';
import { getLockNameForCoursePath, selectOrInsertCourseByPath } from '../models/course';

const perf = makePerformance('sync');

// Performance data can be logged by setting the `PROFILE_SYNC` environment variable
=======
import { chalk, chalkDim } from '../lib/chalk.js';
import { config } from '../lib/config.js';
import { getLockNameForCoursePath, selectOrInsertCourseByPath } from '../models/course.js';
import { flushElementCache } from '../question-servers/freeform.js';

import * as courseDB from './course-db.js';
import * as syncAssessmentModules from './fromDisk/assessmentModules.js';
import * as syncAssessmentSets from './fromDisk/assessmentSets.js';
import * as syncAssessments from './fromDisk/assessments.js';
import * as syncCourseInfo from './fromDisk/courseInfo.js';
import * as syncCourseInstances from './fromDisk/courseInstances.js';
import * as syncQuestions from './fromDisk/questions.js';
import * as syncTags from './fromDisk/tags.js';
import * as syncTopics from './fromDisk/topics.js';
>>>>>>> ab0010dc

export interface SyncResults {
  hadJsonErrors: boolean;
  hadJsonErrorsOrWarnings: boolean;
  courseId: string;
  courseData: courseDB.CourseData;
}

interface Logger {
  info: (msg: string) => void;
  verbose: (msg: string) => void;
}

export async function syncDiskToSqlWithLock(
  courseId: string,
  courseDir: string,
  logger: Logger,
): Promise<SyncResults> {
  async function timed<T>(label: string, fn: () => Promise<T>): Promise<T> {
    const start = performance.now();

    const result = await fn();

    const duration = performance.now() - start;
    logger.verbose(`${label} in ${duration.toFixed(2)}ms`);

    return result;
  }

  logger.info('Loading info.json files from course repository');

  const courseData = await timed('Loaded course data from disk', () =>
    courseDB.loadFullCourse(courseId, courseDir),
  );

  logger.info('Syncing info to database');

<<<<<<< HEAD
  await perf.timed('syncAuthors', () => syncAuthors.sync(courseId, courseData, questionIds));
  await perf.timed('syncTags', () => syncTags.sync(courseId, courseData, questionIds));
  await perf.timed('syncAssessmentSets', () => syncAssessmentSets.sync(courseId, courseData));
  await perf.timed('syncAssessmentModules', () => syncAssessmentModules.sync(courseId, courseData));
  perf.start('syncAssessments');
  await Promise.all(
    Object.entries(courseData.courseInstances).map(async ([ciid, courseInstanceData]) => {
      const courseInstanceId = courseInstanceIds[ciid];
      await perf.timed(`syncAssessments${ciid}`, () =>
        syncAssessments.sync(courseId, courseInstanceId, courseInstanceData, questionIds),
=======
  await timed('Synced all course data', async () => {
    await timed('Synced course info', () => syncCourseInfo.sync(courseData, courseId));
    const courseInstanceIds = await timed('Synced course instances', () =>
      syncCourseInstances.sync(courseId, courseData),
    );
    await timed('Synced topics', () => syncTopics.sync(courseId, courseData));
    const questionIds = await timed('Synced questions', () =>
      syncQuestions.sync(courseId, courseData),
    );

    await timed('Synced tags', () => syncTags.sync(courseId, courseData, questionIds));
    await timed('Synced assessment sets', () => syncAssessmentSets.sync(courseId, courseData));
    await timed('Synced assessment modules', () =>
      syncAssessmentModules.sync(courseId, courseData),
    );
    await timed('Synced all assessments', async () => {
      // Ensure that a single course with a ton of course instances can't
      // monopolize the database connection pool.
      await async.eachLimit(
        Object.entries(courseData.courseInstances),
        3,
        async ([ciid, courseInstanceData]) => {
          const courseInstanceId = courseInstanceIds[ciid];
          await timed(`Synced assessments for ${ciid}`, () =>
            syncAssessments.sync(courseId, courseInstanceId, courseInstanceData, questionIds),
          );
        },
>>>>>>> ab0010dc
      );
    });
  });

  if (config.devMode) {
    logger.info('Flushing course element and extensions cache...');
    flushElementCache();
  }
  const courseDataHasErrors = courseDB.courseDataHasErrors(courseData);
  const courseDataHasErrorsOrWarnings = courseDB.courseDataHasErrorsOrWarnings(courseData);
  if (courseDataHasErrors) {
    logger.info(chalk.red('✖ Some JSON files contained errors and were unable to be synced'));
  } else if (courseDataHasErrorsOrWarnings) {
    logger.info(
      chalk.yellow('⚠ Some JSON files contained warnings but all were successfully synced'),
    );
  } else {
    logger.info(chalk.green('✓ Course sync successful'));
  }

  // Note that we deliberately log warnings/errors after syncing to the database
  // since in some cases we actually discover new warnings/errors during the
  // sync process. For instance, we don't actually validate exam UUIDs or qids of
  // questions imported from other courses until the database sync step.
  courseDB.writeErrorsAndWarningsForCourseData(courseId, courseData, (line) =>
    logger.info(line || ''),
  );

  return {
    hadJsonErrors: courseDataHasErrors,
    hadJsonErrorsOrWarnings: courseDataHasErrorsOrWarnings,
    courseId,
    courseData,
  };
}

export async function syncDiskToSql(
  course_id: string,
  courseDir: string,
  logger: Logger,
): Promise<SyncResults> {
  const lockName = getLockNameForCoursePath(courseDir);
  logger.verbose(chalkDim(`Trying lock ${lockName}`));
  const result = await namedLocks.doWithLock(
    lockName,
    {
      timeout: 0,
      onNotAcquired: () => {
        logger.verbose(chalk.red(`Did not acquire lock ${lockName}`));
        throw new Error(`Another user is already syncing or modifying the course: ${courseDir}`);
      },
    },
    async () => {
      logger.verbose(chalkDim(`Acquired lock ${lockName}`));
      return await syncDiskToSqlWithLock(course_id, courseDir, logger);
    },
  );

  logger.verbose(chalkDim(`Released lock ${lockName}`));
  return result;
}

export async function syncOrCreateDiskToSql(
  courseDir: string,
  logger: Logger,
): Promise<SyncResults> {
  const course = await selectOrInsertCourseByPath(courseDir);
  return await syncDiskToSql(course.id, courseDir, logger);
}<|MERGE_RESOLUTION|>--- conflicted
+++ resolved
@@ -2,27 +2,6 @@
 
 import * as namedLocks from '@prairielearn/named-locks';
 
-<<<<<<< HEAD
-import { config } from '../lib/config';
-import * as courseDB from './course-db';
-import * as syncAuthors from './fromDisk/authors';
-import * as syncCourseInfo from './fromDisk/courseInfo';
-import * as syncCourseInstances from './fromDisk/courseInstances';
-import * as syncTopics from './fromDisk/topics';
-import * as syncQuestions from './fromDisk/questions';
-import * as syncTags from './fromDisk/tags';
-import * as syncAssessmentSets from './fromDisk/assessmentSets';
-import * as syncAssessmentModules from './fromDisk/assessmentModules';
-import * as syncAssessments from './fromDisk/assessments';
-import { flushElementCache } from '../question-servers/freeform';
-import { makePerformance } from './performance';
-import { chalk, chalkDim } from '../lib/chalk';
-import { getLockNameForCoursePath, selectOrInsertCourseByPath } from '../models/course';
-
-const perf = makePerformance('sync');
-
-// Performance data can be logged by setting the `PROFILE_SYNC` environment variable
-=======
 import { chalk, chalkDim } from '../lib/chalk.js';
 import { config } from '../lib/config.js';
 import { getLockNameForCoursePath, selectOrInsertCourseByPath } from '../models/course.js';
@@ -32,12 +11,12 @@
 import * as syncAssessmentModules from './fromDisk/assessmentModules.js';
 import * as syncAssessmentSets from './fromDisk/assessmentSets.js';
 import * as syncAssessments from './fromDisk/assessments.js';
+import * as syncAuthors from './fromDisk/authors.js';
 import * as syncCourseInfo from './fromDisk/courseInfo.js';
 import * as syncCourseInstances from './fromDisk/courseInstances.js';
 import * as syncQuestions from './fromDisk/questions.js';
 import * as syncTags from './fromDisk/tags.js';
 import * as syncTopics from './fromDisk/topics.js';
->>>>>>> ab0010dc
 
 export interface SyncResults {
   hadJsonErrors: boolean;
@@ -75,18 +54,6 @@
 
   logger.info('Syncing info to database');
 
-<<<<<<< HEAD
-  await perf.timed('syncAuthors', () => syncAuthors.sync(courseId, courseData, questionIds));
-  await perf.timed('syncTags', () => syncTags.sync(courseId, courseData, questionIds));
-  await perf.timed('syncAssessmentSets', () => syncAssessmentSets.sync(courseId, courseData));
-  await perf.timed('syncAssessmentModules', () => syncAssessmentModules.sync(courseId, courseData));
-  perf.start('syncAssessments');
-  await Promise.all(
-    Object.entries(courseData.courseInstances).map(async ([ciid, courseInstanceData]) => {
-      const courseInstanceId = courseInstanceIds[ciid];
-      await perf.timed(`syncAssessments${ciid}`, () =>
-        syncAssessments.sync(courseId, courseInstanceId, courseInstanceData, questionIds),
-=======
   await timed('Synced all course data', async () => {
     await timed('Synced course info', () => syncCourseInfo.sync(courseData, courseId));
     const courseInstanceIds = await timed('Synced course instances', () =>
@@ -97,6 +64,7 @@
       syncQuestions.sync(courseId, courseData),
     );
 
+    await timed('syncAuthors', () => syncAuthors.sync(courseId, courseData, questionIds));
     await timed('Synced tags', () => syncTags.sync(courseId, courseData, questionIds));
     await timed('Synced assessment sets', () => syncAssessmentSets.sync(courseId, courseData));
     await timed('Synced assessment modules', () =>
@@ -114,7 +82,6 @@
             syncAssessments.sync(courseId, courseInstanceId, courseInstanceData, questionIds),
           );
         },
->>>>>>> ab0010dc
       );
     });
   });
