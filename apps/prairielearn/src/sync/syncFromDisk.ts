import async from 'async';

import * as namedLocks from '@prairielearn/named-locks';

import { chalk, chalkDim } from '../lib/chalk.js';
import { config } from '../lib/config.js';
import { getLockNameForCoursePath, selectOrInsertCourseByPath } from '../models/course.js';
import { flushElementCache } from '../question-servers/freeform.js';

import * as courseDB from './course-db.js';
import * as syncAssessmentModules from './fromDisk/assessmentModules.js';
import * as syncAssessmentSets from './fromDisk/assessmentSets.js';
import * as syncAssessments from './fromDisk/assessments.js';
import * as syncCourseInfo from './fromDisk/courseInfo.js';
import * as syncCourseInstances from './fromDisk/courseInstances.js';
import * as syncQuestions from './fromDisk/questions.js';
import * as syncSharingSets from './fromDisk/sharing.js';
import * as syncTags from './fromDisk/tags.js';
import * as syncTopics from './fromDisk/topics.js';
import { getInvalidRenames } from './sharing.js';

interface SyncResultSharingError {
  status: 'sharing_error';
  courseId: string;
}

interface SyncResultComplete {
  status: 'complete';
  hadJsonErrors: boolean;
  hadJsonErrorsOrWarnings: boolean;
  courseId: string;
  courseData: courseDB.CourseData;
}

export type SyncResults = SyncResultSharingError | SyncResultComplete;

interface Logger {
  info: (msg: string) => void;
  verbose: (msg: string) => void;
}

export async function checkSharingConfigurationValid(
  courseId: string,
  courseData: courseDB.CourseData,
  logger: Logger,
): Promise<boolean> {
  if (config.checkSharingOnSync) {
    // TODO: also check if questions were un-shared in the JSON or if any
    // sharing sets were deleted
    const invalidRenames = await getInvalidRenames(courseId, courseData);
    if (invalidRenames.length > 0) {
      logger.info(
        chalk.red(
          `✖ Course sync completely failed. The following questions are shared and cannot be renamed or deleted: ${invalidRenames.join(', ')}`,
        ),
      );
      return false;
    }
  }
  return true;
}

export async function syncDiskToSqlWithLock(
  courseId: string,
  courseDir: string,
  logger: Logger,
  courseData?: courseDB.CourseData,
): Promise<SyncResults> {
  async function timed<T>(label: string, fn: () => Promise<T>): Promise<T> {
    const start = performance.now();

    const result = await fn();

    const duration = performance.now() - start;
    logger.verbose(`${label} in ${duration.toFixed(2)}ms`);

    return result;
  }

  logger.info('Loading info.json files from course repository');

  if (typeof courseData === 'undefined') {
    courseData = await timed('Loaded course data from disk', () =>
      courseDB.loadFullCourse(courseId, courseDir),
    );
  }

  const sharingConfigurationValid = await timed('Validate Sharing Configuration', () =>
    checkSharingConfigurationValid(courseId, courseData, logger),
  );
  if (!sharingConfigurationValid) {
    return {
      status: 'sharing_error',
      courseId,
    };
  }

  logger.info('Syncing info to database');

<<<<<<< HEAD
  await perf.timed('syncTags', () => syncTags.sync(courseId, courseData, questionIds));
  await perf.timed('syncSharingSets', () =>
    syncSharingSets.sync(courseId, courseData, questionIds),
  );
  await perf.timed('syncAssessmentSets', () => syncAssessmentSets.sync(courseId, courseData));
  await perf.timed('syncAssessmentModules', () => syncAssessmentModules.sync(courseId, courseData));
  perf.start('syncAssessments');
  await Promise.all(
    Object.entries(courseData.courseInstances).map(async ([ciid, courseInstanceData]) => {
      const courseInstanceId = courseInstanceIds[ciid];
      await perf.timed(`syncAssessments${ciid}`, () =>
        syncAssessments.sync(courseId, courseInstanceId, courseInstanceData, questionIds),
=======
  await timed('Synced all course data', async () => {
    await timed('Synced course info', () => syncCourseInfo.sync(courseData, courseId));
    const courseInstanceIds = await timed('Synced course instances', () =>
      syncCourseInstances.sync(courseId, courseData),
    );
    await timed('Synced topics', () => syncTopics.sync(courseId, courseData));
    const questionIds = await timed('Synced questions', () =>
      syncQuestions.sync(courseId, courseData),
    );

    await timed('Synced tags', () => syncTags.sync(courseId, courseData, questionIds));
    await timed('Synced assessment sets', () => syncAssessmentSets.sync(courseId, courseData));
    await timed('Synced assessment modules', () =>
      syncAssessmentModules.sync(courseId, courseData),
    );
    await timed('Synced all assessments', async () => {
      // Ensure that a single course with a ton of course instances can't
      // monopolize the database connection pool.
      await async.eachLimit(
        Object.entries(courseData.courseInstances),
        3,
        async ([ciid, courseInstanceData]) => {
          const courseInstanceId = courseInstanceIds[ciid];
          await timed(`Synced assessments for ${ciid}`, () =>
            syncAssessments.sync(courseId, courseInstanceId, courseInstanceData, questionIds),
          );
        },
>>>>>>> 05df687f
      );
    });
  });

  if (config.devMode) {
    logger.info('Flushing course element and extensions cache...');
    flushElementCache();
  }
  const courseDataHasErrors = courseDB.courseDataHasErrors(courseData);
  const courseDataHasErrorsOrWarnings = courseDB.courseDataHasErrorsOrWarnings(courseData);
  if (courseDataHasErrors) {
    logger.info(chalk.red('✖ Some JSON files contained errors and were unable to be synced'));
  } else if (courseDataHasErrorsOrWarnings) {
    logger.info(
      chalk.yellow('⚠ Some JSON files contained warnings but all were successfully synced'),
    );
  } else {
    logger.info(chalk.green('✓ Course sync successful'));
  }

  // Note that we deliberately log warnings/errors after syncing to the database
  // since in some cases we actually discover new warnings/errors during the
  // sync process. For instance, we don't actually validate exam UUIDs or qids of
  // questions imported from other courses until the database sync step.
  courseDB.writeErrorsAndWarningsForCourseData(courseId, courseData, (line) =>
    logger.info(line || ''),
  );

  return {
    status: 'complete',
    hadJsonErrors: courseDataHasErrors,
    hadJsonErrorsOrWarnings: courseDataHasErrorsOrWarnings,
    courseId,
    courseData,
  };
}

export async function syncDiskToSql(
  course_id: string,
  courseDir: string,
  logger: Logger,
): Promise<SyncResults> {
  const lockName = getLockNameForCoursePath(courseDir);
  logger.verbose(chalkDim(`Trying lock ${lockName}`));
  const result = await namedLocks.doWithLock(
    lockName,
    {
      timeout: 0,
      onNotAcquired: () => {
        logger.verbose(chalk.red(`Did not acquire lock ${lockName}`));
        throw new Error(`Another user is already syncing or modifying the course: ${courseDir}`);
      },
    },
    async () => {
      logger.verbose(chalkDim(`Acquired lock ${lockName}`));
      return await syncDiskToSqlWithLock(course_id, courseDir, logger);
    },
  );

  logger.verbose(chalkDim(`Released lock ${lockName}`));
  return result;
}

export async function syncOrCreateDiskToSql(
  courseDir: string,
  logger: Logger,
): Promise<SyncResults> {
  const course = await selectOrInsertCourseByPath(courseDir);
  return await syncDiskToSql(course.id, courseDir, logger);
}<|MERGE_RESOLUTION|>--- conflicted
+++ resolved
@@ -97,20 +97,6 @@
 
   logger.info('Syncing info to database');
 
-<<<<<<< HEAD
-  await perf.timed('syncTags', () => syncTags.sync(courseId, courseData, questionIds));
-  await perf.timed('syncSharingSets', () =>
-    syncSharingSets.sync(courseId, courseData, questionIds),
-  );
-  await perf.timed('syncAssessmentSets', () => syncAssessmentSets.sync(courseId, courseData));
-  await perf.timed('syncAssessmentModules', () => syncAssessmentModules.sync(courseId, courseData));
-  perf.start('syncAssessments');
-  await Promise.all(
-    Object.entries(courseData.courseInstances).map(async ([ciid, courseInstanceData]) => {
-      const courseInstanceId = courseInstanceIds[ciid];
-      await perf.timed(`syncAssessments${ciid}`, () =>
-        syncAssessments.sync(courseId, courseInstanceId, courseInstanceData, questionIds),
-=======
   await timed('Synced all course data', async () => {
     await timed('Synced course info', () => syncCourseInfo.sync(courseData, courseId));
     const courseInstanceIds = await timed('Synced course instances', () =>
@@ -121,6 +107,7 @@
       syncQuestions.sync(courseId, courseData),
     );
 
+    await timed('Sync sharing sets', () => syncSharingSets.sync(courseId, courseData, questionIds));
     await timed('Synced tags', () => syncTags.sync(courseId, courseData, questionIds));
     await timed('Synced assessment sets', () => syncAssessmentSets.sync(courseId, courseData));
     await timed('Synced assessment modules', () =>
@@ -138,7 +125,6 @@
             syncAssessments.sync(courseId, courseInstanceId, courseInstanceData, questionIds),
           );
         },
->>>>>>> 05df687f
       );
     });
   });
