import async from 'async';

import * as namedLocks from '@prairielearn/named-locks';
import * as fs from 'fs';
import * as path from 'path';

import { chalk, chalkDim } from '../lib/chalk.js';
import { config } from '../lib/config.js';
import { getLockNameForCoursePath, selectOrInsertCourseByPath } from '../models/course.js';
import { flushElementCache } from '../question-servers/freeform.js';

import * as courseDB from './course-db.js';
import * as syncAssessmentModules from './fromDisk/assessmentModules.js';
import * as syncAssessmentSets from './fromDisk/assessmentSets.js';
import * as syncAssessments from './fromDisk/assessments.js';
import * as syncCourseInfo from './fromDisk/courseInfo.js';
import * as syncCourseInstances from './fromDisk/courseInstances.js';
import * as syncQuestions from './fromDisk/questions.js';
import * as syncTags from './fromDisk/tags.js';
import * as syncTopics from './fromDisk/topics.js';
<<<<<<< HEAD
import { makePerformance } from './performance.js';
import { error } from 'console';

const perf = makePerformance('sync');
=======
import { getInvalidRenames } from './sharing.js';
>>>>>>> 35425e01

interface SyncResultSharingError {
  status: 'sharing_error';
  courseId: string;
}

interface SyncResultComplete {
  status: 'complete';
  hadJsonErrors: boolean;
  hadJsonErrorsOrWarnings: boolean;
  courseId: string;
  courseData: courseDB.CourseData;
}

export type SyncResults = SyncResultSharingError | SyncResultComplete;

interface Logger {
  info: (msg: string) => void;
  verbose: (msg: string) => void;
}

export async function checkSharingConfigurationValid(
  courseId: string,
  courseData: courseDB.CourseData,
  logger: Logger,
): Promise<boolean> {
  if (config.checkSharingOnSync) {
    // TODO: also check if questions were un-shared in the JSON or if any
    // sharing sets were deleted
    const invalidRenames = await getInvalidRenames(courseId, courseData);
    if (invalidRenames.length > 0) {
      logger.info(
        chalk.red(
          `✖ Course sync completely failed. The following questions are shared and cannot be renamed or deleted: ${invalidRenames.join(', ')}`,
        ),
      );
      return false;
    }
  }
  return true;
}

export async function syncDiskToSqlWithLock(
  courseId: string,
  courseDir: string,
  logger: Logger,
  courseData?: courseDB.CourseData,
): Promise<SyncResults> {
  async function timed<T>(label: string, fn: () => Promise<T>): Promise<T> {
    const start = performance.now();

    const result = await fn();

    const duration = performance.now() - start;
    logger.verbose(`${label} in ${duration.toFixed(2)}ms`);

    return result;
  }

  logger.info('Loading info.json files from course repository');

  if (!courseData) {
    courseData = await timed('Loaded course data from disk', () =>
      courseDB.loadFullCourse(courseId, courseDir),
    );
  }

  const sharingConfigurationValid = await timed('Validated sharing configuration', () =>
    checkSharingConfigurationValid(courseId, courseData, logger),
  );
<<<<<<< HEAD

  /*
   * Check that all questions in publicly shared course instances are also shared publicly
   */
  for (const courseInstanceKey in courseData.courseInstances) {
    const courseInstance = courseData.courseInstances[courseInstanceKey];

    console.log(`Checking course instance ${courseInstanceKey}`); // TEST
    courseInstance.sharedPublicly = true; // TEST
    courseData.courseInstances[courseInstanceKey].courseInstance.data.sharedPublicly = courseInstance.sharedPublicly; // TEST, probably unncecessary once the course instances have sharedPublicly defined correctly. Make sure it's defined correctly
    if (courseInstance.sharedPublicly) {
      console.log(`Course instance ${courseInstanceKey} is shared publicly`); // TEST
      for (const assessmentKey in courseInstance.assessments) {
        const assessment = courseInstance.assessments[assessmentKey];
        console.log(`Checking assessment ${assessmentKey}`); // TEST
        if (assessment.data && assessment.data.zones) {
          for (const zone of assessment.data.zones) {
            if (zone.questions) {
              for (const question of zone.questions) {
                if (question.id) {
                  const infoJsonPath = path.join(
                    courseDir,
                    'questions',
                    question.id || '',
                    'info.json',
                  );

                  readQuestionInfoJson(infoJsonPath, question.id, courseInstanceKey);
                }
              }
            }
          }
        }
      }
    }
=======
  if (!sharingConfigurationValid) {
    return {
      status: 'sharing_error',
      courseId,
    };
>>>>>>> 35425e01
  }

  logger.info('Syncing info to database');

  await timed('Synced all course data', async () => {
    await timed('Synced course info', () => syncCourseInfo.sync(courseData, courseId));
    const courseInstanceIds = await timed('Synced course instances', () =>
      syncCourseInstances.sync(courseId, courseData),
    );
    await timed('Synced topics', () => syncTopics.sync(courseId, courseData));
    const questionIds = await timed('Synced questions', () =>
      syncQuestions.sync(courseId, courseData),
    );

    await timed('Synced tags', () => syncTags.sync(courseId, courseData, questionIds));
    await timed('Synced assessment sets', () => syncAssessmentSets.sync(courseId, courseData));
    await timed('Synced assessment modules', () =>
      syncAssessmentModules.sync(courseId, courseData),
    );
    await timed('Synced all assessments', async () => {
      // Ensure that a single course with a ton of course instances can't
      // monopolize the database connection pool.
      await async.eachLimit(
        Object.entries(courseData.courseInstances),
        3,
        async ([ciid, courseInstanceData]) => {
          const courseInstanceId = courseInstanceIds[ciid];
          await timed(`Synced assessments for ${ciid}`, () =>
            syncAssessments.sync(courseId, courseInstanceId, courseInstanceData, questionIds),
          );
        },
      );
    });
  });

  if (config.devMode) {
    logger.info('Flushing course element and extensions cache...');
    flushElementCache();
  }
  const courseDataHasErrors = courseDB.courseDataHasErrors(courseData);
  const courseDataHasErrorsOrWarnings = courseDB.courseDataHasErrorsOrWarnings(courseData);
  if (courseDataHasErrors) {
    logger.info(chalk.red('✖ Some JSON files contained errors and were unable to be synced'));
  } else if (courseDataHasErrorsOrWarnings) {
    logger.info(
      chalk.yellow('⚠ Some JSON files contained warnings but all were successfully synced'),
    );
  } else {
    logger.info(chalk.green('✓ Course sync successful'));
  }

  // Note that we deliberately log warnings/errors after syncing to the database
  // since in some cases we actually discover new warnings/errors during the
  // sync process. For instance, we don't actually validate exam UUIDs or qids of
  // questions imported from other courses until the database sync step.
  courseDB.writeErrorsAndWarningsForCourseData(courseId, courseData, (line) =>
    logger.info(line || ''),
  );

  return {
    status: 'complete',
    hadJsonErrors: courseDataHasErrors,
    hadJsonErrorsOrWarnings: courseDataHasErrorsOrWarnings,
    courseId,
    courseData,
  };
}

export async function syncDiskToSql(
  course_id: string,
  courseDir: string,
  logger: Logger,
): Promise<SyncResults> {
  const lockName = getLockNameForCoursePath(courseDir);
  logger.verbose(chalkDim(`Trying lock ${lockName}`));
  const result = await namedLocks.doWithLock(
    lockName,
    {
      timeout: 0,
      onNotAcquired: () => {
        logger.verbose(chalk.red(`Did not acquire lock ${lockName}`));
        throw new Error(`Another user is already syncing or modifying the course: ${courseDir}`);
      },
    },
    async () => {
      logger.verbose(chalkDim(`Acquired lock ${lockName}`));
      return await syncDiskToSqlWithLock(course_id, courseDir, logger);
    },
  );

  logger.verbose(chalkDim(`Released lock ${lockName}`));
  return result;
}

export async function syncOrCreateDiskToSql(
  courseDir: string,
  logger: Logger,
): Promise<SyncResults> {
  const course = await selectOrInsertCourseByPath(courseDir);
  return await syncDiskToSql(course.id, courseDir, logger);
}

async function readQuestionInfoJson(
  infoJsonPath: string,
  questionId: string,
  courseInstanceKey: string,
) {
  try {
    // Check if the file exists
    if (fs.existsSync(infoJsonPath)) {
      // Read and parse the info.json file
      const fileContent = fs.readFileSync(infoJsonPath, 'utf8');
      const questionInfo = JSON.parse(fileContent);

      // TEST, uncomment later. Unable to test other stuff since I can't make questions public yet (at least easily)
      /*if (!questionInfo.sharedPublicly || questionInfo.sharedPublicly === undefined) {
        throw new Error(`Question ${questionId} is not shared publicly in public course instance ${courseInstanceKey}. All questions in a public course instance must be shared publicly.`);
      } else {
        console.log(`Question ${questionId} is shared publicly in public course instance ${courseInstanceKey}. CONGRATS! TEST!`); // TEST
       }*/
    } else {
      console.error(`Missing JSON file: ${infoJsonPath}`);
    }
  } catch (error) {
    console.error(`Error reading or parsing JSON file: ${infoJsonPath}`, error);
  }
}<|MERGE_RESOLUTION|>--- conflicted
+++ resolved
@@ -1,8 +1,9 @@
-import async from 'async';
-
-import * as namedLocks from '@prairielearn/named-locks';
 import * as fs from 'fs';
 import * as path from 'path';
+
+import async from 'async';
+
+import * as namedLocks from '@prairielearn/named-locks';
 
 import { chalk, chalkDim } from '../lib/chalk.js';
 import { config } from '../lib/config.js';
@@ -18,14 +19,7 @@
 import * as syncQuestions from './fromDisk/questions.js';
 import * as syncTags from './fromDisk/tags.js';
 import * as syncTopics from './fromDisk/topics.js';
-<<<<<<< HEAD
-import { makePerformance } from './performance.js';
-import { error } from 'console';
-
-const perf = makePerformance('sync');
-=======
 import { getInvalidRenames } from './sharing.js';
->>>>>>> 35425e01
 
 interface SyncResultSharingError {
   status: 'sharing_error';
@@ -96,7 +90,6 @@
   const sharingConfigurationValid = await timed('Validated sharing configuration', () =>
     checkSharingConfigurationValid(courseId, courseData, logger),
   );
-<<<<<<< HEAD
 
   /*
    * Check that all questions in publicly shared course instances are also shared publicly
@@ -106,7 +99,8 @@
 
     console.log(`Checking course instance ${courseInstanceKey}`); // TEST
     courseInstance.sharedPublicly = true; // TEST
-    courseData.courseInstances[courseInstanceKey].courseInstance.data.sharedPublicly = courseInstance.sharedPublicly; // TEST, probably unncecessary once the course instances have sharedPublicly defined correctly. Make sure it's defined correctly
+    courseData.courseInstances[courseInstanceKey].courseInstance.data.sharedPublicly =
+      courseInstance.sharedPublicly; // TEST, probably unncecessary once the course instances have sharedPublicly defined correctly. Make sure it's defined correctly
     if (courseInstance.sharedPublicly) {
       console.log(`Course instance ${courseInstanceKey} is shared publicly`); // TEST
       for (const assessmentKey in courseInstance.assessments) {
@@ -124,7 +118,7 @@
                     'info.json',
                   );
 
-                  readQuestionInfoJson(infoJsonPath, question.id, courseInstanceKey);
+                  await readQuestionInfoJson(infoJsonPath, question.id, courseInstanceKey);
                 }
               }
             }
@@ -132,13 +126,12 @@
         }
       }
     }
-=======
+  }
   if (!sharingConfigurationValid) {
     return {
       status: 'sharing_error',
       courseId,
     };
->>>>>>> 35425e01
   }
 
   logger.info('Syncing info to database');
