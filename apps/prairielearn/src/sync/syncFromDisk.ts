--- conflicted
+++ resolved
@@ -147,9 +147,7 @@
       syncQuestions.sync(courseId, courseData),
     );
 
-<<<<<<< HEAD
     await timed('Synced authors', () => syncAuthors.sync(courseId, courseData, questionIds));
-=======
     // We need to perform sharing validation at exactly this moment. We can only
     // do this once we have a dictionary of question IDs, as this process will also
     // populate any shared questions in that dictionary. We also need to do it before
@@ -165,7 +163,6 @@
       });
     });
 
->>>>>>> 2345f024
     await timed('Synced sharing sets', () =>
       syncSharingSets.sync(courseId, courseData, questionIds),
     );
