--- conflicted
+++ resolved
@@ -220,7 +220,6 @@
       });
       await execa('git', ['push', 'origin', 'master'], { cwd: courseLiveDir, env: process.env });
 
-<<<<<<< HEAD
       const response = await fetch(
         `${siteUrl}/pl/course_instance/1/instructor/question/1/settings`,
         {
@@ -231,6 +230,7 @@
             orig_hash: settingsPageResponse.$('input[name="orig_hash"]').val() as string,
             title: 'Test title - changed',
             qid: 'test/question',
+            grading_method: 'Internal',
           }),
         },
       );
@@ -238,22 +238,6 @@
       assert.match(response.url, /\/pl\/course_instance\/1\/instructor\/edit_error\/\d+$/);
     },
   );
-=======
-    const response = await fetch(`${siteUrl}/pl/course_instance/1/instructor/question/1/settings`, {
-      method: 'POST',
-      body: new URLSearchParams({
-        __action: 'update_question',
-        __csrf_token: settingsPageResponse.$('input[name="__csrf_token"]').val() as string,
-        orig_hash: settingsPageResponse.$('input[name="orig_hash"]').val() as string,
-        title: 'Test title - changed',
-        qid: 'test/question',
-        grading_method: 'Internal',
-      }),
-    });
-    assert.equal(response.status, 200);
-    assert.match(response.url, /\/pl\/course_instance\/1\/instructor\/edit_error\/\d+$/);
-  });
->>>>>>> ff8fd478
 
   test.sequential('change question id', async () => {
     const settingsPageResponse = await fetchCheerio(
