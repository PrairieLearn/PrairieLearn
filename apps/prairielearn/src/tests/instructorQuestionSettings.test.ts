import * as path from 'path';

import { assert } from 'chai';
import { execa } from 'execa';
import fs from 'fs-extra';
import { step } from 'mocha-steps';
import fetch from 'node-fetch';
import * as tmp from 'tmp';

import { loadSqlEquiv, queryAsync } from '@prairielearn/postgres';

import { config } from '../lib/config.js';
import { insertCoursePermissionsByUserUid } from '../models/course-permissions.js';
import { selectQuestionById } from '../models/question.js';

import { fetchCheerio } from './helperClient.js';
import * as helperServer from './helperServer.js';
import { getOrCreateUser, withUser } from './utils/auth.js';

const sql = loadSqlEquiv(import.meta.url);

const courseTemplateDir = path.join(import.meta.dirname, 'testFileEditor', 'courseTemplate');
const baseDir = tmp.dirSync().name;
const courseOriginDir = path.join(baseDir, 'courseOrigin');
const courseLiveDir = path.join(baseDir, 'courseLive');
const courseDevDir = path.join(baseDir, 'courseDev');
const questionLiveDir = path.join(courseLiveDir, 'questions');
let questionLiveInfoPath = path.join(questionLiveDir, 'test', 'question', 'info.json');
const questionDevDir = path.join(courseDevDir, 'questions', 'test', 'question');
let questionDevInfoPath = path.join(questionDevDir, 'info.json');

const siteUrl = `http://localhost:${config.serverPort}`;

describe('Editing question settings', () => {
  before(async () => {
    await execa('git', ['-c', 'init.defaultBranch=master', 'init', '--bare', courseOriginDir], {
      cwd: '.',
      env: process.env,
    });

    await execa('git', ['clone', courseOriginDir, courseLiveDir], {
      cwd: '.',
      env: process.env,
    });

    await fs.copy(courseTemplateDir, courseLiveDir);

    const execOptions = { cwd: courseLiveDir, env: process.env };
    await execa('git', ['add', '-A'], execOptions);
    await execa('git', ['commit', '-m', 'Initial commit'], execOptions);
    await execa('git', ['push', 'origin', 'master'], execOptions);
    await execa('git', ['clone', courseOriginDir, courseDevDir], { cwd: '.', env: process.env });

    await helperServer.before(courseLiveDir)();

    await queryAsync(sql.update_course_repo, { repo: courseOriginDir });
  });

  after(helperServer.after);

  step('access the test question info file', async () => {
    const questionInfo = JSON.parse(await fs.readFile(questionLiveInfoPath, 'utf8'));
    assert.equal(questionInfo.title, 'Test question');
  });

  step('change question info', async () => {
    const settingsPageResponse = await fetchCheerio(
      `${siteUrl}/pl/course_instance/1/instructor/question/1/settings`,
    );
    assert.equal(settingsPageResponse.status, 200);

<<<<<<< HEAD
    const response = await fetchCheerio(
      `${siteUrl}/pl/course_instance/1/instructor/question/1/settings`,
      {
        method: 'POST',
        form: {
          __action: 'update_question',
          __csrf_token: settingsPageResponse.$('input[name=__csrf_token]').val(),
          orig_hash: settingsPageResponse.$('input[name=orig_hash]').val(),
          title: 'New title',
          qid: 'question',
          topic: 'Test2',
          tags: 'test2',
        },
      },
    );
=======
    const response = await fetch(`${siteUrl}/pl/course_instance/1/instructor/question/1/settings`, {
      method: 'POST',
      body: new URLSearchParams({
        __action: 'update_question',
        __csrf_token: settingsPageResponse.$('input[name=__csrf_token]').val() as string,
        orig_hash: settingsPageResponse.$('input[name=orig_hash]').val() as string,
        title: 'New title',
        qid: 'question',
        topic: 'Test2',
      }),
    });
>>>>>>> 3093370e

    assert.equal(response.status, 200);
    assert.equal(response.url, `${siteUrl}/pl/course_instance/1/instructor/question/1/settings`);
  });

  step('verify question info change', async () => {
    questionLiveInfoPath = path.join(questionLiveDir, 'question', 'info.json');
    const questionLiveInfo = JSON.parse(await fs.readFile(questionLiveInfoPath, 'utf8'));
    assert.equal(questionLiveInfo.title, 'New title');
  });

  step('verify nesting a question id', async () => {
    const settingsPageResponse = await fetchCheerio(
      `${siteUrl}/pl/course_instance/1/instructor/question/1/settings`,
    );
    assert.equal(settingsPageResponse.status, 200);

<<<<<<< HEAD
    const response = await fetchCheerio(
      `${siteUrl}/pl/course_instance/1/instructor/question/1/settings`,
      {
        method: 'POST',
        form: {
          __action: 'update_question',
          __csrf_token: settingsPageResponse.$('input[name=__csrf_token]').val(),
          orig_hash: settingsPageResponse.$('input[name=orig_hash]').val(),
          title: 'New title',
          qid: 'test/question1',
          topic: 'Test',
          tags: ['test1', 'test2'],
        },
      },
    );
=======
    const response = await fetch(`${siteUrl}/pl/course_instance/1/instructor/question/1/settings`, {
      method: 'POST',
      body: new URLSearchParams({
        __action: 'update_question',
        __csrf_token: settingsPageResponse.$('input[name=__csrf_token]').val() as string,
        orig_hash: settingsPageResponse.$('input[name=orig_hash]').val() as string,
        title: 'New title',
        qid: 'test/question1',
        topic: 'Test',
      }),
    });
>>>>>>> 3093370e

    assert.equal(response.status, 200);
    assert.equal(response.url, `${siteUrl}/pl/course_instance/1/instructor/question/1/settings`);
  });

  step('verify changing qid did not leave any empty directories', async () => {
    const questionDir = path.join(courseLiveDir, 'question');
    assert.equal(await fs.pathExists(questionDir), false);
  });

  step('pull and verify changes', async () => {
    await execa('git', ['pull'], { cwd: courseDevDir, env: process.env });
    questionDevInfoPath = path.join(courseDevDir, 'questions', 'test', 'question1', 'info.json');
    const questionDevInfo = JSON.parse(await fs.readFile(questionDevInfoPath, 'utf8'));
    assert.equal(questionDevInfo.title, 'New title');
  });

  step('verify question info change in db', async () => {
    const question = await selectQuestionById('1');
    assert.equal(question.title, 'New title');
  });

  step('should not be able to submit without being an authorized user', async () => {
    const user = await getOrCreateUser({
      uid: 'viewer@example.com',
      name: 'Viewer User',
      uin: 'viewer',
      email: 'viewer@example.com',
    });
    await insertCoursePermissionsByUserUid({
      course_id: '1',
      uid: 'viewer@example.com',
      course_role: 'Viewer',
      authn_user_id: '1',
    });
    await withUser(user, async () => {
      const settingsPageResponse = await fetchCheerio(
        `${siteUrl}/pl/course_instance/1/instructor/question/1/settings`,
      );
      assert.equal(settingsPageResponse.status, 200);

      const response = await fetch(
        `${siteUrl}/pl/course_instance/1/instructor/question/1/settings`,
        {
          method: 'POST',
          body: new URLSearchParams({
            __action: 'update_question',
            __csrf_token: settingsPageResponse.$('input[name="__csrf_token"]').val() as string,
            orig_hash: settingsPageResponse.$('input[name="orig_hash"]').val() as string,
            title: 'Test Title - Unauthorized',
            qid: 'test/question',
          }),
        },
      );
      assert.equal(response.status, 403);
    });
  });

  step('should not be able to submit without question info file', async () => {
    questionLiveInfoPath = path.join(questionLiveDir, 'test', 'question1', 'info.json');
    await fs.move(questionLiveInfoPath, `${questionLiveInfoPath}.bak`);
    try {
      const settingsPageResponse = await fetchCheerio(
        `${siteUrl}/pl/course_instance/1/instructor/question/1/settings`,
      );
      assert.equal(settingsPageResponse.status, 200);

      const response = await fetch(
        `${siteUrl}/pl/course_instance/1/instructor/question/1/settings`,
        {
          method: 'POST',
          body: new URLSearchParams({
            __action: 'update_question',
            __csrf_token: settingsPageResponse.$('input[name="__csrf_token"]').val() as string,
            orig_hash: settingsPageResponse.$('input[name="orig_hash"]').val() as string,
            title: 'Test title - no info file',
            qid: 'test/question',
          }),
        },
      );
      assert.equal(response.status, 400);
    } finally {
      await fs.move(`${questionLiveInfoPath}.bak`, questionLiveInfoPath);
    }
  });

  step('should not be able to submit if repo question info file has been changed', async () => {
    const settingsPageResponse = await fetchCheerio(
      `${siteUrl}/pl/course_instance/1/instructor/question/1/settings`,
    );
    assert.equal(settingsPageResponse.status, 200);

    const questionInfo = JSON.parse(await fs.readFile(questionLiveInfoPath, 'utf8'));
    const newQuestionInfo = { ...questionInfo, title: 'New title - changed' };
    await fs.writeFile(questionLiveInfoPath, JSON.stringify(newQuestionInfo, null, 2));
    await execa('git', ['add', '-A'], { cwd: courseLiveDir, env: process.env });
    await execa('git', ['commit', '-m', 'Change question info'], {
      cwd: courseLiveDir,
      env: process.env,
    });
    await execa('git', ['push', 'origin', 'master'], { cwd: courseLiveDir, env: process.env });

    const response = await fetch(`${siteUrl}/pl/course_instance/1/instructor/question/1/settings`, {
      method: 'POST',
      body: new URLSearchParams({
        __action: 'update_question',
        __csrf_token: settingsPageResponse.$('input[name="__csrf_token"]').val() as string,
        orig_hash: settingsPageResponse.$('input[name="orig_hash"]').val() as string,
        title: 'Test title - changed',
        qid: 'test/question',
      }),
    });
    assert.equal(response.status, 200);
    assert.match(response.url, /\/pl\/course_instance\/1\/instructor\/edit_error\/\d+$/);
  });
});<|MERGE_RESOLUTION|>--- conflicted
+++ resolved
@@ -69,23 +69,6 @@
     );
     assert.equal(settingsPageResponse.status, 200);
 
-<<<<<<< HEAD
-    const response = await fetchCheerio(
-      `${siteUrl}/pl/course_instance/1/instructor/question/1/settings`,
-      {
-        method: 'POST',
-        form: {
-          __action: 'update_question',
-          __csrf_token: settingsPageResponse.$('input[name=__csrf_token]').val(),
-          orig_hash: settingsPageResponse.$('input[name=orig_hash]').val(),
-          title: 'New title',
-          qid: 'question',
-          topic: 'Test2',
-          tags: 'test2',
-        },
-      },
-    );
-=======
     const response = await fetch(`${siteUrl}/pl/course_instance/1/instructor/question/1/settings`, {
       method: 'POST',
       body: new URLSearchParams({
@@ -95,9 +78,9 @@
         title: 'New title',
         qid: 'question',
         topic: 'Test2',
+        tags: 'test2',
       }),
     });
->>>>>>> 3093370e
 
     assert.equal(response.status, 200);
     assert.equal(response.url, `${siteUrl}/pl/course_instance/1/instructor/question/1/settings`);
@@ -115,23 +98,6 @@
     );
     assert.equal(settingsPageResponse.status, 200);
 
-<<<<<<< HEAD
-    const response = await fetchCheerio(
-      `${siteUrl}/pl/course_instance/1/instructor/question/1/settings`,
-      {
-        method: 'POST',
-        form: {
-          __action: 'update_question',
-          __csrf_token: settingsPageResponse.$('input[name=__csrf_token]').val(),
-          orig_hash: settingsPageResponse.$('input[name=orig_hash]').val(),
-          title: 'New title',
-          qid: 'test/question1',
-          topic: 'Test',
-          tags: ['test1', 'test2'],
-        },
-      },
-    );
-=======
     const response = await fetch(`${siteUrl}/pl/course_instance/1/instructor/question/1/settings`, {
       method: 'POST',
       body: new URLSearchParams({
@@ -141,9 +107,9 @@
         title: 'New title',
         qid: 'test/question1',
         topic: 'Test',
+        tags: ['test1', 'test2'],
       }),
     });
->>>>>>> 3093370e
 
     assert.equal(response.status, 200);
     assert.equal(response.url, `${siteUrl}/pl/course_instance/1/instructor/question/1/settings`);
