import { assert } from 'chai';
import { step } from 'mocha-steps';
<<<<<<< HEAD
import { z } from 'zod';
import * as sqldb from '@prairielearn/postgres';

import { config } from '../../lib/config';
import { TEST_COURSE_PATH, EXAMPLE_COURSE_PATH } from '../../lib/paths';
import * as helperServer from '../helperServer';
import * as helperClient from '../helperClient';
import { ensureEnrollment } from '../../models/enrollment';
=======

import * as sqldb from '@prairielearn/postgres';

import { config } from '../../lib/config.js';
>>>>>>> ef81d357
import {
  insertCourseInstancePermissions,
  insertCoursePermissionsByUserUid,
  updateCourseInstancePermissionsRole,
  updateCoursePermissionsRole,
} from '../../models/course-permissions.js';
import { ensureEnrollment } from '../../models/enrollment.js';
import * as helperClient from '../helperClient.js';
import * as helperServer from '../helperServer.js';

const sql = sqldb.loadSqlEquiv(import.meta.url);

const UserWithIdSchema = z.object({
  user_id: z.string(),
});

describe('effective user', function () {
  this.timeout(60000);

  const context: Record<string, any> = {};
  context.siteUrl = `http://localhost:${config.serverPort}`;
  context.baseUrl = `${context.siteUrl}/pl`;
  context.pageUrlTestCourse = `${context.baseUrl}/course/1`;
  context.pageUrlExampleCourse = `${context.baseUrl}/course/2`;
  context.pageUrlTestCourseInstance = `${context.baseUrl}/course_instance/1/instructor`;
  context.pageUrlExampleCourseInstance = `${context.baseUrl}/course_instance/2/instructor`;
  context.pageUrlStudent = `${context.baseUrl}/course_instance/1`;

  before(
    'set up testing server',
    helperServer
      .before([
        // We need two courses for this test so that we can validate behavior of
        // institution administrators.
        TEST_COURSE_PATH,
        EXAMPLE_COURSE_PATH,
      ])
      .bind(this),
  );

  let institutionAdminId;
  let instructorId;
  let staffId;
  let studentId;

  before('insert users', async function () {
    const institutionAdmin = await sqldb.callValidatedOneRow(
      'users_select_or_insert',
      ['institution-admin@example.com', 'Institution Admin', null, 'dev'],
      UserWithIdSchema,
    );
    institutionAdminId = institutionAdmin.user_id;
    await sqldb.queryAsync(sql.insert_institution_administrator, {
      user_id: institutionAdminId,
      institution_id: 1,
    });

    const instructor = await sqldb.callValidatedOneRow(
      'users_select_or_insert',
      ['instructor@example.com', 'Instructor User', '100000000', 'dev'],
      UserWithIdSchema,
    );
    instructorId = instructor.user_id;
    await insertCoursePermissionsByUserUid({
      course_id: '1',
      uid: 'instructor@example.com',
      course_role: 'Owner',
      authn_user_id: '1',
    });

    const staff = await sqldb.callValidatedOneRow(
      'users_select_or_insert',
      ['staff03@example.com', 'Staff Three', null, 'dev'],
      UserWithIdSchema,
    );
    staffId = staff.user_id;
    await insertCoursePermissionsByUserUid({
      course_id: '1',
      uid: 'staff03@example.com',
      course_role: 'Editor',
      authn_user_id: '2',
    });

    const student = await sqldb.callValidatedOneRow(
      'users_select_or_insert',
      ['student@example.com', 'Student User', '000000001', 'dev'],
      UserWithIdSchema,
    );
    studentId = student.user_id;
    await ensureEnrollment({
      user_id: studentId,
      course_instance_id: '1',
    });
  });

  after('shut down testing server', helperServer.after);

  step('student can access course instance', async () => {
    const headers = { cookie: 'pl_test_user=test_student' };
    const res = await helperClient.fetchCheerio(context.pageUrlStudent, { headers });
    assert.equal(res.status, 200);
  });

  step('student cannot override date (ignore when on student page)', async () => {
    const headers = {
      cookie: 'pl_test_user=test_student; pl_requested_date=1700-01-19T00:00:01',
    };
    const res = await helperClient.fetchCheerio(context.pageUrlStudent, { headers });
    assert.equal(res.status, 200);
  });

  step('student cannot override date (error when on instructor page)', async () => {
    const headers = {
      cookie: 'pl_test_user=test_student; pl_requested_date=1700-01-19T00:00:01',
    };
    const res = await helperClient.fetchCheerio(context.pageUrlTestCourseInstance, { headers });
    assert.equal(res.status, 403);
  });

  step('student cannot override date (error when on instructor page) - course route', async () => {
    const headers = {
      cookie: 'pl_test_user=test_student; pl_requested_date=1700-01-19T00:00:01',
    };
    const res = await helperClient.fetchCheerio(context.pageUrlTestCourse, { headers });
    assert.equal(res.status, 403);
  });

  step('instructor can override date and does not become enrolled', async () => {
    let result = await sqldb.queryAsync(sql.select_enrollment, {
      user_id: instructorId,
      course_instance_id: 1,
    });
    assert.lengthOf(result.rows, 0);
    const headers = {
      cookie: 'pl_test_user=test_instructor; pl_requested_date=1700-01-19T00:00:01',
    };
    const res = await helperClient.fetchCheerio(context.pageUrlStudent, { headers });
    assert.equal(res.status, 200);
    result = await sqldb.queryAsync(sql.select_enrollment, {
      user_id: instructorId,
      course_instance_id: 1,
    });
    assert.lengthOf(result.rows, 0);
  });

  step('instructor can access course instance', async () => {
    const headers = { cookie: 'pl_test_user=test_instructor' };
    const res = await helperClient.fetchCheerio(context.pageUrlStudent, { headers });
    assert.equal(res.status, 200);
  });

  step('instructor (no course instance role) cannot emulate student', async () => {
    const headers = {
      cookie: 'pl_test_user=test_instructor; pl_requested_uid=student@example.com',
    };
    const res = await helperClient.fetchCheerio(context.pageUrlStudent, { headers });
    assert.equal(res.status, 403);
  });

  step('instructor (student data viewer) cannot emulate student', async () => {
    await insertCourseInstancePermissions({
      course_id: '1',
      user_id: instructorId,
      course_instance_id: '1',
      course_instance_role: 'Student Data Viewer',
      authn_user_id: '2',
    });
    const headers = {
      cookie: 'pl_test_user=test_instructor; pl_requested_uid=student@example.com',
    };
    const res = await helperClient.fetchCheerio(context.pageUrlStudent, { headers });
    assert.equal(res.status, 403);
  });

  step('instructor (student data editor) can emulate student', async () => {
    await updateCourseInstancePermissionsRole({
      course_id: '1',
      user_id: instructorId,
      course_instance_id: '1',
      course_instance_role: 'Student Data Editor',
      authn_user_id: '2',
    });
    const headers = {
      cookie: 'pl_test_user=test_instructor; pl_requested_uid=student@example.com',
    };
    const res = await helperClient.fetchCheerio(context.pageUrlStudent, { headers });
    assert.equal(res.status, 200);
  });

  step('instructor can emulate student and override date in range (expect success)', async () => {
    const headers = {
      cookie:
        'pl_test_user=test_instructor; pl_requested_date=1900-01-19T00:00:01; pl_requested_uid=student@example.com',
    };
    const res = await helperClient.fetchCheerio(context.pageUrlStudent, { headers });
    assert.equal(res.status, 200);
  });

  step(
    'instructor can emulate student and override date out of range (expect failure)',
    async () => {
      const headers = {
        cookie:
          'pl_test_user=test_instructor; pl_requested_date=1700-01-19T00:00:01; pl_requested_uid=student@example.com',
      };
      const res = await helperClient.fetchCheerio(context.pageUrlStudent, { headers });
      assert.equal(res.status, 403);
    },
  );

  step(
    'instructor can emulate student and be denied access to instructor page (course instance route)',
    async () => {
      const headers = {
        cookie: 'pl_test_user=test_instructor; pl_requested_uid=student@example.com',
      };
      const res = await helperClient.fetchCheerio(context.pageUrlTestCourseInstance, { headers });
      assert.equal(res.status, 403);
    },
  );

  step(
    'instructor can emulate student and be denied access to instructor page (course route)',
    async () => {
      const headers = {
        cookie: 'pl_test_user=test_instructor; pl_requested_uid=student@example.com',
      };
      const res = await helperClient.fetchCheerio(context.pageUrlTestCourse, { headers });
      assert.equal(res.status, 403);
    },
  );

  step('cannot request invalid date', async () => {
    const headers = {
      cookie: 'pl_test_user=test_instructor; pl_requested_date=garbage',
    };
    const res = await helperClient.fetchCheerio(context.pageUrlStudent, { headers });
    assert.equal(res.status, 403);
  });

  step('cannot request invalid uid', async () => {
    const headers = {
      cookie: 'pl_test_user=test_instructor; pl_requested_uid=garbage',
    };
    const res = await helperClient.fetchCheerio(context.pageUrlStudent, { headers });
    assert.equal(res.status, 403);
  });

  step('cannot request uid of administrator when not administrator', async () => {
    const headers = {
      cookie: 'pl_test_user=test_instructor; pl_requested_uid=dev@example.com',
    };
    const res = await helperClient.fetchCheerio(context.pageUrlStudent, { headers });
    assert.equal(res.status, 403);
  });

  step('can request uid of administrator when administrator', async () => {
    await sqldb.queryAsync(sql.insert_administrator, { user_id: instructorId });
    const headers = {
      cookie: 'pl_test_user=test_instructor; pl_requested_uid=dev@example.com',
    };
    const res = await helperClient.fetchCheerio(context.pageUrlStudent, { headers });
    assert.equal(res.status, 200);
  });

  step('cannot request uid of administrator when administrator access is inactive', async () => {
    const headers = {
      cookie:
        'pl_test_user=test_instructor; pl_access_as_administrator=inactive; pl_requested_uid=dev@example.com',
    };
    const res = await helperClient.fetchCheerio(context.pageUrlStudent, { headers });
    assert.equal(res.status, 403);
  });

  step('can request uid of course editor as course owner', async () => {
    const headers = {
      cookie:
        'pl_test_user=test_instructor; pl_access_as_administrator=inactive; pl_requested_uid=staff03@example.com',
    };
    const res = await helperClient.fetchCheerio(context.pageUrlTestCourseInstance, { headers });
    assert.equal(res.status, 200);
  });

  step('cannot request uid of course editor as course viewer', async () => {
    await updateCoursePermissionsRole({
      course_id: '1',
      user_id: instructorId,
      course_role: 'Viewer',
      authn_user_id: '1',
    });
    const headers = {
      cookie:
        'pl_test_user=test_instructor; pl_access_as_administrator=inactive; pl_requested_uid=staff03@example.com',
    };
    const res = await helperClient.fetchCheerio(context.pageUrlTestCourseInstance, { headers });
    assert.equal(res.status, 403);
  });

  step('can request uid of student data viewer as student data editor', async () => {
    await updateCoursePermissionsRole({
      course_id: '1',
      user_id: instructorId,
      course_role: 'Owner',
      authn_user_id: '1',
    });
    await insertCourseInstancePermissions({
      course_id: '1',
      user_id: staffId,
      course_instance_id: '1',
      course_instance_role: 'Student Data Viewer',
      authn_user_id: '2',
    });
    const headers = {
      cookie:
        'pl_test_user=test_instructor; pl_access_as_administrator=inactive; pl_requested_uid=staff03@example.com',
    };
    const res = await helperClient.fetchCheerio(context.pageUrlTestCourseInstance, { headers });
    assert.equal(res.status, 200);
  });

  step('cannot request uid of student data editor as student data viewer', async () => {
    await updateCourseInstancePermissionsRole({
      course_id: '1',
      user_id: instructorId,
      course_instance_id: '1',
      course_instance_role: 'Student Data Viewer',
      authn_user_id: '2',
    });
    await updateCourseInstancePermissionsRole({
      course_id: '1',
      user_id: staffId,
      course_instance_id: '1',
      course_instance_role: 'Student Data Editor',
      authn_user_id: '2',
    });
    const headers = {
      cookie:
        'pl_test_user=test_instructor; pl_access_as_administrator=inactive; pl_requested_uid=staff03@example.com',
    };
    const res = await helperClient.fetchCheerio(context.pageUrlTestCourseInstance, { headers });
    assert.equal(res.status, 403);
  });

  step('instructor can request lower course role', async () => {
    await updateCoursePermissionsRole({
      course_id: '1',
      user_id: instructorId,
      course_role: 'Viewer',
      authn_user_id: '1',
    });
    const headers = {
      cookie:
        'pl_test_user=test_instructor; pl_access_as_administrator=inactive; pl_requested_course_role=Previewer',
    };
    const res = await helperClient.fetchCheerio(context.pageUrlTestCourseInstance, { headers });
    assert.equal(res.status, 200);
  });

  step('instructor cannot request higher course role', async () => {
    const headers = {
      cookie:
        'pl_test_user=test_instructor; pl_access_as_administrator=inactive; pl_requested_course_role=Editor',
    };
    const res = await helperClient.fetchCheerio(context.pageUrlTestCourseInstance, { headers });
    assert.equal(res.status, 403);
  });

  step('instructor can request lower course instance role', async () => {
    await updateCourseInstancePermissionsRole({
      course_id: '1',
      user_id: instructorId,
      course_instance_id: '1',
      course_instance_role: 'Student Data Editor',
      authn_user_id: '2',
    });
    const headers = {
      cookie:
        'pl_test_user=test_instructor; pl_access_as_administrator=inactive; pl_requested_course_instance_role=Student Data Viewer',
    };
    const res = await helperClient.fetchCheerio(context.pageUrlTestCourseInstance, { headers });
    assert.equal(res.status, 200);
  });

  step('instructor cannot request higher course instance role', async () => {
    updateCourseInstancePermissionsRole({
      course_id: '1',
      user_id: instructorId,
      course_instance_id: '1',
      course_instance_role: 'Student Data Viewer',
      authn_user_id: '2',
    });
    const headers = {
      cookie:
        'pl_test_user=test_instructor; pl_access_as_administrator=inactive; pl_requested_course_instance_role=Student Data Editor',
    };
    const res = await helperClient.fetchCheerio(context.pageUrlTestCourseInstance, { headers });
    assert.equal(res.status, 403);
  });

  step('instructor can request no role and be granted access to student page', async () => {
    const headers = {
      cookie:
        'pl_test_user=test_instructor; pl_access_as_administrator=inactive; pl_requested_course_role=None; pl_requested_course_instance_role=None',
    };
    const res = await helperClient.fetchCheerio(context.pageUrlStudent, { headers });
    assert.equal(res.status, 200);
  });

  step(
    'instructor can request no role and be denied access to instructor page (course instance route)',
    async () => {
      const headers = {
        cookie:
          'pl_test_user=test_instructor; pl_access_as_administrator=inactive; pl_requested_course_role=None; pl_requested_course_instance_role=None',
      };
      const res = await helperClient.fetchCheerio(context.pageUrlTestCourseInstance, { headers });
      assert.equal(res.status, 403);
    },
  );

  step(
    'instructor can request no course role and be denied access to instructor page (course route)',
    async () => {
      const headers = {
        cookie:
          'pl_test_user=test_instructor; pl_access_as_administrator=inactive; pl_requested_course_role=None',
      };
      const res = await helperClient.fetchCheerio(context.pageUrlTestCourse, { headers });
      assert.equal(res.status, 403);
    },
  );

  step(
    'instructor can request no course role and be granted access to instructor page (course instance route)',
    async () => {
      const headers = {
        cookie:
          'pl_test_user=test_instructor; pl_access_as_administrator=inactive; pl_requested_course_role=None',
      };
      const res = await helperClient.fetchCheerio(context.pageUrlTestCourseInstance, { headers });
      assert.equal(res.status, 200);
    },
  );

  step('reset instructor course role to maximum permissions', async () => {
    await updateCoursePermissionsRole({
      course_id: '1',
      user_id: instructorId,
      course_role: 'Owner',
      authn_user_id: '1',
    });
    await updateCourseInstancePermissionsRole({
      course_id: '1',
      user_id: instructorId,
      course_instance_id: '1',
      course_instance_role: 'Student Data Editor',
      authn_user_id: '2',
    });
  });

  step(
    'instructor can access their own course when requesting access as institution administrator',
    async () => {
      const headers = {
        cookie:
          'pl_test_user=test_instructor; pl_access_as_administrator=inactive; pl_requested_uid=institution-admin@example.com',
      };
      const res = await helperClient.fetchCheerio(context.pageUrlTestCourse, { headers });
      assert.equal(res.status, 200);
    },
  );

  step(
    'instructor can access their own course instance when requesting access as institution administrator',
    async () => {
      const headers = {
        cookie:
          'pl_test_user=test_instructor; pl_access_as_administrator=inactive; pl_requested_uid=institution-admin@example.com',
      };
      const res = await helperClient.fetchCheerio(context.pageUrlTestCourseInstance, { headers });
      assert.equal(res.status, 200);
    },
  );

  step(
    'instructor cannot access other courses when requesting access as institution administrator',
    async () => {
      const headers = {
        cookie:
          'pl_test_user=test_instructor; pl_access_as_administrator=inactive; pl_requested_uid=institution-admin@example.com',
      };
      const res = await helperClient.fetchCheerio(context.pageUrlExampleCourse, { headers });
      assert.equal(res.status, 403);
    },
  );

  step(
    'instructor cannot access other course instances when requesting access as institution administrator',
    async () => {
      const headers = {
        cookie:
          'pl_test_user=test_instructor; pl_access_as_administrator=inactive; pl_requested_uid=institution-admin@example.com',
      };
      const res = await helperClient.fetchCheerio(context.pageUrlExampleCourseInstance, {
        headers,
      });
      assert.equal(res.status, 403);
    },
  );
});<|MERGE_RESOLUTION|>--- conflicted
+++ resolved
@@ -1,20 +1,11 @@
 import { assert } from 'chai';
 import { step } from 'mocha-steps';
-<<<<<<< HEAD
 import { z } from 'zod';
+
 import * as sqldb from '@prairielearn/postgres';
 
-import { config } from '../../lib/config';
-import { TEST_COURSE_PATH, EXAMPLE_COURSE_PATH } from '../../lib/paths';
-import * as helperServer from '../helperServer';
-import * as helperClient from '../helperClient';
-import { ensureEnrollment } from '../../models/enrollment';
-=======
-
-import * as sqldb from '@prairielearn/postgres';
-
 import { config } from '../../lib/config.js';
->>>>>>> ef81d357
+import { TEST_COURSE_PATH, EXAMPLE_COURSE_PATH } from '../../lib/paths.js';
 import {
   insertCourseInstancePermissions,
   insertCoursePermissionsByUserUid,
