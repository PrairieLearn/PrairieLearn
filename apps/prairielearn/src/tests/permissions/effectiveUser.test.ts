import * as cheerio from 'cheerio';
import fs from 'fs-extra';
import fetch from 'node-fetch';
import * as tmp from 'tmp-promise';
import { afterAll, assert, beforeAll, describe, test } from 'vitest';

import * as sqldb from '@prairielearn/postgres';

import { ensureInstitutionAdministrator } from '../../ee/models/institution-administrator.js';
import { dangerousFullSystemAuthz } from '../../lib/authz-data-lib.js';
import { config } from '../../lib/config.js';
import type { CourseInstance } from '../../lib/db-types.js';
import { TEST_COURSE_PATH } from '../../lib/paths.js';
import { selectCourseInstanceById } from '../../models/course-instances.js';
import {
  insertCourseInstancePermissions,
  insertCoursePermissionsByUserUid,
  updateCourseInstancePermissionsRole,
  updateCoursePermissionsRole,
} from '../../models/course-permissions.js';
import { ensureEnrollment } from '../../models/enrollment.js';
import * as helperClient from '../helperClient.js';
import * as helperServer from '../helperServer.js';
import { getOrCreateUser } from '../utils/auth.js';

const sql = sqldb.loadSqlEquiv(import.meta.url);

describe('effective user', { timeout: 60_000 }, function () {
  let courseInstance: CourseInstance;

  const context: Record<string, any> = {};
  context.siteUrl = `http://localhost:${config.serverPort}`;
  context.baseUrl = `${context.siteUrl}/pl`;
  context.pageUrlTestCourse = `${context.baseUrl}/course/1`;
  context.pageUrlExampleCourse = `${context.baseUrl}/course/2`;
  context.pageUrlTestCourseInstance = `${context.baseUrl}/course_instance/1/instructor`;
  context.pageUrlExampleCourseInstance = `${context.baseUrl}/course_instance/2/instructor`;
  context.pageUrlStudent = `${context.baseUrl}/course_instance/1`;

  beforeAll(async function () {
    // We need two courses for this test so that we can validate behavior of
    // institution administrators, specifically what happens when an instructor
    // in one course tries to emulate an institution administrator and then
    // access another course.
    //
    // However, we want to avoid using the example course, which has all sorts of
    // weird special-cased permissions that make it harder to assert the expected
    // behavior. So, we make a copy of the test course for our second course.
    const secondCourseDir = await tmp.dir({ unsafeCleanup: true });
    await fs.copy(TEST_COURSE_PATH, secondCourseDir.path);

    await helperServer.before([TEST_COURSE_PATH, secondCourseDir.path])();
  });

  let institutionAdminId: string;
  let instructorId: string;
  let staffId: string;
  let studentId: string;

  beforeAll(async function () {
    const institutionAdmin = await getOrCreateUser({
      uid: 'institution-admin@example.com',
      name: 'Institution Admin',
      uin: null,
      email: 'institution-admin@example.com',
    });
    institutionAdminId = institutionAdmin.user_id;
    await ensureInstitutionAdministrator({
      institution_id: '1',
      user_id: institutionAdminId,
      authn_user_id: '1',
    });

    const instructor = await getOrCreateUser({
      uid: 'instructor@example.com',
      name: 'Instructor User',
      uin: '100000000',
      email: 'instructor@example.com',
    });
    instructorId = instructor.user_id;
    await insertCoursePermissionsByUserUid({
      course_id: '1',
      uid: 'instructor@example.com',
      course_role: 'Owner',
      authn_user_id: '1',
    });

    const staff = await getOrCreateUser({
      uid: 'staff@example.com',
      name: 'Staff Three',
      uin: null,
      email: 'staff@example.com',
    });
    staffId = staff.user_id;
    await insertCoursePermissionsByUserUid({
      course_id: '1',
      uid: 'staff@example.com',
      course_role: 'Editor',
      authn_user_id: '2',
    });

    const student = await getOrCreateUser({
      uid: 'student@example.com',
      name: 'Student User',
      uin: '000000001',
      email: 'student@example.com',
    });
    studentId = student.user_id;
    courseInstance = await selectCourseInstanceById('1');
    await ensureEnrollment({
      userId: studentId,
      courseInstance,
<<<<<<< HEAD
      authzData: dangerousFullSystemAuthz(),
      requestedRole: 'System',
=======
      requestedRole: 'System',
      authzData: dangerousFullSystemAuthz(),
>>>>>>> 08c7f777
      actionDetail: 'implicit_joined',
    });
  });

  afterAll(helperServer.after);

  test.sequential('student can access course instance', async () => {
    const headers = { cookie: 'pl_test_user=test_student' };
    const res = await helperClient.fetchCheerio(context.pageUrlStudent, { headers });
    assert.equal(res.status, 200);
  });

  test.sequential('student cannot override date (ignore when on student page)', async () => {
    const headers = {
      cookie: 'pl_test_user=test_student; pl2_requested_date=1700-01-19T00:00:01',
    };
    const res = await helperClient.fetchCheerio(context.pageUrlStudent, { headers });
    assert.equal(res.status, 200);
  });

  test.sequential('student cannot override date (error when on instructor page)', async () => {
    const headers = {
      cookie: 'pl_test_user=test_student; pl2_requested_date=1700-01-19T00:00:01',
    };
    const res = await helperClient.fetchCheerio(context.pageUrlTestCourseInstance, { headers });
    assert.equal(res.status, 403);
  });

  test.sequential(
    'student cannot override date (error when on instructor page) - course route',
    async () => {
      const headers = {
        cookie: 'pl_test_user=test_student; pl2_requested_date=1700-01-19T00:00:01',
      };
      const res = await helperClient.fetchCheerio(context.pageUrlTestCourse, { headers });
      assert.equal(res.status, 403);
    },
  );

  test.sequential('instructor can override date and does not become enrolled', async () => {
    let rowCount = await sqldb.execute(sql.select_enrollment, {
      user_id: instructorId,
      course_instance_id: 1,
    });
    assert.equal(rowCount, 0);
    const headers = {
      cookie: 'pl_test_user=test_instructor; pl2_requested_date=1700-01-19T00:00:01',
    };
    const res = await helperClient.fetchCheerio(context.pageUrlStudent, { headers });
    assert.equal(res.status, 200);
    rowCount = await sqldb.execute(sql.select_enrollment, {
      user_id: instructorId,
      course_instance_id: 1,
    });
    assert.equal(rowCount, 0);
  });

  test.sequential('instructor can access course instance', async () => {
    const headers = { cookie: 'pl_test_user=test_instructor' };
    const res = await helperClient.fetchCheerio(context.pageUrlStudent, { headers });
    assert.equal(res.status, 200);
  });

  test.sequential('instructor (no course instance role) cannot emulate student', async () => {
    const headers = {
      cookie: 'pl_test_user=test_instructor; pl2_requested_uid=student@example.com',
    };
    const res = await helperClient.fetchCheerio(context.pageUrlStudent, { headers });
    assert.equal(res.status, 403);
  });

  test.sequential('instructor (student data viewer) cannot emulate student', async () => {
    await insertCourseInstancePermissions({
      course_id: '1',
      user_id: instructorId,
      course_instance_id: courseInstance.id,
      course_instance_role: 'Student Data Viewer',
      authn_user_id: '2',
    });
    const headers = {
      cookie: 'pl_test_user=test_instructor; pl2_requested_uid=student@example.com',
    };
    const res = await helperClient.fetchCheerio(context.pageUrlStudent, { headers });
    assert.equal(res.status, 403);
  });

  test.sequential('instructor (student data editor) can emulate student', async () => {
    await updateCourseInstancePermissionsRole({
      course_id: '1',
      user_id: instructorId,
      course_instance_id: courseInstance.id,
      course_instance_role: 'Student Data Editor',
      authn_user_id: '2',
    });
    const headers = {
      cookie: 'pl_test_user=test_instructor; pl2_requested_uid=student@example.com',
    };
    const res = await helperClient.fetchCheerio(context.pageUrlStudent, { headers });
    assert.equal(res.status, 200);
  });

  test.sequential(
    'instructor can emulate student and override date in range (expect success)',
    async () => {
      const headers = {
        cookie:
          'pl_test_user=test_instructor; pl2_requested_date=1900-01-19T00:00:01; pl2_requested_uid=student@example.com',
      };
      const res = await helperClient.fetchCheerio(context.pageUrlStudent, { headers });
      assert.equal(res.status, 200);
    },
  );

  test.sequential(
    'instructor can emulate student and override date out of range (expect failure)',
    async () => {
      const headers = {
        cookie:
          'pl_test_user=test_instructor; pl2_requested_date=1700-01-19T00:00:01; pl2_requested_uid=student@example.com',
      };
      const res = await helperClient.fetchCheerio(context.pageUrlStudent, { headers });
      assert.equal(res.status, 403);
    },
  );

  test.sequential(
    'instructor can emulate student and be denied access to instructor page (course instance route)',
    async () => {
      const headers = {
        cookie: 'pl_test_user=test_instructor; pl2_requested_uid=student@example.com',
      };
      const res = await helperClient.fetchCheerio(context.pageUrlTestCourseInstance, { headers });
      assert.equal(res.status, 403);
    },
  );

  test.sequential(
    'instructor can emulate student and be denied access to instructor page (course route)',
    async () => {
      const headers = {
        cookie: 'pl_test_user=test_instructor; pl2_requested_uid=student@example.com',
      };
      const res = await helperClient.fetchCheerio(context.pageUrlTestCourse, { headers });
      assert.equal(res.status, 403);
    },
  );

  test.sequential('cannot request invalid date', async () => {
    const headers = {
      cookie: 'pl_test_user=test_instructor; pl2_requested_date=garbage',
    };
    const res = await helperClient.fetchCheerio(context.pageUrlStudent, { headers });
    assert.equal(res.status, 403);
  });

  test.sequential('cannot request invalid uid', async () => {
    const headers = {
      cookie: 'pl_test_user=test_instructor; pl2_requested_uid=garbage',
    };
    const res = await helperClient.fetchCheerio(context.pageUrlStudent, { headers });
    assert.equal(res.status, 403);
  });

  test.sequential('cannot request uid of administrator when not administrator', async () => {
    const headers = {
      cookie: 'pl_test_user=test_instructor; pl2_requested_uid=dev@example.com',
    };
    const res = await helperClient.fetchCheerio(context.pageUrlStudent, { headers });
    assert.equal(res.status, 403);
  });

  test.sequential('can request uid of administrator when administrator', async () => {
    await sqldb.execute(sql.insert_administrator, { user_id: instructorId });
    const headers = {
      cookie: 'pl_test_user=test_instructor; pl2_requested_uid=dev@example.com',
    };
    const res = await helperClient.fetchCheerio(context.pageUrlStudent, { headers });
    assert.equal(res.status, 200);
  });

  test.sequential(
    'cannot request uid of administrator when administrator access is inactive',
    async () => {
      const headers = {
        cookie:
          'pl_test_user=test_instructor; pl2_access_as_administrator=inactive; pl2_requested_uid=dev@example.com',
      };
      const res = await helperClient.fetchCheerio(context.pageUrlStudent, { headers });
      assert.equal(res.status, 403);
    },
  );

  test.sequential('can request uid of course editor as course owner', async () => {
    const headers = {
      cookie:
        'pl_test_user=test_instructor; pl2_access_as_administrator=inactive; pl2_requested_uid=staff@example.com',
    };
    const res = await helperClient.fetchCheerio(context.pageUrlTestCourseInstance, { headers });
    assert.equal(res.status, 200);
  });

  test.sequential('cannot request uid of course editor as course viewer', async () => {
    await updateCoursePermissionsRole({
      course_id: '1',
      user_id: instructorId,
      course_role: 'Viewer',
      authn_user_id: '1',
    });
    const headers = {
      cookie:
        'pl_test_user=test_instructor; pl2_access_as_administrator=inactive; pl2_requested_uid=staff@example.com',
    };
    const res = await helperClient.fetchCheerio(context.pageUrlTestCourseInstance, { headers });
    assert.equal(res.status, 403);
  });

  test.sequential('can request uid of student data viewer as student data editor', async () => {
    await updateCoursePermissionsRole({
      course_id: '1',
      user_id: instructorId,
      course_role: 'Owner',
      authn_user_id: '1',
    });
    await insertCourseInstancePermissions({
      course_id: '1',
      user_id: staffId,
      course_instance_id: courseInstance.id,
      course_instance_role: 'Student Data Viewer',
      authn_user_id: '2',
    });
    const headers = {
      cookie:
        'pl_test_user=test_instructor; pl2_access_as_administrator=inactive; pl2_requested_uid=staff@example.com',
    };
    const res = await helperClient.fetchCheerio(context.pageUrlTestCourseInstance, { headers });
    assert.equal(res.status, 200);
  });

  test.sequential('cannot request uid of student data editor as student data viewer', async () => {
    await updateCourseInstancePermissionsRole({
      course_id: '1',
      user_id: instructorId,
      course_instance_id: courseInstance.id,
      course_instance_role: 'Student Data Viewer',
      authn_user_id: '2',
    });
    await updateCourseInstancePermissionsRole({
      course_id: '1',
      user_id: staffId,
      course_instance_id: courseInstance.id,
      course_instance_role: 'Student Data Editor',
      authn_user_id: '2',
    });
    const headers = {
      cookie:
        'pl_test_user=test_instructor; pl2_access_as_administrator=inactive; pl2_requested_uid=staff@example.com',
    };
    const res = await helperClient.fetchCheerio(context.pageUrlTestCourseInstance, { headers });
    assert.equal(res.status, 403);
  });

  test.sequential('instructor can request lower course role', async () => {
    await updateCoursePermissionsRole({
      course_id: '1',
      user_id: instructorId,
      course_role: 'Viewer',
      authn_user_id: '1',
    });
    const headers = {
      cookie:
        'pl_test_user=test_instructor; pl2_access_as_administrator=inactive; pl2_requested_course_role=Previewer',
    };
    const res = await helperClient.fetchCheerio(context.pageUrlTestCourseInstance, { headers });
    assert.equal(res.status, 200);
  });

  test.sequential('instructor cannot request higher course role', async () => {
    const headers = {
      cookie:
        'pl_test_user=test_instructor; pl2_access_as_administrator=inactive; pl2_requested_course_role=Editor',
    };
    const res = await helperClient.fetchCheerio(context.pageUrlTestCourseInstance, { headers });
    assert.equal(res.status, 403);
  });

  test.sequential('instructor can request lower course instance role', async () => {
    await updateCourseInstancePermissionsRole({
      course_id: '1',
      user_id: instructorId,
      course_instance_id: courseInstance.id,
      course_instance_role: 'Student Data Editor',
      authn_user_id: '2',
    });
    const headers = {
      cookie:
        'pl_test_user=test_instructor; pl2_access_as_administrator=inactive; pl2_requested_course_instance_role=Student Data Viewer',
    };
    const res = await helperClient.fetchCheerio(context.pageUrlTestCourseInstance, { headers });
    assert.equal(res.status, 200);
  });

  test.sequential('instructor cannot request higher course instance role', async () => {
    await updateCourseInstancePermissionsRole({
      course_id: '1',
      user_id: instructorId,
      course_instance_id: courseInstance.id,
      course_instance_role: 'Student Data Viewer',
      authn_user_id: '2',
    });
    const headers = {
      cookie:
        'pl_test_user=test_instructor; pl2_access_as_administrator=inactive; pl2_requested_course_instance_role=Student Data Editor',
    };
    const res = await helperClient.fetchCheerio(context.pageUrlTestCourseInstance, { headers });
    assert.equal(res.status, 403);
  });

  test.sequential(
    'instructor can request no role and be granted access to student page',
    async () => {
      const headers = {
        cookie:
          'pl_test_user=test_instructor; pl2_access_as_administrator=inactive; pl2_requested_course_role=None; pl2_requested_course_instance_role=None',
      };
      const res = await helperClient.fetchCheerio(context.pageUrlStudent, { headers });
      assert.equal(res.status, 200);
    },
  );

  test.sequential(
    'instructor can request no role and be denied access to instructor page (course instance route)',
    async () => {
      const headers = {
        cookie:
          'pl_test_user=test_instructor; pl2_access_as_administrator=inactive; pl2_requested_course_role=None; pl2_requested_course_instance_role=None',
      };
      const res = await helperClient.fetchCheerio(context.pageUrlTestCourseInstance, { headers });
      assert.equal(res.status, 403);
    },
  );

  test.sequential(
    'instructor can request no course role and be denied access to instructor page (course route)',
    async () => {
      const headers = {
        cookie:
          'pl_test_user=test_instructor; pl2_access_as_administrator=inactive; pl2_requested_course_role=None',
      };
      const res = await helperClient.fetchCheerio(context.pageUrlTestCourse, { headers });
      assert.equal(res.status, 403);
    },
  );

  test.sequential(
    'instructor can request no course role and be granted access to instructor page (course instance route)',
    async () => {
      const headers = {
        cookie:
          'pl_test_user=test_instructor; pl2_access_as_administrator=inactive; pl2_requested_course_role=None',
      };
      const res = await helperClient.fetchCheerio(context.pageUrlTestCourseInstance, { headers });
      assert.equal(res.status, 200);
    },
  );

  test.sequential(
    'less-privileged instructor cannot request access as institution administrator',
    async () => {
      const headers = {
        cookie:
          'pl_test_user=test_instructor; pl2_access_as_administrator=inactive; pl2_requested_uid=institution-admin@example.com',
      };
      const res = await helperClient.fetchCheerio(context.pageUrlTestCourse, { headers });
      assert.equal(res.status, 403);
    },
  );

  test.sequential('reset instructor course role to maximum permissions', async () => {
    await updateCoursePermissionsRole({
      course_id: '1',
      user_id: instructorId,
      course_role: 'Owner',
      authn_user_id: '1',
    });
    await updateCourseInstancePermissionsRole({
      course_id: '1',
      user_id: instructorId,
      course_instance_id: courseInstance.id,
      course_instance_role: 'Student Data Editor',
      authn_user_id: '2',
    });
  });

  test.sequential(
    'instructor can access their own course when requesting access as institution administrator',
    async () => {
      const headers = {
        cookie:
          'pl_test_user=test_instructor; pl2_access_as_administrator=inactive; pl2_requested_uid=institution-admin@example.com',
      };
      const res = await helperClient.fetchCheerio(context.pageUrlTestCourse, { headers });
      assert.equal(res.status, 200);
    },
  );

  test.sequential(
    'instructor can access their own course instance when requesting access as institution administrator',
    async () => {
      const headers = {
        cookie:
          'pl_test_user=test_instructor; pl2_access_as_administrator=inactive; pl2_requested_uid=institution-admin@example.com',
      };
      const res = await helperClient.fetchCheerio(context.pageUrlTestCourseInstance, { headers });
      assert.equal(res.status, 200);
    },
  );

  test.sequential(
    'instructor cannot access other courses when requesting access as institution administrator',
    async () => {
      const headers = {
        cookie:
          'pl_test_user=test_instructor; pl2_access_as_administrator=inactive; pl2_requested_uid=institution-admin@example.com',
      };
      const res = await helperClient.fetchCheerio(context.pageUrlExampleCourse, { headers });
      assert.equal(res.status, 403);
    },
  );

  test.sequential(
    'instructor cannot access other course instances when requesting access as institution administrator',
    async () => {
      const headers = {
        cookie:
          'pl_test_user=test_instructor; pl2_access_as_administrator=inactive; pl2_requested_uid=institution-admin@example.com',
      };
      const res = await helperClient.fetchCheerio(context.pageUrlExampleCourseInstance, {
        headers,
      });
      assert.equal(res.status, 403);
    },
  );

  test.sequential(
    'instructor is denied access when emulating student, and no redirect is available',
    async () => {
      const headers = {
        cookie: 'pl2_requested_uid=student@example.com; pl2_requested_data_changed=true',
      };
      // Test that instructor is denied access to instructor pages when emulating student
      const instructorPageUrl = `${context.baseUrl}/course/1/course_admin/instance_admin`;
      const response = await fetch(instructorPageUrl, {
        headers,
        redirect: 'manual',
      });
      // This should result in a fancy 403 error page
      const body = await response.text();
      const $ = cheerio.load(body);
      const authzAccessMismatch = $('div[data-component="AuthzAccessMismatch"]');
      assert.equal(authzAccessMismatch.length, 1);
      assert.equal(response.status, 403);
    },
  );

  test.sequential(
    'instructor is allowed access when emulating student, and a redirect is available',
    async () => {
      const courseInstanceId = '1';
      const studentUid = 'student@example.com';
      const user = await getOrCreateUser({
        uid: studentUid,
        name: 'Example Student',
        uin: 'student',
        email: 'student@example.com',
      });
      await ensureEnrollment({
        courseInstance,
        userId: user.user_id,
<<<<<<< HEAD
        authzData: dangerousFullSystemAuthz(),
        requestedRole: 'System',
=======
        requestedRole: 'System',
        authzData: dangerousFullSystemAuthz(),
>>>>>>> 08c7f777
        actionDetail: 'implicit_joined',
      });

      const headers = {
        // We don't include the pl_test_user cookie since that will short-circuit the authzHelper middleware
        cookie: `pl2_requested_uid=${studentUid}; pl2_requested_data_changed=true`,
      };
      const instructorPageUrl = `/pl/course_instance/${courseInstanceId}/instructor/instance_admin/assessments`;
      const studentPageUrl = `/pl/course_instance/${courseInstanceId}`;
      const response = await fetch(context.siteUrl + instructorPageUrl, {
        headers,
        redirect: 'manual',
      });

      assert.equal(response.status, 302);
      assert.equal(response.headers.get('Location'), studentPageUrl);
    },
  );
});<|MERGE_RESOLUTION|>--- conflicted
+++ resolved
@@ -110,13 +110,8 @@
     await ensureEnrollment({
       userId: studentId,
       courseInstance,
-<<<<<<< HEAD
-      authzData: dangerousFullSystemAuthz(),
-      requestedRole: 'System',
-=======
       requestedRole: 'System',
       authzData: dangerousFullSystemAuthz(),
->>>>>>> 08c7f777
       actionDetail: 'implicit_joined',
     });
   });
@@ -595,13 +590,8 @@
       await ensureEnrollment({
         courseInstance,
         userId: user.user_id,
-<<<<<<< HEAD
-        authzData: dangerousFullSystemAuthz(),
-        requestedRole: 'System',
-=======
         requestedRole: 'System',
         authzData: dangerousFullSystemAuthz(),
->>>>>>> 08c7f777
         actionDetail: 'implicit_joined',
       });
 
