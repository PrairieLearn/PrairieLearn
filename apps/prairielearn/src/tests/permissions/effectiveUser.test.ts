--- conflicted
+++ resolved
@@ -296,11 +296,7 @@
   step('can request uid of course editor as course owner', async () => {
     const headers = {
       cookie:
-<<<<<<< HEAD
-        'pl_test_user=test_instructor; pl_access_as_administrator=inactive; pl_requested_uid=staff@example.com',
-=======
-        'pl_test_user=test_instructor; pl2_access_as_administrator=inactive; pl2_requested_uid=staff03@example.com',
->>>>>>> 21d77c10
+        'pl_test_user=test_instructor; pl2_access_as_administrator=inactive; pl2_requested_uid=staff@example.com',
     };
     const res = await helperClient.fetchCheerio(context.pageUrlTestCourseInstance, { headers });
     assert.equal(res.status, 200);
@@ -315,11 +311,7 @@
     });
     const headers = {
       cookie:
-<<<<<<< HEAD
-        'pl_test_user=test_instructor; pl_access_as_administrator=inactive; pl_requested_uid=staff@example.com',
-=======
-        'pl_test_user=test_instructor; pl2_access_as_administrator=inactive; pl2_requested_uid=staff03@example.com',
->>>>>>> 21d77c10
+        'pl_test_user=test_instructor; pl2_access_as_administrator=inactive; pl2_requested_uid=staff@example.com',
     };
     const res = await helperClient.fetchCheerio(context.pageUrlTestCourseInstance, { headers });
     assert.equal(res.status, 403);
@@ -341,11 +333,7 @@
     });
     const headers = {
       cookie:
-<<<<<<< HEAD
-        'pl_test_user=test_instructor; pl_access_as_administrator=inactive; pl_requested_uid=staff@example.com',
-=======
-        'pl_test_user=test_instructor; pl2_access_as_administrator=inactive; pl2_requested_uid=staff03@example.com',
->>>>>>> 21d77c10
+        'pl_test_user=test_instructor; pl2_access_as_administrator=inactive; pl2_requested_uid=staff@example.com',
     };
     const res = await helperClient.fetchCheerio(context.pageUrlTestCourseInstance, { headers });
     assert.equal(res.status, 200);
@@ -368,11 +356,7 @@
     });
     const headers = {
       cookie:
-<<<<<<< HEAD
-        'pl_test_user=test_instructor; pl_access_as_administrator=inactive; pl_requested_uid=staff@example.com',
-=======
-        'pl_test_user=test_instructor; pl2_access_as_administrator=inactive; pl2_requested_uid=staff03@example.com',
->>>>>>> 21d77c10
+        'pl_test_user=test_instructor; pl2_access_as_administrator=inactive; pl2_requested_uid=staff@example.com',
     };
     const res = await helperClient.fetchCheerio(context.pageUrlTestCourseInstance, { headers });
     assert.equal(res.status, 403);
@@ -500,7 +484,7 @@
     async () => {
       const headers = {
         cookie:
-          'pl_test_user=test_instructor; pl_access_as_administrator=inactive; pl_requested_uid=institution-admin@example.com',
+          'pl_test_user=test_instructor; pl2_access_as_administrator=inactive; pl2_requested_uid=institution-admin@example.com',
       };
       const res = await helperClient.fetchCheerio(context.pageUrlTestCourse, { headers });
       assert.equal(res.status, 200);
@@ -512,7 +496,7 @@
     async () => {
       const headers = {
         cookie:
-          'pl_test_user=test_instructor; pl_access_as_administrator=inactive; pl_requested_uid=institution-admin@example.com',
+          'pl_test_user=test_instructor; pl2_access_as_administrator=inactive; pl2_requested_uid=institution-admin@example.com',
       };
       const res = await helperClient.fetchCheerio(context.pageUrlTestCourseInstance, { headers });
       assert.equal(res.status, 200);
@@ -524,7 +508,7 @@
     async () => {
       const headers = {
         cookie:
-          'pl_test_user=test_instructor; pl_access_as_administrator=inactive; pl_requested_uid=institution-admin@example.com',
+          'pl_test_user=test_instructor; pl2_access_as_administrator=inactive; pl2_requested_uid=institution-admin@example.com',
       };
       const res = await helperClient.fetchCheerio(context.pageUrlExampleCourse, { headers });
       assert.equal(res.status, 403);
@@ -536,7 +520,7 @@
     async () => {
       const headers = {
         cookie:
-          'pl_test_user=test_instructor; pl_access_as_administrator=inactive; pl_requested_uid=institution-admin@example.com',
+          'pl_test_user=test_instructor; pl2_access_as_administrator=inactive; pl2_requested_uid=institution-admin@example.com',
       };
       const res = await helperClient.fetchCheerio(context.pageUrlExampleCourseInstance, {
         headers,
