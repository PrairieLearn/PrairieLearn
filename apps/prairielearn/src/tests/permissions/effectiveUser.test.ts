--- conflicted
+++ resolved
@@ -52,10 +52,15 @@
   let studentId;
 
   before('insert users', async function () {
-<<<<<<< HEAD
     const institutionAdmin = await sqldb.callValidatedOneRow(
       'users_select_or_insert',
-      ['institution-admin@example.com', 'Institution Admin', null, 'dev'],
+      [
+        'institution-admin@example.com',
+        'Institution Admin',
+        null,
+        'institution-admin@example.com',
+        'dev',
+      ],
       UserWithIdSchema,
     );
     institutionAdminId = institutionAdmin.user_id;
@@ -66,33 +71,10 @@
 
     const instructor = await sqldb.callValidatedOneRow(
       'users_select_or_insert',
-      ['instructor@example.com', 'Instructor User', '100000000', 'dev'],
+      ['instructor@example.com', 'Instructor User', '100000000', 'instructor@example.com', 'dev'],
       UserWithIdSchema,
     );
     instructorId = instructor.user_id;
-=======
-    await sqldb.callAsync('users_select_or_insert', [
-      'instructor@example.com',
-      'Instructor User',
-      '100000000',
-      'instructor@example.com',
-      'dev',
-    ]);
-    await sqldb.callAsync('users_select_or_insert', [
-      'staff03@example.com',
-      'Staff Three',
-      null,
-      'staff@example.com',
-      'dev',
-    ]);
-    await sqldb.callAsync('users_select_or_insert', [
-      'student@example.com',
-      'Student User',
-      '000000001',
-      'student@example.com',
-      'dev',
-    ]);
->>>>>>> db6af462
     await insertCoursePermissionsByUserUid({
       course_id: '1',
       uid: 'instructor@example.com',
@@ -102,7 +84,7 @@
 
     const staff = await sqldb.callValidatedOneRow(
       'users_select_or_insert',
-      ['staff03@example.com', 'Staff Three', null, 'dev'],
+      ['staff03@example.com', 'Staff Three', null, 'staff03@example.com', 'dev'],
       UserWithIdSchema,
     );
     staffId = staff.user_id;
@@ -115,7 +97,7 @@
 
     const student = await sqldb.callValidatedOneRow(
       'users_select_or_insert',
-      ['student@example.com', 'Student User', '000000001', 'dev'],
+      ['student@example.com', 'Student User', '000000001', 'student@example.com', 'dev'],
       UserWithIdSchema,
     );
     studentId = student.user_id;
