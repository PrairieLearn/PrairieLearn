--- conflicted
+++ resolved
@@ -69,15 +69,9 @@
 
   beforeAll(helperServer.before());
 
-<<<<<<< HEAD
-  afterAll(helperServer.after);
-
-  beforeAll(async () => {
-=======
   let courseInstance: CourseInstance;
   let assessment: Assessment;
-  before(async () => {
->>>>>>> e4baea5c
+  beforeAll(async () => {
     await insertUser(ADMIN_USER);
     await insertUser(INSTITUTION_ADMIN_USER);
     courseInstance = await selectCourseInstanceByShortName({ course_id: '1', short_name: 'Sp15' });
@@ -97,14 +91,9 @@
     assert.equal(res.status, 200);
   });
 
-<<<<<<< HEAD
   test.sequential('global admin can access course instance', async () => {
-    const res = await withUser(ADMIN_USER, () => fetch(COURSE_INSTANCE_URL));
-=======
-  step('global admin can access course instance', async () => {
     const url = getCourseInstanceUrl(courseInstance);
     const res = await withUser(ADMIN_USER, () => fetch(url));
->>>>>>> e4baea5c
     assert.equal(res.status, 200);
   });
 
@@ -121,32 +110,20 @@
     assert.equal(res.status, 403);
   });
 
-<<<<<<< HEAD
   test.sequential('institution admin (no permissions) cannot access course instance', async () => {
-    const res = await withUser(INSTITUTION_ADMIN_USER, () => fetch(COURSE_INSTANCE_URL));
+    const url = getCourseInstanceUrl(courseInstance);
+    const res = await withUser(INSTITUTION_ADMIN_USER, () => fetch(url));
     assert.equal(res.status, 403);
   });
 
   test.sequential(
     'institution admin (no permissions) can access assessment instances',
     async () => {
-      const res = await withUser(INSTITUTION_ADMIN_USER, () => fetch(ASSESSMENT_INSTANCES_URL));
+      const url = getAssessmentInstancesUrl(courseInstance, assessment);
+      const res = await withUser(INSTITUTION_ADMIN_USER, () => fetch(url));
       assert.equal(res.status, 403);
     },
   );
-=======
-  step('institution admin (no permissions) cannot access course instance', async () => {
-    const url = getCourseInstanceUrl(courseInstance);
-    const res = await withUser(INSTITUTION_ADMIN_USER, () => fetch(url));
-    assert.equal(res.status, 403);
-  });
-
-  step('institution admin (no permissions) can access assessment instances', async () => {
-    const url = getAssessmentInstancesUrl(courseInstance, assessment);
-    const res = await withUser(INSTITUTION_ADMIN_USER, () => fetch(url));
-    assert.equal(res.status, 403);
-  });
->>>>>>> e4baea5c
 
   test.sequential('grant institution admin permissions', async () => {
     const user = await selectOptionalUserByUid(INSTITUTION_ADMIN_USER.uid);
@@ -168,25 +145,15 @@
     assert.equal(res.status, 200);
   });
 
-<<<<<<< HEAD
   test.sequential('institution admin can access course instance', async () => {
-    const res = await withUser(INSTITUTION_ADMIN_USER, () => fetch(COURSE_INSTANCE_URL));
-    assert.equal(res.status, 200);
-  });
-
-  test.sequential('institution admin can access assessment instances', async () => {
-    const res = await withUser(INSTITUTION_ADMIN_USER, () => fetch(ASSESSMENT_INSTANCES_URL));
-=======
-  step('institution admin can access course instance', async () => {
     const url = getCourseInstanceUrl(courseInstance);
     const res = await withUser(INSTITUTION_ADMIN_USER, () => fetch(url));
     assert.equal(res.status, 200);
   });
 
-  step('institution admin can access assessment instances', async () => {
+  test.sequential('institution admin can access assessment instances', async () => {
     const url = getAssessmentInstancesUrl(courseInstance, assessment);
     const res = await withUser(INSTITUTION_ADMIN_USER, () => fetch(url));
->>>>>>> e4baea5c
     assert.equal(res.status, 200);
   });
 });