import { afterAll, assert, beforeAll, describe, it } from 'vitest';

import { config } from '../lib/config.js';
import { selectAssessmentByTid } from '../models/assessment.js';

import * as helperClient from './helperClient.js';
import * as helperServer from './helperServer.js';

<<<<<<< HEAD
const sql = sqldb.loadSqlEquiv(import.meta.url);
const defaultHonorCodeText =
  'I certify that I am Dev User and I am allowed to take this assessment. I pledge on my honor that I will not give or receive any unauthorized assistance on this assessment and that all work will be my own.';

const customHonorCodeHtml =
  '<div class="px-3 py-2 honor-code"><h2>Honor Code</h2> <p>I, Dev User, pledge that I am allowed to take the following assessment and will not receive any unauthorized assistance.</p></div> <div class="card-footer d-flex justify-content-center"> <span class="form-check"> <input type="checkbox" class="form-check-input" id="certify-pledge"> <label class="form-check-label fw-bold" for="certify-pledge"> I certify and pledge the above. </label> </span> </div>';

=======
>>>>>>> d2e6b206
describe('Exam assessment response to `requireHonorCode`', function () {
  const context: Record<string, any> = {};
  context.siteUrl = `http://localhost:${config.serverPort}`;
  context.baseUrl = `${context.siteUrl}/pl`;
  context.courseInstanceBaseUrl = `${context.baseUrl}/course_instance/1`;

  beforeAll(helperServer.before());

  afterAll(helperServer.after);

  it('visits the landing page of default assessment', async () => {
    const { id: assessmentId } = await selectAssessmentByTid({
      course_instance_id: '1',
      tid: 'exam1-automaticTestSuite',
    });
    const assessmentUrl = `${context.courseInstanceBaseUrl}/assessment/${assessmentId}/`;

    const response = await helperClient.fetchCheerio(assessmentUrl);
    assert.isTrue(response.ok);

    assert.equal(response.$('#start-assessment').text().trim(), 'Start assessment');

    // We should see the honor code div by default
    assert.lengthOf(response.$('div.test-class-honor-code'), 1);
    assert.equal(
      response.$('div.test-class-honor-code').children().first().text().replace(/\s+/g, ' ').trim(),
      defaultHonorCodeText,
    );
  });

  it('visits landing page of assessment with disabled honor code', async () => {
    const { id: assessmentId } = await selectAssessmentByTid({
      course_instance_id: '1',
      tid: 'exam13-disableHonorCode',
    });
    const assessmentUrl = `${context.courseInstanceBaseUrl}/assessment/${assessmentId}/`;

    const response = await helperClient.fetchCheerio(assessmentUrl);
    assert.isTrue(response.ok);

    assert.equal(response.$('#start-assessment').text().trim(), 'Start assessment');

    // We should not see the honor code div anymore
    assert.lengthOf(response.$('div.test-class-honor-code'), 0);
  });

  it('visits the landing page of assessment with a custom honor code', async () => {
    const results = await sqldb.queryOneRowAsync(sql.select_exam, {
      number: '2',
    });
    const assessmentId = results.rows[0].id;
    const assessmentUrl = `${context.courseInstanceBaseUrl}/assessment/${assessmentId}/`;

    const response = await helperClient.fetchCheerio(assessmentUrl);
    assert.isTrue(response.ok);

    assert.equal(response.$('#start-assessment').text().trim(), 'Start assessment');

    // We should see the honor code div by default
    assert.lengthOf(response.$('div.test-class-honor-code'), 1);
    assert.equal(
      response.$('div.test-class-honor-code').html()?.replace(/\s+/g, ' ').trim(),
      customHonorCodeHtml,
    );
  });
});<|MERGE_RESOLUTION|>--- conflicted
+++ resolved
@@ -6,16 +6,12 @@
 import * as helperClient from './helperClient.js';
 import * as helperServer from './helperServer.js';
 
-<<<<<<< HEAD
-const sql = sqldb.loadSqlEquiv(import.meta.url);
 const defaultHonorCodeText =
   'I certify that I am Dev User and I am allowed to take this assessment. I pledge on my honor that I will not give or receive any unauthorized assistance on this assessment and that all work will be my own.';
 
 const customHonorCodeHtml =
   '<div class="px-3 py-2 honor-code"><h2>Honor Code</h2> <p>I, Dev User, pledge that I am allowed to take the following assessment and will not receive any unauthorized assistance.</p></div> <div class="card-footer d-flex justify-content-center"> <span class="form-check"> <input type="checkbox" class="form-check-input" id="certify-pledge"> <label class="form-check-label fw-bold" for="certify-pledge"> I certify and pledge the above. </label> </span> </div>';
 
-=======
->>>>>>> d2e6b206
 describe('Exam assessment response to `requireHonorCode`', function () {
   const context: Record<string, any> = {};
   context.siteUrl = `http://localhost:${config.serverPort}`;
@@ -63,10 +59,10 @@
   });
 
   it('visits the landing page of assessment with a custom honor code', async () => {
-    const results = await sqldb.queryOneRowAsync(sql.select_exam, {
-      number: '2',
+    const { id: assessmentId } = await selectAssessmentByTid({
+      course_instance_id: '1',
+      tid: 'exam2-miscProblems',
     });
-    const assessmentId = results.rows[0].id;
     const assessmentUrl = `${context.courseInstanceBaseUrl}/assessment/${assessmentId}/`;
 
     const response = await helperClient.fetchCheerio(assessmentUrl);
