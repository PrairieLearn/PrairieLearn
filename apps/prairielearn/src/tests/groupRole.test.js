--- conflicted
+++ resolved
@@ -528,21 +528,9 @@
     assert.lengthOf(elemList, 0);
   });
 
-<<<<<<< HEAD
   step('displays no role assignment error', function () {
     elemList = locals.$('.alert:contains(needs to be assigned)');
     assert.lengthOf(elemList, 0);
-=======
-  step('displays error for too few reflectors and too many recorders', function () {
-    elemList = locals.$(
-      '.alert:contains(1 more student needs to be assigned to the role "Reflector")',
-    );
-    assert.lengthOf(elemList, 1);
-    elemList = locals.$(
-      '.alert:contains(1 less student needs to be assigned to the role "Recorder")',
-    );
-    assert.lengthOf(elemList, 1);
->>>>>>> 88ee7bd2
   });
 
   step('first user can edit role table to make two users recorder', async function () {
@@ -563,10 +551,14 @@
   });
 
   step('displays error for too few reflectors and too many recorders', async function () {
-    await switchUserAndLoadAssessment(locals.studentUsers[2], locals.assessmentUrl, '00000003', 1);
-    elemList = locals.$('.alert:contains(more person needs to be assigned Reflector.)');
+    await switchUserAndLoadAssessment(locals.studentUsers[2], locals.assessmentUrl, '00000003', 2);
+    elemList = locals.$(
+      '.alert:contains(more student needs to be assigned to the role "Reflector")',
+    );
     assert.lengthOf(elemList, 1);
-    elemList = locals.$('.alert:contains(1 less person needs to be assigned Recorder.)');
+    elemList = locals.$(
+      '.alert:contains(1 less student needs to be assigned to the role "Recorder")',
+    );
     assert.lengthOf(elemList, 1);
   });
 
@@ -575,21 +567,9 @@
     assert.isTrue(elemList.is(':disabled'));
   });
 
-<<<<<<< HEAD
   step('fourth user can load assessment and join group', async function () {
     await switchUserAndLoadAssessment(locals.studentUsers[3], locals.assessmentUrl, '00000004', 2);
     await joinGroup(locals.assessmentUrl, locals.joinCode);
-=======
-  step('displays error for too few reflectors and too many recorders', function () {
-    elemList = locals.$(
-      '.alert:contains(1 more student needs to be assigned to the role "Reflector")',
-    );
-    assert.lengthOf(elemList, 1);
-    elemList = locals.$(
-      '.alert:contains(1 less student needs to be assigned to the role "Recorder")',
-    );
-    assert.lengthOf(elemList, 1);
->>>>>>> 88ee7bd2
   });
 
   step('should not enable the group role table', function () {
@@ -1257,7 +1237,7 @@
     );
     assert.lengthOf(elemList, 1);
     elemList = locals.$(
-      '.alert:contains(1 more student needs to be assigned to the role "Reflector")',
+      '.alert:contains(1 more student needs to be assigned to the role "Recorder")',
     );
     assert.lengthOf(elemList, 1);
   });
@@ -1286,15 +1266,10 @@
     assert.lengthOf(elemList, 0);
   });
 
-<<<<<<< HEAD
   step('displays error for too few recorders', function () {
-    elemList = locals.$('.alert:contains(1 more person needs to be assigned Recorder.)');
-=======
-  step('displays error for too few reflectors', function () {
     elemList = locals.$(
-      '.alert:contains(1 more student needs to be assigned to the role "Reflector")',
-    );
->>>>>>> 88ee7bd2
+      '.alert:contains(1 more student needs to be assigned to the role "Recorder")',
+    );
     assert.lengthOf(elemList, 1);
   });
 
@@ -1311,33 +1286,16 @@
     assert.lengthOf(elemList, 4);
   });
 
-<<<<<<< HEAD
   step('first user should not be able to select the contributor role', function () {
     elemList = locals.$('#role-select-form').find('tr').eq(1).find('input:disabled');
-=======
-  step('displays error for too few reflectors and too many recorders', function () {
-    elemList = locals.$(
-      '.alert:contains(1 more student needs to be assigned to the role "Reflector")',
-    );
     assert.lengthOf(elemList, 1);
-    elemList = locals.$(
-      '.alert:contains(1 less student needs to be assigned to the role "Recorder")',
-    );
->>>>>>> 88ee7bd2
-    assert.lengthOf(elemList, 1);
-    elemList = elemList.next();
+    elemList = elemList.parent('label');
     assert.equal(elemList.text().trim(), locals.contributor.role_name);
   });
 
-<<<<<<< HEAD
   step('fourth user should be able to join group', async function () {
     await switchUserAndLoadAssessment(locals.studentUsers[3], assessmentUrl, '00000004', 2);
     await joinGroup(assessmentUrl, locals.joinCode);
-=======
-  step('should not enable the group role table for non-assigner', function () {
-    elemList = locals.$('#role-select-form').find('input:not([disabled])');
-    assert.lengthOf(elemList, 0);
->>>>>>> 88ee7bd2
   });
 
   step('assigns fourth user with required role upon join', async function () {
@@ -1360,8 +1318,8 @@
     assert.lengthOf(elemList, 0);
   });
 
-  step('should not render the group role table for non-assigner', function () {
-    elemList = locals.$('#role-select-form').find('tr');
+  step('should not enable the group role table for non-assigner', function () {
+    elemList = locals.$('#role-select-form').find('input:not([disabled])');
     assert.lengthOf(elemList, 0);
   });
 
