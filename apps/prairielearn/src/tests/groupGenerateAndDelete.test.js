// @ts-check
<<<<<<< HEAD
const assert = require('chai').assert;
const sqldb = require('@prairielearn/postgres');
const { step } = require('mocha-steps');

const helperServer = require('./helperServer');
const { deleteAllGroups } = require('../lib/groups');
const { autoGroups } = require('../lib/group-update');
const { TEST_COURSE_PATH } = require('../lib/paths');
=======
import { assert } from 'chai';
import * as util from 'node:util';
import * as sqldb from '@prairielearn/postgres';
import { step } from 'mocha-steps';

import * as helperServer from './helperServer';
import { deleteAllGroups } from '../lib/groups';
import * as groupUpdate from '../lib/group-update';
import { TEST_COURSE_PATH } from '../lib/paths';
>>>>>>> d5921ea4

const sql = sqldb.loadSqlEquiv(__filename);
const locals = {};

describe('test auto group and delete groups', function () {
  this.timeout(20000);
  before('set up testing server', helperServer.before(TEST_COURSE_PATH));
  after('shut down testing server', helperServer.after);

  step('get group-based homework assessment', async () => {
    const result = await sqldb.queryAsync(sql.select_group_work_assessment, []);
    assert.notEqual(result.rows.length, 0);
    assert.notEqual(result.rows[0].id, undefined);
    locals.assessment_id = result.rows[0].id;
  });

  step('create 500 users', async () => {
    const result = await sqldb.queryAsync(sql.generate_500, []);
    assert.equal(result.rows.length, 500);
  });

  step('auto assign groups', async () => {
    const user_id = '1';
    const authn_user_id = '1';
    const max_group_size = 10;
    const min_group_size = 10;
    const job_sequence_id = await autoGroups(
      locals.assessment_id,
      user_id,
      authn_user_id,
      max_group_size,
      min_group_size,
    );
    await helperServer.waitForJobSequenceAsync(job_sequence_id);
  });

  step('check groups and users', async () => {
    const groupUserCounts = await sqldb.queryAsync(
      'SELECT count(group_id) FROM group_users GROUP BY group_id',
      [],
    );
    assert.equal(groupUserCounts.rows.length, 50);

    const groupUsers = await sqldb.queryAsync('SELECT DISTINCT(user_id) FROM group_users', []);
    assert.equal(groupUsers.rows.length, 500);
  });

  step('delete groups', async () => {
    await deleteAllGroups(locals.assessment_id, '1');

    const groups = await sqldb.queryAsync(
      'SELECT deleted_at FROM groups WHERE deleted_at IS NULL',
      [],
    );
    assert.equal(groups.rows.length, 0);

    const groupUsers = await sqldb.queryAsync('SELECT * FROM group_users', {});
    assert.equal(groupUsers.rows.length, 0);
  });
});<|MERGE_RESOLUTION|>--- conflicted
+++ resolved
@@ -1,16 +1,5 @@
 // @ts-check
-<<<<<<< HEAD
-const assert = require('chai').assert;
-const sqldb = require('@prairielearn/postgres');
-const { step } = require('mocha-steps');
-
-const helperServer = require('./helperServer');
-const { deleteAllGroups } = require('../lib/groups');
-const { autoGroups } = require('../lib/group-update');
-const { TEST_COURSE_PATH } = require('../lib/paths');
-=======
 import { assert } from 'chai';
-import * as util from 'node:util';
 import * as sqldb from '@prairielearn/postgres';
 import { step } from 'mocha-steps';
 
@@ -18,7 +7,6 @@
 import { deleteAllGroups } from '../lib/groups';
 import * as groupUpdate from '../lib/group-update';
 import { TEST_COURSE_PATH } from '../lib/paths';
->>>>>>> d5921ea4
 
 const sql = sqldb.loadSqlEquiv(__filename);
 const locals = {};
@@ -45,7 +33,7 @@
     const authn_user_id = '1';
     const max_group_size = 10;
     const min_group_size = 10;
-    const job_sequence_id = await autoGroups(
+    const job_sequence_id = await groupUpdate.autoGroups(
       locals.assessment_id,
       user_id,
       authn_user_id,
