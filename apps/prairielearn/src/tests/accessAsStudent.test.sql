--- conflicted
+++ resolved
@@ -2,11 +2,7 @@
 INSERT INTO
   course_instances AS dest (
     course_id,
-<<<<<<< HEAD
-    join_id,
-=======
     enrollment_code,
->>>>>>> efb2a185
     short_name,
     uuid,
     display_timezone,
@@ -14,11 +10,7 @@
   )
 SELECT
   ci.course_id,
-<<<<<<< HEAD
-  ci.join_id,
-=======
   ci.enrollment_code,
->>>>>>> efb2a185
   'UNAVAILABLE',
   '9496d805-130b-42f9-9a98-87296425e41d',
   ci.display_timezone,
