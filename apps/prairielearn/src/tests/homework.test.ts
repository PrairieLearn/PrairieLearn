--- conflicted
+++ resolved
@@ -1295,49 +1295,10 @@
               };
             });
           });
-<<<<<<< HEAD
           helperQuestion.getInstanceQuestion(locals);
           helperQuestion.postInstanceQuestion(locals);
           helperQuestion.checkQuestionScore(locals);
           helperQuestion.checkAssessmentScore(locals);
-=======
-          if (questionTest.action === 'store') {
-            helperQuestion.getInstanceQuestion(locals);
-            describe('saving submission data', function () {
-              it('should succeed', function () {
-                locals.question.savedVariant = structuredClone(locals.variant);
-                locals.question.questionSavedCsrfToken = locals.__csrf_token;
-              });
-            });
-          } else if (questionTest.action === 'save-stored-fail') {
-            describe('restoring submission data', function () {
-              it('should succeed', function () {
-                locals.postAction = 'save';
-                locals.variant = structuredClone(locals.question.savedVariant);
-                locals.__csrf_token = locals.question.questionSavedCsrfToken;
-              });
-            });
-            helperQuestion.postInstanceQuestionAndFail(locals, 400);
-          } else if (questionTest.action === 'grade-stored-fail') {
-            describe('restoring submission data', function () {
-              it('should succeed', function () {
-                locals.postAction = 'grade';
-                locals.variant = structuredClone(locals.question.savedVariant);
-                locals.__csrf_token = locals.question.questionSavedCsrfToken;
-              });
-            });
-            helperQuestion.postInstanceQuestionAndFail(locals, 400);
-          } else if (questionTest.action === 'check-closed') {
-            helperQuestion.getInstanceQuestion(locals);
-          } else if (questionTest.action === 'save' || questionTest.action === 'grade') {
-            helperQuestion.getInstanceQuestion(locals);
-            helperQuestion.postInstanceQuestion(locals);
-            helperQuestion.checkQuestionScore(locals);
-            helperQuestion.checkAssessmentScore(locals);
-          } else {
-            throw Error('unknown action: ' + questionTest.action);
-          }
->>>>>>> 6d0c67ff
         });
       });
     });
