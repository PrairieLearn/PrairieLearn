import fetchCookie from 'fetch-cookie';
import fetch from 'node-fetch';
import { afterAll, assert, beforeAll, describe, it } from 'vitest';

import { execute, loadSqlEquiv, queryRow } from '@prairielearn/postgres';

<<<<<<< HEAD
import { dangerousFullSystemAuthz } from '../lib/authzData.js';
=======
import { dangerousFullAuthzForTesting } from '../lib/authz-data-lib.js';
>>>>>>> ddb72516
import { config } from '../lib/config.js';
import { type Enrollment, EnrollmentSchema } from '../lib/db-types.js';
import { EXAMPLE_COURSE_PATH } from '../lib/paths.js';
import { selectCourseInstanceById } from '../models/course-instances.js';
import {
  selectOptionalEnrollmentByPendingUid,
  selectOptionalEnrollmentByUserId,
} from '../models/enrollment.js';

import { assertAlert, fetchCheerio } from './helperClient.js';
import * as helperCourse from './helperCourse.js';
import * as helperServer from './helperServer.js';
import { getOrCreateUser, withUser } from './utils/auth.js';
import { getCsrfToken } from './utils/csrf.js';

const sql = loadSqlEquiv(import.meta.url);

const siteUrl = 'http://localhost:' + config.serverPort;
const homeUrl = siteUrl + '/';

/** Helper function to create enrollments with specific statuses for testing */
async function createEnrollmentWithStatus({
  userId,
  courseInstanceId,
  status,
  pendingUid,
}: {
  userId: string | null;
  courseInstanceId: string;
  status: 'invited' | 'joined' | 'blocked' | 'removed' | 'rejected';
  pendingUid?: string | null;
}): Promise<Enrollment> {
  return await queryRow(
    sql.create_enrollment_with_status,
    {
      user_id: userId,
      course_instance_id: courseInstanceId,
      status,
      pending_uid: pendingUid,
      first_joined_at: status === 'joined' ? new Date() : null,
    },
    EnrollmentSchema,
  );
}

describe('Homepage enrollment actions', () => {
  beforeAll(async () => {
    await helperServer.before()();
    await helperCourse.syncCourse(EXAMPLE_COURSE_PATH);

    // Set uid_regexp for the default institution to allow @example.com UIDs
    await execute("UPDATE institutions SET uid_regexp = '@example\\.com$' WHERE id = 1");
  });

  afterAll(helperServer.after);

  it('handles double accept invitation (no-op)', async () => {
    const user = await getOrCreateUser({
      uid: 'invited1@example.com',
      name: 'Invited User 1',
      uin: 'invited1',
      email: 'invited1@example.com',
      institutionId: '1',
    });

    // Create an invited enrollment
    await createEnrollmentWithStatus({
      userId: null,
      courseInstanceId: '1',
      status: 'invited',
      pendingUid: user.uid,
    });

    await withUser(user, async () => {
      const csrfToken = await getCsrfToken(homeUrl);

      // First accept
      const firstResponse = await fetchCheerio(homeUrl, {
        method: 'POST',
        body: new URLSearchParams({
          __action: 'accept_invitation',
          course_instance_id: '1',
          __csrf_token: csrfToken,
        }),
      });
      assert.equal(firstResponse.status, 200);
      assert.equal(firstResponse.url, homeUrl);

      // Verify enrollment is now joined
      const courseInstance = await selectCourseInstanceById('1');
      const enrollment = await selectOptionalEnrollmentByUserId({
        userId: user.user_id,
        courseInstance,
        requestedRole: 'System',
        authzData: dangerousFullSystemAuthz(),
      });
      assert.isNotNull(enrollment);
      assert.equal(enrollment.status, 'joined');

      // Second accept (should be a no-op)
      const csrfToken2 = await getCsrfToken(homeUrl);
      const secondResponse = await fetchCheerio(homeUrl, {
        method: 'POST',
        body: new URLSearchParams({
          __action: 'accept_invitation',
          course_instance_id: '1',
          __csrf_token: csrfToken2,
        }),
      });
      assert.equal(secondResponse.status, 200);
      assert.equal(secondResponse.url, homeUrl);

      // Verify enrollment is still joined
      const finalEnrollment = await selectOptionalEnrollmentByUserId({
        userId: user.user_id,
        courseInstance,
        requestedRole: 'System',
        authzData: dangerousFullSystemAuthz(),
      });
      assert.isNotNull(finalEnrollment);
      assert.equal(finalEnrollment.status, 'joined');
    });

    await execute(sql.delete_enrollment_by_course_instance_and_user, {
      course_instance_id: '1',
      user_id: user.user_id,
    });
  });

  it('handles double reject invitation (no-op)', async () => {
    const user = await getOrCreateUser({
      uid: 'invited2@example.com',
      name: 'Invited User 2',
      uin: 'invited2',
      email: 'invited2@example.com',
      institutionId: '1',
    });

    // Create an invited enrollment
    await createEnrollmentWithStatus({
      userId: null,
      courseInstanceId: '1',
      status: 'invited',
      pendingUid: user.uid,
    });

    await withUser(user, async () => {
      const csrfToken = await getCsrfToken(homeUrl);

      // First reject
      const firstResponse = await fetchCheerio(homeUrl, {
        method: 'POST',
        body: new URLSearchParams({
          __action: 'reject_invitation',
          course_instance_id: '1',
          __csrf_token: csrfToken,
        }),
      });
      assert.equal(firstResponse.status, 200);
      assert.equal(firstResponse.url, homeUrl);

      // Verify enrollment is now rejected
      const courseInstance = await selectCourseInstanceById('1');
      const enrollment = await selectOptionalEnrollmentByPendingUid({
        pendingUid: user.uid,
        courseInstance,
        requestedRole: 'System',
        authzData: dangerousFullSystemAuthz(),
      });
      assert.isNotNull(enrollment);
      assert.equal(enrollment.status, 'rejected');

      // Second reject (should be a no-op)
      const csrfToken2 = await getCsrfToken(homeUrl);
      const secondResponse = await fetchCheerio(homeUrl, {
        method: 'POST',
        body: new URLSearchParams({
          __action: 'reject_invitation',
          course_instance_id: '1',
          __csrf_token: csrfToken2,
        }),
      });
      assert.equal(secondResponse.status, 200);
      assert.equal(secondResponse.url, homeUrl);

      // Verify enrollment is still rejected
      const finalEnrollment = await selectOptionalEnrollmentByPendingUid({
        pendingUid: user.uid,
        courseInstance,
        requestedRole: 'System',
        authzData: dangerousFullSystemAuthz(),
      });
      assert.isNotNull(finalEnrollment);
      assert.equal(finalEnrollment.status, 'rejected');
    });

    await execute(sql.delete_enrollment_by_course_instance_and_pending_uid, {
      course_instance_id: '1',
      pending_uid: user.uid,
    });
  });

  it('shows error when rejecting after accepting invitation', async () => {
    const user = await getOrCreateUser({
      uid: 'invited3@example.com',
      name: 'Invited User 3',
      uin: 'invited3',
      email: 'invited3@example.com',
      institutionId: '1',
    });

    // Create an invited enrollment
    await createEnrollmentWithStatus({
      userId: null,
      courseInstanceId: '1',
      status: 'invited',
      pendingUid: user.uid,
    });

    await withUser(user, async () => {
      const fetchWithCookies = fetchCookie(fetch);

      const csrfToken = await getCsrfToken(homeUrl);

      // First accept the invitation
      const acceptResponse = await fetchWithCookies(homeUrl, {
        method: 'POST',
        body: new URLSearchParams({
          __action: 'accept_invitation',
          course_instance_id: '1',
          __csrf_token: csrfToken,
        }),
      });
      assert.equal(acceptResponse.status, 200);
      assert.equal(acceptResponse.url, homeUrl);

      // Now try to reject (should fail with error)
      const csrfToken2 = await getCsrfToken(homeUrl);
      const rejectResponse = await fetchWithCookies(homeUrl, {
        method: 'POST',
        body: new URLSearchParams({
          __action: 'reject_invitation',
          course_instance_id: '1',
          __csrf_token: csrfToken2,
        }),
      });
      assert.equal(rejectResponse.status, 200);
      assert.equal(rejectResponse.url, homeUrl);

      // Get the HTML to check for flash message
      const rejectResponseText = await rejectResponse.text();
      const cheerio = await import('cheerio');
      const $ = cheerio.load(rejectResponseText);

      // Verify error message is shown
      assertAlert($, 'Failed to reject invitation');

      // Verify enrollment is still joined
      const courseInstance = await selectCourseInstanceById('1');
      const finalEnrollment = await selectOptionalEnrollmentByUserId({
        userId: user.user_id,
        courseInstance,
        requestedRole: 'System',
        authzData: dangerousFullSystemAuthz(),
      });
      assert.isNotNull(finalEnrollment);
      assert.equal(finalEnrollment.status, 'joined');
    });

    await execute(sql.delete_enrollment_by_course_instance_and_user, {
      course_instance_id: '1',
      user_id: user.user_id,
    });
  });

  it('allows accepting invitation after rejecting it', async () => {
    const user = await getOrCreateUser({
      uid: 'invited4@example.com',
      name: 'Invited User 4',
      uin: 'invited4',
      email: 'invited4@example.com',
      institutionId: '1',
    });

    // Create an invited enrollment
    await createEnrollmentWithStatus({
      userId: null,
      courseInstanceId: '1',
      status: 'invited',
      pendingUid: user.uid,
    });

    await withUser(user, async () => {
      const csrfToken = await getCsrfToken(homeUrl);

      // First reject the invitation
      const rejectResponse = await fetchCheerio(homeUrl, {
        method: 'POST',
        body: new URLSearchParams({
          __action: 'reject_invitation',
          course_instance_id: '1',
          __csrf_token: csrfToken,
        }),
      });
      assert.equal(rejectResponse.status, 200);
      assert.equal(rejectResponse.url, homeUrl);

      // Verify enrollment is rejected
      const courseInstance = await selectCourseInstanceById('1');
      const rejectedEnrollment = await selectOptionalEnrollmentByPendingUid({
        pendingUid: user.uid,
        courseInstance,
        requestedRole: 'System',
        authzData: dangerousFullSystemAuthz(),
      });
      assert.isNotNull(rejectedEnrollment);
      assert.equal(rejectedEnrollment.status, 'rejected');

      // Now accept the invitation (should succeed)
      const csrfToken2 = await getCsrfToken(homeUrl);
      const acceptResponse = await fetchCheerio(homeUrl, {
        method: 'POST',
        body: new URLSearchParams({
          __action: 'accept_invitation',
          course_instance_id: '1',
          __csrf_token: csrfToken2,
        }),
      });
      assert.equal(acceptResponse.status, 200);
      assert.equal(acceptResponse.url, homeUrl);

      // Verify enrollment is now joined
      const finalEnrollment = await selectOptionalEnrollmentByUserId({
        userId: user.user_id,
        courseInstance,
        requestedRole: 'System',
        authzData: dangerousFullSystemAuthz(),
      });
      assert.isNotNull(finalEnrollment);
      assert.equal(finalEnrollment.status, 'joined');
    });

    await execute(sql.delete_enrollment_by_course_instance_and_user, {
      course_instance_id: '1',
      user_id: user.user_id,
    });
  });

  it('handles double unenroll (no-op)', async () => {
    const user = await getOrCreateUser({
      uid: 'joined1@example.com',
      name: 'Joined User 1',
      uin: 'joined1',
      email: 'joined1@example.com',
      institutionId: '1',
    });

    // Create a joined enrollment
    await createEnrollmentWithStatus({
      userId: user.user_id,
      courseInstanceId: '1',
      status: 'joined',
    });

    await withUser(user, async () => {
      const csrfToken = await getCsrfToken(homeUrl);

      // First unenroll
      const firstResponse = await fetchCheerio(homeUrl, {
        method: 'POST',
        body: new URLSearchParams({
          __action: 'unenroll',
          course_instance_id: '1',
          __csrf_token: csrfToken,
        }),
      });
      assert.equal(firstResponse.status, 200);
      assert.equal(firstResponse.url, homeUrl);

      // Verify enrollment is now removed
      const courseInstance = await selectCourseInstanceById('1');
      const enrollment = await selectOptionalEnrollmentByUserId({
        userId: user.user_id,
        courseInstance,
        requestedRole: 'System',
        authzData: dangerousFullSystemAuthz(),
      });
      assert.isNotNull(enrollment);
      assert.equal(enrollment.status, 'removed');

      // Second unenroll (should be a no-op)
      const csrfToken2 = await getCsrfToken(homeUrl);
      const secondResponse = await fetchCheerio(homeUrl, {
        method: 'POST',
        body: new URLSearchParams({
          __action: 'unenroll',
          course_instance_id: '1',
          __csrf_token: csrfToken2,
        }),
      });
      assert.equal(secondResponse.status, 200);
      assert.equal(secondResponse.url, homeUrl);

      // Verify enrollment is still removed
      const finalEnrollment = await selectOptionalEnrollmentByUserId({
        userId: user.user_id,
        courseInstance,
        requestedRole: 'System',
        authzData: dangerousFullSystemAuthz(),
      });
      assert.isNotNull(finalEnrollment);
      assert.equal(finalEnrollment.status, 'removed');
    });

    await execute(sql.delete_enrollment_by_course_instance_and_user, {
      course_instance_id: '1',
      user_id: user.user_id,
    });
  });
});<|MERGE_RESOLUTION|>--- conflicted
+++ resolved
@@ -4,11 +4,7 @@
 
 import { execute, loadSqlEquiv, queryRow } from '@prairielearn/postgres';
 
-<<<<<<< HEAD
-import { dangerousFullSystemAuthz } from '../lib/authzData.js';
-=======
-import { dangerousFullAuthzForTesting } from '../lib/authz-data-lib.js';
->>>>>>> ddb72516
+import { dangerousFullSystemAuthz } from '../lib/authz-data-lib.js';
 import { config } from '../lib/config.js';
 import { type Enrollment, EnrollmentSchema } from '../lib/db-types.js';
 import { EXAMPLE_COURSE_PATH } from '../lib/paths.js';
