--- conflicted
+++ resolved
@@ -98,13 +98,8 @@
       const enrollment = await selectOptionalEnrollmentByUserId({
         userId: user.user_id,
         courseInstance,
-<<<<<<< HEAD
-        authzData: dangerousFullSystemAuthz(),
-        requestedRole: 'System',
-=======
-        requestedRole: 'System',
-        authzData: dangerousFullSystemAuthz(),
->>>>>>> 08c7f777
+        requestedRole: 'System',
+        authzData: dangerousFullSystemAuthz(),
       });
       assert.isNotNull(enrollment);
       assert.equal(enrollment.status, 'joined');
@@ -126,13 +121,8 @@
       const finalEnrollment = await selectOptionalEnrollmentByUserId({
         userId: user.user_id,
         courseInstance,
-<<<<<<< HEAD
-        authzData: dangerousFullSystemAuthz(),
-        requestedRole: 'System',
-=======
-        requestedRole: 'System',
-        authzData: dangerousFullSystemAuthz(),
->>>>>>> 08c7f777
+        requestedRole: 'System',
+        authzData: dangerousFullSystemAuthz(),
       });
       assert.isNotNull(finalEnrollment);
       assert.equal(finalEnrollment.status, 'joined');
@@ -181,13 +171,8 @@
       const enrollment = await selectOptionalEnrollmentByPendingUid({
         pendingUid: user.uid,
         courseInstance,
-<<<<<<< HEAD
-        authzData: dangerousFullSystemAuthz(),
-        requestedRole: 'System',
-=======
-        requestedRole: 'System',
-        authzData: dangerousFullSystemAuthz(),
->>>>>>> 08c7f777
+        requestedRole: 'System',
+        authzData: dangerousFullSystemAuthz(),
       });
       assert.isNotNull(enrollment);
       assert.equal(enrollment.status, 'rejected');
@@ -209,13 +194,8 @@
       const finalEnrollment = await selectOptionalEnrollmentByPendingUid({
         pendingUid: user.uid,
         courseInstance,
-<<<<<<< HEAD
-        authzData: dangerousFullSystemAuthz(),
-        requestedRole: 'System',
-=======
-        requestedRole: 'System',
-        authzData: dangerousFullSystemAuthz(),
->>>>>>> 08c7f777
+        requestedRole: 'System',
+        authzData: dangerousFullSystemAuthz(),
       });
       assert.isNotNull(finalEnrollment);
       assert.equal(finalEnrollment.status, 'rejected');
@@ -287,13 +267,8 @@
       const finalEnrollment = await selectOptionalEnrollmentByUserId({
         userId: user.user_id,
         courseInstance,
-<<<<<<< HEAD
-        authzData: dangerousFullSystemAuthz(),
-        requestedRole: 'System',
-=======
-        requestedRole: 'System',
-        authzData: dangerousFullSystemAuthz(),
->>>>>>> 08c7f777
+        requestedRole: 'System',
+        authzData: dangerousFullSystemAuthz(),
       });
       assert.isNotNull(finalEnrollment);
       assert.equal(finalEnrollment.status, 'joined');
@@ -342,13 +317,8 @@
       const rejectedEnrollment = await selectOptionalEnrollmentByPendingUid({
         pendingUid: user.uid,
         courseInstance,
-<<<<<<< HEAD
-        authzData: dangerousFullSystemAuthz(),
-        requestedRole: 'System',
-=======
-        requestedRole: 'System',
-        authzData: dangerousFullSystemAuthz(),
->>>>>>> 08c7f777
+        requestedRole: 'System',
+        authzData: dangerousFullSystemAuthz(),
       });
       assert.isNotNull(rejectedEnrollment);
       assert.equal(rejectedEnrollment.status, 'rejected');
@@ -370,13 +340,8 @@
       const finalEnrollment = await selectOptionalEnrollmentByUserId({
         userId: user.user_id,
         courseInstance,
-<<<<<<< HEAD
-        authzData: dangerousFullSystemAuthz(),
-        requestedRole: 'System',
-=======
-        requestedRole: 'System',
-        authzData: dangerousFullSystemAuthz(),
->>>>>>> 08c7f777
+        requestedRole: 'System',
+        authzData: dangerousFullSystemAuthz(),
       });
       assert.isNotNull(finalEnrollment);
       assert.equal(finalEnrollment.status, 'joined');
@@ -424,13 +389,8 @@
       const enrollment = await selectOptionalEnrollmentByUserId({
         userId: user.user_id,
         courseInstance,
-<<<<<<< HEAD
-        authzData: dangerousFullSystemAuthz(),
-        requestedRole: 'System',
-=======
-        requestedRole: 'System',
-        authzData: dangerousFullSystemAuthz(),
->>>>>>> 08c7f777
+        requestedRole: 'System',
+        authzData: dangerousFullSystemAuthz(),
       });
       assert.isNotNull(enrollment);
       assert.equal(enrollment.status, 'removed');
@@ -452,13 +412,8 @@
       const finalEnrollment = await selectOptionalEnrollmentByUserId({
         userId: user.user_id,
         courseInstance,
-<<<<<<< HEAD
-        authzData: dangerousFullSystemAuthz(),
-        requestedRole: 'System',
-=======
-        requestedRole: 'System',
-        authzData: dangerousFullSystemAuthz(),
->>>>>>> 08c7f777
+        requestedRole: 'System',
+        authzData: dangerousFullSystemAuthz(),
       });
       assert.isNotNull(finalEnrollment);
       assert.equal(finalEnrollment.status, 'removed');
