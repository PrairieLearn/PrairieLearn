-- BLOCK select_group_work_assessment_with_roles
SELECT
  a.id
FROM
  assessments AS a
  JOIN assessment_sets AS aset ON (aset.id = a.assessment_set_id)
  JOIN group_configs as gc ON (gc.assessment_id = a.id)
WHERE
  a.course_instance_id = 1
  AND aset.abbreviation = 'HW'
  AND a.group_work is TRUE
  AND gc.has_roles is TRUE;

-- BLOCK select_group_work_assessment_without_roles
SELECT
  a.id,
  gc.has_roles
FROM
  assessments AS a
  JOIN assessment_sets AS aset ON (aset.id = a.assessment_set_id)
  JOIN group_configs as gc ON (gc.assessment_id = a.id)
WHERE
  a.course_instance_id = 1
  AND aset.abbreviation = 'HW'
  AND a.group_work is TRUE
  AND gc.has_roles is FALSE;

-- BLOCK select_assessment_group_roles
SELECT
  gr.id,
  gr.role_name,
  gr.minimum,
  gr.maximum
FROM
  group_roles AS gr
WHERE
  gr.assessment_id = $assessment_id;

-- BLOCK select_group_user_roles
SELECT
  gu.user_id,
  gur.group_role_id
FROM
  group_configs AS gc
  JOIN groups AS g ON g.group_config_id = gc.id
<<<<<<< HEAD
  JOIN group_users AS gu ON gu.group_id = g.id
  JOIN group_user_roles AS gur ON gur.group_user_id = gu.id
WHERE
  gc.assessment_id = $assessment_id
ORDER BY
  gu.user_id,
=======
  JOIN group_user_roles AS gur ON gur.group_id = g.id
WHERE
  gc.assessment_id = $assessment_id
ORDER BY
  gur.user_id,
>>>>>>> 9b8a5e02
  gur.group_role_id;

-- BLOCK generate_and_enroll_5_users
SELECT
  user_id,
  uid,
  name,
  uin
FROM
  users_randomly_generate (5, 1)
  LEFT JOIN course_instances AS ci on (ci.id = 1)
  LEFT JOIN pl_courses AS c ON (c.id = ci.course_id)
ORDER BY
  user_id;

-- BLOCK select_assessment
SELECT
  id
FROM
  assessments
WHERE
  tid = $tid
  AND deleted_at IS NULL;<|MERGE_RESOLUTION|>--- conflicted
+++ resolved
@@ -38,25 +38,16 @@
 
 -- BLOCK select_group_user_roles
 SELECT
-  gu.user_id,
+  gur.user_id,
   gur.group_role_id
 FROM
   group_configs AS gc
   JOIN groups AS g ON g.group_config_id = gc.id
-<<<<<<< HEAD
-  JOIN group_users AS gu ON gu.group_id = g.id
-  JOIN group_user_roles AS gur ON gur.group_user_id = gu.id
-WHERE
-  gc.assessment_id = $assessment_id
-ORDER BY
-  gu.user_id,
-=======
   JOIN group_user_roles AS gur ON gur.group_id = g.id
 WHERE
   gc.assessment_id = $assessment_id
 ORDER BY
   gur.user_id,
->>>>>>> 9b8a5e02
   gur.group_role_id;
 
 -- BLOCK generate_and_enroll_5_users
