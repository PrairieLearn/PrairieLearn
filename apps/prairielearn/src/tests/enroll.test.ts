import { assert } from 'chai';
import { step } from 'mocha-steps';
import { queryAsync } from '@prairielearn/postgres';

import { config } from '../lib/config';
import helperServer = require('./helperServer');
import { enrollUser, unenrollUser } from './utils/enrollments';

const siteUrl = 'http://localhost:' + config.serverPort;
const baseUrl = siteUrl + '/pl';

<<<<<<< HEAD
=======
interface AuthUser {
  name: string;
  uid: string;
  uin: string;
}

>>>>>>> f9e40cb5
const USER_1 = {
  name: 'Student 1',
  uid: 'student1@example.com',
  uin: '1',
};

const USER_2 = {
  name: 'Student 2',
  uid: 'student2@example.com',
  uin: '2',
};

const USER_3 = {
  name: 'Student 3',
  uid: 'student3@example.com',
  uin: '3',
};

describe('Enroll page (enterprise)', function () {
  before(helperServer.before());
  after(helperServer.after);

  const originalIsEnterprise = config.isEnterprise;
  before(async () => (config.isEnterprise = true));
  after(async () => (config.isEnterprise = originalIsEnterprise));

  step('enroll a single student', async () => {
    const res = await enrollUser('1', USER_1);
    assert.isOk(res.ok);
    assert.equal(res.url, baseUrl + '/enroll');
  });

  step('enrolls the same student again', async () => {
    const res = await enrollUser('1', USER_1);
    assert.isOk(res.ok);
    assert.equal(res.url, baseUrl + '/enroll');
  });

  step('unenroll a single student', async () => {
    const res = await unenrollUser('1', USER_1);
    assert.isOk(res.ok);
    assert.equal(res.url, baseUrl + '/enroll');
  });

  step('unenroll the same student again', async () => {
    const res = await unenrollUser('1', USER_1);
    assert.isOk(res.ok);
    assert.equal(res.url, baseUrl + '/enroll');
  });

  step('apply a course instance enrollment limit', async () => {
    await queryAsync('UPDATE course_instances SET enrollment_limit = 1 WHERE id = 1', {});
  });

  step('enroll one student', async () => {
    const res = await enrollUser('1', USER_1);
    assert.isOk(res.ok);
    assert.equal(res.url, baseUrl + '/enroll');
  });

  step('fail to enroll a second student', async () => {
    const res = await enrollUser('1', USER_2);
    assert.isOk(res.ok);
    assert.equal(res.url, baseUrl + '/enroll/limit_exceeded');
  });

  step('apply an institution-level course instance enrollment limit', async () => {
    await queryAsync('UPDATE course_instances SET enrollment_limit = NULL WHERE id = 1', {});
    await queryAsync(
      'UPDATE institutions SET course_instance_enrollment_limit = 1 WHERE id = 1',
      {},
    );
  });

  step('fail to enroll a second student', async () => {
    const res = await enrollUser('1', USER_2);
    assert.isOk(res.ok);
    assert.equal(res.url, baseUrl + '/enroll/limit_exceeded');
  });

  step('set a higher course instance enrollment limit', async () => {
    await queryAsync('UPDATE course_instances SET enrollment_limit = 2 WHERE id = 1', {});
  });

  step('enroll a second student', async () => {
    const res = await enrollUser('1', USER_2);
    assert.isOk(res.ok);
    assert.equal(res.url, baseUrl + '/enroll');
  });

  step('fail to enroll a third student', async () => {
    const res = await enrollUser('1', USER_3);
    assert.isOk(res.ok);
    assert.equal(res.url, baseUrl + '/enroll/limit_exceeded');
  });

  step('set a yearly enrollment limit', async () => {
    await queryAsync('UPDATE course_instances SET enrollment_limit = NULL WHERE id = 1', {});
    await queryAsync(
      'UPDATE institutions SET course_instance_enrollment_limit = 100000, yearly_enrollment_limit = 2 WHERE id = 1',
      {},
    );
  });

  step('fail to enroll a third student', async () => {
    const res = await enrollUser('1', USER_3);
    assert.isOk(res.ok);
    assert.equal(res.url, baseUrl + '/enroll/limit_exceeded');
  });
});

// Enrollment limits should not apply for non-enterprise instances (the default).
describe('Enroll page (non-enterprise)', () => {
  before(helperServer.before());
  after(helperServer.after);

  step('apply a course instance enrollment limit', async () => {
    await queryAsync('UPDATE course_instances SET enrollment_limit = 1 WHERE id = 1', {});
  });

  step('enroll one student', async () => {
    const res = await enrollUser('1', USER_1);
    assert.isOk(res.ok);
    assert.equal(res.url, baseUrl + '/enroll');
  });

  step('enroll a second student', async () => {
    const res = await enrollUser('1', USER_2);
    assert.isOk(res.ok);
    assert.equal(res.url, baseUrl + '/enroll');
  });
});<|MERGE_RESOLUTION|>--- conflicted
+++ resolved
@@ -9,15 +9,6 @@
 const siteUrl = 'http://localhost:' + config.serverPort;
 const baseUrl = siteUrl + '/pl';
 
-<<<<<<< HEAD
-=======
-interface AuthUser {
-  name: string;
-  uid: string;
-  uin: string;
-}
-
->>>>>>> f9e40cb5
 const USER_1 = {
   name: 'Student 1',
   uid: 'student1@example.com',
