import { afterAll, assert, beforeAll, describe, it, test } from 'vitest';

import { execute, queryOptionalRow, queryRow } from '@prairielearn/postgres';

import { dangerousFullSystemAuthz } from '../lib/authz-data-lib.js';
import { getSelfEnrollmentLinkUrl } from '../lib/client/url.js';
import { config } from '../lib/config.js';
import { type CourseInstance, EnrollmentSchema } from '../lib/db-types.js';
import { EXAMPLE_COURSE_PATH } from '../lib/paths.js';
import { selectCourseInstanceById } from '../models/course-instances.js';
import {
  selectOptionalEnrollmentByPendingUid,
  selectOptionalEnrollmentByUserId,
} from '../models/enrollment.js';

import * as helperCourse from './helperCourse.js';
import * as helperServer from './helperServer.js';
import {
  createInstitution,
  deleteEnrollmentsInCourseInstance,
  getOrCreateUser,
  updateCourseInstanceSettings,
  withUser,
} from './utils/auth.js';
import { enrollUser, unenrollUser } from './utils/enrollments.js';

const siteUrl = 'http://localhost:' + config.serverPort;
const baseUrl = siteUrl + '/pl';

const USER_1 = {
  name: 'Student 1',
  uid: 'student1@example.com',
  uin: '1',
  email: 'student1@example.com',
};

const USER_2 = {
  name: 'Student 2',
  uid: 'student2@example.com',
  uin: '2',
  email: 'student2@example.com',
};

const USER_3 = {
  name: 'Student 3',
  uid: 'student3@example.com',
  uin: '3',
  email: 'student3@example.com',
};

describe('Enroll page (enterprise)', function () {
  beforeAll(helperServer.before());
  afterAll(helperServer.after);

  const originalIsEnterprise = config.isEnterprise;
  beforeAll(() => (config.isEnterprise = true));
  afterAll(() => (config.isEnterprise = originalIsEnterprise));

  test.sequential('enroll a single student', async () => {
    const res = await enrollUser('1', USER_1);
    assert.isOk(res.ok);
    assert.equal(res.url, baseUrl + '/enroll');
  });

  test.sequential('enrolls the same student again', async () => {
    const res = await enrollUser('1', USER_1);
    assert.isOk(res.ok);
    assert.equal(res.url, baseUrl + '/enroll');
  });

  test.sequential('unenroll a single student', async () => {
    const res = await unenrollUser('1', USER_1);
    assert.isOk(res.ok);
    assert.equal(res.url, siteUrl + '/');
  });

  test.sequential('unenroll the same student again', async () => {
    const res = await unenrollUser('1', USER_1);
    assert.isOk(res.ok);
    assert.equal(res.url, siteUrl + '/');
  });

  test.sequential('apply a course instance enrollment limit', async () => {
    await execute('UPDATE course_instances SET enrollment_limit = 1 WHERE id = 1');
  });

  test.sequential('enroll one student', async () => {
    const res = await enrollUser('1', USER_1);
    assert.isOk(res.ok);
    assert.equal(res.url, baseUrl + '/enroll');
  });

  test.sequential('fail to enroll a second student', async () => {
    const res = await enrollUser('1', USER_2);
    assert.isOk(res.ok);
    assert.equal(res.url, baseUrl + '/enroll/limit_exceeded');
  });

  test.sequential('apply an institution-level course instance enrollment limit', async () => {
    await execute('UPDATE course_instances SET enrollment_limit = NULL WHERE id = 1');
    await execute('UPDATE institutions SET course_instance_enrollment_limit = 1 WHERE id = 1');
  });

  test.sequential('fail to enroll a second student', async () => {
    const res = await enrollUser('1', USER_2);
    assert.isOk(res.ok);
    assert.equal(res.url, baseUrl + '/enroll/limit_exceeded');
  });

  test.sequential('set a higher course instance enrollment limit', async () => {
    await execute('UPDATE course_instances SET enrollment_limit = 2 WHERE id = 1');
  });

  test.sequential('enroll a second student', async () => {
    const res = await enrollUser('1', USER_2);
    assert.isOk(res.ok);
    assert.equal(res.url, baseUrl + '/enroll');
  });

  test.sequential('fail to enroll a third student', async () => {
    const res = await enrollUser('1', USER_3);
    assert.isOk(res.ok);
    assert.equal(res.url, baseUrl + '/enroll/limit_exceeded');
  });

  test.sequential('set a yearly enrollment limit', async () => {
    await execute('UPDATE course_instances SET enrollment_limit = NULL WHERE id = 1');
    await execute(
      'UPDATE institutions SET course_instance_enrollment_limit = 100000, yearly_enrollment_limit = 2 WHERE id = 1',
      {},
    );
  });

  test.sequential('fail to enroll a third student', async () => {
    const res = await enrollUser('1', USER_3);
    assert.isOk(res.ok);
    assert.equal(res.url, baseUrl + '/enroll/limit_exceeded');
  });
});

// Enrollment limits should not apply for non-enterprise instances (the default).
describe('Enroll page (non-enterprise)', () => {
  beforeAll(helperServer.before());
  afterAll(helperServer.after);

  test.sequential('apply a course instance enrollment limit', async () => {
    await execute('UPDATE course_instances SET enrollment_limit = 1 WHERE id = 1');
  });

  test.sequential('enroll one student', async () => {
    const res = await enrollUser('1', USER_1);
    assert.isOk(res.ok);
    assert.equal(res.url, baseUrl + '/enroll');
  });

  test.sequential('enroll a second student', async () => {
    const res = await enrollUser('1', USER_2);
    assert.isOk(res.ok);
    assert.equal(res.url, baseUrl + '/enroll');
  });

  // We want to block access in Exam mode since a student could theoretically
  // use the name of a course on the enrollment page to infiltrate information
  // into an exam.
  test.sequential('ensure that access is blocked in Exam mode', async () => {
    const res = await fetch(`${baseUrl}/enroll`, {
      headers: {
        Cookie: 'pl_test_mode=Exam',
      },
    });
    assert.equal(res.status, 403);
  });
});

describe('Self-enrollment settings transitions', () => {
  let courseInstance: CourseInstance;

  const courseInstanceUrl = baseUrl + '/course_instance/1';
  const assessmentsUrl = courseInstanceUrl + '/assessments';

  beforeAll(async function () {
    await helperServer.before()();
    await helperCourse.syncCourse(EXAMPLE_COURSE_PATH);

    courseInstance = await selectCourseInstanceById('1');

    // Set uid_regexp for the default institution to allow @example.com UIDs
    await execute("UPDATE institutions SET uid_regexp = '@example\\.com$' WHERE id = 1");
  });

  afterAll(async function () {
    await helperServer.after();
  });

  it('does not allow user to self-enroll via the assessments endpoint when self-enrollment is disabled', async () => {
    await deleteEnrollmentsInCourseInstance('1');
    await updateCourseInstanceSettings('1', {
      selfEnrollmentEnabled: false,
      selfEnrollmentUseEnrollmentCode: false,
      restrictToInstitution: false,
    });

    const studentUser = await getOrCreateUser({
      uid: 'student@example.com',
      name: 'Student',
      uin: 'student1',
      email: 'student@example.com',
      institutionId: '1',
    });

    await withUser(
      {
        uid: studentUser.uid,
        name: studentUser.name,
        uin: studentUser.uin,
        email: studentUser.email,
      },
      async () => {
        // Check that user is not enrolled initially
        const initialEnrollment = await selectOptionalEnrollmentByUserId({
          userId: studentUser.user_id,
          courseInstance,
<<<<<<< HEAD
          authzData: dangerousFullSystemAuthz(),
          requestedRole: 'System',
=======
          requestedRole: 'System',
          authzData: dangerousFullSystemAuthz(),
>>>>>>> 08c7f777
        });
        assert.isNull(initialEnrollment);

        // Enroll user via the assessments endpoint
        const response = await fetch(assessmentsUrl);
        assert.equal(response.status, 403);

        // Check that user is now enrolled
        const finalEnrollment = await selectOptionalEnrollmentByUserId({
          userId: studentUser.user_id,
          courseInstance,
<<<<<<< HEAD
          authzData: dangerousFullSystemAuthz(),
          requestedRole: 'System',
=======
          requestedRole: 'System',
          authzData: dangerousFullSystemAuthz(),
>>>>>>> 08c7f777
        });
        assert.isNull(finalEnrollment);
      },
    );
  });

  it('allows user to self-enroll via the assessments endpoint when self-enrollment is enabled', async () => {
    await deleteEnrollmentsInCourseInstance('1');
    await updateCourseInstanceSettings('1', {
      selfEnrollmentEnabled: true,
      selfEnrollmentUseEnrollmentCode: false,
      restrictToInstitution: false,
    });

    const studentUser = await getOrCreateUser({
      uid: 'student@example.com',
      name: 'Student',
      uin: 'student1',
      email: 'student@example.com',
      institutionId: '1',
    });

    await withUser(
      {
        uid: studentUser.uid,
        name: studentUser.name,
        uin: studentUser.uin,
        email: studentUser.email,
      },
      async () => {
        // Check that user is not enrolled initially
        const initialEnrollment = await selectOptionalEnrollmentByUserId({
          userId: studentUser.user_id,
          courseInstance,
<<<<<<< HEAD
          authzData: dangerousFullSystemAuthz(),
          requestedRole: 'System',
=======
          requestedRole: 'System',
          authzData: dangerousFullSystemAuthz(),
>>>>>>> 08c7f777
        });
        assert.isNull(initialEnrollment);

        // Enroll user via the assessments endpoint
        const response = await fetch(assessmentsUrl);
        assert.equal(response.status, 200);

        // Check that user is now enrolled
        const finalEnrollment = await selectOptionalEnrollmentByUserId({
          userId: studentUser.user_id,
          courseInstance,
<<<<<<< HEAD
          authzData: dangerousFullSystemAuthz(),
          requestedRole: 'System',
=======
          requestedRole: 'System',
          authzData: dangerousFullSystemAuthz(),
>>>>>>> 08c7f777
        });
        assert.isNotNull(finalEnrollment);
        assert.equal(finalEnrollment.status, 'joined');
      },
    );
  });

  it('allows invited user to self-enroll via the assessments endpoint when self-enrollment is disabled', async () => {
    await deleteEnrollmentsInCourseInstance('1');
    await updateCourseInstanceSettings('1', {
      selfEnrollmentEnabled: false,
      selfEnrollmentUseEnrollmentCode: false,
      restrictToInstitution: false,
    });

    const invitedUser = await getOrCreateUser({
      uid: 'invited@example.com',
      name: 'Invited Student',
      uin: 'invited1',
      email: 'invited@example.com',
      institutionId: '1',
    });

    await execute(
      `INSERT INTO enrollments (course_instance_id, status, pending_uid)
       VALUES ($course_instance_id, 'invited', $pending_uid)`,
      {
        course_instance_id: '1',
        pending_uid: invitedUser.uid,
      },
    );

    await withUser(
      {
        uid: invitedUser.uid,
        name: invitedUser.name,
        uin: invitedUser.uin,
        email: invitedUser.email,
      },
      async () => {
        const initialEnrollment = await selectOptionalEnrollmentByPendingUid({
          pendingUid: invitedUser.uid,
          courseInstance,
<<<<<<< HEAD
          authzData: dangerousFullSystemAuthz(),
          requestedRole: 'System',
=======
          requestedRole: 'System',
          authzData: dangerousFullSystemAuthz(),
>>>>>>> 08c7f777
        });
        assert.isNotNull(initialEnrollment);
        assert.equal(initialEnrollment.status, 'invited');

        const response = await fetch(assessmentsUrl);
        assert.equal(response.status, 200);

        const finalEnrollment = await selectOptionalEnrollmentByUserId({
          userId: invitedUser.user_id,
          courseInstance,
<<<<<<< HEAD
          authzData: dangerousFullSystemAuthz(),
          requestedRole: 'System',
=======
          requestedRole: 'System',
          authzData: dangerousFullSystemAuthz(),
>>>>>>> 08c7f777
        });
        assert.isNotNull(finalEnrollment);
        assert.equal(finalEnrollment.status, 'joined');
        assert.isNull(finalEnrollment.pending_uid);
      },
    );
  });

  it('does not allow blocked user to self-enroll via the assessments endpoint', async () => {
    await deleteEnrollmentsInCourseInstance('1');
    await updateCourseInstanceSettings('1', {
      selfEnrollmentEnabled: true,
      selfEnrollmentUseEnrollmentCode: false,
      restrictToInstitution: false,
    });

    const blockedUser = await getOrCreateUser({
      uid: 'blocked@example.com',
      name: 'Blocked Student',
      uin: 'blocked1',
      email: 'blocked@example.com',
      institutionId: '1',
    });

    await execute(
      `INSERT INTO enrollments (user_id, course_instance_id, status, first_joined_at)
       VALUES ($user_id, $course_instance_id, 'blocked', $first_joined_at)`,
      {
        user_id: blockedUser.user_id,
        course_instance_id: '1',
        first_joined_at: new Date(),
      },
    );

    await withUser(
      {
        uid: blockedUser.uid,
        name: blockedUser.name,
        uin: blockedUser.uin,
        email: blockedUser.email,
      },
      async () => {
        // Check that user got a 403 for blocked users
        const response = await fetch(assessmentsUrl);
        assert.equal(response.status, 403);

        const finalEnrollment = await selectOptionalEnrollmentByUserId({
          userId: blockedUser.user_id,
          courseInstance,
<<<<<<< HEAD
          authzData: dangerousFullSystemAuthz(),
          requestedRole: 'System',
=======
          requestedRole: 'System',
          authzData: dangerousFullSystemAuthz(),
>>>>>>> 08c7f777
        });
        assert.isNotNull(finalEnrollment);
        assert.equal(finalEnrollment.status, 'blocked');
      },
    );
  });

  it('redirects to join page when enrollment code is required and user goes to assessments endpoint', async () => {
    await deleteEnrollmentsInCourseInstance('1');
    await updateCourseInstanceSettings('1', {
      selfEnrollmentEnabled: true,
      selfEnrollmentUseEnrollmentCode: true,
      restrictToInstitution: false,
    });

    const studentUser = await getOrCreateUser({
      uid: 'student@example.com',
      name: 'Student',
      uin: 'student1',
      email: 'student@example.com',
      institutionId: '1',
    });

    await withUser(
      {
        uid: studentUser.uid,
        name: studentUser.name,
        uin: studentUser.uin,
        email: studentUser.email,
      },
      async () => {
        // Check the user got redirected to the join page
        const response = await fetch(assessmentsUrl, { redirect: 'manual' });
        assert.equal(response.status, 302);
        assert.isTrue(response.headers.get('location')?.includes('/join'));

        // Check that user is still not enrolled
        const finalEnrollment = await selectOptionalEnrollmentByUserId({
          userId: studentUser.user_id,
          courseInstance,
<<<<<<< HEAD
          authzData: dangerousFullSystemAuthz(),
          requestedRole: 'System',
=======
          requestedRole: 'System',
          authzData: dangerousFullSystemAuthz(),
>>>>>>> 08c7f777
        });
        assert.isNull(finalEnrollment);
      },
    );
  });

  it('redirects and enrolls user when enrollment code is required and user goes to self-enrollment link', async () => {
    await deleteEnrollmentsInCourseInstance('1');
    await updateCourseInstanceSettings('1', {
      selfEnrollmentEnabled: true,
      selfEnrollmentUseEnrollmentCode: true,
      restrictToInstitution: false,
    });

    const studentUser = await getOrCreateUser({
      uid: 'student@example.com',
      name: 'Student',
      uin: 'student1',
      email: 'student@example.com',
      institutionId: '1',
    });

    await withUser(
      {
        uid: studentUser.uid,
        name: studentUser.name,
        uin: studentUser.uin,
        email: studentUser.email,
      },
      async () => {
        // Check the user got redirected to the assessments page
        const response = await fetch(
          siteUrl +
            getSelfEnrollmentLinkUrl({
              courseInstanceId: '1',
              enrollmentCode: courseInstance.enrollment_code,
            }),
          { redirect: 'manual' },
        );
        assert.equal(response.status, 302);
        assert.isTrue(response.headers.get('location')?.includes('/assessments'));

        // Check that user is now enrolled
        const finalEnrollment = await selectOptionalEnrollmentByUserId({
          userId: studentUser.user_id,
          courseInstance,
<<<<<<< HEAD
          authzData: dangerousFullSystemAuthz(),
          requestedRole: 'System',
=======
          requestedRole: 'System',
          authzData: dangerousFullSystemAuthz(),
>>>>>>> 08c7f777
        });
        assert.isNotNull(finalEnrollment);
        assert.equal(finalEnrollment.status, 'joined');
      },
    );
  });
});

describe('Self-enrollment institution restriction transitions', () => {
  const courseInstanceUrl = baseUrl + '/course_instance/1';
  const assessmentsUrl = courseInstanceUrl + '/assessments';

  beforeAll(async function () {
    await helperServer.before()();
    await helperCourse.syncCourse(EXAMPLE_COURSE_PATH);

    const instance = await selectCourseInstanceById('1');
    assert.isNotNull(instance);

    // Set uid_regexp for the default institution to allow @example.com UIDs
    await execute("UPDATE institutions SET uid_regexp = '@example\\.com$' WHERE id = 1");
  });

  afterAll(async function () {
    await helperServer.after();
  });

  it('allows user from same institution to self-enroll when restrictToInstitution is true', async () => {
    // Clean up any existing enrollments
    await deleteEnrollmentsInCourseInstance('1');

    // Create institutions
    await createInstitution('1', 'example.com', 'Example University');
    await createInstitution('2', 'other.com', 'Other University');

    // Set up course instance with institution restriction enabled
    await updateCourseInstanceSettings('1', {
      selfEnrollmentEnabled: true,
      restrictToInstitution: true,
      selfEnrollmentUseEnrollmentCode: false,
    });

    // Create user from same institution
    const sameInstitutionUser = await getOrCreateUser({
      uid: 'student@example.com',
      name: 'Same Institution Student',
      uin: 'same1',
      email: 'student@example.com',
    });

    // Update user's institution to match course institution
    await execute('UPDATE users SET institution_id = $institution_id WHERE user_id = $user_id', {
      institution_id: '1',
      user_id: sameInstitutionUser.user_id,
    });

    // Use withUser helper to perform actions as the same institution user
    await withUser(
      {
        uid: sameInstitutionUser.uid,
        name: sameInstitutionUser.name,
        uin: sameInstitutionUser.uin,
        email: sameInstitutionUser.email,
      },
      async () => {
        // Check that user is not enrolled initially
        const initialEnrollment = await queryOptionalRow(
          'SELECT * FROM enrollments WHERE user_id = $user_id AND course_instance_id = $course_instance_id',
          { user_id: sameInstitutionUser.user_id, course_instance_id: '1' },
          EnrollmentSchema,
        );
        assert.isNull(initialEnrollment);

        // Hit the assessments endpoint - this should trigger auto-enrollment
        const response = await fetch(assessmentsUrl);
        assert.equal(response.status, 200);

        // Check that user is now enrolled
        const finalEnrollment = await queryOptionalRow(
          'SELECT * FROM enrollments WHERE user_id = $user_id AND course_instance_id = $course_instance_id',
          { user_id: sameInstitutionUser.user_id, course_instance_id: '1' },
          EnrollmentSchema,
        );
        assert.isNotNull(finalEnrollment);
        assert.equal(finalEnrollment.status, 'joined');
      },
    );
  });

  it('blocks user from different institution when restrictToInstitution is true', async () => {
    // Clean up any existing enrollments
    await deleteEnrollmentsInCourseInstance('1');

    // Create institutions
    await createInstitution('1', 'example.com', 'Example University');
    await createInstitution('2', 'other.com', 'Other University');

    // Update the course to belong to institution 2 (different from default institution 1)
    await execute(
      'UPDATE pl_courses SET institution_id = $institution_id WHERE id = (SELECT course_id FROM course_instances WHERE id = $course_instance_id)',
      {
        institution_id: '2',
        course_instance_id: '1',
      },
    );

    // Set up course instance with institution restriction enabled
    await updateCourseInstanceSettings('1', {
      selfEnrollmentEnabled: true,
      restrictToInstitution: true,
      selfEnrollmentUseEnrollmentCode: false,
    });

    // Create user from default institution (institution 1)
    const defaultInstitutionUser = await getOrCreateUser({
      uid: 'student@example.com',
      name: 'Default Institution Student',
      uin: 'default1',
      email: 'student@example.com',
    });

    // Use withUser helper to perform actions as the default institution user
    await withUser(
      {
        uid: defaultInstitutionUser.uid,
        name: defaultInstitutionUser.name,
        uin: defaultInstitutionUser.uin,
        email: defaultInstitutionUser.email,
      },
      async () => {
        // Check that user is not enrolled initially
        const initialEnrollment = await queryOptionalRow(
          'SELECT * FROM enrollments WHERE user_id = $user_id AND course_instance_id = $course_instance_id',
          { user_id: defaultInstitutionUser.user_id, course_instance_id: '1' },
          EnrollmentSchema,
        );
        assert.isNull(initialEnrollment);

        // Hit the assessments endpoint - this should NOT trigger auto-enrollment
        const response = await fetch(assessmentsUrl);

        // Check that user is still not enrolled
        const finalEnrollment = await queryOptionalRow(
          'SELECT * FROM enrollments WHERE user_id = $user_id AND course_instance_id = $course_instance_id',
          { user_id: defaultInstitutionUser.user_id, course_instance_id: '1' },
          EnrollmentSchema,
        );
        assert.isNull(finalEnrollment);

        assert.equal(response.status, 403);
      },
    );
  });
  it('allows user from different institution when restrictToInstitution is false', async () => {
    // Clean up any existing enrollments
    await deleteEnrollmentsInCourseInstance('1');

    // Create institutions
    await createInstitution('1', 'example.com', 'Example University');
    await createInstitution('2', 'other.com', 'Other University');

    // Set up course instance with institution restriction disabled
    await updateCourseInstanceSettings('1', {
      selfEnrollmentEnabled: true,
      restrictToInstitution: false,
      selfEnrollmentUseEnrollmentCode: false,
    });

    // Create user from different institution
    const differentInstitutionUser = await getOrCreateUser({
      uid: 'student@other.com',
      name: 'Different Institution Student',
      uin: 'diff1',
      email: 'student@other.com',
    });

    // Update user's institution to be different from course institution
    await execute('UPDATE users SET institution_id = $institution_id WHERE user_id = $user_id', {
      institution_id: '2',
      user_id: differentInstitutionUser.user_id,
    });

    // Use withUser helper to perform actions as the different institution user
    await withUser(
      {
        uid: differentInstitutionUser.uid,
        name: differentInstitutionUser.name,
        uin: differentInstitutionUser.uin,
        email: differentInstitutionUser.email,
      },
      async () => {
        // Check that user is not enrolled initially
        const initialEnrollment = await queryOptionalRow(
          'SELECT * FROM enrollments WHERE user_id = $user_id AND course_instance_id = $course_instance_id',
          { user_id: differentInstitutionUser.user_id, course_instance_id: '1' },
          EnrollmentSchema,
        );
        assert.isNull(initialEnrollment);

        // Hit the assessments endpoint - this should trigger auto-enrollment
        const response = await fetch(assessmentsUrl);
        assert.equal(response.status, 200);

        // Check that user is now enrolled
        const finalEnrollment = await queryOptionalRow(
          'SELECT * FROM enrollments WHERE user_id = $user_id AND course_instance_id = $course_instance_id',
          { user_id: differentInstitutionUser.user_id, course_instance_id: '1' },
          EnrollmentSchema,
        );
        assert.isNotNull(finalEnrollment);
        assert.equal(finalEnrollment.status, 'joined');
      },
    );
  });
  it('allows invited user from different institution to enroll even when restrictToInstitution is true', async () => {
    // Clean up any existing enrollments
    await deleteEnrollmentsInCourseInstance('1');

    // Create institutions
    await createInstitution('1', 'example.com', 'Example University');
    await createInstitution('2', 'other.com', 'Other University');

    // Set up course instance with institution restriction enabled
    await updateCourseInstanceSettings('1', {
      selfEnrollmentEnabled: true,
      restrictToInstitution: true,
      selfEnrollmentUseEnrollmentCode: false,
    });

    // Create user from different institution
    const differentInstitutionUser = await getOrCreateUser({
      uid: 'invited@other.com',
      name: 'Invited Different Institution Student',
      uin: 'invited1',
      email: 'invited@other.com',
    });

    // Update user's institution to be different from course institution
    await execute('UPDATE users SET institution_id = $institution_id WHERE user_id = $user_id', {
      institution_id: '2',
      user_id: differentInstitutionUser.user_id,
    });

    // Create an invited enrollment for the user
    await queryRow(
      `INSERT INTO enrollments (user_id, course_instance_id, status, pending_uid)
       VALUES (NULL, $course_instance_id, 'invited', $pending_uid)
       RETURNING *`,
      {
        course_instance_id: '1',
        pending_uid: differentInstitutionUser.uid,
      },
      EnrollmentSchema,
    );

    // Use withUser helper to perform actions as the invited user
    await withUser(
      {
        uid: differentInstitutionUser.uid,
        name: differentInstitutionUser.name,
        uin: differentInstitutionUser.uin,
        email: differentInstitutionUser.email,
      },
      async () => {
        // Check that user has an invited enrollment initially
        const initialEnrollment = await queryOptionalRow(
          'SELECT * FROM enrollments WHERE pending_uid = $pending_uid AND course_instance_id = $course_instance_id',
          { pending_uid: differentInstitutionUser.uid, course_instance_id: '1' },
          EnrollmentSchema,
        );
        assert.isNotNull(initialEnrollment);
        assert.equal(initialEnrollment.status, 'invited');

        // Hit the assessments endpoint - this should convert invited enrollment to joined
        const response = await fetch(assessmentsUrl);
        assert.equal(response.status, 200);

        // Check that user is now enrolled (invited enrollment should be converted to joined)
        const finalEnrollment = await queryOptionalRow(
          'SELECT * FROM enrollments WHERE user_id = $user_id AND course_instance_id = $course_instance_id',
          { user_id: differentInstitutionUser.user_id, course_instance_id: '1' },
          EnrollmentSchema,
        );
        assert.isNotNull(finalEnrollment);
        assert.equal(finalEnrollment.status, 'joined');
        assert.isNull(finalEnrollment.pending_uid);

        // Check that the invited enrollment is gone
        const invitedEnrollment = await queryOptionalRow(
          'SELECT * FROM enrollments WHERE pending_uid = $pending_uid AND course_instance_id = $course_instance_id',
          { pending_uid: differentInstitutionUser.uid, course_instance_id: '1' },
          EnrollmentSchema,
        );
        assert.isNull(invitedEnrollment);
      },
    );
  });
});<|MERGE_RESOLUTION|>--- conflicted
+++ resolved
@@ -220,13 +220,8 @@
         const initialEnrollment = await selectOptionalEnrollmentByUserId({
           userId: studentUser.user_id,
           courseInstance,
-<<<<<<< HEAD
-          authzData: dangerousFullSystemAuthz(),
-          requestedRole: 'System',
-=======
-          requestedRole: 'System',
-          authzData: dangerousFullSystemAuthz(),
->>>>>>> 08c7f777
+          requestedRole: 'System',
+          authzData: dangerousFullSystemAuthz(),
         });
         assert.isNull(initialEnrollment);
 
@@ -238,13 +233,8 @@
         const finalEnrollment = await selectOptionalEnrollmentByUserId({
           userId: studentUser.user_id,
           courseInstance,
-<<<<<<< HEAD
-          authzData: dangerousFullSystemAuthz(),
-          requestedRole: 'System',
-=======
-          requestedRole: 'System',
-          authzData: dangerousFullSystemAuthz(),
->>>>>>> 08c7f777
+          requestedRole: 'System',
+          authzData: dangerousFullSystemAuthz(),
         });
         assert.isNull(finalEnrollment);
       },
@@ -279,13 +269,8 @@
         const initialEnrollment = await selectOptionalEnrollmentByUserId({
           userId: studentUser.user_id,
           courseInstance,
-<<<<<<< HEAD
-          authzData: dangerousFullSystemAuthz(),
-          requestedRole: 'System',
-=======
-          requestedRole: 'System',
-          authzData: dangerousFullSystemAuthz(),
->>>>>>> 08c7f777
+          requestedRole: 'System',
+          authzData: dangerousFullSystemAuthz(),
         });
         assert.isNull(initialEnrollment);
 
@@ -297,13 +282,8 @@
         const finalEnrollment = await selectOptionalEnrollmentByUserId({
           userId: studentUser.user_id,
           courseInstance,
-<<<<<<< HEAD
-          authzData: dangerousFullSystemAuthz(),
-          requestedRole: 'System',
-=======
-          requestedRole: 'System',
-          authzData: dangerousFullSystemAuthz(),
->>>>>>> 08c7f777
+          requestedRole: 'System',
+          authzData: dangerousFullSystemAuthz(),
         });
         assert.isNotNull(finalEnrollment);
         assert.equal(finalEnrollment.status, 'joined');
@@ -347,13 +327,8 @@
         const initialEnrollment = await selectOptionalEnrollmentByPendingUid({
           pendingUid: invitedUser.uid,
           courseInstance,
-<<<<<<< HEAD
-          authzData: dangerousFullSystemAuthz(),
-          requestedRole: 'System',
-=======
-          requestedRole: 'System',
-          authzData: dangerousFullSystemAuthz(),
->>>>>>> 08c7f777
+          requestedRole: 'System',
+          authzData: dangerousFullSystemAuthz(),
         });
         assert.isNotNull(initialEnrollment);
         assert.equal(initialEnrollment.status, 'invited');
@@ -364,13 +339,8 @@
         const finalEnrollment = await selectOptionalEnrollmentByUserId({
           userId: invitedUser.user_id,
           courseInstance,
-<<<<<<< HEAD
-          authzData: dangerousFullSystemAuthz(),
-          requestedRole: 'System',
-=======
-          requestedRole: 'System',
-          authzData: dangerousFullSystemAuthz(),
->>>>>>> 08c7f777
+          requestedRole: 'System',
+          authzData: dangerousFullSystemAuthz(),
         });
         assert.isNotNull(finalEnrollment);
         assert.equal(finalEnrollment.status, 'joined');
@@ -420,13 +390,8 @@
         const finalEnrollment = await selectOptionalEnrollmentByUserId({
           userId: blockedUser.user_id,
           courseInstance,
-<<<<<<< HEAD
-          authzData: dangerousFullSystemAuthz(),
-          requestedRole: 'System',
-=======
-          requestedRole: 'System',
-          authzData: dangerousFullSystemAuthz(),
->>>>>>> 08c7f777
+          requestedRole: 'System',
+          authzData: dangerousFullSystemAuthz(),
         });
         assert.isNotNull(finalEnrollment);
         assert.equal(finalEnrollment.status, 'blocked');
@@ -467,13 +432,8 @@
         const finalEnrollment = await selectOptionalEnrollmentByUserId({
           userId: studentUser.user_id,
           courseInstance,
-<<<<<<< HEAD
-          authzData: dangerousFullSystemAuthz(),
-          requestedRole: 'System',
-=======
-          requestedRole: 'System',
-          authzData: dangerousFullSystemAuthz(),
->>>>>>> 08c7f777
+          requestedRole: 'System',
+          authzData: dangerousFullSystemAuthz(),
         });
         assert.isNull(finalEnrollment);
       },
@@ -520,13 +480,8 @@
         const finalEnrollment = await selectOptionalEnrollmentByUserId({
           userId: studentUser.user_id,
           courseInstance,
-<<<<<<< HEAD
-          authzData: dangerousFullSystemAuthz(),
-          requestedRole: 'System',
-=======
-          requestedRole: 'System',
-          authzData: dangerousFullSystemAuthz(),
->>>>>>> 08c7f777
+          requestedRole: 'System',
+          authzData: dangerousFullSystemAuthz(),
         });
         assert.isNotNull(finalEnrollment);
         assert.equal(finalEnrollment.status, 'joined');
