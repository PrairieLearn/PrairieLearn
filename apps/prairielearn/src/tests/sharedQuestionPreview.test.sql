-- BLOCK select_question_id
SELECT
  id
FROM
  questions
WHERE
  qid = $qid
  AND course_id = 1;

-- BLOCK update_share_publicly
UPDATE questions
SET
<<<<<<< HEAD
  share_publicly = true
=======
  shared_publicly = true,
  share_source_publicly = false
WHERE
  id = $question_id;

-- BLOCK update_share_source_publicly
UPDATE questions
SET
  share_source_publicly = true,
  shared_publicly = false
>>>>>>> 17379196
WHERE
  id = $question_id;<|MERGE_RESOLUTION|>--- conflicted
+++ resolved
@@ -10,10 +10,7 @@
 -- BLOCK update_share_publicly
 UPDATE questions
 SET
-<<<<<<< HEAD
-  share_publicly = true
-=======
-  shared_publicly = true,
+  share_publicly = true,
   share_source_publicly = false
 WHERE
   id = $question_id;
@@ -23,6 +20,5 @@
 SET
   share_source_publicly = true,
   shared_publicly = false
->>>>>>> 17379196
 WHERE
   id = $question_id;