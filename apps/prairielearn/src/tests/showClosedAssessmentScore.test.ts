import { afterAll, assert, beforeAll, describe, test } from 'vitest';

import * as sqldb from '@prairielearn/postgres';

import { dangerousFullSystemAuthz } from '../lib/authz-data-lib.js';
import { config } from '../lib/config.js';
import { AssessmentInstanceSchema } from '../lib/db-types.js';
import { selectAssessmentByTid } from '../models/assessment.js';
import { selectCourseInstanceById } from '../models/course-instances.js';
import { ensureEnrollment } from '../models/enrollment.js';
import { selectUserByUid } from '../models/user.js';

import * as helperClient from './helperClient.js';
import * as helperServer from './helperServer.js';

const sql = sqldb.loadSqlEquiv(import.meta.url);

describe(
  'Exam assessment with showClosedAssessment AND showClosedAssessmentScore access rules',
  { timeout: 60_000 },
  function () {
    const context: Record<string, any> = {};
    context.siteUrl = `http://localhost:${config.serverPort}`;
    context.baseUrl = `${context.siteUrl}/pl`;
    context.courseInstanceBaseUrl = `${context.baseUrl}/course_instance/1`;
    context.assessmentListUrl = `${context.courseInstanceBaseUrl}/assessments`;
    context.gradeBookUrl = `${context.courseInstanceBaseUrl}/gradebook`;

    const headers = {
      cookie: 'pl_test_user=test_student; pl_test_date=2000-01-19T00:00:01',
      // need student mode to get a timed exam (instructor override bypasses this)
    };
    const headersTimeLimit = {
      cookie: 'pl_test_user=test_student; pl_test_date=2000-01-19T12:00:01',
    };

    beforeAll(async function () {
      await helperServer.before()();
      const { id: assessmentId } = await selectAssessmentByTid({
        course_instance_id: '1',
        tid: 'exam9-disableRealTimeGradingWithholdGrades',
      });
      context.assessmentId = assessmentId;
      context.assessmentUrl = `${context.courseInstanceBaseUrl}/assessment/${context.assessmentId}/`;
    });

    afterAll(helperServer.after);

    // we need to access the homepage to create the test_student user in the DB
    test.sequential('visit home page', async () => {
      const response = await helperClient.fetchCheerio(context.baseUrl, {
        headers,
      });
      assert.isTrue(response.ok);
    });

    test.sequential('enroll the test student user in the course', async () => {
      const user = await selectUserByUid('student@example.com');
      const courseInstance = await selectCourseInstanceById('1');
      await ensureEnrollment({
        userId: user.user_id,
        courseInstance,
<<<<<<< HEAD
        authzData: dangerousFullSystemAuthz(),
        requestedRole: 'System',
=======
        requestedRole: 'System',
        authzData: dangerousFullSystemAuthz(),
>>>>>>> 08c7f777
        actionDetail: 'implicit_joined',
      });
    });

    test.sequential('visit start exam page', async () => {
      const response = await helperClient.fetchCheerio(context.assessmentUrl, {
        headers,
      });
      assert.isTrue(response.ok);

      assert.equal(response.$('#start-assessment').text().trim(), 'Start assessment');

      helperClient.extractAndSaveCSRFToken(context, response.$, 'form');
    });

    test.sequential('start the exam', async () => {
      const response = await helperClient.fetchCheerio(context.assessmentUrl, {
        method: 'POST',
        body: new URLSearchParams({
          __action: 'new_instance',
          __csrf_token: context.__csrf_token,
        }),
        headers,
      });
      assert.isTrue(response.ok);

      // We should have been redirected to the assessment instance
      const assessmentInstanceUrl = response.url;
      assert.include(assessmentInstanceUrl, '/assessment_instance/');
      context.assessmentInstanceUrl = assessmentInstanceUrl;

      // save the questionUrl for later
      const questionUrl = response.$('a:contains("Question 1")').attr('href');
      context.questionUrl = `${context.siteUrl}${questionUrl}`;

      context.__csrf_token = response.$('span[id=test_csrf_token]').text();
    });

    test.sequential('simulate a time limit expiration', async () => {
      const response = await helperClient.fetchCheerio(context.assessmentInstanceUrl, {
        method: 'POST',
        body: new URLSearchParams({
          __action: 'timeLimitFinish',
          __csrf_token: context.__csrf_token,
        }),
        headers: headersTimeLimit,
      });
      assert.equal(response.status, 403);

      // We should have been redirected back to the same assessment instance
      assert.equal(response.url, context.assessmentInstanceUrl + '?timeLimitExpired=true');

      // we should not have any questions
      assert.lengthOf(response.$('a:contains("Question 1")'), 0);

      // we should have the "assessment closed" message
      const msg = response.$('[data-testid="assessment-closed-message"]');
      assert.lengthOf(msg, 1);
      assert.match(msg.text(), /Assessment .* is no longer available/);
    });

    test.sequential('check the assessment instance is closed', async () => {
      const result = await sqldb.queryRow(
        sql.select_assessment_instances,
        AssessmentInstanceSchema,
      );
      assert.equal(result.open, false);
    });

    test.sequential(
      'check that accessing a question gives the "assessment closed" message',
      async () => {
        const response = await helperClient.fetchCheerio(context.questionUrl, {
          headers,
        });
        assert.equal(response.status, 403);

        assert.lengthOf(response.$('[data-testid="assessment-closed-message"]'), 1);
        assert.lengthOf(response.$('div.progress'), 0); // score should NOT be shown
      },
    );

    test.sequential('check that accessing assessment list shows score as withheld', async () => {
      const response = await helperClient.fetchCheerio(context.assessmentListUrl, { headers });
      assert.equal(response.status, 200);

      assert.lengthOf(response.$('td:contains("Score not shown")'), 1); // score withheld message should show
      assert.lengthOf(response.$('div.progress'), 0); // score should NOT be shown
    });

    test.sequential('check that accessing gradebook shows score as withheld', async () => {
      const response = await helperClient.fetchCheerio(context.assessmentListUrl, { headers });
      assert.equal(response.status, 200);

      assert.lengthOf(response.$('td:contains("Score not shown")'), 1); // score withheld message should show
      assert.lengthOf(response.$('div.progress'), 0); // score should NOT be shown
    });
  },
);<|MERGE_RESOLUTION|>--- conflicted
+++ resolved
@@ -60,13 +60,8 @@
       await ensureEnrollment({
         userId: user.user_id,
         courseInstance,
-<<<<<<< HEAD
-        authzData: dangerousFullSystemAuthz(),
-        requestedRole: 'System',
-=======
         requestedRole: 'System',
         authzData: dangerousFullSystemAuthz(),
->>>>>>> 08c7f777
         actionDetail: 'implicit_joined',
       });
     });
