--- conflicted
+++ resolved
@@ -36,13 +36,7 @@
       context.assessmentUrl = `${context.courseInstanceBaseUrl}/assessment/${context.assessmentId}/`;
     });
 
-<<<<<<< HEAD
     afterAll(helperServer.after);
-=======
-  step('enroll the test student user in the course', async () => {
-    await sqldb.queryAsync(sql.enroll_student_in_course, []);
-  });
->>>>>>> ff8fd478
 
     // we need to access the homepage to create the test_student user in the DB
     test.sequential('visit home page', async () => {
@@ -53,7 +47,7 @@
     });
 
     test.sequential('enroll the test student user in the course', async () => {
-      await sqldb.queryOneRowAsync(sql.enroll_student_in_course, []);
+      await sqldb.queryAsync(sql.enroll_student_in_course, []);
     });
 
     test.sequential('visit start exam page', async () => {
