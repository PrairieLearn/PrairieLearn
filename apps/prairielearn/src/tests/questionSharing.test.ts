--- conflicted
+++ resolved
@@ -290,7 +290,6 @@
       assert(testCourseSharingToken != null);
     });
 
-<<<<<<< HEAD
     step('Create a sharing set', async () => {
       const sharingUrl = sharingPageUrl(sharingCourse.id);
       const response = await fetchCheerio(sharingUrl);
@@ -320,26 +319,10 @@
       assert.equal(result.status, 500);
     });
 
-    // TODO make sharing set with JSON
-    step('Add sharing set to JSON', async () => {
-      // const sharingUrl = sharingPageUrl(sharingCourse.id);
-      // const response = await fetchCheerio(sharingUrl);
-      // const token = response.$('#test_csrf_token').text();
-      // await fetch(sharingUrl, {
-      //   method: 'POST',
-      //   body: new URLSearchParams({
-      //     __action: 'sharing_set_create',
-      //     __csrf_token: token,
-      //     sharing_set_name: SHARING_SET_NAME,
-      //   }),
-      // });
-      sharingCourseData.course.sharingSets = [SHARING_SET_NAME];
-=======
     step('Add sharing set to JSON', async () => {
       sharingCourseData.course.sharingSets = [
         { name: SHARING_SET_NAME, description: 'Sharing set for testing' },
       ];
->>>>>>> fae0e51c
       const courseInfoPath = path.join(sharingCourseOriginDir, 'infoCourse.json');
       await fs.writeJSON(courseInfoPath, sharingCourseData.course);
 
