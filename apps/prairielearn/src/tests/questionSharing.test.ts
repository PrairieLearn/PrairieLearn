import * as path from 'node:path';

import { assert } from 'chai';
import { execa } from 'execa';
import fs from 'fs-extra';
import { step } from 'mocha-steps';
import fetch from 'node-fetch';
import * as tmp from 'tmp';
import { z } from 'zod';

import * as sqldb from '@prairielearn/postgres';

import { config } from '../lib/config.js';
import { Course, IdSchema } from '../lib/db-types.js';
import { features } from '../lib/features/index.js';
import { getCourseCommitHash, selectCourseById } from '../models/course.js';
import * as syncFromDisk from '../sync/syncFromDisk.js';

import { fetchCheerio } from './helperClient.js';
import * as helperServer from './helperServer.js';
import { makeMockLogger } from './mockLogger.js';
import * as syncUtil from './sync/util.js';
import { getCsrfToken } from './utils/csrf.js';

const sql = sqldb.loadSqlEquiv(import.meta.url);
const { logger } = makeMockLogger();

const siteUrl = 'http://localhost:' + config.serverPort;
const baseUrl = siteUrl + '/pl';

const UUID_REGEXP = /[0-9a-fA-F]{8}-[0-9a-fA-F]{4}-[0-9a-fA-F]{4}-[0-9a-fA-F]{4}-[0-9a-fA-F]{12}/;

const SHARING_COURSE_SHARING_NAME = 'sharing-course';
const CONSUMING_COURSE_SHARING_NAME = 'consuming-course';
const SHARING_SET_NAME = 'share-set-example';
const SHARING_QUESTION_QID = 'shared-via-sharing-set';
const PUBLICLY_SHARED_QUESTION_QID = 'shared-publicly';

function sharingPageUrl(courseId) {
  return `${baseUrl}/course/${courseId}/course_admin/sharing`;
}

async function setSharingName(courseId: string, name: string) {
  const sharingUrl = sharingPageUrl(courseId);
  const token = await getCsrfToken(sharingUrl);

  return await fetch(sharingUrl, {
    method: 'POST',
    body: new URLSearchParams({
      __action: 'choose_sharing_name',
      __csrf_token: token,
      course_sharing_name: name,
    }),
  });
}

async function accessSharedQuestionAssessment(course_id: string) {
  const assessmentsUrl = `${baseUrl}/course_instance/${course_id}/instructor/instance_admin/assessments`;
  const assessmentsPage = await fetchCheerio(assessmentsUrl);
  const assessmentLink = assessmentsPage.$('a:contains("Test assessment")');
  assert.lengthOf(assessmentLink, 1);
  const sharedQuestionAssessmentUrl = siteUrl + assessmentLink.attr('href');
  const res = await fetchCheerio(sharedQuestionAssessmentUrl);
  assert.equal(res.ok, true);
  return res;
}

// Set up temporary writeable directories for shared content
const baseDir = tmp.dirSync().name;
const sharingCourseOriginDir = path.join(baseDir, 'courseOrigin');
const sharingCourseLiveDir = path.join(baseDir, 'courseLive');
const gitOptionsOrigin = {
  cwd: sharingCourseOriginDir,
  env: process.env,
};
const gitOptionsLive = {
  cwd: sharingCourseLiveDir,
  env: process.env,
};
async function commitAndPullSharingCourse() {
  await execa('git', ['add', '-A'], gitOptionsOrigin);
  await execa('git', ['commit', '-m', 'Add sharing set'], gitOptionsOrigin);
  await execa('git', ['pull'], gitOptionsLive);
<<<<<<< HEAD
  const syncResults = await syncUtil.syncCourseData(sharingCourseLiveDir);
  assert(syncResults.status === 'complete' && !syncResults.hadJsonErrorsOrWarnings);
=======
  const syncResult = await syncUtil.syncCourseData(sharingCourseLiveDir);
  assert.equal(syncResult.status, 'complete');
  assert(syncResult.status === 'complete' && !syncResult.hadJsonErrorsOrWarnings);
>>>>>>> 19cc7c79
}

async function ensureInvalidSharingOperationFailsToSync() {
  let syncResult = await syncUtil.syncCourseData(sharingCourseLiveDir);
<<<<<<< HEAD
  assert(syncResult.status === 'sharing_error');
=======
  assert.equal(syncResult.status, 'sharing_error');
>>>>>>> 19cc7c79
  await execa('git', ['clean', '-fdx'], gitOptionsLive);
  await execa('git', ['reset', '--hard', 'HEAD'], gitOptionsLive);

  syncResult = await syncFromDisk.syncOrCreateDiskToSql(sharingCourseLiveDir, logger);
<<<<<<< HEAD
=======
  assert.equal(syncResult.status, 'complete');
>>>>>>> 19cc7c79
  assert(syncResult.status === 'complete' && !syncResult.hadJsonErrorsOrWarnings);
}

async function syncSharingCourse(course_id) {
  const syncUrl = `${baseUrl}/course/${course_id}/course_admin/syncs`;
  const token = await getCsrfToken(syncUrl);

  await fetch(syncUrl, {
    method: 'POST',
    body: new URLSearchParams({
      __action: 'pull',
      __csrf_token: token,
    }),
  });
  const result = await sqldb.queryOneRowAsync(sql.select_last_job_sequence, []);
  return result.rows[0].id;
}

describe('Question Sharing', function () {
  this.timeout(80000);
  before('set up testing server', helperServer.before());
  after('shut down testing server', helperServer.after);

  before('ensure question sharing is globally enabled', async () => {
    await features.enable('question-sharing');
  });

  // Rather than using the example course and test course, we'll set up two courses
  // from scratch. This is necessary because the example course has hardcoded behavior
  // to prevent all question sharing features from working.
  let sharingCourse: Course;
  let consumingCourse: Course;
  let sharingCourseData: syncUtil.CourseData;
  before('construct and sync course', async () => {
    sharingCourseData = syncUtil.getCourseData();
    sharingCourseData.course.name = 'SHARING 101';
    const privateQuestion = sharingCourseData.questions.private;
    sharingCourseData.questions = {
      private: privateQuestion,
      [SHARING_QUESTION_QID]: {
        uuid: '00000000-0000-0000-0000-000000000000',
        type: 'v3',
        title: 'Shared via sharing set',
        topic: 'TOPIC HERE',
      },
      [PUBLICLY_SHARED_QUESTION_QID]: {
        uuid: '11111111-1111-1111-1111-111111111111',
        type: 'v3',
        title: 'Shared publicly',
        topic: 'TOPIC HERE',
      },
    };

    sharingCourseData.courseInstances['Fa19'].assessments['test'].sharedSourcePublicly = true;

    await syncUtil.writeCourseToDirectory(sharingCourseData, sharingCourseOriginDir);

    // Fill in empty `question.html` files for our two questions so that we can
    // view them without errors. We don't actually need any contents.
    await fs.writeFile(
      path.join(sharingCourseOriginDir, 'questions', SHARING_QUESTION_QID, 'question.html'),
      '',
    );
    await fs.writeFile(
      path.join(sharingCourseOriginDir, 'questions', PUBLICLY_SHARED_QUESTION_QID, 'question.html'),
      '',
    );
    await execa('git', ['-c', 'init.defaultBranch=master', 'init'], gitOptionsOrigin);
    await execa('git', ['add', '-A'], gitOptionsOrigin);
    await execa('git', ['commit', '-m', 'initial commit'], gitOptionsOrigin);
    await execa('mkdir', [sharingCourseLiveDir]);
    await execa('git', ['clone', sharingCourseOriginDir, sharingCourseLiveDir], {
      cwd: '.',
      env: process.env,
    });
    const syncResults = await syncUtil.syncCourseData(sharingCourseLiveDir);
    sharingCourse = await selectCourseById(syncResults.courseId);

    const consumingCourseData = syncUtil.getCourseData();
    consumingCourseData.course.name = 'CONSUMING 101';
    consumingCourseData.courseInstances[syncUtil.COURSE_INSTANCE_ID].assessments[
      syncUtil.ASSESSMENT_ID
    ].zones = [
      {
        questions: [
          {
            id: `@${SHARING_COURSE_SHARING_NAME}/${SHARING_QUESTION_QID}`,
            points: 1,
          },
          {
            id: `@${SHARING_COURSE_SHARING_NAME}/${PUBLICLY_SHARED_QUESTION_QID}`,
            points: 1,
          },
        ],
      },
    ];
    const consumingCourseResults = await syncUtil.writeAndSyncCourseData(consumingCourseData);
    consumingCourse = await selectCourseById(consumingCourseResults.syncResults.courseId);
  });

  describe('Test syncing code to identify missing shared question', function () {
    before('alter config to check sharing on sync', () => {
      config.checkSharingOnSync = true;
    });
    after('reset config', () => {
      config.checkSharingOnSync = false;
    });

    step('Fail to sync course when validating shared question paths', async () => {
      const syncResult = await syncFromDisk.syncOrCreateDiskToSql(consumingCourse.path, logger);
      if (syncResult.status === 'complete' && !syncResult?.hadJsonErrorsOrWarnings) {
        throw new Error(
          'Sync of consuming course succeeded when it should have failed due to unresolved shared question path.',
        );
      }
    });
  });

  describe('Create a sharing set and add a question to it', () => {
    let exampleCourseSharingToken;
    let testCourseSharingToken;

    step(
      'Sync course with sharing enabled, disabling validating shared question paths',
      async () => {
        const syncResult = await syncFromDisk.syncOrCreateDiskToSql(consumingCourse.path, logger);
        if (syncResult.status !== 'complete' || syncResult?.hadJsonErrorsOrWarnings) {
          throw new Error('Errors or warnings found during sync of consuming course');
        }
      },
    );

    step(
      'Fail to access shared question, because permission has not yet been granted',
      async () => {
        // Since permissions aren't yet granted, the shared question doesn't show up on the assessment page
        const res = await accessSharedQuestionAssessment(consumingCourse.id);
        assert(!(await res.text()).includes(SHARING_QUESTION_QID));

        // Question can be accessed through the owning course
        const questionId = (
          await sqldb.queryOneRowAsync(sql.get_question_id, {
            course_id: sharingCourse.id,
            qid: SHARING_QUESTION_QID,
          })
        ).rows[0].id;
        const sharedQuestionUrl = `${baseUrl}/course_instance/${sharingCourse.id}/instructor/question/${questionId}`;
        const sharedQuestionPage = await fetchCheerio(sharedQuestionUrl);
        assert(sharedQuestionPage.ok);

        // Question cannot be accessed through the consuming course, sharing permissions not yet set
        const sharedQuestionSharedUrl = `${baseUrl}/course_instance/${consumingCourse.id}/instructor/question/${questionId}/settings`;
        const sharedQuestionSharedPage = await fetchCheerio(sharedQuestionSharedUrl);
        assert(!sharedQuestionSharedPage.ok);
      },
    );

    step('Fail if trying to set an invalid sharing name', async () => {
      let res = await setSharingName(sharingCourse.id, 'invalid@sharingname');
      assert.equal(res.status, 400);

      res = await setSharingName(sharingCourse.id, 'invalid / sharingname');
      assert.equal(res.status, 400);

      res = await setSharingName(sharingCourse.id, '');
      assert.equal(res.status, 400);
    });

    step('Set consuming course sharing name', async () => {
      await setSharingName(consumingCourse.id, CONSUMING_COURSE_SHARING_NAME);
      const sharingPage = await fetchCheerio(sharingPageUrl(consumingCourse.id));
      assert(sharingPage.ok);
      assert.include(
        sharingPage.$('[data-testid="sharing-name"]').text(),
        CONSUMING_COURSE_SHARING_NAME,
      );
    });

    step('Set sharing course sharing name', async () => {
      await setSharingName(sharingCourse.id, SHARING_COURSE_SHARING_NAME);
      const sharingPage = await fetchCheerio(sharingPageUrl(sharingCourse.id));
      assert(sharingPage.ok);
      assert.include(
        sharingPage.$('[data-testid="sharing-name"]').text(),
        SHARING_COURSE_SHARING_NAME,
      );
    });

    step('Successfully change the sharing name when no questions have been shared', async () => {
      let res = await setSharingName(sharingCourse.id, 'Nothing shared yet');
      assert.equal(res.status, 200);

      res = await setSharingName(sharingCourse.id, SHARING_COURSE_SHARING_NAME);
      assert.equal(res.status, 200);
    });

    step('Generate and get sharing token for sharing course', async () => {
      const sharingUrl = sharingPageUrl(sharingCourse.id);
      let response = await fetchCheerio(sharingUrl);
      const token = response.$('#test_csrf_token').text();
      await fetch(sharingUrl, {
        method: 'POST',
        body: new URLSearchParams({
          __action: 'sharing_token_regenerate',
          __csrf_token: token,
        }),
      });

      response = await fetchCheerio(sharingUrl);
      const result = UUID_REGEXP.exec(await response.text());
      exampleCourseSharingToken = result ? result[0] : null;
      assert(exampleCourseSharingToken != null);
    });

    step('Get default sharing token for consuming course', async () => {
      const sharingUrl = sharingPageUrl(consumingCourse.id);
      const response = await fetchCheerio(sharingUrl);
      const result = UUID_REGEXP.exec(await response.text());
      testCourseSharingToken = result ? result[0] : null;
      assert(testCourseSharingToken != null);
    });

    step('Add sharing set to JSON', async () => {
      sharingCourseData.course.sharingSets = [
        { name: SHARING_SET_NAME, description: 'Sharing set for testing' },
      ];
      const courseInfoPath = path.join(sharingCourseOriginDir, 'infoCourse.json');
      await fs.writeJSON(courseInfoPath, sharingCourseData.course);

      sharingCourseData.questions[SHARING_QUESTION_QID].sharingSets = [SHARING_SET_NAME];
      await fs.writeJSON(
        path.join(sharingCourseOriginDir, 'questions', SHARING_QUESTION_QID, 'info.json'),
        sharingCourseData.questions[SHARING_QUESTION_QID],
      );

      await commitAndPullSharingCourse();
    });

    step('Share sharing set with test course', async () => {
      const sharingUrl = sharingPageUrl(sharingCourse.id);
      const response = await fetchCheerio(sharingUrl);
      const token = response.$('#test_csrf_token').text();
      const sharingSetId = await sqldb.queryRow(
        sql.select_sharing_set,
        { sharing_set_name: SHARING_SET_NAME },
        IdSchema,
      );
      const res = await fetch(sharingUrl, {
        method: 'POST',
        body: new URLSearchParams({
          __action: 'course_sharing_set_add',
          __csrf_token: token,
          unsafe_sharing_set_id: sharingSetId,
          unsafe_course_sharing_token: testCourseSharingToken,
        }),
      });
      assert(res.ok);

      const sharingPage = await fetchCheerio(sharingPageUrl(sharingCourse.id));
      assert(sharingPage.ok);
      assert.include(sharingPage.$('[data-testid="shared-with"]').text(), 'CONSUMING 101');
    });

    step('Attempt to share sharing set with invalid course token', async () => {
      const sharingUrl = sharingPageUrl(sharingCourse.id);
      const response = await fetchCheerio(sharingUrl);
      const token = response.$('#test_csrf_token').text();
      const res = await fetch(sharingUrl, {
        method: 'POST',
        body: new URLSearchParams({
          __action: 'course_sharing_set_add',
          __csrf_token: token,
          unsafe_sharing_set_id: '1',
          unsafe_course_sharing_token: 'invalid sharing token',
        }),
      });
      assert.equal(res.status, 400);
    });

    step('Attempt to share sharing set with own course', async () => {
      const sharingUrl = sharingPageUrl(sharingCourse.id);
      const response = await fetchCheerio(sharingUrl);
      const token = response.$('#test_csrf_token').text();
      const res = await fetch(sharingUrl, {
        method: 'POST',
        body: new URLSearchParams({
          __action: 'course_sharing_set_add',
          __csrf_token: token,
          unsafe_sharing_set_id: '1',
          unsafe_course_sharing_token: exampleCourseSharingToken,
        }),
      });
      assert.equal(res.status, 400);
    });

    step('Attempt to share sharing set that does not belong to the course', async () => {
      const sharingUrl = sharingPageUrl(consumingCourse.id);
      const response = await fetchCheerio(sharingUrl);
      const token = response.$('#test_csrf_token').text();
      const res = await fetch(sharingUrl, {
        method: 'POST',
        body: new URLSearchParams({
          __action: 'course_sharing_set_add',
          __csrf_token: token,
          unsafe_sharing_set_id: '1',
          unsafe_course_sharing_token: exampleCourseSharingToken,
        }),
      });
      assert.equal(res.status, 400);
    });

    step('Fail to change the sharing name when a question has been shared', async () => {
      const res = await setSharingName(sharingCourse.id, 'Question shared');
      assert.equal(res.status, 400);
    });
  });

  describe('Test Sharing a Question Publicly', function () {
    let publiclySharedQuestionId;

    before('Get id for publicly shared question', async () => {
      publiclySharedQuestionId = (
        await sqldb.queryOneRowAsync(sql.get_question_id, {
          course_id: sharingCourse.id,
          qid: PUBLICLY_SHARED_QUESTION_QID,
        })
      ).rows[0].id;
    });

    step('Fail to Access Questions Not-yet shared publicly', async () => {
      const sharedQuestionSharedUrl = `${baseUrl}/course_instance/${consumingCourse.id}/instructor/question/${publiclySharedQuestionId}`;
      const sharedQuestionSharedPage = await fetchCheerio(sharedQuestionSharedUrl);
      assert(!sharedQuestionSharedPage.ok);
    });

    step('Publicly share a question', async () => {
<<<<<<< HEAD
      sharingCourseData.questions[PUBLICLY_SHARED_QUESTION_QID].sharedPublicly = true;
=======
      sharingCourseData.questions[PUBLICLY_SHARED_QUESTION_QID].sharePublicly = true;
>>>>>>> 19cc7c79
      await fs.writeJSON(
        path.join(sharingCourseOriginDir, 'questions', PUBLICLY_SHARED_QUESTION_QID, 'info.json'),
        sharingCourseData.questions[PUBLICLY_SHARED_QUESTION_QID],
      );

      await commitAndPullSharingCourse();
    });

    step('Successfully access publicly shared question through other course', async () => {
      const sharedQuestionSharedUrl = `${baseUrl}/course_instance/${consumingCourse.id}/instructor/question/${publiclySharedQuestionId}`;
      const sharedQuestionSharedPage = await fetchCheerio(sharedQuestionSharedUrl);
      assert(sharedQuestionSharedPage.ok);
    });
  });

  describe('Test syncing code succeeding once questions have been shared', function () {
    before('alter config to check sharing on sync', () => {
      config.checkSharingOnSync = true;
    });
    after('reset config', () => {
      config.checkSharingOnSync = false;
    });
    step('Re-sync test course, validating shared questions', async () => {
      const syncResult = await syncFromDisk.syncOrCreateDiskToSql(consumingCourse.path, logger);
      if (syncResult?.status !== 'complete' || syncResult.hadJsonErrorsOrWarnings) {
        throw new Error('Errors or warnings found during sync of consuming course');
      }
    });

    step('Successfully access shared question', async () => {
      const res = await accessSharedQuestionAssessment(consumingCourse.id);
      const sharedQuestionLink = res.$('a:contains("Shared via sharing set")');
      assert.lengthOf(sharedQuestionLink, 1);
      const sharedQuestionRes = await fetchCheerio(siteUrl + sharedQuestionLink.attr('href'));
      assert(sharedQuestionRes.ok);

      const publiclySharedQuestionLink = res.$('a:contains("Shared publicly")');
      assert.lengthOf(publiclySharedQuestionLink, 1);
      const publiclySharedQuestionRes = await fetchCheerio(
        siteUrl + publiclySharedQuestionLink.attr('href'),
      );
      assert(publiclySharedQuestionRes.ok);
    });

    step('Fail to sync if shared question is renamed', async () => {
      const questionPath = path.join(sharingCourse.path, 'questions', SHARING_QUESTION_QID);
      const questionTempPath = questionPath + '_temp';
      await fs.rename(questionPath, questionTempPath);
      const syncResult = await syncFromDisk.syncOrCreateDiskToSql(sharingCourse.path, logger);
      assert.equal(
        syncResult.status,
        'sharing_error',
        'sync should not complete when attempting sync after moving shared question',
      );

      const question_id = await sqldb.queryOptionalRow(
        sql.get_question_id,
        {
          course_id: sharingCourse.id,
          qid: SHARING_QUESTION_QID,
        },
        IdSchema,
      );
      assert(
        question_id !== null,
        'Sync of consuming course should not allow renaming a shared question.',
      );
      await fs.rename(questionTempPath, questionPath);
    });

    step('Ensure sync through sync page succeeds before renaming shared question', async () => {
      await sqldb.queryAsync(sql.update_course_repository, {
        course_path: sharingCourseLiveDir,
        course_repository: sharingCourseOriginDir,
      });

      const job_sequence_id = await syncSharingCourse(sharingCourse.id);
      await helperServer.waitForJobSequenceStatus(job_sequence_id, 'Success');
    });

    step('Rename shared question in origin, ensure live does not sync it', async () => {
      const questionPath = path.join(sharingCourseOriginDir, 'questions', SHARING_QUESTION_QID);
      const questionTempPath = questionPath + '_temp';
      await fs.rename(questionPath, questionTempPath);
      await execa('git', ['add', '-A'], gitOptionsOrigin);
      await execa('git', ['commit', '-m', 'invalid sharing config edit'], gitOptionsOrigin);

      const commitHash = await getCourseCommitHash(sharingCourseLiveDir);

      const job_sequence_id = await syncSharingCourse(sharingCourse.id);
      await helperServer.waitForJobSequenceStatus(job_sequence_id, 'Error');

      assert.equal(
        commitHash,
        await getCourseCommitHash(sharingCourseLiveDir),
        'Commit hash of sharing course should not change when attempting to sync breaking change.',
      );

      const sharedQuestionExists = await fs.pathExists(
        path.join(sharingCourseLiveDir, 'questions', SHARING_QUESTION_QID),
      );
      assert(
        sharedQuestionExists,
        'When origin repo moves shared question, live should not sync that change.',
      );

      // remove breaking change in origin repo
      await execa('git', ['reset', '--hard', 'HEAD~1'], gitOptionsOrigin);

      const job_sequence_id_success = await syncSharingCourse(sharingCourse.id);
      await helperServer.waitForJobSequenceStatus(job_sequence_id_success, 'Success');
    });

    step('Remove question from sharing set, ensure live does not sync it', async () => {
      const saveSharingSets = sharingCourseData.questions[SHARING_QUESTION_QID].sharingSets || [];
      sharingCourseData.questions[SHARING_QUESTION_QID].sharingSets = [];
      await fs.writeJSON(
        path.join(sharingCourseLiveDir, 'questions', SHARING_QUESTION_QID, 'info.json'),
        sharingCourseData.questions[SHARING_QUESTION_QID],
      );

      await ensureInvalidSharingOperationFailsToSync();

      sharingCourseData.questions[SHARING_QUESTION_QID].sharingSets = saveSharingSets;
    });

    step('Unshare a publicly shared question, ensure live does not sync it', async () => {
<<<<<<< HEAD
      sharingCourseData.questions[PUBLICLY_SHARED_QUESTION_QID].sharedPublicly = false;
=======
      sharingCourseData.questions[PUBLICLY_SHARED_QUESTION_QID].sharePublicly = false;
>>>>>>> 19cc7c79
      await fs.writeJSON(
        path.join(sharingCourseLiveDir, 'questions', PUBLICLY_SHARED_QUESTION_QID, 'info.json'),
        sharingCourseData.questions[PUBLICLY_SHARED_QUESTION_QID],
      );

      await ensureInvalidSharingOperationFailsToSync();
    });

    step('Delete a sharing set, ensure live does not sync it', async () => {
      const saveSharingSets = sharingCourseData.course.sharingSets || [];
      sharingCourseData.course.sharingSets = [];
      await fs.writeJSON(
        path.join(sharingCourseLiveDir, 'infoCourse.json'),
        sharingCourseData.course,
      );

      await ensureInvalidSharingOperationFailsToSync();

      sharingCourseData.course.sharingSets = saveSharingSets;
    });

    step(
      'Try adding question to sharing set that does not exist, ensure live does not sync it',
      async () => {
        sharingCourseData.questions[SHARING_QUESTION_QID].sharingSets?.push(
          'Fake Sharing Set Name',
        );
        await fs.writeJSON(
          path.join(sharingCourseLiveDir, 'questions', SHARING_QUESTION_QID, 'info.json'),
          sharingCourseData.questions[SHARING_QUESTION_QID],
        );

        await ensureInvalidSharingOperationFailsToSync();
      },
    );
<<<<<<< HEAD
  });

  describe('Test accessing page for a publicly shared assessment', function () {
    step(
      'Successfully access publicly shared assessment page for the shared assessment',
      async () => {
        const courseInstanceId = await sqldb.queryRow(
          sql.select_course_instance,
          { short_name: 'Fa19', sharing_course_id: sharingCourse.id },
          IdSchema,
        );
        const sharedAssessmentId = await sqldb.queryRow(
          sql.select_assessment,
          { tid: 'test', course_instance_id: courseInstanceId },
          IdSchema,
        );
        const sharedAssessmentUrl = `${baseUrl}/public/course_instance/${courseInstanceId}/assessment/${sharedAssessmentId}/questions`;
        const sharedAssessmentPage = await fetchCheerio(sharedAssessmentUrl);

        assert(sharedAssessmentPage.ok);
      },
    );
=======
>>>>>>> 19cc7c79
  });
});<|MERGE_RESOLUTION|>--- conflicted
+++ resolved
@@ -81,31 +81,19 @@
   await execa('git', ['add', '-A'], gitOptionsOrigin);
   await execa('git', ['commit', '-m', 'Add sharing set'], gitOptionsOrigin);
   await execa('git', ['pull'], gitOptionsLive);
-<<<<<<< HEAD
-  const syncResults = await syncUtil.syncCourseData(sharingCourseLiveDir);
-  assert(syncResults.status === 'complete' && !syncResults.hadJsonErrorsOrWarnings);
-=======
   const syncResult = await syncUtil.syncCourseData(sharingCourseLiveDir);
   assert.equal(syncResult.status, 'complete');
   assert(syncResult.status === 'complete' && !syncResult.hadJsonErrorsOrWarnings);
->>>>>>> 19cc7c79
 }
 
 async function ensureInvalidSharingOperationFailsToSync() {
   let syncResult = await syncUtil.syncCourseData(sharingCourseLiveDir);
-<<<<<<< HEAD
-  assert(syncResult.status === 'sharing_error');
-=======
   assert.equal(syncResult.status, 'sharing_error');
->>>>>>> 19cc7c79
   await execa('git', ['clean', '-fdx'], gitOptionsLive);
   await execa('git', ['reset', '--hard', 'HEAD'], gitOptionsLive);
 
   syncResult = await syncFromDisk.syncOrCreateDiskToSql(sharingCourseLiveDir, logger);
-<<<<<<< HEAD
-=======
   assert.equal(syncResult.status, 'complete');
->>>>>>> 19cc7c79
   assert(syncResult.status === 'complete' && !syncResult.hadJsonErrorsOrWarnings);
 }
 
@@ -442,11 +430,7 @@
     });
 
     step('Publicly share a question', async () => {
-<<<<<<< HEAD
-      sharingCourseData.questions[PUBLICLY_SHARED_QUESTION_QID].sharedPublicly = true;
-=======
       sharingCourseData.questions[PUBLICLY_SHARED_QUESTION_QID].sharePublicly = true;
->>>>>>> 19cc7c79
       await fs.writeJSON(
         path.join(sharingCourseOriginDir, 'questions', PUBLICLY_SHARED_QUESTION_QID, 'info.json'),
         sharingCourseData.questions[PUBLICLY_SHARED_QUESTION_QID],
@@ -574,11 +558,7 @@
     });
 
     step('Unshare a publicly shared question, ensure live does not sync it', async () => {
-<<<<<<< HEAD
-      sharingCourseData.questions[PUBLICLY_SHARED_QUESTION_QID].sharedPublicly = false;
-=======
       sharingCourseData.questions[PUBLICLY_SHARED_QUESTION_QID].sharePublicly = false;
->>>>>>> 19cc7c79
       await fs.writeJSON(
         path.join(sharingCourseLiveDir, 'questions', PUBLICLY_SHARED_QUESTION_QID, 'info.json'),
         sharingCourseData.questions[PUBLICLY_SHARED_QUESTION_QID],
@@ -614,7 +594,6 @@
         await ensureInvalidSharingOperationFailsToSync();
       },
     );
-<<<<<<< HEAD
   });
 
   describe('Test accessing page for a publicly shared assessment', function () {
@@ -637,7 +616,5 @@
         assert(sharedAssessmentPage.ok);
       },
     );
-=======
->>>>>>> 19cc7c79
   });
 });