import * as path from 'node:path';

import { execa } from 'execa';
import fs from 'fs-extra';
import fetch from 'node-fetch';
import * as tmp from 'tmp';
import { afterAll, assert, beforeAll, describe, test } from 'vitest';

import * as sqldb from '@prairielearn/postgres';

import { config } from '../lib/config.js';
import { type Course, IdSchema } from '../lib/db-types.js';
import { features } from '../lib/features/index.js';
import { getCourseCommitHash, selectCourseById } from '../models/course.js';
import * as syncFromDisk from '../sync/syncFromDisk.js';

import { fetchCheerio } from './helperClient.js';
import * as helperServer from './helperServer.js';
import { makeMockLogger } from './mockLogger.js';
import * as syncUtil from './sync/util.js';
import { getCsrfToken } from './utils/csrf.js';

const sql = sqldb.loadSqlEquiv(import.meta.url);
const { logger } = makeMockLogger();

const siteUrl = 'http://localhost:' + config.serverPort;
const baseUrl = siteUrl + '/pl';

const UUID_REGEXP = /[0-9a-fA-F]{8}-[0-9a-fA-F]{4}-[0-9a-fA-F]{4}-[0-9a-fA-F]{4}-[0-9a-fA-F]{12}/;

const SHARING_COURSE_SHARING_NAME = 'sharing-course';
const CONSUMING_COURSE_SHARING_NAME = 'consuming-course';
const SHARING_SET_NAME = 'share-set-example';
const SHARING_QUESTION_QID = 'shared-via-sharing-set';
const PUBLICLY_SHARED_QUESTION_QID = 'shared-publicly';
const DRAFT_QUESTION_QID = '__drafts__/draft_1';

function sharingPageUrl(courseId) {
  return `${baseUrl}/course/${courseId}/course_admin/sharing`;
}

async function setSharingName(courseId: string, name: string) {
  const sharingUrl = sharingPageUrl(courseId);
  const token = await getCsrfToken(sharingUrl);

  return await fetch(sharingUrl, {
    method: 'POST',
    body: new URLSearchParams({
      __action: 'choose_sharing_name',
      __csrf_token: token,
      course_sharing_name: name,
    }),
  });
}

async function accessSharedQuestionAssessment(course_instance_id: string) {
  const assessmentsUrl = `${baseUrl}/course_instance/${course_instance_id}/instructor/instance_admin/assessments`;
  const assessmentsPage = await fetchCheerio(assessmentsUrl);
  const assessmentLink = assessmentsPage.$('a:contains("Test assessment")');
  assert.lengthOf(assessmentLink, 1);
  const sharedQuestionAssessmentUrl = siteUrl + assessmentLink.attr('href');
  const res = await fetchCheerio(sharedQuestionAssessmentUrl);
  assert.equal(res.ok, true);
  return res;
}

// Set up temporary writeable directories for shared content
const baseDir = tmp.dirSync().name;
const sharingCourseOriginDir = path.join(baseDir, 'courseOrigin');
const sharingCourseLiveDir = path.join(baseDir, 'courseLive');
const gitOptionsOrigin = {
  cwd: sharingCourseOriginDir,
  env: process.env,
};
const gitOptionsLive = {
  cwd: sharingCourseLiveDir,
  env: process.env,
};
async function commitAndPullSharingCourse() {
  await execa('git', ['add', '-A'], gitOptionsOrigin);
  await execa('git', ['commit', '-m', 'Add sharing set'], gitOptionsOrigin);
  await execa('git', ['pull'], gitOptionsLive);
  const syncResult = await syncUtil.syncCourseData(sharingCourseLiveDir);
  assert.equal(syncResult.status, 'complete');
  assert(syncResult.status === 'complete' && !syncResult.hadJsonErrorsOrWarnings);
}

async function ensureInvalidSharingOperationFailsToSync() {
  let syncResult = await syncUtil.syncCourseData(sharingCourseLiveDir);
  assert.equal(syncResult.status, 'sharing_error');
  await execa('git', ['clean', '-fdx'], gitOptionsLive);
  await execa('git', ['reset', '--hard', 'HEAD'], gitOptionsLive);

  syncResult = await syncFromDisk.syncOrCreateDiskToSql(sharingCourseLiveDir, logger);
  assert.equal(syncResult.status, 'complete');
  assert(syncResult.status === 'complete' && !syncResult.hadJsonErrorsOrWarnings);
}

async function syncSharingCourse(course_id) {
  const syncUrl = `${baseUrl}/course/${course_id}/course_admin/syncs`;
  const token = await getCsrfToken(syncUrl);

  await fetch(syncUrl, {
    method: 'POST',
    body: new URLSearchParams({
      __action: 'pull',
      __csrf_token: token,
    }),
  });
  const result = await sqldb.queryOneRowAsync(sql.select_last_job_sequence, []);
  return result.rows[0].id;
}

describe('Question Sharing', function () {
  beforeAll(helperServer.before());

  afterAll(helperServer.after);

  beforeAll(async () => {
    await features.enable('question-sharing');
  });

  // Rather than using the example course and test course, we'll set up two courses
  // from scratch. This is necessary because the example course has hardcoded behavior
  // to prevent all question sharing features from working.
  let sharingCourse: Course;
  let consumingCourse: Course;
  let sharingCourseInstanceId: string;
  let consumingCourseInstanceId: string;
  let sharingCourseData: syncUtil.CourseData;

  beforeAll(async () => {
    sharingCourseData = syncUtil.getCourseData();
    sharingCourseData.course.name = 'SHARING 101';
    const privateQuestion = sharingCourseData.questions.private;
    sharingCourseData.questions = {
      private: privateQuestion,
      [SHARING_QUESTION_QID]: {
        uuid: '00000000-0000-0000-0000-000000000000',
        type: 'v3',
        title: 'Shared via sharing set',
        topic: 'TOPIC HERE',
      },
      [PUBLICLY_SHARED_QUESTION_QID]: {
        uuid: '11111111-1111-1111-1111-111111111111',
        type: 'v3',
        title: 'Shared publicly',
        topic: 'TOPIC HERE',
      },
      [DRAFT_QUESTION_QID]: {
        uuid: '22222222-2222-2222-2222-222222222222',
        type: 'v3',
        title: 'Draft question',
        topic: 'TOPIC HERE',
      },
    };

    await syncUtil.writeCourseToDirectory(sharingCourseData, sharingCourseOriginDir);

    // Fill in empty `question.html` files for our two questions so that we can
    // view them without errors. We don't actually need any contents.
    await fs.writeFile(
      path.join(sharingCourseOriginDir, 'questions', SHARING_QUESTION_QID, 'question.html'),
      '',
    );
    await fs.writeFile(
      path.join(sharingCourseOriginDir, 'questions', PUBLICLY_SHARED_QUESTION_QID, 'question.html'),
      '',
    );
    await execa('git', ['-c', 'init.defaultBranch=master', 'init'], gitOptionsOrigin);
    await execa('git', ['add', '-A'], gitOptionsOrigin);
    await execa('git', ['commit', '-m', 'initial commit'], gitOptionsOrigin);
    await execa('mkdir', [sharingCourseLiveDir]);
    await execa('git', ['clone', sharingCourseOriginDir, sharingCourseLiveDir], {
      cwd: '.',
      env: process.env,
    });
    const syncResults = await syncUtil.syncCourseData(sharingCourseLiveDir);
    sharingCourse = await selectCourseById(syncResults.courseId);
    sharingCourseInstanceId = await sqldb.queryRow(
      sql.select_course_instance,
      { short_name: syncUtil.COURSE_INSTANCE_ID, course_id: sharingCourse.id },
      IdSchema,
    );

    const consumingCourseData = syncUtil.getCourseData();
    consumingCourseData.course.name = 'CONSUMING 101';
    consumingCourseData.courseInstances[syncUtil.COURSE_INSTANCE_ID].assessments[
      syncUtil.ASSESSMENT_ID
    ].zones = [
      {
        questions: [
          {
            id: `@${SHARING_COURSE_SHARING_NAME}/${SHARING_QUESTION_QID}`,
            points: 1,
          },
          {
            id: `@${SHARING_COURSE_SHARING_NAME}/${PUBLICLY_SHARED_QUESTION_QID}`,
            points: 1,
          },
        ],
      },
    ];
    const consumingCourseResults = await syncUtil.writeAndSyncCourseData(consumingCourseData);
    consumingCourse = await selectCourseById(consumingCourseResults.syncResults.courseId);
    consumingCourseInstanceId = await sqldb.queryRow(
      sql.select_course_instance,
      { short_name: syncUtil.COURSE_INSTANCE_ID, course_id: consumingCourse.id },
      IdSchema,
    );
  });

  describe('Test syncing code to identify missing shared question', function () {
    beforeAll(() => {
      config.checkSharingOnSync = true;
    });
    afterAll(() => {
      config.checkSharingOnSync = false;
    });

    test.sequential('Fail to sync course when validating shared question paths', async () => {
      const syncResult = await syncFromDisk.syncOrCreateDiskToSql(consumingCourse.path, logger);
      if (syncResult.status === 'complete' && !syncResult?.hadJsonErrorsOrWarnings) {
        throw new Error(
          'Sync of consuming course succeeded when it should have failed due to unresolved shared question path.',
        );
      }
    });
  });

  describe('Create a sharing set and add a question to it', () => {
    let exampleCourseSharingToken;
    let testCourseSharingToken;

    test.sequential(
      'Sync course with sharing enabled, disabling validating shared question paths',
      async () => {
        const syncResult = await syncFromDisk.syncOrCreateDiskToSql(consumingCourse.path, logger);
        if (syncResult.status !== 'complete' || syncResult?.hadJsonErrorsOrWarnings) {
          throw new Error('Errors or warnings found during sync of consuming course');
        }
      },
    );

    test.sequential(
      'Fail to access shared question, because permission has not yet been granted',
      async () => {
        // Since permissions aren't yet granted, the shared question doesn't show up on the assessment page
        const res = await accessSharedQuestionAssessment(consumingCourseInstanceId);
        assert(!(await res.text()).includes(SHARING_QUESTION_QID));

        // Question can be accessed through the owning course
        const questionId = (
          await sqldb.queryOneRowAsync(sql.get_question_id, {
            course_id: sharingCourse.id,
            qid: SHARING_QUESTION_QID,
          })
        ).rows[0].id;
        const sharedQuestionUrl = `${baseUrl}/course/${sharingCourse.id}/question/${questionId}`;
        const sharedQuestionPage = await fetchCheerio(sharedQuestionUrl);
        assert(sharedQuestionPage.ok);

        // Question cannot be accessed through the consuming course, sharing permissions not yet set
        const sharedQuestionSharedUrl = `${baseUrl}/course/${consumingCourse.id}/question/${questionId}/settings`;
        const sharedQuestionSharedPage = await fetchCheerio(sharedQuestionSharedUrl);
        assert(!sharedQuestionSharedPage.ok);
      },
    );

    test.sequential('Fail if trying to set an invalid sharing name', async () => {
      let res = await setSharingName(sharingCourse.id, 'invalid@sharingname');
      assert.equal(res.status, 400);

      res = await setSharingName(sharingCourse.id, 'invalid / sharingname');
      assert.equal(res.status, 400);

      res = await setSharingName(sharingCourse.id, '');
      assert.equal(res.status, 400);
    });

    test.sequential('Set consuming course sharing name', async () => {
      await setSharingName(consumingCourse.id, CONSUMING_COURSE_SHARING_NAME);
      const sharingPage = await fetchCheerio(sharingPageUrl(consumingCourse.id));
      assert(sharingPage.ok);
      assert.include(
        sharingPage.$('[data-testid="sharing-name"]').text(),
        CONSUMING_COURSE_SHARING_NAME,
      );
    });

    test.sequential('Set sharing course sharing name', async () => {
      await setSharingName(sharingCourse.id, SHARING_COURSE_SHARING_NAME);
      const sharingPage = await fetchCheerio(sharingPageUrl(sharingCourse.id));
      assert(sharingPage.ok);
      assert.include(
        sharingPage.$('[data-testid="sharing-name"]').text(),
        SHARING_COURSE_SHARING_NAME,
      );
    });

    test.sequential(
      'Successfully change the sharing name when no questions have been shared',
      async () => {
        let res = await setSharingName(sharingCourse.id, 'Nothing shared yet');
        assert.equal(res.status, 200);

        res = await setSharingName(sharingCourse.id, SHARING_COURSE_SHARING_NAME);
        assert.equal(res.status, 200);
      },
    );

    test.sequential('Generate and get sharing token for sharing course', async () => {
      const sharingUrl = sharingPageUrl(sharingCourse.id);
      let response = await fetchCheerio(sharingUrl);
      const token = response.$('#test_csrf_token').text();
      await fetch(sharingUrl, {
        method: 'POST',
        body: new URLSearchParams({
          __action: 'sharing_token_regenerate',
          __csrf_token: token,
        }),
      });

      response = await fetchCheerio(sharingUrl);
      const result = UUID_REGEXP.exec(await response.text());
      exampleCourseSharingToken = result ? result[0] : null;
      assert(exampleCourseSharingToken != null);
    });

    test.sequential('Get default sharing token for consuming course', async () => {
      const sharingUrl = sharingPageUrl(consumingCourse.id);
      const response = await fetchCheerio(sharingUrl);
      const result = UUID_REGEXP.exec(await response.text());
      testCourseSharingToken = result ? result[0] : null;
      assert(testCourseSharingToken != null);
    });

    test.sequential('Add sharing set to JSON', async () => {
      sharingCourseData.course.sharingSets = [
        { name: SHARING_SET_NAME, description: 'Sharing set for testing' },
      ];
      const courseInfoPath = path.join(sharingCourseOriginDir, 'infoCourse.json');
      await fs.writeJSON(courseInfoPath, sharingCourseData.course);

      sharingCourseData.questions[SHARING_QUESTION_QID].sharingSets = [SHARING_SET_NAME];
      await fs.writeJSON(
        path.join(sharingCourseOriginDir, 'questions', SHARING_QUESTION_QID, 'info.json'),
        sharingCourseData.questions[SHARING_QUESTION_QID],
      );

      await commitAndPullSharingCourse();
    });

    test.sequential('Share sharing set with test course', async () => {
      const sharingUrl = sharingPageUrl(sharingCourse.id);
      const response = await fetchCheerio(sharingUrl);
      const token = response.$('#test_csrf_token').text();
      const sharingSetId = await sqldb.queryRow(
        sql.select_sharing_set,
        { sharing_set_name: SHARING_SET_NAME },
        IdSchema,
      );
      const res = await fetch(sharingUrl, {
        method: 'POST',
        body: new URLSearchParams({
          __action: 'course_sharing_set_add',
          __csrf_token: token,
          unsafe_sharing_set_id: sharingSetId,
          unsafe_course_sharing_token: testCourseSharingToken,
        }),
      });
      assert(res.ok);

      const sharingPage = await fetchCheerio(sharingPageUrl(sharingCourse.id));
      assert(sharingPage.ok);
      assert.include(sharingPage.$('[data-testid="shared-with"]').text(), 'CONSUMING 101');
    });

    test.sequential('Attempt to share sharing set with invalid course token', async () => {
      const sharingUrl = sharingPageUrl(sharingCourse.id);
      const response = await fetchCheerio(sharingUrl);
      const token = response.$('#test_csrf_token').text();
      const res = await fetch(sharingUrl, {
        method: 'POST',
        body: new URLSearchParams({
          __action: 'course_sharing_set_add',
          __csrf_token: token,
          unsafe_sharing_set_id: '1',
          unsafe_course_sharing_token: 'invalid sharing token',
        }),
      });
      assert.equal(res.status, 400);
    });

    test.sequential('Attempt to share sharing set with own course', async () => {
      const sharingUrl = sharingPageUrl(sharingCourse.id);
      const response = await fetchCheerio(sharingUrl);
      const token = response.$('#test_csrf_token').text();
      const res = await fetch(sharingUrl, {
        method: 'POST',
        body: new URLSearchParams({
          __action: 'course_sharing_set_add',
          __csrf_token: token,
          unsafe_sharing_set_id: '1',
          unsafe_course_sharing_token: exampleCourseSharingToken,
        }),
      });
      assert.equal(res.status, 400);
    });

    test.sequential('Attempt to share sharing set that does not belong to the course', async () => {
      const sharingUrl = sharingPageUrl(consumingCourse.id);
      const response = await fetchCheerio(sharingUrl);
      const token = response.$('#test_csrf_token').text();
      const res = await fetch(sharingUrl, {
        method: 'POST',
        body: new URLSearchParams({
          __action: 'course_sharing_set_add',
          __csrf_token: token,
          unsafe_sharing_set_id: '1',
          unsafe_course_sharing_token: exampleCourseSharingToken,
        }),
      });
      assert.equal(res.status, 400);
    });

    test.sequential('Fail to change the sharing name when a question has been shared', async () => {
      const res = await setSharingName(sharingCourse.id, 'Question shared');
      assert.equal(res.status, 400);
    });
  });

  describe('Test Sharing a Question Publicly', function () {
    let publiclySharedQuestionId;

    beforeAll(async () => {
      publiclySharedQuestionId = (
        await sqldb.queryOneRowAsync(sql.get_question_id, {
          course_id: sharingCourse.id,
          qid: PUBLICLY_SHARED_QUESTION_QID,
        })
      ).rows[0].id;
    });

<<<<<<< HEAD
    test.sequential('Fail to Access Questions Not-yet shared publicly', async () => {
      const sharedQuestionSharedUrl = `${baseUrl}/course_instance/${consumingCourse.id}/instructor/question/${publiclySharedQuestionId}`;
=======
    step('Fail to Access Questions Not-yet shared publicly', async () => {
      const sharedQuestionSharedUrl = `${baseUrl}/course/${consumingCourse.id}/question/${publiclySharedQuestionId}`;
>>>>>>> ff8fd478
      const sharedQuestionSharedPage = await fetchCheerio(sharedQuestionSharedUrl);
      assert(!sharedQuestionSharedPage.ok);
    });

    test.sequential('Publicly share a question', async () => {
      sharingCourseData.questions[PUBLICLY_SHARED_QUESTION_QID].sharePublicly = true;
      await fs.writeJSON(
        path.join(sharingCourseOriginDir, 'questions', PUBLICLY_SHARED_QUESTION_QID, 'info.json'),
        sharingCourseData.questions[PUBLICLY_SHARED_QUESTION_QID],
      );

      await commitAndPullSharingCourse();
    });

<<<<<<< HEAD
    test.sequential(
      'Successfully access publicly shared question through other course',
      async () => {
        const sharedQuestionSharedUrl = `${baseUrl}/course_instance/${consumingCourse.id}/instructor/question/${publiclySharedQuestionId}`;
        const sharedQuestionSharedPage = await fetchCheerio(sharedQuestionSharedUrl);
        assert(sharedQuestionSharedPage.ok);
      },
    );
=======
    step('Successfully access publicly shared question through other course', async () => {
      const sharedQuestionSharedUrl = `${baseUrl}/course/${consumingCourse.id}/question/${publiclySharedQuestionId}`;
      const sharedQuestionSharedPage = await fetchCheerio(sharedQuestionSharedUrl);
      assert(sharedQuestionSharedPage.ok);
    });
>>>>>>> ff8fd478
  });

  describe('Test syncing code succeeding once questions have been shared', function () {
    beforeAll(() => {
      config.checkSharingOnSync = true;
    });
    afterAll(() => {
      config.checkSharingOnSync = false;
    });
    test.sequential('Re-sync test course, validating shared questions', async () => {
      const syncResult = await syncFromDisk.syncOrCreateDiskToSql(consumingCourse.path, logger);
      if (syncResult?.status !== 'complete' || syncResult.hadJsonErrorsOrWarnings) {
        throw new Error('Errors or warnings found during sync of consuming course');
      }
    });

<<<<<<< HEAD
    test.sequential('Successfully access shared question', async () => {
      const res = await accessSharedQuestionAssessment(consumingCourse.id);
=======
    step('Successfully access shared question', async () => {
      const res = await accessSharedQuestionAssessment(consumingCourseInstanceId);
>>>>>>> ff8fd478
      const sharedQuestionLink = res.$('a:contains("Shared via sharing set")');
      assert.lengthOf(sharedQuestionLink, 1);
      const sharedQuestionRes = await fetchCheerio(siteUrl + sharedQuestionLink.attr('href'));
      assert(sharedQuestionRes.ok);

      const publiclySharedQuestionLink = res.$('a:contains("Shared publicly")');
      assert.lengthOf(publiclySharedQuestionLink, 1);
      const publiclySharedQuestionRes = await fetchCheerio(
        siteUrl + publiclySharedQuestionLink.attr('href'),
      );
      assert(publiclySharedQuestionRes.ok);
    });

    test.sequential('Fail to sync if shared question is renamed', async () => {
      const questionPath = path.join(sharingCourse.path, 'questions', SHARING_QUESTION_QID);
      const questionTempPath = questionPath + '_temp';
      await fs.rename(questionPath, questionTempPath);
      const syncResult = await syncFromDisk.syncOrCreateDiskToSql(sharingCourse.path, logger);
      assert.equal(
        syncResult.status,
        'sharing_error',
        'sync should not complete when attempting sync after moving shared question',
      );

      const question_id = await sqldb.queryOptionalRow(
        sql.get_question_id,
        {
          course_id: sharingCourse.id,
          qid: SHARING_QUESTION_QID,
        },
        IdSchema,
      );
      assert(
        question_id !== null,
        'Sync of consuming course should not allow renaming a shared question.',
      );
      await fs.rename(questionTempPath, questionPath);
    });

    test.sequential(
      'Ensure sync through sync page succeeds before renaming shared question',
      async () => {
        await sqldb.queryAsync(sql.update_course_repository, {
          course_path: sharingCourseLiveDir,
          course_repository: sharingCourseOriginDir,
        });

        const job_sequence_id = await syncSharingCourse(sharingCourse.id);
        await helperServer.waitForJobSequenceStatus(job_sequence_id, 'Success');
      },
    );

    test.sequential('Rename shared question in origin, ensure live does not sync it', async () => {
      const questionPath = path.join(sharingCourseOriginDir, 'questions', SHARING_QUESTION_QID);
      const questionTempPath = questionPath + '_temp';
      await fs.rename(questionPath, questionTempPath);
      await execa('git', ['add', '-A'], gitOptionsOrigin);
      await execa('git', ['commit', '-m', 'invalid sharing config edit'], gitOptionsOrigin);

      const commitHash = await getCourseCommitHash(sharingCourseLiveDir);

      const job_sequence_id = await syncSharingCourse(sharingCourse.id);
      await helperServer.waitForJobSequenceStatus(job_sequence_id, 'Error');

      assert.equal(
        commitHash,
        await getCourseCommitHash(sharingCourseLiveDir),
        'Commit hash of sharing course should not change when attempting to sync breaking change.',
      );

      const sharedQuestionExists = await fs.pathExists(
        path.join(sharingCourseLiveDir, 'questions', SHARING_QUESTION_QID),
      );
      assert(
        sharedQuestionExists,
        'When origin repo moves shared question, live should not sync that change.',
      );

      // remove breaking change in origin repo
      await execa('git', ['reset', '--hard', 'HEAD~1'], gitOptionsOrigin);

      const job_sequence_id_success = await syncSharingCourse(sharingCourse.id);
      await helperServer.waitForJobSequenceStatus(job_sequence_id_success, 'Success');
    });

    test.sequential('Remove question from sharing set, ensure live does not sync it', async () => {
      const saveSharingSets = sharingCourseData.questions[SHARING_QUESTION_QID].sharingSets || [];
      sharingCourseData.questions[SHARING_QUESTION_QID].sharingSets = [];
      await fs.writeJSON(
        path.join(sharingCourseLiveDir, 'questions', SHARING_QUESTION_QID, 'info.json'),
        sharingCourseData.questions[SHARING_QUESTION_QID],
      );

      await ensureInvalidSharingOperationFailsToSync();

      sharingCourseData.questions[SHARING_QUESTION_QID].sharingSets = saveSharingSets;
    });

    test.sequential(
      'Unshare a publicly shared question, ensure live does not sync it',
      async () => {
        sharingCourseData.questions[PUBLICLY_SHARED_QUESTION_QID].sharePublicly = false;
        await fs.writeJSON(
          path.join(sharingCourseLiveDir, 'questions', PUBLICLY_SHARED_QUESTION_QID, 'info.json'),
          sharingCourseData.questions[PUBLICLY_SHARED_QUESTION_QID],
        );

        await ensureInvalidSharingOperationFailsToSync();
      },
    );

    test.sequential('Delete a sharing set, ensure live does not sync it', async () => {
      const saveSharingSets = sharingCourseData.course.sharingSets || [];
      sharingCourseData.course.sharingSets = [];
      await fs.writeJSON(
        path.join(sharingCourseLiveDir, 'infoCourse.json'),
        sharingCourseData.course,
      );

      await ensureInvalidSharingOperationFailsToSync();

      sharingCourseData.course.sharingSets = saveSharingSets;
    });

    test.sequential(
      'Try adding question to sharing set that does not exist, ensure live does not sync it',
      async () => {
        const saveSharingSets = sharingCourseData.questions[SHARING_QUESTION_QID].sharingSets || [];
        sharingCourseData.questions[SHARING_QUESTION_QID].sharingSets?.push(
          'Fake Sharing Set Name',
        );
        await fs.writeJSON(
          path.join(sharingCourseLiveDir, 'questions', SHARING_QUESTION_QID, 'info.json'),
          sharingCourseData.questions[SHARING_QUESTION_QID],
        );

        await ensureInvalidSharingOperationFailsToSync();

        sharingCourseData.questions[SHARING_QUESTION_QID].sharingSets = saveSharingSets;
      },
    );
  });

  describe('Test publicly sharing an assessment', { timeout: 80_000 }, function () {
    beforeAll(() => {
      config.checkSharingOnSync = true;
    });
    afterAll(() => {
      config.checkSharingOnSync = false;
    });

<<<<<<< HEAD
    test.sequential(
      'Fail to sync a shared assessment containing a nonshared question',
      async () => {
        sharingCourseData.courseInstances['Fa19'].assessments['test'].shareSourcePublicly = true;
        sharingCourseData.courseInstances['Fa19'].assessments['test'].zones = [
          {
            questions: [
              {
                id: `${SHARING_QUESTION_QID}`,
                points: 1,
              },
              {
                id: `${PUBLICLY_SHARED_QUESTION_QID}`,
                points: 1,
              },
            ],
          },
        ];
=======
    step('Fail to sync a shared course instance containing a nonshared assessment', async () => {
      sharingCourseData.courseInstances['Fa19'].courseInstance.shareSourcePublicly = true;
      await fs.writeJSON(
        path.join(sharingCourseLiveDir, 'courseInstances/Fa19/infoCourseInstance.json'),
        sharingCourseData.courseInstances['Fa19'].courseInstance,
      );

      await ensureInvalidSharingOperationFailsToSync();

      // Restore for now
      sharingCourseData.courseInstances['Fa19'].courseInstance.shareSourcePublicly = false;
      await fs.writeJSON(
        path.join(sharingCourseLiveDir, 'courseInstances/Fa19/infoCourseInstance.json'),
        sharingCourseData.courseInstances['Fa19'].courseInstance,
      );
    });

    step('Fail to sync a shared assessment containing a nonshared question', async () => {
      sharingCourseData.courseInstances['Fa19'].assessments['test'].shareSourcePublicly = true;
      sharingCourseData.courseInstances['Fa19'].assessments['test'].zones = [
        {
          questions: [
            {
              id: `${SHARING_QUESTION_QID}`,
              points: 1,
            },
            {
              id: `${PUBLICLY_SHARED_QUESTION_QID}`,
              points: 1,
            },
          ],
        },
      ];
>>>>>>> ff8fd478

        await fs.writeJSON(
          path.join(
            sharingCourseLiveDir,
            'courseInstances/Fa19/assessments/test/infoAssessment.json',
          ),
          sharingCourseData.courseInstances['Fa19'].assessments['test'],
        );

        await ensureInvalidSharingOperationFailsToSync();
      },
    );

    test.sequential('Successfully sync a shared assessment with a shared question', async () => {
      sharingCourseData.courseInstances['Fa19'].assessments['test'].zones = [
        {
          questions: [
            {
              id: `${PUBLICLY_SHARED_QUESTION_QID}`,
              points: 1,
            },
          ],
        },
      ];

      await fs.writeJSON(
        path.join(
          sharingCourseLiveDir,
          'courseInstances/Fa19/assessments/test/infoAssessment.json',
        ),
        sharingCourseData.courseInstances['Fa19'].assessments['test'],
      );

      const syncResult = await syncFromDisk.syncOrCreateDiskToSql(sharingCourse.path, logger);
      if (syncResult.status !== 'complete' || syncResult?.hadJsonErrorsOrWarnings) {
        throw new Error('Errors or warnings found during sync of sharing course');
      }
    });

    test.sequential(
      'Successfully access publicly shared assessment page for the shared assessment',
      async () => {
        const sharedAssessmentId = await sqldb.queryRow(
          sql.select_assessment,
          { tid: 'test', course_instance_id: sharingCourseInstanceId },
          IdSchema,
        );
        const sharedAssessmentUrl = `${baseUrl}/public/course_instance/${sharingCourseInstanceId}/assessment/${sharedAssessmentId}/questions`;
        const sharedAssessmentPage = await fetchCheerio(sharedAssessmentUrl);

        assert(sharedAssessmentPage.ok);
      },
    );

<<<<<<< HEAD
    test.sequential(
      'Try adding a draft question to a sharing set, ensure live does not sync it',
      async () => {
        sharingCourseData.questions[DRAFT_QUESTION_QID].sharingSets = [SHARING_SET_NAME];
=======
    step('Successfully sync a shared course instance', async () => {
      sharingCourseData.courseInstances['Fa19'].courseInstance.shareSourcePublicly = true;
      await fs.writeJSON(
        path.join(sharingCourseLiveDir, 'courseInstances/Fa19/infoCourseInstance.json'),
        sharingCourseData.courseInstances['Fa19'].courseInstance,
      );

      const syncResult = await syncFromDisk.syncOrCreateDiskToSql(sharingCourse.path, logger);
      if (syncResult.status !== 'complete' || syncResult?.hadJsonErrorsOrWarnings) {
        throw new Error('Errors or warnings found during sync of sharing course');
      }
    });

    step(
      'Successfully access publicly shared course instance page for the shared course instance',
      async () => {
        const sharedCourseInstanceUrl = `${baseUrl}/public/course_instance/${sharingCourseInstanceId}/assessments`;
        const sharedCourseInstancePage = await fetchCheerio(sharedCourseInstanceUrl);

        assert(sharedCourseInstancePage.ok);
      },
    );

    step('Try adding a draft question to a sharing set, ensure live does not sync it', async () => {
      sharingCourseData.questions[DRAFT_QUESTION_QID].sharingSets = [SHARING_SET_NAME];
>>>>>>> ff8fd478

        const questionDirectory = path.join(sharingCourseLiveDir, 'questions', DRAFT_QUESTION_QID);
        await fs.ensureDir(questionDirectory);
        await fs.writeJSON(
          path.join(questionDirectory, 'info.json'),
          sharingCourseData.questions[DRAFT_QUESTION_QID],
        );

        await ensureInvalidSharingOperationFailsToSync();
      },
    );

    test.sequential(
      'Try publicly sharing a draft question, ensure live does not sync it',
      async () => {
        delete sharingCourseData.questions[DRAFT_QUESTION_QID].sharingSets;
        sharingCourseData.questions[DRAFT_QUESTION_QID].sharePublicly = true;

        const questionDirectory = path.join(sharingCourseLiveDir, 'questions', DRAFT_QUESTION_QID);
        await fs.writeJSON(
          path.join(questionDirectory, 'info.json'),
          sharingCourseData.questions[DRAFT_QUESTION_QID],
        );

        await ensureInvalidSharingOperationFailsToSync();
      },
    );

    test.sequential(
      'Try publicly sharing the source of a draft question, ensure live does not sync it',
      async () => {
        delete sharingCourseData.questions[DRAFT_QUESTION_QID].sharePublicly;
        sharingCourseData.questions[DRAFT_QUESTION_QID].shareSourcePublicly = true;

        const questionDirectory = path.join(sharingCourseLiveDir, 'questions', DRAFT_QUESTION_QID);
        await fs.writeJSON(
          path.join(questionDirectory, 'info.json'),
          sharingCourseData.questions[DRAFT_QUESTION_QID],
        );

        await ensureInvalidSharingOperationFailsToSync();
      },
    );
  });
});<|MERGE_RESOLUTION|>--- conflicted
+++ resolved
@@ -442,13 +442,8 @@
       ).rows[0].id;
     });
 
-<<<<<<< HEAD
     test.sequential('Fail to Access Questions Not-yet shared publicly', async () => {
-      const sharedQuestionSharedUrl = `${baseUrl}/course_instance/${consumingCourse.id}/instructor/question/${publiclySharedQuestionId}`;
-=======
-    step('Fail to Access Questions Not-yet shared publicly', async () => {
       const sharedQuestionSharedUrl = `${baseUrl}/course/${consumingCourse.id}/question/${publiclySharedQuestionId}`;
->>>>>>> ff8fd478
       const sharedQuestionSharedPage = await fetchCheerio(sharedQuestionSharedUrl);
       assert(!sharedQuestionSharedPage.ok);
     });
@@ -463,22 +458,14 @@
       await commitAndPullSharingCourse();
     });
 
-<<<<<<< HEAD
     test.sequential(
       'Successfully access publicly shared question through other course',
       async () => {
-        const sharedQuestionSharedUrl = `${baseUrl}/course_instance/${consumingCourse.id}/instructor/question/${publiclySharedQuestionId}`;
+        const sharedQuestionSharedUrl = `${baseUrl}/course/${consumingCourse.id}/question/${publiclySharedQuestionId}`;
         const sharedQuestionSharedPage = await fetchCheerio(sharedQuestionSharedUrl);
         assert(sharedQuestionSharedPage.ok);
       },
     );
-=======
-    step('Successfully access publicly shared question through other course', async () => {
-      const sharedQuestionSharedUrl = `${baseUrl}/course/${consumingCourse.id}/question/${publiclySharedQuestionId}`;
-      const sharedQuestionSharedPage = await fetchCheerio(sharedQuestionSharedUrl);
-      assert(sharedQuestionSharedPage.ok);
-    });
->>>>>>> ff8fd478
   });
 
   describe('Test syncing code succeeding once questions have been shared', function () {
@@ -495,13 +482,8 @@
       }
     });
 
-<<<<<<< HEAD
     test.sequential('Successfully access shared question', async () => {
-      const res = await accessSharedQuestionAssessment(consumingCourse.id);
-=======
-    step('Successfully access shared question', async () => {
       const res = await accessSharedQuestionAssessment(consumingCourseInstanceId);
->>>>>>> ff8fd478
       const sharedQuestionLink = res.$('a:contains("Shared via sharing set")');
       assert.lengthOf(sharedQuestionLink, 1);
       const sharedQuestionRes = await fetchCheerio(siteUrl + sharedQuestionLink.attr('href'));
@@ -653,7 +635,26 @@
       config.checkSharingOnSync = false;
     });
 
-<<<<<<< HEAD
+    test.sequential(
+      'Fail to sync a shared course instance containing a nonshared assessment',
+      async () => {
+        sharingCourseData.courseInstances['Fa19'].courseInstance.shareSourcePublicly = true;
+        await fs.writeJSON(
+          path.join(sharingCourseLiveDir, 'courseInstances/Fa19/infoCourseInstance.json'),
+          sharingCourseData.courseInstances['Fa19'].courseInstance,
+        );
+
+        await ensureInvalidSharingOperationFailsToSync();
+
+        // Restore for now
+        sharingCourseData.courseInstances['Fa19'].courseInstance.shareSourcePublicly = false;
+        await fs.writeJSON(
+          path.join(sharingCourseLiveDir, 'courseInstances/Fa19/infoCourseInstance.json'),
+          sharingCourseData.courseInstances['Fa19'].courseInstance,
+        );
+      },
+    );
+
     test.sequential(
       'Fail to sync a shared assessment containing a nonshared question',
       async () => {
@@ -672,41 +673,6 @@
             ],
           },
         ];
-=======
-    step('Fail to sync a shared course instance containing a nonshared assessment', async () => {
-      sharingCourseData.courseInstances['Fa19'].courseInstance.shareSourcePublicly = true;
-      await fs.writeJSON(
-        path.join(sharingCourseLiveDir, 'courseInstances/Fa19/infoCourseInstance.json'),
-        sharingCourseData.courseInstances['Fa19'].courseInstance,
-      );
-
-      await ensureInvalidSharingOperationFailsToSync();
-
-      // Restore for now
-      sharingCourseData.courseInstances['Fa19'].courseInstance.shareSourcePublicly = false;
-      await fs.writeJSON(
-        path.join(sharingCourseLiveDir, 'courseInstances/Fa19/infoCourseInstance.json'),
-        sharingCourseData.courseInstances['Fa19'].courseInstance,
-      );
-    });
-
-    step('Fail to sync a shared assessment containing a nonshared question', async () => {
-      sharingCourseData.courseInstances['Fa19'].assessments['test'].shareSourcePublicly = true;
-      sharingCourseData.courseInstances['Fa19'].assessments['test'].zones = [
-        {
-          questions: [
-            {
-              id: `${SHARING_QUESTION_QID}`,
-              points: 1,
-            },
-            {
-              id: `${PUBLICLY_SHARED_QUESTION_QID}`,
-              points: 1,
-            },
-          ],
-        },
-      ];
->>>>>>> ff8fd478
 
         await fs.writeJSON(
           path.join(
@@ -761,13 +727,7 @@
       },
     );
 
-<<<<<<< HEAD
-    test.sequential(
-      'Try adding a draft question to a sharing set, ensure live does not sync it',
-      async () => {
-        sharingCourseData.questions[DRAFT_QUESTION_QID].sharingSets = [SHARING_SET_NAME];
-=======
-    step('Successfully sync a shared course instance', async () => {
+    test.sequential('Successfully sync a shared course instance', async () => {
       sharingCourseData.courseInstances['Fa19'].courseInstance.shareSourcePublicly = true;
       await fs.writeJSON(
         path.join(sharingCourseLiveDir, 'courseInstances/Fa19/infoCourseInstance.json'),
@@ -780,7 +740,7 @@
       }
     });
 
-    step(
+    test.sequential(
       'Successfully access publicly shared course instance page for the shared course instance',
       async () => {
         const sharedCourseInstanceUrl = `${baseUrl}/public/course_instance/${sharingCourseInstanceId}/assessments`;
@@ -790,9 +750,10 @@
       },
     );
 
-    step('Try adding a draft question to a sharing set, ensure live does not sync it', async () => {
-      sharingCourseData.questions[DRAFT_QUESTION_QID].sharingSets = [SHARING_SET_NAME];
->>>>>>> ff8fd478
+    test.sequential(
+      'Try adding a draft question to a sharing set, ensure live does not sync it',
+      async () => {
+        sharingCourseData.questions[DRAFT_QUESTION_QID].sharingSets = [SHARING_SET_NAME];
 
         const questionDirectory = path.join(sharingCourseLiveDir, 'questions', DRAFT_QUESTION_QID);
         await fs.ensureDir(questionDirectory);
