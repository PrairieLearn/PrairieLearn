--- conflicted
+++ resolved
@@ -122,14 +122,9 @@
       },
     };
 
-<<<<<<< HEAD
     sharingCourseData.courseInstances.assessment['Fa19'].sharedPublicly = true; // TEST
 
-    const sharingCourseResults = await syncUtil.writeAndSyncCourseData(sharingCourseData);
-    sharingCourse = await selectCourseById(sharingCourseResults.syncResults.courseId);
-=======
     await syncUtil.writeCourseToDirectory(sharingCourseData, sharingCourseOriginDir);
->>>>>>> 35425e01
 
     // Fill in empty `question.html` files for our two questions so that we can
     // view them without errors. We don't actually need any contents.
