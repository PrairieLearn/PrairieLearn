import * as path from 'path';
import { promisify } from 'util';

import fs from 'fs-extra';
import _ from 'lodash';
import { afterAll, assert, beforeAll, describe, it, test } from 'vitest';

import { config } from '../lib/config.js';
import { QuestionSchema } from '../lib/db-types.js';
import { EXAMPLE_COURSE_PATH, TEST_COURSE_PATH } from '../lib/paths.js';
import { selectQuestionByQid } from '../models/question.js';
import * as freeform from '../question-servers/freeform.js';

import * as helperClient from './helperClient.js';
import * as helperServer from './helperServer.js';

describe('Course element extensions', { timeout: 60_000 }, function () {
  describe('Extensions can be loaded', function () {
    const extDir = path.resolve(EXAMPLE_COURSE_PATH, 'elementExtensions');
    const element = 'extendable-element';
    const element_extensions = [
      'example-extension',
      'extension-cssjs',
      'extension-fileio',
      'extension-clientfiles',
    ];

    const check_ext = (loaded) => {
      assert.isTrue(element in loaded, `did not find element ${element} in loaded extensions`);
      assert(
        _.isEqual(Object.keys(loaded[element]).sort(), element_extensions.sort()),
        'could not load all extensions',
      );
    };

    it('should correctly load extensions from example course', async () => {
      const extensions = await freeform.loadExtensions(extDir, extDir);
      check_ext(extensions);
    });

    it("shouldn't fail on empty extension directories", async () => {
      const dir = path.join(extDir, element, 'empty');

      await promisify(fs.mkdir)(dir);
      try {
        const extensions = await freeform.loadExtensions(extDir, extDir);
        check_ext(extensions);
      } finally {
        await promisify(fs.rmdir)(dir);
      }
    });

    it("shouldn't fail on empty element directories", async () => {
      const dir = path.join(extDir, 'empty');

      await promisify(fs.mkdir)(dir);
      try {
        const extensions = await freeform.loadExtensions(extDir, extDir);
        check_ext(extensions);
      } finally {
        await promisify(fs.rmdir)(dir);
      }
    });

    it("shouldn't fail when there are no extensions to load", async () => {
      const extensions = await freeform.loadExtensions(
        path.join(TEST_COURSE_PATH, 'elementExtensions'),
        path.join(TEST_COURSE_PATH, 'elementExtensions'),
      );
      assert.isEmpty(
        extensions,
        'non-zero number of extensions were loaded from a course without extensions',
      );
    });
  });

  describe('Extensions can insert client-side assets into the page', function () {
    beforeAll(helperServer.before(EXAMPLE_COURSE_PATH));

    afterAll(helperServer.after);

    const locals: Record<string, any> = {};
    locals.siteUrl = 'http://localhost:' + config.serverPort;
    locals.baseUrl = locals.siteUrl + '/pl';
    locals.courseInstanceBaseUrl = locals.baseUrl + '/course_instance/1/instructor';
    locals.questionBaseUrl = locals.courseInstanceBaseUrl + '/question';
    locals.questionPreviewTabUrl = '/preview';
    locals.questionsUrl = locals.courseInstanceBaseUrl + '/questions';
    locals.isStudentPage = false;
    const testQid = 'demo/custom/extension';

    const incJs = 'extendable-element/extension-cssjs/extension-cssjs.js';
    const incCss = 'extendable-element/extension-cssjs/extension-cssjs.css';
    const incDynamicJs = 'd3/dist/d3.min.js';
    const incDynamicJsKey = 'd3';
    const incImg =
      'extendable-element/extension-clientfiles/clientFilesExtension/cat-2536662_640.jpg';

    test.sequential('find the example question in the database', async () => {
<<<<<<< HEAD
      locals.question = await sqldb.queryRow(
        sql.select_question_by_qid,
        {
          qid: testQid,
        },
        QuestionSchema,
      );
=======
      locals.question = await selectQuestionByQid({ qid: testQid, course_id: '1' });
>>>>>>> a7dbffa7
    });
    test.sequential('check the question page for extension css and js files', async () => {
      const questionUrl =
        locals.questionBaseUrl + '/' + locals.question.id + (locals.questionPreviewTabUrl || '');
      const response = await helperClient.fetchCheerio(questionUrl);
      assert.isTrue(response.ok, 'could not fetch question page');

      const page$ = response.$;
      assert.lengthOf(
        page$(`script[src$="${incJs}"]`),
        1,
        'page did not load extension javascript',
      );
      assert.lengthOf(
        page$(`link[rel="stylesheet"][href$="${incCss}"]`),
        1,
        'page did not load extension css',
      );

      const importMap = page$('script[type="importmap"]').html();
      const importMapData = JSON.parse(importMap ?? '');
      assert.property(
        importMapData.imports,
        incDynamicJsKey,
        'importmap did not include dynamic extension js',
      );
      assert.equal(
        importMapData.imports[incDynamicJsKey].slice(-incDynamicJs.length),
        incDynamicJs,
      );
    });
    test.sequential('check the question page for a client-side image', async () => {
      const questionUrl =
        locals.questionBaseUrl + '/' + locals.question.id + (locals.questionPreviewTabUrl || '');
      const response = await helperClient.fetchCheerio(questionUrl);
      assert.isTrue(response.ok, 'could not fetch question page');

      const image = Array.from(response.$('img')).find((img) => img.attribs.src.includes(incImg));
      assert(image != null, 'could not find image on page');

      const image_response = await helperClient.fetchCheerio(locals.siteUrl + image.attribs.src);
      assert.isTrue(image_response.ok, 'could not fetch image');
    });
  });
});<|MERGE_RESOLUTION|>--- conflicted
+++ resolved
@@ -6,7 +6,6 @@
 import { afterAll, assert, beforeAll, describe, it, test } from 'vitest';
 
 import { config } from '../lib/config.js';
-import { QuestionSchema } from '../lib/db-types.js';
 import { EXAMPLE_COURSE_PATH, TEST_COURSE_PATH } from '../lib/paths.js';
 import { selectQuestionByQid } from '../models/question.js';
 import * as freeform from '../question-servers/freeform.js';
@@ -97,17 +96,7 @@
       'extendable-element/extension-clientfiles/clientFilesExtension/cat-2536662_640.jpg';
 
     test.sequential('find the example question in the database', async () => {
-<<<<<<< HEAD
-      locals.question = await sqldb.queryRow(
-        sql.select_question_by_qid,
-        {
-          qid: testQid,
-        },
-        QuestionSchema,
-      );
-=======
       locals.question = await selectQuestionByQid({ qid: testQid, course_id: '1' });
->>>>>>> a7dbffa7
     });
     test.sequential('check the question page for extension css and js files', async () => {
       const questionUrl =
