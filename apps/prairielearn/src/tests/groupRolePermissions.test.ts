--- conflicted
+++ resolved
@@ -153,13 +153,7 @@
   // Get exam assessment URL using ids from database
   const assessmentId = await queryRow(
     sql.select_assessment,
-<<<<<<< HEAD
-    {
-      assessment_tid: GROUP_WORK_ASSESSMENT_TID,
-    },
-=======
     { assessment_tid: GROUP_WORK_ASSESSMENT_TID },
->>>>>>> 9dd0bf27
     IdSchema,
   );
   const assessmentUrl = courseInstanceUrl + '/assessment/' + assessmentId;
@@ -250,10 +244,6 @@
   // Check there is now one assessment instance in database
   const assessmentInstancesResult = await queryRow(
     sql.select_all_assessment_instance,
-<<<<<<< HEAD
-    [],
-=======
->>>>>>> 9dd0bf27
     AssessmentInstanceSchema,
   );
   assert.equal(assessmentInstancesResult.group_id, '1');
