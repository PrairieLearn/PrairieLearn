import { readFileSync } from 'node:fs';
import http from 'node:http';
import nodeUrl from 'node:url';
import * as path from 'path';

import * as cheerio from 'cheerio';
import { execa } from 'execa';
import fs from 'fs-extra';
import fetch, { FormData } from 'node-fetch';
import * as tmp from 'tmp';
import { afterAll, assert, beforeAll, describe, expect, it } from 'vitest';

import * as sqldb from '@prairielearn/postgres';

import * as b64Util from '../lib/base64-util.js';
import { config } from '../lib/config.js';
import { EXAMPLE_COURSE_PATH } from '../lib/paths.js';
import { encodePath } from '../lib/uri-util.js';

import * as helperServer from './helperServer.js';

const sql = sqldb.loadSqlEquiv(import.meta.url);

const locals: Record<string, any> = {};
let page, elemList;

// Uses course within tests/testFileEditor
const courseTemplateDir = path.join(import.meta.dirname, 'testFileEditor', 'courseTemplate');

// Set up temporary writeable directories for course content
const baseDir = tmp.dirSync().name;
const courseOriginDir = path.join(baseDir, 'courseOrigin');
const courseLiveDir = path.join(baseDir, 'courseLive');
const courseDevDir = path.join(baseDir, 'courseDev');
const courseDir = courseLiveDir;

const courseInstancePath = path.join('courseInstances', 'Fa18');
const assessmentPath = path.join(courseInstancePath, 'assessments', 'HW1');
const infoCoursePath = 'infoCourse.json';
const infoCourseInstancePath = path.join(courseInstancePath, 'infoCourseInstance.json');
const infoAssessmentPath = path.join(assessmentPath, 'infoAssessment.json');
const questionPath = path.join('questions', 'test', 'question');
const questionJsonPath = path.join(questionPath, 'info.json');
const questionHtmlPath = path.join(questionPath, 'question.html');
const questionPythonPath = path.join(questionPath, 'server.py');

const infoCourseJsonA = JSON.parse(
  readFileSync(path.join(courseTemplateDir, infoCoursePath), 'utf-8'),
);
const infoCourseJsonB = JSON.parse(
  readFileSync(path.join(courseTemplateDir, infoCoursePath), 'utf-8'),
);
infoCourseJsonB.title = 'Test Course (Renamed)';
const infoCourseJsonC = JSON.parse(
  readFileSync(path.join(courseTemplateDir, infoCoursePath), 'utf-8'),
);
infoCourseJsonC.title = 'Test Course (Renamed Yet Again)';

const infoCourseInstanceJsonA = JSON.parse(
  readFileSync(path.join(courseTemplateDir, infoCourseInstancePath), 'utf-8'),
);
const infoCourseInstanceJsonB = JSON.parse(
  readFileSync(path.join(courseTemplateDir, infoCourseInstancePath), 'utf-8'),
);
infoCourseInstanceJsonB.longName = 'Fall 2019';
const infoCourseInstanceJsonC = JSON.parse(
  readFileSync(path.join(courseTemplateDir, infoCourseInstancePath), 'utf-8'),
);
infoCourseInstanceJsonC.longName = 'Spring 2020';

const infoAssessmentJsonA = JSON.parse(
  readFileSync(path.join(courseTemplateDir, infoAssessmentPath), 'utf-8'),
);
const infoAssessmentJsonB = JSON.parse(
  readFileSync(path.join(courseTemplateDir, infoAssessmentPath), 'utf-8'),
);
infoAssessmentJsonB.title = 'Homework for file editor test (Renamed)';
const infoAssessmentJsonC = JSON.parse(
  readFileSync(path.join(courseTemplateDir, infoAssessmentPath), 'utf-8'),
);
infoAssessmentJsonC.title = 'Homework for file editor test (Renamed Yet Again)';

const questionJsonA = JSON.parse(
  readFileSync(path.join(courseTemplateDir, questionJsonPath), 'utf-8'),
);
const questionJsonB = JSON.parse(
  readFileSync(path.join(courseTemplateDir, questionJsonPath), 'utf-8'),
);
questionJsonB.title = 'Test question (Renamed)';
const questionJsonC = JSON.parse(
  readFileSync(path.join(courseTemplateDir, questionJsonPath), 'utf-8'),
);
questionJsonC.title = 'Test question (Renamed Yet Again)';

const questionHtmlA = readFileSync(path.join(courseTemplateDir, questionHtmlPath), 'utf-8');
const questionHtmlB = questionHtmlA + '\nAnother line of text.\n\n';
const questionHtmlC = questionHtmlB + '\nYet another line of text.\n\n';

const questionPythonA = readFileSync(path.join(courseTemplateDir, questionPythonPath), 'utf-8');
const questionPythonB = questionPythonA + '\n# Comment.\n\n';
const questionPythonC = questionPythonB + '\n# Another comment.\n\n';

const siteUrl = 'http://localhost:' + config.serverPort;
const baseUrl = siteUrl + '/pl';
const courseAdminUrl = baseUrl + '/course/1/course_admin';
const courseAdminSettingsUrl = courseAdminUrl + '/settings';
const courseAdminEditUrl = courseAdminUrl + `/file_edit/${encodePath(infoCoursePath)}`;
const courseInstanceUrl = baseUrl + '/course_instance/1/instructor';
const courseInstanceCourseAdminUrl = courseInstanceUrl + '/course_admin';
const courseInstanceCourseAdminSettingsUrl = courseInstanceCourseAdminUrl + '/settings';
const courseInstanceCourseAdminEditUrl =
  courseInstanceCourseAdminUrl + `/file_edit/${encodePath(infoCoursePath)}`;
const courseInstanceInstanceAdminUrl = courseInstanceUrl + '/instance_admin';
const courseInstanceInstanceAdminSettingsUrl = courseInstanceInstanceAdminUrl + '/settings';
const courseInstanceInstanceAdminEditUrl =
  courseInstanceInstanceAdminUrl + `/file_edit/${encodePath(infoCourseInstancePath)}`;
const assessmentUrl = courseInstanceUrl + '/assessment/1';
const assessmentSettingsUrl = assessmentUrl + '/settings';
const assessmentEditUrl = assessmentUrl + `/file_edit/${encodePath(infoAssessmentPath)}`;
const courseInstanceQuestionUrl = courseInstanceUrl + '/question/1';
const courseInstanceQuestionSettingsUrl = courseInstanceQuestionUrl + '/settings';
const courseInstanceQuestionJsonEditUrl =
  courseInstanceUrl + `/question/1/file_edit/${encodePath(questionJsonPath)}`;
const courseInstanceQuestionHtmlEditUrl =
  courseInstanceUrl + `/question/1/file_edit/${encodePath(questionHtmlPath)}`;
const courseInstanceQuestionPythonEditUrl =
  courseInstanceUrl + `/question/1/file_edit/${encodePath(questionPythonPath)}`;
const badPathUrl = assessmentUrl + '/file_edit/' + encodePath('../PrairieLearn/config.json');
const gitPathUrl = courseAdminUrl + '/file_edit/' + encodePath('.git/HEAD');
const badExampleCoursePathUrl = courseAdminUrl + '/file_edit/' + encodePath('infoCourse.json');

const findEditUrlData = [
  {
    name: 'assessment',
    selector: '[data-testid="edit-assessment-configuration-link"]',
    url: assessmentSettingsUrl,
    expectedEditUrl: assessmentEditUrl,
  },
  {
    name: 'course admin via course instance',
    selector: '[data-testid="edit-course-configuration-link"]',
    url: courseInstanceCourseAdminSettingsUrl,
    expectedEditUrl: courseInstanceCourseAdminEditUrl,
  },
  {
    name: 'course admin',
    selector: '[data-testid="edit-course-configuration-link"]',
    url: courseAdminSettingsUrl,
    expectedEditUrl: courseAdminEditUrl,
  },
  {
    name: 'instance admin',
    selector: '[data-testid="edit-course-instance-configuration-link"]',
    url: courseInstanceInstanceAdminSettingsUrl,
    expectedEditUrl: courseInstanceInstanceAdminEditUrl,
  },
  {
    name: 'question',
    selector: '[data-testid="edit-question-configuration-link"]',
    url: courseInstanceQuestionSettingsUrl,
    expectedEditUrl: courseInstanceQuestionJsonEditUrl,
  },
];

const verifyEditData = [
  {
    isJson: true,
    url: courseAdminEditUrl,
    path: infoCoursePath,
    contentsA: jsonToContents(infoCourseJsonA),
    contentsB: jsonToContents(infoCourseJsonB),
    contentsC: jsonToContents(infoCourseJsonC),
    contentsX: 'garbage',
  },
  {
    isJson: true,
    url: courseInstanceInstanceAdminEditUrl,
    path: infoCourseInstancePath,
    contentsA: jsonToContents(infoCourseInstanceJsonA),
    contentsB: jsonToContents(infoCourseInstanceJsonB),
    contentsC: jsonToContents(infoCourseInstanceJsonC),
    contentsX: 'garbage',
  },
  {
    isJson: true,
    url: assessmentEditUrl,
    path: infoAssessmentPath,
    contentsA: jsonToContents(infoAssessmentJsonA),
    contentsB: jsonToContents(infoAssessmentJsonB),
    contentsC: jsonToContents(infoAssessmentJsonC),
    contentsX: 'garbage',
  },
  {
    isJson: true,
    url: courseInstanceQuestionJsonEditUrl,
    path: questionJsonPath,
    contentsA: jsonToContents(questionJsonA),
    contentsB: jsonToContents(questionJsonB),
    contentsC: jsonToContents(questionJsonC),
    contentsX: 'garbage',
  },
  {
    isJson: false,
    url: courseInstanceQuestionHtmlEditUrl,
    path: questionHtmlPath,
    contentsA: questionHtmlA,
    contentsB: questionHtmlB,
    contentsC: questionHtmlC,
    contentsX: 'garbage',
  },
  {
    isJson: false,
    url: courseInstanceQuestionPythonEditUrl,
    path: questionPythonPath,
    contentsA: questionPythonA,
    contentsB: questionPythonB,
    contentsC: questionPythonC,
    contentsX: 'garbage',
  },
];

const verifyFileData = [
  {
    title: 'question',
    url: courseInstanceQuestionUrl + '/file_view',
    path: questionPath,
    clientFilesDir: 'clientFilesQuestion',
    testFilesDir: 'tests',
  },
  {
    title: 'assessment',
    url: assessmentUrl + '/file_view',
    path: assessmentPath,
    clientFilesDir: 'clientFilesAssessment',
  },
  {
    title: 'course instance',
    url: courseInstanceInstanceAdminUrl + '/file_view',
    path: courseInstancePath,
    clientFilesDir: 'clientFilesCourseInstance',
  },
  {
    title: 'course (through course instance)',
    url: courseInstanceCourseAdminUrl + '/file_view',
    path: '',
    clientFilesDir: 'clientFilesCourse',
    serverFilesDir: 'serverFilesCourse',
  },
  {
    title: 'course',
    url: courseAdminUrl + '/file_view',
    path: '',
    clientFilesDir: 'clientFilesCourse',
    serverFilesDir: 'serverFilesCourse',
  },
];

describe('test file editor', { timeout: 20_000 }, function () {
  describe('not the test course', function () {
    beforeAll(async () => {
      await createCourseFiles();
    });
    afterAll(async () => {
      await deleteCourseFiles();
    });

    beforeAll(helperServer.before(courseDir));
    afterAll(helperServer.after);

    beforeAll(async () => {
      await sqldb.queryAsync(sql.update_course_repository, {
        course_path: courseLiveDir,
        course_repository: courseOriginDir,
      });
    });

    describe('the locals object', function () {
      it('should be cleared', function () {
        for (const prop in locals) {
          delete locals[prop];
        }
      });
    });

    describe('verify existence of edit links', function () {
      findEditUrlData.forEach((element) => {
        findEditUrl(element.name, element.selector, element.url, element.expectedEditUrl);
      });
    });

    describe('verify edits', function () {
      verifyEditData.forEach((element) => {
        doEdits(element);
      });
    });

    describe('disallow edits outside course directory', function () {
      badGet(badPathUrl, 500, false);
    });

    describe('disallow edits in .git directory', function () {
      badGet(gitPathUrl, 500, false);
    });

    describe('verify file handlers', function () {
      verifyFileData.forEach((element) => {
        doFiles(element);
      });
    });
  });

  describe('the exampleCourse', function () {
    beforeAll(helperServer.before(EXAMPLE_COURSE_PATH));

    afterAll(helperServer.after);

    describe('disallow edits inside exampleCourse', function () {
      badGet(badExampleCoursePathUrl, 403, true);
    });
  });
});

function badGet(url, expected_status, should_parse) {
  describe('GET to edit url with bad path', function () {
    it(`should load with status ${expected_status}`, async () => {
      // `fetch()` pre-normalizes the URL, which means we can't use it to test
      // path traversal attacks. In this specific case, we'll use `http.request()`
      // directly to avoid this normalization.
      const res = await new Promise<{ status: number; text: () => Promise<string> }>(
        (resolve, reject) => {
          // We deliberately use the deprecated `node:url#parse()` instead of
          // `new URL()` to avoid path normalization.
          const parsedUrl = nodeUrl.parse(url);
          const req = http.request(
            {
              hostname: 'localhost',
              port: config.serverPort,
              path: parsedUrl.path,
              method: 'GET',
            },
            (res) => {
              let data = '';

              res.on('data', (chunk) => {
                data += chunk;
              });

              res.on('end', () => {
                resolve({
                  status: res.statusCode ?? 500,
                  text: () => Promise.resolve(data),
                });
              });
            },
          );

          req.on('error', (err) => {
            reject(err);
          });

          req.end();
        },
      );

      assert.equal(res.status, expected_status);
      page = await res.text();
    });
    if (should_parse) {
      it('should parse', function () {
        locals.$ = cheerio.load(page);
      });
      it('should not have an editor-form', function () {
        elemList = locals.$('form[name="editor-form"]');
        assert.lengthOf(elemList, 0);
      });
    }
  });
}

async function createCourseFiles() {
  await deleteCourseFiles();
  // Ensure that the default branch is master, regardless of how git
  // is configured on the host machine.
  await execa('git', ['-c', 'init.defaultBranch=master', 'init', '--bare', courseOriginDir], {
    cwd: '.',
    env: process.env,
  });
  await execa('git', ['clone', courseOriginDir, courseLiveDir], {
    cwd: '.',
    env: process.env,
  });
  await fs.copy(courseTemplateDir, courseLiveDir, { overwrite: false });
  await execa('git', ['add', '-A'], {
    cwd: courseLiveDir,
    env: process.env,
  });
  await execa('git', ['commit', '-m', 'initial commit'], {
    cwd: courseLiveDir,
    env: process.env,
  });
  await execa('git', ['push'], {
    cwd: courseLiveDir,
    env: process.env,
  });
  await execa('git', ['clone', courseOriginDir, courseDevDir], {
    cwd: '.',
    env: process.env,
  });
}

async function deleteCourseFiles() {
  await fs.remove(courseOriginDir);
  await fs.remove(courseLiveDir);
  await fs.remove(courseDevDir);
}

function editPost(
  action,
  fileEditContents,
  url,
  expectedToFindResults,
  expectedToFindChoice,
  expectedDiskContents,
) {
  describe(`POST to edit url with action ${action}`, function () {
    it('should load successfully', async () => {
      const res = await fetch(url, {
        method: 'POST',
        body: new URLSearchParams({
          __action: action,
          __csrf_token: locals.__csrf_token,
          file_edit_contents: b64Util.b64EncodeUnicode(fileEditContents),
          file_edit_orig_hash: locals.file_edit_orig_hash,
        }),
      });
      assert.equal(res.status, 200);
      page = await res.text();
    });
    it('should parse', function () {
      locals.$ = cheerio.load(page);
    });
    if (action === 'save_and_sync') {
      verifyEdit(
        expectedToFindResults,
        expectedToFindChoice,
        fileEditContents,
        expectedDiskContents,
      );
    }
  });
}

function jsonToContents(json) {
  return JSON.stringify(json, null, 4) + '\n';
}

function findEditUrl(name, selector, url, expectedEditUrl) {
  describe(`GET to ${name}`, function () {
    it('should load successfully', async () => {
      const res = await fetch(url);
      assert.equal(res.status, 200);
      page = await res.text();
    });
    it('should parse', function () {
      locals.$ = cheerio.load(page);
    });
    it(`should contain edit link at ${selector}`, function () {
      elemList = locals.$(selector);
      assert.lengthOf(elemList, 1);
    });
    it('should match expected url in edit link', function () {
      assert.equal(siteUrl + elemList[0].attribs.href, expectedEditUrl);
    });
  });
}

function verifyEdit(
  expectedToFindResults,
  expectedToFindChoice,
  expectedDraftContents,
  expectedDiskContents,
) {
  it('should have a CSRF token', function () {
    elemList = locals.$('form[name="editor-form"] input[name="__csrf_token"]');
    assert.lengthOf(elemList, 1);
    assert.nestedProperty(elemList[0], 'attribs.value');
    locals.__csrf_token = elemList[0].attribs.value;
    assert.isString(locals.__csrf_token);
  });
  it('should have a file_edit_orig_hash', function () {
    elemList = locals.$('form[name="editor-form"] input[name="file_edit_orig_hash"]');
    assert.lengthOf(elemList, 1);
    assert.nestedProperty(elemList[0], 'attribs.value');
    locals.file_edit_orig_hash = elemList[0].attribs.value;
    assert.isString(locals.file_edit_orig_hash);
  });
  it('editor element should match expected draft file contents', function () {
    const editor = locals.$('#file-editor-draft');
    assert.lengthOf(editor, 1);
    const fileContents = b64Util.b64DecodeUnicode(editor.data('contents'));
    assert.strictEqual(fileContents, expectedDraftContents);
  });
  it(`should have results of save and sync - ${expectedToFindResults}`, function () {
    elemList = locals.$('form[name="editor-form"] #job-sequence-results');
    if (expectedToFindResults) {
      assert.lengthOf(elemList, 1);
    } else {
      assert.lengthOf(elemList, 0);
    }
  });
  it(`should ${expectedToFindChoice ? '' : 'not '}have an editor with disk file contents`, function () {
    const editor = locals.$('#file-editor-disk');
    if (expectedToFindChoice) {
      assert.lengthOf(editor, 1);
      const fileContents = b64Util.b64DecodeUnicode(editor.data('contents'));
      assert.strictEqual(fileContents, expectedDiskContents);
    } else {
      assert.lengthOf(editor, 0);
    }
  });
}

function editGet(
  url,
  expectedToFindResults,
  expectedToFindChoice,
  expectedDraftContents,
  expectedDiskContents,
) {
  describe('GET to edit url', function () {
    it('should load successfully', async () => {
      const res = await fetch(url);
      assert.equal(res.status, 200);
      page = await res.text();
    });
    it('should parse', function () {
      locals.$ = cheerio.load(page);
    });
    verifyEdit(
      expectedToFindResults,
      expectedToFindChoice,
      expectedDraftContents,
      expectedDiskContents,
    );
  });
}

function doEdits(data) {
  describe(`edit ${data.path}`, function () {
    // "live" is a clone of origin (this is what's on the production server)
    // "dev" is a clone of origin (this is what's on someone's laptop)
    // "origin" is the bare git repo
    //
    // in LIVE
    // - writeAndCommitFileInLive does git commit
    // - pullInLive does git pull
    // in DEV
    // - pullAndVerifyFileInDev does git pull
    // - writeAndPushFileInDev does git push
    //
    // Remember that "origHash" has whatever was on disk at last GET.
    //
    // The below tests are annotated with state of the file under test in
    // several locations:
    //
    // (live at last GET, live, dev, origin)
    //
    // Note that "live at last GET" refers to the fact that GET responses
    // include the hash of the file on disk at the time of the GET, which
    // is used to detect concurrent modifications. `editGet` and `editPost`
    // store this hash in `locals` and include it in subsequent `POST` requests.

    editGet(data.url, false, false, data.contentsA, null);
    // (A, A, A, A)

    editPost('save_and_sync', data.contentsB, data.url, true, false, null);
    waitForJobSequence(locals, 'Success');
    // (B, B, A, B)

    pullAndVerifyFileInDev(data.path, data.contentsB);
    // (B, B, B, B)

    editGet(data.url, false, false, data.contentsB, null);
    // (B, B, B, B)

    writeAndCommitFileInLive(data.path, data.contentsA);
    // (B, A, B, B)

    editGet(data.url, false, false, data.contentsA, null);
    // (A, A, B, B)

    writeAndCommitFileInLive(data.path, data.contentsB);
    // (A, B, B, B)

    editPost('save_and_sync', data.contentsC, data.url, true, true, data.contentsB);
    waitForJobSequence(locals, 'Error');
    // (B, B, B, B)

    pullAndVerifyFileInDev(data.path, data.contentsB);
    // (B, B, B, B)

    editGet(data.url, false, false, data.contentsB, null);
    // (B, B, B, B)

    editPost('save_and_sync', data.contentsA, data.url, true, false, null);
    waitForJobSequence(locals, 'Success');
    // (A, A, B, A)

    pullAndVerifyFileInDev(data.path, data.contentsA);
    // (A, A, A, A)

    writeAndPushFileInDev('README.md', `New readme to test edit of ${data.path}`);
    // (A, A, A*, A*)

    editGet(data.url, false, false, data.contentsA, null);
    // (A, A, A*, A*)

    editPost('save_and_sync', data.contentsC, data.url, true, false, null);
    waitForJobSequence(locals, 'Success');
    // (C, C, A*, C)

    pullAndVerifyFileInDev(data.path, data.contentsC);
    // (C, C, C, C)

    writeAndPushFileInDev('README.md', `Another new readme to test edit of ${data.path}`);
    // (C, C, C*, C*)

    editGet(data.url, false, false, data.contentsC, null);
    // (C, C, C*, C*)

    editPost('save_and_sync', data.contentsB, data.url, true, false, null);
    waitForJobSequence(locals, 'Success');
    // (B, B, C*, B)

    editPost('save_and_sync', data.contentsA, data.url, true, false, null);
    waitForJobSequence(locals, 'Success');
    // (A, A, C*, A)

    editPost('save_and_sync', data.contentsB, data.url, true, false, null);
    waitForJobSequence(locals, 'Success');
    // (B, B, C*, B)

    if (data.isJson) {
      editPost('save_and_sync', data.contentsX, data.url, true, false, null);
      waitForJobSequence(locals, 'Error');
      // (X, X, C*, X) <- successful push but failed sync because of bad json

      pullAndVerifyFileInDev(data.path, data.contentsX);
      // (X, X, X, X)

      editPost('save_and_sync', data.contentsA, data.url, true, false, null);
      waitForJobSequence(locals, 'Success');
      // (A, A, X, A)

      pullAndVerifyFileInDev(data.path, data.contentsA);
      // (A, A, A, A)
    }
  });
}

function writeAndCommitFileInLive(fileName, fileContents) {
  describe(`commit a change to ${fileName} by exec`, function () {
    it('should write', async () => {
      await fs.writeFile(path.join(courseLiveDir, fileName), fileContents);
    });
    it('should add', async () => {
      await execa('git', ['add', '-A'], {
        cwd: courseLiveDir,
        env: process.env,
      });
    });
    it('should commit', async () => {
      await execa('git', ['commit', '-m', 'commit from writeFile'], {
        cwd: courseLiveDir,
        env: process.env,
      });
    });
  });
}

function pullAndVerifyFileInDev(fileName, fileContents) {
  describe(`pull in dev and verify contents of ${fileName}`, function () {
    it('should pull', async () => {
      await execa('git', ['pull'], {
        cwd: courseDevDir,
        env: process.env,
      });
    });
    it('should match contents', function () {
      assert.strictEqual(readFileSync(path.join(courseDevDir, fileName), 'utf-8'), fileContents);
    });
  });
}

function pullAndVerifyFileNotInDev(fileName) {
  describe(`pull in dev and verify ${fileName} does not exist`, function () {
    it('should pull', async () => {
      await execa('git', ['pull'], {
        cwd: courseDevDir,
        env: process.env,
      });
    });
    it('should not exist', async () => {
<<<<<<< HEAD
      try {
        await fs.promises.access(path.join(courseDevDir, fileName));
        throw new Error(`${fileName} should not exist, but does`);
      } catch (err: any) {
        if (err.code === 'ENOENT') {
          // File does not exist, as expected
          expect(true).toBe(true);
        } else {
          throw new Error(`got wrong error: ${err}`);
        }
      }
=======
      assert.isFalse(await fs.pathExists(path.join(courseDevDir, fileName)));
>>>>>>> 6f9435b2
    });
  });
}

function writeAndPushFileInDev(fileName, fileContents) {
  describe(`write ${fileName} in courseDev and push to courseOrigin`, function () {
    it('should write', async () => {
      await fs.writeFile(path.join(courseDevDir, fileName), fileContents);
    });
    it('should add', async () => {
      await execa('git', ['add', '-A'], {
        cwd: courseDevDir,
        env: process.env,
      });
    });
    it('should commit', async () => {
      await execa('git', ['commit', '-m', 'commit from writeFile'], {
        cwd: courseDevDir,
        env: process.env,
      });
    });
    it('should push', async () => {
      await execa('git', ['push'], {
        cwd: courseDevDir,
        env: process.env,
      });
    });
  });
}

function waitForJobSequence(locals, expectedResult: 'Success' | 'Error') {
  describe('The job sequence', function () {
    it('should have an id', async () => {
      const result = await sqldb.queryOneRowAsync(sql.select_last_job_sequence, []);
      locals.job_sequence_id = result.rows[0].id;
    });
    it('should complete', async () => {
      await helperServer.waitForJobSequenceStatus(locals.job_sequence_id, expectedResult);
    });
  });
}

function doFiles(data: {
  title: string;
  url: string;
  path: string;
  clientFilesDir: string;
  serverFilesDir?: string;
  testFilesDir?: string;
}) {
  describe(`test file handlers for ${data.title}`, function () {
    describe('Files', function () {
      testUploadFile({
        fileViewBaseUrl: data.url,
        url: data.url,
        path: path.join(data.path, 'testfile.txt'),
        newButtonId: 'New',
        contents: 'This is a line of text.',
        filename: 'testfile.txt',
      });

      testUploadFile({
        fileViewBaseUrl: data.url,
        url: data.url,
        path: path.join(data.path, 'testfile.txt'),
        contents: 'This is a different line of text.',
        filename: 'anotherfile.txt',
      });

      testRenameFile({
        url: data.url,
        path: path.join(data.path, 'subdir', 'testfile.txt'),
        contents: 'This is a different line of text.',
        new_file_name: path.join('subdir', 'testfile.txt'),
      });

      testDeleteFile({
        url: data.url + '/' + encodePath(path.join(data.path, 'subdir')),
        path: path.join(data.path, 'subdir', 'testfile.txt'),
      });
    });
    describe('Client Files', function () {
      testUploadFile({
        fileViewBaseUrl: data.url,
        url: data.url,
        path: path.join(data.path, data.clientFilesDir, 'testfile.txt'),
        newButtonId: 'NewClient',
        contents: 'This is a line of text.',
        filename: 'testfile.txt',
      });

      testUploadFile({
        fileViewBaseUrl: data.url,
        url: data.url + '/' + encodePath(path.join(data.path, data.clientFilesDir)),
        path: path.join(data.path, data.clientFilesDir, 'testfile.txt'),
        contents: 'This is a different line of text.',
        filename: 'anotherfile.txt',
      });

      testRenameFile({
        url: data.url + '/' + encodePath(path.join(data.path, data.clientFilesDir)),
        path: path.join(data.path, data.clientFilesDir, 'subdir', 'testfile.txt'),
        contents: 'This is a different line of text.',
        new_file_name: path.join('subdir', 'testfile.txt'),
      });

      testDeleteFile({
        url: data.url + '/' + encodePath(path.join(data.path, data.clientFilesDir, 'subdir')),
        path: path.join(data.path, data.clientFilesDir, 'subdir', 'testfile.txt'),
      });
    });
    describe('Server Files', function () {
      if (data.serverFilesDir) {
        testUploadFile({
          fileViewBaseUrl: data.url,
          url: data.url,
          path: path.join(data.path, data.serverFilesDir, 'testfile.txt'),
          newButtonId: 'NewServer',
          contents: 'This is a line of text.',
          filename: 'testfile.txt',
        });

        testUploadFile({
          fileViewBaseUrl: data.url,
          url: data.url + '/' + encodePath(path.join(data.path, data.serverFilesDir)),
          path: path.join(data.path, data.serverFilesDir, 'testfile.txt'),
          contents: 'This is a different line of text.',
          filename: 'anotherfile.txt',
        });

        testRenameFile({
          url: data.url + '/' + encodePath(path.join(data.path, data.serverFilesDir)),
          path: path.join(data.path, data.serverFilesDir, 'subdir', 'testfile.txt'),
          contents: 'This is a different line of text.',
          new_file_name: path.join('subdir', 'testfile.txt'),
        });

        testDeleteFile({
          url: data.url + '/' + encodePath(path.join(data.path, data.serverFilesDir, 'subdir')),
          path: path.join(data.path, data.serverFilesDir, 'subdir', 'testfile.txt'),
        });
      }
    });
    if (data.testFilesDir) {
      describe('Test Files', function () {
        if (data.testFilesDir) {
          testUploadFile({
            fileViewBaseUrl: data.url,
            url: data.url,
            path: path.join(data.path, data.testFilesDir, 'testfile.txt'),
            newButtonId: 'NewTest',
            contents: 'This is a line of text.',
            filename: 'testfile.txt',
          });

          testUploadFile({
            fileViewBaseUrl: data.url,
            url: data.url + '/' + encodePath(path.join(data.path, data.testFilesDir)),
            path: path.join(data.path, data.testFilesDir, 'testfile.txt'),
            contents: 'This is a different line of text.',
            filename: 'anotherfile.txt',
          });

          testRenameFile({
            url: data.url + '/' + encodePath(path.join(data.path, data.testFilesDir)),
            path: path.join(data.path, data.testFilesDir, 'subdir', 'testfile.txt'),
            contents: 'This is a different line of text.',
            new_file_name: path.join('subdir', 'testfile.txt'),
          });

          testDeleteFile({
            url: data.url + '/' + encodePath(path.join(data.path, data.testFilesDir, 'subdir')),
            path: path.join(data.path, data.testFilesDir, 'subdir', 'testfile.txt'),
          });
        }
      });
    }
    describe('Files with % in name', function () {
      testUploadFile({
        fileViewBaseUrl: data.url,
        url: data.url,
        path: path.join(data.path, 'test%file.txt'),
        newButtonId: 'New',
        contents: 'This is a line of text in a file with percent.',
        filename: 'test%file.txt',
      });

      testUploadFile({
        fileViewBaseUrl: data.url,
        url: data.url,
        path: path.join(data.path, 'test%file.txt'),
        contents: 'This is a different line of text in a file with percent.',
        filename: 'test%file.txt',
      });

      // TODO Rename currently has very restrictive naming conventions that
      // don't allow for this kind of name. Once this is removed it should be
      // possible to enable the test below.

      // testRenameFile({
      //   url: data.url,
      //   path: path.join(data.path, 'sub%dir', 'test%file.txt'),
      //   contents: 'This is a line of text in a file with percent.',
      //   new_file_name: path.join('sub%dir', 'test%file.txt'),
      // });

      testDeleteFile({
        url: data.url + '/' + encodePath(data.path),
        path: path.join(data.path, 'test%file.txt'),
      });
    });
  });
}

function testUploadFile(params: {
  fileViewBaseUrl: string;
  url: string;
  path: string;
  newButtonId?: string;
  contents: string;
  filename: string;
}) {
  describe(`GET to ${params.url}`, () => {
    it('should load successfully', async () => {
      const res = await fetch(params.url);
      assert.isOk(res.ok);
      locals.$ = cheerio.load(await res.text());
    });
    it('should have a CSRF token and either a file_path or a working_path', () => {
      if (params.newButtonId) {
        elemList = locals.$(`button[id="instructorFileUploadForm-${params.newButtonId}"]`);
      } else {
        const row = locals.$(`tr:has(a:contains("${params.path.split('/').pop()}"))`);
        elemList = row.find('button[id^="instructorFileUploadForm-"]');
      }
      assert.lengthOf(elemList, 1);
      const $ = cheerio.load(elemList[0].attribs['data-bs-content']);
      // __csrf_token
      elemList = $('input[name="__csrf_token"]');
      assert.lengthOf(elemList, 1);
      assert.nestedProperty(elemList[0], 'attribs.value');
      locals.__csrf_token = elemList[0].attribs.value;
      assert.isString(locals.__csrf_token);
      // file_path or working_path
      if (!params.newButtonId) {
        elemList = $('input[name="file_path"]');
        assert.lengthOf(elemList, 1);
        assert.nestedProperty(elemList[0], 'attribs.value');
        locals.file_path = elemList[0].attribs.value;
        locals.working_path = undefined;
      } else {
        elemList = $('input[name="working_path"]');
        assert.lengthOf(elemList, 1);
        assert.nestedProperty(elemList[0], 'attribs.value');
        locals.working_path = elemList[0].attribs.value;
        locals.file_path = undefined;
      }
    });
  });

  describe(`POST to ${params.url} with action upload_file`, function () {
    it('should load successfully', async () => {
      const formData = new FormData();
      formData.append('__action', 'upload_file');
      formData.append('__csrf_token', locals.__csrf_token);
      formData.append('file', new Blob([Buffer.from(params.contents)]), params.filename);

      if (locals.file_path) {
        formData.append('file_path', locals.file_path);
      } else if (locals.working_path) {
        formData.append('working_path', locals.working_path);
      } else {
        assert.fail('found neither file_path nor working_path');
      }

      const res = await fetch(params.url, { method: 'POST', body: formData });
      assert.isOk(res.ok);
      locals.$ = cheerio.load(await res.text());
    });
  });

  describe('Uploaded file is available', function () {
    it('file view should match contents', async () => {
      const res = await fetch(`${params.fileViewBaseUrl}/${encodePath(params.path)}`);
      assert.isOk(res.ok);
      locals.$ = cheerio.load(await res.text());
      const pre = locals.$('.card-body pre');
      assert.lengthOf(pre, 1);
      assert.strictEqual(pre.text(), params.contents);
    });

    it('file download should match contents', async () => {
      const downloadUrl = locals.$('.card-header a:contains("Download")').attr('href');
      const res = await fetch(`${siteUrl}${downloadUrl}`);
      assert.isOk(res.ok);
      assert.strictEqual(await res.text(), params.contents);
    });
  });

  pullAndVerifyFileInDev(params.path, params.contents);
}

function testRenameFile(params: {
  url: string;
  path: string;
  contents: string;
  new_file_name: string;
}) {
  describe(`GET to ${params.url}`, () => {
    it('should load successfully', async () => {
      const res = await fetch(params.url);
      assert.isOk(res.ok);
      locals.$ = cheerio.load(await res.text());
    });
    it('should have a CSRF token, old_file_name, working_path', () => {
      const row = locals.$(`tr:has(a:contains("${params.path.split('/').pop()}"))`);
      elemList = row.find('button[data-testid="rename-file-button"]');
      assert.lengthOf(elemList, 1);
      const $ = cheerio.load(elemList[0].attribs['data-bs-content']);
      // __csrf_token
      elemList = $('input[name="__csrf_token"]');
      assert.lengthOf(elemList, 1);
      assert.nestedProperty(elemList[0], 'attribs.value');
      locals.__csrf_token = elemList[0].attribs.value;
      assert.isString(locals.__csrf_token);
      // old_file_name
      elemList = $('input[name="old_file_name"]');
      assert.lengthOf(elemList, 1);
      assert.nestedProperty(elemList[0], 'attribs.value');
      locals.old_file_name = elemList[0].attribs.value;
      assert.equal(locals.old_file_name, params.path.split('/').pop());
      // working_path
      elemList = $('input[name="working_path"]');
      assert.lengthOf(elemList, 1);
      assert.nestedProperty(elemList[0], 'attribs.value');
      locals.working_path = elemList[0].attribs.value;
    });
  });

  describe(`POST to ${params.url} with action rename_file`, function () {
    it('should load successfully', async () => {
      const res = await fetch(params.url, {
        method: 'POST',
        body: new URLSearchParams({
          __action: 'rename_file',
          __csrf_token: locals.__csrf_token,
          working_path: locals.working_path,
          old_file_name: locals.old_file_name,
          new_file_name: params.new_file_name,
        }),
      });
      assert.isOk(res.ok);
      locals.$ = cheerio.load(await res.text());
    });
  });

  pullAndVerifyFileInDev(params.path, params.contents);
}

function testDeleteFile(params: { url: string; path: string }) {
  describe(`GET to ${params.url}`, () => {
    it('should load successfully', async () => {
      const res = await fetch(params.url);
      assert.isOk(res.ok);
      locals.$ = cheerio.load(await res.text());
    });
    it('should have a CSRF token and a file_path', () => {
      const row = locals.$(`tr:has(a:contains("${params.path.split('/').pop()}"))`);
      elemList = row.find('button[data-testid="delete-file-button"]');
      assert.lengthOf(elemList, 1);
      const $ = cheerio.load(elemList[0].attribs['data-bs-content']);
      // __csrf_token
      elemList = $('input[name="__csrf_token"]');
      assert.lengthOf(elemList, 1);
      assert.nestedProperty(elemList[0], 'attribs.value');
      locals.__csrf_token = elemList[0].attribs.value;
      assert.isString(locals.__csrf_token);
      // file_path
      elemList = $('input[name="file_path"]');
      assert.lengthOf(elemList, 1);
      assert.nestedProperty(elemList[0], 'attribs.value');
      locals.file_path = elemList[0].attribs.value;
      assert.equal(locals.file_path, params.path);
    });
  });

  describe(`POST to ${params.url} with action delete_file`, function () {
    it('should load successfully', async () => {
      const res = await fetch(params.url, {
        method: 'POST',
        body: new URLSearchParams({
          __action: 'delete_file',
          __csrf_token: locals.__csrf_token,
          file_path: locals.file_path,
        }),
      });
      assert.isOk(res.ok);
    });
  });

  pullAndVerifyFileNotInDev(params.path);
}<|MERGE_RESOLUTION|>--- conflicted
+++ resolved
@@ -701,21 +701,7 @@
       });
     });
     it('should not exist', async () => {
-<<<<<<< HEAD
-      try {
-        await fs.promises.access(path.join(courseDevDir, fileName));
-        throw new Error(`${fileName} should not exist, but does`);
-      } catch (err: any) {
-        if (err.code === 'ENOENT') {
-          // File does not exist, as expected
-          expect(true).toBe(true);
-        } else {
-          throw new Error(`got wrong error: ${err}`);
-        }
-      }
-=======
       assert.isFalse(await fs.pathExists(path.join(courseDevDir, fileName)));
->>>>>>> 6f9435b2
     });
   });
 }
