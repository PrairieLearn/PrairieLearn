import { z } from 'zod';

import { callRow, execute, queryOptionalRow, queryRow } from '@prairielearn/postgres';

import { config } from '../../lib/config.js';
import { IdSchema, type User, UserSchema } from '../../lib/db-types.js';

export interface AuthUser {
  name: string | null;
  uid: string;
  uin: string | null;
  email?: string | null;
  institutionId?: string;
}

export async function withUser<T>(user: AuthUser, fn: () => Promise<T>): Promise<T> {
  const originalName = config.authName;
  const originalUid = config.authUid;
  const originalUin = config.authUin;
  const originalEmail = config.authEmail;

  try {
    config.authName = user.name;
    config.authUid = user.uid;
    config.authUin = user.uin;
    config.authEmail = user.email ?? null;

    return await fn();
  } finally {
    config.authName = originalName;
    config.authUid = originalUid;
    config.authUin = originalUin;
    config.authEmail = originalEmail;
  }
}

export async function getConfiguredUser(): Promise<User> {
  if (!config.authUid || !config.authName || !config.authUin || !config.authEmail) {
    throw new Error('No configured user');
  }

  return await getOrCreateUser({
    uid: config.authUid,
    name: config.authName,
    uin: config.authUin,
    email: config.authEmail,
  });
}

export async function getOrCreateUser(authUser: AuthUser): Promise<User> {
  const user = await callRow(
    'users_select_or_insert',
    [
      authUser.uid,
      authUser.name,
      authUser.uin,
      authUser.email,
      'dev',
      authUser.institutionId || null,
    ],
    // The sproc returns multiple columns, but we only use the ID.
    z.object({ user_id: IdSchema }),
  );
  return await queryRow(
    'SELECT * FROM users WHERE user_id = $id',
    { id: user.user_id },
    UserSchema,
  );
}

/** Helper function to create institutions for testing */
export async function createInstitution(id: string, shortName: string, longName: string) {
  await queryOptionalRow(
    `INSERT INTO institutions (id, short_name, long_name, uid_regexp)
     VALUES ($id, $short_name, $long_name, $uid_regexp)
     ON CONFLICT (id) DO NOTHING
     RETURNING id`,
    {
      id,
      short_name: shortName,
      long_name: longName,
      uid_regexp: `@${shortName}$`,
    },
    z.object({ id: z.string() }),
  );
}

/** Helper function to update course instance settings */
export async function updateCourseInstanceSettings(
  courseInstanceId: string,
  options: {
    selfEnrollmentEnabled: boolean;
<<<<<<< HEAD
    restrictToInstitution: boolean;
=======
    selfEnrollmentUseEnrollmentCode: boolean;
>>>>>>> b49b9ce1
  },
) {
  await execute(
    `UPDATE course_instances 
     SET self_enrollment_enabled = $self_enrollment_enabled,
<<<<<<< HEAD
         self_enrollment_restrict_to_institution = $restrict_to_institution
=======
         self_enrollment_use_enrollment_code = $self_enrollment_use_enrollment_code
>>>>>>> b49b9ce1
     WHERE id = $course_instance_id`,
    {
      course_instance_id: courseInstanceId,
      self_enrollment_enabled: options.selfEnrollmentEnabled,
<<<<<<< HEAD
      restrict_to_institution: options.restrictToInstitution,
=======
      self_enrollment_use_enrollment_code: options.selfEnrollmentUseEnrollmentCode,
>>>>>>> b49b9ce1
    },
  );
}

/** Helper function to delete enrollments in a course instance for testing */
export async function deleteEnrollmentsInCourseInstance(courseInstanceId: string) {
  await execute('DELETE FROM enrollments WHERE course_instance_id = $course_instance_id', {
    course_instance_id: courseInstanceId,
  });
}<|MERGE_RESOLUTION|>--- conflicted
+++ resolved
@@ -90,31 +90,31 @@
   courseInstanceId: string,
   options: {
     selfEnrollmentEnabled: boolean;
-<<<<<<< HEAD
-    restrictToInstitution: boolean;
-=======
-    selfEnrollmentUseEnrollmentCode: boolean;
->>>>>>> b49b9ce1
+    restrictToInstitution?: boolean;
+    selfEnrollmentUseEnrollmentCode?: boolean;
   },
 ) {
+  const updates: string[] = ['self_enrollment_enabled = $self_enrollment_enabled'];
+  const params: Record<string, any> = {
+    course_instance_id: courseInstanceId,
+    self_enrollment_enabled: options.selfEnrollmentEnabled,
+  };
+
+  if (options.restrictToInstitution !== undefined) {
+    updates.push('self_enrollment_restrict_to_institution = $restrict_to_institution');
+    params.restrict_to_institution = options.restrictToInstitution;
+  }
+
+  if (options.selfEnrollmentUseEnrollmentCode !== undefined) {
+    updates.push('self_enrollment_use_enrollment_code = $self_enrollment_use_enrollment_code');
+    params.self_enrollment_use_enrollment_code = options.selfEnrollmentUseEnrollmentCode;
+  }
+
   await execute(
     `UPDATE course_instances 
-     SET self_enrollment_enabled = $self_enrollment_enabled,
-<<<<<<< HEAD
-         self_enrollment_restrict_to_institution = $restrict_to_institution
-=======
-         self_enrollment_use_enrollment_code = $self_enrollment_use_enrollment_code
->>>>>>> b49b9ce1
+     SET ${updates.join(', ')}
      WHERE id = $course_instance_id`,
-    {
-      course_instance_id: courseInstanceId,
-      self_enrollment_enabled: options.selfEnrollmentEnabled,
-<<<<<<< HEAD
-      restrict_to_institution: options.restrictToInstitution,
-=======
-      self_enrollment_use_enrollment_code: options.selfEnrollmentUseEnrollmentCode,
->>>>>>> b49b9ce1
-    },
+    params,
   );
 }
 
