import { z } from 'zod';
import { callRow, queryRow } from '@prairielearn/postgres';
import { config } from '../../lib/config';
import { IdSchema, User, UserSchema } from '../../lib/db-types';

export interface AuthUser {
  name: string | null;
  uid: string;
<<<<<<< HEAD
  uin: string;
  email: string;
=======
  uin: string | null;
>>>>>>> ab415034
}

export async function withUser<T>(user: AuthUser, fn: () => Promise<T>): Promise<T> {
  const originalName = config.authName;
  const originalUid = config.authUid;
  const originalUin = config.authUin;
  const originalEmail = config.authEmail;

  try {
    config.authName = user.name;
    config.authUid = user.uid;
    config.authUin = user.uin;
    config.authEmail = user.email;

    return await fn();
  } finally {
    config.authName = originalName;
    config.authUid = originalUid;
    config.authUin = originalUin;
    config.authEmail = originalEmail;
  }
}

export async function getConfiguredUser(): Promise<User> {
  if (!config.authUid || !config.authName || !config.authUin || !config.authEmail) {
    throw new Error('No configured user');
  }

  return await getOrCreateUser({
    uid: config.authUid,
    name: config.authName,
    uin: config.authUin,
    email: config.authEmail,
  });
}

export async function getOrCreateUser(authUser: AuthUser): Promise<User> {
  const user = await callRow(
    'users_select_or_insert',
    [authUser.uid, authUser.name, authUser.uin, authUser.email, 'dev'],
    // The sproc returns multiple columns, but we only use the ID.
    z.object({ user_id: IdSchema }),
  );
  return await queryRow(
    'SELECT * FROM users WHERE user_id = $id',
    { id: user.user_id },
    UserSchema,
  );
}<|MERGE_RESOLUTION|>--- conflicted
+++ resolved
@@ -6,12 +6,8 @@
 export interface AuthUser {
   name: string | null;
   uid: string;
-<<<<<<< HEAD
-  uin: string;
-  email: string;
-=======
   uin: string | null;
->>>>>>> ab415034
+  email: string | null;
 }
 
 export async function withUser<T>(user: AuthUser, fn: () => Promise<T>): Promise<T> {
