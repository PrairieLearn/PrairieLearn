-- BLOCK select_group_work_assessment
SELECT
  a.id
FROM
  assessments AS a
  JOIN assessment_sets AS aset ON (aset.id = a.assessment_set_id)
WHERE
  a.course_instance_id = 1
  AND aset.abbreviation = 'HW'
<<<<<<< HEAD
  AND a.group_work IS TRUE;

-- BLOCK select_job_sequence
SELECT
  *
FROM
  job_sequences
WHERE
  id = $job_sequence_id;
=======
  AND a.group_work is TRUE;
>>>>>>> 417a954b
<|MERGE_RESOLUTION|>--- conflicted
+++ resolved
@@ -7,16 +7,4 @@
 WHERE
   a.course_instance_id = 1
   AND aset.abbreviation = 'HW'
-<<<<<<< HEAD
-  AND a.group_work IS TRUE;
-
--- BLOCK select_job_sequence
-SELECT
-  *
-FROM
-  job_sequences
-WHERE
-  id = $job_sequence_id;
-=======
-  AND a.group_work is TRUE;
->>>>>>> 417a954b
+  AND a.group_work IS TRUE;