import { v4 as uuid } from 'uuid';
import { afterAll, assert, beforeAll, describe, test } from 'vitest';
import z from 'zod';

<<<<<<< HEAD
import * as sqldb from '@prairielearn/postgres';
import { type IdSchema } from '@prairielearn/zod';

import { config } from '../lib/config.js';
import { CourseInstanceSchema } from '../lib/db-types.js';
=======
import { config } from '../lib/config.js';
import { selectCourseInstanceByShortName } from '../models/course-instances.js';
>>>>>>> 0cad71ff

import * as helperClient from './helperClient.js';
import * as helperServer from './helperServer.js';
import {
  COURSE_INSTANCE_ID,
  getCourseData,
  overwriteAndSyncCourseData,
  writeCourseToTempDirectory,
} from './sync/util.js';

describe('Course with assessments grouped by Set vs Module', { timeout: 60_000 }, function () {
  let courseDir;
<<<<<<< HEAD
  let courseInstanceId: null | z.infer<typeof IdSchema> = null;
=======
>>>>>>> 0cad71ff
  let assessmentBadges;

  const course = getCourseData();
  course.course.assessmentSets = [
    {
      name: 'Homeworks',
      abbreviation: 'HW',
      heading: 'Homeworks',
      color: 'red1',
    },
    {
      name: 'Exams',
      abbreviation: 'E',
      heading: 'Exams',
      color: 'red2',
    },
  ];
  course.course.assessmentModules = [
    {
      name: 'Module 1',
      heading: 'Module 1',
    },
    {
      name: 'Module 2',
      heading: 'Module 2',
    },
  ];
  course.courseInstances[COURSE_INSTANCE_ID].assessments = {
    'homework-1': {
      uuid: uuid(),
      title: 'Homework 1',
      type: 'Homework',
      set: 'Homeworks',
      module: 'Module 1',
      number: '1',
    },
    'exam-1': {
      uuid: uuid(),
      title: 'Exam 1',
      type: 'Exam',
      set: 'Exams',
      module: 'Module 1',
      number: '1',
    },
    'homework-2': {
      uuid: uuid(),
      title: 'Homework 2',
      type: 'Homework',
      set: 'Homeworks',
      module: 'Module 2',
      number: '2',
    },
    'exam-2': {
      uuid: uuid(),
      title: 'Exam 2',
      type: 'Exam',
      set: 'Exams',
      module: 'Module 2',
      number: '2',
    },
  };

  async function fetchAssessmentsPage() {
    const assessmentsUrl = `http://localhost:${config.serverPort}/pl/course_instance/1/assessments`;
    const response = await helperClient.fetchCheerio(assessmentsUrl);
    assert.isTrue(response.ok);
    return response;
  }

  function testHeadingOrder(response, assessmentHeadings) {
    const headings = response.$('table th[data-testid="assessment-group-heading"]');
    assert.lengthOf(headings, assessmentHeadings.length);
    headings.each((i, heading) => {
      const headingText = response.$(heading).text();
      assert.equal(headingText.trim(), assessmentHeadings[i]);
    });
  }

  function extractAssessmentSetBadgeText(response) {
    const badgeText: string[] = [];
    response.$('table [data-testid="assessment-set-badge"]').each((i, badge) => {
      badgeText.push(response.$(badge).text().trim());
    });
    return badgeText;
  }

  beforeAll(async function () {
    courseDir = await writeCourseToTempDirectory(course);
    await helperServer.before(courseDir)();
<<<<<<< HEAD
    const courseInstance = await sqldb.queryRow(
      sql.get_test_course,
      z.object({
        assessments_group_by: CourseInstanceSchema.shape.assessments_group_by,
        id: CourseInstanceSchema.shape.id,
      }),
    );
    courseInstanceId = courseInstance.id;
=======
>>>>>>> 0cad71ff
  });

  afterAll(helperServer.after);

  test.sequential('should default to grouping by Set', async function () {
<<<<<<< HEAD
    const result = await sqldb.queryRow(
      sql.get_test_course,
      z.object({
        assessments_group_by: CourseInstanceSchema.shape.assessments_group_by,
        id: CourseInstanceSchema.shape.id,
      }),
    );
    assert.equal(result.assessments_group_by, 'Set');
=======
    const courseInstance = await selectCourseInstanceByShortName({
      course_id: '1',
      short_name: 'Fa19',
    });
    assert.equal(courseInstance.assessments_group_by, 'Set');
>>>>>>> 0cad71ff
  });

  test.sequential('should use correct order when grouping by Set', async function () {
    const response = await fetchAssessmentsPage();
    testHeadingOrder(response, ['Homeworks', 'Exams']);

    // save list of assessment badges to compare to future values
    assessmentBadges = extractAssessmentSetBadgeText(response);
  });

  test.sequential('should use correct order when grouping by Module', async function () {
    // Update course to group by Module
    course.courseInstances[COURSE_INSTANCE_ID].courseInstance.groupAssessmentsBy = 'Module';
    await overwriteAndSyncCourseData(course, courseDir);

    const response = await fetchAssessmentsPage();
    testHeadingOrder(response, ['Module 1', 'Module 2']);

    const badges = extractAssessmentSetBadgeText(response);
    assert.sameOrderedMembers(badges, [
      // Module 1
      'HW1',
      'E1',
      // Module 2
      'HW2',
      'E2',
    ]);

    // compare this new set of badges with the old one
    assert.sameMembers(badges, assessmentBadges);
  });
});<|MERGE_RESOLUTION|>--- conflicted
+++ resolved
@@ -1,17 +1,8 @@
 import { v4 as uuid } from 'uuid';
 import { afterAll, assert, beforeAll, describe, test } from 'vitest';
-import z from 'zod';
-
-<<<<<<< HEAD
-import * as sqldb from '@prairielearn/postgres';
-import { type IdSchema } from '@prairielearn/zod';
 
 import { config } from '../lib/config.js';
-import { CourseInstanceSchema } from '../lib/db-types.js';
-=======
-import { config } from '../lib/config.js';
 import { selectCourseInstanceByShortName } from '../models/course-instances.js';
->>>>>>> 0cad71ff
 
 import * as helperClient from './helperClient.js';
 import * as helperServer from './helperServer.js';
@@ -24,10 +15,6 @@
 
 describe('Course with assessments grouped by Set vs Module', { timeout: 60_000 }, function () {
   let courseDir;
-<<<<<<< HEAD
-  let courseInstanceId: null | z.infer<typeof IdSchema> = null;
-=======
->>>>>>> 0cad71ff
   let assessmentBadges;
 
   const course = getCourseData();
@@ -117,38 +104,16 @@
   beforeAll(async function () {
     courseDir = await writeCourseToTempDirectory(course);
     await helperServer.before(courseDir)();
-<<<<<<< HEAD
-    const courseInstance = await sqldb.queryRow(
-      sql.get_test_course,
-      z.object({
-        assessments_group_by: CourseInstanceSchema.shape.assessments_group_by,
-        id: CourseInstanceSchema.shape.id,
-      }),
-    );
-    courseInstanceId = courseInstance.id;
-=======
->>>>>>> 0cad71ff
   });
 
   afterAll(helperServer.after);
 
   test.sequential('should default to grouping by Set', async function () {
-<<<<<<< HEAD
-    const result = await sqldb.queryRow(
-      sql.get_test_course,
-      z.object({
-        assessments_group_by: CourseInstanceSchema.shape.assessments_group_by,
-        id: CourseInstanceSchema.shape.id,
-      }),
-    );
-    assert.equal(result.assessments_group_by, 'Set');
-=======
     const courseInstance = await selectCourseInstanceByShortName({
       course_id: '1',
       short_name: 'Fa19',
     });
     assert.equal(courseInstance.assessments_group_by, 'Set');
->>>>>>> 0cad71ff
   });
 
   test.sequential('should use correct order when grouping by Set', async function () {
