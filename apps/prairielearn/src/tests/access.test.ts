--- conflicted
+++ resolved
@@ -46,41 +46,8 @@
       2450 after course_instance
      */
 
-  async function cookiesStudent() {
+  function cookiesStudent() {
     const cookies = new fetchCookie.toughCookie.CookieJar();
-<<<<<<< HEAD
-    await cookies.setCookie('pl_test_user=test_student', siteUrl);
-    return cookies;
-  }
-
-  async function cookiesStudentExam() {
-    const cookies = await cookiesStudent();
-    await cookies.setCookie('pl_test_mode=Exam', siteUrl);
-    return cookies;
-  }
-
-  async function cookiesStudentExamBeforeCourseInstance() {
-    const cookies = await cookiesStudentExam();
-    await cookies.setCookie('pl_test_date=1750-06-13T13:12:00Z', siteUrl);
-    return cookies;
-  }
-
-  async function cookiesStudentExamBeforeAssessment() {
-    const cookies = await cookiesStudentExam();
-    await cookies.setCookie('pl_test_date=1850-06-13T13:12:00Z', siteUrl);
-    return cookies;
-  }
-
-  async function cookiesStudentExamAfterAssessment() {
-    const cookies = await cookiesStudentExam();
-    await cookies.setCookie('pl_test_date=2350-06-13T13:12:00Z', siteUrl);
-    return cookies;
-  }
-
-  async function cookiesStudentExamAfterCourseInstance() {
-    const cookies = await cookiesStudentExam();
-    await cookies.setCookie('pl_test_date=2450-06-13T13:12:00Z', siteUrl);
-=======
     cookies.setCookieSync('pl_test_user=test_student', siteUrl);
     return cookies;
   }
@@ -112,7 +79,6 @@
   function cookiesStudentExamAfterCourseInstance() {
     const cookies = cookiesStudentExam();
     cookies.setCookieSync('pl_test_date=2450-06-13T13:12:00Z', siteUrl);
->>>>>>> f07f913c
     return cookies;
   }
 
@@ -134,7 +100,7 @@
 
   describe('1. GET /pl', function () {
     it('as student should not contain QA 101', async () => {
-      await getPl(await cookiesStudent(), false);
+      await getPl(cookiesStudent(), false);
     });
   });
 
@@ -152,13 +118,13 @@
 
   describe('4. GET /pl', function () {
     it('as student should contain QA 101', async () => {
-      await getPl(await cookiesStudent(), true);
+      await getPl(cookiesStudent(), true);
     });
     it('as student in Exam mode before course instance time period should not contain QA 101', async () => {
-      await getPl(await cookiesStudentExamBeforeCourseInstance(), false);
+      await getPl(cookiesStudentExamBeforeCourseInstance(), false);
     });
     it('as student in Exam mode after course instance time period should not contain QA 101', async () => {
-      await getPl(await cookiesStudentExamAfterCourseInstance(), false);
+      await getPl(cookiesStudentExamAfterCourseInstance(), false);
     });
   });
 
@@ -187,16 +153,16 @@
 
   describe('6. GET /pl/assessments', function () {
     it('as student should not contain E1', async () => {
-      await getAssessments(await cookiesStudent(), false);
+      await getAssessments(cookiesStudent(), false);
     });
     it('as student in Exam mode before time period should not contain E1', async () => {
-      await getAssessments(await cookiesStudentExamBeforeAssessment(), false);
+      await getAssessments(cookiesStudentExamBeforeAssessment(), false);
     });
     it('as student in Exam mode after time period should not contain E1', async () => {
-      await getAssessments(await cookiesStudentExamAfterAssessment(), false);
+      await getAssessments(cookiesStudentExamAfterAssessment(), false);
     });
     it('as student in Exam mode should contain E1', async () => {
-      await getAssessments(await cookiesStudentExam(), true);
+      await getAssessments(cookiesStudentExam(), true);
     });
     it('should have the correct link for E1', function () {
       assert.nestedProperty(elemList[0], 'attribs.href');
@@ -215,16 +181,16 @@
 
   describe('7. GET to assessment URL', function () {
     it('as student should return 403', async () => {
-      await getAssessment(await cookiesStudent(), 403);
-    });
-    it('as student in Exam mode before time period should return 403', async () => {
-      await getAssessment(await cookiesStudentExamBeforeAssessment(), 403);
-    });
-    it('as student in Exam mode after time period should return 403', async () => {
-      await getAssessment(await cookiesStudentExamAfterAssessment(), 403);
-    });
-    it('as student in Exam mode should load successfully', async () => {
-      await getAssessment(await cookiesStudentExam(), 200);
+      await getAssessment(cookiesStudent(), 403);
+    });
+    it('as student in Exam mode before time period should return 403', async () => {
+      await getAssessment(cookiesStudentExamBeforeAssessment(), 403);
+    });
+    it('as student in Exam mode after time period should return 403', async () => {
+      await getAssessment(cookiesStudentExamAfterAssessment(), 403);
+    });
+    it('as student in Exam mode should load successfully', async () => {
+      await getAssessment(cookiesStudentExam(), 200);
     });
     it('should parse', function () {
       $ = cheerio.load(page);
@@ -261,16 +227,16 @@
 
   describe('8. POST to assessment URL', function () {
     it('as student should return 403', async () => {
-      await postAssessment(await cookiesStudent(), true, 403);
-    });
-    it('as student in Exam mode before time period should return 403', async () => {
-      await postAssessment(await cookiesStudentExamBeforeAssessment(), true, 403);
-    });
-    it('as student in Exam mode after time period should return 403', async () => {
-      await postAssessment(await cookiesStudentExamAfterAssessment(), true, 403);
-    });
-    it('as student in Exam mode should load successfully', async () => {
-      await postAssessment(await cookiesStudentExam(), true, 200);
+      await postAssessment(cookiesStudent(), true, 403);
+    });
+    it('as student in Exam mode before time period should return 403', async () => {
+      await postAssessment(cookiesStudentExamBeforeAssessment(), true, 403);
+    });
+    it('as student in Exam mode after time period should return 403', async () => {
+      await postAssessment(cookiesStudentExamAfterAssessment(), true, 403);
+    });
+    it('as student in Exam mode should load successfully', async () => {
+      await postAssessment(cookiesStudentExam(), true, 200);
     });
   });
 
@@ -284,16 +250,16 @@
 
   describe('9. GET to assessment_instance URL', function () {
     it('as student should return 403', async () => {
-      await getAssessmentInstance(await cookiesStudent(), 403);
-    });
-    it('as student in Exam mode before time period should return 403', async () => {
-      await getAssessmentInstance(await cookiesStudentExamBeforeAssessment(), 403);
-    });
-    it('as student in Exam mode after time period should return 403', async () => {
-      await getAssessmentInstance(await cookiesStudentExamAfterAssessment(), 403);
-    });
-    it('as student in Exam mode should load successfully', async () => {
-      await getAssessmentInstance(await cookiesStudentExam(), 200);
+      await getAssessmentInstance(cookiesStudent(), 403);
+    });
+    it('as student in Exam mode before time period should return 403', async () => {
+      await getAssessmentInstance(cookiesStudentExamBeforeAssessment(), 403);
+    });
+    it('as student in Exam mode after time period should return 403', async () => {
+      await getAssessmentInstance(cookiesStudentExamAfterAssessment(), 403);
+    });
+    it('as student in Exam mode should load successfully', async () => {
+      await getAssessmentInstance(cookiesStudentExam(), 200);
     });
     it('should parse', function () {
       $ = cheerio.load(page);
@@ -328,16 +294,16 @@
 
   describe('11. GET to instance_question URL', function () {
     it('as student should return 403', async () => {
-      await getInstanceQuestion(await cookiesStudent(), 403);
-    });
-    it('as student in Exam mode before time period should return 403', async () => {
-      await getInstanceQuestion(await cookiesStudentExamBeforeAssessment(), 403);
-    });
-    it('as student in Exam mode after time period should return 403', async () => {
-      await getInstanceQuestion(await cookiesStudentExamAfterAssessment(), 403);
-    });
-    it('as student in Exam mode should load successfully', async () => {
-      await getInstanceQuestion(await cookiesStudentExam(), 200);
+      await getInstanceQuestion(cookiesStudent(), 403);
+    });
+    it('as student in Exam mode before time period should return 403', async () => {
+      await getInstanceQuestion(cookiesStudentExamBeforeAssessment(), 403);
+    });
+    it('as student in Exam mode after time period should return 403', async () => {
+      await getInstanceQuestion(cookiesStudentExamAfterAssessment(), 403);
+    });
+    it('as student in Exam mode should load successfully', async () => {
+      await getInstanceQuestion(cookiesStudentExam(), 200);
     });
     it('should parse', function () {
       $ = cheerio.load(page);
@@ -389,16 +355,16 @@
 
   describe('12. POST to instance_question URL', function () {
     it('as student should return 403', async () => {
-      await postInstanceQuestion(await cookiesStudent(), 403);
-    });
-    it('as student in Exam mode before time period should return 403', async () => {
-      await postInstanceQuestion(await cookiesStudentExamBeforeAssessment(), 403);
-    });
-    it('as student in Exam mode after time period should return 403', async () => {
-      await postInstanceQuestion(await cookiesStudentExamAfterAssessment(), 403);
-    });
-    it('as student in Exam mode should load successfully', async () => {
-      await postInstanceQuestion(await cookiesStudentExam(), 200);
+      await postInstanceQuestion(cookiesStudent(), 403);
+    });
+    it('as student in Exam mode before time period should return 403', async () => {
+      await postInstanceQuestion(cookiesStudentExamBeforeAssessment(), 403);
+    });
+    it('as student in Exam mode after time period should return 403', async () => {
+      await postInstanceQuestion(cookiesStudentExamAfterAssessment(), 403);
+    });
+    it('as student in Exam mode should load successfully', async () => {
+      await postInstanceQuestion(cookiesStudentExam(), 200);
     });
   });
 });