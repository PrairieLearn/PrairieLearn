--- conflicted
+++ resolved
@@ -33,13 +33,8 @@
 
       Times are:
 
-<<<<<<< HEAD
-      1750 before course instance
-      1800 start course instance
-=======
       1890 before course instance
       1900 start course instance
->>>>>>> f03891cc
       1910 before assessment
       1920 start assessment
       1930 before reservation
