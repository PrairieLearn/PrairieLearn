--- conflicted
+++ resolved
@@ -12,7 +12,6 @@
 
 const sql = sqldb.loadSqlEquiv(import.meta.url);
 
-<<<<<<< HEAD
 describe(
   'Exam and homework assessment with active access restriction',
   { timeout: 60_000 },
@@ -37,62 +36,6 @@
       config.authName = 'Student User';
       config.authUin = '00000001';
     });
-=======
-describe('Exam and homework assessment with active access restriction', function () {
-  this.timeout(60000);
-
-  const storedConfig: Record<string, any> = {};
-  const context: Record<string, any> = {};
-  context.siteUrl = `http://localhost:${config.serverPort}`;
-  context.baseUrl = `${context.siteUrl}/pl`;
-  context.courseInstanceBaseUrl = `${context.baseUrl}/course_instance/1`;
-  context.assessmentListUrl = `${context.courseInstanceBaseUrl}/assessments`;
-  context.gradeBookUrl = `${context.courseInstanceBaseUrl}/gradebook`;
-
-  const headers: Record<string, string> = {};
-
-  const VARIANT_FORBIDDEN_STRING = 'This question was not viewed while the assessment was open';
-
-  before('set authenticated user', function (callback) {
-    storedConfig.authUid = config.authUid;
-    storedConfig.authName = config.authName;
-    storedConfig.authUin = config.authUin;
-    config.authUid = 'student@example.com';
-    config.authName = 'Student User';
-    config.authUin = '00000001';
-    callback(null);
-  });
-  before('set up testing server', async function () {
-    await helperServer.before().call(this);
-    context.examId = await sqldb.queryRow(sql.select_exam11, IdSchema);
-    context.examUrl = `${context.courseInstanceBaseUrl}/assessment/${context.examId}/`;
-
-    context.hwId = await sqldb.queryRow(sql.select_homework8, IdSchema);
-    context.hwUrl = `${context.courseInstanceBaseUrl}/assessment/${context.hwId}/`;
-    context.hwNumber = '8';
-  });
-  after('shut down testing server', helperServer.after);
-  after('unset authenticated user', function (callback) {
-    Object.assign(config, storedConfig);
-    callback(null);
-  });
-
-  step('visit home page', async () => {
-    const response = await helperClient.fetchCheerio(context.baseUrl, {
-      headers,
-    });
-    assert.isTrue(response.ok);
-  });
-
-  step('enroll the test student user in the course', async () => {
-    await sqldb.queryAsync(sql.enroll_student_in_course, []);
-  });
-
-  step(
-    'ensure that the exam is not visible on the assessments page when no access rule applies',
-    async () => {
-      headers.cookie = 'pl_test_date=1850-06-01T00:00:01Z';
->>>>>>> ff8fd478
 
     beforeAll(async function () {
       await helperServer.before().call(this);
@@ -118,7 +61,7 @@
     });
 
     test.sequential('enroll the test student user in the course', async () => {
-      await sqldb.queryOneRowAsync(sql.enroll_student_in_course, []);
+      await sqldb.queryAsync(sql.enroll_student_in_course, []);
     });
 
     test.sequential(
