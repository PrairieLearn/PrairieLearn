--- conflicted
+++ resolved
@@ -7,17 +7,13 @@
 
 import { config } from '../lib/config.js';
 import { idsEqual } from '../lib/id.js';
-<<<<<<< HEAD
+
 import {
   testElementClientFiles,
   testFileDownloads,
   testQuestionPreviews,
 } from './helperQuestionPreview.js';
-=======
-
-import { testFileDownloads, testQuestionPreviews } from './helperQuestionPreview.js';
 import * as helperServer from './helperServer.js';
->>>>>>> 22ab7c47
 
 const sql = sqldb.loadSqlEquiv(import.meta.url);
 
