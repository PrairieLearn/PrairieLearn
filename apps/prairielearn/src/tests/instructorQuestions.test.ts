import { assert } from 'chai';
import * as cheerio from 'cheerio';
import _ from 'lodash';
import request from 'request';

import * as sqldb from '@prairielearn/postgres';

import { config } from '../lib/config.js';
import { idsEqual } from '../lib/id.js';

import {
  testElementClientFiles,
  testFileDownloads,
  testQuestionPreviews,
} from './helperQuestionPreview.js';
import * as helperServer from './helperServer.js';

const sql = sqldb.loadSqlEquiv(import.meta.url);

const siteUrl = 'http://localhost:' + config.serverPort;
const baseUrl = siteUrl + '/pl';
const courseInstanceBaseUrl = baseUrl + '/course_instance/1/instructor';
const questionsUrl = courseInstanceBaseUrl + '/course_admin/questions';
const questionsUrlCourse = baseUrl + '/course/1/course_admin/questions';

const addNumbers = {
  id: '',
  qid: 'addNumbers',
  type: 'Freeform',
  title: 'Add two numbers',
};
const addVectors = {
  id: '',
  qid: 'addVectors',
  type: 'Calculation',
  title: 'Addition of vectors in Cartesian coordinates',
};
const downloadFile = {
  id: '',
  qid: 'downloadFile',
  type: 'Freeform',
  title: 'File download example question',
};
const differentiatePolynomial = {
  id: '',
  qid: 'differentiatePolynomial',
  type: 'Freeform',
  title: 'Differentiate a polynomial function of one variable',
};
const customElement = {
  id: '',
  qid: 'customElement',
  type: 'Freeform',
  title: 'Demo: Custom element',
};
const testQuestions = [
  addNumbers,
  addVectors,
  downloadFile,
  differentiatePolynomial,
  customElement,
];

describe('Instructor questions', function () {
  this.timeout(60000);

  before('set up testing server', helperServer.before());
  after('shut down testing server', helperServer.after);

  let page, questionData;

  describe('the database', function () {
    let questions;
    it('should contain questions', async () => {
      const result = await sqldb.queryAsync(sql.select_questions, []);
      if (result.rowCount === 0) {
        throw new Error('no questions in DB');
      }
      questions = result.rows;
    });

    for (const testQuestion of testQuestions) {
      it(`should contain the ${testQuestion.qid} question`, function () {
        const foundQuestion = _.find(questions, { directory: testQuestion.qid });
        assert.isDefined(foundQuestion);
        testQuestion.id = foundQuestion.id;
      });
    }
  });

  describe('GET ' + questionsUrlCourse, function () {
    let parsedPage;
    it('should load successfully', function (callback) {
      request(questionsUrlCourse, function (error, response, body) {
        if (error) {
          return callback(error);
        }
        if (response.statusCode !== 200) {
          return callback(new Error('bad status: ' + response.statusCode));
        }
        page = body;
        callback(null);
      });
    });
    it('should parse', function () {
      parsedPage = cheerio.load(page);
    });
    it('should contain question data', function () {
      questionData = parsedPage('#questionsTable').data('data');
      assert.isArray(questionData);
      questionData.forEach((question) => assert.isObject(question));
    });

    for (const testQuestion of testQuestions) {
      it(`should include ${testQuestion.qid} question`, function () {
<<<<<<< HEAD
        elemList = questionData.filter((question) => idsEqual(question.id, testQuestion.id));
=======
        const elemList = questionData.filter((question) => idsEqual(question.id, testQuestion.id));
>>>>>>> 4f2631c2
        assert.lengthOf(elemList, 1);
        assert.equal(testQuestion.qid, elemList[0].qid);
        assert.equal(testQuestion.title, elemList[0].title);
      });
    }
  });

  describe('GET ' + questionsUrl, function () {
    let parsedPage;
    it('should load successfully', function (callback) {
      request(questionsUrl, function (error, response, body) {
        if (error) {
          return callback(error);
        }
        if (response.statusCode !== 200) {
          return callback(new Error('bad status: ' + response.statusCode));
        }
        page = body;
        callback(null);
      });
    });
    it('should parse', function () {
      parsedPage = cheerio.load(page);
    });
    it('should contain question data', function () {
      questionData = parsedPage('#questionsTable').data('data');
      assert.isArray(questionData);
      questionData.forEach((question) => assert.isObject(question));
    });
    for (const testQuestion of testQuestions) {
      it(`should include ${testQuestion.qid} question`, function () {
<<<<<<< HEAD
        elemList = questionData.filter((question) => idsEqual(question.id, testQuestion.id));
=======
        const elemList = questionData.filter((question) => idsEqual(question.id, testQuestion.id));
>>>>>>> 4f2631c2
        assert.lengthOf(elemList, 1);
        assert.equal(testQuestion.qid, elemList[0].qid);
        assert.equal(testQuestion.title, elemList[0].title);
      });
    }
  });

  describe('Test Question Previews', function () {
    const previewPageInfo = {
      siteUrl,
      baseUrl,
      questionBaseUrl: courseInstanceBaseUrl + '/question',
      questionPreviewTabUrl: '/preview',
      isStudentPage: false,
    };

    testQuestionPreviews(previewPageInfo, addNumbers, addVectors);
    testFileDownloads(previewPageInfo, downloadFile, true);
    testElementClientFiles(previewPageInfo, customElement);
  });
});<|MERGE_RESOLUTION|>--- conflicted
+++ resolved
@@ -113,11 +113,7 @@
 
     for (const testQuestion of testQuestions) {
       it(`should include ${testQuestion.qid} question`, function () {
-<<<<<<< HEAD
-        elemList = questionData.filter((question) => idsEqual(question.id, testQuestion.id));
-=======
         const elemList = questionData.filter((question) => idsEqual(question.id, testQuestion.id));
->>>>>>> 4f2631c2
         assert.lengthOf(elemList, 1);
         assert.equal(testQuestion.qid, elemList[0].qid);
         assert.equal(testQuestion.title, elemList[0].title);
@@ -149,11 +145,7 @@
     });
     for (const testQuestion of testQuestions) {
       it(`should include ${testQuestion.qid} question`, function () {
-<<<<<<< HEAD
-        elemList = questionData.filter((question) => idsEqual(question.id, testQuestion.id));
-=======
         const elemList = questionData.filter((question) => idsEqual(question.id, testQuestion.id));
->>>>>>> 4f2631c2
         assert.lengthOf(elemList, 1);
         assert.equal(testQuestion.qid, elemList[0].qid);
         assert.equal(testQuestion.title, elemList[0].title);
