--- conflicted
+++ resolved
@@ -119,10 +119,6 @@
         });
         it('should submit "grade" action', async () => {
           const variant = await sqldb.queryRow(sql.get_variant_by_iq, { iqId }, VariantSchema);
-<<<<<<< HEAD
-
-=======
->>>>>>> a7dbffa7
           assert.ok(variant.params);
 
           gradeRes = await saveOrGrade(iqUrl, { c: variant.params.a + variant.params.b }, 'grade');
