--- conflicted
+++ resolved
@@ -447,28 +447,10 @@
 
   const walker = klaw(options.baseDir, { filter: ignoreHidden });
 
-<<<<<<< HEAD
-  options.ignoreDirs = options.ignoreDirs || [];
-
-  walker.on('readable', () => {
-    for (;;) {
-      const item = walker.read() as klaw.Item | null;
-      if (!item) {
-        break;
-      }
-      if (!item.stats.isDirectory()) {
-        const relPath = path.relative(options.baseDir, item.path);
-        const prefix = relPath.split(path.sep)[0];
-        if (!options.ignoreDirs.includes(prefix)) {
-          files.add(relPath);
-        }
-      }
-=======
   for await (const item of walker) {
     if (!item.stats.isDirectory()) {
       const relPath = path.relative(options.baseDir, item.path);
       files.add(relPath);
->>>>>>> 2c7a970e
     }
   }
 
