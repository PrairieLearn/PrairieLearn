--- conflicted
+++ resolved
@@ -98,13 +98,7 @@
         // Get exam assessment URL using ids from database
         const assessmentId = await queryRow(
           sql.select_group_exam_by_tid,
-<<<<<<< HEAD
-          {
-            assessment_tid: GROUP_EXAM_1_TID,
-          },
-=======
           { assessment_tid: GROUP_EXAM_1_TID },
->>>>>>> 9dd0bf27
           IdSchema,
         );
         const instructorAssessmentsUrlGroupTab =
@@ -122,13 +116,7 @@
         // Get exam assessment URLs using ids from database
         const assessmentId = await queryRow(
           sql.select_group_exam_by_tid,
-<<<<<<< HEAD
-          {
-            assessment_tid: GROUP_EXAM_2_TID,
-          },
-=======
           { assessment_tid: GROUP_EXAM_2_TID },
->>>>>>> 9dd0bf27
           IdSchema,
         );
         const instructorAssessmentsUrlGroupTab =
@@ -145,25 +133,13 @@
     test.sequential('first assessment group config in database is correct', async function () {
       const assessmentId = await queryRow(
         sql.select_group_exam_by_tid,
-<<<<<<< HEAD
-        {
-          assessment_tid: GROUP_EXAM_1_TID,
-        },
-=======
         { assessment_tid: GROUP_EXAM_1_TID },
->>>>>>> 9dd0bf27
         IdSchema,
       );
 
       const groupConfigResult = await queryRow(
         sql.select_group_config,
-<<<<<<< HEAD
-        {
-          assessment_id: assessmentId,
-        },
-=======
         { assessment_id: assessmentId },
->>>>>>> 9dd0bf27
         z.object({ minimum: z.number(), maximum: z.number() }),
       );
       const min = groupConfigResult.minimum;
@@ -175,25 +151,13 @@
     test.sequential('second assessment group config in database is correct', async function () {
       const assessmentId = await queryRow(
         sql.select_group_exam_by_tid,
-<<<<<<< HEAD
-        {
-          assessment_tid: GROUP_EXAM_2_TID,
-        },
-=======
         { assessment_tid: GROUP_EXAM_2_TID },
->>>>>>> 9dd0bf27
         IdSchema,
       );
 
       const groupConfigResult = await queryRow(
         sql.select_group_config,
-<<<<<<< HEAD
-        {
-          assessment_id: assessmentId,
-        },
-=======
         { assessment_id: assessmentId },
->>>>>>> 9dd0bf27
         z.object({ minimum: z.number(), maximum: z.number() }),
       );
       const min = groupConfigResult.minimum;
@@ -208,13 +172,7 @@
       // Get exam assessment URL using id from database
       const assessmentId = await queryRow(
         sql.select_group_exam_by_tid,
-<<<<<<< HEAD
-        {
-          assessment_tid: GROUP_EXAM_1_TID,
-        },
-=======
         { assessment_tid: GROUP_EXAM_1_TID },
->>>>>>> 9dd0bf27
         IdSchema,
       );
       const assessmentUrl = courseInstanceUrl + '/assessment/' + assessmentId;
@@ -306,10 +264,6 @@
       // Should have no assessment instances in database
       let assessmentInstancesResult = await queryRows(
         sql.select_all_assessment_instance,
-<<<<<<< HEAD
-        [],
-=======
->>>>>>> 9dd0bf27
         AssessmentInstanceSchema,
       );
       assert.lengthOf(assessmentInstancesResult, 0);
@@ -329,10 +283,6 @@
       // Check there is now one assessment instance in database
       assessmentInstancesResult = await queryRows(
         sql.select_all_assessment_instance,
-<<<<<<< HEAD
-        [],
-=======
->>>>>>> 9dd0bf27
         AssessmentInstanceSchema,
       );
       assert.lengthOf(assessmentInstancesResult, 1);
@@ -372,13 +322,7 @@
     // Get exam assessment URL using id from database
     const assessmentId = await queryRow(
       sql.select_group_exam_by_tid,
-<<<<<<< HEAD
-      {
-        assessment_tid: GROUP_EXAM_1_TID,
-      },
-=======
       { assessment_tid: GROUP_EXAM_1_TID },
->>>>>>> 9dd0bf27
       IdSchema,
     );
     const assessmentUrl = courseInstanceUrl + '/assessment/' + assessmentId;
@@ -420,10 +364,6 @@
     // Check there is now one assessment instance in database
     const assessmentInstancesResult = await queryRow(
       sql.select_all_assessment_instance,
-<<<<<<< HEAD
-      [],
-=======
->>>>>>> 9dd0bf27
       AssessmentInstanceSchema,
     );
     assert.equal(assessmentInstancesResult.group_id, '1');
@@ -489,13 +429,7 @@
 
     const secondAssessmentId = await queryRow(
       sql.select_group_exam_by_tid,
-<<<<<<< HEAD
-      {
-        assessment_tid: GROUP_EXAM_2_TID,
-      },
-=======
       { assessment_tid: GROUP_EXAM_2_TID },
->>>>>>> 9dd0bf27
       IdSchema,
     );
     const secondAssessmentUrl = courseInstanceUrl + '/assessment/' + secondAssessmentId;
