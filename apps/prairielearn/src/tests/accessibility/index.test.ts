import { A11yError, A11yResults } from '@sa11y/format';
import axe from 'axe-core';
import { HTMLRewriter } from 'html-rewriter-wasm';
import { HtmlValidate, formatterFactory } from 'html-validate';
import { JSDOM, VirtualConsole } from 'jsdom';
import fetch from 'node-fetch';
import { afterAll, assert, beforeAll, describe, test } from 'vitest';

import expressListEndpoints, { type Endpoint } from '@prairielearn/express-list-endpoints';
import * as sqldb from '@prairielearn/postgres';
import { IdSchema } from '@prairielearn/zod';

<<<<<<< HEAD
import { dangerousFullSystemAuthz } from '../../lib/authzData.js';
=======
import { dangerousFullAuthzForTesting } from '../../lib/authz-data-lib.js';
>>>>>>> ddb72516
import { config } from '../../lib/config.js';
import { features } from '../../lib/features/index.js';
import { TEST_COURSE_PATH } from '../../lib/paths.js';
import { assertNever } from '../../lib/types.js';
import { selectOptionalCourseInstanceById } from '../../models/course-instances.js';
import { ensureEnrollment } from '../../models/enrollment.js';
import * as news_items from '../../news_items/index.js';
import * as server from '../../server.js';
import * as helperServer from '../helperServer.js';

import Bootstrap4ConstructPlugin from './bootstrap4-construct-plugin.js';

const SITE_URL = 'http://localhost:' + config.serverPort;

/**
 * Loads the given URL into a JSDOM object.
 */
async function loadPageJsdom(url: string): Promise<{ text: string; jsdom: JSDOM }> {
  const text = await fetch(url).then((res) => {
    if (!res.ok) {
      throw new Error(`Error loading page "${url}": ${res.status}`);
    }
    return res.text();
  });

  const encoder = new TextEncoder();
  const decoder = new TextDecoder();

  let output = '';
  const rewriter = new HTMLRewriter((chunk) => {
    output += decoder.decode(chunk);
  });

  // We need to mimic what Bootstrap will do at runtime for tooltips and popovers:
  // it will copy the `data-bs-title` attribute to the `aria-label` attribute if
  // the element doesn't already have an `aria-label` attribute and if its text
  // content is empty.
  //
  // Without this, we'll get a bunch of false positives that don't reflect
  // the actual behavior at runtime.
  rewriter.on('a, button', {
    element(el) {
      // This is slightly different than what we do at runtime. In practice, we'll
      // only add an `aria-label` if the element is empty. But here, we can't
      // inspect the element's children, so we'll only use the presence of an
      // `aria-label` attribute to determine if we should add one.
      if (el.hasAttribute('aria-label')) return;
      const title = el.getAttribute('data-bs-title');
      if (title) {
        el.setAttribute('aria-label', title);
      }
    },
  });

  await rewriter.write(encoder.encode(text));
  await rewriter.end();

  // JSDOM can be very verbose regarding unimplemented features (e.g., canvas).
  // We don't have a need to see these warnings, so we create a virtual console
  // that does not log anything.
  const virtualConsole = new VirtualConsole();
  return { text: output, jsdom: new JSDOM(output, { virtualConsole }) };
}

/**
 * Checks the given URL for accessibility violations.
 */
async function checkPage(url: string) {
  const { text, jsdom } = await loadPageJsdom(SITE_URL + url);

  let messages = '';

  // Since the accessibility checks are already programmatically loading
  // pretty much every page in the application, we'll piggyback on them
  // to also run HTML validation.
  const validator = new HtmlValidate();
  const validationResults = await validator.validateString(text, {
    plugins: [Bootstrap4ConstructPlugin],
    rules: {
      'bootstrap4-construct': 'error',
      'attribute-boolean-style': 'off',
      'attribute-empty-style': 'off',
      deprecated: ['error', { exclude: ['tt'] }],
      'doctype-style': 'off',
      // This rule is mostly relevant for SEO, which doesn't matter since our
      // pages aren't ever crawled by search engines.
      'long-title': 'off',
      'no-inline-style': 'off',
      'no-trailing-whitespace': 'off',
      'script-type': 'off',
      'unique-landmark': 'off',
      'void-style': 'off',
      'wcag/h63': 'off',
      // We use `role="radiogroup"` and `role="radio"` for custom radio buttons.
      'prefer-native-element': ['error', { exclude: ['radiogroup', 'radio'] }],
    },
  });

  // Filter out some validation results that don't apply to us.
  for (const result of validationResults.results) {
    result.messages = result.messages.filter((m) => {
      // This doesn't appear to be an actual issue and isn't flagged by
      // other tools like https://validator.w3.org/nu.
      if (/<tt> element is not permitted as content under <(small|strong)>/.test(m.message)) {
        return false;
      }

      // The way Bootstrap styles navbars means we can't use native `<button>`
      // elements for the navbar dropdowns.
      if (
        m.ruleId === 'prefer-native-element' &&
        m.selector &&
        [
          '#navbarDropdownMenuCourseAdminLink',
          '#navbarDropdownMenuInstanceAdminLink',
          '#navbarDropdownMenuInstanceChooseLink',
          '#navbarDropdownMenuLink',
          '#navbarDropdown',
        ].includes(m.selector)
      ) {
        return false;
      }

      return true;
    });
    result.errorCount = result.messages.length;
  }

  const formatter = formatterFactory('codeframe');
  messages += formatter(validationResults.results);

  const axeResults = await axe.run(jsdom.window.document.documentElement, {
    resultTypes: ['violations', 'incomplete'],
  });
  if (axeResults.violations.length > 0) {
    const err = new A11yError(
      axeResults.violations,
      A11yResults.convert(axeResults.violations).sort(),
    );
    messages += err.format({});
  }

  return messages.trim();
}

const STATIC_ROUTE_PARAMS = {
  // These are trivially known because there will only be one course and course
  // instance in the database after syncing the test course.
  course_id: '1',
  course_instance_id: '1',
};

function getRouteParams(url: string) {
  const routeParams = url.match(/:([^?/]+)/g);

  if (!routeParams) return [];

  // Strip leading colon.
  return routeParams.map((p) => p.slice(1));
}

function getMissingRouteParams(url: string, params: Record<string, any>) {
  const routeParams = getRouteParams(url);
  return routeParams.filter((p) => !(p in params));
}

function substituteParams(path: string, params: Record<string, string>) {
  const routeParams = getRouteParams(path);
  let newPath = path;
  for (const param of routeParams) {
    newPath = newPath.replace(`:${param}`, params[param]);
  }
  return newPath;
}

const SKIP_ROUTES = [
  // This is not a real page.
  '/*',

  // Special-case: `express-list-endpoints` doesn't handle regexp routes well.
  // This matches the serialized path for regexp routes. Yes, there is a trailing
  // space here.
  '/ RegExp(/\\/pl\\/shibcallback/) ',

  // This page is not user-visible.
  '/pl/webhooks/ping',

  // These routes just render JSON.
  /^\/pl\/api\/v1\//,
  /\.json$/,

  // Static assets.
  '/assets/elements/:cachebuster/*',
  '/pl/static/elements/*',
  '/pl/course_instance/:course_instance_id/instructor/assessment/:assessment_id/instances/client.js',

  // File downloads.
  '/pl/course_instance/:course_instance_id/assessment_instance/:assessment_instance_id/file/:unsafe_file_id/:unsafe_display_filename',
  '/pl/course_instance/:course_instance_id/assessment/:assessment_id/clientFilesCourse/*',
  '/pl/course_instance/:course_instance_id/assessment/:assessment_id/clientFilesCourseInstance/*',
  '/pl/course_instance/:course_instance_id/assessment/:assessment_id/clientFilesAssessment/*',
  '/pl/course_instance/:course_instance_id/cacheableElementExtensions/:cachebuster/*',
  '/pl/course_instance/:course_instance_id/cacheableElements/:cachebuster/*',
  '/pl/course_instance/:course_instance_id/clientFilesCourse/*',
  '/pl/course_instance/:course_instance_id/clientFilesCourseInstance/*',
  '/pl/course_instance/:course_instance_id/elementExtensions/*',
  '/pl/course_instance/:course_instance_id/elements/*',
  '/pl/course_instance/:course_instance_id/gradebook/:filename',
  '/pl/course_instance/:course_instance_id/instance_question/:instance_question_id/file/:filename',
  '/pl/course_instance/:course_instance_id/instance_question/:instance_question_id/clientFilesCourse/*',
  '/pl/course_instance/:course_instance_id/instance_question/:instance_question_id/clientFilesQuestion/*',
  '/pl/course_instance/:course_instance_id/instance_question/:instance_question_id/generatedFilesQuestion/variant/:unsafe_variant_id/*',
  '/pl/course_instance/:course_instance_id/instance_question/:instance_question_id/submission/:unsafe_submission_id/file/*',
  '/pl/course_instance/:course_instance_id/instance_question/:instance_question_id/text/:filename',
  '/pl/course_instance/:course_instance_id/instructor/assessment_instance/:assessment_instance_id/:filename',
  '/pl/course_instance/:course_instance_id/instructor/assessment/:assessment_id/assessment_statistics/:filename',
  '/pl/course_instance/:course_instance_id/instructor/assessment/:assessment_id/clientFilesCourse/*',
  '/pl/course_instance/:course_instance_id/instructor/assessment/:assessment_id/clientFilesCourseInstance/*',
  '/pl/course_instance/:course_instance_id/instructor/assessment/:assessment_id/clientFilesAssessment/*',
  '/pl/course_instance/:course_instance_id/instructor/assessment/:assessment_id/downloads/:filename',
  '/pl/course_instance/:course_instance_id/instructor/assessment/:assessment_id/file_download/*',
  '/pl/course_instance/:course_instance_id/instructor/assessment/:assessment_id/question_statistics/:filename',
  '/pl/course_instance/:course_instance_id/instructor/cacheableElementExtensions/:cachebuster/*',
  '/pl/course_instance/:course_instance_id/instructor/cacheableElements/:cachebuster/*',
  '/pl/course_instance/:course_instance_id/instructor/clientFilesCourse/*',
  '/pl/course_instance/:course_instance_id/instructor/clientFilesCourseInstance/*',
  '/pl/course_instance/:course_instance_id/instructor/course_admin/file_download/*',
  '/pl/course_instance/:course_instance_id/instructor/elements/*',
  '/pl/course_instance/:course_instance_id/instructor/elementExtensions/*',
  '/pl/course_instance/:course_instance_id/instructor/grading_job/:job_id/file/:file',
  '/pl/course_instance/:course_instance_id/instructor/instance_admin/assessments/file/:filename',
  '/pl/course_instance/:course_instance_id/instructor/instance_admin/file_download/*',
  '/pl/course_instance/:course_instance_id/instructor/instance_admin/gradebook/:filename',
  '/pl/course_instance/:course_instance_id/instructor/instance_admin/gradebook/raw_data.json',
  '/pl/course_instance/:course_instance_id/instructor/instance_question/:instance_question_id/clientFilesCourse/*',
  '/pl/course_instance/:course_instance_id/instructor/instance_question/:instance_question_id/clientFilesQuestion/*',
  '/pl/course_instance/:course_instance_id/instructor/instance_question/:instance_question_id/generatedFilesQuestion/variant/:unsafe_variant_id/*',
  '/pl/course_instance/:course_instance_id/instructor/instance_question/:instance_question_id/submission/:unsafe_submission_id/file/*',
  '/pl/course_instance/:course_instance_id/instructor/news_item/:news_item_id/*',
  '/pl/course_instance/:course_instance_id/instructor/question/:question_id/clientFilesCourse/*',
  '/pl/course_instance/:course_instance_id/instructor/question/:question_id/clientFilesQuestion/*',
  '/pl/course_instance/:course_instance_id/instructor/question/:question_id/generatedFilesQuestion/variant/:unsafe_variant_id/*',
  '/pl/course_instance/:course_instance_id/instructor/question/:question_id/file_download/*',
  '/pl/course_instance/:course_instance_id/instructor/question/:question_id/file/:filename',
  '/pl/course_instance/:course_instance_id/instructor/question/:question_id/preview/file/:filename',
  '/pl/course_instance/:course_instance_id/instructor/question/:question_id/preview/text/:filename',
  '/pl/course_instance/:course_instance_id/instructor/question/:question_id/statistics/:filename',
  '/pl/course_instance/:course_instance_id/instructor/question/:question_id/submission/:unsafe_submission_id/file/*',
  '/pl/course_instance/:course_instance_id/instructor/question/:question_id/text/:filename',
  '/pl/course_instance/:course_instance_id/news_item/:news_item_id/*',
  '/pl/course_instance/:course_instance_id/sharedElements/course/:producing_course_id/cacheableElements/:cachebuster/*',
  '/pl/course_instance/:course_instance_id/sharedElements/course/:producing_course_id/elements/*',
  '/pl/course_instance/:course_instance_id/instructor/sharedElements/course/:producing_course_id/cacheableElements/:cachebuster/*',
  '/pl/course_instance/:course_instance_id/instructor/sharedElements/course/:producing_course_id/elements/*',
  '/pl/course/:course_id/cacheableElementExtensions/:cachebuster/*',
  '/pl/course/:course_id/cacheableElements/:cachebuster/*',
  '/pl/course/:course_id/clientFilesCourse/*',
  '/pl/course/:course_id/course_admin/file_download/*',
  '/pl/course/:course_id/news_item/:news_item_id/*',
  '/pl/course/:course_id/question/:question_id/clientFilesCourse/*',
  '/pl/course/:course_id/question/:question_id/clientFilesQuestion/*',
  '/pl/course/:course_id/elements/*',
  '/pl/course/:course_id/elementExtensions/*',
  '/pl/course/:course_id/question/:question_id/file_download/*',
  '/pl/course/:course_id/question/:question_id/file/:filename',
  '/pl/course/:course_id/question/:question_id/generatedFilesQuestion/variant/:unsafe_variant_id/*',
  '/pl/course/:course_id/question/:question_id/preview/file/:filename',
  '/pl/course/:course_id/question/:question_id/preview/text/:filename',
  '/pl/course/:course_id/question/:question_id/statistics/:filename',
  '/pl/course/:course_id/question/:question_id/submission/:unsafe_submission_id/file/*',
  '/pl/course/:course_id/question/:question_id/text/:filename',
  '/pl/course/:course_id/grading_job/:job_id/file/:file',
  '/pl/course/:course_id/sharedElements/course/:producing_course_id/cacheableElements/:cachebuster/*',
  '/pl/course/:course_id/sharedElements/course/:producing_course_id/elements/*',
  '/pl/news_item/:news_item_id/*',
  '/pl/public/course/:course_id/cacheableElements/:cachebuster/*',
  '/pl/public/course/:course_id/elements/*',
  '/pl/public/course/:course_id/question/:question_id/clientFilesQuestion/*',
  '/pl/public/course/:course_id/question/:question_id/file_download/*',
  '/pl/public/course/:course_id/question/:question_id/generatedFilesQuestion/variant/:unsafe_variant_id/*',
  '/pl/public/course/:course_id/question/:question_id/submission/:unsafe_submission_id/file/*',

  // File upload pages for external image capture.
  '/pl/course/:course_id/question/:question_id/externalImageCapture/variant/:variant_id',
  '/pl/course_instance/:course_instance_id/instructor/question/:question_id/externalImageCapture/variant/:variant_id',
  '/pl/course_instance/:course_instance_id/instance_question/:instance_question_id/externalImageCapture/variant/:variant_id',
  '/pl/public/course/:course_id/question/:question_id/externalImageCapture/variant/:variant_id',

  // Renders partial HTML documents, not a full page.
  '/pl/course_instance/:course_instance_id/instance_question/:instance_question_id/variant/:unsafe_variant_id/submission/:unsafe_submission_id',
  '/pl/course_instance/:course_instance_id/instructor/assessment/:assessment_id/manual_grading/instance_question/:instance_question_id/variant/:unsafe_variant_id/submission/:unsafe_submission_id',
  '/pl/course_instance/:course_instance_id/instructor/instance_admin/assessments/stats/:assessment_id',
  '/pl/course_instance/:course_instance_id/instructor/question/:question_id/preview/variant/:unsafe_variant_id/submission/:unsafe_submission_id',
  '/pl/course_instance/:course_instance_id/assessment_instance/:assessment_instance_id/time_remaining',
  '/pl/course/:course_id/question/:question_id/preview/variant/:unsafe_variant_id/submission/:unsafe_submission_id',
  '/pl/public/course/:course_id/question/:question_id/preview/variant/:unsafe_variant_id/submission/:unsafe_submission_id',
  '/pl/course_instance/:course_instance_id/instructor/ai_generate_editor/:question_id/variant/:unsafe_variant_id/submission/:unsafe_submission_id',
  '/pl/course/:course_id/ai_generate_editor/:question_id/variant/:unsafe_variant_id/submission/:unsafe_submission_id',

  // These pages just redirect to other pages and thus don't have to be tested.
  '/pl/course_instance/:course_instance_id/instructor/assessment/:assessment_id/manual_grading/assessment_question/:assessment_question_id/next_ungraded',
  '/pl/course_instance/:course_instance_id/instructor/course_admin/questions/qid/*',
  '/pl/course_instance/:course_instance_id/instructor/loadFromDisk',
  '/pl/course_instance/:course_instance_id/loadFromDisk',
  '/pl/course/:course_id/course_admin/questions/qid/*',
  '/pl/course/:course_id/file_transfer/:file_transfer_id',
  '/pl/course/:course_id/loadFromDisk',
  '/pl/loadFromDisk',
  '/pl/oauth2callback',
  '/pl/oauth2login',

  // Admin page; we aren't guaranteed to have subpages to navigate to.
  '/pl/administrator/batchedMigrations/:batched_migration_id',
  '/pl/administrator/features/:feature',
  '/pl/administrator/features/:feature/modal',

  // These are only HTML fragments rendered by HTMX; we can't test them as full
  // HTML documents.
  /^\/pl\/navbar\/course/,
  /^\/pl\/assessments_switcher\/course_instance/,

  // TODO: add tests for file editing/viewing.
  /\/file_edit\/\*$/,
  /\/file_view\/\*$/,

  // TODO: add tests for job sequence pages.
  /\/:job_sequence_id$/,

  // TODO: add tests for workspace pages. These will require us to open a question
  // in order to create a workspace.
  // TODO: open a question and create a workspace so we can test this page.
  /^\/pl\/workspace\//,
  /^\/pl\/public\/workspace\//,

  // TODO: run a query so we can test this page.
  '/pl/administrator/query/:query',

  // TODO: create an assessment instance and create an instance question so we can test these pages.
  '/pl/course_instance/:course_instance_id/assessment_instance/:assessment_instance_id',
  '/pl/course_instance/:course_instance_id/instance_question/:instance_question_id',
  '/pl/course_instance/:course_instance_id/instructor/instance_question/:instance_question_id/file/:filename',
  '/pl/course_instance/:course_instance_id/instructor/instance_question/:instance_question_id/text/:filename',
  '/pl/course_instance/:course_instance_id/instructor/assessment_instance/:assessment_instance_id',
  '/pl/course_instance/:course_instance_id/instructor/assessment/:assessment_id/manual_grading/assessment_question/:assessment_question_id',
  '/pl/course_instance/:course_instance_id/instructor/assessment/:assessment_id/manual_grading/instance_question/:instance_question_id',
  '/pl/course_instance/:course_instance_id/instructor/assessment/:assessment_id/manual_grading/instance_question/:instance_question_id/grading_rubric_panels',

  // TODO: submit an answer to a question so we can test this page.
  '/pl/course_instance/:course_instance_id/instructor/grading_job/:job_id',
  '/pl/course/:course_id/grading_job/:job_id',

  // TODO: create a test course with AI generation feature flag enabled to test page
  '/pl/course_instance/:course_instance_id/instructor/ai_generate_editor/:question_id',
  '/pl/course/:course_id/ai_generate_editor/:question_id',
  '/pl/course_instance/:course_instance_id/instructor/ai_generate_question_drafts/:job_id',

  // API routes.
  '/pl/course_instance/lookup',
];

function shouldSkipPath(path) {
  return SKIP_ROUTES.some((r) => {
    if (typeof r === 'string') {
      return r === path;
    } else if (r instanceof RegExp) {
      return r.test(path);
    } else {
      assertNever(r);
    }
  });
}

describe('accessibility', () => {
  let endpoints: Endpoint[] = [];
  let routeParams: Record<string, any> = {};

  beforeAll(async function () {
    config.cronActive = false;
    // We use the test course since editing functionality is disabled in the
    // example course.
    await helperServer.before(TEST_COURSE_PATH)();
    config.cronActive = true;

    // We want to test a news item page, so we need to "init" them.
    await news_items.init({
      notifyIfPreviouslyEmpty: true,
      errorIfLockNotAcquired: true,
    });

    const app = await server.initExpress();
    endpoints = expressListEndpoints(app);
    endpoints.sort((a, b) => a.path.localeCompare(b.path));

    const news_item_id = await sqldb.queryRow(
      'SELECT id FROM news_items ORDER BY id ASC LIMIT 1',
      IdSchema,
    );

    const assessment_id = await sqldb.queryRow(
      'SELECT id FROM assessments WHERE tid = $tid',
      { tid: 'hw1-automaticTestSuite' },
      IdSchema,
    );

    const question_id = await sqldb.queryRow(
      'SELECT id FROM questions WHERE qid = $qid',
      { qid: 'downloadFile' },
      IdSchema,
    );

    const user_id = await sqldb.queryRow(
      'SELECT user_id FROM users WHERE uid = $uid',
      { uid: 'dev@example.com' },
      IdSchema,
    );

    const courseInstance = await selectOptionalCourseInstanceById(
      STATIC_ROUTE_PARAMS.course_instance_id,
    );
    assert.isNotNull(courseInstance);

    const enrollment = await ensureEnrollment({
      courseInstance,
      userId: user_id,
      requestedRole: 'System',
      authzData: dangerousFullSystemAuthz(),
      actionDetail: 'implicit_joined',
    });
    assert.isNotNull(enrollment);

    await features.enable('question-sharing');

    routeParams = {
      ...STATIC_ROUTE_PARAMS,
      news_item_id,
      assessment_id,
      question_id,
      user_id,
      enrollment_id: enrollment.id,
      code: courseInstance.enrollment_code,
    };

    await sqldb.executeRow('UPDATE questions SET share_publicly = true WHERE id = $question_id', {
      question_id: routeParams.question_id,
    });

    await sqldb.executeRow(
      'UPDATE assessments SET share_source_publicly = true WHERE id = $assessment_id',
      { assessment_id: routeParams.assessment_id },
    );

    await sqldb.executeRow(
      'UPDATE course_instances SET share_source_publicly = true WHERE id = $course_instance_id',
      { course_instance_id: routeParams.course_instance_id },
    );

    const course_id = await sqldb.queryRow(
      'SELECT course_id FROM course_instances WHERE id = $course_instance_id',
      { course_instance_id: routeParams.course_instance_id },
      IdSchema,
    );

    await sqldb.executeRow(
      'UPDATE pl_courses SET sharing_name = $sharing_name WHERE id = $course_id',
      { sharing_name: 'test', course_id },
    );
  });

  afterAll(helperServer.after);

  test('All pages pass accessibility checks', async function () {
    const missingParamsEndpoints: Endpoint[] = [];
    const failingEndpoints: [Endpoint, string][] = [];

    for (const endpoint of endpoints) {
      if (shouldSkipPath(endpoint.path)) {
        continue;
      }

      if (!endpoint.methods.includes('GET')) {
        // We won't try to test routes that don't have a GET handler.
        continue;
      }

      const missingParams = getMissingRouteParams(endpoint.path, routeParams);
      if (missingParams.length > 0) {
        missingParamsEndpoints.push(endpoint);
        continue;
      }

      const url = substituteParams(endpoint.path, routeParams);
      const messages = await checkPage(url);
      if (messages !== '') {
        failingEndpoints.push([endpoint, messages]);
      }
    }

    const errLines: string[] = [];

    if (missingParamsEndpoints.length > 0) {
      errLines.push('The following endpoints are missing params:');
      missingParamsEndpoints.forEach((e) => errLines.push(`  ${e.path}`));
    }

    if (failingEndpoints.length > 0) {
      errLines.push('The following endpoints failed accessibility checks:\n');
      failingEndpoints.forEach(([endpoint, messages]) => {
        errLines.push(endpoint.path, messages, '');
      });
    }

    if (errLines.length > 0) {
      throw new Error(errLines.join('\n'));
    }
  }, 240_000);
});<|MERGE_RESOLUTION|>--- conflicted
+++ resolved
@@ -10,11 +10,7 @@
 import * as sqldb from '@prairielearn/postgres';
 import { IdSchema } from '@prairielearn/zod';
 
-<<<<<<< HEAD
-import { dangerousFullSystemAuthz } from '../../lib/authzData.js';
-=======
-import { dangerousFullAuthzForTesting } from '../../lib/authz-data-lib.js';
->>>>>>> ddb72516
+import { dangerousFullSystemAuthz } from '../../lib/authz-data-lib.js';
 import { config } from '../../lib/config.js';
 import { features } from '../../lib/features/index.js';
 import { TEST_COURSE_PATH } from '../../lib/paths.js';
