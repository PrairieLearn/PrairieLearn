--- conflicted
+++ resolved
@@ -1,15 +1,10 @@
-<<<<<<< HEAD
 import { A11yError } from '@sa11y/format';
-=======
-import { test } from 'mocha';
->>>>>>> 3f750cb8
 import axe from 'axe-core';
 import expressListEndpoints from 'express-list-endpoints';
 import { JSDOM } from 'jsdom';
 import { test } from 'mocha';
 import fetch from 'node-fetch';
 
-import { disableInstrumentations } from '@prairielearn/opentelemetry';
 import * as sqldb from '@prairielearn/postgres';
 
 import { config } from '../../lib/config.js';
@@ -247,10 +242,6 @@
   let endpoints: expressListEndpoints.Endpoint[] = [];
   let routeParams: Record<string, any> = {};
   before('set up testing server', async function () {
-    // The OpenTelemetry instrumentation for Express breaks our ability to inspect
-    // the Express routes. We need to disable it before loading the server.
-    disableInstrumentations();
-
     config.cronActive = false;
     await helperServer.before(EXAMPLE_COURSE_PATH).call(this);
     config.cronActive = true;
