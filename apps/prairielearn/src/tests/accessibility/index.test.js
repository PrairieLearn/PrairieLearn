// @ts-check

// The OpenTelemetry instrumentation for Express breaks our ability to inspect
// the Express routes. We need to disable it before loading the server.
import { disableInstrumentations } from '@prairielearn/opentelemetry';
disableInstrumentations();

import { test } from 'mocha';
const axe = require('axe-core');
import { JSDOM } from 'jsdom';
import fetch from 'node-fetch';
import { A11yError } from '@sa11y/format';
const expressListEndpoints = require('express-list-endpoints');
import * as sqldb from '@prairielearn/postgres';

import * as server from '../../server';
import * as news_items from '../../news_items';
import { config } from '../../lib/config';
import * as helperServer from '../helperServer';
import { features } from '../../lib/features/index';
import { EXAMPLE_COURSE_PATH } from '../../lib/paths';

const SITE_URL = 'http://localhost:' + config.serverPort;

/**
<<<<<<< HEAD
 * Several pages have very large DOMs or attributes that AXE runs very slow on.
 * None of these elements have accessibility components, so we'll special-case these
 * and remove them before running AXE.
 *
 * @param {import('jsdom').JSDOM} page
 */
function cleanLargePages(url, page) {
  if (url === '/pl/course_instance/1/instructor/course_admin/questions') {
    // This attribute is very large, which somehow corresponds to a long running
    // time for AXE. It's irrelevant for our checks, so we just remove it.
    page.window.document.querySelector('#questionsTable')?.removeAttribute('data-data');
  }

  if (
    url === '/pl/course_instance/1/instructor/instance_admin/settings' ||
    /\/pl\/course_instance\/1\/instructor\/assessment\/\d+\/settings/.test(url)
  ) {
    // The SVG for the QR code contains many elements, which in turn makes AXE
    // run very slow. We don't need to check the accessibility of the QR code
    // itself, so we'll remove the children.
    page.window.document
      .querySelectorAll('#js-student-link-qrcode svg > *')
      .forEach((e) => e.remove());
  }

  if (url === 'pl/administrator/institutions' || url === 'pl/institution/1/admin') {
    // The timezones dropdown has many options, which makes AXE run very slow.
    // We do not need to check all of the options of the dropdown, so we'll
    // remove all but 10 of the options.
    page.window.document
      .querySelector('#display_timezone')
      ?.querySelectorAll('option')
      .forEach((e, i) => {
        if (i > 10) {
          e.remove();
        }
      });
  }
}

/**
=======
>>>>>>> 2eef8239
 * Loads the given URL into a JSDOM object.
 *
 * @param {string} url
 * @returns {Promise<import('jsdom').JSDOM>}
 */
async function loadPageJsdom(url) {
  const text = await fetch(url).then((res) => {
    if (!res.ok) {
      throw new Error(`Error loading page: ${res.status}`);
    }
    return res.text();
  });
  return new JSDOM(text);
}

/**
 * Checks the given URL for accessibility violations.
 *
 * @param {string} url
 */
async function checkPage(url) {
  const page = await loadPageJsdom(SITE_URL + url);
  const results = await axe.run(page.window.document.documentElement, {
    resultTypes: ['violations', 'incomplete'],
  });
  A11yError.checkAndThrow(results.violations);
}

const STATIC_ROUTE_PARAMS = {
  // These are trivially known because there will only be one course and course
  // instance in the database after syncing the example course.
  course_id: 1,
  course_instance_id: 1,
};

function getRouteParams(url) {
  const routeParams = url.match(/:([^/]+)/g);

  if (!routeParams) return [];

  // Strip leading colon.
  return routeParams.map((p) => p.slice(1));
}

/**
 * @param {string} url
 * @param {Record<string, any>} params
 */
function getMissingRouteParams(url, params) {
  const routeParams = getRouteParams(url);
  return routeParams.filter((p) => !(p in params));
}

function substituteParams(path, params) {
  const routeParams = getRouteParams(path);
  let newPath = path;
  for (const param of routeParams) {
    newPath = newPath.replace(`:${param}`, params[param]);
  }
  return newPath;
}

const SKIP_ROUTES = [
  // This is not a real page.
  '/*',

  // Special-case: `express-list-endpoints` doesn't handle regexp routes well.
  // This matches the serialized path for regexp routes. Yes, there is a trailing
  // space here.
  '/ RegExp(/\\/pl\\/shibcallback/) ',

  // This page is not user-visible.
  '/pl/webhooks/ping',

  // These routes just render JSON.
  /^\/pl\/api\/v1\//,
  '/pl/course_instance/:course_instance_id/instructor/assessment/:assessment_id/instances/raw_data.json',
  '/pl/course_instance/:course_instance_id/instructor/assessment/:assessment_id/manual_grading/assessment_question/:assessment_question_id/instances.json',

  // Static assets.
  '/assets/elements/:cachebuster/*',
  '/pl/static/elements/*',
  '/pl/course_instance/:course_instance_id/instructor/assessment/:assessment_id/instances/client.js',

  // File downloads.
  '/pl/course_instance/:course_instance_id/assessment_instance/:assessment_instance_id/file/:unsafe_file_id/:unsafe_display_filename',
  '/pl/course_instance/:course_instance_id/assessment/:assessment_id/clientFilesCourse/*',
  '/pl/course_instance/:course_instance_id/assessment/:assessment_id/clientFilesCourseInstance/*',
  '/pl/course_instance/:course_instance_id/assessment/:assessment_id/clientFilesAssessment/*',
  '/pl/course_instance/:course_instance_id/cacheableElementExtensions/:cachebuster/*',
  '/pl/course_instance/:course_instance_id/cacheableElements/:cachebuster/*',
  '/pl/course_instance/:course_instance_id/clientFilesCourse/*',
  '/pl/course_instance/:course_instance_id/clientFilesCourseInstance/*',
  '/pl/course_instance/:course_instance_id/elementExtensions/*',
  '/pl/course_instance/:course_instance_id/elements/*',
  '/pl/course_instance/:course_instance_id/instance_question/:instance_question_id/file/:filename',
  '/pl/course_instance/:course_instance_id/instance_question/:instance_question_id/clientFilesCourse/*',
  '/pl/course_instance/:course_instance_id/instance_question/:instance_question_id/clientFilesQuestion/*',
  '/pl/course_instance/:course_instance_id/instance_question/:instance_question_id/generatedFilesQuestion/variant/:variant_id/*',
  '/pl/course_instance/:course_instance_id/instance_question/:instance_question_id/submission/:submission_id/file/*',
  '/pl/course_instance/:course_instance_id/instance_question/:instance_question_id/text/:filename',
  '/pl/course_instance/:course_instance_id/instructor/assessment_instance/:assessment_instance_id/:filename',
  '/pl/course_instance/:course_instance_id/instructor/assessment/:assessment_id/assessment_statistics/:filename',
  '/pl/course_instance/:course_instance_id/instructor/assessment/:assessment_id/clientFilesCourse/*',
  '/pl/course_instance/:course_instance_id/instructor/assessment/:assessment_id/clientFilesCourseInstance/*',
  '/pl/course_instance/:course_instance_id/instructor/assessment/:assessment_id/clientFilesAssessment/*',
  '/pl/course_instance/:course_instance_id/instructor/assessment/:assessment_id/downloads/:filename',
  '/pl/course_instance/:course_instance_id/instructor/assessment/:assessment_id/file_download/*',
  '/pl/course_instance/:course_instance_id/instructor/assessment/:assessment_id/question_statistics/:filename',
  '/pl/course_instance/:course_instance_id/instructor/cacheableElementExtensions/:cachebuster/*',
  '/pl/course_instance/:course_instance_id/instructor/cacheableElements/:cachebuster/*',
  '/pl/course_instance/:course_instance_id/instructor/clientFilesCourse/*',
  '/pl/course_instance/:course_instance_id/instructor/clientFilesCourseInstance/*',
  '/pl/course_instance/:course_instance_id/instructor/course_admin/file_download/*',
  '/pl/course_instance/:course_instance_id/instructor/elements/*',
  '/pl/course_instance/:course_instance_id/instructor/elementExtensions/*',
  '/pl/course_instance/:course_instance_id/instructor/grading_job/:job_id/file/:file',
  '/pl/course_instance/:course_instance_id/instructor/instance_admin/assessments/file/:filename',
  '/pl/course_instance/:course_instance_id/instructor/instance_admin/file_download/*',
  '/pl/course_instance/:course_instance_id/instructor/instance_admin/gradebook/:filename',
  '/pl/course_instance/:course_instance_id/instructor/instance_admin/gradebook/raw_data.json',
  '/pl/course_instance/:course_instance_id/instructor/instance_question/:instance_question_id/clientFilesCourse/*',
  '/pl/course_instance/:course_instance_id/instructor/instance_question/:instance_question_id/clientFilesQuestion/*',
  '/pl/course_instance/:course_instance_id/instructor/instance_question/:instance_question_id/generatedFilesQuestion/variant/:variant_id/*',
  '/pl/course_instance/:course_instance_id/instructor/instance_question/:instance_question_id/submission/:submission_id/file/*',
  '/pl/course_instance/:course_instance_id/instructor/news_item/:news_item_id/*',
  '/pl/course_instance/:course_instance_id/instructor/question/:question_id/clientFilesCourse/*',
  '/pl/course_instance/:course_instance_id/instructor/question/:question_id/clientFilesQuestion/*',
  '/pl/course_instance/:course_instance_id/instructor/question/:question_id/generatedFilesQuestion/variant/:variant_id/*',
  '/pl/course_instance/:course_instance_id/instructor/question/:question_id/file_download/*',
  '/pl/course_instance/:course_instance_id/instructor/question/:question_id/file/:filename',
  '/pl/course_instance/:course_instance_id/instructor/question/:question_id/preview/file/:filename',
  '/pl/course_instance/:course_instance_id/instructor/question/:question_id/preview/text/:filename',
  '/pl/course_instance/:course_instance_id/instructor/question/:question_id/statistics/:filename',
  '/pl/course_instance/:course_instance_id/instructor/question/:question_id/submission/:submission_id/file/*',
  '/pl/course_instance/:course_instance_id/instructor/question/:question_id/text/:filename',
  '/pl/course_instance/:course_instance_id/news_item/:news_item_id/*',
  '/pl/course/:course_id/cacheableElementExtensions/:cachebuster/*',
  '/pl/course/:course_id/cacheableElements/:cachebuster/*',
  '/pl/course/:course_id/clientFilesCourse/*',
  '/pl/course/:course_id/course_admin/file_download/*',
  '/pl/course/:course_id/news_item/:news_item_id/*',
  '/pl/course/:course_id/question/:question_id/clientFilesCourse/*',
  '/pl/course/:course_id/question/:question_id/clientFilesQuestion/*',
  '/pl/course/:course_id/elements/*',
  '/pl/course/:course_id/elementExtensions/*',
  '/pl/course/:course_id/question/:question_id/file_download/*',
  '/pl/course/:course_id/question/:question_id/file/:filename',
  '/pl/course/:course_id/question/:question_id/generatedFilesQuestion/variant/:variant_id/*',
  '/pl/course/:course_id/question/:question_id/preview/file/:filename',
  '/pl/course/:course_id/question/:question_id/preview/text/:filename',
  '/pl/course/:course_id/question/:question_id/statistics/:filename',
  '/pl/course/:course_id/question/:question_id/submission/:submission_id/file/*',
  '/pl/course/:course_id/question/:question_id/text/:filename',
  '/pl/course/:course_id/grading_job/:job_id/file/:file',
  '/pl/news_item/:news_item_id/*',
  '/pl/public/course/:course_id/question/:question_id/clientFilesQuestion/*',
  '/pl/public/course/:course_id/question/:question_id/generatedFilesQuestion/variant/:variant_id/*',
  '/pl/public/course/:course_id/question/:question_id/submission/:submission_id/file/*',

  // Renders partial HTML documents, not a full page.
  '/pl/course_instance/:course_instance_id/instance_question/:instance_question_id/variant/:variant_id/submission/:submission_id',
  '/pl/course_instance/:course_instance_id/instructor/assessment/:assessment_id/manual_grading/instance_question/:instance_question_id/variant/:variant_id/submission/:submission_id',
  '/pl/course_instance/:course_instance_id/instructor/instance_admin/assessments/stats/:assessment_id',
  '/pl/course_instance/:course_instance_id/instructor/question/:question_id/preview/variant/:variant_id/submission/:submission_id',
  '/pl/course_instance/:course_instance_id/assessment_instance/:assessment_instance_id/time_remaining',
  '/pl/course/:course_id/question/:question_id/preview/variant/:variant_id/submission/:submission_id',
  '/pl/public/course/:course_id/question/:question_id/preview/variant/:variant_id/submission/:submission_id',

  // These pages just redirect to other pages and thus don't have to be tested.
  '/pl/course_instance/:course_instance_id/instructor/assessment/:assessment_id/manual_grading/assessment_question/:assessment_question_id/next_ungraded',
  '/pl/course_instance/:course_instance_id/instructor/loadFromDisk',
  '/pl/course_instance/:course_instance_id/loadFromDisk',
  '/pl/course/:course_id/file_transfer/:file_transfer_id',
  '/pl/course/:course_id/loadFromDisk',
  '/pl/loadFromDisk',
  '/pl/oauth2callback',
  '/pl/oauth2login',

  // Admin page; we aren't guaranteed to have subpages to navigate to.
  '/pl/administrator/batchedMigrations/:batched_migration_id',
  '/pl/administrator/features/:feature',
  '/pl/administrator/features/:feature/modal',

  // These are only HTML fragments rendered by HTMX; we can't test them as full
  // HTML documents.
  /^\/pl\/navbar\/course/,

  // TODO: add tests for file editing/viewing.
  /\/file_edit\/\*$/,
  /\/file_view\/\*$/,

  // TODO: add tests for job sequence pages.
  /\/:job_sequence_id$/,

  // TODO: add tests for workspace pages. These will require us to open a question
  // in order to create a workspace.
  // TODO: open a question and create a workspace so we can test this page.
  /^\/pl\/workspace\//,

  // TODO: run a query so we can test this page.
  '/pl/administrator/query/:query',

  // TODO: create an assessment instance and create an instance question so we can test these pages.
  '/pl/course_instance/:course_instance_id/assessment_instance/:assessment_instance_id',
  '/pl/course_instance/:course_instance_id/instance_question/:instance_question_id',
  '/pl/course_instance/:course_instance_id/instructor/instance_question/:instance_question_id/file/:filename',
  '/pl/course_instance/:course_instance_id/instructor/instance_question/:instance_question_id/text/:filename',
  '/pl/course_instance/:course_instance_id/instructor/assessment_instance/:assessment_instance_id',
  '/pl/course_instance/:course_instance_id/instructor/assessment/:assessment_id/manual_grading/assessment_question/:assessment_question_id',
  '/pl/course_instance/:course_instance_id/instructor/assessment/:assessment_id/manual_grading/instance_question/:instance_question_id',
  '/pl/course_instance/:course_instance_id/instructor/assessment/:assessment_id/manual_grading/instance_question/:instance_question_id/grading_rubric_panels',

  // TODO: submit an answer to a question so we can test this page.
  '/pl/course_instance/:course_instance_id/instructor/grading_job/:job_id',
  '/pl/course/:course_id/grading_job/:job_id',
];

function shouldSkipPath(path) {
  return SKIP_ROUTES.some((r) => {
    if (typeof r === 'string') {
      return r === path;
    } else if (r instanceof RegExp) {
      return r.test(path);
    } else {
      throw new Error(`Invalid route: ${r}`);
    }
  });
}

describe('accessibility', () => {
  let endpoints = [];
  let routeParams = {};
  before('set up testing server', async function () {
    config.cronActive = false;
    await helperServer.before(EXAMPLE_COURSE_PATH).call(this);
    config.cronActive = true;

    // We want to test a news item page, so we need to "init" them.
    const notify_with_new_server = true;
    await news_items.initAsync(notify_with_new_server);

    const app = server.initExpress();
    endpoints = expressListEndpoints(app);
    endpoints.sort((a, b) => a.path.localeCompare(b.path));

    const firstNewsItemResult = await sqldb.queryOneRowAsync(
      'SELECT id FROM news_items ORDER BY id ASC LIMIT 1',
      {},
    );

    const questionGalleryAssessmentResult = await sqldb.queryOneRowAsync(
      'SELECT id FROM assessments WHERE tid = $tid',
      {
        tid: 'gallery/elements',
      },
    );

    const codeElementQuestionResult = await sqldb.queryOneRowAsync(
      'SELECT id FROM questions WHERE qid = $qid',
      {
        qid: 'element/code',
      },
    );

    await features.enable('question-sharing');

    routeParams = {
      ...STATIC_ROUTE_PARAMS,
      news_item_id: firstNewsItemResult.rows[0].id,
      assessment_id: questionGalleryAssessmentResult.rows[0].id,
      question_id: codeElementQuestionResult.rows[0].id,
    };

    await sqldb.queryOneRowAsync(
      'UPDATE questions SET shared_publicly = true WHERE id = $question_id',
      { question_id: routeParams.question_id },
    );
  });
  after('shut down testing server', helperServer.after);

  test('All pages pass accessibility checks', async function () {
    this.timeout(240_000);

    const missingParamsEndpoints = [];
    const failingEndpoints = [];

    for (const endpoint of endpoints) {
      if (shouldSkipPath(endpoint.path)) {
        continue;
      }

      if (!endpoint.methods.includes('GET')) {
        // We won't try to test routes that don't have a GET handler.
        continue;
      }

      const missingParams = getMissingRouteParams(endpoint.path, routeParams);
      if (missingParams.length > 0) {
        missingParamsEndpoints.push(endpoint);
        continue;
      }

      const url = substituteParams(endpoint.path, routeParams);
      try {
        await checkPage(url);
      } catch (err) {
        failingEndpoints.push([endpoint, err]);
      }
    }

    /** @type {string[]} */
    const errLines = [];

    if (missingParamsEndpoints.length > 0) {
      errLines.push('The following endpoints are missing params:');
      missingParamsEndpoints.forEach((e) => errLines.push(`  ${e.path}`));
    }

    if (failingEndpoints.length > 0) {
      errLines.push('The following endpoints failed accessibility checks:\n');
      failingEndpoints.forEach(([e, err]) => {
        errLines.push(e.path, err.message, '');
      });
    }

    if (errLines.length > 0) {
      throw new Error(errLines.join('\n'));
    }
  });
});<|MERGE_RESOLUTION|>--- conflicted
+++ resolved
@@ -23,50 +23,6 @@
 const SITE_URL = 'http://localhost:' + config.serverPort;
 
 /**
-<<<<<<< HEAD
- * Several pages have very large DOMs or attributes that AXE runs very slow on.
- * None of these elements have accessibility components, so we'll special-case these
- * and remove them before running AXE.
- *
- * @param {import('jsdom').JSDOM} page
- */
-function cleanLargePages(url, page) {
-  if (url === '/pl/course_instance/1/instructor/course_admin/questions') {
-    // This attribute is very large, which somehow corresponds to a long running
-    // time for AXE. It's irrelevant for our checks, so we just remove it.
-    page.window.document.querySelector('#questionsTable')?.removeAttribute('data-data');
-  }
-
-  if (
-    url === '/pl/course_instance/1/instructor/instance_admin/settings' ||
-    /\/pl\/course_instance\/1\/instructor\/assessment\/\d+\/settings/.test(url)
-  ) {
-    // The SVG for the QR code contains many elements, which in turn makes AXE
-    // run very slow. We don't need to check the accessibility of the QR code
-    // itself, so we'll remove the children.
-    page.window.document
-      .querySelectorAll('#js-student-link-qrcode svg > *')
-      .forEach((e) => e.remove());
-  }
-
-  if (url === 'pl/administrator/institutions' || url === 'pl/institution/1/admin') {
-    // The timezones dropdown has many options, which makes AXE run very slow.
-    // We do not need to check all of the options of the dropdown, so we'll
-    // remove all but 10 of the options.
-    page.window.document
-      .querySelector('#display_timezone')
-      ?.querySelectorAll('option')
-      .forEach((e, i) => {
-        if (i > 10) {
-          e.remove();
-        }
-      });
-  }
-}
-
-/**
-=======
->>>>>>> 2eef8239
  * Loads the given URL into a JSDOM object.
  *
  * @param {string} url
