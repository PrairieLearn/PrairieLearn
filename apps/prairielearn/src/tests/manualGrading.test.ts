--- conflicted
+++ resolved
@@ -382,14 +382,7 @@
 
   afterAll(helperServer.after);
 
-<<<<<<< HEAD
   beforeAll(async () => {
-    const assessments = (await sqldb.queryAsync(sql.get_assessment, {})).rows;
-    assert.lengthOf(assessments, 1);
-    manualGradingAssessmentUrl = `${baseUrl}/course_instance/1/instructor/assessment/${assessments[0].id}/manual_grading`;
-    instancesAssessmentUrl = `${baseUrl}/course_instance/1/instructor/assessment/${assessments[0].id}/instances`;
-=======
-  before('build assessment manual grading page URL', async () => {
     const courseInstance = await selectCourseInstanceByShortName({
       course_id: '1',
       short_name: 'Sp15',
@@ -400,7 +393,6 @@
     });
     manualGradingAssessmentUrl = `${baseUrl}/course_instance/${assessment.course_instance_id}/instructor/assessment/${assessment.id}/manual_grading`;
     instancesAssessmentUrl = `${baseUrl}/course_instance/${assessment.course_instance_id}/instructor/assessment/${assessment.id}/instances`;
->>>>>>> e4baea5c
   });
 
   beforeAll(async () => {
