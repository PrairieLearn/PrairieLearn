import * as path from 'path';

import { assert } from 'chai';
import * as cheerio from 'cheerio';
import fs from 'fs-extra';
import { step } from 'mocha-steps';
import fetch from 'node-fetch';
import * as tmp from 'tmp-promise';

import * as sqldb from '@prairielearn/postgres';

import { config } from '../lib/config.js';
import { getGroupRoleReassignmentsAfterLeave } from '../lib/groups.js';
import { TEST_COURSE_PATH } from '../lib/paths.js';
import { generateAndEnrollUsers } from '../models/enrollment.js';
import { type GroupRoleJsonInput } from '../schemas/index.js';

import { assertAlert } from './helperClient.js';
import * as helperServer from './helperServer.js';
<<<<<<< HEAD
import { syncCourseData } from './sync/util.js';
=======
import { type GroupRole, syncCourseData } from './sync/util.js';

>>>>>>> b1f3b2d9
const sql = sqldb.loadSqlEquiv(import.meta.url);

let elemList;
const locals: Record<string, any> = {};
locals.siteUrl = 'http://localhost:' + config.serverPort;
locals.baseUrl = locals.siteUrl + '/pl';
locals.courseInstanceUrl = locals.baseUrl + '/course_instance/1';
locals.assessmentsUrl = locals.courseInstanceUrl + '/assessments';
locals.courseDir = TEST_COURSE_PATH;

const storedConfig: Record<string, any> = {};

/**
 * Switches `config` to new user, loads assessment page, and changes local CSRF token
 */
async function switchUserAndLoadAssessment(
  studentUser: { uid: string; name: string },
  assessmentUrl: string,
  authUin: string,
  numCsrfTokens: number,
) {
  // Load config
  config.authUid = studentUser.uid;
  config.authName = studentUser.name;
  config.authUin = authUin;

  // Load assessment
  const res = await fetch(assessmentUrl);
  assert.isOk(res.ok);
  locals.$ = cheerio.load(await res.text());

  // Check for CSRF tokens
  elemList = locals.$('form input[name="__csrf_token"]');
  assert.lengthOf(elemList, numCsrfTokens);
  assert.nestedProperty(elemList[0], 'attribs.value');
  locals.__csrf_token = elemList[0].attribs.value;
  assert.isString(locals.__csrf_token);
}

/**
 * Joins group as current user with CSRF token and loads page with cheerio.
 */
async function joinGroup(assessmentUrl: string, joinCode: string) {
  const res = await fetch(assessmentUrl, {
    method: 'POST',
    body: new URLSearchParams({
      __action: 'join_group',
      __csrf_token: locals.__csrf_token,
      join_code: joinCode,
    }),
  });
  assert.isOk(res.ok);
  locals.$ = cheerio.load(await res.text());
}

/**
 * Leaves group as current user
 */
async function leaveGroup(assessmentUrl: string) {
  const res = await fetch(assessmentUrl, {
    method: 'POST',
    body: new URLSearchParams({
      __action: 'leave_group',
      __csrf_token: locals.__csrf_token,
    }),
  });
  assert.isOk(res.ok);
}

async function verifyRoleAssignmentsInDatabase(
  roleAssignments: { roleId: number; groupUserId: number }[],
  assessmentId: string,
) {
  const expected = roleAssignments
    .map(({ roleId, groupUserId }) => ({
      user_id: groupUserId,
      group_role_id: roleId,
    }))
    .sort((a, b) => a.user_id - b.user_id || a.group_role_id - b.group_role_id);
  const result = await sqldb.queryAsync(sql.select_group_user_roles, {
    assessment_id: assessmentId,
  });
  assert.sameDeepMembers(result.rows, expected);
}

/**
 * Asserts that role table contains checked roles corresponding to role assignments.
 * The role table must be visible through cheerio.
 */
function verifyRoleAssignmentsInRoleTable(
  roleAssignments: { roleId: string; groupUserId: string }[],
) {
  elemList = locals.$('#role-select-form').find('tr').find('input:checked');
  assert.lengthOf(elemList, roleAssignments.length);

  locals.roleUpdates.forEach(({ roleId, groupUserId }) => {
    const elementId = `#user_role_${roleId}-${groupUserId}`;
    elemList = locals.$('#role-select-form').find(elementId);
    assert.lengthOf(elemList, 1);
    assert.isDefined(elemList['0'].attribs.checked);
  });
}

/**
 * Sends and verifies a group roles update request using current user.
 * Updates element list to check that group role select table is changed correctly.
 */
async function updateGroupRoles(
  roleUpdates: { roleId: string; groupUserId: string }[],
  groupRoles: { id: string }[],
  studentUsers: { user_id: string }[],
  assessmentUrl: string,
) {
  // Uncheck all of the inputs
  const roleIds = groupRoles.map((role) => role.id);
  const userIds = studentUsers.map((user) => user.user_id);
  for (const roleId of roleIds) {
    for (const userId of userIds) {
      const elementId = `#user_role_${roleId}-${userId}`;
      locals.$('#role-select-form').find(elementId).attr('checked', null);
    }
  }

  // Ensure all checkboxes are unchecked
  elemList = locals.$('#role-select-form').find('tr').find('input:checked');
  assert.lengthOf(elemList, 0);

  // Mark the checkboxes as checked
  roleUpdates.forEach(({ roleId, groupUserId }) => {
    locals.$(`#user_role_${roleId}-${groupUserId}`).attr('checked', '');
  });
  elemList = locals.$('#role-select-form').find('tr').find('input:checked');
  assert.lengthOf(elemList, roleUpdates.length);

  // Grab IDs of checkboxes to construct update request
  const checkedElementIds = {};
  for (let i = 0; i < elemList.length; i++) {
    checkedElementIds[elemList[i.toString()].attribs.id] = 'on';
  }
  const res = await fetch(assessmentUrl, {
    method: 'POST',
    body: new URLSearchParams({
      __action: 'update_group_roles',
      __csrf_token: locals.__csrf_token,
      ...checkedElementIds,
    }),
  });
  assert.isOk(res.ok);
}

describe('Test group based assessments with custom group roles from student side', function () {
  this.timeout(20000);
  before('set authenticated user', function () {
    storedConfig.authUid = config.authUid;
    storedConfig.authName = config.authName;
    storedConfig.authUin = config.authUin;
  });
  before('set up testing server', helperServer.before(locals.courseDir));
  after('shut down testing server', helperServer.after);
  after('unset authenticated user', function () {
    Object.assign(config, storedConfig);
  });

  step('contains a group-based homework assessment with roles', async function () {
    const result = await sqldb.queryAsync(sql.select_group_work_assessment_with_roles, []);
    assert.lengthOf(result.rows, 1);
    assert.notEqual(result.rows[0].id, undefined);
    locals.assessment_id = result.rows[0].id;
    locals.assessmentUrl = locals.courseInstanceUrl + '/assessment/' + locals.assessment_id;
  });

  step('contains a group-based homework assessment without roles', async function () {
    const result = await sqldb.queryAsync(sql.select_group_work_assessment_without_roles, []);
    assert.lengthOf(result.rows, 1);
    assert.notEqual(result.rows[0].id, undefined);
    assert.equal(result.rows[0].has_roles, false);
    locals.assessment_id_without_roles = result.rows[0].id;
    locals.assessmentUrlWithoutRoles =
      locals.courseInstanceUrl + '/assessment/' + locals.assessment_id_without_roles;
  });

  step('contains the 4 group roles for the assessment', async function () {
    const params = {
      assessment_id: locals.assessment_id,
    };
    const result = await sqldb.queryAsync(sql.select_assessment_group_roles, params);
    assert.lengthOf(result.rows, 4);
    locals.groupRoles = result.rows;

    // Store roles by name for later tests
    const manager = result.rows.find((row) => row.role_name === 'Manager');
    assert.isDefined(manager);

    const recorder = result.rows.find((row) => row.role_name === 'Recorder');
    assert.isDefined(recorder);

    const reflector = result.rows.find((row) => row.role_name === 'Reflector');
    assert.isDefined(reflector);

    const contributor = result.rows.find((row) => row.role_name === 'Contributor');
    assert.isDefined(contributor);

    locals.manager = manager;
    locals.recorder = recorder;
    locals.reflector = reflector;
    locals.contributor = contributor;
  });

  step('can insert/get 5 users into/from the DB', async function () {
    locals.studentUsers = await generateAndEnrollUsers({ count: 5, course_instance_id: '1' });
    assert.lengthOf(locals.studentUsers, 5);
  });

  step('can create a group as first user', async function () {
    await switchUserAndLoadAssessment(locals.studentUsers[0], locals.assessmentUrl, '00000001', 2);
    locals.group_name = 'groupBB';
    const res = await fetch(locals.assessmentUrl, {
      method: 'POST',
      body: new URLSearchParams({
        __action: 'create_group',
        __csrf_token: locals.__csrf_token,
        groupName: locals.group_name,
      }),
    });
    assert.isOk(res.ok);
    locals.$ = cheerio.load(await res.text());
  });

  step('group creator should have manager role in database', async function () {
    // Updating local variables to persist role updates across tests
    locals.roleUpdates = [
      { roleId: locals.manager.id, groupUserId: locals.studentUsers[0].user_id },
    ];

    // Check role config
    await verifyRoleAssignmentsInDatabase(locals.roleUpdates, locals.assessment_id);
  });

  step('contains the 4-character join code', function () {
    elemList = locals.$('#join-code');
    locals.joinCode = elemList.text();
    assert.lengthOf(locals.joinCode, locals.$('#group-name').text().length + 1 + 4);
  });

  step('group role table is visible and has one user in it', function () {
    elemList = locals.$('#role-select-form').find('tr');
    assert.lengthOf(elemList, 2);
  });

  step('contains four textboxes per table row', function () {
    elemList = locals.$('#role-select-form').find('tr').eq(1).find('input');
    assert.lengthOf(elemList, 4);
  });

  step('should have only manager role checked in the role table', function () {
    elemList = locals.$('#role-select-form').find('tr').eq(1).find('input:checked');
    assert.lengthOf(elemList, 1);

    elemList = elemList.parent('label');
    assert.equal(elemList.text().trim(), locals.manager.role_name);
  });

  step('should not be able to start assessment', function () {
    elemList = locals.$('#start-assessment');
    assert.isTrue(elemList.is(':disabled'));
  });

  step('displays error for too few recorders/reflectors', function () {
    assertAlert(locals.$, '1 more student needs to be assigned to the role "Recorder"');
    assertAlert(locals.$, '1 more student needs to be assigned to the role "Reflector"');
  });

  step('cannot select the contributor role', function () {
    elemList = locals.$('#role-select-form').find('tr').eq(1).find('input:disabled');
    assert.lengthOf(elemList, 1);
    elemList = elemList.parent('label');
    assert.equal(elemList.text().trim(), locals.contributor.role_name);
  });

  step('should be missing 1 more group members to start', function () {
    elemList = locals.$('.text-center:contains(1 more)');
    assert.lengthOf(elemList, 1);
  });

  step('should have no role assignments in the database after assigner leaves', async function () {
    await leaveGroup(locals.assessmentUrl);

    const res = await fetch(locals.assessmentUrl);
    assert.isOk(res.ok);
    const result = await sqldb.queryAsync(sql.select_group_user_roles, {
      assessment_id: locals.assessment_id,
    });

    // Since there are no users currently in the group, there must be no role assignments
    assert.lengthOf(result.rows, 0);
  });

  step('assigns first user to manager role after re-joining', async function () {
    await joinGroup(locals.assessmentUrl, locals.joinCode);

    locals.roleUpdates = [
      { roleId: locals.manager.id, groupUserId: locals.studentUsers[0].user_id },
    ];
    await verifyRoleAssignmentsInDatabase(locals.roleUpdates, locals.assessment_id);
  });

  step('group role table is visible and has one user in it', function () {
    elemList = locals.$('#role-select-form').find('tr');
    assert.lengthOf(elemList, 2);
  });

  step('second user should join group as recorder', async function () {
    await switchUserAndLoadAssessment(locals.studentUsers[1], locals.assessmentUrl, '00000002', 2);
    await joinGroup(locals.assessmentUrl, locals.joinCode);

    const expectedRoleUpdates = [
      { roleId: locals.manager.id, groupUserId: locals.studentUsers[0].user_id },
      { roleId: locals.recorder.id, groupUserId: locals.studentUsers[1].user_id },
    ];
    await verifyRoleAssignmentsInDatabase(expectedRoleUpdates, locals.assessment_id);
  });

  step('should not be able to start assessment', function () {
    elemList = locals.$('#start-assessment');
    assert.isTrue(elemList.is(':disabled'));
  });

  step('does not enable the group role table for non-assigner', function () {
    elemList = locals.$('#role-select-form').find('input:not([disabled])');
    assert.lengthOf(elemList, 0);
  });

  step('displays error for too few reflectors', function () {
    assertAlert(locals.$, '1 more student needs to be assigned to the role "Reflector"');
  });

  step('first user sees group role select table with two rows', async function () {
    await switchUserAndLoadAssessment(locals.studentUsers[0], locals.assessmentUrl, '00000001', 3);

    elemList = locals.$('#role-select-form').find('tr');
    // Header row and two user rows
    assert.lengthOf(elemList, 3);
  });

  step('first user should be able to remove role assignments from second user', async function () {
    // Remove role assignments from second user
    locals.roleUpdates = [
      { roleId: locals.manager.id, groupUserId: locals.studentUsers[0].user_id },
    ];
    await updateGroupRoles(
      locals.roleUpdates,
      locals.groupRoles,
      locals.studentUsers,
      locals.assessmentUrl,
    );
  });

  step('second user should have no roles after update', async function () {
    await verifyRoleAssignmentsInDatabase(locals.roleUpdates, locals.assessment_id);

    // Reload assessment and verify in UI
    const res = await fetch(locals.assessmentUrl);
    assert.isOk(res.ok);
    locals.$ = cheerio.load(await res.text());
    verifyRoleAssignmentsInRoleTable(locals.roleUpdates);
  });

  step('should have error displayed for requiring all users have a role', function () {
    assertAlert(locals.$, 'At least one user does not have a role. All users must have a role.');
  });

  step('should not be able to start assessment', function () {
    elemList = locals.$('#start-assessment');
    assert.isTrue(elemList.is(':disabled'));
  });

  step('can switch to second user and load assessment without error', async function () {
    // By loading assessment as second user, we verify that an assessment can be loaded
    // by a user with no role assignments
    await switchUserAndLoadAssessment(locals.studentUsers[1], locals.assessmentUrl, '00000002', 2);
  });

  step('second user cannot update roles as non-assigner', async function () {
    const roleUpdates = [
      { roleId: locals.manager.id, groupUserId: locals.studentUsers[0].user_id },
      { roleId: locals.recorder.id, groupUserId: locals.studentUsers[1].user_id },
    ];

    const checkedElementIds = {};
    for (const { roleId, groupUserId } of roleUpdates) {
      checkedElementIds[`user_role_${groupUserId}-${roleId}`] = 'on';
    }
    const res = await fetch(locals.assessmentUrl, {
      method: 'POST',
      body: new URLSearchParams({
        __action: 'update_group_roles',
        __csrf_token: locals.__csrf_token,
        ...checkedElementIds,
      }),
    });

    // Second user cannot update group roles
    assert.isNotOk(res.ok);
    assert.equal(res.status, 403);
  });

  step('first user can edit role table to make both users manager', async function () {
    // Switch to first user
    await switchUserAndLoadAssessment(locals.studentUsers[0], locals.assessmentUrl, '00000001', 3);

    locals.roleUpdates = [
      { roleId: locals.manager.id, groupUserId: locals.studentUsers[0].user_id },
      { roleId: locals.manager.id, groupUserId: locals.studentUsers[1].user_id },
    ];
    await updateGroupRoles(
      locals.roleUpdates,
      locals.groupRoles,
      locals.studentUsers,
      locals.assessmentUrl,
    );
  });

  step(
    'second user can load assessment as manager and see group role select table',
    async function () {
      await switchUserAndLoadAssessment(
        locals.studentUsers[1],
        locals.assessmentUrl,
        '00000002',
        3,
      );

      elemList = locals.$('#role-select-form').find('tr');
      // Header row and two user rows
      assert.lengthOf(elemList, 3);
    },
  );

  step('displays errors for incorrect number of role assignments', function () {
    assertAlert(locals.$, 'less student needs to be assigned');
    assertAlert(locals.$, 'more student needs to be assigned', 2);
  });

  step('should not be able to start assessment', function () {
    elemList = locals.$('#start-assessment');
    assert.isTrue(elemList.is(':disabled'));
  });

  step('second user can leave group as manager and rejoin without error', async function () {
    await leaveGroup(locals.assessmentUrl);

    const res = await fetch(locals.assessmentUrl);
    assert.isOk(res.ok);

    await joinGroup(locals.assessmentUrl, locals.joinCode);
  });

  step(
    'database contains correct role configuration after second user leaves and rejoins',
    async function () {
      const expectedRoleUpdates = [
        { roleId: locals.manager.id, groupUserId: locals.studentUsers[0].user_id },
        { roleId: locals.recorder.id, groupUserId: locals.studentUsers[1].user_id },
      ];
      await verifyRoleAssignmentsInDatabase(expectedRoleUpdates, locals.assessment_id);
    },
  );

  step('third user can load assessment and join group', async function () {
    await switchUserAndLoadAssessment(locals.studentUsers[2], locals.assessmentUrl, '00000003', 2);
    await joinGroup(locals.assessmentUrl, locals.joinCode);
  });

  step('assigns third user with required role upon join', async function () {
    const expectedRoleUpdates = [
      { roleId: locals.manager.id, groupUserId: locals.studentUsers[0].user_id },
      { roleId: locals.recorder.id, groupUserId: locals.studentUsers[1].user_id },
      { roleId: locals.reflector.id, groupUserId: locals.studentUsers[2].user_id },
    ];
    await verifyRoleAssignmentsInDatabase(expectedRoleUpdates, locals.assessment_id);
  });

  step('third user can start assessment as minimum roles are complete', function () {
    elemList = locals.$('#start-assessment');
    assert.isFalse(elemList.is(':disabled'));
  });

  step('does not enable the group role table as non-assigner', function () {
    elemList = locals.$('#role-select-form').find('input:not([disabled])');
    assert.lengthOf(elemList, 0);
  });

  step('displays no role assignment error', function () {
    assertAlert(locals.$, 'needs to be assigned', 0);
  });

  step('first user can edit role table to make two users recorder', async function () {
    // Switch to first user
    await switchUserAndLoadAssessment(locals.studentUsers[0], locals.assessmentUrl, '00000001', 3);

    locals.roleUpdates = [
      { roleId: locals.manager.id, groupUserId: locals.studentUsers[0].user_id },
      { roleId: locals.recorder.id, groupUserId: locals.studentUsers[1].user_id },
      { roleId: locals.recorder.id, groupUserId: locals.studentUsers[2].user_id },
    ];
    await updateGroupRoles(
      locals.roleUpdates,
      locals.groupRoles,
      locals.studentUsers,
      locals.assessmentUrl,
    );
  });

  step('displays error for too few reflectors and too many recorders', async function () {
    await switchUserAndLoadAssessment(locals.studentUsers[2], locals.assessmentUrl, '00000003', 2);
    assertAlert(locals.$, '1 more student needs to be assigned to the role "Reflector"');
    assertAlert(locals.$, '1 less student needs to be assigned to the role "Recorder"');
  });

  step('cannot start assessment as minimum roles are incomplete', function () {
    elemList = locals.$('#start-assessment');
    assert.isTrue(elemList.is(':disabled'));
  });

  step('fourth user can load assessment and join group', async function () {
    await switchUserAndLoadAssessment(locals.studentUsers[3], locals.assessmentUrl, '00000004', 2);
    await joinGroup(locals.assessmentUrl, locals.joinCode);
  });

  step('should not enable the group role table', function () {
    elemList = locals.$('#role-select-form').find('input:not([disabled])');
    assert.lengthOf(elemList, 0);
  });

  step('assigns fourth user with required role upon join', async function () {
    // Fourth user should receive required role because there is one role still to be assigned its minimum
    const expectedRoleUpdates = [
      { roleId: locals.manager.id, groupUserId: locals.studentUsers[0].user_id },
      { roleId: locals.recorder.id, groupUserId: locals.studentUsers[1].user_id },
      { roleId: locals.recorder.id, groupUserId: locals.studentUsers[2].user_id },
      { roleId: locals.reflector.id, groupUserId: locals.studentUsers[3].user_id },
    ];
    await verifyRoleAssignmentsInDatabase(expectedRoleUpdates, locals.assessment_id);
  });

  step('first user should see group role table with four users', async function () {
    await switchUserAndLoadAssessment(locals.studentUsers[0], locals.assessmentUrl, '00000001', 3);

    elemList = locals.$('#role-select-form').find('tr');
    // Header row and four user rows
    assert.lengthOf(elemList, 5);
  });

  step(
    'first user can edit role table to correct role configuration and remove manager role',
    async function () {
      // Remove manager role to test whether it is correctly reassigned upon date
      locals.roleUpdates = [
        { roleId: locals.recorder.id, groupUserId: locals.studentUsers[1].user_id },
        { roleId: locals.reflector.id, groupUserId: locals.studentUsers[2].user_id },
        { roleId: locals.contributor.id, groupUserId: locals.studentUsers[3].user_id },
      ];

      locals.assignerRoleUpdate = {
        roleId: locals.manager.id,
        groupUserId: locals.studentUsers[0].user_id,
      };

      await updateGroupRoles(
        locals.roleUpdates,
        locals.groupRoles,
        locals.studentUsers,
        locals.assessmentUrl,
      );
    },
  );

  step('database contains correct role configuration after reassigning roles', async function () {
    // We expect the db to have all role updates, including the assigner role
    locals.roleUpdates = [...locals.roleUpdates, locals.assignerRoleUpdate];
    await verifyRoleAssignmentsInDatabase(locals.roleUpdates, locals.assessment_id);
  });

  step('should have all four roles checked once in the table', async function () {
    // Reload assessment
    const res = await fetch(locals.assessmentUrl);
    assert.isOk(res.ok);
    locals.$ = cheerio.load(await res.text());

    verifyRoleAssignmentsInRoleTable(locals.roleUpdates);
  });

  step('displays no errors when role config is correct', function () {
    assertAlert(locals.$, 'needs to be assigned', 0);
  });

  step('should be able to start assessment when role config is correct', function () {
    elemList = locals.$('#start-assessment');
    assert.isFalse(elemList.is(':disabled'));
  });

  step('should be able to select the contributor role', function () {
    elemList = locals.$('#role-select-form').find('tr').eq(1).find('input:disabled');
    assert.lengthOf(elemList, 0);
  });

  step('first user can assign too many recorders', async function () {
    locals.roleUpdates = [
      { roleId: locals.manager.id, groupUserId: locals.studentUsers[0].user_id },
      { roleId: locals.recorder.id, groupUserId: locals.studentUsers[1].user_id },
      { roleId: locals.recorder.id, groupUserId: locals.studentUsers[2].user_id },
      { roleId: locals.reflector.id, groupUserId: locals.studentUsers[3].user_id },
    ];
    await updateGroupRoles(
      locals.roleUpdates,
      locals.groupRoles,
      locals.studentUsers,
      locals.assessmentUrl,
    );
  });

  step(
    'should have correct role configuration in the database after assigning two recorders',
    async function () {
      await verifyRoleAssignmentsInDatabase(locals.roleUpdates, locals.assessment_id);
    },
  );

  step('should have correct roles checked in the table', async function () {
    // Reload assessment
    const res = await fetch(locals.assessmentUrl);
    assert.isOk(res.ok);
    locals.$ = cheerio.load(await res.text());

    verifyRoleAssignmentsInRoleTable(locals.roleUpdates);
  });

  step('displays error for too many recorders', function () {
    assertAlert(locals.$, '1 less student needs to be assigned to the role "Recorder"');
  });

  step('first user can update roles to have two contributors', async function () {
    locals.roleUpdates = [
      // First user has both manager and contributor
      { roleId: locals.manager.id, groupUserId: locals.studentUsers[0].user_id },
      { roleId: locals.contributor.id, groupUserId: locals.studentUsers[0].user_id },

      { roleId: locals.recorder.id, groupUserId: locals.studentUsers[1].user_id },
      { roleId: locals.reflector.id, groupUserId: locals.studentUsers[2].user_id },
      { roleId: locals.contributor.id, groupUserId: locals.studentUsers[3].user_id },
    ];
    await updateGroupRoles(
      locals.roleUpdates,
      locals.groupRoles,
      locals.studentUsers,
      locals.assessmentUrl,
    );
  });

  step('should have correct role configuration in the database', async function () {
    await verifyRoleAssignmentsInDatabase(locals.roleUpdates, locals.assessment_id);
  });

  step('should have correct roles checked in the table', async function () {
    // Reload assessment
    const res = await fetch(locals.assessmentUrl);
    assert.isOk(res.ok);
    locals.$ = cheerio.load(await res.text());

    verifyRoleAssignmentsInRoleTable(locals.roleUpdates);
  });

  step('displays error for a student having too many roles', function () {
    assertAlert(locals.$, 'too many roles');
  });

  step('should not be able to start assessment with unbalanced role config', function () {
    elemList = locals.$('#start-assessment');
    assert.isTrue(elemList.is(':disabled'));
  });

  step('fourth user can leave group', async function () {
    await switchUserAndLoadAssessment(locals.studentUsers[3], locals.assessmentUrl, '00000004', 2);
    await leaveGroup(locals.assessmentUrl);
  });

  step(
    'should remove non-required roles when group size does not exceed minimum required role assignments',
    async function () {
      // First user has no contributor role now that group size = # of required roles
      locals.roleUpdates = [
        { roleId: locals.manager.id, groupUserId: locals.studentUsers[0].user_id },
        { roleId: locals.recorder.id, groupUserId: locals.studentUsers[1].user_id },
        { roleId: locals.reflector.id, groupUserId: locals.studentUsers[2].user_id },
      ];
      await verifyRoleAssignmentsInDatabase(locals.roleUpdates, locals.assessment_id);
    },
  );

  step('first user should see correct roles checked in the table', async function () {
    await switchUserAndLoadAssessment(locals.studentUsers[0], locals.assessmentUrl, '00000001', 3);
    verifyRoleAssignmentsInRoleTable(locals.roleUpdates);
  });

  step('should assign fourth user as non-required role after rejoining', async function () {
    await switchUserAndLoadAssessment(locals.studentUsers[3], locals.assessmentUrl, '00000004', 2);
    await joinGroup(locals.assessmentUrl, locals.joinCode);

    // Fourth user receives contributor
    locals.roleUpdates = [
      { roleId: locals.manager.id, groupUserId: locals.studentUsers[0].user_id },
      { roleId: locals.recorder.id, groupUserId: locals.studentUsers[1].user_id },
      { roleId: locals.reflector.id, groupUserId: locals.studentUsers[2].user_id },
      { roleId: locals.contributor.id, groupUserId: locals.studentUsers[3].user_id },
    ];
    await verifyRoleAssignmentsInDatabase(locals.roleUpdates, locals.assessment_id);
  });

  step('first user should see correct roles checked in the table', async function () {
    await switchUserAndLoadAssessment(locals.studentUsers[0], locals.assessmentUrl, '00000001', 3);
    verifyRoleAssignmentsInRoleTable(locals.roleUpdates);
  });

  step(
    'should assign fifth user as non-required role when group size exceeds minimum required role assignments',
    async function () {
      // Switch to fifth user and join group
      await switchUserAndLoadAssessment(
        locals.studentUsers[4],
        locals.assessmentUrl,
        '00000005',
        2,
      );
      await joinGroup(locals.assessmentUrl, locals.joinCode);

      // Fifth user should have contributor role
      locals.roleUpdates = [
        { roleId: locals.manager.id, groupUserId: locals.studentUsers[0].user_id },
        { roleId: locals.recorder.id, groupUserId: locals.studentUsers[1].user_id },
        { roleId: locals.reflector.id, groupUserId: locals.studentUsers[2].user_id },
        { roleId: locals.contributor.id, groupUserId: locals.studentUsers[3].user_id },
        { roleId: locals.contributor.id, groupUserId: locals.studentUsers[4].user_id },
      ];
      await verifyRoleAssignmentsInDatabase(locals.roleUpdates, locals.assessment_id);
    },
  );

  step('first user should see five roles checked in the table', async function () {
    await switchUserAndLoadAssessment(locals.studentUsers[0], locals.assessmentUrl, '00000001', 3);
    await verifyRoleAssignmentsInDatabase(locals.roleUpdates, locals.assessment_id);
  });

  step(
    'first user can swap recorder and contributor roles between second and fifth user',
    async function () {
      locals.roleUpdates = [
        // Second user has contributor, fifth user has recorder
        { roleId: locals.manager.id, groupUserId: locals.studentUsers[0].user_id },
        { roleId: locals.contributor.id, groupUserId: locals.studentUsers[1].user_id },
        { roleId: locals.reflector.id, groupUserId: locals.studentUsers[2].user_id },
        { roleId: locals.contributor.id, groupUserId: locals.studentUsers[3].user_id },
        { roleId: locals.recorder.id, groupUserId: locals.studentUsers[4].user_id },
      ];

      // Perform update and verify in database
      await updateGroupRoles(
        locals.roleUpdates,
        locals.groupRoles,
        locals.studentUsers,
        locals.assessmentUrl,
      );
      await verifyRoleAssignmentsInDatabase(locals.roleUpdates, locals.assessment_id);

      // Reload assessment and verify in group role table
      const res = await fetch(locals.assessmentUrl);
      assert.isOk(res.ok);
      locals.$ = cheerio.load(await res.text());

      verifyRoleAssignmentsInRoleTable(locals.roleUpdates);
    },
  );

  step(
    'should replace non-required role with required role of leaving user when group is big enough',
    async function () {
      // Switch to fifth user and leave
      await switchUserAndLoadAssessment(
        locals.studentUsers[4],
        locals.assessmentUrl,
        '00000005',
        2,
      );
      await leaveGroup(locals.assessmentUrl);

      // Scenario 1: Recorder role is transferred from the leaving fifth user to the second user
      const roleUpdates1 = [
        { roleId: locals.manager.id, groupUserId: locals.studentUsers[0].user_id },
        { roleId: locals.recorder.id, groupUserId: locals.studentUsers[1].user_id },
        { roleId: locals.reflector.id, groupUserId: locals.studentUsers[2].user_id },
        { roleId: locals.contributor.id, groupUserId: locals.studentUsers[3].user_id },
      ];
      // Scenario 2: Recorder role is transferred from the leaving fifth user to the fourth user
      const roleUpdates2 = [
        { roleId: locals.manager.id, groupUserId: locals.studentUsers[0].user_id },
        { roleId: locals.contributor.id, groupUserId: locals.studentUsers[1].user_id },
        { roleId: locals.reflector.id, groupUserId: locals.studentUsers[2].user_id },
        { roleId: locals.recorder.id, groupUserId: locals.studentUsers[3].user_id },
      ];

      // Assert that the recorder role is given to either the second or fourth user because
      // they previously had non-required roles
      const params = {
        assessment_id: locals.assessment_id,
      };
      const result = await sqldb.queryAsync(sql.select_group_user_roles, params);
      assert.lengthOf(result.rows, 4);

      const secondUserRoles = result.rows.filter(
        (row) => row.user_id === locals.studentUsers[1].user_id,
      );
      assert.isTrue(secondUserRoles.length === 1);

      const secondUserRole = secondUserRoles[0];
      assert.isTrue(
        secondUserRole.group_role_id === locals.recorder.id ||
          secondUserRole.group_role_id === locals.contributor.id,
      );

      const roleUpdates = secondUserRole.id === locals.recorder.id ? roleUpdates1 : roleUpdates2;
      const expected = roleUpdates.map(({ roleId, groupUserId }) => ({
        user_id: groupUserId,
        group_role_id: roleId,
      }));

      assert.sameDeepMembers(expected, result.rows);
      locals.roleUpdates = roleUpdates;
    },
  );

  step(
    'correct roles are checked in group role table after required roles are transferred',
    async function () {
      // Switch to assigner
      await switchUserAndLoadAssessment(
        locals.studentUsers[0],
        locals.assessmentUrl,
        '00000001',
        3,
      );

      verifyRoleAssignmentsInRoleTable(locals.roleUpdates);
    },
  );

  step(
    'first user can swap reflector and contributor roles between third and fourth user',
    async function () {
      locals.roleUpdates = [
        // Third user has contributor, fourth user has reflector
        { roleId: locals.manager.id, groupUserId: locals.studentUsers[0].user_id },
        { roleId: locals.recorder.id, groupUserId: locals.studentUsers[1].user_id },
        { roleId: locals.contributor.id, groupUserId: locals.studentUsers[2].user_id },
        { roleId: locals.reflector.id, groupUserId: locals.studentUsers[3].user_id },
      ];

      // Perform update and verify in database
      await updateGroupRoles(
        locals.roleUpdates,
        locals.groupRoles,
        locals.studentUsers,
        locals.assessmentUrl,
      );
      await verifyRoleAssignmentsInDatabase(locals.roleUpdates, locals.assessment_id);

      // Reload assessment and verify update in role table
      const res = await fetch(locals.assessmentUrl);
      assert.isOk(res.ok);
      locals.$ = cheerio.load(await res.text());

      verifyRoleAssignmentsInRoleTable(locals.roleUpdates);
    },
  );

  step('should be able to switch to fourth user and leave group', async function () {
    await switchUserAndLoadAssessment(locals.studentUsers[3], locals.assessmentUrl, '00000004', 2);
    await leaveGroup(locals.assessmentUrl);
  });

  step(
    'should replace non-required role with required role of leaving user when group meets minimum required role assignments',
    async function () {
      // Fourth user's contributor role should replace third user's contributor role
      locals.roleUpdates = [
        { roleId: locals.manager.id, groupUserId: locals.studentUsers[0].user_id },
        { roleId: locals.recorder.id, groupUserId: locals.studentUsers[1].user_id },
        { roleId: locals.reflector.id, groupUserId: locals.studentUsers[2].user_id },
      ];
      await verifyRoleAssignmentsInDatabase(locals.roleUpdates, locals.assessment_id);

      // Switch to first user and verify roles updated correctly in UI
      await switchUserAndLoadAssessment(
        locals.studentUsers[0],
        locals.assessmentUrl,
        '00000001',
        3,
      );
      verifyRoleAssignmentsInRoleTable(locals.roleUpdates);
    },
  );

  step('should be able to switch to fourth user and leave group', async function () {
    await switchUserAndLoadAssessment(locals.studentUsers[2], locals.assessmentUrl, '00000003', 2);
    await leaveGroup(locals.assessmentUrl);
  });

  step(
    'required roles of leaving user are transferred when group size falls below minimum required role assignments',
    async function () {
      // Reflector role should be transferred after third user leaves. The role can either
      // fall to the first user or second user. We'll test for either case happening

      // Scenario 1: Reflector is given to the first user
      const roleUpdates1 = [
        { roleId: locals.manager.id, groupUserId: locals.studentUsers[0].user_id },
        { roleId: locals.reflector.id, groupUserId: locals.studentUsers[0].user_id },
        { roleId: locals.recorder.id, groupUserId: locals.studentUsers[1].user_id },
      ];
      // Scenario 2: Reflector is given to the second user
      const roleUpdates2 = [
        { roleId: locals.manager.id, groupUserId: locals.studentUsers[0].user_id },
        { roleId: locals.reflector.id, groupUserId: locals.studentUsers[1].user_id },
        { roleId: locals.recorder.id, groupUserId: locals.studentUsers[1].user_id },
      ];

      // Assert that the reflector role is given to either first or second user
      const result = await sqldb.queryAsync(sql.select_group_user_roles, {
        assessment_id: locals.assessment_id,
      });
      assert.lengthOf(result.rows, 3);

      // Get all roles for first user
      const firstUserRoleUpdates = result.rows.filter(
        (row) => row.user_id === locals.studentUsers[0].user_id,
      );
      assert.isTrue(firstUserRoleUpdates.length === 1 || firstUserRoleUpdates.length === 2);

      const roleUpdates = firstUserRoleUpdates.length === 2 ? roleUpdates1 : roleUpdates2;
      const expected = roleUpdates.map(({ roleId, groupUserId }) => ({
        user_id: groupUserId,
        group_role_id: roleId,
      }));

      assert.sameDeepMembers(expected, result.rows);
      locals.roleUpdates = roleUpdates;
    },
  );

  step(
    'group role table should have correct roles checked after roles transfer upon leave',
    async function () {
      await switchUserAndLoadAssessment(
        locals.studentUsers[0],
        locals.assessmentUrl,
        '00000001',
        3,
      );
      verifyRoleAssignmentsInRoleTable(locals.roleUpdates);
    },
  );

  step('all required roles of a leaving user should be transferred if possible', async function () {
    // Leave group as first user
    await leaveGroup(locals.assessmentUrl);

    // Switch to second user
    await switchUserAndLoadAssessment(locals.studentUsers[1], locals.assessmentUrl, '00000002', 3);

    locals.roleUpdates = [
      { roleId: locals.manager.id, groupUserId: locals.studentUsers[1].user_id },
      { roleId: locals.recorder.id, groupUserId: locals.studentUsers[1].user_id },
      { roleId: locals.reflector.id, groupUserId: locals.studentUsers[1].user_id },
    ];

    await verifyRoleAssignmentsInDatabase(locals.roleUpdates, locals.assessment_id);
  });

  step('group role table is visible and has one user with three roles', function () {
    elemList = locals.$('#role-select-form').find('tr');
    assert.lengthOf(elemList, 2);

    verifyRoleAssignmentsInRoleTable(locals.roleUpdates);
  });

  step('first user can load assessment without roles', async function () {
    await switchUserAndLoadAssessment(
      locals.studentUsers[0],
      locals.assessmentUrlWithoutRoles,
      '00000001',
      2,
    );
  });

  step('first user can create a group in assessment without roles', async function () {
    locals.group_name = 'groupAA';
    const res = await fetch(locals.assessmentUrlWithoutRoles, {
      method: 'POST',
      body: new URLSearchParams({
        __action: 'create_group',
        __csrf_token: locals.__csrf_token,
        groupName: locals.group_name,
      }),
    });
    assert.isOk(res.ok);
    locals.$ = cheerio.load(await res.text());
  });

  step('group role table is not visible in assessment without roles', function () {
    elemList = locals.$('#role-select-form');
    assert.lengthOf(elemList, 0);
  });
});

const changeGroupRolesConfig = async (courseDir: string, groupRoles: GroupRoleJsonInput[]) => {
  const infoAssessmentPath = path.join(
    courseDir,
    'courseInstances',
    'Sp15',
    'assessments',
    'hw5-templateGroupWork',
    'infoAssessment.json',
  );
  const infoAssessment = await fs.readJSON(infoAssessmentPath);
  infoAssessment.groupRoles = groupRoles;

  await fs.writeJSON(infoAssessmentPath, infoAssessment);
  await syncCourseData(courseDir);
};

describe('Test group role reassignments with role of minimum > 1', function () {
  let tempTestCourseDir: tmp.DirectoryResult;
  let assessmentId: string;
  let assessmentUrl;

  before('set authenticated user', function () {
    storedConfig.authUid = config.authUid;
    storedConfig.authName = config.authName;
    storedConfig.authUin = config.authUin;
  });

  before('set up testing server', async function () {
    // Create a copy of the course that we can safely manipulate.
    tempTestCourseDir = await tmp.dir({ unsafeCleanup: true });
    await fs.copy(TEST_COURSE_PATH, tempTestCourseDir.path, {
      overwrite: true,
    });

    await helperServer.before(tempTestCourseDir.path).call(this);

    // Find the ID of an assessment that has group roles
    const assessmentResults = await sqldb.queryOneRowAsync(sql.select_assessment, {
      tid: 'hw5-templateGroupWork',
    });
    assessmentId = assessmentResults.rows[0].id;
    assessmentUrl = locals.courseInstanceUrl + '/assessment/' + assessmentId;
  });

  after('shut down testing server', async function () {
    try {
      await tempTestCourseDir.cleanup();
    } catch (err) {
      console.error(err);
    }
    await helperServer.after.call(this);
  });

  after('unset authenticated user', function () {
    Object.assign(config, storedConfig);
  });

  step('change group config to include a role with minimum of two', async function () {
    const groupRoles = [
      { name: 'Manager', minimum: 1, maximum: 1, canAssignRoles: true },
      { name: 'Recorder', minimum: 2, maximum: 2 },
      { name: 'Reflector', minimum: 1, maximum: 1 },
      { name: 'Contributor' },
    ];
    await changeGroupRolesConfig(tempTestCourseDir.path, groupRoles);
    const groupRolesResult = await sqldb.queryAsync(sql.select_assessment_group_roles, {
      assessment_id: assessmentId,
    });
    assert.lengthOf(groupRolesResult.rows, 4);
    locals.groupRoles = groupRolesResult.rows;

    const manager = groupRolesResult.rows.find((row) => row.role_name === 'Manager');
    assert.isDefined(manager);
    locals.manager = manager;

    const recorder = groupRolesResult.rows.find((row) => row.role_name === 'Recorder');
    assert.isDefined(recorder);
    assert.equal(2, recorder.minimum);
    assert.equal(2, recorder.maximum);
    locals.recorder = recorder;

    const reflector = groupRolesResult.rows.find((row) => row.role_name === 'Reflector');
    assert.isDefined(reflector);
    locals.reflector = reflector;

    const contributor = groupRolesResult.rows.find((row) => row.role_name === 'Contributor');
    assert.isDefined(contributor);
    locals.contributor = contributor;

    // Insert/get 5 users into/from the DB
    locals.studentUsers = await generateAndEnrollUsers({ count: 5, course_instance_id: '1' });
    assert.lengthOf(locals.studentUsers, 5);

    // Switch current user to the group creator and load assessment
    await switchUserAndLoadAssessment(locals.studentUsers[0], assessmentUrl, '00000001', 2);
  });

  step('create group as first user', async function () {
    locals.group_name = 'groupBB';
    const joinRes = await fetch(assessmentUrl, {
      method: 'POST',
      body: new URLSearchParams({
        __action: 'create_group',
        __csrf_token: locals.__csrf_token,
        groupName: locals.group_name,
      }),
    });
    assert.isOk(joinRes.ok);
    locals.$ = cheerio.load(await joinRes.text());

    // Grab join code
    elemList = locals.$('#join-code');
    locals.joinCode = elemList.text();
    assert.lengthOf(locals.joinCode, locals.$('#group-name').text().length + 1 + 4);
  });

  step('check role configuration', async function () {
    locals.roleUpdates = [
      { roleId: locals.manager.id, groupUserId: locals.studentUsers[0].user_id },
    ];
    await verifyRoleAssignmentsInDatabase(locals.roleUpdates, assessmentId);
  });

  step('second user should be able to join group', async function () {
    await switchUserAndLoadAssessment(locals.studentUsers[1], assessmentUrl, '00000002', 2);
    await joinGroup(assessmentUrl, locals.joinCode);
  });

  step('should not be able to start assessment', function () {
    elemList = locals.$('#start-assessment');
    assert.isTrue(elemList.is(':disabled'));
  });

  step('should have correct role configuration in the database for two users', async function () {
    const expectedRoleUpdates = [
      { roleId: locals.manager.id, groupUserId: locals.studentUsers[0].user_id },
      { roleId: locals.recorder.id, groupUserId: locals.studentUsers[1].user_id },
    ];
    await verifyRoleAssignmentsInDatabase(expectedRoleUpdates, assessmentId);
  });

  step('should not enable the group role table for non-assigner', function () {
    elemList = locals.$('#role-select-form').find('input:not([disabled])');
    assert.lengthOf(elemList, 0);
  });

  step('should display correct errors for too few role assignments', function () {
    assertAlert(locals.$, '1 more student needs to be assigned to the role "Reflector"');
    assertAlert(locals.$, '1 more student needs to be assigned to the role "Recorder"');
  });

  step('third user should be able to join group', async function () {
    await switchUserAndLoadAssessment(locals.studentUsers[2], assessmentUrl, '00000003', 2);
    await joinGroup(assessmentUrl, locals.joinCode);
  });

  step('database assigns third user with required role', async function () {
    const expectedRoleUpdates = [
      { roleId: locals.manager.id, groupUserId: locals.studentUsers[0].user_id },
      { roleId: locals.recorder.id, groupUserId: locals.studentUsers[1].user_id },
      { roleId: locals.reflector.id, groupUserId: locals.studentUsers[2].user_id },
    ];
    await verifyRoleAssignmentsInDatabase(expectedRoleUpdates, assessmentId);
  });

  step('should not be able to start assessment as non-assigner', function () {
    elemList = locals.$('#start-assessment');
    assert.isTrue(elemList.is(':disabled'));
  });

  step('should not enable the group role table for non-assigner', function () {
    elemList = locals.$('#role-select-form').find('input:not([disabled])');
    assert.lengthOf(elemList, 0);
  });

  step('displays error for too few recorders', function () {
    assertAlert(locals.$, '1 more student needs to be assigned to the role "Recorder"');
  });

  step('displays no errors for reflector', function () {
    assertAlert(locals.$, 'Reflector', 0);
  });

  step('first user can see group role table with four users', async function () {
    await switchUserAndLoadAssessment(locals.studentUsers[0], assessmentUrl, '00000001', 3);

    elemList = locals.$('#role-select-form').find('tr');
    // Header row and three user rows
    assert.lengthOf(elemList, 4);
  });

  step('first user should not be able to select the contributor role', function () {
    elemList = locals.$('#role-select-form').find('tr').eq(1).find('input:disabled');
    assert.lengthOf(elemList, 1);
    elemList = elemList.parent('label');
    assert.equal(elemList.text().trim(), locals.contributor.role_name);
  });

  step('fourth user should be able to join group', async function () {
    await switchUserAndLoadAssessment(locals.studentUsers[3], assessmentUrl, '00000004', 2);
    await joinGroup(assessmentUrl, locals.joinCode);
  });

  step('assigns fourth user with required role upon join', async function () {
    const expectedRoleUpdates = [
      { roleId: locals.manager.id, groupUserId: locals.studentUsers[0].user_id },
      { roleId: locals.recorder.id, groupUserId: locals.studentUsers[1].user_id },
      { roleId: locals.reflector.id, groupUserId: locals.studentUsers[2].user_id },
      { roleId: locals.recorder.id, groupUserId: locals.studentUsers[3].user_id },
    ];
    await verifyRoleAssignmentsInDatabase(expectedRoleUpdates, assessmentId);
  });

  step('should be able to start assessment', function () {
    elemList = locals.$('#start-assessment');
    assert.isFalse(elemList.is(':disabled'));
  });

  step('displays no role assignment errors', function () {
    assertAlert(locals.$, 'needs to be assigned', 0);
  });

  step('should not enable the group role table for non-assigner', function () {
    elemList = locals.$('#role-select-form').find('input:not([disabled])');
    assert.lengthOf(elemList, 0);
  });

  step('first user can see group role table with four users', async function () {
    await switchUserAndLoadAssessment(locals.studentUsers[0], assessmentUrl, '00000001', 3);

    elemList = locals.$('#role-select-form').find('tr');
    // Header row and four user rows
    assert.lengthOf(elemList, 5);
  });

  step('first user should not be able to select the contributor role', function () {
    elemList = locals.$('#role-select-form').find('tr').eq(1).find('input:disabled');
    assert.lengthOf(elemList, 1);
    elemList = elemList.parent('label');
    assert.equal(elemList.text().trim(), locals.contributor.role_name);
  });

  describe('test correct role config where group size matches minimum required role count', function () {
    step(
      'first user can update roles with correct role configuration without manager',
      async function () {
        // First user keeps manager unchecked, since we expect the role to be automatically assigned
        locals.roleUpdates = [
          { roleId: locals.recorder.id, groupUserId: locals.studentUsers[1].user_id },
          { roleId: locals.recorder.id, groupUserId: locals.studentUsers[2].user_id },
          { roleId: locals.reflector.id, groupUserId: locals.studentUsers[3].user_id },
        ];

        locals.assignerRoleUpdate = {
          roleId: locals.manager.id,
          groupUserId: locals.studentUsers[0].user_id,
        };

        await updateGroupRoles(
          locals.roleUpdates,
          locals.groupRoles,
          locals.studentUsers,
          assessmentUrl,
        );
      },
    );

    step(
      'contains correct role configuration with manager role after reassigning',
      async function () {
        // We expect the db to have all role updates, including the assigner role
        locals.roleUpdates = [...locals.roleUpdates, locals.assignerRoleUpdate];
        await verifyRoleAssignmentsInDatabase(locals.roleUpdates, assessmentId);

        // Reload assessment page
        const res = await fetch(assessmentUrl);
        assert.isOk(res.ok);
        locals.$ = cheerio.load(await res.text());

        // Group role table should also have all role updates plus assigner role
        verifyRoleAssignmentsInRoleTable(locals.roleUpdates);
      },
    );

    step('should have no errors displayed', function () {
      assertAlert(locals.$, 'to be assigned', 0);
      assertAlert(locals.$, 'At least one user does not have a role', 0);
    });

    step('first user should not be able to select the contributor role', function () {
      elemList = locals.$('#role-select-form').find('tr').eq(1).find('input:disabled');
      assert.lengthOf(elemList, 1);
      elemList = elemList.parent('label');
      assert.equal(elemList.text().trim(), locals.contributor.role_name);
    });

    step('should be able to start assessment', function () {
      elemList = locals.$('#start-assessment');
      assert.isFalse(elemList.is(':disabled'));
    });
  });

  describe('test correct role config where group size exceeds minimum required role count', function () {
    step('assigns fifth user with non-required role after join', async function () {
      // Switch to fifth user and join group
      await switchUserAndLoadAssessment(locals.studentUsers[4], assessmentUrl, '00000005', 2);
      await joinGroup(assessmentUrl, locals.joinCode);

      // Fifth user should have contributor role
      locals.roleUpdates = [
        { roleId: locals.manager.id, groupUserId: locals.studentUsers[0].user_id },
        { roleId: locals.recorder.id, groupUserId: locals.studentUsers[1].user_id },
        { roleId: locals.recorder.id, groupUserId: locals.studentUsers[2].user_id },
        { roleId: locals.reflector.id, groupUserId: locals.studentUsers[3].user_id },
        { roleId: locals.contributor.id, groupUserId: locals.studentUsers[4].user_id },
      ];
      await verifyRoleAssignmentsInDatabase(locals.roleUpdates, assessmentId);
    });

    step('switch back to first user and load group role table', async function () {
      await switchUserAndLoadAssessment(locals.studentUsers[0], assessmentUrl, '00000001', 3);
    });

    step('group role table is visible and has five users with correct roles', function () {
      elemList = locals.$('#role-select-form').find('tr');
      // Header row and five user rows
      assert.lengthOf(elemList, 6);

      verifyRoleAssignmentsInRoleTable(locals.roleUpdates);
    });

    step('should have no errors displayed', function () {
      assertAlert(locals.$, 'to be assigned', 0);
      assertAlert(
        locals.$,
        'At least one user does not have a role. All users must have a role.',
        0,
      );
    });

    step('first user should be able to select the contributor role', function () {
      elemList = locals.$('#role-select-form').find('tr').eq(1).find('input:disabled');
      assert.lengthOf(elemList, 0);
    });

    step('should be able to start assessment', function () {
      elemList = locals.$('#start-assessment');
      assert.isFalse(elemList.is(':disabled'));
    });
  });

  describe('test incorrect role config where group size exceeds minimum required role count', function () {
    step('first user should be able to add extra contributor', async function () {
      // Third user receives contributor
      locals.roleUpdates = [
        { roleId: locals.manager.id, groupUserId: locals.studentUsers[0].user_id },
        { roleId: locals.recorder.id, groupUserId: locals.studentUsers[1].user_id },
        { roleId: locals.recorder.id, groupUserId: locals.studentUsers[2].user_id },
        { roleId: locals.contributor.id, groupUserId: locals.studentUsers[2].user_id },
        { roleId: locals.reflector.id, groupUserId: locals.studentUsers[3].user_id },
        { roleId: locals.contributor.id, groupUserId: locals.studentUsers[4].user_id },
      ];
      await updateGroupRoles(
        locals.roleUpdates,
        locals.groupRoles,
        locals.studentUsers,
        assessmentUrl,
      );

      // Verify update in database
      await verifyRoleAssignmentsInDatabase(locals.roleUpdates, assessmentId);

      // Reload and verify update in UI
      const res = await fetch(assessmentUrl);
      assert.isOk(res.ok);
      locals.$ = cheerio.load(await res.text());
      verifyRoleAssignmentsInRoleTable(locals.roleUpdates);
    });

    step('should have correct errors displayed', function () {
      assertAlert(locals.$, 'student has too many roles');
    });

    step('should not be able to start assessment', function () {
      elemList = locals.$('#start-assessment');
      assert.isTrue(elemList.is(':disabled'));
    });

    step('should be able to leave as fifth user', async function () {
      // Switch to fifth user
      await switchUserAndLoadAssessment(locals.studentUsers[4], assessmentUrl, '00000005', 2);

      // Leave as fifth user
      await leaveGroup(assessmentUrl);
    });
  });

  describe('test incorrect role config where user has no roles', function () {
    step('first user can remove a recorder assignment', async function () {
      // Switch to first user and load assessment
      await switchUserAndLoadAssessment(locals.studentUsers[0], assessmentUrl, '00000001', 3);

      // Remove recorder assignment from second user
      locals.roleUpdates = [
        { roleId: locals.manager.id, groupUserId: locals.studentUsers[0].user_id },
        { roleId: locals.recorder.id, groupUserId: locals.studentUsers[2].user_id },
        { roleId: locals.reflector.id, groupUserId: locals.studentUsers[3].user_id },
      ];

      await updateGroupRoles(
        locals.roleUpdates,
        locals.groupRoles,
        locals.studentUsers,
        assessmentUrl,
      );

      // Verify update in database
      await verifyRoleAssignmentsInDatabase(locals.roleUpdates, assessmentId);

      // Reload assessment and verify updates in group role table
      const res = await fetch(assessmentUrl);
      assert.isOk(res.ok);
      locals.$ = cheerio.load(await res.text());
      verifyRoleAssignmentsInRoleTable(locals.roleUpdates);
    });

    step('should have correct errors displayed', function () {
      assertAlert(
        locals.$,
        '1 more student needs to be assigned to the role "Recorder" (1 assigned, 2 expected)',
      );
      assertAlert(locals.$, 'At least one user does not have a role. All users must have a role.');
    });

    step('should not be able to start assessment', function () {
      elemList = locals.$('#start-assessment');
      assert.isTrue(elemList.is(':disabled'));
    });
  });

  describe('test incorrect role config where roles are unbalanced', function () {
    step('first user can add too many roles to assigner', async function () {
      // Give first user both manager and recorder
      // Leave fourth user without a role
      locals.roleUpdates = [
        { roleId: locals.manager.id, groupUserId: locals.studentUsers[0].user_id },
        { roleId: locals.recorder.id, groupUserId: locals.studentUsers[0].user_id },
        { roleId: locals.recorder.id, groupUserId: locals.studentUsers[1].user_id },
        { roleId: locals.reflector.id, groupUserId: locals.studentUsers[2].user_id },
      ];

      // Verify update in database
      await updateGroupRoles(
        locals.roleUpdates,
        locals.groupRoles,
        locals.studentUsers,
        assessmentUrl,
      );

      // Verify in database
      await verifyRoleAssignmentsInDatabase(locals.roleUpdates, assessmentId);

      // Reload assessment page and verify update in UI
      const res = await fetch(assessmentUrl);
      assert.isOk(res.ok);
      locals.$ = cheerio.load(await res.text());
      verifyRoleAssignmentsInRoleTable(locals.roleUpdates);
    });

    step('should have correct errors displayed', function () {
      assertAlert(locals.$, 'to be assigned to the role "Recorder"', 0);
      assertAlert(locals.$, 'At least one user does not have a role. All users must have a role.');
      assertAlert(locals.$, 'student has too many roles');
    });

    step('should not be able to start assessment', function () {
      elemList = locals.$('#start-assessment');
      assert.isTrue(elemList.is(':disabled'));
    });
  });

  describe('test correct role config where group size falls below minimum required role count', function () {
    step('should be able to leave as fourth user', async function () {
      await switchUserAndLoadAssessment(locals.studentUsers[3], assessmentUrl, '00000004', 2);

      // Leave as fourth user
      await leaveGroup(assessmentUrl);
    });

    step(
      'should have correct role configuration in the database after fourth user leaves',
      async function () {
        locals.roleUpdates = [
          { roleId: locals.manager.id, groupUserId: locals.studentUsers[0].user_id },
          { roleId: locals.recorder.id, groupUserId: locals.studentUsers[0].user_id },
          { roleId: locals.recorder.id, groupUserId: locals.studentUsers[1].user_id },
          { roleId: locals.reflector.id, groupUserId: locals.studentUsers[2].user_id },
        ];
        await verifyRoleAssignmentsInDatabase(locals.roleUpdates, assessmentId);
      },
    );

    step('first user sees group role table with three users', async function () {
      await switchUserAndLoadAssessment(locals.studentUsers[0], assessmentUrl, '00000001', 3);
      elemList = locals.$('#role-select-form').find('tr');
      // Header row and two user rows
      assert.lengthOf(elemList, 4);
    });

    step('first user should not be able to select the contributor role', function () {
      elemList = locals.$('#role-select-form').find('tr').eq(1).find('input:disabled');
      assert.lengthOf(elemList, 1);
      elemList = elemList.parent('label');
      assert.equal(elemList.text().trim(), locals.contributor.role_name);
    });

    step('should be able to leave as first user', async function () {
      await leaveGroup(assessmentUrl);
    });

    step(
      'should have correct role configuration in the database after first user leaves',
      async function () {
        const params = {
          assessment_id: assessmentId,
        };
        const result = await sqldb.queryAsync(sql.select_group_user_roles, params);

        // Ensure that there are two recorder assignments, one manager, and one reflector, and no contributors
        assert.lengthOf(
          result.rows.filter(({ group_role_id }) => group_role_id === locals.manager.id),
          1,
        );
        assert.lengthOf(
          result.rows.filter(({ group_role_id }) => group_role_id === locals.recorder.id),
          2,
        );
        assert.lengthOf(
          result.rows.filter(({ group_role_id }) => group_role_id === locals.reflector.id),
          1,
        );
        assert.lengthOf(
          result.rows.filter(({ group_role_id }) => group_role_id === locals.contributor.id),
          0,
        );
      },
    );
  });
});

describe('Test group role reassignment logic when user leaves', function () {
  this.timeout(20000);
  before('set authenticated user', function () {
    storedConfig.authUid = config.authUid;
    storedConfig.authName = config.authName;
    storedConfig.authUin = config.authUin;
  });
  before('set up testing server', helperServer.before(locals.courseDir));
  after('shut down testing server', helperServer.after);
  after('unset authenticated user', function () {
    Object.assign(config, storedConfig);
  });

  step('should contain a group-based homework assessment with roles', async function () {
    const result = await sqldb.queryAsync(sql.select_group_work_assessment_with_roles, []);
    assert.lengthOf(result.rows, 1);
    assert.notEqual(result.rows[0].id, undefined);
    locals.assessment_id = result.rows[0].id;
    locals.assessmentUrl = locals.courseInstanceUrl + '/assessment/' + locals.assessment_id;
  });

  step('should contain the 4 group roles for the assessment', async function () {
    const params = {
      assessment_id: locals.assessment_id,
    };
    const result = await sqldb.queryAsync(sql.select_assessment_group_roles, params);
    assert.lengthOf(result.rows, 4);
    locals.groupRoles = result.rows;

    // Store roles by name for later tests
    const manager = result.rows.find((row) => row.role_name === 'Manager');
    assert.isDefined(manager);

    const recorder = result.rows.find((row) => row.role_name === 'Recorder');
    assert.isDefined(recorder);

    const reflector = result.rows.find((row) => row.role_name === 'Reflector');
    assert.isDefined(reflector);

    const contributor = result.rows.find((row) => row.role_name === 'Contributor');
    assert.isDefined(contributor);

    locals.manager = manager;
    locals.recorder = recorder;
    locals.reflector = reflector;
    locals.contributor = contributor;
  });

  step('should insert/get 5 users into/from the DB', async function () {
    locals.studentUsers = await generateAndEnrollUsers({ count: 5, course_instance_id: '1' });
    assert.lengthOf(locals.studentUsers, 5);
  });

  step('should setup group info', async function () {
    locals.groupId = '1';
    locals.groupName = '1';
    locals.groupMembers = locals.studentUsers.map((user) => ({
      ...user,
      group_name: locals.groupName,
    }));
    locals.rolesInfo = {
      roleAssignments: {},
      groupRoles: locals.groupRoles,
      validationErrors: [],
      disabledRoles: [],
      rolesAreBalanced: true,
      usersWithoutRoles: [],
    };
    locals.groupInfo = {
      groupMembers: locals.groupMembers,
      groupSize: locals.groupMembers.length,
      groupName: locals.groupName,
      joinCode: locals.joinCode,
      start: false,
      rolesInfo: locals.rolesInfo,
    };
  });

  step(
    'should transfer required roles to another user when there are no non-required roles to replace',
    function () {
      // Setup group of 2 users with one user as manager and the other user as recorder
      locals.groupInfo.groupMembers = locals.groupMembers.slice(0, 2);
      locals.groupInfo.groupSize = 2;
      const roleAssignments = [
        {
          user_id: locals.studentUsers[0].user_id,
          group_role_id: locals.manager.id,
        },
        {
          user_id: locals.studentUsers[1].user_id,
          group_role_id: locals.recorder.id,
        },
      ];
      locals.groupInfo.rolesInfo.groupRoles = locals.groupRoles.map((role) => ({
        ...role,
        count: roleAssignments.filter((roleAssignment) => roleAssignment.group_role_id === role.id)
          .length,
      }));
      locals.rolesInfo.roleAssignments = roleAssignments;

      // Get role reassignments if second user leaves
      const result = getGroupRoleReassignmentsAfterLeave(
        locals.groupInfo,
        locals.studentUsers[1].user_id,
      );
      // Recorder role should be transferred to first user
      const expected = [
        {
          user_id: locals.studentUsers[0].user_id,
          group_role_id: locals.manager.id,
        },
        {
          user_id: locals.studentUsers[0].user_id,
          group_role_id: locals.recorder.id,
        },
      ];
      assert.sameDeepMembers(result, expected);
    },
  );

  step(
    "should replace another user's non-required role with leaving user's required role",
    function () {
      // Setup group of 2 users with one user as manager and the other user as recorder
      locals.groupInfo.groupMembers = locals.groupMembers.slice(0, 2);
      locals.groupInfo.groupSize = 2;
      const roleAssignments = [
        {
          user_id: locals.studentUsers[0].user_id,
          group_role_id: locals.manager.id,
        },
        {
          user_id: locals.studentUsers[1].user_id,
          group_role_id: locals.contributor.id,
        },
      ];
      locals.groupInfo.rolesInfo.groupRoles = locals.groupRoles.map((role) => ({
        ...role,
        count: roleAssignments.filter((roleAssignment) => roleAssignment.group_role_id === role.id)
          .length,
      }));
      locals.rolesInfo.roleAssignments = roleAssignments;

      // Get role reassignments if first user leaves
      const result = getGroupRoleReassignmentsAfterLeave(
        locals.groupInfo,
        locals.studentUsers[0].user_id,
      );
      // Manager role should replace first user's contributor role
      const expected = [
        {
          user_id: locals.studentUsers[1].user_id,
          group_role_id: locals.manager.id,
        },
      ];
      assert.sameDeepMembers(result, expected);
    },
  );

  step(
    "should replace other users' non-required roles with leaving user's required roles",
    function () {
      // Setup group of 3 users with first user as manager AND reflector, and the other users as contributors
      locals.groupInfo.groupMembers = locals.groupMembers.slice(0, 3);
      locals.groupInfo.groupSize = 3;
      const roleAssignments = [
        {
          user_id: locals.studentUsers[0].user_id,
          group_role_id: locals.manager.id,
        },
        {
          user_id: locals.studentUsers[0].user_id,
          group_role_id: locals.reflector.id,
        },
        {
          user_id: locals.studentUsers[1].user_id,
          group_role_id: locals.contributor.id,
        },
        {
          user_id: locals.studentUsers[2].user_id,
          group_role_id: locals.contributor.id,
        },
      ];
      locals.groupInfo.rolesInfo.groupRoles = locals.groupRoles.map((role) => ({
        ...role,
        count: roleAssignments.filter((roleAssignment) => roleAssignment.group_role_id === role.id)
          .length,
      }));
      locals.rolesInfo.roleAssignments = roleAssignments;

      // Get role reassignments if first user leaves
      const result = getGroupRoleReassignmentsAfterLeave(
        locals.groupInfo,
        locals.studentUsers[0].user_id,
      );
      // Case 1: Manager role should replace second user's contributor role, and
      // reflector role should replace third user's contributor role
      const expected1 = [
        {
          user_id: locals.studentUsers[1].user_id,
          group_role_id: locals.manager.id,
        },
        {
          user_id: locals.studentUsers[2].user_id,
          group_role_id: locals.reflector.id,
        },
      ];
      const expected2 = [
        {
          user_id: locals.studentUsers[2].user_id,
          group_role_id: locals.manager.id,
        },
        {
          user_id: locals.studentUsers[1].user_id,
          group_role_id: locals.reflector.id,
        },
      ];

      assert.lengthOf(result, 2);
      // If second user receives manager, we expect case 1; otherwise, we expect case 2
      const secondUserRoleAssignment = result.find(
        ({ user_id }) => user_id === locals.studentUsers[1].user_id,
      );
      assert.isDefined(secondUserRoleAssignment);
      const expected =
        secondUserRoleAssignment?.group_role_id === locals.manager.id ? expected1 : expected2;
      assert.sameDeepMembers(result, expected);
    },
  );

  step(
    "should replace other users' non-required roles with leaving user's required roles, then transfer after non-required roles run out",
    function () {
      // Setup group of 3 users with one user as manager, recorder, and reflector, and the other users as contributor
      locals.groupInfo.groupMembers = locals.groupMembers.slice(0, 3);
      locals.groupInfo.groupSize = 3;
      const roleAssignments = [
        {
          user_id: locals.studentUsers[0].user_id,
          group_role_id: locals.manager.id,
        },
        {
          user_id: locals.studentUsers[0].user_id,
          group_role_id: locals.recorder.id,
        },
        {
          user_id: locals.studentUsers[0].user_id,
          group_role_id: locals.reflector.id,
        },
        {
          user_id: locals.studentUsers[1].user_id,
          group_role_id: locals.contributor.id,
        },
        {
          user_id: locals.studentUsers[2].user_id,
          group_role_id: locals.contributor.id,
        },
      ];
      locals.groupInfo.rolesInfo.groupRoles = locals.groupRoles.map((role) => ({
        ...role,
        count: roleAssignments.filter((roleAssignment) => roleAssignment.group_role_id === role.id)
          .length,
      }));
      locals.rolesInfo.roleAssignments = roleAssignments;

      // Get role reassignments if first user leaves
      const result = getGroupRoleReassignmentsAfterLeave(
        locals.groupInfo,
        locals.studentUsers[0].user_id,
      );

      // Ensure that there is a single role assignment for manager, recorder, and reflector each
      assert.lengthOf(
        result.filter(({ group_role_id }) => group_role_id === locals.manager.id),
        1,
      );
      assert.lengthOf(
        result.filter(({ group_role_id }) => group_role_id === locals.recorder.id),
        1,
      );
      assert.lengthOf(
        result.filter(({ group_role_id }) => group_role_id === locals.reflector.id),
        1,
      );

      // Ensure that there are no contributors
      assert.lengthOf(
        result.filter(({ group_role_id }) => group_role_id === locals.contributor.id),
        0,
      );
    },
  );

  step('should not transfer non-required roles to another user', function () {
    // Setup group of 2 users with one user as manager and the other user as contributor
    locals.groupInfo.groupMembers = locals.groupMembers.slice(0, 2);
    locals.groupInfo.groupSize = 2;
    const roleAssignments = [
      {
        user_id: locals.studentUsers[0].user_id,
        group_role_id: locals.manager.id,
      },
      {
        user_id: locals.studentUsers[1].user_id,
        group_role_id: locals.contributor.id,
      },
    ];
    locals.groupInfo.rolesInfo.groupRoles = locals.groupRoles.map((role) => ({
      ...role,
      count: roleAssignments.filter((roleAssignment) => roleAssignment.group_role_id === role.id)
        .length,
    }));
    locals.rolesInfo.roleAssignments = roleAssignments;

    // Get role reassignments if second user leaves
    const result = getGroupRoleReassignmentsAfterLeave(
      locals.groupInfo,
      locals.studentUsers[1].user_id,
    );
    // Recorder role should be transferred to first user
    const expected = [
      {
        user_id: locals.studentUsers[0].user_id,
        group_role_id: locals.manager.id,
      },
    ];
    assert.sameDeepMembers(result, expected);
  });

  step('should do nothing when leaving user has no roles', function () {
    // Setup group of 2 users with one user as manager and the other user without roles
    locals.groupInfo.groupMembers = locals.groupMembers.slice(0, 2);
    locals.groupInfo.groupSize = 2;
    const roleAssignments = [
      {
        user_id: locals.studentUsers[0].user_id,
        group_role_id: locals.manager.id,
      },
    ];
    locals.groupInfo.rolesInfo.groupRoles = locals.groupRoles.map((role) => ({
      ...role,
      count: roleAssignments.filter((roleAssignment) => roleAssignment.group_role_id === role.id)
        .length,
    }));
    locals.rolesInfo.roleAssignments = roleAssignments;

    // Get role reassignments if second user leaves
    const result = getGroupRoleReassignmentsAfterLeave(
      locals.groupInfo,
      locals.studentUsers[1].user_id,
    );
    // Recorder role should be transferred to first user
    const expected = [
      {
        user_id: locals.studentUsers[0].user_id,
        group_role_id: locals.manager.id,
      },
    ];
    assert.sameDeepMembers(result, expected);
  });
});<|MERGE_RESOLUTION|>--- conflicted
+++ resolved
@@ -17,12 +17,8 @@
 
 import { assertAlert } from './helperClient.js';
 import * as helperServer from './helperServer.js';
-<<<<<<< HEAD
 import { syncCourseData } from './sync/util.js';
-=======
-import { type GroupRole, syncCourseData } from './sync/util.js';
-
->>>>>>> b1f3b2d9
+
 const sql = sqldb.loadSqlEquiv(import.meta.url);
 
 let elemList;
