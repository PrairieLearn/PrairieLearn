import { assert } from 'chai';

<<<<<<< HEAD
import type { AssessmentSetJson } from '../../schemas/index.js';
=======
import { AssessmentSetSchema, CourseSchema, type AssessmentSet } from '../../lib/db-types.js';
>>>>>>> 7c72d723
import * as helperDb from '../helperDb.js';

import * as util from './util.js';

/**
 * Checks that the assessment set present in the database matches the data
 * from the original assessment set in `infoCourse.json`.
 *
 * @param syncedAssessmentSet - The assessment set from the database
 * @param assessmentSet - The assessment set from `infoCourse.json`.
 */
function checkAssessmentSet(
  syncedAssessmentSet: AssessmentSet | null | undefined,
  assessmentSet: Partial<AssessmentSet>,
) {
  assert.isOk(syncedAssessmentSet);
  for (const key of Object.keys(assessmentSet)) {
    assert.equal(syncedAssessmentSet[key], assessmentSet[key]);
  }
}

/**
 * Makes a new assessment.
 */
function makeAssessmentSet() {
  return {
    name: 'new assessment set',
    abbreviation: 'new',
    heading: 'a new assessment set to sync',
    color: 'red1',
  } satisfies AssessmentSetJson;
}

describe('Assessment set syncing', () => {
  before('set up testing database', helperDb.before);
  after('tear down testing database', helperDb.after);

  beforeEach('reset testing database', helperDb.resetDatabase);

  it('adds a new assessment set', async () => {
    const { courseData, courseDir } = await util.createAndSyncCourseData();
    const newAssessmentSet = makeAssessmentSet();
    courseData.course.assessmentSets.push(newAssessmentSet);
    await util.overwriteAndSyncCourseData(courseData, courseDir);
    const syncedAssessmentSets = await util.dumpTableWithSchema(
      'assessment_sets',
      AssessmentSetSchema,
    );
    const syncedAssessmentSet = syncedAssessmentSets.find(
      (as) => as.name === newAssessmentSet.name,
    );
    checkAssessmentSet(syncedAssessmentSet, newAssessmentSet);
  });

  it('removes an assessment set', async () => {
    const courseData = util.getCourseData();
    const oldAssessmentSet = makeAssessmentSet();
    courseData.course.assessmentSets.unshift(oldAssessmentSet);
    const courseDir = await util.writeCourseToTempDirectory(courseData);
    await util.syncCourseData(courseDir);
    courseData.course.assessmentSets.splice(0, 1);
    await util.overwriteAndSyncCourseData(courseData, courseDir);
    const syncedAssessmentSets = await util.dumpTableWithSchema(
      'assessment_sets',
      AssessmentSetSchema,
    );
    const syncedAssessmentSet = syncedAssessmentSets.find(
      (as) => as.name === oldAssessmentSet.name,
    );
    assert.isUndefined(syncedAssessmentSet);
  });

  it('renames an assessment set', async () => {
    const courseData = util.getCourseData();
    const oldAssessmentSet = makeAssessmentSet();
    courseData.course.assessmentSets.unshift(oldAssessmentSet);
    const courseDir = await util.writeCourseToTempDirectory(courseData);
    await util.syncCourseData(courseDir);
    const oldName = courseData.course.assessmentSets[0].name;
    const newName = 'new name';
    courseData.course.assessmentSets[0].name = newName;
    await util.overwriteAndSyncCourseData(courseData, courseDir);
    const dbAssessmentSets = await util.dumpTableWithSchema('assessment_sets', AssessmentSetSchema);
    assert.isUndefined(dbAssessmentSets.find((as) => as.name === oldName));
    const dbAssessmentSet = dbAssessmentSets.find((as) => as.name === newName);
    checkAssessmentSet(dbAssessmentSet, courseData.course.assessmentSets[0]);
  });

  it('records a warning if two assessment sets have the same name', async () => {
    const courseData = util.getCourseData();
    const newAssessmentSet1 = {
      name: 'new assessment set',
      abbreviation: 'new1',
      heading: 'a new assessment set 1 to sync',
      color: 'red1',
    } satisfies AssessmentSetJson;
    const newAssessmentSet2 = {
      name: 'new assessment set',
      abbreviation: 'new2',
      heading: 'a new assessment set 2 to sync',
      color: 'red2',
    } satisfies AssessmentSetJson;
    courseData.course.assessmentSets.push(newAssessmentSet1);
    courseData.course.assessmentSets.push(newAssessmentSet2);
    await util.writeAndSyncCourseData(courseData);
    const syncedAssessmentSets = await util.dumpTableWithSchema(
      'assessment_sets',
      AssessmentSetSchema,
    );
    const syncedAssessmentSet = syncedAssessmentSets.find(
      (as) => as.name === newAssessmentSet1.name,
    );
    checkAssessmentSet(syncedAssessmentSet, newAssessmentSet2);
    const syncedCourses = await util.dumpTableWithSchema('pl_courses', CourseSchema);
    const syncedCourse = syncedCourses.find((c) => c.short_name === courseData.course.name);
    assert.match(syncedCourse?.sync_warnings ?? '', /Found duplicates in 'assessmentSets'/);
  });

  it('adds default assessment sets if used by assessments but not specified in courseData', async () => {
    const courseData = util.getCourseData();

    // The Machine Problem set is in DEFAULT_ASSESSMENT_SETS but not in courseData
    courseData.courseInstances[util.COURSE_INSTANCE_ID].assessments[util.ASSESSMENT_ID]['set'] =
      'Machine Problem';

    const newAssessment: util.Assessment = {
      uuid: '03f3b4d2-0264-48b7-bf42-107732142c01',
      title: 'Test assessment 2',
      type: 'Exam',
      set: 'Worksheet', // The Worksheet set is in DEFAULT_ASSESSMENT_SETS but not in courseData
      number: '101',
    };
    courseData.courseInstances[util.COURSE_INSTANCE_ID].assessments['test1'] = newAssessment;

    await util.writeAndSyncCourseData(courseData);

    const syncedAssessmentSets = await util.dumpTableWithSchema(
      'assessment_sets',
      AssessmentSetSchema,
    );
    const syncedWorksheetSet = syncedAssessmentSets.find((as) => as.name === 'Worksheet');

    // Ensure that the Worksheet set was added and matches the corresponding set in DEFAULT_ASSESSMENT_SETS
    checkAssessmentSet(syncedWorksheetSet, {
      abbreviation: 'WS',
      name: 'Worksheet',
      heading: 'Worksheets',
      color: 'purple1',
    });

    const syncedMachineProblemSet = syncedAssessmentSets.find(
      (as) => as.name === 'Machine Problem',
    );

    // Ensure that the Machine Problem set was added and matches the corresponding set in DEFAULT_ASSESSMENT_SETS
    checkAssessmentSet(syncedMachineProblemSet, {
      abbreviation: 'MP',
      name: 'Machine Problem',
      heading: 'Machine Problems',
      color: 'turquoise1',
    });
  });

  it('deletes all assessment sets when none are used', async () => {
    const courseData = util.getCourseData();

    // Perform an initial sync with the course's assessment sets.
    const { courseDir } = await util.writeAndSyncCourseData(courseData);

    // Assert there are some assessment sets in the database.
    const syncedAssessmentSets = await util.dumpTableWithSchema(
      'assessment_sets',
      AssessmentSetSchema,
    );
    assert.isAtLeast(syncedAssessmentSets.length, 1);

    // Remove all course-level assessment sets.
    courseData.course.assessmentSets = [];

    // Remove all course instances, thus removing all assessments that would
    // have specified an assessment set.
    courseData.courseInstances = {};

    // Sync again.
    await util.overwriteAndSyncCourseData(courseData, courseDir);

    // Assert that there are no assessment sets in the database.
    const remainingAssessmentSets = await util.dumpTableWithSchema(
      'assessment_sets',
      AssessmentSetSchema,
    );
    assert.isEmpty(remainingAssessmentSets);
  });

  it('handles course with only a single implicit assessment set', async () => {
    const courseData = util.getCourseData();
    const courseInstance = courseData.courseInstances[util.COURSE_INSTANCE_ID];

    // Remove all course assessment sets.
    courseData.course.assessmentSets = [];

    // Save a reference to the test assessment.
    const testAssessment = courseInstance.assessments[util.ASSESSMENT_ID];

    // Remove all assessments.
    courseInstance.assessments = {};

    // Add a single assessment that uses a set that isn't in the list of defaults.
    courseInstance.assessments[util.ASSESSMENT_ID] = testAssessment;
    testAssessment.set = 'X';

    // Sync the course.
    await util.writeAndSyncCourseData(courseData);

    // Assert that the expected set is present and that it has the correct number.
    const syncedAssessmentSets = await util.dumpTableWithSchema(
      'assessment_sets',
      AssessmentSetSchema,
    );
    assert.equal(syncedAssessmentSets.length, 1);
    checkAssessmentSet(syncedAssessmentSets[0], {
      abbreviation: 'X',
      name: 'X',
      heading:
        'X (Auto-generated from use in an assessment; add this assessment set to your infoCourse.json file to customize)',
      color: 'gray1',
      number: 1,
    });
  });
});<|MERGE_RESOLUTION|>--- conflicted
+++ resolved
@@ -1,10 +1,7 @@
 import { assert } from 'chai';
 
-<<<<<<< HEAD
-import type { AssessmentSetJson } from '../../schemas/index.js';
-=======
 import { AssessmentSetSchema, CourseSchema, type AssessmentSet } from '../../lib/db-types.js';
->>>>>>> 7c72d723
+import { type AssessmentJsonInput, type AssessmentSetJsonInput } from '../../schemas/index.js';
 import * as helperDb from '../helperDb.js';
 
 import * as util from './util.js';
@@ -18,7 +15,7 @@
  */
 function checkAssessmentSet(
   syncedAssessmentSet: AssessmentSet | null | undefined,
-  assessmentSet: Partial<AssessmentSet>,
+  assessmentSet: Partial<AssessmentSetJsonInput>,
 ) {
   assert.isOk(syncedAssessmentSet);
   for (const key of Object.keys(assessmentSet)) {
@@ -35,7 +32,7 @@
     abbreviation: 'new',
     heading: 'a new assessment set to sync',
     color: 'red1',
-  } satisfies AssessmentSetJson;
+  } satisfies AssessmentSetJsonInput;
 }
 
 describe('Assessment set syncing', () => {
@@ -100,13 +97,13 @@
       abbreviation: 'new1',
       heading: 'a new assessment set 1 to sync',
       color: 'red1',
-    } satisfies AssessmentSetJson;
+    } satisfies AssessmentSetJsonInput;
     const newAssessmentSet2 = {
       name: 'new assessment set',
       abbreviation: 'new2',
       heading: 'a new assessment set 2 to sync',
       color: 'red2',
-    } satisfies AssessmentSetJson;
+    } satisfies AssessmentSetJsonInput;
     courseData.course.assessmentSets.push(newAssessmentSet1);
     courseData.course.assessmentSets.push(newAssessmentSet2);
     await util.writeAndSyncCourseData(courseData);
@@ -130,13 +127,13 @@
     courseData.courseInstances[util.COURSE_INSTANCE_ID].assessments[util.ASSESSMENT_ID]['set'] =
       'Machine Problem';
 
-    const newAssessment: util.Assessment = {
+    const newAssessment = {
       uuid: '03f3b4d2-0264-48b7-bf42-107732142c01',
       title: 'Test assessment 2',
       type: 'Exam',
       set: 'Worksheet', // The Worksheet set is in DEFAULT_ASSESSMENT_SETS but not in courseData
       number: '101',
-    };
+    } satisfies AssessmentJsonInput;
     courseData.courseInstances[util.COURSE_INSTANCE_ID].assessments['test1'] = newAssessment;
 
     await util.writeAndSyncCourseData(courseData);
@@ -231,7 +228,7 @@
       heading:
         'X (Auto-generated from use in an assessment; add this assessment set to your infoCourse.json file to customize)',
       color: 'gray1',
-      number: 1,
+      // number: 1,
     });
   });
 });