--- conflicted
+++ resolved
@@ -1,11 +1,7 @@
 import { assert } from 'chai';
 
-<<<<<<< HEAD
-import { AssessmentSetSchema, CourseSchema, type AssessmentSet } from '../../lib/db-types.js';
+import { type AssessmentSet, AssessmentSetSchema, CourseSchema } from '../../lib/db-types.js';
 import { type AssessmentJsonInput, type AssessmentSetJsonInput } from '../../schemas/index.js';
-=======
-import { type AssessmentSet, AssessmentSetSchema, CourseSchema } from '../../lib/db-types.js';
->>>>>>> b1f3b2d9
 import * as helperDb from '../helperDb.js';
 
 import * as util from './util.js';
