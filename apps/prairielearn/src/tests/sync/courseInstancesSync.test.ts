--- conflicted
+++ resolved
@@ -5,11 +5,7 @@
 import { v4 as uuidv4 } from 'uuid';
 import { afterAll, assert, beforeAll, beforeEach, describe, it } from 'vitest';
 
-<<<<<<< HEAD
-import { CourseInstanceSchema } from '../../lib/db-types.js';
-=======
 import { CourseInstanceAccessRuleSchema, CourseInstanceSchema } from '../../lib/db-types.js';
->>>>>>> 3536161a
 import { idsEqual } from '../../lib/id.js';
 import { selectCourseInstanceByUuid } from '../../models/course-instances.js';
 import { type CourseInstanceJsonInput } from '../../schemas/infoCourseInstance.js';
@@ -539,7 +535,6 @@
       await util.syncCourseData(courseDir);
     });
 
-<<<<<<< HEAD
     const syncedCourseInstances = await util.dumpTableWithSchema(
       'course_instances',
       CourseInstanceSchema,
@@ -635,10 +630,5 @@
 
       assert.deepEqual(result, db);
     }
-=======
-    const syncedCourseInstance = await findSyncedCourseInstance(util.COURSE_INSTANCE_ID);
-    assert.isNotNull(syncedCourseInstance.sync_errors);
-    assert.match(syncedCourseInstance.sync_errors, /"shareSourcePublicly" cannot be used/);
->>>>>>> 3536161a
   });
 });