import * as path from 'path';

import { assert } from 'chai';
import fs from 'fs-extra';
import { v4 as uuidv4 } from 'uuid';
import { z } from 'zod';

import * as sqldb from '@prairielearn/postgres';

import { config } from '../../lib/config.js';
import {
  AlternativeGroupSchema,
  AssessmentQuestionRolePermissionsSchema,
  AssessmentQuestionSchema,
  AssessmentSchema,
  GroupRoleSchema,
  QuestionSchema,
  ZoneSchema,
} from '../../lib/db-types.js';
import { features } from '../../lib/features/index.js';
import { idsEqual } from '../../lib/id.js';
import * as helperDb from '../helperDb.js';

import * as util from './util.js';

const sql = sqldb.loadSqlEquiv(import.meta.url);

/**
 * Makes an empty assessment.
 */
function makeAssessment(
  courseData: util.CourseData,
  type: 'Homework' | 'Exam' = 'Exam',
): util.Assessment {
  const assessmentSet = courseData.course.assessmentSets[0].name;
  return {
    uuid: uuidv4(),
    type,
    title: 'Test assessment',
    set: assessmentSet,
    number: '1',
    zones: [],
    allowAccess: [],
  };
}

/**
 * Makes a new assessment.
 */
function makeAssessmentSet(): util.AssessmentSet {
  return {
    name: 'new assessment set',
    abbreviation: 'new',
    heading: 'a new assessment set to sync',
    color: 'red1',
  };
}

function getGroupRoles(): util.GroupRole[] {
  return [
    { name: 'Recorder', minimum: 1, maximum: 4, canAssignRoles: true },
    { name: 'Contributor' },
  ];
}

function getPermission(permissions, groupRole, assessmentQuestion) {
  return permissions.find(
    (permission) =>
      parseInt(permission.assessment_question_id) === parseInt(assessmentQuestion.id) &&
      parseInt(permission.group_role_id) === parseInt(groupRole.id),
  );
}

async function getSyncedAssessmentData(tid: string) {
  return await sqldb.queryRow(
    sql.get_data_for_assessment,
    { tid },
    z.object({
      assessment: AssessmentSchema,
      zones: z.array(ZoneSchema),
      alternative_groups: z.array(AlternativeGroupSchema),
      assessment_questions: z.array(AssessmentQuestionSchema.extend({ question: QuestionSchema })),
      group_roles: z.array(GroupRoleSchema),
    }),
  );
}

async function findSyncedAssessment(tid) {
  const syncedAssessments = await util.dumpTable('assessments');
  return syncedAssessments.find((a) => a.tid === tid);
}

async function findSyncedUndeletedAssessment(tid) {
  const syncedAssessments = await util.dumpTable('assessments');
  return syncedAssessments.find((a) => a.tid === tid && a.deleted_at == null);
}

describe('Assessment syncing', () => {
  before('set up testing database', helperDb.before);
  after('tear down testing database', helperDb.after);

  beforeEach('reset testing database', helperDb.resetDatabase);

  it('allows nesting of assessments in subfolders', async () => {
    const courseData = util.getCourseData();
    const nestedAssessmentStructure = ['subfolder1', 'subfolder2', 'subfolder3', 'nestedQuestion'];
    const assessmentId = nestedAssessmentStructure.join('/');
    courseData.courseInstances[util.COURSE_INSTANCE_ID].assessments[assessmentId] =
      makeAssessment(courseData);
    const courseDir = await util.writeCourseToTempDirectory(courseData);
    await util.syncCourseData(courseDir);

    const syncedData = await findSyncedAssessment(assessmentId);
    assert.isOk(syncedData);
  });

  it('adds a new zone to an assessment', async () => {
    const courseData = util.getCourseData();
    const assessment = makeAssessment(courseData);
    assessment.zones?.push({
      title: 'zone 1',
      questions: [{ id: util.QUESTION_ID, points: 5 }],
    });
    courseData.courseInstances[util.COURSE_INSTANCE_ID].assessments['newexam'] = assessment;
    const { courseDir } = await util.writeAndSyncCourseData(courseData);
    assessment.zones?.push({
      title: 'zone 2',
      questions: [{ id: util.ALTERNATIVE_QUESTION_ID, points: 10 }],
    });
    await util.overwriteAndSyncCourseData(courseData, courseDir);

    const syncedData = await getSyncedAssessmentData('newexam');

    assert.lengthOf(syncedData.zones, 2);
    assert.equal(syncedData.zones[0].title, 'zone 1');
    assert.equal(syncedData.zones[1].title, 'zone 2');

    assert.lengthOf(syncedData.alternative_groups, 2);

    assert.lengthOf(syncedData.assessment_questions, 2);
    assert.equal(syncedData.assessment_questions[0].question.qid, util.QUESTION_ID);
    assert.equal(syncedData.assessment_questions[1].question.qid, util.ALTERNATIVE_QUESTION_ID);
  });

  it('defaults shuffleQuestions to true for an Exam-type assessment', async () => {
    const courseData = util.getCourseData();
    const assessment = makeAssessment(courseData, 'Exam');
    courseData.courseInstances[util.COURSE_INSTANCE_ID].assessments['newexam'] = assessment;
    await util.writeAndSyncCourseData(courseData);

    const syncedData = await getSyncedAssessmentData('newexam');
    assert.isTrue(syncedData.assessment.shuffle_questions);
  });

  it('allows shuffleQuestions to be set to false for an Exam-type assessment', async () => {
    const courseData = util.getCourseData();
    const assessment = makeAssessment(courseData, 'Exam');
    assessment.shuffleQuestions = false;

    courseData.courseInstances[util.COURSE_INSTANCE_ID].assessments['newexam'] = assessment;
    await util.writeAndSyncCourseData(courseData);

    const syncedData = await getSyncedAssessmentData('newexam');
    assert.isFalse(syncedData.assessment.shuffle_questions);
  });

  it('defaults shuffleQuestions to false for a Homework-type assessment', async () => {
    const courseData = util.getCourseData();
    const assessment = makeAssessment(courseData, 'Homework');
    courseData.courseInstances[util.COURSE_INSTANCE_ID].assessments['newhomework'] = assessment;
    await util.writeAndSyncCourseData(courseData);

    const syncedData = await getSyncedAssessmentData('newhomework');
    assert.isFalse(syncedData.assessment.shuffle_questions);
  });

  it('allows shuffleQuestions to be set to true for a Homework-type assessment', async () => {
    const courseData = util.getCourseData();
    const assessment = makeAssessment(courseData, 'Homework');
    assessment.shuffleQuestions = true;

    courseData.courseInstances[util.COURSE_INSTANCE_ID].assessments['newhomework'] = assessment;
    await util.writeAndSyncCourseData(courseData);

    const syncedData = await getSyncedAssessmentData('newhomework');
    assert.isTrue(syncedData.assessment.shuffle_questions);
  });

  it('syncs alternatives in an Exam zone', async () => {
    const courseData = util.getCourseData();
    const assessment = makeAssessment(courseData, 'Exam');
    assessment.zones?.push({
      title: 'zone 1',
      questions: [
        {
          points: 10,
          alternatives: [
            {
              id: util.QUESTION_ID,
            },
            {
              id: util.ALTERNATIVE_QUESTION_ID,
              points: 5,
            },
          ],
        },
        {
          points: 7,
          id: util.MANUAL_GRADING_QUESTION_ID,
        },
      ],
    });
    courseData.courseInstances[util.COURSE_INSTANCE_ID].assessments['newexam'] = assessment;
    await util.writeAndSyncCourseData(courseData);

    const syncedData = await getSyncedAssessmentData('newexam');
    assert.lengthOf(syncedData.zones, 1);
    assert.lengthOf(syncedData.alternative_groups, 2);
    assert.lengthOf(syncedData.assessment_questions, 3);

    const firstAssessmentQuestion = syncedData.assessment_questions.find(
      (aq) => aq.question.qid === util.QUESTION_ID,
    );
    assert.ok(firstAssessmentQuestion);
    assert.equal(firstAssessmentQuestion.max_points, 10);
    assert.equal(firstAssessmentQuestion.max_auto_points, 10);
    assert.deepEqual(firstAssessmentQuestion.points_list, [10]);
    assert.equal(firstAssessmentQuestion.max_manual_points, 0);

    const secondAssessmentQuestion = syncedData.assessment_questions.find(
      (aq) => aq.question.qid === util.ALTERNATIVE_QUESTION_ID,
    );
    assert.ok(secondAssessmentQuestion);
    assert.equal(secondAssessmentQuestion.max_points, 5);
    assert.equal(secondAssessmentQuestion.max_auto_points, 5);
    assert.deepEqual(secondAssessmentQuestion.points_list, [5]);
    assert.equal(secondAssessmentQuestion.max_manual_points, 0);

    const thirdAssessmentQuestion = syncedData.assessment_questions.find(
      (aq) => aq.question.qid === util.MANUAL_GRADING_QUESTION_ID,
    );
    assert.ok(thirdAssessmentQuestion);
    assert.equal(thirdAssessmentQuestion.max_points, 7);
    assert.equal(thirdAssessmentQuestion.max_auto_points, 0);
    assert.deepEqual(thirdAssessmentQuestion.points_list, [7]);
    assert.equal(thirdAssessmentQuestion.max_manual_points, 7);
  });

  it('syncs alternatives in a Homework zone', async () => {
    const courseData = util.getCourseData();
    const assessment = makeAssessment(courseData, 'Homework');
    assessment.zones?.push({
      title: 'zone 1',
      questions: [
        {
          maxPoints: 20,
          points: 10,
          alternatives: [
            {
              id: util.QUESTION_ID,
            },
            {
              id: util.ALTERNATIVE_QUESTION_ID,
              maxPoints: 15,
              points: 5,
            },
          ],
        },
        {
          points: 7,
          id: util.MANUAL_GRADING_QUESTION_ID,
        },
      ],
    });
    courseData.courseInstances[util.COURSE_INSTANCE_ID].assessments['newexam'] = assessment;
    await util.writeAndSyncCourseData(courseData);

    const syncedData = await getSyncedAssessmentData('newexam');
    assert.lengthOf(syncedData.zones, 1);
    assert.lengthOf(syncedData.alternative_groups, 2);
    assert.lengthOf(syncedData.assessment_questions, 3);

    const firstAssessmentQuestion = syncedData.assessment_questions.find(
      (aq) => aq.question.qid === util.QUESTION_ID,
    );
    assert.ok(firstAssessmentQuestion);
    assert.equal(firstAssessmentQuestion.init_points, 10);
    assert.equal(firstAssessmentQuestion.max_points, 20);
    assert.equal(firstAssessmentQuestion.max_auto_points, 20);
    assert.equal(firstAssessmentQuestion.max_manual_points, 0);

    const secondAssessmentQuestion = syncedData.assessment_questions.find(
      (aq) => aq.question.qid === util.ALTERNATIVE_QUESTION_ID,
    );
    assert.ok(secondAssessmentQuestion);
    assert.equal(secondAssessmentQuestion.init_points, 5);
    assert.equal(secondAssessmentQuestion.max_points, 15);
    assert.equal(secondAssessmentQuestion.max_auto_points, 15);
    assert.equal(secondAssessmentQuestion.max_manual_points, 0);

    const thirdAssessmentQuestion = syncedData.assessment_questions.find(
      (aq) => aq.question.qid === util.MANUAL_GRADING_QUESTION_ID,
    );
    assert.ok(thirdAssessmentQuestion);
    assert.equal(thirdAssessmentQuestion.init_points, 7);
    assert.equal(thirdAssessmentQuestion.max_points, 7);
    assert.equal(thirdAssessmentQuestion.max_auto_points, 0);
    assert.equal(thirdAssessmentQuestion.max_manual_points, 7);
  });

  it('syncs auto and manual points in an Exam zone', async () => {
    const courseData = util.getCourseData();
    const assessment = makeAssessment(courseData, 'Exam');
    assessment.zones?.push({
      title: 'zone 1',
      questions: [
        {
          autoPoints: 10,
          manualPoints: 3,
          alternatives: [
            {
              id: util.QUESTION_ID,
            },
            {
              id: util.ALTERNATIVE_QUESTION_ID,
              autoPoints: 5,
            },
          ],
        },
        {
          autoPoints: 1,
          manualPoints: 7,
          id: util.MANUAL_GRADING_QUESTION_ID,
        },
      ],
    });
    courseData.courseInstances[util.COURSE_INSTANCE_ID].assessments['newexam'] = assessment;
    await util.writeAndSyncCourseData(courseData);

    const syncedData = await getSyncedAssessmentData('newexam');
    assert.lengthOf(syncedData.zones, 1);
    assert.lengthOf(syncedData.alternative_groups, 2);
    assert.lengthOf(syncedData.assessment_questions, 3);

    const firstAssessmentQuestion = syncedData.assessment_questions.find(
      (aq) => aq.question.qid === util.QUESTION_ID,
    );
    assert.ok(firstAssessmentQuestion);
    assert.equal(firstAssessmentQuestion.max_points, 13);
    assert.equal(firstAssessmentQuestion.max_auto_points, 10);
    assert.deepEqual(firstAssessmentQuestion.points_list, [13]);
    assert.equal(firstAssessmentQuestion.max_manual_points, 3);

    const secondAssessmentQuestion = syncedData.assessment_questions.find(
      (aq) => aq.question.qid === util.ALTERNATIVE_QUESTION_ID,
    );
    assert.ok(secondAssessmentQuestion);
    assert.equal(secondAssessmentQuestion.max_points, 8);
    assert.equal(secondAssessmentQuestion.max_auto_points, 5);
    assert.deepEqual(secondAssessmentQuestion.points_list, [8]);
    assert.equal(secondAssessmentQuestion.max_manual_points, 3);

    const thirdAssessmentQuestion = syncedData.assessment_questions.find(
      (aq) => aq.question.qid === util.MANUAL_GRADING_QUESTION_ID,
    );
    assert.ok(thirdAssessmentQuestion);
    assert.equal(thirdAssessmentQuestion.max_points, 8);
    assert.equal(thirdAssessmentQuestion.max_auto_points, 1);
    assert.deepEqual(thirdAssessmentQuestion.points_list, [8]);
    assert.equal(thirdAssessmentQuestion.max_manual_points, 7);
  });

  it('syncs auto and manual points in a Homework zone', async () => {
    const courseData = util.getCourseData();
    const assessment = makeAssessment(courseData, 'Homework');
    assessment.zones?.push({
      title: 'zone 1',
      questions: [
        {
          maxAutoPoints: 20,
          autoPoints: 10,
          manualPoints: 3,
          alternatives: [
            {
              id: util.QUESTION_ID,
            },
            {
              id: util.ALTERNATIVE_QUESTION_ID,
              maxAutoPoints: 15,
              autoPoints: 5,
            },
          ],
        },
        {
          autoPoints: 1,
          manualPoints: 7,
          id: util.MANUAL_GRADING_QUESTION_ID,
        },
      ],
    });
    courseData.courseInstances[util.COURSE_INSTANCE_ID].assessments['hwwithmanual1'] = assessment;
    await util.writeAndSyncCourseData(courseData);
    const syncedData = await getSyncedAssessmentData('hwwithmanual1');
    assert.lengthOf(syncedData.zones, 1);
    assert.lengthOf(syncedData.alternative_groups, 2);
    assert.lengthOf(syncedData.assessment_questions, 3);

    const firstAssessmentQuestion = syncedData.assessment_questions.find(
      (aq) => aq.question.qid === util.QUESTION_ID,
    );
    assert.ok(firstAssessmentQuestion);
    assert.equal(firstAssessmentQuestion.init_points, 13);
    assert.equal(firstAssessmentQuestion.max_points, 23);
    assert.equal(firstAssessmentQuestion.max_auto_points, 20);
    assert.equal(firstAssessmentQuestion.max_manual_points, 3);

    const secondAssessmentQuestion = syncedData.assessment_questions.find(
      (aq) => aq.question.qid === util.ALTERNATIVE_QUESTION_ID,
    );
    assert.ok(secondAssessmentQuestion);
    assert.equal(secondAssessmentQuestion.init_points, 8);
    assert.equal(secondAssessmentQuestion.max_points, 18);
    assert.equal(secondAssessmentQuestion.max_auto_points, 15);
    assert.equal(secondAssessmentQuestion.max_manual_points, 3);

    const thirdAssessmentQuestion = syncedData.assessment_questions.find(
      (aq) => aq.question.qid === util.MANUAL_GRADING_QUESTION_ID,
    );
    assert.ok(thirdAssessmentQuestion);
    assert.equal(thirdAssessmentQuestion.init_points, 8);
    assert.equal(thirdAssessmentQuestion.max_points, 8);
    assert.equal(thirdAssessmentQuestion.max_auto_points, 1);
    assert.equal(thirdAssessmentQuestion.max_manual_points, 7);
  });

  it('syncs point arrays in an Exam zone', async () => {
    const courseData = util.getCourseData();
    const assessment = makeAssessment(courseData, 'Exam');
    assessment.zones?.push({
      title: 'zone 1',
      questions: [
        {
          points: [10, 7, 5, 2, 1],
          alternatives: [
            {
              id: util.QUESTION_ID,
            },
            {
              id: util.ALTERNATIVE_QUESTION_ID,
              points: [5, 3],
            },
          ],
        },
        {
          points: [7, 6, 5],
          id: util.MANUAL_GRADING_QUESTION_ID,
        },
      ],
    });
    courseData.courseInstances[util.COURSE_INSTANCE_ID].assessments['newexam'] = assessment;
    await util.writeAndSyncCourseData(courseData);

    const syncedData = await getSyncedAssessmentData('newexam');
    assert.lengthOf(syncedData.zones, 1);
    assert.lengthOf(syncedData.alternative_groups, 2);
    assert.lengthOf(syncedData.assessment_questions, 3);

    const firstAssessmentQuestion = syncedData.assessment_questions.find(
      (aq) => aq.question.qid === util.QUESTION_ID,
    );
    assert.ok(firstAssessmentQuestion);
    assert.equal(firstAssessmentQuestion.max_points, 10);
    assert.equal(firstAssessmentQuestion.max_auto_points, 10);
    assert.deepEqual(firstAssessmentQuestion.points_list, [10, 7, 5, 2, 1]);
    assert.equal(firstAssessmentQuestion.max_manual_points, 0);

    const secondAssessmentQuestion = syncedData.assessment_questions.find(
      (aq) => aq.question.qid === util.ALTERNATIVE_QUESTION_ID,
    );
    assert.ok(secondAssessmentQuestion);
    assert.equal(secondAssessmentQuestion.max_points, 5);
    assert.equal(secondAssessmentQuestion.max_auto_points, 5);
    assert.deepEqual(secondAssessmentQuestion.points_list, [5, 3]);
    assert.equal(secondAssessmentQuestion.max_manual_points, 0);

    const thirdAssessmentQuestion = syncedData.assessment_questions.find(
      (aq) => aq.question.qid === util.MANUAL_GRADING_QUESTION_ID,
    );
    assert.ok(thirdAssessmentQuestion);
    assert.equal(thirdAssessmentQuestion.max_points, 7);
    assert.equal(thirdAssessmentQuestion.max_auto_points, 0);
    assert.deepEqual(thirdAssessmentQuestion.points_list, [7, 6, 5]);
    assert.equal(thirdAssessmentQuestion.max_manual_points, 7);
  });

  it('syncs autoPoint arrays in an Exam zone', async () => {
    const courseData = util.getCourseData();
    const assessment = makeAssessment(courseData, 'Exam');
    assessment.zones?.push({
      title: 'zone 1',
      questions: [
        {
          autoPoints: [10, 7, 5, 2, 1],
          manualPoints: 8,
          alternatives: [
            {
              id: util.QUESTION_ID,
            },
            {
              id: util.ALTERNATIVE_QUESTION_ID,
              autoPoints: [5, 3],
            },
          ],
        },
        {
          autoPoints: [7, 6, 5],
          manualPoints: 3,
          id: util.MANUAL_GRADING_QUESTION_ID,
        },
      ],
    });
    courseData.courseInstances[util.COURSE_INSTANCE_ID].assessments['newexam'] = assessment;
    await util.writeAndSyncCourseData(courseData);

    const syncedData = await getSyncedAssessmentData('newexam');
    assert.lengthOf(syncedData.zones, 1);
    assert.lengthOf(syncedData.alternative_groups, 2);
    assert.lengthOf(syncedData.assessment_questions, 3);

    const firstAssessmentQuestion = syncedData.assessment_questions.find(
      (aq) => aq.question.qid === util.QUESTION_ID,
    );
    assert.ok(firstAssessmentQuestion);
    assert.equal(firstAssessmentQuestion.max_points, 18);
    assert.equal(firstAssessmentQuestion.max_auto_points, 10);
    assert.deepEqual(firstAssessmentQuestion.points_list, [18, 15, 13, 10, 9]);
    assert.equal(firstAssessmentQuestion.max_manual_points, 8);

    const secondAssessmentQuestion = syncedData.assessment_questions.find(
      (aq) => aq.question.qid === util.ALTERNATIVE_QUESTION_ID,
    );
    assert.ok(secondAssessmentQuestion);
    assert.equal(secondAssessmentQuestion.max_points, 13);
    assert.equal(secondAssessmentQuestion.max_auto_points, 5);
    assert.deepEqual(secondAssessmentQuestion.points_list, [13, 11]);
    assert.equal(secondAssessmentQuestion.max_manual_points, 8);

    const thirdAssessmentQuestion = syncedData.assessment_questions.find(
      (aq) => aq.question.qid === util.MANUAL_GRADING_QUESTION_ID,
    );
    assert.ok(thirdAssessmentQuestion);
    assert.equal(thirdAssessmentQuestion.max_points, 10);
    assert.equal(thirdAssessmentQuestion.max_auto_points, 7);
    assert.deepEqual(thirdAssessmentQuestion.points_list, [10, 9, 8]);
    assert.equal(thirdAssessmentQuestion.max_manual_points, 3);
  });

  it('reuses assessment questions when questions are removed and added again', async () => {
    const courseData = util.getCourseData();
    const assessment = makeAssessment(courseData);
    assessment.zones = [
      {
        title: 'zone 1',
        questions: [
          {
            id: util.QUESTION_ID,
            points: 5,
          },
          {
            id: util.ALTERNATIVE_QUESTION_ID,
            points: 10,
          },
        ],
      },
    ];
    courseData.courseInstances[util.COURSE_INSTANCE_ID].assessments['newexam'] = assessment;
    const { courseDir } = await util.writeAndSyncCourseData(courseData);
    let syncedData = await getSyncedAssessmentData('newexam');

    const originalFirstSyncedAssessmentQuestion = syncedData.assessment_questions.find(
      (aq) => aq.question.qid === util.QUESTION_ID,
    );
    assert.ok(originalFirstSyncedAssessmentQuestion);

    const originalSecondSyncedAssessmentQuestion = syncedData.assessment_questions.find(
      (aq) => aq.question.qid === util.ALTERNATIVE_QUESTION_ID,
    );
    assert.ok(originalSecondSyncedAssessmentQuestion);

    const removedQuestion = assessment.zones[0].questions?.shift();
    if (!removedQuestion) throw new Error('removedQuestion is null');
    await util.overwriteAndSyncCourseData(courseData, courseDir);
    syncedData = await getSyncedAssessmentData('newexam');
    const deletedFirstSyncedAssessmentQuestion = syncedData.assessment_questions.find(
      (aq) => aq.question.qid === util.QUESTION_ID,
    );
    assert.isOk(deletedFirstSyncedAssessmentQuestion);
    assert.isNotNull(deletedFirstSyncedAssessmentQuestion.deleted_at);

    assessment.zones[0].questions?.push(removedQuestion);
    await util.overwriteAndSyncCourseData(courseData, courseDir);
    syncedData = await getSyncedAssessmentData('newexam');

    const newFirstSyncedAssessmentQuestion = syncedData.assessment_questions.find(
      (aq) => aq.question.qid === util.ALTERNATIVE_QUESTION_ID,
    );
    assert.ok(newFirstSyncedAssessmentQuestion);
    const newSecondSyncedAssessmentQuestion = syncedData.assessment_questions.find(
      (aq) => aq.question.qid === util.QUESTION_ID,
    );
    assert.ok(newSecondSyncedAssessmentQuestion);

    // The questions were reordered, but they should still have the same assessment question IDs
    assert.equal(newFirstSyncedAssessmentQuestion.id, originalSecondSyncedAssessmentQuestion.id);
    assert.equal(newSecondSyncedAssessmentQuestion.id, originalFirstSyncedAssessmentQuestion.id);
  });

  it('removes a zone from an assessment', async () => {
    const courseData = util.getCourseData();
    const assessment = makeAssessment(courseData);
    assessment.zones?.push({
      title: 'zone 1',
      questions: [{ id: util.QUESTION_ID, points: 5 }],
    });
    courseData.courseInstances[util.COURSE_INSTANCE_ID].assessments['newexam'] = assessment;
    const { courseDir } = await util.writeAndSyncCourseData(courseData);
    assessment.zones?.pop();
    await util.overwriteAndSyncCourseData(courseData, courseDir);

    const syncedData = await getSyncedAssessmentData('newexam');

    assert.lengthOf(syncedData.zones, 0);
    assert.lengthOf(syncedData.alternative_groups, 0);
    assert.lengthOf(syncedData.assessment_questions, 1);
    assert.isNotNull(syncedData.assessment_questions[0].deleted_at);
  });

  it('removes an access rule from an exam', async () => {
    const courseData = util.getCourseData();
    const assessment = makeAssessment(courseData);
    assessment.allowAccess?.push(
      {
        mode: 'Exam',
      },
      {
        mode: 'Public',
      },
    );
    courseData.courseInstances[util.COURSE_INSTANCE_ID].assessments['newexam'] = assessment;
    const { courseDir } = await util.writeAndSyncCourseData(courseData);
    const syncedAssessments = await util.dumpTable('assessments');
    const originalSyncedAssessment = syncedAssessments.find((a) => a.tid === 'newexam');

    assessment.allowAccess?.shift();
    await util.overwriteAndSyncCourseData(courseData, courseDir);
    const syncedAssessmentAccessRules = await util.dumpTable('assessment_access_rules');
    const rulesForAssessment = syncedAssessmentAccessRules.filter((aar) =>
      idsEqual(aar.assessment_id, originalSyncedAssessment?.id),
    );
    assert.lengthOf(rulesForAssessment, 1);
    assert.equal(rulesForAssessment[0].mode, 'Public');
  });

  it('sets mode to Exam if an access rule specifies an examUuid but not mode=Exam', async () => {
    const courseData = util.getCourseData();
    const assessment = makeAssessment(courseData);
    assessment.allowAccess?.push({
      examUuid: 'f593a8c9-ccd4-449c-936c-c26c96ea089b',
    });
    courseData.courseInstances[util.COURSE_INSTANCE_ID].assessments['implicitexam'] = assessment;
    await util.writeAndSyncCourseData(courseData);
    const syncedAssessment = await findSyncedAssessment('implicitexam');
    const syncedAssessmentAccessRules = await util.dumpTable('assessment_access_rules');
    const rulesForAssessment = syncedAssessmentAccessRules.filter((aar) =>
      idsEqual(aar.assessment_id, syncedAssessment?.id),
    );
    assert.lengthOf(rulesForAssessment, 1);
    assert.equal(rulesForAssessment[0].mode, 'Exam');
    assert.equal(rulesForAssessment[0].exam_uuid, 'f593a8c9-ccd4-449c-936c-c26c96ea089b');
  });

  it('syncs empty arrays correctly', async () => {
    const courseData = util.getCourseData();
    const assessment = makeAssessment(courseData, 'Exam');
    // NOTE: our JSON schema explicitly prohibits a zone question from having
    // an empty points array, so we can't test that here as it's impossible
    // for it to ever be written to the database.
    assessment.allowAccess?.push({
      mode: 'Exam',
      uids: [],
    });
    courseData.courseInstances[util.COURSE_INSTANCE_ID].assessments['newexam'] = assessment;
    await util.writeAndSyncCourseData(courseData);
    const syncedAssessments = await util.dumpTable('assessments');
    const syncedAssessment = syncedAssessments.find((a) => a.tid === 'newexam');

    const assessmentAccessRules = await util.dumpTable('assessment_access_rules');
    const assessmentAccessRule = assessmentAccessRules.find((aar) =>
      idsEqual(aar.assessment_id, syncedAssessment?.id),
    );
    assert.isArray(assessmentAccessRule?.uids, 'uids should be an array');
    assert.isEmpty(assessmentAccessRule?.uids, 'uids should be empty');
  });

  it('syncs group roles correctly', async () => {
    const courseData = util.getCourseData();
    const groupAssessment = makeAssessment(courseData, 'Homework');
    groupAssessment.groupWork = true;
    groupAssessment.groupRoles = getGroupRoles();
    courseData.courseInstances[util.COURSE_INSTANCE_ID].assessments['groupAssessment'] =
      groupAssessment;
    await util.writeAndSyncCourseData(courseData);

    const syncedRoles = await util.dumpTable('group_roles');
    assert.equal(syncedRoles.length, 2);

    const recorder = syncedRoles.find((role) => role.role_name === 'Recorder');
    assert.isDefined(recorder);
    assert.equal(recorder?.minimum, 1);
    assert.equal(recorder?.maximum, 4);
    assert.isTrue(recorder?.can_assign_roles);

    const contributor = syncedRoles.find((role) => role.role_name === 'Contributor');
    assert.isOk(contributor);
    assert.equal(contributor?.minimum, 0);
    assert.equal(contributor?.maximum, null);
    assert.isFalse(contributor?.can_assign_roles);
  });

  it('syncs group roles and valid question-level permissions correctly', async () => {
    const courseData = util.getCourseData();
    const groupAssessment = makeAssessment(courseData, 'Homework');
    groupAssessment.groupWork = true;
    groupAssessment.groupRoles = getGroupRoles();
    groupAssessment.zones?.push({
      title: 'test zone',
      questions: [
        {
          id: util.QUESTION_ID,
          points: 5,
          canView: ['Recorder', 'Contributor'],
          canSubmit: ['Recorder'],
        },
        {
          id: util.ALTERNATIVE_QUESTION_ID,
          points: 5,
          canView: ['Recorder'],
          canSubmit: ['Recorder'],
        },
      ],
    });
    courseData.courseInstances[util.COURSE_INSTANCE_ID].assessments['groupAssessment'] =
      groupAssessment;
    await util.writeAndSyncCourseData(courseData);

    const syncedData = await getSyncedAssessmentData('groupAssessment');
    const firstAssessmentQuestion = syncedData.assessment_questions.find(
      (aq) => aq.question.qid === util.QUESTION_ID,
    );
    const secondAssessmentQuestion = syncedData.assessment_questions.find(
      (aq) => aq.question.qid === util.ALTERNATIVE_QUESTION_ID,
    );

    // Check group roles
    const syncedRoles = await util.dumpTable('group_roles');
    assert.isTrue(syncedRoles.length === 2);

    const recorder = syncedRoles.find((role) => role.role_name === 'Recorder');
    const contributor = syncedRoles.find((role) => role.role_name === 'Contributor');
    assert.isDefined(recorder);
    assert.isDefined(contributor);

    // Check question role permissions
    const syncedPermissions = await util.dumpTable('assessment_question_role_permissions');

    const firstQuestionRecorderPermission = getPermission(
      syncedPermissions,
      recorder,
      firstAssessmentQuestion,
    );
    assert.isDefined(firstQuestionRecorderPermission);
    assert.isTrue(
      firstQuestionRecorderPermission?.can_view && firstQuestionRecorderPermission?.can_submit,
      'recorder should have permission to view and submit first question',
    );

    const firstQuestionContributorPermission = getPermission(
      syncedPermissions,
      contributor,
      firstAssessmentQuestion,
    );
    assert.isDefined(firstQuestionContributorPermission);
    assert.isTrue(
      firstQuestionContributorPermission?.can_view &&
        !firstQuestionContributorPermission?.can_submit,
      'contributor should only have permission to view first question',
    );

    const secondQuestionRecorderPermission = getPermission(
      syncedPermissions,
      recorder,
      secondAssessmentQuestion,
    );
    assert.isDefined(secondQuestionRecorderPermission);
    assert.isTrue(
      secondQuestionRecorderPermission?.can_view && secondQuestionRecorderPermission?.can_submit,
      'recorder should have permission to view and submit second question',
    );

    const secondQuestionContributorPermission = getPermission(
      syncedPermissions,
      contributor,
      secondAssessmentQuestion,
    );
    assert.isOk(secondQuestionContributorPermission);
    assert.isTrue(
      !secondQuestionContributorPermission?.can_view &&
        !secondQuestionContributorPermission?.can_submit,
      'contributor should not be able to view or submit second question',
    );
  });

  it('syncs group roles and valid zone-level permissions correctly', async () => {
    const courseData = util.getCourseData();
    const groupAssessment = makeAssessment(courseData, 'Homework');
    groupAssessment.groupWork = true;
    groupAssessment.groupRoles = getGroupRoles();
    groupAssessment.zones?.push({
      title: 'test zone',
      canView: ['Recorder', 'Contributor'],
      canSubmit: ['Recorder'],
      questions: [
        {
          id: util.QUESTION_ID,
          points: 5,
        },
        {
          id: util.ALTERNATIVE_QUESTION_ID,
          points: 5,
          canView: ['Recorder'],
          canSubmit: ['Recorder'],
        },
      ],
    });
    courseData.courseInstances[util.COURSE_INSTANCE_ID].assessments['groupAssessment'] =
      groupAssessment;
    await util.writeAndSyncCourseData(courseData);

    const syncedData = await getSyncedAssessmentData('groupAssessment');
    const firstAssessmentQuestion = syncedData.assessment_questions.find(
      (aq) => aq.question.qid === util.QUESTION_ID,
    );
    const secondAssessmentQuestion = syncedData.assessment_questions.find(
      (aq) => aq.question.qid === util.ALTERNATIVE_QUESTION_ID,
    );

    // Check group roles
    const syncedRoles = await util.dumpTable('group_roles');
    assert.isTrue(syncedRoles.length === 2);

    const recorder = syncedRoles.find((role) => role.role_name === 'Recorder');
    const contributor = syncedRoles.find((role) => role.role_name === 'Contributor');
    assert.isDefined(recorder);
    assert.isDefined(contributor);

    // Check question role permissions
    const syncedPermissions = await util.dumpTable('assessment_question_role_permissions');

    const firstQuestionRecorderPermission = getPermission(
      syncedPermissions,
      recorder,
      firstAssessmentQuestion,
    );
    assert.isDefined(firstQuestionRecorderPermission);
    assert.isTrue(
      firstQuestionRecorderPermission?.can_view && firstQuestionRecorderPermission?.can_submit,
      'recorder should have permission to view and submit first question',
    );

    const firstQuestionContributorPermission = getPermission(
      syncedPermissions,
      contributor,
      firstAssessmentQuestion,
    );
    assert.isDefined(firstQuestionContributorPermission);
    assert.isTrue(
      firstQuestionContributorPermission?.can_view &&
        !firstQuestionContributorPermission?.can_submit,
      'contributor should only have permission to view first question',
    );

    const secondQuestionRecorderPermission = getPermission(
      syncedPermissions,
      recorder,
      secondAssessmentQuestion,
    );
    assert.isDefined(secondQuestionRecorderPermission);
    assert.isTrue(
      secondQuestionRecorderPermission?.can_view && secondQuestionRecorderPermission?.can_submit,
      'recorder should have permission to view and submit second question',
    );

    const secondQuestionContributorPermission = getPermission(
      syncedPermissions,
      contributor,
      secondAssessmentQuestion,
    );
    assert.isOk(secondQuestionContributorPermission);
    assert.isTrue(
      !secondQuestionContributorPermission?.can_view &&
        !secondQuestionContributorPermission?.can_submit,
      'contributor should not be able to view or submit second question',
    );
  });

  it('syncs group roles and valid assessment-level permissions correctly', async () => {
    const courseData = util.getCourseData();
    const groupAssessment = makeAssessment(courseData, 'Homework');
    groupAssessment.groupWork = true;
    groupAssessment.groupRoles = getGroupRoles();
    groupAssessment.canView = ['Recorder', 'Contributor'];
    groupAssessment.canSubmit = ['Recorder'];
    groupAssessment.zones?.push({
      title: 'test zone',
      questions: [
        {
          id: util.QUESTION_ID,
          points: 5,
        },
        {
          id: util.ALTERNATIVE_QUESTION_ID,
          points: 5,
          canView: ['Recorder'],
          canSubmit: ['Recorder'],
        },
      ],
    });
    courseData.courseInstances[util.COURSE_INSTANCE_ID].assessments['groupAssessment'] =
      groupAssessment;
    await util.writeAndSyncCourseData(courseData);

    const syncedData = await getSyncedAssessmentData('groupAssessment');
    const firstAssessmentQuestion = syncedData.assessment_questions.find(
      (aq) => aq.question.qid === util.QUESTION_ID,
    );
    const secondAssessmentQuestion = syncedData.assessment_questions.find(
      (aq) => aq.question.qid === util.ALTERNATIVE_QUESTION_ID,
    );

    // Check group roles
    const syncedRoles = await util.dumpTable('group_roles');
    assert.isTrue(syncedRoles.length === 2);

    const recorder = syncedRoles.find((role) => role.role_name === 'Recorder');
    const contributor = syncedRoles.find((role) => role.role_name === 'Contributor');
    assert.isDefined(recorder);
    assert.isDefined(contributor);

    // Check question role permissions
    const syncedPermissions = await util.dumpTable('assessment_question_role_permissions');

    const firstQuestionRecorderPermission = getPermission(
      syncedPermissions,
      recorder,
      firstAssessmentQuestion,
    );
    assert.isDefined(firstQuestionRecorderPermission);
    assert.isTrue(
      firstQuestionRecorderPermission?.can_view && firstQuestionRecorderPermission?.can_submit,
      'recorder should have permission to view and submit first question',
    );

    const firstQuestionContributorPermission = getPermission(
      syncedPermissions,
      contributor,
      firstAssessmentQuestion,
    );
    assert.isDefined(firstQuestionContributorPermission);
    assert.isTrue(
      firstQuestionContributorPermission?.can_view &&
        !firstQuestionContributorPermission?.can_submit,
      'contributor should only have permission to view first question',
    );

    const secondQuestionRecorderPermission = getPermission(
      syncedPermissions,
      recorder,
      secondAssessmentQuestion,
    );
    assert.isDefined(secondQuestionRecorderPermission);
    assert.isTrue(
      secondQuestionRecorderPermission?.can_view && secondQuestionRecorderPermission?.can_submit,
      'recorder should have permission to view and submit second question',
    );

    const secondQuestionContributorPermission = getPermission(
      syncedPermissions,
      contributor,
      secondAssessmentQuestion,
    );
    assert.isOk(secondQuestionContributorPermission);
    assert.isTrue(
      !secondQuestionContributorPermission?.can_view &&
        !secondQuestionContributorPermission?.can_submit,
      'contributor should not be able to view or submit second question',
    );
  });

  it('removes group roles and role permissions correctly upon re-sync', async () => {
    const courseData = util.getCourseData();
    const groupAssessment = makeAssessment(courseData, 'Homework');
    groupAssessment.groupWork = true;
    groupAssessment.groupRoles = getGroupRoles();
    groupAssessment.zones?.push({
      title: 'test zone',
      questions: [
        {
          id: util.QUESTION_ID,
          points: 5,
          canView: ['Recorder', 'Contributor'],
          canSubmit: ['Recorder'],
        },
        {
          id: util.ALTERNATIVE_QUESTION_ID,
          points: 5,
          canView: ['Recorder', 'Contributor'],
          canSubmit: ['Recorder', 'Contributor'],
        },
      ],
    });
    courseData.courseInstances[util.COURSE_INSTANCE_ID].assessments['groupAssessment'] =
      groupAssessment;

    const { courseDir } = await util.writeAndSyncCourseData(courseData);

    // Check group roles
    const syncedRoles = await util.dumpTable('group_roles');
    assert.equal(syncedRoles.length, 2);
    const foundRecorder = syncedRoles.find((role) => role.role_name === 'Recorder');
    const foundContributor = syncedRoles.find((role) => role.role_name === 'Contributor');
    assert.isDefined(foundRecorder);
    assert.isDefined(foundContributor);

    // Check permissions
    const syncedPermissions = await util.dumpTable('assessment_question_role_permissions');
    assert.equal(
      syncedPermissions.filter((p) => parseInt(p.group_role_id) === parseInt(foundRecorder?.id))
        .length,
      2,
    );
    assert.equal(
      syncedPermissions.filter((p) => parseInt(p.group_role_id) === parseInt(foundContributor?.id))
        .length,
      2,
    );

    // Remove the "Contributor" group role and re-sync
    groupAssessment.groupRoles = [
      { name: 'Recorder', minimum: 1, maximum: 4, canAssignRoles: true },
    ];
    const lastZone = groupAssessment?.zones?.[groupAssessment.zones.length - 1];
    if (!lastZone) throw new Error('could not find last zone');
    lastZone.questions = [
      {
        id: util.QUESTION_ID,
        points: 5,
        canView: ['Recorder'],
        canSubmit: ['Recorder'],
      },
      {
        id: util.ALTERNATIVE_QUESTION_ID,
        points: 5,
        canView: ['Recorder'],
        canSubmit: ['Recorder'],
      },
    ];

    await util.overwriteAndSyncCourseData(courseData, courseDir);
    const newSyncedRoles = await util.dumpTable('group_roles');
    assert.equal(newSyncedRoles.length, 1);
    assert.notEqual(
      newSyncedRoles.find((role) => role.role_name === 'Recorder'),
      undefined,
    );
    assert.isUndefined(newSyncedRoles.find((role) => role.role_name === 'Contributor'));

    const newSyncedPermissions = await util.dumpTable('assessment_question_role_permissions');
    assert.equal(
      newSyncedPermissions.filter((p) => parseInt(p.group_role_id) === parseInt(foundRecorder?.id))
        .length,
      2,
    );
    assert.equal(
      newSyncedPermissions.filter(
        (p) => parseInt(p.group_role_id) === parseInt(foundContributor?.id),
      ).length,
      0,
    );
  });

  it('records an error if a question has permissions for non-existent group roles', async () => {
    const courseData = util.getCourseData();
    const groupAssessment = makeAssessment(courseData, 'Homework');
    groupAssessment.groupWork = true;
    groupAssessment.groupRoles = getGroupRoles();
    groupAssessment.zones?.push({
      title: 'test zone',
      questions: [
        {
          id: util.QUESTION_ID,
          points: 5,
          canView: ['Recorder', 'Invalid'],
          canSubmit: ['Recorder'],
        },
        {
          id: util.ALTERNATIVE_QUESTION_ID,
          points: 5,
          canView: ['Recorder', 'Contributor'],
          canSubmit: ['Recorder', 'Contributor'],
        },
      ],
    });
    courseData.courseInstances[util.COURSE_INSTANCE_ID].assessments['groupAssessmentFail'] =
      groupAssessment;

    await util.writeAndSyncCourseData(courseData);
    const syncedAssessment = await findSyncedAssessment('groupAssessmentFail');

    assert.match(
      syncedAssessment?.sync_errors,
      /The zone question's "canView" permission contains the non-existent group role name "Invalid"./,
    );
  });

  it('records an error if a zone has permissions for non-existent group roles', async () => {
    const courseData = util.getCourseData();
    const groupAssessment = makeAssessment(courseData, 'Homework');
    groupAssessment.groupWork = true;
    groupAssessment.groupRoles = getGroupRoles();
    groupAssessment.zones?.push({
      title: 'test zone',
      canView: ['Recorder', 'Invalid'],
      canSubmit: ['Recorder'],
      questions: [
        {
          id: util.QUESTION_ID,
          points: 5,
        },
        {
          id: util.ALTERNATIVE_QUESTION_ID,
          points: 5,
          canView: ['Recorder', 'Contributor'],
          canSubmit: ['Recorder', 'Contributor'],
        },
      ],
    });
    courseData.courseInstances[util.COURSE_INSTANCE_ID].assessments['groupAssessmentFail'] =
      groupAssessment;

    await util.writeAndSyncCourseData(courseData);
    const syncedAssessment = await findSyncedAssessment('groupAssessmentFail');

    assert.match(
      syncedAssessment?.sync_errors,
      /The zone's "canView" permission contains the non-existent group role name "Invalid"./,
    );
  });

  it('records an error if an assessment has permissions for non-existent group roles', async () => {
    const courseData = util.getCourseData();
    const groupAssessment = makeAssessment(courseData, 'Homework');
    groupAssessment.groupWork = true;
    groupAssessment.groupRoles = getGroupRoles();
    groupAssessment.zones?.push({
      title: 'test zone',
      questions: [
        {
          id: util.QUESTION_ID,
          points: 5,
        },
        {
          id: util.ALTERNATIVE_QUESTION_ID,
          points: 5,
          canView: ['Recorder', 'Contributor'],
          canSubmit: ['Recorder', 'Contributor'],
        },
      ],
    });
    groupAssessment.canView = ['Recorder', 'Invalid'];
    groupAssessment.canSubmit = ['Recorder'];
    courseData.courseInstances[util.COURSE_INSTANCE_ID].assessments['groupAssessmentFail'] =
      groupAssessment;

    await util.writeAndSyncCourseData(courseData);
    const syncedAssessment = await findSyncedAssessment('groupAssessmentFail');

    assert.match(
      syncedAssessment?.sync_errors,
      /The assessment's "canView" permission contains the non-existent group role name "Invalid"./,
    );
  });

  it('records an error if there is no group role with minimum > 0 that can reassign roles', async () => {
    const courseData = util.getCourseData();
    const groupAssessment = makeAssessment(courseData, 'Homework');
    groupAssessment.groupWork = true;
    groupAssessment.groupRoles = [{ name: 'Recorder', canAssignRoles: false }];
    courseData.courseInstances[util.COURSE_INSTANCE_ID].assessments['groupAssessmentFail'] =
      groupAssessment;

    await util.writeAndSyncCourseData(courseData);
    const syncedAssessment = await findSyncedAssessment('groupAssessmentFail');

    assert.match(
      syncedAssessment?.sync_errors,
      /Could not find a role with minimum >= 1 and "canAssignRoles" set to "true"./,
    );
  });

  it('records an error if group role max/min are greater than the group maximum', async () => {
    const courseData = util.getCourseData();
    const groupAssessment = makeAssessment(courseData, 'Homework');
    groupAssessment.groupWork = true;
    groupAssessment.groupMaxSize = 4;
    groupAssessment.groupRoles = [
      { name: 'Manager', canAssignRoles: true, minimum: 10 },
      { name: 'Reflector', maximum: 10 },
    ];
    courseData.courseInstances[util.COURSE_INSTANCE_ID].assessments['groupAssessmentFail'] =
      groupAssessment;

    await util.writeAndSyncCourseData(courseData);
    const syncedAssessment = await findSyncedAssessment('groupAssessmentFail');

    assert.match(
      syncedAssessment?.sync_errors,
      /Group role "Manager" contains an invalid minimum. \(Expected at most 4, found 10\)./,
    );
    assert.match(
      syncedAssessment?.sync_errors,
      /Group role "Reflector" contains an invalid maximum. \(Expected at most 4, found 10\)./,
    );
  });

  it('removes deleted question-level permissions correctly', async () => {
    const courseData = util.getCourseData();
    const groupAssessment = makeAssessment(courseData, 'Homework');
    groupAssessment.groupWork = true;
    groupAssessment.groupRoles = [
      { name: 'Recorder', minimum: 1, maximum: 4, canAssignRoles: true },
      { name: 'Contributor' },
    ];
    groupAssessment.zones?.push({
      title: 'test zone',
      questions: [
        {
          id: util.QUESTION_ID,
          points: 5,
          canView: ['Recorder', 'Contributor'],
          canSubmit: ['Recorder'],
        },
        {
          id: util.ALTERNATIVE_QUESTION_ID,
          points: 5,
          canView: ['Recorder', 'Contributor'],
          canSubmit: ['Recorder', 'Contributor'],
        },
      ],
    });
    courseData.courseInstances[util.COURSE_INSTANCE_ID].assessments['groupAssessment'] =
      groupAssessment;

    const { courseDir } = await util.writeAndSyncCourseData(courseData);
    const syncedRoles = await util.dumpTable('group_roles');

    // Ensure both roles are present
    assert.equal(syncedRoles.length, 2);
    const foundRecorder = syncedRoles.find((role) => role.role_name === 'Recorder');
    const foundContributor = syncedRoles.find((role) => role.role_name === 'Contributor');
    assert.isDefined(foundRecorder);
    assert.isDefined(foundContributor);

    // Modify question-level permissions
    const lastZone = groupAssessment?.zones?.[groupAssessment.zones.length - 1];
    if (!lastZone) throw new Error('could not find last zone');
    lastZone.questions = [
      {
        id: util.QUESTION_ID,
        points: 5,
        canView: ['Recorder'],
        canSubmit: ['Recorder'],
      },
      {
        id: util.ALTERNATIVE_QUESTION_ID,
        points: 5,
        canView: ['Recorder', 'Contributor'],
        canSubmit: ['Recorder'],
      },
    ];

    // Overwrite and ensure that both roles are still present
    await util.overwriteAndSyncCourseData(courseData, courseDir);
    const newSyncedRoles = await util.dumpTable('group_roles');
    assert.equal(newSyncedRoles.length, 2);

    const syncedData = await getSyncedAssessmentData('groupAssessment');
    const firstAssessmentQuestion = syncedData.assessment_questions.find(
      (aq) => aq.question.qid === util.QUESTION_ID,
    );
    const secondAssessmentQuestion = syncedData.assessment_questions.find(
      (aq) => aq.question.qid === util.ALTERNATIVE_QUESTION_ID,
    );

    assert.ok(firstAssessmentQuestion);
    assert.ok(secondAssessmentQuestion);

    const newSyncedPermissions = await util.dumpTable('assessment_question_role_permissions');
    // Contributor can no longer view QUESTION_ID
    const firstQuestionContributorPermission = newSyncedPermissions.find(
      (p) =>
        parseInt(p.assessment_question_id) === parseInt(firstAssessmentQuestion.id) &&
        parseInt(p.group_role_id) === parseInt(foundContributor?.id),
    );
    assert.isFalse(firstQuestionContributorPermission?.can_view);
    assert.isFalse(firstQuestionContributorPermission?.can_submit);

    // Contributor can view ALTERNATIVE_QUESTION_ID, but not submit
    const secondQuestionContributorPermission = newSyncedPermissions.find(
      (p) =>
        parseInt(p.assessment_question_id) === parseInt(secondAssessmentQuestion.id) &&
        parseInt(p.group_role_id) === parseInt(foundContributor?.id),
    );
    assert.isTrue(secondQuestionContributorPermission?.can_view);
    assert.isFalse(secondQuestionContributorPermission?.can_submit);
  });

  // At one point we were missing a `WHERE` clause in the syncing code, which caused
  // excess `assessment_question_role_permissions` to be created. This test ensures
  // that this bug is fixed.
  it('isolates roles/permissions to the assessment they are defined in', async () => {
    const courseData = util.getCourseData();

    const firstGroupAssessment = makeAssessment(courseData, 'Homework');
    firstGroupAssessment.groupWork = true;
    firstGroupAssessment.groupRoles = [{ name: 'Recorder', minimum: 1, canAssignRoles: true }];
    firstGroupAssessment.zones?.push({
      title: 'test zone',
      questions: [
        {
          id: util.QUESTION_ID,
          points: 5,
          canView: ['Recorder'],
          canSubmit: ['Recorder'],
        },
      ],
    });

    const secondGroupAssessment = makeAssessment(courseData, 'Homework');
    secondGroupAssessment.groupWork = true;
    secondGroupAssessment.groupRoles = [{ name: 'Recorder', minimum: 1, canAssignRoles: true }];
    secondGroupAssessment.zones?.push({
      title: 'test zone',
      questions: [
        {
          id: util.QUESTION_ID,
          points: 5,
          canView: ['Recorder'],
          canSubmit: ['Recorder'],
        },
      ],
    });

    courseData.courseInstances[util.COURSE_INSTANCE_ID].assessments['firstGroupAssessment'] =
      firstGroupAssessment;
    courseData.courseInstances[util.COURSE_INSTANCE_ID].assessments['secondGroupAssessment'] =
      secondGroupAssessment;

    await util.writeAndSyncCourseData(courseData);

    const firstSyncedAssessment = await getSyncedAssessmentData('firstGroupAssessment');
    const secondSyncedAssessment = await getSyncedAssessmentData('secondGroupAssessment');
    assert.lengthOf(firstSyncedAssessment.group_roles, 1);
    assert.lengthOf(secondSyncedAssessment.group_roles, 1);

    const syncedPermissions = await util.dumpTableWithSchema(
      'assessment_question_role_permissions',
      AssessmentQuestionRolePermissionsSchema,
    );
    assert.lengthOf(syncedPermissions, 2);

    const firstAssessmentQuestion = firstSyncedAssessment.assessment_questions[0];
    const firstGroupRole = firstSyncedAssessment.group_roles[0];
    assert.ok(firstAssessmentQuestion);
    assert.ok(firstGroupRole);

    const secondAssessmentQuestion = secondSyncedAssessment.assessment_questions[0];
    const secondGroupRole = secondSyncedAssessment.group_roles[0];
    assert.ok(secondAssessmentQuestion);
    assert.ok(secondGroupRole);

    const firstQuestionPermission = syncedPermissions.find((p) => {
      return (
        p.assessment_question_id === firstAssessmentQuestion.id &&
        p.group_role_id === firstGroupRole.id
      );
    });
    assert.ok(firstQuestionPermission);

    const secondQuestionPermission = syncedPermissions.find((p) => {
      return (
        p.assessment_question_id === secondAssessmentQuestion.id &&
        p.group_role_id === secondGroupRole.id
      );
    });
    assert.ok(secondQuestionPermission);
  });

  it('handles assessment sets that are not present in infoCourse.json', async () => {
    // Missing assessment sets should be created
    const courseData = util.getCourseData();
    const assessment = makeAssessment(courseData);
    const missingAssessmentSetName = 'missing assessment set name';
    assessment.set = missingAssessmentSetName;
    courseData.courseInstances[util.COURSE_INSTANCE_ID].assessments['new'] = assessment;
    const { courseDir } = await util.writeAndSyncCourseData(courseData);
    let syncedAssessmentSets = await util.dumpTable('assessment_sets');
    let syncedAssessmentSet = syncedAssessmentSets.find(
      (aset) => aset.name === missingAssessmentSetName,
    );
    assert.isOk(syncedAssessmentSet);
    assert.isTrue(syncedAssessmentSet.implicit);
    assert.isTrue(
      syncedAssessmentSet?.heading && syncedAssessmentSet.heading.length > 0,
      'assessment set should not have empty heading',
    );

    // When missing assessment sets are no longer used in any assessments, they should
    // be removed from the DB
    assessment.set = 'Homework';
    await util.overwriteAndSyncCourseData(courseData, courseDir);
    syncedAssessmentSets = await util.dumpTable('assessment_sets');
    syncedAssessmentSet = syncedAssessmentSets.find(
      (aset) => aset.name === missingAssessmentSetName,
    );
    assert.isUndefined(syncedAssessmentSet);
  });

  it('handles assessment modules that are not present in infoCourse.json', async () => {
    // Missing assessment modules should be created
    const courseData = util.getCourseData();
    const assessment = makeAssessment(courseData);
    const missingAssessmentModuleName = 'missing assessment module name';
    assessment.module = missingAssessmentModuleName;
    courseData.courseInstances[util.COURSE_INSTANCE_ID].assessments['new'] = assessment;
    const { courseDir } = await util.writeAndSyncCourseData(courseData);
    let syncedAssessmentModules = await util.dumpTable('assessment_modules');
    let syncedAssessmentModule = syncedAssessmentModules.find(
      (amod) => amod.name === missingAssessmentModuleName,
    );
    assert.isOk(syncedAssessmentModule);
    assert.isTrue(syncedAssessmentModule.implicit);
    assert.isTrue(
      syncedAssessmentModule?.heading && syncedAssessmentModule.heading.length > 0,
      'assessment module should not have empty heading',
    );

    // When missing assessment modules are no longer used in any assessments, they should
    // be removed from the DB
    delete assessment.module;
    await util.overwriteAndSyncCourseData(courseData, courseDir);
    syncedAssessmentModules = await util.dumpTable('assessment_modules');
    syncedAssessmentModule = syncedAssessmentModules.find(
      (amod) => amod.name === missingAssessmentModuleName,
    );
    assert.isUndefined(syncedAssessmentModule);
  });

  it('records an error if an access rule end date is before the start date', async () => {
    const courseData = util.getCourseData();
    const assessment = makeAssessment(courseData);
    assessment.allowAccess?.push({
      startDate: '2020-01-01T11:11:11',
      endDate: '2019-01-01T00:00:00',
    });
    courseData.courseInstances[util.COURSE_INSTANCE_ID].assessments['fail'] = assessment;
    await util.writeAndSyncCourseData(courseData);
    const syncedAssessment = await findSyncedAssessment('fail');
    assert.match(
      syncedAssessment?.sync_errors,
      /Invalid allowAccess rule: startDate \(2020-01-01T11:11:11\) must not be after endDate \(2019-01-01T00:00:00\)/,
    );
  });

  it('records an error if an access rule start date is invalid', async () => {
    const courseData = util.getCourseData();
    const assessment = makeAssessment(courseData);
    assessment.allowAccess?.push({
      startDate: 'not a valid date',
      endDate: '2019-01-01T00:00:00',
    });
    courseData.courseInstances[util.COURSE_INSTANCE_ID].assessments['fail'] = assessment;
    await util.writeAndSyncCourseData(courseData);
    const syncedAssessment = await findSyncedAssessment('fail');
    assert.match(
      syncedAssessment?.sync_errors,
      /Invalid allowAccess rule: startDate \(not a valid date\) is not valid/,
    );
  });

  it('records an error if an access rule end date is invalid', async () => {
    const courseData = util.getCourseData();
    const assessment = makeAssessment(courseData);
    assessment.allowAccess?.push({
      startDate: '2020-01-01T11:11:11',
      endDate: 'not a valid date',
    });
    courseData.courseInstances[util.COURSE_INSTANCE_ID].assessments['fail'] = assessment;
    await util.writeAndSyncCourseData(courseData);
    const syncedAssessment = await findSyncedAssessment('fail');
    assert.match(
      syncedAssessment?.sync_errors,
      /Invalid allowAccess rule: endDate \(not a valid date\) is not valid/,
    );
  });

  it('records an error if an access rule sets active to false and has nonzero credit', async () => {
    const courseData = util.getCourseData();
    const assessment = makeAssessment(courseData);
    assessment.allowAccess?.push({
      credit: 100,
      active: false,
    });
    courseData.courseInstances[util.COURSE_INSTANCE_ID].assessments['fail'] = assessment;
    await util.writeAndSyncCourseData(courseData);
    const syncedAssessment = await findSyncedAssessment('fail');
    assert.match(
      syncedAssessment?.sync_errors,
      /Invalid allowAccess rule: credit must be 0 if active is false/,
    );
  });

  it('records an error if an access rule specifies an examUuid and mode=Public', async () => {
    const courseData = util.getCourseData();
    const assessment = makeAssessment(courseData);
    assessment.allowAccess?.push({
      mode: 'Public',
      examUuid: 'f593a8c9-ccd4-449c-936c-c26c96ea089b',
    });
    courseData.courseInstances[util.COURSE_INSTANCE_ID].assessments['fail'] = assessment;
    await util.writeAndSyncCourseData(courseData);
    const syncedAssessment = await findSyncedAssessment('fail');
    assert.match(
      syncedAssessment?.sync_warnings,
      /Invalid allowAccess rule: examUuid cannot be used with "mode": "Public"/,
    );
  });

  it('records an error if a question specifies neither an ID nor an alternative', async () => {
    const courseData = util.getCourseData();
    const assessment = makeAssessment(courseData);
    assessment.zones?.push({
      title: 'test zone',
      questions: [{}],
    });
    courseData.courseInstances[util.COURSE_INSTANCE_ID].assessments['fail'] = assessment;
    await util.writeAndSyncCourseData(courseData);
    const syncedAssessment = await findSyncedAssessment('fail');
    assert.match(
      syncedAssessment?.sync_errors,
      /Zone question must specify either "alternatives" or "id"/,
    );
  });

  it('records an error if a question specifies maxPoints on an Exam-type assessment', async () => {
    const courseData = util.getCourseData();
    const assessment = makeAssessment(courseData, 'Exam');
    assessment.zones?.push({
      title: 'test zone',
      questions: [
        {
          id: util.QUESTION_ID,
          maxPoints: 5,
          points: 5,
        },
      ],
    });
    courseData.courseInstances[util.COURSE_INSTANCE_ID].assessments['fail'] = assessment;
    await util.writeAndSyncCourseData(courseData);
    const syncedAssessment = await findSyncedAssessment('fail');
    assert.match(
      syncedAssessment?.sync_errors,
      /Cannot specify "maxPoints" or "maxAutoPoints" for a question in an "Exam" assessment/,
    );
  });

  it('records an error if a question does not specify points on an Exam-type assessment', async () => {
    const courseData = util.getCourseData();
    const assessment = makeAssessment(courseData, 'Exam');
    assessment.zones?.push({
      title: 'test zone',
      questions: [
        {
          id: util.QUESTION_ID,
        },
      ],
    });
    courseData.courseInstances[util.COURSE_INSTANCE_ID].assessments['fail'] = assessment;
    await util.writeAndSyncCourseData(courseData);
    const syncedAssessment = await findSyncedAssessment('fail');
    assert.match(
      syncedAssessment?.sync_errors,
      /Must specify "points", "autoPoints" or "manualPoints" for a question/,
    );
  });

  it('records an error if a question does not specify points on a Homework-type assessment', async () => {
    const courseData = util.getCourseData();
    const assessment = makeAssessment(courseData, 'Homework');
    assessment.zones?.push({
      title: 'test zone',
      questions: [
        {
          id: util.QUESTION_ID,
        },
      ],
    });
    courseData.courseInstances[util.COURSE_INSTANCE_ID].assessments['fail'] = assessment;
    await util.writeAndSyncCourseData(courseData);
    const syncedAssessment = await findSyncedAssessment('fail');
    assert.match(
      syncedAssessment?.sync_errors,
      /Must specify "points", "autoPoints" or "manualPoints" for a question/,
    );
  });

  it('records an error if a question specifies points and autoPoints', async () => {
    const courseData = util.getCourseData();
    const assessment = makeAssessment(courseData, 'Homework');
    assessment.zones?.push({
      title: 'test zone',
      questions: [
        {
          id: util.QUESTION_ID,
          points: 5,
          autoPoints: 5,
        },
      ],
    });
    courseData.courseInstances[util.COURSE_INSTANCE_ID].assessments['fail'] = assessment;
    await util.writeAndSyncCourseData(courseData);
    const syncedAssessment = await findSyncedAssessment('fail');
    assert.match(
      syncedAssessment?.sync_errors,
      /Cannot specify "points" for a question if "autoPoints", "manualPoints" or "maxAutoPoints" are specified/,
    );
  });

  it('records an error if a question specifies points and manualPoints', async () => {
    const courseData = util.getCourseData();
    const assessment = makeAssessment(courseData, 'Homework');
    assessment.zones?.push({
      title: 'test zone',
      questions: [
        {
          id: util.QUESTION_ID,
          points: 5,
          manualPoints: 5,
        },
      ],
    });
    courseData.courseInstances[util.COURSE_INSTANCE_ID].assessments['fail'] = assessment;
    await util.writeAndSyncCourseData(courseData);
    const syncedAssessment = await findSyncedAssessment('fail');
    assert.match(
      syncedAssessment?.sync_errors,
      /Cannot specify "points" for a question if "autoPoints", "manualPoints" or "maxAutoPoints" are specified/,
    );
  });

  it('records an error if a question specifies maxPoints and autoPoints', async () => {
    const courseData = util.getCourseData();
    const assessment = makeAssessment(courseData, 'Homework');
    assessment.zones?.push({
      title: 'test zone',
      questions: [
        {
          id: util.QUESTION_ID,
          maxPoints: 15,
          autoPoints: 5,
        },
      ],
    });
    courseData.courseInstances[util.COURSE_INSTANCE_ID].assessments['fail'] = assessment;
    await util.writeAndSyncCourseData(courseData);
    const syncedAssessment = await findSyncedAssessment('fail');
    assert.match(
      syncedAssessment?.sync_errors,
      /Cannot specify "maxPoints" for a question if "autoPoints", "manualPoints" or "maxAutoPoints" are specified/,
    );
  });

  it('records an error if a question specifies points as an array on a Homework-type assessment', async () => {
    const courseData = util.getCourseData();
    const assessment = makeAssessment(courseData, 'Homework');
    assessment.zones?.push({
      title: 'test zone',
      questions: [
        {
          id: util.QUESTION_ID,
          maxPoints: 10,
          points: [1, 2, 3],
        },
      ],
    });
    courseData.courseInstances[util.COURSE_INSTANCE_ID].assessments['fail'] = assessment;
    await util.writeAndSyncCourseData(courseData);
    const syncedAssessment = await findSyncedAssessment('fail');
    assert.match(
      syncedAssessment?.sync_errors,
      /Cannot specify "points" or "autoPoints" as a list for a question in a "Homework" assessment/,
    );
  });

  it('records a warning if a question has zero points and non-zero maxPoints on a Homework-type assessment', async () => {
    const courseData = util.getCourseData();
    const assessment = makeAssessment(courseData, 'Homework');
    assessment.zones?.push({
      title: 'test zone',
      questions: [
        {
          id: util.QUESTION_ID,
          maxPoints: 10,
          points: 0,
        },
      ],
    });
    courseData.courseInstances[util.COURSE_INSTANCE_ID].assessments['fail'] = assessment;
    await util.writeAndSyncCourseData(courseData);
    const syncedAssessment = await findSyncedAssessment('fail');
    assert.match(syncedAssessment?.sync_errors, /Cannot specify "points": 0 when "maxPoints" > 0/);
  });

  it('records a warning if a question has zero autoPoints and non-zero maxAutoPoints on a Homework-type assessment', async () => {
    const courseData = util.getCourseData();
    const assessment = makeAssessment(courseData, 'Homework');
    assessment.zones?.push({
      title: 'test zone',
      questions: [
        {
          id: util.QUESTION_ID,
          maxAutoPoints: 10,
          autoPoints: 0,
        },
      ],
    });
    courseData.courseInstances[util.COURSE_INSTANCE_ID].assessments['fail'] = assessment;
    await util.writeAndSyncCourseData(courseData);
    const syncedAssessment = await findSyncedAssessment('fail');
    assert.match(
      syncedAssessment?.sync_errors,
      /Cannot specify "autoPoints": 0 when "maxAutoPoints" > 0/,
    );
  });

  it('records an error if an assessment directory is missing an infoAssessment.json file', async () => {
    const courseData = util.getCourseData();
    const courseDir = await util.writeCourseToTempDirectory(courseData);
    await fs.ensureDir(path.join(courseDir, 'courseInstances', 'Fa19', 'assessments', 'fail'));
    await util.syncCourseData(courseDir);
    const syncedAssessment = await findSyncedAssessment('fail');
    assert.isOk(syncedAssessment);
    assert.match(
      syncedAssessment?.sync_errors,
      /Missing JSON file: courseInstances\/Fa19\/assessments\/fail\/infoAssessment.json/,
    );
  });

  it('records an error if a zone references an invalid QID', async () => {
    const courseData = util.getCourseData();
    const assessment = makeAssessment(courseData);
    assessment.zones?.push({
      title: 'test zone',
      questions: [
        {
          id: 'i do not exist ',
          points: [1, 2, 3],
        },
      ],
    });
    courseData.courseInstances[util.COURSE_INSTANCE_ID].assessments['fail'] = assessment;
    await util.writeAndSyncCourseData(courseData);
    const syncedAssessment = await findSyncedAssessment('fail');
    assert.match(
      syncedAssessment?.sync_errors,
      /The following questions do not exist in this course: "i do not exist "/,
    );
  });

  describe('Test validating shared quesitons on sync', () => {
    before('Temporarily enable validation of shared questions', () => {
      config.checkSharingOnSync = true;
    });
    after('Disable again for other tests', () => {
      config.checkSharingOnSync = false;
    });

    it('records an error if a zone references a QID from another course that does not exist or we do not have permissions for', async () => {
      features.enable('question-sharing');
      const courseData = util.getCourseData();
      const assessment = makeAssessment(courseData);
      assessment.zones?.push({
        title: 'test zone',
        questions: [
          {
            id: '@example-course/i do not exist',
            points: [1, 2, 3],
          },
        ],
      });
      courseData.courseInstances[util.COURSE_INSTANCE_ID].assessments['fail'] = assessment;
      await util.writeAndSyncCourseData(courseData);
      const syncedAssessment = await findSyncedAssessment('fail');
      assert.match(
        syncedAssessment?.sync_errors,
        /For each of the following, either the course you are referencing does not exist, or the question does not exist within that course: @example-course\/i do not exist/,
      );
    });
  });

  it('records an error if an assessment references a QID more than once', async () => {
    const courseData = util.getCourseData();
    const assessment = makeAssessment(courseData);
    assessment.zones?.push({
      title: 'test zone',
      questions: [
        {
          id: util.QUESTION_ID,
          points: 5,
        },
        {
          id: util.QUESTION_ID,
          points: 5,
        },
      ],
    });
    courseData.courseInstances[util.COURSE_INSTANCE_ID].assessments['fail'] = assessment;
    await util.writeAndSyncCourseData(courseData);
    const syncedAssessment = await findSyncedAssessment('fail');
    assert.match(
      syncedAssessment?.sync_errors,
      /The following questions are used more than once: "test"/,
    );
  });

  it('records an error if real-time grading is disallowed on a homework assessment', async () => {
    const courseData = util.getCourseData();
    const assessment = makeAssessment(courseData, 'Homework');
    assessment.allowRealTimeGrading = false;
    courseData.courseInstances[util.COURSE_INSTANCE_ID].assessments['fail'] = assessment;
    await util.writeAndSyncCourseData(courseData);
    const syncedAssessment = await findSyncedAssessment('fail');
    assert.match(
      syncedAssessment?.sync_errors,
      /Real-time grading cannot be disabled for Homework-type assessments/,
    );
  });

  it('records an error if multiple-element points array is specified for a question when real-time grading is disallowed', async () => {
    const courseData = util.getCourseData();
    const assessment = makeAssessment(courseData);
    assessment.allowRealTimeGrading = false;
    assessment.zones = [
      {
        title: 'zone 1',
        questions: [
          {
            id: util.QUESTION_ID,
            points: [5, 4, 3],
          },
          {
            id: util.ALTERNATIVE_QUESTION_ID,
            points: [10, 9, 8],
          },
        ],
      },
    ];
    courseData.courseInstances[util.COURSE_INSTANCE_ID].assessments['fail'] = assessment;
    await util.writeAndSyncCourseData(courseData);
    const syncedAssessment = await findSyncedAssessment('fail');
    assert.match(
      syncedAssessment?.sync_errors,
      /Cannot specify an array of multiple point values for a question/,
    );
  });

  it('accepts a single-element points array being specified for a question when real-time grading is disallowed', async () => {
    const courseData = util.getCourseData();
    const assessment = makeAssessment(courseData);
    assessment.allowRealTimeGrading = false;
    assessment.zones = [
      {
        title: 'zone 1',
        questions: [
          {
            id: util.QUESTION_ID,
            points: [5],
          },
          {
            id: util.ALTERNATIVE_QUESTION_ID,
            points: [10],
          },
        ],
      },
    ];
    courseData.courseInstances[util.COURSE_INSTANCE_ID].assessments['points_array_size_one'] =
      assessment;
    await util.writeAndSyncCourseData(courseData);
    const syncedData = await getSyncedAssessmentData('points_array_size_one');

    const firstAssessmentQuestion = syncedData.assessment_questions.find(
      (aq) => aq.question.qid === util.QUESTION_ID,
    );
    assert.ok(firstAssessmentQuestion);
    assert.deepEqual(firstAssessmentQuestion.points_list, [5]);

    const secondAssessmentQuestion = syncedData.assessment_questions.find(
      (aq) => aq.question.qid === util.ALTERNATIVE_QUESTION_ID,
    );
    assert.ok(secondAssessmentQuestion);
    assert.deepEqual(secondAssessmentQuestion.points_list, [10]);

    const syncedAssessment = await findSyncedAssessment('points_array_size_one');
    assert.equal(syncedAssessment?.sync_errors, null);
  });

  it('records an error if multiple-element points array is specified for an alternative when real-time grading is disallowed', async () => {
    const courseData = util.getCourseData();
    const assessment = makeAssessment(courseData);
    assessment.allowRealTimeGrading = false;
    assessment.zones = [
      {
        title: 'zone 1',
        questions: [
          {
            points: [10, 9, 8],
            alternatives: [
              {
                id: util.QUESTION_ID,
              },
              {
                id: util.ALTERNATIVE_QUESTION_ID,
                points: [5, 4, 3],
              },
            ],
          },
        ],
      },
    ];
    courseData.courseInstances[util.COURSE_INSTANCE_ID].assessments['fail'] = assessment;
    await util.writeAndSyncCourseData(courseData);
    const syncedAssessment = await findSyncedAssessment('fail');
    assert.match(
      syncedAssessment?.sync_errors,
      /Cannot specify an array of multiple point values for an alternative/,
    );
  });

  it('records an error if an increasing points array is specified for an alternative', async () => {
    const courseData = util.getCourseData();
    const assessment = makeAssessment(courseData, 'Exam');
    assessment.zones = [
      {
        title: 'zone 1',
        questions: [
          {
            points: [10, 10, 9, 10],
            id: util.QUESTION_ID,
          },
        ],
      },
    ];
    courseData.courseInstances[util.COURSE_INSTANCE_ID].assessments['fail'] = assessment;
    await util.writeAndSyncCourseData(courseData);
    const syncedAssessment = await findSyncedAssessment('fail');
    assert.match(syncedAssessment?.sync_errors, /Points for a question must be non-increasing/);
  });

  it('accepts a single-element points array being specified for an alternative when real-time grading is disallowed', async () => {
    const courseData = util.getCourseData();
    const assessment = makeAssessment(courseData);
    assessment.allowRealTimeGrading = false;
    assessment.zones = [
      {
        title: 'zone 1',
        questions: [
          {
            points: [10],
            alternatives: [
              {
                id: util.QUESTION_ID,
              },
              {
                id: util.ALTERNATIVE_QUESTION_ID,
                points: [5],
              },
            ],
          },
        ],
      },
    ];
    courseData.courseInstances[util.COURSE_INSTANCE_ID].assessments['points_array_size_one'] =
      assessment;
    await util.writeAndSyncCourseData(courseData);
    const syncedData = await getSyncedAssessmentData('points_array_size_one');

    const firstAssessmentQuestion = syncedData.assessment_questions.find(
      (aq) => aq.question.qid === util.QUESTION_ID,
    );
    assert.ok(firstAssessmentQuestion);
    assert.deepEqual(firstAssessmentQuestion.points_list, [10]);

    const secondAssessmentQuestion = syncedData.assessment_questions.find(
      (aq) => aq.question.qid === util.ALTERNATIVE_QUESTION_ID,
    );
    assert.ok(secondAssessmentQuestion);
    assert.deepEqual(secondAssessmentQuestion.points_list, [5]);

    const syncedAssessment = await findSyncedAssessment('points_array_size_one');
    assert.equal(syncedAssessment?.sync_errors, null);
  });

  it('records a warning if the same UUID is used multiple times in one course instance', async () => {
    const courseData = util.getCourseData();
    const assessment = makeAssessment(courseData);
    courseData.courseInstances[util.COURSE_INSTANCE_ID].assessments['fail1'] = assessment;
    courseData.courseInstances[util.COURSE_INSTANCE_ID].assessments['fail2'] = assessment;
    await util.writeAndSyncCourseData(courseData);
    const syncedAssessment1 = await findSyncedAssessment('fail1');
    assert.match(
      syncedAssessment1?.sync_warnings,
      /UUID ".*" is used in other assessments in this course instance: fail2/,
    );
    const syncedAssessment2 = await findSyncedAssessment('fail2');
    assert.match(
      syncedAssessment2?.sync_warnings,
      /UUID ".*" is used in other assessments in this course instance: fail1/,
    );
  });

  it('creates entry in the database in the case of invalid JSON', async () => {
    const courseData = util.getCourseData();
    // @ts-expect-error -- Deliberately invalid.
    courseData.courseInstances[util.COURSE_INSTANCE_ID].assessments['fail'] = 'lol not valid json';
    await util.writeAndSyncCourseData(courseData);
    const syncedAssessmentSets = await util.dumpTable('assessment_sets');
    const unknownAssessmentSet = syncedAssessmentSets.find((as) => as.name === 'Unknown');
    const syncedAssessment = await findSyncedAssessment('fail');
    assert.isOk(syncedAssessment);
    assert.equal(syncedAssessment?.assessment_set_id, unknownAssessmentSet?.id);
    assert.equal(syncedAssessment?.number, '0');
  });

  it('creates entry in database in the case of a missing UUID', async () => {
    const courseData = util.getCourseData();
    const assessment = makeAssessment(courseData);
    // @ts-expect-error -- intentionally breaking the assessment
    delete assessment.uuid;
    courseData.courseInstances[util.COURSE_INSTANCE_ID].assessments['missinguuid'] = assessment;
    await util.writeAndSyncCourseData(courseData);
    const syncedAssessmentSets = await util.dumpTable('assessment_sets');
    const unknownAssessmentSet = syncedAssessmentSets.find((as) => as.name === 'Unknown');
    const syncedAssessment = await findSyncedAssessment('missinguuid');
    assert.isOk(syncedAssessment);
    assert.equal(syncedAssessment?.assessment_set_id, unknownAssessmentSet?.id);
    assert.equal(syncedAssessment?.number, '0');
  });

  it('updates old invalid data once a UUID is added', async () => {
    const courseData = util.getCourseData();
    const assessment = makeAssessment(courseData);
    const oldUuid = assessment.uuid;
    // @ts-expect-error -- intentionally breaking the assessment
    delete assessment.uuid;
    courseData.courseInstances[util.COURSE_INSTANCE_ID].assessments['missinguuid'] = assessment;
    const { courseDir } = await util.writeAndSyncCourseData(courseData);
    assessment.uuid = oldUuid;
    await util.overwriteAndSyncCourseData(courseData, courseDir);
    const syncedAssessment = await findSyncedAssessment('missinguuid');
    assert.equal(syncedAssessment?.title, assessment.title);
    assert.equal(syncedAssessment?.uuid, oldUuid);
  });

  it('maintains identity via UUID when assessment is renamed', async () => {
    const courseData = util.getCourseData();
    const assessment = makeAssessment(courseData);
    courseData.courseInstances[util.COURSE_INSTANCE_ID].assessments['originalname'] = assessment;
    const { courseDir } = await util.writeAndSyncCourseData(courseData);
    const originalSyncedAssessment = await findSyncedAssessment('originalname');
    delete courseData.courseInstances[util.COURSE_INSTANCE_ID].assessments['originalname'];
    courseData.courseInstances[util.COURSE_INSTANCE_ID].assessments['newname'] = assessment;
    await util.overwriteAndSyncCourseData(courseData, courseDir);
    const newSyncedAssessment = await findSyncedAssessment('newname');
    assert.equal(newSyncedAssessment?.id, originalSyncedAssessment?.id);
  });

  it('soft-deletes unused assessments', async () => {
    const courseData = util.getCourseData();
    const assessment = makeAssessment(courseData);
    courseData.courseInstances[util.COURSE_INSTANCE_ID].assessments['unused'] = assessment;
    const { courseDir } = await util.writeAndSyncCourseData(courseData);
    delete courseData.courseInstances[util.COURSE_INSTANCE_ID].assessments['unused'];
    await util.overwriteAndSyncCourseData(courseData, courseDir);
    const syncedAssessment = await findSyncedAssessment('unused');
    assert.isNotNull(syncedAssessment?.deleted_at);
  });

  it('preserves assessment despite deletion of the assessment set', async () => {
    const courseData = util.getCourseData();
    const assessmentSet = makeAssessmentSet();
    courseData.course.assessmentSets.push(assessmentSet);
    const assessment = makeAssessment(courseData);
    assessment.set = assessmentSet.name;
    courseData.courseInstances[util.COURSE_INSTANCE_ID].assessments['testAssessment'] = assessment;
    const { courseDir } = await util.writeAndSyncCourseData(courseData);
    const originalSyncedAssessment = await findSyncedAssessment('testAssessment');

    // now delete the assessment set, but leave the assessment in place
    courseData.course.assessmentSets.pop();
    await util.overwriteAndSyncCourseData(courseData, courseDir);
    const newSyncedAssessment = await findSyncedAssessment('testAssessment');
    assert.equal(newSyncedAssessment?.id, originalSyncedAssessment?.id);

    // check we have a valid auto-created assessment set
    const syncedAssessmentSets = await util.dumpTable('assessment_sets');
    const syncedAssessmentSet = syncedAssessmentSets.find((as) => as.name === assessmentSet.name);
    assert.equal(newSyncedAssessment?.assessment_set_id, syncedAssessmentSet?.id);
  });

  it('correctly handles a new assessment with the same TID as a deleted assessment', async () => {
    const courseData = util.getCourseData();
    const assessment = makeAssessment(courseData);
    courseData.courseInstances[util.COURSE_INSTANCE_ID].assessments['testAssessment'] = assessment;
    const { courseDir } = await util.writeAndSyncCourseData(courseData);

    // now change the UUID of the assessment and re-sync
    assessment.uuid = '98c427af-1216-47ad-b982-6e88974080e1';
    await util.overwriteAndSyncCourseData(courseData, courseDir);
    const syncedAssessment = await findSyncedUndeletedAssessment('testAssessment');
    assert.equal(syncedAssessment?.uuid, assessment.uuid);
  });

  it('does not add errors to deleted assessments', async () => {
    const courseData = util.getCourseData();
    const originalAssessment = makeAssessment(courseData);
    courseData.courseInstances[util.COURSE_INSTANCE_ID].assessments['repeatedAssessment'] =
      originalAssessment;
    const { courseDir } = await util.writeAndSyncCourseData(courseData);

    // now change the UUID of the assessment, add an error and re-sync
    const newAssessment = { ...originalAssessment };
    newAssessment.uuid = '49c8b795-dfde-4c13-a040-0fd1ba711dc5';
    // @ts-expect-error -- intentionally breaking the assessment
    delete newAssessment.title;
    courseData.courseInstances[util.COURSE_INSTANCE_ID].assessments['repeatedAssessment'] =
      newAssessment;
    await util.overwriteAndSyncCourseData(courseData, courseDir);

    // check that the newly-synced assessment has an error
    const syncedAssessments = await util.dumpTable('assessments');
    const syncedAssessment = syncedAssessments.find(
      (a) => a.tid === 'repeatedAssessment' && a.deleted_at == null,
    );
    assert.equal(syncedAssessment?.uuid, newAssessment.uuid);
    assert.match(syncedAssessment?.sync_errors, /must have required property 'title'/);

    // check that the old deleted assessment does not have any errors
    const deletedAssessment = syncedAssessments.find(
      (a) => a.tid === 'repeatedAssessment' && a.deleted_at != null,
    );
    assert.equal(deletedAssessment?.uuid, originalAssessment.uuid);
    assert.equal(deletedAssessment?.sync_errors, null);
  });

  it('records an error if a nested assessment directory does not eventually contain an infoAssessment.json file', async () => {
    const courseData = util.getCourseData();
    const nestedAssessmentStructure = [
      'subfolder1',
      'subfolder2',
      'subfolder3',
      'nestedAssessment',
    ];
    const assessmentId = nestedAssessmentStructure.join('/');
    const courseDir = await util.writeCourseToTempDirectory(courseData);
    await fs.ensureDir(
      path.join(
        courseDir,
        'courseInstances',
        util.COURSE_INSTANCE_ID,
        'assessments',
        ...nestedAssessmentStructure,
      ),
    );
    await util.syncCourseData(courseDir);

    const syncedAssessment = await findSyncedAssessment(assessmentId);
    assert.isOk(syncedAssessment);
    assert.match(
      syncedAssessment?.sync_errors,
      new RegExp(
        `Missing JSON file: courseInstances/${util.COURSE_INSTANCE_ID}/assessments/subfolder1/subfolder2/subfolder3/nestedAssessment/infoAssessment.json`,
      ),
    );

    // We should only record an error for the most deeply nested directories,
    // not any of the intermediate ones.
    for (let i = 0; i < nestedAssessmentStructure.length - 1; i++) {
      const partialNestedAssessmentStructure = nestedAssessmentStructure.slice(0, i);
      const partialAssessmentId = partialNestedAssessmentStructure.join('/');

      const syncedAssessment = await findSyncedAssessment(partialAssessmentId);
      assert.isUndefined(syncedAssessment);
    }
  });

  it('records an error if multipleInstance is true for Homework-type assessments', async () => {
    const courseData = util.getCourseData();
    const assessment = makeAssessment(courseData);
    assessment.type = 'Homework';
    assessment.multipleInstance = true;
    courseData.courseInstances[util.COURSE_INSTANCE_ID].assessments['fail'] = assessment;
    await util.writeAndSyncCourseData(courseData);
    const syncedAssessment = await findSyncedAssessment('fail');
    assert.equal(
      syncedAssessment?.sync_errors,
      '"multipleInstance" cannot be used for Homework-type assessments',
    );
  });

  // https://github.com/PrairieLearn/PrairieLearn/issues/6539
  it('handles unique sequence of renames and duplicate UUIDs', async () => {
    const courseData = util.getCourseData();

    // Start with a clean slate.
    const courseInstanceData = courseData.courseInstances[util.COURSE_INSTANCE_ID];
    courseInstanceData.assessments = {};

    // Write and sync a single assessment.
    const originalAssessment = makeAssessment(courseData);
    originalAssessment.uuid = '0e8097aa-b554-4908-9eac-d46a78d6c249';
    courseInstanceData.assessments['a'] = originalAssessment;
    const { courseDir } = await util.writeAndSyncCourseData(courseData);

    // Now "move" the above assessment to a new directory AND add another with the
    // same UUID.
    delete courseInstanceData.assessments['a'];
    courseInstanceData.assessments['b'] = originalAssessment;
    courseInstanceData.assessments['c'] = originalAssessment;
    await util.overwriteAndSyncCourseData(courseData, courseDir);

    // Now "fix" the duplicate UUID.
    courseInstanceData.assessments['c'] = {
      ...originalAssessment,
      uuid: '0e3097ba-b554-4908-9eac-d46a78d6c249',
    };
    await util.overwriteAndSyncCourseData(courseData, courseDir);

    const assessments = await util.dumpTable('assessments');

    // Original assessment should not exist.
    const originalAssessmentRow = assessments.find((a) => a.tid === 'a');
    assert.isUndefined(originalAssessmentRow);

    // New assessments should exist and have the correct UUIDs.
    const newAssessmentRow1 = assessments.find((a) => a.tid === 'b' && a.deleted_at === null);
    assert.isNull(newAssessmentRow1?.deleted_at);
    assert.equal(newAssessmentRow1?.uuid, '0e8097aa-b554-4908-9eac-d46a78d6c249');
    const newAssessmentRow2 = assessments.find((a) => a.tid === 'c' && a.deleted_at === null);
    assert.isNull(newAssessmentRow2?.deleted_at);
    assert.equal(newAssessmentRow2?.uuid, '0e3097ba-b554-4908-9eac-d46a78d6c249');
  });

  it('forbids draft questions on assessments', async () => {
    const courseData = util.getCourseData();

    // "Rename" the default question such that it is a draft.
    courseData.questions['__drafts__/draft_1'] = courseData.questions[util.QUESTION_ID];
    delete courseData.questions[util.QUESTION_ID];

    const assessment = makeAssessment(courseData);
    assessment.zones?.push({
      title: 'test zone',
      questions: [{ id: '__drafts__/draft_1', points: 5 }],
    });
    courseData.courseInstances[util.COURSE_INSTANCE_ID].assessments['fail'] = assessment;

    await util.writeAndSyncCourseData(courseData);

    const syncedData = await getSyncedAssessmentData('fail');
    assert.isOk(syncedData.assessment.sync_errors);
    console.log(syncedData.assessment.sync_errors);
    assert.match(
      syncedData.assessment?.sync_errors,
      /The following questions are marked as draft and therefore cannot be used in assessments: "__drafts__\/draft_1"/,
    );
  });

  describe('exam UUID validation', () => {
    let originalCheckAccessRulesExamUuid: boolean;
    before(() => {
      originalCheckAccessRulesExamUuid = config.checkAccessRulesExamUuid;
      config.checkAccessRulesExamUuid = true;
    });
    after(() => {
      config.checkAccessRulesExamUuid = originalCheckAccessRulesExamUuid;
    });

    it('validates exam UUIDs for assessments in an accessible course instances', async () => {
      const courseData = util.getCourseData();

      // Ensure the course instance is accessible.
      const courseInstanceData = courseData.courseInstances[util.COURSE_INSTANCE_ID];
      const courseInstance = courseInstanceData.courseInstance;
      if (!courseInstance) throw new Error('missing courseInstance');
      courseInstance.allowAccess = [
        {
          startDate: '2000-01-01T00:00:00',
          endDate: '3000-01-01T00:00:00',
        },
      ];

      // This assessment has both valid and invalid exam UUIDs.
      const assessment = makeAssessment(courseData);
      assessment.allowAccess = [
        {
          mode: 'Exam',
          examUuid: '00000000-0000-0000-0000-000000000000',
        },
        {
          mode: 'Exam',
          examUuid: '11111111-1111-1111-1111-111111111111',
        },
      ];
      courseData.courseInstances[util.COURSE_INSTANCE_ID].assessments['fail'] = assessment;

      // Insert a `pt_exams` row for the valid exam UUID.
      await sqldb.queryAsync(sql.insert_pt_exam, { uuid: '11111111-1111-1111-1111-111111111111' });

      await util.writeAndSyncCourseData(courseData);
      const syncedAssessment = await findSyncedAssessment('fail');
      assert.match(
        syncedAssessment?.sync_warnings,
        /examUuid "00000000-0000-0000-0000-000000000000" not found./,
      );
      assert.notMatch(syncedAssessment?.sync_warnings, /11111111-1111-1111-1111-111111111111/);
    });

    it('does not validate exam UUIDs for assessments in an inaccessible course instance', async () => {
      const courseData = util.getCourseData();

      // Ensure the course instance is not accessible.
      const courseInstanceData = courseData.courseInstances[util.COURSE_INSTANCE_ID];
      const courseInstance = courseInstanceData.courseInstance;
      if (!courseInstance) throw new Error('missing courseInstance');
      courseInstance.allowAccess = [
        {
          startDate: '1000-01-01T00:00:00',
          endDate: '2000-01-01T00:00:00',
        },
      ];

      // Create an assessment with an invalid exam UUID.
      const assessment = makeAssessment(courseData);
      assessment.type = 'Exam';
      assessment.allowAccess = [
        {
          mode: 'Exam',
          examUuid: '00000000-0000-0000-0000-000000000000',
        },
      ];
      courseData.courseInstances[util.COURSE_INSTANCE_ID].assessments['fail'] = assessment;

      await util.writeAndSyncCourseData(courseData);
      const syncedAssessment = await findSyncedAssessment('fail');
      assert.isNotOk(syncedAssessment?.sync_warnings);
    });
  });
<<<<<<< HEAD
  it('syncs JSON data for group role permissions correctly', async () => {
    const courseData = util.getCourseData();
    const assessment = makeAssessment(courseData, 'Homework');
    assessment.groupWork = true;
    assessment.groupRoles = [
      {
        name: 'Manager',
        minimum: 1,
        maximum: 1,
        canAssignRoles: true,
      },
      {
        name: 'Recorder',
        minimum: 1,
        maximum: 1,
      },
      {
        name: 'Reflector',
        minimum: 1,
        maximum: 1,
      },
      {
        name: 'Contributor',
      },
    ];
    assessment.canView = ['Manager'];
    assessment.canSubmit = ['Recorder'];
    assessment.zones?.push({
      title: 'zone 1',
      canView: ['Manager', 'Recorder', 'Contributor'],
      canSubmit: ['Recorder', 'Contributor'],
=======
  it('syncs JSON data for grade rate minutes correctly', async () => {
    const courseData = util.getCourseData();
    const assessment = makeAssessment(courseData, 'Homework');
    assessment.gradeRateMinutes = 1;
    assessment.zones?.push({
      title: 'zone 1',
      gradeRateMinutes: 2,
>>>>>>> bc7bfc2f
      questions: [
        {
          id: util.QUESTION_ID,
          points: 1,
<<<<<<< HEAD
          canView: ['Contributor'],
          canSubmit: ['Contributor'],
=======
          gradeRateMinutes: 3,
        },
        {
          points: 1,
          gradeRateMinutes: 4,
          alternatives: [
            {
              id: util.ALTERNATIVE_QUESTION_ID,
              gradeRateMinutes: 5,
            },
            {
              id: util.MANUAL_GRADING_QUESTION_ID,
            },
          ],
>>>>>>> bc7bfc2f
        },
      ],
    });
    courseData.courseInstances[util.COURSE_INSTANCE_ID].assessments['newhomework'] = assessment;
    await util.writeAndSyncCourseData(courseData);
    const syncedData = await getSyncedAssessmentData('newhomework');
<<<<<<< HEAD
    assert.equal(syncedData.assessment.json_can_view?.toString(), 'Manager');
    assert.equal(syncedData.assessment.json_can_submit?.toString(), 'Recorder');
    assert.equal(syncedData.zones[0].json_can_view?.toString(), 'Manager,Recorder,Contributor');
    assert.equal(syncedData.zones[0].json_can_submit?.toString(), 'Recorder,Contributor');
    assert.equal(syncedData.assessment_questions[0].json_can_view?.toString(), 'Contributor');
    assert.equal(syncedData.assessment_questions[0].json_can_submit?.toString(), 'Contributor');
=======
    assert.equal(syncedData.assessment.json_grade_rate_minutes, 1);
    assert.equal(syncedData.zones[0].json_grade_rate_minutes, 2);

    const firstAssessmentQuestion = syncedData.assessment_questions.find(
      (aq) => aq.question.qid === util.QUESTION_ID,
    );
    assert.equal(firstAssessmentQuestion?.grade_rate_minutes, 3);
    assert.equal(firstAssessmentQuestion?.json_grade_rate_minutes, 3);

    const alternativeGroup = syncedData.alternative_groups.find((ag) => ag.number === 2);
    assert.equal(alternativeGroup?.json_grade_rate_minutes, 4);

    const secondAssessmentQuestion = syncedData.assessment_questions.find(
      (aq) => aq.question.qid === util.ALTERNATIVE_QUESTION_ID,
    );
    assert.equal(secondAssessmentQuestion?.grade_rate_minutes, 5);
    assert.equal(secondAssessmentQuestion?.json_grade_rate_minutes, 5);

    const thirdAssessmentQuestion = syncedData.assessment_questions.find(
      (aq) => aq.question.qid === util.MANUAL_GRADING_QUESTION_ID,
    );
    assert.equal(thirdAssessmentQuestion?.grade_rate_minutes, 4);
    assert.equal(thirdAssessmentQuestion?.json_grade_rate_minutes, null);
>>>>>>> bc7bfc2f
  });
});<|MERGE_RESOLUTION|>--- conflicted
+++ resolved
@@ -2384,7 +2384,62 @@
       assert.isNotOk(syncedAssessment?.sync_warnings);
     });
   });
-<<<<<<< HEAD
+  it('syncs JSON data for grade rate minutes correctly', async () => {
+    const courseData = util.getCourseData();
+    const assessment = makeAssessment(courseData, 'Homework');
+    assessment.gradeRateMinutes = 1;
+    assessment.zones?.push({
+      title: 'zone 1',
+      gradeRateMinutes: 2,
+      questions: [
+        {
+          id: util.QUESTION_ID,
+          points: 1,
+          gradeRateMinutes: 3,
+        },
+        {
+          points: 1,
+          gradeRateMinutes: 4,
+          alternatives: [
+            {
+              id: util.ALTERNATIVE_QUESTION_ID,
+              gradeRateMinutes: 5,
+            },
+            {
+              id: util.MANUAL_GRADING_QUESTION_ID,
+            },
+          ],
+        },
+      ],
+    });
+    courseData.courseInstances[util.COURSE_INSTANCE_ID].assessments['newhomework'] = assessment;
+    await util.writeAndSyncCourseData(courseData);
+    const syncedData = await getSyncedAssessmentData('newhomework');
+    assert.equal(syncedData.assessment.json_grade_rate_minutes, 1);
+    assert.equal(syncedData.zones[0].json_grade_rate_minutes, 2);
+
+    const firstAssessmentQuestion = syncedData.assessment_questions.find(
+      (aq) => aq.question.qid === util.QUESTION_ID,
+    );
+    assert.equal(firstAssessmentQuestion?.grade_rate_minutes, 3);
+    assert.equal(firstAssessmentQuestion?.json_grade_rate_minutes, 3);
+
+    const alternativeGroup = syncedData.alternative_groups.find((ag) => ag.number === 2);
+    assert.equal(alternativeGroup?.json_grade_rate_minutes, 4);
+
+    const secondAssessmentQuestion = syncedData.assessment_questions.find(
+      (aq) => aq.question.qid === util.ALTERNATIVE_QUESTION_ID,
+    );
+    assert.equal(secondAssessmentQuestion?.grade_rate_minutes, 5);
+    assert.equal(secondAssessmentQuestion?.json_grade_rate_minutes, 5);
+
+    const thirdAssessmentQuestion = syncedData.assessment_questions.find(
+      (aq) => aq.question.qid === util.MANUAL_GRADING_QUESTION_ID,
+    );
+    assert.equal(thirdAssessmentQuestion?.grade_rate_minutes, 4);
+    assert.equal(thirdAssessmentQuestion?.json_grade_rate_minutes, null);
+  });
+
   it('syncs JSON data for group role permissions correctly', async () => {
     const courseData = util.getCourseData();
     const assessment = makeAssessment(courseData, 'Homework');
@@ -2416,75 +2471,23 @@
       title: 'zone 1',
       canView: ['Manager', 'Recorder', 'Contributor'],
       canSubmit: ['Recorder', 'Contributor'],
-=======
-  it('syncs JSON data for grade rate minutes correctly', async () => {
-    const courseData = util.getCourseData();
-    const assessment = makeAssessment(courseData, 'Homework');
-    assessment.gradeRateMinutes = 1;
-    assessment.zones?.push({
-      title: 'zone 1',
-      gradeRateMinutes: 2,
->>>>>>> bc7bfc2f
       questions: [
         {
           id: util.QUESTION_ID,
           points: 1,
-<<<<<<< HEAD
           canView: ['Contributor'],
           canSubmit: ['Contributor'],
-=======
-          gradeRateMinutes: 3,
-        },
-        {
-          points: 1,
-          gradeRateMinutes: 4,
-          alternatives: [
-            {
-              id: util.ALTERNATIVE_QUESTION_ID,
-              gradeRateMinutes: 5,
-            },
-            {
-              id: util.MANUAL_GRADING_QUESTION_ID,
-            },
-          ],
->>>>>>> bc7bfc2f
         },
       ],
     });
     courseData.courseInstances[util.COURSE_INSTANCE_ID].assessments['newhomework'] = assessment;
     await util.writeAndSyncCourseData(courseData);
     const syncedData = await getSyncedAssessmentData('newhomework');
-<<<<<<< HEAD
     assert.equal(syncedData.assessment.json_can_view?.toString(), 'Manager');
     assert.equal(syncedData.assessment.json_can_submit?.toString(), 'Recorder');
     assert.equal(syncedData.zones[0].json_can_view?.toString(), 'Manager,Recorder,Contributor');
     assert.equal(syncedData.zones[0].json_can_submit?.toString(), 'Recorder,Contributor');
     assert.equal(syncedData.assessment_questions[0].json_can_view?.toString(), 'Contributor');
     assert.equal(syncedData.assessment_questions[0].json_can_submit?.toString(), 'Contributor');
-=======
-    assert.equal(syncedData.assessment.json_grade_rate_minutes, 1);
-    assert.equal(syncedData.zones[0].json_grade_rate_minutes, 2);
-
-    const firstAssessmentQuestion = syncedData.assessment_questions.find(
-      (aq) => aq.question.qid === util.QUESTION_ID,
-    );
-    assert.equal(firstAssessmentQuestion?.grade_rate_minutes, 3);
-    assert.equal(firstAssessmentQuestion?.json_grade_rate_minutes, 3);
-
-    const alternativeGroup = syncedData.alternative_groups.find((ag) => ag.number === 2);
-    assert.equal(alternativeGroup?.json_grade_rate_minutes, 4);
-
-    const secondAssessmentQuestion = syncedData.assessment_questions.find(
-      (aq) => aq.question.qid === util.ALTERNATIVE_QUESTION_ID,
-    );
-    assert.equal(secondAssessmentQuestion?.grade_rate_minutes, 5);
-    assert.equal(secondAssessmentQuestion?.json_grade_rate_minutes, 5);
-
-    const thirdAssessmentQuestion = syncedData.assessment_questions.find(
-      (aq) => aq.question.qid === util.MANUAL_GRADING_QUESTION_ID,
-    );
-    assert.equal(thirdAssessmentQuestion?.grade_rate_minutes, 4);
-    assert.equal(thirdAssessmentQuestion?.json_grade_rate_minutes, null);
->>>>>>> bc7bfc2f
   });
 });