import * as path from 'path';

import fs from 'fs-extra';
import { v4 as uuidv4 } from 'uuid';
import { afterAll, assert, beforeAll, beforeEach, describe, it } from 'vitest';
import { z } from 'zod';

import * as sqldb from '@prairielearn/postgres';

import { config } from '../../lib/config.js';
import {
  AlternativeGroupSchema,
  type AssessmentQuestion,
  type AssessmentQuestionRolePermission,
  AssessmentQuestionRolePermissionSchema,
  AssessmentQuestionSchema,
  AssessmentSchema,
  type GroupRole,
  GroupRoleSchema,
  QuestionSchema,
  ZoneSchema,
} from '../../lib/db-types.js';
import { idsEqual } from '../../lib/id.js';
import type {
  AssessmentJsonInput,
  AssessmentSetJsonInput,
  GroupRoleJsonInput,
} from '../../schemas/index.js';
import * as helperDb from '../helperDb.js';
import { withConfig } from '../utils/config.js';

import * as util from './util.js';

const sql = sqldb.loadSqlEquiv(import.meta.url);

/**
 * Makes an empty assessment.
 */
function makeAssessment(
  courseData: util.CourseData,
  type: 'Homework' | 'Exam' = 'Exam',
): AssessmentJsonInput {
  const assessmentSet = courseData.course.assessmentSets?.[0].name ?? '';
  return {
    uuid: uuidv4(),
    type,
    title: 'Test assessment',
    set: assessmentSet,
    number: '1',
    zones: [],
    allowAccess: [],
  };
}

/**
 * Makes a new assessment.
 */
function makeAssessmentSet() {
  return {
    name: 'new assessment set',
    abbreviation: 'new',
    heading: 'a new assessment set to sync',
    color: 'red1',
  } satisfies AssessmentSetJsonInput;
}

function getGroupRoles() {
  return [
    { name: 'Recorder', minimum: 1, maximum: 4, canAssignRoles: true },
    { name: 'Contributor' },
  ] satisfies GroupRoleJsonInput[];
}

function getPermission(
  permissions: AssessmentQuestionRolePermission[],
  groupRole: GroupRole,
  assessmentQuestion: AssessmentQuestion,
) {
  return permissions.find(
    (permission) =>
<<<<<<< HEAD
      Number.parseInt(permission.assessment_question_id) ===
        Number.parseInt(assessmentQuestion.id) &&
      Number.parseInt(permission.group_role_id) === Number.parseInt(groupRole.id),
=======
      permission.assessment_question_id === assessmentQuestion.id &&
      permission.group_role_id === groupRole.id,
>>>>>>> dcde8668
  );
}

async function getSyncedAssessmentData(tid: string) {
  return await sqldb.queryRow(
    sql.get_data_for_assessment,
    { tid },
    z.object({
      assessment: AssessmentSchema,
      zones: z.array(ZoneSchema),
      alternative_groups: z.array(AlternativeGroupSchema),
      assessment_questions: z.array(AssessmentQuestionSchema.extend({ question: QuestionSchema })),
      group_roles: z.array(GroupRoleSchema),
    }),
  );
}

async function findSyncedAssessment(tid: string) {
  const syncedAssessments = await util.dumpTable('assessments');
  return syncedAssessments.find((a) => a.tid === tid);
}

async function findSyncedUndeletedAssessment(tid: string) {
  const syncedAssessments = await util.dumpTable('assessments');
  return syncedAssessments.find((a) => a.tid === tid && a.deleted_at == null);
}

describe('Assessment syncing', () => {
  beforeAll(helperDb.before);

  afterAll(helperDb.after);

  beforeEach(helperDb.resetDatabase);

  it('allows nesting of assessments in subfolders', async () => {
    const courseData = util.getCourseData();
    const nestedAssessmentStructure = ['subfolder1', 'subfolder2', 'subfolder3', 'nestedQuestion'];
    const assessmentId = nestedAssessmentStructure.join('/');
    courseData.courseInstances[util.COURSE_INSTANCE_ID].assessments[assessmentId] =
      makeAssessment(courseData);
    const courseDir = await util.writeCourseToTempDirectory(courseData);
    await util.syncCourseData(courseDir);

    const syncedData = await findSyncedAssessment(assessmentId);
    assert.isOk(syncedData);
  });

  it('adds a new zone to an assessment', async () => {
    const courseData = util.getCourseData();
    const assessment = makeAssessment(courseData);
    assessment.zones?.push({
      title: 'zone 1',
      questions: [{ id: util.QUESTION_ID, points: 5 }],
    });
    courseData.courseInstances[util.COURSE_INSTANCE_ID].assessments['newexam'] = assessment;
    const { courseDir } = await util.writeAndSyncCourseData(courseData);
    assessment.zones?.push({
      title: 'zone 2',
      questions: [{ id: util.ALTERNATIVE_QUESTION_ID, points: 10 }],
    });
    await util.overwriteAndSyncCourseData(courseData, courseDir);

    const syncedData = await getSyncedAssessmentData('newexam');

    assert.lengthOf(syncedData.zones, 2);
    assert.equal(syncedData.zones[0].title, 'zone 1');
    assert.equal(syncedData.zones[1].title, 'zone 2');

    assert.lengthOf(syncedData.alternative_groups, 2);

    assert.lengthOf(syncedData.assessment_questions, 2);
    assert.equal(syncedData.assessment_questions[0].question.qid, util.QUESTION_ID);
    assert.equal(syncedData.assessment_questions[1].question.qid, util.ALTERNATIVE_QUESTION_ID);
  });

  it('defaults shuffleQuestions to true for an Exam-type assessment', async () => {
    const courseData = util.getCourseData();
    const assessment = makeAssessment(courseData, 'Exam');
    courseData.courseInstances[util.COURSE_INSTANCE_ID].assessments['newexam'] = assessment;
    await util.writeAndSyncCourseData(courseData);

    const syncedData = await getSyncedAssessmentData('newexam');
    assert.isTrue(syncedData.assessment.shuffle_questions);
  });

  it('allows shuffleQuestions to be set to false for an Exam-type assessment', async () => {
    const courseData = util.getCourseData();
    const assessment = makeAssessment(courseData, 'Exam');
    assessment.shuffleQuestions = false;

    courseData.courseInstances[util.COURSE_INSTANCE_ID].assessments['newexam'] = assessment;
    await util.writeAndSyncCourseData(courseData);

    const syncedData = await getSyncedAssessmentData('newexam');
    assert.isFalse(syncedData.assessment.shuffle_questions);
  });

  it('defaults shuffleQuestions to false for a Homework-type assessment', async () => {
    const courseData = util.getCourseData();
    const assessment = makeAssessment(courseData, 'Homework');
    courseData.courseInstances[util.COURSE_INSTANCE_ID].assessments['newhomework'] = assessment;
    await util.writeAndSyncCourseData(courseData);

    const syncedData = await getSyncedAssessmentData('newhomework');
    assert.isFalse(syncedData.assessment.shuffle_questions);
  });

  it('allows shuffleQuestions to be set to true for a Homework-type assessment', async () => {
    const courseData = util.getCourseData();
    const assessment = makeAssessment(courseData, 'Homework');
    assessment.shuffleQuestions = true;

    courseData.courseInstances[util.COURSE_INSTANCE_ID].assessments['newhomework'] = assessment;
    await util.writeAndSyncCourseData(courseData);

    const syncedData = await getSyncedAssessmentData('newhomework');
    assert.isTrue(syncedData.assessment.shuffle_questions);
  });

  it('syncs alternatives in an Exam zone', async () => {
    const courseData = util.getCourseData();
    const assessment = makeAssessment(courseData, 'Exam');
    assessment.zones?.push({
      title: 'zone 1',
      questions: [
        {
          points: 10,
          alternatives: [
            {
              id: util.QUESTION_ID,
            },
            {
              id: util.ALTERNATIVE_QUESTION_ID,
              points: 5,
            },
          ],
        },
        {
          points: 7,
          id: util.MANUAL_GRADING_QUESTION_ID,
        },
      ],
    });
    courseData.courseInstances[util.COURSE_INSTANCE_ID].assessments['newexam'] = assessment;
    await util.writeAndSyncCourseData(courseData);

    const syncedData = await getSyncedAssessmentData('newexam');
    assert.lengthOf(syncedData.zones, 1);
    assert.lengthOf(syncedData.alternative_groups, 2);
    assert.lengthOf(syncedData.assessment_questions, 3);

    const firstAssessmentQuestion = syncedData.assessment_questions.find(
      (aq) => aq.question.qid === util.QUESTION_ID,
    );
    assert.ok(firstAssessmentQuestion);
    assert.equal(firstAssessmentQuestion.max_points, 10);
    assert.equal(firstAssessmentQuestion.max_auto_points, 10);
    assert.deepEqual(firstAssessmentQuestion.points_list, [10]);
    assert.equal(firstAssessmentQuestion.max_manual_points, 0);

    const secondAssessmentQuestion = syncedData.assessment_questions.find(
      (aq) => aq.question.qid === util.ALTERNATIVE_QUESTION_ID,
    );
    assert.ok(secondAssessmentQuestion);
    assert.equal(secondAssessmentQuestion.max_points, 5);
    assert.equal(secondAssessmentQuestion.max_auto_points, 5);
    assert.deepEqual(secondAssessmentQuestion.points_list, [5]);
    assert.equal(secondAssessmentQuestion.max_manual_points, 0);

    const thirdAssessmentQuestion = syncedData.assessment_questions.find(
      (aq) => aq.question.qid === util.MANUAL_GRADING_QUESTION_ID,
    );
    assert.ok(thirdAssessmentQuestion);
    assert.equal(thirdAssessmentQuestion.max_points, 7);
    assert.equal(thirdAssessmentQuestion.max_auto_points, 0);
    assert.deepEqual(thirdAssessmentQuestion.points_list, [7]);
    assert.equal(thirdAssessmentQuestion.max_manual_points, 7);
  });

  it('syncs alternatives in a Homework zone', async () => {
    const courseData = util.getCourseData();
    const assessment = makeAssessment(courseData, 'Homework');
    assessment.zones?.push({
      title: 'zone 1',
      questions: [
        {
          maxPoints: 20,
          points: 10,
          alternatives: [
            {
              id: util.QUESTION_ID,
            },
            {
              id: util.ALTERNATIVE_QUESTION_ID,
              maxPoints: 15,
              points: 5,
            },
          ],
        },
        {
          points: 7,
          id: util.MANUAL_GRADING_QUESTION_ID,
        },
      ],
    });
    courseData.courseInstances[util.COURSE_INSTANCE_ID].assessments['newexam'] = assessment;
    await util.writeAndSyncCourseData(courseData);

    const syncedData = await getSyncedAssessmentData('newexam');
    assert.lengthOf(syncedData.zones, 1);
    assert.lengthOf(syncedData.alternative_groups, 2);
    assert.lengthOf(syncedData.assessment_questions, 3);

    const firstAssessmentQuestion = syncedData.assessment_questions.find(
      (aq) => aq.question.qid === util.QUESTION_ID,
    );
    assert.ok(firstAssessmentQuestion);
    assert.equal(firstAssessmentQuestion.init_points, 10);
    assert.equal(firstAssessmentQuestion.max_points, 20);
    assert.equal(firstAssessmentQuestion.max_auto_points, 20);
    assert.equal(firstAssessmentQuestion.max_manual_points, 0);

    const secondAssessmentQuestion = syncedData.assessment_questions.find(
      (aq) => aq.question.qid === util.ALTERNATIVE_QUESTION_ID,
    );
    assert.ok(secondAssessmentQuestion);
    assert.equal(secondAssessmentQuestion.init_points, 5);
    assert.equal(secondAssessmentQuestion.max_points, 15);
    assert.equal(secondAssessmentQuestion.max_auto_points, 15);
    assert.equal(secondAssessmentQuestion.max_manual_points, 0);

    const thirdAssessmentQuestion = syncedData.assessment_questions.find(
      (aq) => aq.question.qid === util.MANUAL_GRADING_QUESTION_ID,
    );
    assert.ok(thirdAssessmentQuestion);
    assert.equal(thirdAssessmentQuestion.init_points, 7);
    assert.equal(thirdAssessmentQuestion.max_points, 7);
    assert.equal(thirdAssessmentQuestion.max_auto_points, 0);
    assert.equal(thirdAssessmentQuestion.max_manual_points, 7);
  });

  it('syncs auto and manual points in an Exam zone', async () => {
    const courseData = util.getCourseData();
    const assessment = makeAssessment(courseData, 'Exam');
    assessment.zones?.push({
      title: 'zone 1',
      questions: [
        {
          autoPoints: 10,
          manualPoints: 3,
          alternatives: [
            {
              id: util.QUESTION_ID,
            },
            {
              id: util.ALTERNATIVE_QUESTION_ID,
              autoPoints: 5,
            },
          ],
        },
        {
          autoPoints: 1,
          manualPoints: 7,
          id: util.MANUAL_GRADING_QUESTION_ID,
        },
      ],
    });
    courseData.courseInstances[util.COURSE_INSTANCE_ID].assessments['newexam'] = assessment;
    await util.writeAndSyncCourseData(courseData);

    const syncedData = await getSyncedAssessmentData('newexam');
    assert.lengthOf(syncedData.zones, 1);
    assert.lengthOf(syncedData.alternative_groups, 2);
    assert.lengthOf(syncedData.assessment_questions, 3);

    const firstAssessmentQuestion = syncedData.assessment_questions.find(
      (aq) => aq.question.qid === util.QUESTION_ID,
    );
    assert.ok(firstAssessmentQuestion);
    assert.equal(firstAssessmentQuestion.max_points, 13);
    assert.equal(firstAssessmentQuestion.max_auto_points, 10);
    assert.deepEqual(firstAssessmentQuestion.points_list, [13]);
    assert.equal(firstAssessmentQuestion.max_manual_points, 3);

    const secondAssessmentQuestion = syncedData.assessment_questions.find(
      (aq) => aq.question.qid === util.ALTERNATIVE_QUESTION_ID,
    );
    assert.ok(secondAssessmentQuestion);
    assert.equal(secondAssessmentQuestion.max_points, 8);
    assert.equal(secondAssessmentQuestion.max_auto_points, 5);
    assert.deepEqual(secondAssessmentQuestion.points_list, [8]);
    assert.equal(secondAssessmentQuestion.max_manual_points, 3);

    const thirdAssessmentQuestion = syncedData.assessment_questions.find(
      (aq) => aq.question.qid === util.MANUAL_GRADING_QUESTION_ID,
    );
    assert.ok(thirdAssessmentQuestion);
    assert.equal(thirdAssessmentQuestion.max_points, 8);
    assert.equal(thirdAssessmentQuestion.max_auto_points, 1);
    assert.deepEqual(thirdAssessmentQuestion.points_list, [8]);
    assert.equal(thirdAssessmentQuestion.max_manual_points, 7);
  });

  it('syncs auto and manual points in a Homework zone', async () => {
    const courseData = util.getCourseData();
    const assessment = makeAssessment(courseData, 'Homework');
    assessment.zones?.push({
      title: 'zone 1',
      questions: [
        {
          maxAutoPoints: 20,
          autoPoints: 10,
          manualPoints: 3,
          alternatives: [
            {
              id: util.QUESTION_ID,
            },
            {
              id: util.ALTERNATIVE_QUESTION_ID,
              maxAutoPoints: 15,
              autoPoints: 5,
            },
          ],
        },
        {
          autoPoints: 1,
          manualPoints: 7,
          id: util.MANUAL_GRADING_QUESTION_ID,
        },
      ],
    });
    courseData.courseInstances[util.COURSE_INSTANCE_ID].assessments['hwwithmanual1'] = assessment;
    await util.writeAndSyncCourseData(courseData);
    const syncedData = await getSyncedAssessmentData('hwwithmanual1');
    assert.lengthOf(syncedData.zones, 1);
    assert.lengthOf(syncedData.alternative_groups, 2);
    assert.lengthOf(syncedData.assessment_questions, 3);

    const firstAssessmentQuestion = syncedData.assessment_questions.find(
      (aq) => aq.question.qid === util.QUESTION_ID,
    );
    assert.ok(firstAssessmentQuestion);
    assert.equal(firstAssessmentQuestion.init_points, 13);
    assert.equal(firstAssessmentQuestion.max_points, 23);
    assert.equal(firstAssessmentQuestion.max_auto_points, 20);
    assert.equal(firstAssessmentQuestion.max_manual_points, 3);

    const secondAssessmentQuestion = syncedData.assessment_questions.find(
      (aq) => aq.question.qid === util.ALTERNATIVE_QUESTION_ID,
    );
    assert.ok(secondAssessmentQuestion);
    assert.equal(secondAssessmentQuestion.init_points, 8);
    assert.equal(secondAssessmentQuestion.max_points, 18);
    assert.equal(secondAssessmentQuestion.max_auto_points, 15);
    assert.equal(secondAssessmentQuestion.max_manual_points, 3);

    const thirdAssessmentQuestion = syncedData.assessment_questions.find(
      (aq) => aq.question.qid === util.MANUAL_GRADING_QUESTION_ID,
    );
    assert.ok(thirdAssessmentQuestion);
    assert.equal(thirdAssessmentQuestion.init_points, 8);
    assert.equal(thirdAssessmentQuestion.max_points, 8);
    assert.equal(thirdAssessmentQuestion.max_auto_points, 1);
    assert.equal(thirdAssessmentQuestion.max_manual_points, 7);
  });

  it('syncs point arrays in an Exam zone', async () => {
    const courseData = util.getCourseData();
    const assessment = makeAssessment(courseData, 'Exam');
    assessment.zones?.push({
      title: 'zone 1',
      questions: [
        {
          points: [10, 7, 5, 2, 1],
          alternatives: [
            {
              id: util.QUESTION_ID,
            },
            {
              id: util.ALTERNATIVE_QUESTION_ID,
              points: [5, 3],
            },
          ],
        },
        {
          points: [7, 6, 5],
          id: util.MANUAL_GRADING_QUESTION_ID,
        },
      ],
    });
    courseData.courseInstances[util.COURSE_INSTANCE_ID].assessments['newexam'] = assessment;
    await util.writeAndSyncCourseData(courseData);

    const syncedData = await getSyncedAssessmentData('newexam');
    assert.lengthOf(syncedData.zones, 1);
    assert.lengthOf(syncedData.alternative_groups, 2);
    assert.lengthOf(syncedData.assessment_questions, 3);

    const firstAssessmentQuestion = syncedData.assessment_questions.find(
      (aq) => aq.question.qid === util.QUESTION_ID,
    );
    assert.ok(firstAssessmentQuestion);
    assert.equal(firstAssessmentQuestion.max_points, 10);
    assert.equal(firstAssessmentQuestion.max_auto_points, 10);
    assert.deepEqual(firstAssessmentQuestion.points_list, [10, 7, 5, 2, 1]);
    assert.equal(firstAssessmentQuestion.max_manual_points, 0);

    const secondAssessmentQuestion = syncedData.assessment_questions.find(
      (aq) => aq.question.qid === util.ALTERNATIVE_QUESTION_ID,
    );
    assert.ok(secondAssessmentQuestion);
    assert.equal(secondAssessmentQuestion.max_points, 5);
    assert.equal(secondAssessmentQuestion.max_auto_points, 5);
    assert.deepEqual(secondAssessmentQuestion.points_list, [5, 3]);
    assert.equal(secondAssessmentQuestion.max_manual_points, 0);

    const thirdAssessmentQuestion = syncedData.assessment_questions.find(
      (aq) => aq.question.qid === util.MANUAL_GRADING_QUESTION_ID,
    );
    assert.ok(thirdAssessmentQuestion);
    assert.equal(thirdAssessmentQuestion.max_points, 7);
    assert.equal(thirdAssessmentQuestion.max_auto_points, 0);
    assert.deepEqual(thirdAssessmentQuestion.points_list, [7, 6, 5]);
    assert.equal(thirdAssessmentQuestion.max_manual_points, 7);
  });

  it('syncs autoPoint arrays in an Exam zone', async () => {
    const courseData = util.getCourseData();
    const assessment = makeAssessment(courseData, 'Exam');
    assessment.zones?.push({
      title: 'zone 1',
      questions: [
        {
          autoPoints: [10, 7, 5, 2, 1],
          manualPoints: 8,
          alternatives: [
            {
              id: util.QUESTION_ID,
            },
            {
              id: util.ALTERNATIVE_QUESTION_ID,
              autoPoints: [5, 3],
            },
          ],
        },
        {
          autoPoints: [7, 6, 5],
          manualPoints: 3,
          id: util.MANUAL_GRADING_QUESTION_ID,
        },
      ],
    });
    courseData.courseInstances[util.COURSE_INSTANCE_ID].assessments['newexam'] = assessment;
    await util.writeAndSyncCourseData(courseData);

    const syncedData = await getSyncedAssessmentData('newexam');
    assert.lengthOf(syncedData.zones, 1);
    assert.lengthOf(syncedData.alternative_groups, 2);
    assert.lengthOf(syncedData.assessment_questions, 3);

    const firstAssessmentQuestion = syncedData.assessment_questions.find(
      (aq) => aq.question.qid === util.QUESTION_ID,
    );
    assert.ok(firstAssessmentQuestion);
    assert.equal(firstAssessmentQuestion.max_points, 18);
    assert.equal(firstAssessmentQuestion.max_auto_points, 10);
    assert.deepEqual(firstAssessmentQuestion.points_list, [18, 15, 13, 10, 9]);
    assert.equal(firstAssessmentQuestion.max_manual_points, 8);

    const secondAssessmentQuestion = syncedData.assessment_questions.find(
      (aq) => aq.question.qid === util.ALTERNATIVE_QUESTION_ID,
    );
    assert.ok(secondAssessmentQuestion);
    assert.equal(secondAssessmentQuestion.max_points, 13);
    assert.equal(secondAssessmentQuestion.max_auto_points, 5);
    assert.deepEqual(secondAssessmentQuestion.points_list, [13, 11]);
    assert.equal(secondAssessmentQuestion.max_manual_points, 8);

    const thirdAssessmentQuestion = syncedData.assessment_questions.find(
      (aq) => aq.question.qid === util.MANUAL_GRADING_QUESTION_ID,
    );
    assert.ok(thirdAssessmentQuestion);
    assert.equal(thirdAssessmentQuestion.max_points, 10);
    assert.equal(thirdAssessmentQuestion.max_auto_points, 7);
    assert.deepEqual(thirdAssessmentQuestion.points_list, [10, 9, 8]);
    assert.equal(thirdAssessmentQuestion.max_manual_points, 3);
  });

  it('reuses assessment questions when questions are removed and added again', async () => {
    const courseData = util.getCourseData();
    const assessment = makeAssessment(courseData);
    assessment.zones = [
      {
        title: 'zone 1',
        questions: [
          {
            id: util.QUESTION_ID,
            points: 5,
          },
          {
            id: util.ALTERNATIVE_QUESTION_ID,
            points: 10,
          },
        ],
      },
    ];
    courseData.courseInstances[util.COURSE_INSTANCE_ID].assessments['newexam'] = assessment;
    const { courseDir } = await util.writeAndSyncCourseData(courseData);
    let syncedData = await getSyncedAssessmentData('newexam');

    const originalFirstSyncedAssessmentQuestion = syncedData.assessment_questions.find(
      (aq) => aq.question.qid === util.QUESTION_ID,
    );
    assert.ok(originalFirstSyncedAssessmentQuestion);

    const originalSecondSyncedAssessmentQuestion = syncedData.assessment_questions.find(
      (aq) => aq.question.qid === util.ALTERNATIVE_QUESTION_ID,
    );
    assert.ok(originalSecondSyncedAssessmentQuestion);

    const removedQuestion = assessment.zones[0].questions?.shift();
    if (!removedQuestion) throw new Error('removedQuestion is null');
    await util.overwriteAndSyncCourseData(courseData, courseDir);
    syncedData = await getSyncedAssessmentData('newexam');
    const deletedFirstSyncedAssessmentQuestion = syncedData.assessment_questions.find(
      (aq) => aq.question.qid === util.QUESTION_ID,
    );
    assert.isOk(deletedFirstSyncedAssessmentQuestion);
    assert.isNotNull(deletedFirstSyncedAssessmentQuestion.deleted_at);

    assessment.zones[0].questions?.push(removedQuestion);
    await util.overwriteAndSyncCourseData(courseData, courseDir);
    syncedData = await getSyncedAssessmentData('newexam');

    const newFirstSyncedAssessmentQuestion = syncedData.assessment_questions.find(
      (aq) => aq.question.qid === util.ALTERNATIVE_QUESTION_ID,
    );
    assert.ok(newFirstSyncedAssessmentQuestion);
    const newSecondSyncedAssessmentQuestion = syncedData.assessment_questions.find(
      (aq) => aq.question.qid === util.QUESTION_ID,
    );
    assert.ok(newSecondSyncedAssessmentQuestion);

    // The questions were reordered, but they should still have the same assessment question IDs
    assert.equal(newFirstSyncedAssessmentQuestion.id, originalSecondSyncedAssessmentQuestion.id);
    assert.equal(newSecondSyncedAssessmentQuestion.id, originalFirstSyncedAssessmentQuestion.id);
  });

  it('removes a zone from an assessment', async () => {
    const courseData = util.getCourseData();
    const assessment = makeAssessment(courseData);
    assessment.zones?.push({
      title: 'zone 1',
      questions: [{ id: util.QUESTION_ID, points: 5 }],
    });
    courseData.courseInstances[util.COURSE_INSTANCE_ID].assessments['newexam'] = assessment;
    const { courseDir } = await util.writeAndSyncCourseData(courseData);
    assessment.zones?.pop();
    await util.overwriteAndSyncCourseData(courseData, courseDir);

    const syncedData = await getSyncedAssessmentData('newexam');

    assert.lengthOf(syncedData.zones, 0);
    assert.lengthOf(syncedData.alternative_groups, 0);
    assert.lengthOf(syncedData.assessment_questions, 1);
    assert.isNotNull(syncedData.assessment_questions[0].deleted_at);
  });

  it('removes an access rule from an exam', async () => {
    const courseData = util.getCourseData();
    const assessment = makeAssessment(courseData);
    assessment.allowAccess?.push(
      {
        mode: 'Exam',
      },
      {
        mode: 'Public',
      },
    );
    courseData.courseInstances[util.COURSE_INSTANCE_ID].assessments['newexam'] = assessment;
    const { courseDir } = await util.writeAndSyncCourseData(courseData);
    const syncedAssessments = await util.dumpTable('assessments');
    const originalSyncedAssessment = syncedAssessments.find((a) => a.tid === 'newexam');

    assessment.allowAccess?.shift();
    await util.overwriteAndSyncCourseData(courseData, courseDir);
    const syncedAssessmentAccessRules = await util.dumpTable('assessment_access_rules');
    const rulesForAssessment = syncedAssessmentAccessRules.filter((aar) =>
      idsEqual(aar.assessment_id, originalSyncedAssessment?.id),
    );
    assert.lengthOf(rulesForAssessment, 1);
    assert.equal(rulesForAssessment[0].mode, 'Public');
  });

  it('sets mode to Exam if an access rule specifies an examUuid but not mode=Exam', async () => {
    const courseData = util.getCourseData();
    const assessment = makeAssessment(courseData);
    assessment.allowAccess?.push({
      examUuid: 'f593a8c9-ccd4-449c-936c-c26c96ea089b',
    });
    courseData.courseInstances[util.COURSE_INSTANCE_ID].assessments['implicitexam'] = assessment;
    await util.writeAndSyncCourseData(courseData);
    const syncedAssessment = await findSyncedAssessment('implicitexam');
    const syncedAssessmentAccessRules = await util.dumpTable('assessment_access_rules');
    const rulesForAssessment = syncedAssessmentAccessRules.filter((aar) =>
      idsEqual(aar.assessment_id, syncedAssessment?.id),
    );
    assert.lengthOf(rulesForAssessment, 1);
    assert.equal(rulesForAssessment[0].mode, 'Exam');
    assert.equal(rulesForAssessment[0].exam_uuid, 'f593a8c9-ccd4-449c-936c-c26c96ea089b');
  });

  it('syncs empty arrays correctly', async () => {
    const courseData = util.getCourseData();
    const assessment = makeAssessment(courseData, 'Exam');
    // NOTE: our JSON schema explicitly prohibits a zone question from having
    // an empty points array, so we can't test that here as it's impossible
    // for it to ever be written to the database.
    assessment.allowAccess?.push({
      mode: 'Exam',
      uids: [],
    });
    courseData.courseInstances[util.COURSE_INSTANCE_ID].assessments['newexam'] = assessment;
    await util.writeAndSyncCourseData(courseData);
    const syncedAssessments = await util.dumpTable('assessments');
    const syncedAssessment = syncedAssessments.find((a) => a.tid === 'newexam');

    const assessmentAccessRules = await util.dumpTable('assessment_access_rules');
    const assessmentAccessRule = assessmentAccessRules.find((aar) =>
      idsEqual(aar.assessment_id, syncedAssessment?.id),
    );
    assert.isArray(assessmentAccessRule?.uids, 'uids should be an array');
    assert.isEmpty(assessmentAccessRule?.uids, 'uids should be empty');
  });

  it('syncs group roles correctly', async () => {
    const courseData = util.getCourseData();
    const groupAssessment = makeAssessment(courseData, 'Homework');
    groupAssessment.groupWork = true;
    groupAssessment.groupRoles = getGroupRoles();
    courseData.courseInstances[util.COURSE_INSTANCE_ID].assessments['groupAssessment'] =
      groupAssessment;
    await util.writeAndSyncCourseData(courseData);

    const syncedRoles = await util.dumpTable('group_roles');
    assert.equal(syncedRoles.length, 2);

    const recorder = syncedRoles.find((role) => role.role_name === 'Recorder');
    assert.isDefined(recorder);
    assert.equal(recorder?.minimum, 1);
    assert.equal(recorder?.maximum, 4);
    assert.isTrue(recorder?.can_assign_roles);

    const contributor = syncedRoles.find((role) => role.role_name === 'Contributor');
    assert.isOk(contributor);
    assert.equal(contributor?.minimum, 0);
    assert.equal(contributor?.maximum, null);
    assert.isFalse(contributor?.can_assign_roles);
  });

  it('syncs group roles and valid question-level permissions correctly', async () => {
    const courseData = util.getCourseData();
    const groupAssessment = makeAssessment(courseData, 'Homework');
    groupAssessment.groupWork = true;
    groupAssessment.groupRoles = getGroupRoles();
    groupAssessment.zones?.push({
      title: 'test zone',
      questions: [
        {
          id: util.QUESTION_ID,
          points: 5,
          canView: ['Recorder', 'Contributor'],
          canSubmit: ['Recorder'],
        },
        {
          id: util.ALTERNATIVE_QUESTION_ID,
          points: 5,
          canView: ['Recorder'],
          canSubmit: ['Recorder'],
        },
      ],
    });
    courseData.courseInstances[util.COURSE_INSTANCE_ID].assessments['groupAssessment'] =
      groupAssessment;
    await util.writeAndSyncCourseData(courseData);

    const syncedData = await getSyncedAssessmentData('groupAssessment');
    const firstAssessmentQuestion = syncedData.assessment_questions.find(
      (aq) => aq.question.qid === util.QUESTION_ID,
    );
    const secondAssessmentQuestion = syncedData.assessment_questions.find(
      (aq) => aq.question.qid === util.ALTERNATIVE_QUESTION_ID,
    );

    assert.isDefined(firstAssessmentQuestion);
    assert.isDefined(secondAssessmentQuestion);

    // Check group roles
    const syncedRoles = await util.dumpTableWithSchema('group_roles', GroupRoleSchema);
    assert.isTrue(syncedRoles.length === 2);

    const recorder = syncedRoles.find((role) => role.role_name === 'Recorder');
    const contributor = syncedRoles.find((role) => role.role_name === 'Contributor');
    assert.isDefined(recorder);
    assert.isDefined(contributor);

    // Check question role permissions
    const syncedPermissions = await util.dumpTableWithSchema(
      'assessment_question_role_permissions',
      AssessmentQuestionRolePermissionSchema,
    );

    const firstQuestionRecorderPermission = getPermission(
      syncedPermissions,
      recorder,
      firstAssessmentQuestion,
    );
    assert.isDefined(firstQuestionRecorderPermission);
    assert.isTrue(
      firstQuestionRecorderPermission?.can_view && firstQuestionRecorderPermission?.can_submit,
      'recorder should have permission to view and submit first question',
    );

    const firstQuestionContributorPermission = getPermission(
      syncedPermissions,
      contributor,
      firstAssessmentQuestion,
    );
    assert.isDefined(firstQuestionContributorPermission);
    assert.isTrue(
      firstQuestionContributorPermission?.can_view &&
        !firstQuestionContributorPermission?.can_submit,
      'contributor should only have permission to view first question',
    );

    const secondQuestionRecorderPermission = getPermission(
      syncedPermissions,
      recorder,
      secondAssessmentQuestion,
    );
    assert.isDefined(secondQuestionRecorderPermission);
    assert.isTrue(
      secondQuestionRecorderPermission?.can_view && secondQuestionRecorderPermission?.can_submit,
      'recorder should have permission to view and submit second question',
    );

    const secondQuestionContributorPermission = getPermission(
      syncedPermissions,
      contributor,
      secondAssessmentQuestion,
    );
    assert.isOk(secondQuestionContributorPermission);
    assert.isTrue(
      !secondQuestionContributorPermission?.can_view &&
        !secondQuestionContributorPermission?.can_submit,
      'contributor should not be able to view or submit second question',
    );
  });

  it('syncs group roles and valid zone-level permissions correctly', async () => {
    const courseData = util.getCourseData();
    const groupAssessment = makeAssessment(courseData, 'Homework');
    groupAssessment.groupWork = true;
    groupAssessment.groupRoles = getGroupRoles();
    groupAssessment.zones?.push({
      title: 'test zone',
      canView: ['Recorder', 'Contributor'],
      canSubmit: ['Recorder'],
      questions: [
        {
          id: util.QUESTION_ID,
          points: 5,
        },
        {
          id: util.ALTERNATIVE_QUESTION_ID,
          points: 5,
          canView: ['Recorder'],
          canSubmit: ['Recorder'],
        },
      ],
    });
    courseData.courseInstances[util.COURSE_INSTANCE_ID].assessments['groupAssessment'] =
      groupAssessment;
    await util.writeAndSyncCourseData(courseData);

    const syncedData = await getSyncedAssessmentData('groupAssessment');
    const firstAssessmentQuestion = syncedData.assessment_questions.find(
      (aq) => aq.question.qid === util.QUESTION_ID,
    );
    const secondAssessmentQuestion = syncedData.assessment_questions.find(
      (aq) => aq.question.qid === util.ALTERNATIVE_QUESTION_ID,
    );

    assert.isDefined(firstAssessmentQuestion);
    assert.isDefined(secondAssessmentQuestion);

    // Check group roles
    const syncedRoles = await util.dumpTableWithSchema('group_roles', GroupRoleSchema);
    assert.isTrue(syncedRoles.length === 2);

    const recorder = syncedRoles.find((role) => role.role_name === 'Recorder');
    const contributor = syncedRoles.find((role) => role.role_name === 'Contributor');
    assert.isDefined(recorder);
    assert.isDefined(contributor);

    // Check question role permissions
    const syncedPermissions = await util.dumpTableWithSchema(
      'assessment_question_role_permissions',
      AssessmentQuestionRolePermissionSchema,
    );

    const firstQuestionRecorderPermission = getPermission(
      syncedPermissions,
      recorder,
      firstAssessmentQuestion,
    );
    assert.isDefined(firstQuestionRecorderPermission);
    assert.isTrue(
      firstQuestionRecorderPermission?.can_view && firstQuestionRecorderPermission?.can_submit,
      'recorder should have permission to view and submit first question',
    );

    const firstQuestionContributorPermission = getPermission(
      syncedPermissions,
      contributor,
      firstAssessmentQuestion,
    );
    assert.isDefined(firstQuestionContributorPermission);
    assert.isTrue(
      firstQuestionContributorPermission?.can_view &&
        !firstQuestionContributorPermission?.can_submit,
      'contributor should only have permission to view first question',
    );

    const secondQuestionRecorderPermission = getPermission(
      syncedPermissions,
      recorder,
      secondAssessmentQuestion,
    );
    assert.isDefined(secondQuestionRecorderPermission);
    assert.isTrue(
      secondQuestionRecorderPermission?.can_view && secondQuestionRecorderPermission?.can_submit,
      'recorder should have permission to view and submit second question',
    );

    const secondQuestionContributorPermission = getPermission(
      syncedPermissions,
      contributor,
      secondAssessmentQuestion,
    );
    assert.isOk(secondQuestionContributorPermission);
    assert.isTrue(
      !secondQuestionContributorPermission?.can_view &&
        !secondQuestionContributorPermission?.can_submit,
      'contributor should not be able to view or submit second question',
    );
  });

  it('syncs group roles and valid assessment-level permissions correctly', async () => {
    const courseData = util.getCourseData();
    const groupAssessment = makeAssessment(courseData, 'Homework');
    groupAssessment.groupWork = true;
    groupAssessment.groupRoles = getGroupRoles();
    groupAssessment.canView = ['Recorder', 'Contributor'];
    groupAssessment.canSubmit = ['Recorder'];
    groupAssessment.zones?.push({
      title: 'test zone',
      questions: [
        {
          id: util.QUESTION_ID,
          points: 5,
        },
        {
          id: util.ALTERNATIVE_QUESTION_ID,
          points: 5,
          canView: ['Recorder'],
          canSubmit: ['Recorder'],
        },
      ],
    });
    courseData.courseInstances[util.COURSE_INSTANCE_ID].assessments['groupAssessment'] =
      groupAssessment;
    await util.writeAndSyncCourseData(courseData);

    const syncedData = await getSyncedAssessmentData('groupAssessment');
    const firstAssessmentQuestion = syncedData.assessment_questions.find(
      (aq) => aq.question.qid === util.QUESTION_ID,
    );
    const secondAssessmentQuestion = syncedData.assessment_questions.find(
      (aq) => aq.question.qid === util.ALTERNATIVE_QUESTION_ID,
    );

    assert.isDefined(firstAssessmentQuestion);
    assert.isDefined(secondAssessmentQuestion);

    // Check group roles
    const syncedRoles = await util.dumpTableWithSchema('group_roles', GroupRoleSchema);
    assert.isTrue(syncedRoles.length === 2);

    const recorder = syncedRoles.find((role) => role.role_name === 'Recorder');
    const contributor = syncedRoles.find((role) => role.role_name === 'Contributor');
    assert.isDefined(recorder);
    assert.isDefined(contributor);

    // Check question role permissions
    const syncedPermissions = await util.dumpTableWithSchema(
      'assessment_question_role_permissions',
      AssessmentQuestionRolePermissionSchema,
    );

    const firstQuestionRecorderPermission = getPermission(
      syncedPermissions,
      recorder,
      firstAssessmentQuestion,
    );
    assert.isDefined(firstQuestionRecorderPermission);
    assert.isTrue(
      firstQuestionRecorderPermission?.can_view && firstQuestionRecorderPermission?.can_submit,
      'recorder should have permission to view and submit first question',
    );

    const firstQuestionContributorPermission = getPermission(
      syncedPermissions,
      contributor,
      firstAssessmentQuestion,
    );
    assert.isDefined(firstQuestionContributorPermission);
    assert.isTrue(
      firstQuestionContributorPermission?.can_view &&
        !firstQuestionContributorPermission?.can_submit,
      'contributor should only have permission to view first question',
    );

    const secondQuestionRecorderPermission = getPermission(
      syncedPermissions,
      recorder,
      secondAssessmentQuestion,
    );
    assert.isDefined(secondQuestionRecorderPermission);
    assert.isTrue(
      secondQuestionRecorderPermission?.can_view && secondQuestionRecorderPermission?.can_submit,
      'recorder should have permission to view and submit second question',
    );

    const secondQuestionContributorPermission = getPermission(
      syncedPermissions,
      contributor,
      secondAssessmentQuestion,
    );
    assert.isOk(secondQuestionContributorPermission);
    assert.isTrue(
      !secondQuestionContributorPermission?.can_view &&
        !secondQuestionContributorPermission?.can_submit,
      'contributor should not be able to view or submit second question',
    );
  });

  it('removes group roles and role permissions correctly upon re-sync', async () => {
    const courseData = util.getCourseData();
    const groupAssessment = makeAssessment(courseData, 'Homework');
    groupAssessment.groupWork = true;
    groupAssessment.groupRoles = getGroupRoles();
    groupAssessment.zones?.push({
      title: 'test zone',
      questions: [
        {
          id: util.QUESTION_ID,
          points: 5,
          canView: ['Recorder', 'Contributor'],
          canSubmit: ['Recorder'],
        },
        {
          id: util.ALTERNATIVE_QUESTION_ID,
          points: 5,
          canView: ['Recorder', 'Contributor'],
          canSubmit: ['Recorder', 'Contributor'],
        },
      ],
    });
    courseData.courseInstances[util.COURSE_INSTANCE_ID].assessments['groupAssessment'] =
      groupAssessment;

    const { courseDir } = await util.writeAndSyncCourseData(courseData);

    // Check group roles
    const syncedRoles = await util.dumpTableWithSchema('group_roles', GroupRoleSchema);
    assert.equal(syncedRoles.length, 2);
    const foundRecorder = syncedRoles.find((role) => role.role_name === 'Recorder');
    const foundContributor = syncedRoles.find((role) => role.role_name === 'Contributor');
    assert.isDefined(foundRecorder);
    assert.isDefined(foundContributor);

    // Check permissions
<<<<<<< HEAD
    const syncedPermissions = await util.dumpTable('assessment_question_role_permissions');
    assert.equal(
      syncedPermissions.filter(
        (p) => Number.parseInt(p.group_role_id) === Number.parseInt(foundRecorder?.id),
      ).length,
      2,
=======
    const syncedPermissions = await util.dumpTableWithSchema(
      'assessment_question_role_permissions',
      AssessmentQuestionRolePermissionSchema,
>>>>>>> dcde8668
    );
    assert.equal(syncedPermissions.filter((p) => p.group_role_id === foundRecorder?.id).length, 2);
    assert.equal(
<<<<<<< HEAD
      syncedPermissions.filter(
        (p) => Number.parseInt(p.group_role_id) === Number.parseInt(foundContributor?.id),
      ).length,
=======
      syncedPermissions.filter((p) => p.group_role_id === foundContributor?.id).length,
>>>>>>> dcde8668
      2,
    );

    // Remove the "Contributor" group role and re-sync
    groupAssessment.groupRoles = [
      { name: 'Recorder', minimum: 1, maximum: 4, canAssignRoles: true },
    ];
    const lastZone = groupAssessment?.zones?.[groupAssessment.zones.length - 1];
    if (!lastZone) throw new Error('could not find last zone');
    lastZone.questions = [
      {
        id: util.QUESTION_ID,
        points: 5,
        canView: ['Recorder'],
        canSubmit: ['Recorder'],
      },
      {
        id: util.ALTERNATIVE_QUESTION_ID,
        points: 5,
        canView: ['Recorder'],
        canSubmit: ['Recorder'],
      },
    ];

    await util.overwriteAndSyncCourseData(courseData, courseDir);
    const newSyncedRoles = await util.dumpTableWithSchema('group_roles', GroupRoleSchema);
    assert.equal(newSyncedRoles.length, 1);
    assert.notEqual(
      newSyncedRoles.find((role) => role.role_name === 'Recorder'),
      undefined,
    );
    assert.isUndefined(newSyncedRoles.find((role) => role.role_name === 'Contributor'));

    const newSyncedPermissions = await util.dumpTableWithSchema(
      'assessment_question_role_permissions',
      AssessmentQuestionRolePermissionSchema,
    );
    assert.equal(
<<<<<<< HEAD
      newSyncedPermissions.filter(
        (p) => Number.parseInt(p.group_role_id) === Number.parseInt(foundRecorder?.id),
      ).length,
      2,
    );
    assert.equal(
      newSyncedPermissions.filter(
        (p) => Number.parseInt(p.group_role_id) === Number.parseInt(foundContributor?.id),
      ).length,
=======
      newSyncedPermissions.filter((p) => p.group_role_id === foundRecorder?.id).length,
      2,
    );
    assert.equal(
      newSyncedPermissions.filter((p) => p.group_role_id === foundContributor?.id).length,
>>>>>>> dcde8668
      0,
    );
  });

  it('records an error if a question has permissions for non-existent group roles', async () => {
    const courseData = util.getCourseData();
    const groupAssessment = makeAssessment(courseData, 'Homework');
    groupAssessment.groupWork = true;
    groupAssessment.groupRoles = getGroupRoles();
    groupAssessment.zones?.push({
      title: 'test zone',
      questions: [
        {
          id: util.QUESTION_ID,
          points: 5,
          canView: ['Recorder', 'Invalid'],
          canSubmit: ['Recorder'],
        },
        {
          id: util.ALTERNATIVE_QUESTION_ID,
          points: 5,
          canView: ['Recorder', 'Contributor'],
          canSubmit: ['Recorder', 'Contributor'],
        },
      ],
    });
    courseData.courseInstances[util.COURSE_INSTANCE_ID].assessments['groupAssessmentFail'] =
      groupAssessment;

    await util.writeAndSyncCourseData(courseData);
    const syncedAssessment = await findSyncedAssessment('groupAssessmentFail');

    assert.match(
      syncedAssessment?.sync_errors,
      /The zone question's "canView" permission contains the non-existent group role name "Invalid"./,
    );
  });

  it('records an error if a zone has permissions for non-existent group roles', async () => {
    const courseData = util.getCourseData();
    const groupAssessment = makeAssessment(courseData, 'Homework');
    groupAssessment.groupWork = true;
    groupAssessment.groupRoles = getGroupRoles();
    groupAssessment.zones?.push({
      title: 'test zone',
      canView: ['Recorder', 'Invalid'],
      canSubmit: ['Recorder'],
      questions: [
        {
          id: util.QUESTION_ID,
          points: 5,
        },
        {
          id: util.ALTERNATIVE_QUESTION_ID,
          points: 5,
          canView: ['Recorder', 'Contributor'],
          canSubmit: ['Recorder', 'Contributor'],
        },
      ],
    });
    courseData.courseInstances[util.COURSE_INSTANCE_ID].assessments['groupAssessmentFail'] =
      groupAssessment;

    await util.writeAndSyncCourseData(courseData);
    const syncedAssessment = await findSyncedAssessment('groupAssessmentFail');

    assert.match(
      syncedAssessment?.sync_errors,
      /The zone's "canView" permission contains the non-existent group role name "Invalid"./,
    );
  });

  it('records an error if an assessment has permissions for non-existent group roles', async () => {
    const courseData = util.getCourseData();
    const groupAssessment = makeAssessment(courseData, 'Homework');
    groupAssessment.groupWork = true;
    groupAssessment.groupRoles = getGroupRoles();
    groupAssessment.zones?.push({
      title: 'test zone',
      questions: [
        {
          id: util.QUESTION_ID,
          points: 5,
        },
        {
          id: util.ALTERNATIVE_QUESTION_ID,
          points: 5,
          canView: ['Recorder', 'Contributor'],
          canSubmit: ['Recorder', 'Contributor'],
        },
      ],
    });
    groupAssessment.canView = ['Recorder', 'Invalid'];
    groupAssessment.canSubmit = ['Recorder'];
    courseData.courseInstances[util.COURSE_INSTANCE_ID].assessments['groupAssessmentFail'] =
      groupAssessment;

    await util.writeAndSyncCourseData(courseData);
    const syncedAssessment = await findSyncedAssessment('groupAssessmentFail');

    assert.match(
      syncedAssessment?.sync_errors,
      /The assessment's "canView" permission contains the non-existent group role name "Invalid"./,
    );
  });

  it('records an error if there is no group role with minimum > 0 that can reassign roles', async () => {
    const courseData = util.getCourseData();
    const groupAssessment = makeAssessment(courseData, 'Homework');
    groupAssessment.groupWork = true;
    groupAssessment.groupRoles = [{ name: 'Recorder', canAssignRoles: false }];
    courseData.courseInstances[util.COURSE_INSTANCE_ID].assessments['groupAssessmentFail'] =
      groupAssessment;

    await util.writeAndSyncCourseData(courseData);
    const syncedAssessment = await findSyncedAssessment('groupAssessmentFail');

    assert.match(
      syncedAssessment?.sync_errors,
      /Could not find a role with minimum >= 1 and "canAssignRoles" set to "true"./,
    );
  });

  it('records an error if group role max/min are greater than the group maximum', async () => {
    const courseData = util.getCourseData();
    const groupAssessment = makeAssessment(courseData, 'Homework');
    groupAssessment.groupWork = true;
    groupAssessment.groupMaxSize = 4;
    groupAssessment.groupRoles = [
      { name: 'Manager', canAssignRoles: true, minimum: 10 },
      { name: 'Reflector', maximum: 10 },
    ];
    courseData.courseInstances[util.COURSE_INSTANCE_ID].assessments['groupAssessmentFail'] =
      groupAssessment;

    await util.writeAndSyncCourseData(courseData);
    const syncedAssessment = await findSyncedAssessment('groupAssessmentFail');

    assert.match(
      syncedAssessment?.sync_errors,
      /Group role "Manager" contains an invalid minimum. \(Expected at most 4, found 10\)./,
    );
    assert.match(
      syncedAssessment?.sync_errors,
      /Group role "Reflector" contains an invalid maximum. \(Expected at most 4, found 10\)./,
    );
  });

  it('removes deleted question-level permissions correctly', async () => {
    const courseData = util.getCourseData();
    const groupAssessment = makeAssessment(courseData, 'Homework');
    groupAssessment.groupWork = true;
    groupAssessment.groupRoles = [
      { name: 'Recorder', minimum: 1, maximum: 4, canAssignRoles: true },
      { name: 'Contributor' },
    ];
    groupAssessment.zones?.push({
      title: 'test zone',
      questions: [
        {
          id: util.QUESTION_ID,
          points: 5,
          canView: ['Recorder', 'Contributor'],
          canSubmit: ['Recorder'],
        },
        {
          id: util.ALTERNATIVE_QUESTION_ID,
          points: 5,
          canView: ['Recorder', 'Contributor'],
          canSubmit: ['Recorder', 'Contributor'],
        },
      ],
    });
    courseData.courseInstances[util.COURSE_INSTANCE_ID].assessments['groupAssessment'] =
      groupAssessment;

    const { courseDir } = await util.writeAndSyncCourseData(courseData);
    const syncedRoles = await util.dumpTable('group_roles');

    // Ensure both roles are present
    assert.equal(syncedRoles.length, 2);
    const foundRecorder = syncedRoles.find((role) => role.role_name === 'Recorder');
    const foundContributor = syncedRoles.find((role) => role.role_name === 'Contributor');
    assert.isDefined(foundRecorder);
    assert.isDefined(foundContributor);

    // Modify question-level permissions
    const lastZone = groupAssessment?.zones?.[groupAssessment.zones.length - 1];
    if (!lastZone) throw new Error('could not find last zone');
    lastZone.questions = [
      {
        id: util.QUESTION_ID,
        points: 5,
        canView: ['Recorder'],
        canSubmit: ['Recorder'],
      },
      {
        id: util.ALTERNATIVE_QUESTION_ID,
        points: 5,
        canView: ['Recorder', 'Contributor'],
        canSubmit: ['Recorder'],
      },
    ];

    // Overwrite and ensure that both roles are still present
    await util.overwriteAndSyncCourseData(courseData, courseDir);
    const newSyncedRoles = await util.dumpTableWithSchema('group_roles', GroupRoleSchema);
    assert.equal(newSyncedRoles.length, 2);

    const syncedData = await getSyncedAssessmentData('groupAssessment');
    const firstAssessmentQuestion = syncedData.assessment_questions.find(
      (aq) => aq.question.qid === util.QUESTION_ID,
    );
    const secondAssessmentQuestion = syncedData.assessment_questions.find(
      (aq) => aq.question.qid === util.ALTERNATIVE_QUESTION_ID,
    );

    assert.ok(firstAssessmentQuestion);
    assert.ok(secondAssessmentQuestion);

    const newSyncedPermissions = await util.dumpTableWithSchema(
      'assessment_question_role_permissions',
      AssessmentQuestionRolePermissionSchema,
    );
    // Contributor can no longer view QUESTION_ID
    const firstQuestionContributorPermission = newSyncedPermissions.find(
      (p) =>
<<<<<<< HEAD
        Number.parseInt(p.assessment_question_id) === Number.parseInt(firstAssessmentQuestion.id) &&
        Number.parseInt(p.group_role_id) === Number.parseInt(foundContributor?.id),
=======
        p.assessment_question_id === firstAssessmentQuestion.id &&
        p.group_role_id === foundContributor?.id,
>>>>>>> dcde8668
    );
    assert.isFalse(firstQuestionContributorPermission?.can_view);
    assert.isFalse(firstQuestionContributorPermission?.can_submit);

    // Contributor can view ALTERNATIVE_QUESTION_ID, but not submit
    const secondQuestionContributorPermission = newSyncedPermissions.find(
      (p) =>
<<<<<<< HEAD
        Number.parseInt(p.assessment_question_id) ===
          Number.parseInt(secondAssessmentQuestion.id) &&
        Number.parseInt(p.group_role_id) === Number.parseInt(foundContributor?.id),
=======
        p.assessment_question_id === secondAssessmentQuestion.id &&
        p.group_role_id === foundContributor?.id,
>>>>>>> dcde8668
    );
    assert.isTrue(secondQuestionContributorPermission?.can_view);
    assert.isFalse(secondQuestionContributorPermission?.can_submit);
  });

  // At one point we were missing a `WHERE` clause in the syncing code, which caused
  // excess `assessment_question_role_permissions` to be created. This test ensures
  // that this bug is fixed.
  it('isolates roles/permissions to the assessment they are defined in', async () => {
    const courseData = util.getCourseData();

    const firstGroupAssessment = makeAssessment(courseData, 'Homework');
    firstGroupAssessment.groupWork = true;
    firstGroupAssessment.groupRoles = [{ name: 'Recorder', minimum: 1, canAssignRoles: true }];
    firstGroupAssessment.zones?.push({
      title: 'test zone',
      questions: [
        {
          id: util.QUESTION_ID,
          points: 5,
          canView: ['Recorder'],
          canSubmit: ['Recorder'],
        },
      ],
    });

    const secondGroupAssessment = makeAssessment(courseData, 'Homework');
    secondGroupAssessment.groupWork = true;
    secondGroupAssessment.groupRoles = [{ name: 'Recorder', minimum: 1, canAssignRoles: true }];
    secondGroupAssessment.zones?.push({
      title: 'test zone',
      questions: [
        {
          id: util.QUESTION_ID,
          points: 5,
          canView: ['Recorder'],
          canSubmit: ['Recorder'],
        },
      ],
    });

    courseData.courseInstances[util.COURSE_INSTANCE_ID].assessments['firstGroupAssessment'] =
      firstGroupAssessment;
    courseData.courseInstances[util.COURSE_INSTANCE_ID].assessments['secondGroupAssessment'] =
      secondGroupAssessment;

    await util.writeAndSyncCourseData(courseData);

    const firstSyncedAssessment = await getSyncedAssessmentData('firstGroupAssessment');
    const secondSyncedAssessment = await getSyncedAssessmentData('secondGroupAssessment');
    assert.lengthOf(firstSyncedAssessment.group_roles, 1);
    assert.lengthOf(secondSyncedAssessment.group_roles, 1);

    const syncedPermissions = await util.dumpTableWithSchema(
      'assessment_question_role_permissions',
      AssessmentQuestionRolePermissionSchema,
    );
    assert.lengthOf(syncedPermissions, 2);

    const firstAssessmentQuestion = firstSyncedAssessment.assessment_questions[0];
    const firstGroupRole = firstSyncedAssessment.group_roles[0];
    assert.ok(firstAssessmentQuestion);
    assert.ok(firstGroupRole);

    const secondAssessmentQuestion = secondSyncedAssessment.assessment_questions[0];
    const secondGroupRole = secondSyncedAssessment.group_roles[0];
    assert.ok(secondAssessmentQuestion);
    assert.ok(secondGroupRole);

    const firstQuestionPermission = syncedPermissions.find((p) => {
      return (
        p.assessment_question_id === firstAssessmentQuestion.id &&
        p.group_role_id === firstGroupRole.id
      );
    });
    assert.ok(firstQuestionPermission);

    const secondQuestionPermission = syncedPermissions.find((p) => {
      return (
        p.assessment_question_id === secondAssessmentQuestion.id &&
        p.group_role_id === secondGroupRole.id
      );
    });
    assert.ok(secondQuestionPermission);
  });

  it('handles assessment sets that are not present in infoCourse.json', async () => {
    // Missing assessment sets should be created
    const courseData = util.getCourseData();
    const assessment = makeAssessment(courseData);
    const missingAssessmentSetName = 'missing assessment set name';
    assessment.set = missingAssessmentSetName;
    courseData.courseInstances[util.COURSE_INSTANCE_ID].assessments['new'] = assessment;
    const { courseDir } = await util.writeAndSyncCourseData(courseData);
    let syncedAssessmentSets = await util.dumpTable('assessment_sets');
    let syncedAssessmentSet = syncedAssessmentSets.find(
      (aset) => aset.name === missingAssessmentSetName,
    );
    assert.isOk(syncedAssessmentSet);
    assert.isTrue(syncedAssessmentSet.implicit);
    assert.isTrue(
      syncedAssessmentSet?.heading && syncedAssessmentSet.heading.length > 0,
      'assessment set should not have empty heading',
    );

    // When missing assessment sets are no longer used in any assessments, they should
    // be removed from the DB
    assessment.set = 'Homework';
    await util.overwriteAndSyncCourseData(courseData, courseDir);
    syncedAssessmentSets = await util.dumpTable('assessment_sets');
    syncedAssessmentSet = syncedAssessmentSets.find(
      (aset) => aset.name === missingAssessmentSetName,
    );
    assert.isUndefined(syncedAssessmentSet);
  });

  it('handles assessment modules that are not present in infoCourse.json', async () => {
    // Missing assessment modules should be created
    const courseData = util.getCourseData();
    const assessment = makeAssessment(courseData);
    const missingAssessmentModuleName = 'missing assessment module name';
    assessment.module = missingAssessmentModuleName;
    courseData.courseInstances[util.COURSE_INSTANCE_ID].assessments['new'] = assessment;
    const { courseDir } = await util.writeAndSyncCourseData(courseData);
    let syncedAssessmentModules = await util.dumpTable('assessment_modules');
    let syncedAssessmentModule = syncedAssessmentModules.find(
      (amod) => amod.name === missingAssessmentModuleName,
    );
    assert.isOk(syncedAssessmentModule);
    assert.isTrue(syncedAssessmentModule.implicit);
    assert.isTrue(
      syncedAssessmentModule?.heading && syncedAssessmentModule.heading.length > 0,
      'assessment module should not have empty heading',
    );

    // When missing assessment modules are no longer used in any assessments, they should
    // be removed from the DB
    delete assessment.module;
    await util.overwriteAndSyncCourseData(courseData, courseDir);
    syncedAssessmentModules = await util.dumpTable('assessment_modules');
    syncedAssessmentModule = syncedAssessmentModules.find(
      (amod) => amod.name === missingAssessmentModuleName,
    );
    assert.isUndefined(syncedAssessmentModule);
  });

  it('records an error if an access rule end date is before the start date', async () => {
    const courseData = util.getCourseData();
    const assessment = makeAssessment(courseData);
    assessment.allowAccess?.push({
      startDate: '2020-01-01T11:11:11',
      endDate: '2019-01-01T00:00:00',
    });
    courseData.courseInstances[util.COURSE_INSTANCE_ID].assessments['fail'] = assessment;
    await util.writeAndSyncCourseData(courseData);
    const syncedAssessment = await findSyncedAssessment('fail');
    assert.match(
      syncedAssessment?.sync_errors,
      /Invalid allowAccess rule: startDate \(2020-01-01T11:11:11\) must not be after endDate \(2019-01-01T00:00:00\)/,
    );
  });

  it('records an error if an access rule start date is invalid', async () => {
    const courseData = util.getCourseData();
    const assessment = makeAssessment(courseData);
    assessment.allowAccess?.push({
      startDate: 'not a valid date',
      endDate: '2019-01-01T00:00:00',
    });
    courseData.courseInstances[util.COURSE_INSTANCE_ID].assessments['fail'] = assessment;
    await util.writeAndSyncCourseData(courseData);
    const syncedAssessment = await findSyncedAssessment('fail');
    assert.match(
      syncedAssessment?.sync_errors,
      /Invalid allowAccess rule: startDate \(not a valid date\) is not valid/,
    );
  });

  it('records an error if an access rule end date is invalid', async () => {
    const courseData = util.getCourseData();
    const assessment = makeAssessment(courseData);
    assessment.allowAccess?.push({
      startDate: '2020-01-01T11:11:11',
      endDate: 'not a valid date',
    });
    courseData.courseInstances[util.COURSE_INSTANCE_ID].assessments['fail'] = assessment;
    await util.writeAndSyncCourseData(courseData);
    const syncedAssessment = await findSyncedAssessment('fail');
    assert.match(
      syncedAssessment?.sync_errors,
      /Invalid allowAccess rule: endDate \(not a valid date\) is not valid/,
    );
  });

  it('records an error if an access rule sets active to false and has nonzero credit', async () => {
    const courseData = util.getCourseData();
    const assessment = makeAssessment(courseData);
    assessment.allowAccess?.push({
      credit: 100,
      active: false,
    });
    courseData.courseInstances[util.COURSE_INSTANCE_ID].assessments['fail'] = assessment;
    await util.writeAndSyncCourseData(courseData);
    const syncedAssessment = await findSyncedAssessment('fail');
    assert.match(
      syncedAssessment?.sync_errors,
      /Invalid allowAccess rule: credit must be 0 if active is false/,
    );
  });

  it('records an error if an access rule specifies an examUuid and mode=Public', async () => {
    const courseData = util.getCourseData();
    const assessment = makeAssessment(courseData);
    assessment.allowAccess?.push({
      mode: 'Public',
      examUuid: 'f593a8c9-ccd4-449c-936c-c26c96ea089b',
    });
    courseData.courseInstances[util.COURSE_INSTANCE_ID].assessments['fail'] = assessment;
    await util.writeAndSyncCourseData(courseData);
    const syncedAssessment = await findSyncedAssessment('fail');
    assert.match(
      syncedAssessment?.sync_warnings,
      /Invalid allowAccess rule: examUuid cannot be used with "mode": "Public"/,
    );
  });

  it('records an error if a question specifies neither an ID nor an alternative', async () => {
    const courseData = util.getCourseData();
    const assessment = makeAssessment(courseData);
    assessment.zones?.push({
      title: 'test zone',
      questions: [{}],
    });
    courseData.courseInstances[util.COURSE_INSTANCE_ID].assessments['fail'] = assessment;
    await util.writeAndSyncCourseData(courseData);
    const syncedAssessment = await findSyncedAssessment('fail');
    assert.match(
      syncedAssessment?.sync_errors,
      /Zone question must specify either "alternatives" or "id"/,
    );
  });

  it('records an error if a question specifies maxPoints on an Exam-type assessment', async () => {
    const courseData = util.getCourseData();
    const assessment = makeAssessment(courseData, 'Exam');
    assessment.zones?.push({
      title: 'test zone',
      questions: [
        {
          id: util.QUESTION_ID,
          maxPoints: 5,
          points: 5,
        },
      ],
    });
    courseData.courseInstances[util.COURSE_INSTANCE_ID].assessments['fail'] = assessment;
    await util.writeAndSyncCourseData(courseData);
    const syncedAssessment = await findSyncedAssessment('fail');
    assert.match(
      syncedAssessment?.sync_errors,
      /Cannot specify "maxPoints" or "maxAutoPoints" for a question in an "Exam" assessment/,
    );
  });

  it('records an error if a question does not specify points on an Exam-type assessment', async () => {
    const courseData = util.getCourseData();
    const assessment = makeAssessment(courseData, 'Exam');
    assessment.zones?.push({
      title: 'test zone',
      questions: [
        {
          id: util.QUESTION_ID,
        },
      ],
    });
    courseData.courseInstances[util.COURSE_INSTANCE_ID].assessments['fail'] = assessment;
    await util.writeAndSyncCourseData(courseData);
    const syncedAssessment = await findSyncedAssessment('fail');
    assert.match(
      syncedAssessment?.sync_errors,
      /Must specify "points", "autoPoints" or "manualPoints" for a question/,
    );
  });

  it('records an error if a question does not specify points on a Homework-type assessment', async () => {
    const courseData = util.getCourseData();
    const assessment = makeAssessment(courseData, 'Homework');
    assessment.zones?.push({
      title: 'test zone',
      questions: [
        {
          id: util.QUESTION_ID,
        },
      ],
    });
    courseData.courseInstances[util.COURSE_INSTANCE_ID].assessments['fail'] = assessment;
    await util.writeAndSyncCourseData(courseData);
    const syncedAssessment = await findSyncedAssessment('fail');
    assert.match(
      syncedAssessment?.sync_errors,
      /Must specify "points", "autoPoints" or "manualPoints" for a question/,
    );
  });

  it('records an error if a question specifies points and autoPoints', async () => {
    const courseData = util.getCourseData();
    const assessment = makeAssessment(courseData, 'Homework');
    assessment.zones?.push({
      title: 'test zone',
      questions: [
        {
          id: util.QUESTION_ID,
          points: 5,
          autoPoints: 5,
        },
      ],
    });
    courseData.courseInstances[util.COURSE_INSTANCE_ID].assessments['fail'] = assessment;
    await util.writeAndSyncCourseData(courseData);
    const syncedAssessment = await findSyncedAssessment('fail');
    assert.match(
      syncedAssessment?.sync_errors,
      /Cannot specify "points" for a question if "autoPoints", "manualPoints" or "maxAutoPoints" are specified/,
    );
  });

  it('records an error if a question specifies points and manualPoints', async () => {
    const courseData = util.getCourseData();
    const assessment = makeAssessment(courseData, 'Homework');
    assessment.zones?.push({
      title: 'test zone',
      questions: [
        {
          id: util.QUESTION_ID,
          points: 5,
          manualPoints: 5,
        },
      ],
    });
    courseData.courseInstances[util.COURSE_INSTANCE_ID].assessments['fail'] = assessment;
    await util.writeAndSyncCourseData(courseData);
    const syncedAssessment = await findSyncedAssessment('fail');
    assert.match(
      syncedAssessment?.sync_errors,
      /Cannot specify "points" for a question if "autoPoints", "manualPoints" or "maxAutoPoints" are specified/,
    );
  });

  it('records an error if a question specifies maxPoints and autoPoints', async () => {
    const courseData = util.getCourseData();
    const assessment = makeAssessment(courseData, 'Homework');
    assessment.zones?.push({
      title: 'test zone',
      questions: [
        {
          id: util.QUESTION_ID,
          maxPoints: 15,
          autoPoints: 5,
        },
      ],
    });
    courseData.courseInstances[util.COURSE_INSTANCE_ID].assessments['fail'] = assessment;
    await util.writeAndSyncCourseData(courseData);
    const syncedAssessment = await findSyncedAssessment('fail');
    assert.match(
      syncedAssessment?.sync_errors,
      /Cannot specify "maxPoints" for a question if "autoPoints", "manualPoints" or "maxAutoPoints" are specified/,
    );
  });

  it('records an error if a question specifies points as an array on a Homework-type assessment', async () => {
    const courseData = util.getCourseData();
    const assessment = makeAssessment(courseData, 'Homework');
    assessment.zones?.push({
      title: 'test zone',
      questions: [
        {
          id: util.QUESTION_ID,
          maxPoints: 10,
          points: [1, 2, 3],
        },
      ],
    });
    courseData.courseInstances[util.COURSE_INSTANCE_ID].assessments['fail'] = assessment;
    await util.writeAndSyncCourseData(courseData);
    const syncedAssessment = await findSyncedAssessment('fail');
    assert.match(
      syncedAssessment?.sync_errors,
      /Cannot specify "points" or "autoPoints" as a list for a question in a "Homework" assessment/,
    );
  });

  it('records a warning if a question has zero points and non-zero maxPoints on a Homework-type assessment', async () => {
    const courseData = util.getCourseData();
    const assessment = makeAssessment(courseData, 'Homework');
    assessment.zones?.push({
      title: 'test zone',
      questions: [
        {
          id: util.QUESTION_ID,
          maxPoints: 10,
          points: 0,
        },
      ],
    });
    courseData.courseInstances[util.COURSE_INSTANCE_ID].assessments['fail'] = assessment;
    await util.writeAndSyncCourseData(courseData);
    const syncedAssessment = await findSyncedAssessment('fail');
    assert.match(syncedAssessment?.sync_errors, /Cannot specify "points": 0 when "maxPoints" > 0/);
  });

  it('records a warning if a question has zero autoPoints and non-zero maxAutoPoints on a Homework-type assessment', async () => {
    const courseData = util.getCourseData();
    const assessment = makeAssessment(courseData, 'Homework');
    assessment.zones?.push({
      title: 'test zone',
      questions: [
        {
          id: util.QUESTION_ID,
          maxAutoPoints: 10,
          autoPoints: 0,
        },
      ],
    });
    courseData.courseInstances[util.COURSE_INSTANCE_ID].assessments['fail'] = assessment;
    await util.writeAndSyncCourseData(courseData);
    const syncedAssessment = await findSyncedAssessment('fail');
    assert.match(
      syncedAssessment?.sync_errors,
      /Cannot specify "autoPoints": 0 when "maxAutoPoints" > 0/,
    );
  });

  it('records an error if an assessment directory is missing an infoAssessment.json file', async () => {
    const courseData = util.getCourseData();
    const courseDir = await util.writeCourseToTempDirectory(courseData);
    await fs.ensureDir(path.join(courseDir, 'courseInstances', 'Fa19', 'assessments', 'fail'));
    await util.syncCourseData(courseDir);
    const syncedAssessment = await findSyncedAssessment('fail');
    assert.isOk(syncedAssessment);
    assert.match(
      syncedAssessment?.sync_errors,
      /Missing JSON file: courseInstances\/Fa19\/assessments\/fail\/infoAssessment.json/,
    );
  });

  it('records an error if a zone references an invalid QID', async () => {
    const courseData = util.getCourseData();
    const assessment = makeAssessment(courseData);
    assessment.zones?.push({
      title: 'test zone',
      questions: [
        {
          id: 'i do not exist ',
          points: [1, 2, 3],
        },
      ],
    });
    courseData.courseInstances[util.COURSE_INSTANCE_ID].assessments['fail'] = assessment;
    await util.writeAndSyncCourseData(courseData);
    const syncedAssessment = await findSyncedAssessment('fail');
    assert.match(
      syncedAssessment?.sync_errors,
      /The following questions do not exist in this course: "i do not exist "/,
    );
  });

  describe('Test validating shared questions on sync', () => {
    it('records an error if a zone references a QID from another course that does not exist or we do not have permissions for', async () => {
      const courseData = util.getCourseData();
      const assessment = makeAssessment(courseData);
      assessment.zones?.push({
        title: 'test zone',
        questions: [
          {
            id: '@example-course/i do not exist',
            points: [1, 2, 3],
          },
        ],
      });
      courseData.courseInstances[util.COURSE_INSTANCE_ID].assessments['fail'] = assessment;

      await withConfig({ checkSharingOnSync: true }, async () => {
        await util.writeAndSyncCourseData(courseData);
      });

      const syncedAssessment = await findSyncedAssessment('fail');
      assert.match(
        syncedAssessment?.sync_errors,
        /For each of the following, either the course you are referencing does not exist, or the question does not exist within that course: @example-course\/i do not exist/,
      );
    });
  });

  it('records an error if an assessment references a QID more than once', async () => {
    const courseData = util.getCourseData();
    const assessment = makeAssessment(courseData);
    assessment.zones?.push({
      title: 'test zone',
      questions: [
        {
          id: util.QUESTION_ID,
          points: 5,
        },
        {
          id: util.QUESTION_ID,
          points: 5,
        },
      ],
    });
    courseData.courseInstances[util.COURSE_INSTANCE_ID].assessments['fail'] = assessment;
    await util.writeAndSyncCourseData(courseData);
    const syncedAssessment = await findSyncedAssessment('fail');
    assert.match(
      syncedAssessment?.sync_errors,
      /The following questions are used more than once: "test"/,
    );
  });

  it('records an error if real-time grading is disallowed on a homework assessment', async () => {
    const courseData = util.getCourseData();
    const assessment = makeAssessment(courseData, 'Homework');
    assessment.allowRealTimeGrading = false;
    courseData.courseInstances[util.COURSE_INSTANCE_ID].assessments['fail'] = assessment;
    await util.writeAndSyncCourseData(courseData);
    const syncedAssessment = await findSyncedAssessment('fail');
    assert.match(
      syncedAssessment?.sync_errors,
      /Real-time grading cannot be disabled for Homework-type assessments/,
    );
  });

  it('records an error if multiple-element points array is specified for a question when real-time grading is disallowed', async () => {
    const courseData = util.getCourseData();
    const assessment = makeAssessment(courseData);
    assessment.allowRealTimeGrading = false;
    assessment.zones = [
      {
        title: 'zone 1',
        questions: [
          {
            id: util.QUESTION_ID,
            points: [5, 4, 3],
          },
          {
            id: util.ALTERNATIVE_QUESTION_ID,
            points: [10, 9, 8],
          },
        ],
      },
    ];
    courseData.courseInstances[util.COURSE_INSTANCE_ID].assessments['fail'] = assessment;
    await util.writeAndSyncCourseData(courseData);
    const syncedAssessment = await findSyncedAssessment('fail');
    assert.match(
      syncedAssessment?.sync_errors,
      /Cannot specify an array of multiple point values for a question/,
    );
  });

  it('accepts a single-element points array being specified for a question when real-time grading is disallowed', async () => {
    const courseData = util.getCourseData();
    const assessment = makeAssessment(courseData);
    assessment.allowRealTimeGrading = false;
    assessment.zones = [
      {
        title: 'zone 1',
        questions: [
          {
            id: util.QUESTION_ID,
            points: [5],
          },
          {
            id: util.ALTERNATIVE_QUESTION_ID,
            points: [10],
          },
        ],
      },
    ];
    courseData.courseInstances[util.COURSE_INSTANCE_ID].assessments['points_array_size_one'] =
      assessment;
    await util.writeAndSyncCourseData(courseData);
    const syncedData = await getSyncedAssessmentData('points_array_size_one');

    const firstAssessmentQuestion = syncedData.assessment_questions.find(
      (aq) => aq.question.qid === util.QUESTION_ID,
    );
    assert.ok(firstAssessmentQuestion);
    assert.deepEqual(firstAssessmentQuestion.points_list, [5]);

    const secondAssessmentQuestion = syncedData.assessment_questions.find(
      (aq) => aq.question.qid === util.ALTERNATIVE_QUESTION_ID,
    );
    assert.ok(secondAssessmentQuestion);
    assert.deepEqual(secondAssessmentQuestion.points_list, [10]);

    const syncedAssessment = await findSyncedAssessment('points_array_size_one');
    assert.equal(syncedAssessment?.sync_errors, null);
  });

  it('records an error if multiple-element points array is specified for an alternative when real-time grading is disallowed', async () => {
    const courseData = util.getCourseData();
    const assessment = makeAssessment(courseData);
    assessment.allowRealTimeGrading = false;
    assessment.zones = [
      {
        title: 'zone 1',
        questions: [
          {
            points: [10, 9, 8],
            alternatives: [
              {
                id: util.QUESTION_ID,
              },
              {
                id: util.ALTERNATIVE_QUESTION_ID,
                points: [5, 4, 3],
              },
            ],
          },
        ],
      },
    ];
    courseData.courseInstances[util.COURSE_INSTANCE_ID].assessments['fail'] = assessment;
    await util.writeAndSyncCourseData(courseData);
    const syncedAssessment = await findSyncedAssessment('fail');
    assert.match(
      syncedAssessment?.sync_errors,
      /Cannot specify an array of multiple point values for an alternative/,
    );
  });

  it('records an error if an increasing points array is specified for an alternative', async () => {
    const courseData = util.getCourseData();
    const assessment = makeAssessment(courseData, 'Exam');
    assessment.zones = [
      {
        title: 'zone 1',
        questions: [
          {
            points: [10, 10, 9, 10],
            id: util.QUESTION_ID,
          },
        ],
      },
    ];
    courseData.courseInstances[util.COURSE_INSTANCE_ID].assessments['fail'] = assessment;
    await util.writeAndSyncCourseData(courseData);
    const syncedAssessment = await findSyncedAssessment('fail');
    assert.match(syncedAssessment?.sync_errors, /Points for a question must be non-increasing/);
  });

  it('accepts a single-element points array being specified for an alternative when real-time grading is disallowed', async () => {
    const courseData = util.getCourseData();
    const assessment = makeAssessment(courseData);
    assessment.allowRealTimeGrading = false;
    assessment.zones = [
      {
        title: 'zone 1',
        questions: [
          {
            points: [10],
            alternatives: [
              {
                id: util.QUESTION_ID,
              },
              {
                id: util.ALTERNATIVE_QUESTION_ID,
                points: [5],
              },
            ],
          },
        ],
      },
    ];
    courseData.courseInstances[util.COURSE_INSTANCE_ID].assessments['points_array_size_one'] =
      assessment;
    await util.writeAndSyncCourseData(courseData);
    const syncedData = await getSyncedAssessmentData('points_array_size_one');

    const firstAssessmentQuestion = syncedData.assessment_questions.find(
      (aq) => aq.question.qid === util.QUESTION_ID,
    );
    assert.ok(firstAssessmentQuestion);
    assert.deepEqual(firstAssessmentQuestion.points_list, [10]);

    const secondAssessmentQuestion = syncedData.assessment_questions.find(
      (aq) => aq.question.qid === util.ALTERNATIVE_QUESTION_ID,
    );
    assert.ok(secondAssessmentQuestion);
    assert.deepEqual(secondAssessmentQuestion.points_list, [5]);

    const syncedAssessment = await findSyncedAssessment('points_array_size_one');
    assert.equal(syncedAssessment?.sync_errors, null);
  });

  it('records a warning if the same UUID is used multiple times in one course instance', async () => {
    const courseData = util.getCourseData();
    const assessment = makeAssessment(courseData);
    courseData.courseInstances[util.COURSE_INSTANCE_ID].assessments['fail1'] = assessment;
    courseData.courseInstances[util.COURSE_INSTANCE_ID].assessments['fail2'] = assessment;
    await util.writeAndSyncCourseData(courseData);
    const syncedAssessment1 = await findSyncedAssessment('fail1');
    assert.match(
      syncedAssessment1?.sync_warnings,
      /UUID ".*" is used in other assessments in this course instance: fail2/,
    );
    const syncedAssessment2 = await findSyncedAssessment('fail2');
    assert.match(
      syncedAssessment2?.sync_warnings,
      /UUID ".*" is used in other assessments in this course instance: fail1/,
    );
  });

  it('creates entry in the database in the case of invalid JSON', async () => {
    const courseData = util.getCourseData();
    // @ts-expect-error -- Deliberately invalid.
    courseData.courseInstances[util.COURSE_INSTANCE_ID].assessments['fail'] = 'lol not valid json';
    await util.writeAndSyncCourseData(courseData);
    const syncedAssessmentSets = await util.dumpTable('assessment_sets');
    const unknownAssessmentSet = syncedAssessmentSets.find((as) => as.name === 'Unknown');
    const syncedAssessment = await findSyncedAssessment('fail');
    assert.isOk(syncedAssessment);
    assert.equal(syncedAssessment?.assessment_set_id, unknownAssessmentSet?.id);
    assert.equal(syncedAssessment?.number, '0');
  });

  it('creates entry in database in the case of a missing UUID', async () => {
    const courseData = util.getCourseData();
    const assessment = makeAssessment(courseData);
    // @ts-expect-error -- Breaking assessment by removing UUID.
    delete assessment.uuid;
    courseData.courseInstances[util.COURSE_INSTANCE_ID].assessments['missinguuid'] = assessment;
    await util.writeAndSyncCourseData(courseData);
    const syncedAssessmentSets = await util.dumpTable('assessment_sets');
    const unknownAssessmentSet = syncedAssessmentSets.find((as) => as.name === 'Unknown');
    const syncedAssessment = await findSyncedAssessment('missinguuid');
    assert.isOk(syncedAssessment);
    assert.equal(syncedAssessment?.assessment_set_id, unknownAssessmentSet?.id);
    assert.equal(syncedAssessment?.number, '0');
  });

  it('updates old invalid data once a UUID is added', async () => {
    const courseData = util.getCourseData();
    const assessment = makeAssessment(courseData);
    const oldUuid = assessment.uuid;
    // @ts-expect-error -- Breaking assessment by removing UUID.
    delete assessment.uuid;
    courseData.courseInstances[util.COURSE_INSTANCE_ID].assessments['missinguuid'] = assessment;
    const { courseDir } = await util.writeAndSyncCourseData(courseData);
    assessment.uuid = oldUuid;
    await util.overwriteAndSyncCourseData(courseData, courseDir);
    const syncedAssessment = await findSyncedAssessment('missinguuid');
    assert.equal(syncedAssessment?.title, assessment.title);
    assert.equal(syncedAssessment?.uuid, oldUuid);
  });

  it('maintains identity via UUID when assessment is renamed', async () => {
    const courseData = util.getCourseData();
    const assessment = makeAssessment(courseData);
    courseData.courseInstances[util.COURSE_INSTANCE_ID].assessments['originalname'] = assessment;
    const { courseDir } = await util.writeAndSyncCourseData(courseData);
    const originalSyncedAssessment = await findSyncedAssessment('originalname');
    delete courseData.courseInstances[util.COURSE_INSTANCE_ID].assessments['originalname'];
    courseData.courseInstances[util.COURSE_INSTANCE_ID].assessments['newname'] = assessment;
    await util.overwriteAndSyncCourseData(courseData, courseDir);
    const newSyncedAssessment = await findSyncedAssessment('newname');
    assert.equal(newSyncedAssessment?.id, originalSyncedAssessment?.id);
  });

  it('soft-deletes unused assessments', async () => {
    const courseData = util.getCourseData();
    const assessment = makeAssessment(courseData);
    courseData.courseInstances[util.COURSE_INSTANCE_ID].assessments['unused'] = assessment;
    const { courseDir } = await util.writeAndSyncCourseData(courseData);
    delete courseData.courseInstances[util.COURSE_INSTANCE_ID].assessments['unused'];
    await util.overwriteAndSyncCourseData(courseData, courseDir);
    const syncedAssessment = await findSyncedAssessment('unused');
    assert.isNotNull(syncedAssessment?.deleted_at);
  });

  it('preserves assessment despite deletion of the assessment set', async () => {
    const courseData = util.getCourseData();
    const assessmentSet = makeAssessmentSet();
    courseData.course.assessmentSets.push(assessmentSet);
    const assessment = makeAssessment(courseData);
    assessment.set = assessmentSet.name;
    courseData.courseInstances[util.COURSE_INSTANCE_ID].assessments['testAssessment'] = assessment;
    const { courseDir } = await util.writeAndSyncCourseData(courseData);
    const originalSyncedAssessment = await findSyncedAssessment('testAssessment');

    // now delete the assessment set, but leave the assessment in place
    courseData.course.assessmentSets.pop();
    await util.overwriteAndSyncCourseData(courseData, courseDir);
    const newSyncedAssessment = await findSyncedAssessment('testAssessment');
    assert.equal(newSyncedAssessment?.id, originalSyncedAssessment?.id);

    // check we have a valid auto-created assessment set
    const syncedAssessmentSets = await util.dumpTable('assessment_sets');
    const syncedAssessmentSet = syncedAssessmentSets.find((as) => as.name === assessmentSet.name);
    assert.equal(newSyncedAssessment?.assessment_set_id, syncedAssessmentSet?.id);
  });

  it('correctly handles a new assessment with the same TID as a deleted assessment', async () => {
    const courseData = util.getCourseData();
    const assessment = makeAssessment(courseData);
    courseData.courseInstances[util.COURSE_INSTANCE_ID].assessments['testAssessment'] = assessment;
    const { courseDir } = await util.writeAndSyncCourseData(courseData);

    // now change the UUID of the assessment and re-sync
    assessment.uuid = '98c427af-1216-47ad-b982-6e88974080e1';
    await util.overwriteAndSyncCourseData(courseData, courseDir);
    const syncedAssessment = await findSyncedUndeletedAssessment('testAssessment');
    assert.equal(syncedAssessment?.uuid, assessment.uuid);
  });

  it('does not add errors to deleted assessments', async () => {
    const courseData = util.getCourseData();
    const originalAssessment = makeAssessment(courseData);
    courseData.courseInstances[util.COURSE_INSTANCE_ID].assessments['repeatedAssessment'] =
      originalAssessment;
    const { courseDir } = await util.writeAndSyncCourseData(courseData);

    // now change the UUID of the assessment, add an error and re-sync
    const newAssessment = { ...originalAssessment };
    newAssessment.uuid = '49c8b795-dfde-4c13-a040-0fd1ba711dc5';
    // @ts-expect-error -- Breaking assessment by removing title.
    delete newAssessment.title;
    courseData.courseInstances[util.COURSE_INSTANCE_ID].assessments['repeatedAssessment'] =
      newAssessment;
    await util.overwriteAndSyncCourseData(courseData, courseDir);

    // check that the newly-synced assessment has an error
    const syncedAssessments = await util.dumpTable('assessments');
    const syncedAssessment = syncedAssessments.find(
      (a) => a.tid === 'repeatedAssessment' && a.deleted_at == null,
    );
    assert.equal(syncedAssessment?.uuid, newAssessment.uuid);
    assert.match(syncedAssessment?.sync_errors, /must have required property 'title'/);

    // check that the old deleted assessment does not have any errors
    const deletedAssessment = syncedAssessments.find(
      (a) => a.tid === 'repeatedAssessment' && a.deleted_at != null,
    );
    assert.equal(deletedAssessment?.uuid, originalAssessment.uuid);
    assert.equal(deletedAssessment?.sync_errors, null);
  });

  it('records an error if a nested assessment directory does not eventually contain an infoAssessment.json file', async () => {
    const courseData = util.getCourseData();
    const nestedAssessmentStructure = [
      'subfolder1',
      'subfolder2',
      'subfolder3',
      'nestedAssessment',
    ];
    const assessmentId = nestedAssessmentStructure.join('/');
    const courseDir = await util.writeCourseToTempDirectory(courseData);
    await fs.ensureDir(
      path.join(
        courseDir,
        'courseInstances',
        util.COURSE_INSTANCE_ID,
        'assessments',
        ...nestedAssessmentStructure,
      ),
    );
    await util.syncCourseData(courseDir);

    const syncedAssessment = await findSyncedAssessment(assessmentId);
    assert.isOk(syncedAssessment);
    assert.match(
      syncedAssessment?.sync_errors,
      new RegExp(
        `Missing JSON file: courseInstances/${util.COURSE_INSTANCE_ID}/assessments/subfolder1/subfolder2/subfolder3/nestedAssessment/infoAssessment.json`,
      ),
    );

    // We should only record an error for the most deeply nested directories,
    // not any of the intermediate ones.
    for (let i = 0; i < nestedAssessmentStructure.length - 1; i++) {
      const partialNestedAssessmentStructure = nestedAssessmentStructure.slice(0, i);
      const partialAssessmentId = partialNestedAssessmentStructure.join('/');

      const syncedAssessment = await findSyncedAssessment(partialAssessmentId);
      assert.isUndefined(syncedAssessment);
    }
  });

  it('records an error if multipleInstance is true for Homework-type assessments', async () => {
    const courseData = util.getCourseData();
    const assessment = makeAssessment(courseData);
    assessment.type = 'Homework';
    assessment.multipleInstance = true;
    courseData.courseInstances[util.COURSE_INSTANCE_ID].assessments['fail'] = assessment;
    await util.writeAndSyncCourseData(courseData);
    const syncedAssessment = await findSyncedAssessment('fail');
    assert.equal(
      syncedAssessment?.sync_errors,
      '"multipleInstance" cannot be used for Homework-type assessments',
    );
  });

  // https://github.com/PrairieLearn/PrairieLearn/issues/6539
  it('handles unique sequence of renames and duplicate UUIDs', async () => {
    const courseData = util.getCourseData();

    // Start with a clean slate.
    const courseInstanceData = courseData.courseInstances[util.COURSE_INSTANCE_ID];
    courseInstanceData.assessments = {};

    // Write and sync a single assessment.
    const originalAssessment = makeAssessment(courseData);
    originalAssessment.uuid = '0e8097aa-b554-4908-9eac-d46a78d6c249';
    courseInstanceData.assessments['a'] = originalAssessment;
    const { courseDir } = await util.writeAndSyncCourseData(courseData);

    // Now "move" the above assessment to a new directory AND add another with the
    // same UUID.
    delete courseInstanceData.assessments['a'];
    courseInstanceData.assessments['b'] = originalAssessment;
    courseInstanceData.assessments['c'] = originalAssessment;
    await util.overwriteAndSyncCourseData(courseData, courseDir);

    // Now "fix" the duplicate UUID.
    courseInstanceData.assessments['c'] = {
      ...originalAssessment,
      uuid: '0e3097ba-b554-4908-9eac-d46a78d6c249',
    };
    await util.overwriteAndSyncCourseData(courseData, courseDir);

    const assessments = await util.dumpTable('assessments');

    // Original assessment should not exist.
    const originalAssessmentRow = assessments.find((a) => a.tid === 'a');
    assert.isUndefined(originalAssessmentRow);

    // New assessments should exist and have the correct UUIDs.
    const newAssessmentRow1 = assessments.find((a) => a.tid === 'b' && a.deleted_at === null);
    assert.isNull(newAssessmentRow1?.deleted_at);
    assert.equal(newAssessmentRow1?.uuid, '0e8097aa-b554-4908-9eac-d46a78d6c249');
    const newAssessmentRow2 = assessments.find((a) => a.tid === 'c' && a.deleted_at === null);
    assert.isNull(newAssessmentRow2?.deleted_at);
    assert.equal(newAssessmentRow2?.uuid, '0e3097ba-b554-4908-9eac-d46a78d6c249');
  });

  it('forbids draft questions on assessments', async () => {
    const courseData = util.getCourseData();

    // "Rename" the default question such that it is a draft.
    courseData.questions['__drafts__/draft_1'] = courseData.questions[util.QUESTION_ID];
    delete courseData.questions[util.QUESTION_ID];

    const assessment = makeAssessment(courseData);
    assessment.zones?.push({
      title: 'test zone',
      questions: [{ id: '__drafts__/draft_1', points: 5 }],
    });
    courseData.courseInstances[util.COURSE_INSTANCE_ID].assessments['fail'] = assessment;

    await util.writeAndSyncCourseData(courseData);

    const syncedData = await getSyncedAssessmentData('fail');
    assert.isOk(syncedData.assessment.sync_errors);
    assert.match(
      syncedData.assessment?.sync_errors,
      /The following questions are marked as draft and therefore cannot be used in assessments: "__drafts__\/draft_1"/,
    );
  });

  describe('exam UUID validation', () => {
    let originalCheckAccessRulesExamUuid: boolean;
    beforeAll(() => {
      originalCheckAccessRulesExamUuid = config.checkAccessRulesExamUuid;
      config.checkAccessRulesExamUuid = true;
    });
    afterAll(() => {
      config.checkAccessRulesExamUuid = originalCheckAccessRulesExamUuid;
    });

    it('validates exam UUIDs for assessments in an accessible course instances', async () => {
      const courseData = util.getCourseData();

      // Ensure the course instance is accessible.
      const courseInstanceData = courseData.courseInstances[util.COURSE_INSTANCE_ID];
      const courseInstance = courseInstanceData.courseInstance;
      if (!courseInstance) throw new Error('missing courseInstance');
      courseInstance.allowAccess = [
        {
          startDate: '2000-01-01T00:00:00',
          endDate: '3000-01-01T00:00:00',
        },
      ];

      // This assessment has both valid and invalid exam UUIDs.
      const assessment = makeAssessment(courseData);
      assessment.allowAccess = [
        {
          mode: 'Exam',
          examUuid: '00000000-0000-0000-0000-000000000000',
        },
        {
          mode: 'Exam',
          examUuid: '11111111-1111-1111-1111-111111111111',
        },
      ];
      courseData.courseInstances[util.COURSE_INSTANCE_ID].assessments['fail'] = assessment;

      // Insert a `pt_exams` row for the valid exam UUID.
      await sqldb.queryAsync(sql.insert_pt_exam, { uuid: '11111111-1111-1111-1111-111111111111' });

      await util.writeAndSyncCourseData(courseData);
      const syncedAssessment = await findSyncedAssessment('fail');
      assert.match(
        syncedAssessment?.sync_warnings,
        /examUuid "00000000-0000-0000-0000-000000000000" not found./,
      );
      assert.notMatch(syncedAssessment?.sync_warnings, /11111111-1111-1111-1111-111111111111/);
    });

    it('does not validate exam UUIDs for assessments in an inaccessible course instance', async () => {
      const courseData = util.getCourseData();

      // Ensure the course instance is not accessible.
      const courseInstanceData = courseData.courseInstances[util.COURSE_INSTANCE_ID];
      const courseInstance = courseInstanceData.courseInstance;
      if (!courseInstance) throw new Error('missing courseInstance');
      courseInstance.allowAccess = [
        {
          startDate: '1000-01-01T00:00:00',
          endDate: '2000-01-01T00:00:00',
        },
      ];

      // Create an assessment with an invalid exam UUID.
      const assessment = makeAssessment(courseData);
      assessment.type = 'Exam';
      assessment.allowAccess = [
        {
          mode: 'Exam',
          examUuid: '00000000-0000-0000-0000-000000000000',
        },
      ];
      courseData.courseInstances[util.COURSE_INSTANCE_ID].assessments['fail'] = assessment;

      await util.writeAndSyncCourseData(courseData);
      const syncedAssessment = await findSyncedAssessment('fail');
      assert.isNotOk(syncedAssessment?.sync_warnings);
    });
  });
  it('syncs JSON data for grade rate minutes correctly', async () => {
    const courseData = util.getCourseData();
    const assessment = makeAssessment(courseData, 'Homework');
    assessment.gradeRateMinutes = 1;
    assessment.zones?.push({
      title: 'zone 1',
      gradeRateMinutes: 2,
      questions: [
        {
          id: util.QUESTION_ID,
          points: 1,
          gradeRateMinutes: 3,
        },
        {
          points: 1,
          gradeRateMinutes: 4,
          alternatives: [
            {
              id: util.ALTERNATIVE_QUESTION_ID,
              gradeRateMinutes: 5,
            },
            {
              id: util.MANUAL_GRADING_QUESTION_ID,
            },
          ],
        },
      ],
    });
    courseData.courseInstances[util.COURSE_INSTANCE_ID].assessments['newhomework'] = assessment;
    await util.writeAndSyncCourseData(courseData);
    const syncedData = await getSyncedAssessmentData('newhomework');
    assert.equal(syncedData.assessment.json_grade_rate_minutes, 1);
    assert.equal(syncedData.zones[0].json_grade_rate_minutes, 2);

    const firstAssessmentQuestion = syncedData.assessment_questions.find(
      (aq) => aq.question.qid === util.QUESTION_ID,
    );
    assert.equal(firstAssessmentQuestion?.grade_rate_minutes, 3);
    assert.equal(firstAssessmentQuestion?.json_grade_rate_minutes, 3);

    const alternativeGroup = syncedData.alternative_groups.find((ag) => ag.number === 2);
    assert.equal(alternativeGroup?.json_grade_rate_minutes, 4);

    const secondAssessmentQuestion = syncedData.assessment_questions.find(
      (aq) => aq.question.qid === util.ALTERNATIVE_QUESTION_ID,
    );
    assert.equal(secondAssessmentQuestion?.grade_rate_minutes, 5);
    assert.equal(secondAssessmentQuestion?.json_grade_rate_minutes, 5);

    const thirdAssessmentQuestion = syncedData.assessment_questions.find(
      (aq) => aq.question.qid === util.MANUAL_GRADING_QUESTION_ID,
    );
    assert.equal(thirdAssessmentQuestion?.grade_rate_minutes, 4);
    assert.equal(thirdAssessmentQuestion?.json_grade_rate_minutes, null);
  });

  it('syncs JSON data for group role permissions correctly', async () => {
    const courseData = util.getCourseData();
    const assessment = makeAssessment(courseData, 'Homework');
    assessment.groupWork = true;
    assessment.groupRoles = [
      {
        name: 'Manager',
        minimum: 1,
        maximum: 1,
        canAssignRoles: true,
      },
      {
        name: 'Recorder',
        minimum: 1,
        maximum: 1,
      },
      {
        name: 'Reflector',
        minimum: 1,
        maximum: 1,
      },
      {
        name: 'Contributor',
      },
    ];
    assessment.canView = ['Manager'];
    assessment.canSubmit = ['Recorder'];
    assessment.zones?.push({
      title: 'zone 1',
      canView: ['Manager', 'Recorder', 'Contributor'],
      canSubmit: ['Recorder', 'Contributor'],
      questions: [
        {
          id: util.QUESTION_ID,
          points: 1,
          canView: ['Contributor'],
          canSubmit: ['Contributor'],
        },
        {
          points: 1,
          canView: ['Manager'],
          canSubmit: ['Recorder'],
          alternatives: [
            {
              id: util.ALTERNATIVE_QUESTION_ID,
            },
            {
              id: util.MANUAL_GRADING_QUESTION_ID,
            },
          ],
        },
      ],
    });
    courseData.courseInstances[util.COURSE_INSTANCE_ID].assessments['newhomework'] = assessment;
    await util.writeAndSyncCourseData(courseData);
    const syncedData = await getSyncedAssessmentData('newhomework');
    assert.deepEqual(syncedData.assessment.json_can_view, ['Manager']);
    assert.deepEqual(syncedData.assessment.json_can_submit, ['Recorder']);
    assert.deepEqual(syncedData.zones[0].json_can_view, ['Manager', 'Recorder', 'Contributor']);
    assert.deepEqual(syncedData.zones[0].json_can_submit, ['Recorder', 'Contributor']);
    assert.deepEqual(syncedData.alternative_groups[0].json_can_view, ['Contributor']);
    assert.deepEqual(syncedData.alternative_groups[0].json_can_submit, ['Contributor']);
    assert.equal(syncedData.alternative_groups[0].json_has_alternatives, false);
    assert.equal(syncedData.alternative_groups[1].json_has_alternatives, true);
  });

  it('syncs advanceScorePerc correctly', async () => {
    const courseData = util.getCourseData();
    const assessment = makeAssessment(courseData, 'Homework');
    assessment.advanceScorePerc = 50;
    assessment.zones = [
      {
        title: 'zone 1',
        questions: [
          {
            id: util.QUESTION_ID,
            points: 1,
          },
        ],
      },
      {
        title: 'zone 2',
        advanceScorePerc: 60,
        questions: [
          {
            id: util.ALTERNATIVE_QUESTION_ID,
            points: 1,
            advanceScorePerc: 70,
          },
          {
            advanceScorePerc: 80,
            alternatives: [
              {
                id: util.MANUAL_GRADING_QUESTION_ID,
                points: 1,
              },
              {
                id: util.WORKSPACE_QUESTION_ID,
                points: 1,
                advanceScorePerc: 90,
              },
            ],
          },
        ],
      },
    ];
    courseData.courseInstances[util.COURSE_INSTANCE_ID].assessments['newhomework'] = assessment;
    await util.writeAndSyncCourseData(courseData);
    const syncedData = await getSyncedAssessmentData('newhomework');
    assert.equal(syncedData.assessment.advance_score_perc, 50);
    assert.equal(syncedData.zones[0].advance_score_perc, null);
    assert.equal(syncedData.assessment_questions[0].advance_score_perc, null);
    assert.equal(syncedData.assessment_questions[0].effective_advance_score_perc, 50);
    assert.equal(syncedData.zones[1].advance_score_perc, 60);
    assert.equal(syncedData.assessment_questions[1].advance_score_perc, 70);
    assert.equal(syncedData.assessment_questions[1].effective_advance_score_perc, 70);
    assert.equal(syncedData.alternative_groups[2].advance_score_perc, 80);
    assert.equal(syncedData.assessment_questions[2].advance_score_perc, null);
    assert.equal(syncedData.assessment_questions[2].effective_advance_score_perc, 80);
    assert.equal(syncedData.assessment_questions[3].advance_score_perc, 90);
    assert.equal(syncedData.assessment_questions[3].effective_advance_score_perc, 90);
  });

  it('syncs string comments correctly', async () => {
    const courseData = util.getCourseData();
    const assessment = makeAssessment(courseData, 'Homework');
    assessment.comment = 'assessment comment';
    assessment.allowAccess = [
      {
        comment: 'access rule',
      },
    ];
    assessment.zones?.push({
      title: 'zone 1',
      comment: 'zone comment',
      questions: [
        {
          id: util.QUESTION_ID,
          points: 1,
          comment: 'question comment',
        },
        {
          points: 1,
          comment: 'alternative group comment',
          alternatives: [
            {
              id: util.ALTERNATIVE_QUESTION_ID,
              comment: 'alternative question comment',
            },
            {
              id: util.MANUAL_GRADING_QUESTION_ID,
            },
          ],
        },
      ],
    });
    courseData.courseInstances[util.COURSE_INSTANCE_ID].assessments['testHomework'] = assessment;
    await util.writeAndSyncCourseData(courseData);
    const syncedData = await getSyncedAssessmentData('testHomework');
    assert.equal(syncedData.assessment.json_comment, 'assessment comment');

    const syncedAssessmentAccessRules = await util.dumpTable('assessment_access_rules');
    const rulesForAssessmentWithString = syncedAssessmentAccessRules.filter((aar) =>
      idsEqual(aar.assessment_id, syncedData.assessment.id),
    );
    assert.lengthOf(rulesForAssessmentWithString, 1);
    assert.equal(rulesForAssessmentWithString[0].json_comment, 'access rule');

    assert.equal(syncedData.zones[0].json_comment, 'zone comment');

    const firstAssessmentQuestion = syncedData.assessment_questions.find(
      (aq) => aq.question.qid === util.QUESTION_ID,
    );
    assert.equal(firstAssessmentQuestion?.json_comment, 'question comment');
    assert.equal(syncedData.alternative_groups[1].json_comment, 'alternative group comment');
    const alternativeQuestion = syncedData.assessment_questions.find(
      (aq) => aq.question.qid === util.ALTERNATIVE_QUESTION_ID,
    );
    assert.equal(alternativeQuestion?.json_comment, 'alternative question comment');
  });

  it('syncs array comments correctly', async () => {
    const courseData = util.getCourseData();
    const assessment = makeAssessment(courseData, 'Homework');
    assessment.comment = ['assessment comment 1', 'assessment comment 2'];
    assessment.allowAccess = [
      {
        comment: ['access rule comment 1', 'access rule comment 2'],
      },
    ];
    assessment.zones?.push({
      title: 'zone 1',
      comment: ['zone comment 1', 'zone comment 2'],
      questions: [
        {
          id: util.QUESTION_ID,
          points: 1,
          comment: ['question comment 1', 'question comment 2'],
        },
        {
          points: 1,
          comment: ['alternative group comment 1', 'alternative group comment 2'],
          alternatives: [
            {
              id: util.ALTERNATIVE_QUESTION_ID,
              comment: ['alternative question comment 1', 'alternative question comment 2'],
            },
            {
              id: util.MANUAL_GRADING_QUESTION_ID,
            },
          ],
        },
      ],
    });
    courseData.courseInstances[util.COURSE_INSTANCE_ID].assessments['testHomework'] = assessment;
    await util.writeAndSyncCourseData(courseData);
    const syncedData = await getSyncedAssessmentData('testHomework');
    assert.deepEqual(syncedData.assessment.json_comment, [
      'assessment comment 1',
      'assessment comment 2',
    ]);

    const syncedAssessmentAccessRules = await util.dumpTable('assessment_access_rules');
    const rulesForAssessmentWithString = syncedAssessmentAccessRules.filter((aar) =>
      idsEqual(aar.assessment_id, syncedData.assessment.id),
    );
    assert.lengthOf(rulesForAssessmentWithString, 1);
    assert.deepEqual(rulesForAssessmentWithString[0].json_comment, [
      'access rule comment 1',
      'access rule comment 2',
    ]);

    assert.deepEqual(syncedData.zones[0].json_comment, ['zone comment 1', 'zone comment 2']);

    const firstAssessmentQuestion = syncedData.assessment_questions.find(
      (aq) => aq.question.qid === util.QUESTION_ID,
    );
    assert.deepEqual(firstAssessmentQuestion?.json_comment, [
      'question comment 1',
      'question comment 2',
    ]);
    assert.deepEqual(syncedData.alternative_groups[1].json_comment, [
      'alternative group comment 1',
      'alternative group comment 2',
    ]);
    const alternativeQuestion = syncedData.assessment_questions.find(
      (aq) => aq.question.qid === util.ALTERNATIVE_QUESTION_ID,
    );
    assert.deepEqual(alternativeQuestion?.json_comment, [
      'alternative question comment 1',
      'alternative question comment 2',
    ]);
  });

  it('syncs object comments correctly', async () => {
    const courseData = util.getCourseData();
    const assessment = makeAssessment(courseData, 'Homework');
    assessment.comment = {
      comment: 'assessment comment',
      comment2: 'assessment comment 2',
    };
    assessment.allowAccess = [
      {
        comment: {
          comment: 'access rule comment',
          comment2: 'access rule comment 2',
        },
      },
    ];
    assessment.zones?.push({
      title: 'zone 1',
      comment: {
        comment: 'zone comment',
        comment2: 'zone comment 2',
      },
      questions: [
        {
          id: util.QUESTION_ID,
          points: 1,
          comment: {
            comment: 'question comment',
            comment2: 'question comment 2',
          },
        },
        {
          points: 1,
          comment: {
            comment: 'alternative group comment',
            comment2: 'alternative group comment 2',
          },
          alternatives: [
            {
              id: util.ALTERNATIVE_QUESTION_ID,
              comment: {
                comment: 'alternative question comment',
                comment2: 'alternative question comment 2',
              },
            },
            {
              id: util.MANUAL_GRADING_QUESTION_ID,
            },
          ],
        },
      ],
    });
    courseData.courseInstances[util.COURSE_INSTANCE_ID].assessments['testHomework'] = assessment;
    await util.writeAndSyncCourseData(courseData);
    const syncedData = await getSyncedAssessmentData('testHomework');
    assert.deepEqual(syncedData.assessment.json_comment, {
      comment: 'assessment comment',
      comment2: 'assessment comment 2',
    });

    const syncedAssessmentAccessRules = await util.dumpTable('assessment_access_rules');
    const rulesForAssessmentWithString = syncedAssessmentAccessRules.filter((aar) =>
      idsEqual(aar.assessment_id, syncedData.assessment.id),
    );
    assert.lengthOf(rulesForAssessmentWithString, 1);
    assert.deepEqual(rulesForAssessmentWithString[0].json_comment, {
      comment: 'access rule comment',
      comment2: 'access rule comment 2',
    });

    assert.deepEqual(syncedData.zones[0].json_comment, {
      comment: 'zone comment',
      comment2: 'zone comment 2',
    });

    const firstAssessmentQuestion = syncedData.assessment_questions.find(
      (aq) => aq.question.qid === util.QUESTION_ID,
    );
    assert.deepEqual(firstAssessmentQuestion?.json_comment, {
      comment: 'question comment',
      comment2: 'question comment 2',
    });
    assert.deepEqual(syncedData.alternative_groups[1].json_comment, {
      comment: 'alternative group comment',
      comment2: 'alternative group comment 2',
    });
    const alternativeQuestion = syncedData.assessment_questions.find(
      (aq) => aq.question.qid === util.ALTERNATIVE_QUESTION_ID,
    );
    assert.deepEqual(alternativeQuestion?.json_comment, {
      comment: 'alternative question comment',
      comment2: 'alternative question comment 2',
    });
  });

  it('records a warning for UIDs containing commas or spaces', async () => {
    const courseData = util.getCourseData();
    const assessment = makeAssessment(courseData);
    assessment.allowAccess = [
      {
        startDate: '2024-01-01T00:00:00',
        endDate: '3024-01-31T00:00:00',
        uids: ['foo@example.com,bar@example.com', 'biz@example.com baz@example.com'],
      },
    ];
    courseData.courseInstances[util.COURSE_INSTANCE_ID].assessments['testAssessment'] = assessment;
    const courseDir = await util.writeCourseToTempDirectory(courseData);
    await util.syncCourseData(courseDir);
    const syncedAssessments = await util.dumpTable('assessments');
    const syncedAssessment = syncedAssessments.find((a) => a.tid === 'testAssessment');
    assert.isOk(syncedAssessment);
    assert.match(
      syncedAssessment?.sync_warnings,
      /The following access rule UIDs contain unexpected whitespace: "biz@example.com baz@example.com"/,
    );
    assert.match(
      syncedAssessment?.sync_warnings,
      /The following access rule UIDs contain unexpected commas: "foo@example.com,bar@example.com"/,
    );
  });

  it('forbids sharing settings when sharing is not enabled', async () => {
    const courseData = util.getCourseData();
    courseData.courseInstances[util.COURSE_INSTANCE_ID].assessments[
      util.ASSESSMENT_ID
    ].shareSourcePublicly = true;

    await withConfig({ checkSharingOnSync: true }, async () => {
      const courseDir = await util.writeCourseToTempDirectory(courseData);
      await util.syncCourseData(courseDir);
    });

    const syncedAssessments = await util.dumpTable('assessments');
    const syncedAssessment = syncedAssessments.find((a) => a.tid === util.ASSESSMENT_ID);
    assert.isOk(syncedAssessment);
    assert.match(syncedAssessment?.sync_errors, /"shareSourcePublicly" cannot be used/);
  });
});<|MERGE_RESOLUTION|>--- conflicted
+++ resolved
@@ -78,14 +78,8 @@
 ) {
   return permissions.find(
     (permission) =>
-<<<<<<< HEAD
-      Number.parseInt(permission.assessment_question_id) ===
-        Number.parseInt(assessmentQuestion.id) &&
-      Number.parseInt(permission.group_role_id) === Number.parseInt(groupRole.id),
-=======
       permission.assessment_question_id === assessmentQuestion.id &&
       permission.group_role_id === groupRole.id,
->>>>>>> dcde8668
   );
 }
 
@@ -1079,28 +1073,13 @@
     assert.isDefined(foundContributor);
 
     // Check permissions
-<<<<<<< HEAD
-    const syncedPermissions = await util.dumpTable('assessment_question_role_permissions');
-    assert.equal(
-      syncedPermissions.filter(
-        (p) => Number.parseInt(p.group_role_id) === Number.parseInt(foundRecorder?.id),
-      ).length,
-      2,
-=======
     const syncedPermissions = await util.dumpTableWithSchema(
       'assessment_question_role_permissions',
       AssessmentQuestionRolePermissionSchema,
->>>>>>> dcde8668
     );
     assert.equal(syncedPermissions.filter((p) => p.group_role_id === foundRecorder?.id).length, 2);
     assert.equal(
-<<<<<<< HEAD
-      syncedPermissions.filter(
-        (p) => Number.parseInt(p.group_role_id) === Number.parseInt(foundContributor?.id),
-      ).length,
-=======
       syncedPermissions.filter((p) => p.group_role_id === foundContributor?.id).length,
->>>>>>> dcde8668
       2,
     );
 
@@ -1139,23 +1118,11 @@
       AssessmentQuestionRolePermissionSchema,
     );
     assert.equal(
-<<<<<<< HEAD
-      newSyncedPermissions.filter(
-        (p) => Number.parseInt(p.group_role_id) === Number.parseInt(foundRecorder?.id),
-      ).length,
-      2,
-    );
-    assert.equal(
-      newSyncedPermissions.filter(
-        (p) => Number.parseInt(p.group_role_id) === Number.parseInt(foundContributor?.id),
-      ).length,
-=======
       newSyncedPermissions.filter((p) => p.group_role_id === foundRecorder?.id).length,
       2,
     );
     assert.equal(
       newSyncedPermissions.filter((p) => p.group_role_id === foundContributor?.id).length,
->>>>>>> dcde8668
       0,
     );
   });
@@ -1383,13 +1350,8 @@
     // Contributor can no longer view QUESTION_ID
     const firstQuestionContributorPermission = newSyncedPermissions.find(
       (p) =>
-<<<<<<< HEAD
-        Number.parseInt(p.assessment_question_id) === Number.parseInt(firstAssessmentQuestion.id) &&
-        Number.parseInt(p.group_role_id) === Number.parseInt(foundContributor?.id),
-=======
         p.assessment_question_id === firstAssessmentQuestion.id &&
         p.group_role_id === foundContributor?.id,
->>>>>>> dcde8668
     );
     assert.isFalse(firstQuestionContributorPermission?.can_view);
     assert.isFalse(firstQuestionContributorPermission?.can_submit);
@@ -1397,14 +1359,8 @@
     // Contributor can view ALTERNATIVE_QUESTION_ID, but not submit
     const secondQuestionContributorPermission = newSyncedPermissions.find(
       (p) =>
-<<<<<<< HEAD
-        Number.parseInt(p.assessment_question_id) ===
-          Number.parseInt(secondAssessmentQuestion.id) &&
-        Number.parseInt(p.group_role_id) === Number.parseInt(foundContributor?.id),
-=======
         p.assessment_question_id === secondAssessmentQuestion.id &&
         p.group_role_id === foundContributor?.id,
->>>>>>> dcde8668
     );
     assert.isTrue(secondQuestionContributorPermission?.can_view);
     assert.isFalse(secondQuestionContributorPermission?.can_submit);
