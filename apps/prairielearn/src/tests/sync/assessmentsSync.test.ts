--- conflicted
+++ resolved
@@ -3127,280 +3127,6 @@
     assert.isNull(matchingAlternativeGroup.number_choose);
   });
 
-<<<<<<< HEAD
-  it('stores json points data correctly for homework assessments', async () => {
-    const courseData = util.getCourseData();
-    const assessment = makeAssessment(courseData, 'Homework');
-    assessment.zones?.push({
-      title: 'zone 1',
-      questions: [
-        { id: util.QUESTION_ID, points: 10 },
-        {
-          points: 15,
-          alternatives: [
-            {
-              id: util.ALTERNATIVE_QUESTION_ID,
-              points: 5,
-            },
-            {
-              id: util.MANUAL_GRADING_QUESTION_ID,
-            },
-          ],
-        },
-      ],
-    });
-    courseData.courseInstances[util.COURSE_INSTANCE_ID].assessments['homeworkTest'] = assessment;
-    await util.writeAndSyncCourseData(courseData);
-
-    const syncedData = await getSyncedAssessmentData('homeworkTest');
-    assert.equal(syncedData.alternative_groups[0].json_points, 10);
-    assert.equal(syncedData.alternative_groups[1].json_points, 15);
-    assert.equal(syncedData.assessment_questions[1].json_points, 5);
-    assert.isNull(syncedData.assessment_questions[2].json_points);
-  });
-
-  it('stores json points data correctly for exam assessments', async () => {
-    const courseData = util.getCourseData();
-    const assessment = makeAssessment(courseData, 'Exam');
-    assessment.zones?.push({
-      title: 'zone 1',
-      questions: [
-        { id: util.QUESTION_ID, points: 10 },
-        {
-          points: [15, 12, 8],
-          alternatives: [
-            {
-              id: util.ALTERNATIVE_QUESTION_ID,
-              points: [5, 3],
-            },
-            {
-              id: util.MANUAL_GRADING_QUESTION_ID,
-            },
-          ],
-        },
-      ],
-    });
-    courseData.courseInstances[util.COURSE_INSTANCE_ID].assessments['pointsTest'] = assessment;
-    await util.writeAndSyncCourseData(courseData);
-
-    const syncedData = await getSyncedAssessmentData('pointsTest');
-    assert.equal(syncedData.alternative_groups[0].json_points, 10);
-    assert.deepEqual(syncedData.alternative_groups[1].json_points, [15, 12, 8]);
-    assert.deepEqual(syncedData.assessment_questions[1].json_points, [5, 3]);
-    assert.isNull(syncedData.assessment_questions[2].json_points);
-  });
-
-  it('stores json max points data correctly', async () => {
-    const courseData = util.getCourseData();
-    const assessment = makeAssessment(courseData, 'Homework');
-    assessment.zones?.push({
-      title: 'zone 1',
-      questions: [
-        { id: util.QUESTION_ID, points: 10, maxPoints: 10 },
-        {
-          points: 10,
-          maxPoints: 15,
-          alternatives: [
-            { id: util.ALTERNATIVE_QUESTION_ID, maxPoints: 5 },
-            { id: util.MANUAL_GRADING_QUESTION_ID },
-          ],
-        },
-      ],
-    });
-    courseData.courseInstances[util.COURSE_INSTANCE_ID].assessments['homeworkTest'] = assessment;
-    await util.writeAndSyncCourseData(courseData);
-
-    const syncedData = await getSyncedAssessmentData('homeworkTest');
-    assert.equal(syncedData.alternative_groups[0].json_max_points, 10);
-    assert.equal(syncedData.alternative_groups[1].json_max_points, 15);
-    assert.equal(syncedData.assessment_questions[1].json_max_points, 5);
-    assert.isNull(syncedData.assessment_questions[2].json_max_points);
-  });
-
-  it('stores json auto points data correctly for homework assessments', async () => {
-    const courseData = util.getCourseData();
-    const assessment = makeAssessment(courseData, 'Homework');
-    assessment.zones?.push({
-      title: 'zone 1',
-      questions: [
-        { id: util.QUESTION_ID, autoPoints: 10 },
-        {
-          autoPoints: 15,
-          alternatives: [
-            { id: util.ALTERNATIVE_QUESTION_ID, autoPoints: 5 },
-            { id: util.MANUAL_GRADING_QUESTION_ID },
-          ],
-        },
-      ],
-    });
-    courseData.courseInstances[util.COURSE_INSTANCE_ID].assessments['homeworkTest'] = assessment;
-    await util.writeAndSyncCourseData(courseData);
-
-    const syncedData = await getSyncedAssessmentData('homeworkTest');
-    assert.equal(syncedData.alternative_groups[0].json_auto_points, 10);
-    assert.equal(syncedData.alternative_groups[1].json_auto_points, 15);
-    assert.equal(syncedData.assessment_questions[1].json_auto_points, 5);
-    assert.isNull(syncedData.assessment_questions[2].json_auto_points);
-  });
-
-  it('stores json auto points data correctly for exam assessments', async () => {
-    const courseData = util.getCourseData();
-    const assessment = makeAssessment(courseData, 'Exam');
-    assessment.zones?.push({
-      title: 'zone 1',
-      questions: [
-        { id: util.QUESTION_ID, autoPoints: 10 },
-        {
-          autoPoints: [15, 12, 8],
-          alternatives: [
-            { id: util.ALTERNATIVE_QUESTION_ID, autoPoints: [5, 3] },
-            { id: util.MANUAL_GRADING_QUESTION_ID },
-          ],
-        },
-      ],
-    });
-    courseData.courseInstances[util.COURSE_INSTANCE_ID].assessments['examTest'] = assessment;
-    await util.writeAndSyncCourseData(courseData);
-
-    const syncedData = await getSyncedAssessmentData('examTest');
-    assert.equal(syncedData.alternative_groups[0].json_auto_points, 10);
-    assert.deepEqual(syncedData.alternative_groups[1].json_auto_points, [15, 12, 8]);
-    assert.deepEqual(syncedData.assessment_questions[1].json_auto_points, [5, 3]);
-    assert.isNull(syncedData.assessment_questions[2].json_auto_points);
-  });
-
-  it('stores json max auto points data correctly', async () => {
-    const courseData = util.getCourseData();
-    const assessment = makeAssessment(courseData, 'Homework');
-    assessment.zones?.push({
-      title: 'zone 1',
-      questions: [
-        { id: util.QUESTION_ID, autoPoints: 10, maxAutoPoints: 10 },
-        {
-          autoPoints: 10,
-          maxAutoPoints: 15,
-          alternatives: [
-            { id: util.ALTERNATIVE_QUESTION_ID, autoPoints: 5, maxAutoPoints: 5 },
-            { id: util.MANUAL_GRADING_QUESTION_ID },
-          ],
-        },
-      ],
-    });
-    courseData.courseInstances[util.COURSE_INSTANCE_ID].assessments['homeworkTest'] = assessment;
-    await util.writeAndSyncCourseData(courseData);
-
-    const syncedData = await getSyncedAssessmentData('homeworkTest');
-    assert.equal(syncedData.alternative_groups[0].json_max_auto_points, 10);
-    assert.equal(syncedData.alternative_groups[1].json_max_auto_points, 15);
-    assert.equal(syncedData.assessment_questions[1].json_max_auto_points, 5);
-    assert.isNull(syncedData.assessment_questions[2].json_max_auto_points);
-  });
-
-  it('stores json manual points data correctly for homework assessments', async () => {
-    const courseData = util.getCourseData();
-    const assessment = makeAssessment(courseData, 'Homework');
-    assessment.zones?.push({
-      title: 'zone 1',
-      questions: [
-        { id: util.QUESTION_ID, manualPoints: 10 },
-        {
-          manualPoints: 15,
-          alternatives: [
-            { id: util.ALTERNATIVE_QUESTION_ID, manualPoints: 5 },
-            { id: util.MANUAL_GRADING_QUESTION_ID },
-          ],
-        },
-      ],
-    });
-    courseData.courseInstances[util.COURSE_INSTANCE_ID].assessments['homeworkTest'] = assessment;
-    await util.writeAndSyncCourseData(courseData);
-
-    const syncedData = await getSyncedAssessmentData('homeworkTest');
-    assert.equal(syncedData.alternative_groups[0].json_manual_points, 10);
-    assert.equal(syncedData.alternative_groups[1].json_manual_points, 15);
-    assert.equal(syncedData.assessment_questions[1].json_manual_points, 5);
-    assert.isNull(syncedData.assessment_questions[2].json_manual_points);
-  });
-
-  it('stores json manual points data correctly for exam assessments', async () => {
-    const courseData = util.getCourseData();
-    const assessment = makeAssessment(courseData, 'Exam');
-    assessment.zones?.push({
-      title: 'zone 1',
-      questions: [
-        { id: util.QUESTION_ID, manualPoints: 10 },
-        {
-          manualPoints: 15,
-          alternatives: [
-            { id: util.ALTERNATIVE_QUESTION_ID, manualPoints: 5 },
-            { id: util.MANUAL_GRADING_QUESTION_ID },
-          ],
-        },
-      ],
-    });
-    courseData.courseInstances[util.COURSE_INSTANCE_ID].assessments['examTest'] = assessment;
-    await util.writeAndSyncCourseData(courseData);
-
-    const syncedData = await getSyncedAssessmentData('examTest');
-    assert.equal(syncedData.alternative_groups[0].json_manual_points, 10);
-    assert.equal(syncedData.alternative_groups[1].json_manual_points, 15);
-    assert.equal(syncedData.assessment_questions[1].json_manual_points, 5);
-    assert.isNull(syncedData.assessment_questions[2].json_manual_points);
-  });
-
-  it('stores json force max points data correctly', async () => {
-    const courseData = util.getCourseData();
-    const assessment = makeAssessment(courseData, 'Homework');
-    assessment.zones?.push({
-      title: 'zone 1',
-      questions: [
-        { id: util.QUESTION_ID, points: 10, forceMaxPoints: true },
-        {
-          points: 10,
-          forceMaxPoints: false,
-          alternatives: [
-            { id: util.ALTERNATIVE_QUESTION_ID, forceMaxPoints: true },
-            { id: util.MANUAL_GRADING_QUESTION_ID },
-          ],
-        },
-      ],
-    });
-    courseData.courseInstances[util.COURSE_INSTANCE_ID].assessments['homeworkTest'] = assessment;
-    await util.writeAndSyncCourseData(courseData);
-
-    const syncedData = await getSyncedAssessmentData('homeworkTest');
-    assert.equal(syncedData.alternative_groups[0].json_force_max_points, true);
-    assert.equal(syncedData.alternative_groups[1].json_force_max_points, false);
-    assert.equal(syncedData.assessment_questions[1].json_force_max_points, true);
-    assert.isNull(syncedData.assessment_questions[2].json_force_max_points);
-  });
-
-  it('stores json tries per variant data correctly', async () => {
-    const courseData = util.getCourseData();
-    const assessment = makeAssessment(courseData, 'Homework');
-    assessment.zones?.push({
-      title: 'zone 1',
-      questions: [
-        { id: util.QUESTION_ID, points: 10, triesPerVariant: 1 },
-        {
-          points: 10,
-          triesPerVariant: 2,
-          alternatives: [
-            { id: util.ALTERNATIVE_QUESTION_ID, triesPerVariant: 3 },
-            { id: util.MANUAL_GRADING_QUESTION_ID },
-          ],
-        },
-      ],
-    });
-    courseData.courseInstances[util.COURSE_INSTANCE_ID].assessments['homeworkTest'] = assessment;
-    await util.writeAndSyncCourseData(courseData);
-
-    const syncedData = await getSyncedAssessmentData('homeworkTest');
-    assert.equal(syncedData.alternative_groups[0].json_tries_per_variant, 1);
-    assert.equal(syncedData.alternative_groups[1].json_tries_per_variant, 2);
-    assert.equal(syncedData.assessment_questions[1].json_tries_per_variant, 3);
-    assert.isNull(syncedData.assessment_questions[2].json_tries_per_variant);
-=======
   describe('allowRealTimeGrading hierarchical inheritance', () => {
     it('defaults to true for all levels when not specified', async () => {
       const courseData = util.getCourseData();
@@ -3925,6 +3651,279 @@
         );
       },
     );
->>>>>>> 267a0f29
+  });
+
+  it('stores json points data correctly for homework assessments', async () => {
+    const courseData = util.getCourseData();
+    const assessment = makeAssessment(courseData, 'Homework');
+    assessment.zones?.push({
+      title: 'zone 1',
+      questions: [
+        { id: util.QUESTION_ID, points: 10 },
+        {
+          points: 15,
+          alternatives: [
+            {
+              id: util.ALTERNATIVE_QUESTION_ID,
+              points: 5,
+            },
+            {
+              id: util.MANUAL_GRADING_QUESTION_ID,
+            },
+          ],
+        },
+      ],
+    });
+    courseData.courseInstances[util.COURSE_INSTANCE_ID].assessments['homeworkTest'] = assessment;
+    await util.writeAndSyncCourseData(courseData);
+
+    const syncedData = await getSyncedAssessmentData('homeworkTest');
+    assert.equal(syncedData.alternative_groups[0].json_points, 10);
+    assert.equal(syncedData.alternative_groups[1].json_points, 15);
+    assert.equal(syncedData.assessment_questions[1].json_points, 5);
+    assert.isNull(syncedData.assessment_questions[2].json_points);
+  });
+
+  it('stores json points data correctly for exam assessments', async () => {
+    const courseData = util.getCourseData();
+    const assessment = makeAssessment(courseData, 'Exam');
+    assessment.zones?.push({
+      title: 'zone 1',
+      questions: [
+        { id: util.QUESTION_ID, points: 10 },
+        {
+          points: [15, 12, 8],
+          alternatives: [
+            {
+              id: util.ALTERNATIVE_QUESTION_ID,
+              points: [5, 3],
+            },
+            {
+              id: util.MANUAL_GRADING_QUESTION_ID,
+            },
+          ],
+        },
+      ],
+    });
+    courseData.courseInstances[util.COURSE_INSTANCE_ID].assessments['pointsTest'] = assessment;
+    await util.writeAndSyncCourseData(courseData);
+
+    const syncedData = await getSyncedAssessmentData('pointsTest');
+    assert.equal(syncedData.alternative_groups[0].json_points, 10);
+    assert.deepEqual(syncedData.alternative_groups[1].json_points, [15, 12, 8]);
+    assert.deepEqual(syncedData.assessment_questions[1].json_points, [5, 3]);
+    assert.isNull(syncedData.assessment_questions[2].json_points);
+  });
+
+  it('stores json max points data correctly', async () => {
+    const courseData = util.getCourseData();
+    const assessment = makeAssessment(courseData, 'Homework');
+    assessment.zones?.push({
+      title: 'zone 1',
+      questions: [
+        { id: util.QUESTION_ID, points: 10, maxPoints: 10 },
+        {
+          points: 10,
+          maxPoints: 15,
+          alternatives: [
+            { id: util.ALTERNATIVE_QUESTION_ID, maxPoints: 5 },
+            { id: util.MANUAL_GRADING_QUESTION_ID },
+          ],
+        },
+      ],
+    });
+    courseData.courseInstances[util.COURSE_INSTANCE_ID].assessments['homeworkTest'] = assessment;
+    await util.writeAndSyncCourseData(courseData);
+
+    const syncedData = await getSyncedAssessmentData('homeworkTest');
+    assert.equal(syncedData.alternative_groups[0].json_max_points, 10);
+    assert.equal(syncedData.alternative_groups[1].json_max_points, 15);
+    assert.equal(syncedData.assessment_questions[1].json_max_points, 5);
+    assert.isNull(syncedData.assessment_questions[2].json_max_points);
+  });
+
+  it('stores json auto points data correctly for homework assessments', async () => {
+    const courseData = util.getCourseData();
+    const assessment = makeAssessment(courseData, 'Homework');
+    assessment.zones?.push({
+      title: 'zone 1',
+      questions: [
+        { id: util.QUESTION_ID, autoPoints: 10 },
+        {
+          autoPoints: 15,
+          alternatives: [
+            { id: util.ALTERNATIVE_QUESTION_ID, autoPoints: 5 },
+            { id: util.MANUAL_GRADING_QUESTION_ID },
+          ],
+        },
+      ],
+    });
+    courseData.courseInstances[util.COURSE_INSTANCE_ID].assessments['homeworkTest'] = assessment;
+    await util.writeAndSyncCourseData(courseData);
+
+    const syncedData = await getSyncedAssessmentData('homeworkTest');
+    assert.equal(syncedData.alternative_groups[0].json_auto_points, 10);
+    assert.equal(syncedData.alternative_groups[1].json_auto_points, 15);
+    assert.equal(syncedData.assessment_questions[1].json_auto_points, 5);
+    assert.isNull(syncedData.assessment_questions[2].json_auto_points);
+  });
+
+  it('stores json auto points data correctly for exam assessments', async () => {
+    const courseData = util.getCourseData();
+    const assessment = makeAssessment(courseData, 'Exam');
+    assessment.zones?.push({
+      title: 'zone 1',
+      questions: [
+        { id: util.QUESTION_ID, autoPoints: 10 },
+        {
+          autoPoints: [15, 12, 8],
+          alternatives: [
+            { id: util.ALTERNATIVE_QUESTION_ID, autoPoints: [5, 3] },
+            { id: util.MANUAL_GRADING_QUESTION_ID },
+          ],
+        },
+      ],
+    });
+    courseData.courseInstances[util.COURSE_INSTANCE_ID].assessments['examTest'] = assessment;
+    await util.writeAndSyncCourseData(courseData);
+
+    const syncedData = await getSyncedAssessmentData('examTest');
+    assert.equal(syncedData.alternative_groups[0].json_auto_points, 10);
+    assert.deepEqual(syncedData.alternative_groups[1].json_auto_points, [15, 12, 8]);
+    assert.deepEqual(syncedData.assessment_questions[1].json_auto_points, [5, 3]);
+    assert.isNull(syncedData.assessment_questions[2].json_auto_points);
+  });
+
+  it('stores json max auto points data correctly', async () => {
+    const courseData = util.getCourseData();
+    const assessment = makeAssessment(courseData, 'Homework');
+    assessment.zones?.push({
+      title: 'zone 1',
+      questions: [
+        { id: util.QUESTION_ID, autoPoints: 10, maxAutoPoints: 10 },
+        {
+          autoPoints: 10,
+          maxAutoPoints: 15,
+          alternatives: [
+            { id: util.ALTERNATIVE_QUESTION_ID, autoPoints: 5, maxAutoPoints: 5 },
+            { id: util.MANUAL_GRADING_QUESTION_ID },
+          ],
+        },
+      ],
+    });
+    courseData.courseInstances[util.COURSE_INSTANCE_ID].assessments['homeworkTest'] = assessment;
+    await util.writeAndSyncCourseData(courseData);
+
+    const syncedData = await getSyncedAssessmentData('homeworkTest');
+    assert.equal(syncedData.alternative_groups[0].json_max_auto_points, 10);
+    assert.equal(syncedData.alternative_groups[1].json_max_auto_points, 15);
+    assert.equal(syncedData.assessment_questions[1].json_max_auto_points, 5);
+    assert.isNull(syncedData.assessment_questions[2].json_max_auto_points);
+  });
+
+  it('stores json manual points data correctly for homework assessments', async () => {
+    const courseData = util.getCourseData();
+    const assessment = makeAssessment(courseData, 'Homework');
+    assessment.zones?.push({
+      title: 'zone 1',
+      questions: [
+        { id: util.QUESTION_ID, manualPoints: 10 },
+        {
+          manualPoints: 15,
+          alternatives: [
+            { id: util.ALTERNATIVE_QUESTION_ID, manualPoints: 5 },
+            { id: util.MANUAL_GRADING_QUESTION_ID },
+          ],
+        },
+      ],
+    });
+    courseData.courseInstances[util.COURSE_INSTANCE_ID].assessments['homeworkTest'] = assessment;
+    await util.writeAndSyncCourseData(courseData);
+
+    const syncedData = await getSyncedAssessmentData('homeworkTest');
+    assert.equal(syncedData.alternative_groups[0].json_manual_points, 10);
+    assert.equal(syncedData.alternative_groups[1].json_manual_points, 15);
+    assert.equal(syncedData.assessment_questions[1].json_manual_points, 5);
+    assert.isNull(syncedData.assessment_questions[2].json_manual_points);
+  });
+
+  it('stores json manual points data correctly for exam assessments', async () => {
+    const courseData = util.getCourseData();
+    const assessment = makeAssessment(courseData, 'Exam');
+    assessment.zones?.push({
+      title: 'zone 1',
+      questions: [
+        { id: util.QUESTION_ID, manualPoints: 10 },
+        {
+          manualPoints: 15,
+          alternatives: [
+            { id: util.ALTERNATIVE_QUESTION_ID, manualPoints: 5 },
+            { id: util.MANUAL_GRADING_QUESTION_ID },
+          ],
+        },
+      ],
+    });
+    courseData.courseInstances[util.COURSE_INSTANCE_ID].assessments['examTest'] = assessment;
+    await util.writeAndSyncCourseData(courseData);
+
+    const syncedData = await getSyncedAssessmentData('examTest');
+    assert.equal(syncedData.alternative_groups[0].json_manual_points, 10);
+    assert.equal(syncedData.alternative_groups[1].json_manual_points, 15);
+    assert.equal(syncedData.assessment_questions[1].json_manual_points, 5);
+    assert.isNull(syncedData.assessment_questions[2].json_manual_points);
+  });
+
+  it('stores json force max points data correctly', async () => {
+    const courseData = util.getCourseData();
+    const assessment = makeAssessment(courseData, 'Homework');
+    assessment.zones?.push({
+      title: 'zone 1',
+      questions: [
+        { id: util.QUESTION_ID, points: 10, forceMaxPoints: true },
+        {
+          points: 10,
+          forceMaxPoints: false,
+          alternatives: [
+            { id: util.ALTERNATIVE_QUESTION_ID, forceMaxPoints: true },
+            { id: util.MANUAL_GRADING_QUESTION_ID },
+          ],
+        },
+      ],
+    });
+    courseData.courseInstances[util.COURSE_INSTANCE_ID].assessments['homeworkTest'] = assessment;
+    await util.writeAndSyncCourseData(courseData);
+
+    const syncedData = await getSyncedAssessmentData('homeworkTest');
+    assert.equal(syncedData.alternative_groups[0].json_force_max_points, true);
+    assert.equal(syncedData.alternative_groups[1].json_force_max_points, false);
+    assert.equal(syncedData.assessment_questions[1].json_force_max_points, true);
+    assert.isNull(syncedData.assessment_questions[2].json_force_max_points);
+  });
+
+  it('stores json tries per variant data correctly', async () => {
+    const courseData = util.getCourseData();
+    const assessment = makeAssessment(courseData, 'Homework');
+    assessment.zones?.push({
+      title: 'zone 1',
+      questions: [
+        { id: util.QUESTION_ID, points: 10, triesPerVariant: 1 },
+        {
+          points: 10,
+          triesPerVariant: 2,
+          alternatives: [
+            { id: util.ALTERNATIVE_QUESTION_ID, triesPerVariant: 3 },
+            { id: util.MANUAL_GRADING_QUESTION_ID },
+          ],
+        },
+      ],
+    });
+    courseData.courseInstances[util.COURSE_INSTANCE_ID].assessments['homeworkTest'] = assessment;
+    await util.writeAndSyncCourseData(courseData);
+
+    const syncedData = await getSyncedAssessmentData('homeworkTest');
+    assert.equal(syncedData.alternative_groups[0].json_tries_per_variant, 1);
+    assert.equal(syncedData.alternative_groups[1].json_tries_per_variant, 2);
+    assert.equal(syncedData.assessment_questions[1].json_tries_per_variant, 3);
+    assert.isNull(syncedData.assessment_questions[2].json_tries_per_variant);
   });
 });