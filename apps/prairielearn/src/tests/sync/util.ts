--- conflicted
+++ resolved
@@ -187,14 +187,9 @@
   topic: string;
   tags?: string[];
   sharingSets?: string[];
-<<<<<<< HEAD
-  sharedPublicly?: boolean;
-  sharedPubliclyWithSource?: boolean;
-=======
   sharePublicly?: boolean;
   sharedPublicly?: boolean;
   shareSourcePublicly?: boolean;
->>>>>>> 19cc7c79
   clientFiles?: string[];
   clientTemplates?: string[];
   template?: string;
