import { assert } from 'chai';
import fetch from 'node-fetch';
import request from 'request';

import * as sqldb from '@prairielearn/postgres';

import * as helperQuestion from './helperQuestion.js';

const sql = sqldb.loadSqlEquiv(import.meta.url);

interface QuestionPreviewPageInfo {
  siteUrl: string;
  baseUrl: string;
  questionBaseUrl: string;
  questionPreviewTabUrl: string;
  isStudentPage: boolean;
}

interface QuestionInfo {
  id: string;
  qid: string;
  type: string;
  title: string;
}

export function testQuestionPreviews(
  previewPageInfo: QuestionPreviewPageInfo,
  addNumbers: QuestionInfo,
  addVectors: QuestionInfo,
) {
  const locals: any = previewPageInfo;
  describe('1. submit correct answer to question addVectors', function () {
    describe('setting up the submission data', function () {
      it('should succeed', function () {
        locals.question = addVectors;
        locals.shouldHaveButtons = ['grade', 'save', 'newVariant'];
        locals.postAction = 'grade';
        locals.expectedResult = {
          submission_score: 1,
          submission_correct: true,
        };
        locals.getSubmittedAnswer = function (variant) {
          return {
            wx: variant.true_answer.wx,
            wy: variant.true_answer.wy,
          };
        };
      });
    });
    helperQuestion.getInstanceQuestion(locals);
    helperQuestion.postInstanceQuestion(locals);
    helperQuestion.checkSubmissionScore(locals);
  });

  describe('2. save incorrect answer to question addVectors', function () {
    describe('setting up the submission data', function () {
      it('should succeed', function () {
        locals.shouldHaveButtons = ['grade', 'save', 'newVariant'];
        locals.postAction = 'save';
        locals.question = addVectors;
        locals.expectedResult = {
          submission_score: null,
          submission_correct: null,
        };
        locals.getSubmittedAnswer = function (_variant) {
          return {
            wx: 500,
            wy: -100,
          };
        };
      });
    });
    helperQuestion.getInstanceQuestion(locals);
    helperQuestion.postInstanceQuestion(locals);
    helperQuestion.checkSubmissionScore(locals);
  });

  describe('3. submit incorrect answer to question addVectors', function () {
    describe('setting up the submission data', function () {
      it('should succeed', function () {
        locals.shouldHaveButtons = ['grade', 'save', 'newVariant'];
        locals.postAction = 'grade';
        locals.question = addVectors;
        locals.expectedResult = {
          submission_score: 0,
          submission_correct: false,
        };
        locals.getSubmittedAnswer = function (_variant) {
          return {
            wx: -300,
            wy: 400,
          };
        };
      });
    });
    helperQuestion.getInstanceQuestion(locals);
    helperQuestion.postInstanceQuestion(locals);
    helperQuestion.checkSubmissionScore(locals);
  });

  describe('4. submit correct answer to question addNumbers', function () {
    describe('setting up the submission data', function () {
      it('should succeed', function () {
        locals.shouldHaveButtons = ['grade', 'save', 'newVariant'];
        locals.postAction = 'grade';
        locals.question = addNumbers;
        locals.expectedResult = {
          submission_score: 1,
          submission_correct: true,
        };
        locals.getSubmittedAnswer = function (variant) {
          return {
            c: variant.true_answer.c,
          };
        };
      });
    });
    helperQuestion.getInstanceQuestion(locals);
    helperQuestion.postInstanceQuestion(locals);
    helperQuestion.checkSubmissionScore(locals);
  });

  describe('5. submit incorrect answer to question addNumbers', function () {
    describe('setting up the submission data', function () {
      it('should succeed', function () {
        locals.shouldHaveButtons = ['grade', 'save', 'newVariant'];
        locals.postAction = 'grade';
        locals.question = addNumbers;
        locals.expectedResult = {
          submission_score: 0,
          submission_correct: false,
        };
        locals.getSubmittedAnswer = function (variant) {
          return {
            c: variant.true_answer.c + 1,
          };
        };
      });
    });
    helperQuestion.getInstanceQuestion(locals);
    helperQuestion.postInstanceQuestion(locals);
    helperQuestion.checkSubmissionScore(locals);
  });

  describe('6. submit invalid answer to question addNumbers', function () {
    describe('setting up the submission data', function () {
      it('should succeed', function () {
        locals.shouldHaveButtons = ['grade', 'save', 'newVariant'];
        locals.postAction = 'grade';
        locals.question = addNumbers;
        locals.expectedResult = {
          submission_score: null,
          submission_correct: null,
        };
        locals.getSubmittedAnswer = function (_variant) {
          return {
            c: 'not_a_number',
          };
        };
      });
    });
    helperQuestion.getInstanceQuestion(locals);
    helperQuestion.postInstanceQuestion(locals);
    helperQuestion.checkSubmissionScore(locals);
    describe('the submission panel contents', function () {
      it('should contain "Invalid"', function () {
        const elemList = locals.$('div.submission-body :contains("Invalid")');
        assert.isAtLeast(elemList.length, 1);
      });
    });
  });
}

export function testFileDownloads(
  previewPageInfo: QuestionPreviewPageInfo,
  downloadFile: QuestionInfo,
  shouldAccessClientFilesCourse: boolean,
) {
  const locals: any = previewPageInfo;

  describe('Test downloading files', function () {
    describe('setting up the submission data', function () {
      it('should succeed', function () {
        locals.shouldHaveButtons = ['grade', 'save', 'newVariant'];
        locals.question = downloadFile;
      });
    });
    helperQuestion.getInstanceQuestion(locals);
    describe('downloading course text file', function () {
      let elemList;
      it('should contain a link to clientFilesCourse/data.txt', function () {
        elemList = locals.$('a[href*="clientFilesCourse"]');
        assert.lengthOf(elemList, 1);
      });
      let page;
      it('should download something with the link to clientFilesCourse/data.txt', function (callback) {
        const fileUrl = locals.siteUrl + elemList[0].attribs.href;
        request(fileUrl, function (error, response, body) {
          if (shouldAccessClientFilesCourse) {
            if (error) {
              return callback(error);
            }
            if (response.statusCode !== 200) {
              return callback(new Error('bad status: ' + response.statusCode));
            }
            page = body;
          } else {
            if (response.statusCode !== 404) {
              return callback(new Error('Should not have been able to access clientFilesCourse'));
            }
          }
          callback(null);
        });
      });
      it('should have downloaded a file with the contents of clientFilesCourse/data.txt', function () {
        if (shouldAccessClientFilesCourse) {
          assert.equal(page, 'This data is specific to the course.');
        }
      });
    });
    describe('downloading question text files', function () {
      let elemList, page;
      it('should contain a force-download link to clientFilesQuestion/data.txt', function () {
        elemList = locals.$('a[href*="clientFilesQuestion"][download]');
        assert.lengthOf(elemList, 1);
      });
      it('should download something with the force-download link to clientFilesQuestion/data.txt', function (callback) {
        const fileUrl = locals.siteUrl + elemList[0].attribs.href;
        request(fileUrl, function (error, response, body) {
          if (error) {
            return callback(error);
          }
          if (response.statusCode !== 200) {
            return callback(new Error('bad status: ' + response.statusCode));
          }
          page = body;
          callback(null);
        });
      });
      it('should have downloaded a file with the contents of clientFilesQuestion/data.txt', function () {
        assert.equal(page, 'This data is specific to the question.');
      });
      it('should contain a new tab link to clientFilesQuestion/data.txt', function () {
        elemList = locals.$('a[href*="clientFilesQuestion"][target="_blank"]:not([download])');
        assert.lengthOf(elemList, 1);
      });
      it('should download something with the new tab link to clientFilesQuestion/data.txt', function (callback) {
        const fileUrl = locals.siteUrl + elemList[0].attribs.href;
        request(fileUrl, function (error, response, body) {
          if (error) {
            return callback(error);
          }
          if (response.statusCode !== 200) {
            return callback(new Error('bad status: ' + response.statusCode));
          }
          page = body;
          callback(null);
        });
      });
      it('should have downloaded a file with the contents of clientFilesQuestion/data.txt', function () {
        assert.equal(page, 'This data is specific to the question.');
      });
    });
    describe('downloading dynamic text file', function () {
      let elemList, page;
      it('should contain a link to generatedFilesQuestion/data.txt', function () {
        elemList = locals.$('a[href*="generatedFilesQuestion"][href$="data.txt"]');
        assert.lengthOf(elemList, 1);
      });
      it('should download something with the link to generatedFilesQuestion/data.txt', function (callback) {
        const fileUrl = locals.siteUrl + elemList[0].attribs.href;
        request(fileUrl, function (error, response, body) {
          if (error) {
            return callback(error);
          }
          if (response.statusCode !== 200) {
            return callback(new Error('bad status: ' + response.statusCode));
          }
          page = body;
          callback(null);
        });
      });
      it('should have downloaded a file with the contents of generatedFilesQuestion/data.txt', function () {
        assert.equal(page, 'This data is generated by code.');
      });
    });
    describe('downloading dynamic image file', function () {
      let elemList, page;
      it('should contain a link to generatedFilesQuestion/figure.png', function () {
        elemList = locals.$('a[href*="generatedFilesQuestion"][href$="figure.png"]');
        assert.lengthOf(elemList, 1);
      });
      it('should download something with the link to generatedFilesQuestion/figure.png', function (callback) {
        const fileUrl = locals.siteUrl + elemList[0].attribs.href;
        request({ url: fileUrl, encoding: null }, function (error, response, body) {
          if (error) {
            return callback(error);
          }
          if (response.statusCode !== 200) {
            return callback(new Error('bad status: ' + response.statusCode));
          }
          page = body;
          callback(null);
        });
      });
      it('should have downloaded a file with the contents of generatedFilesQuestion/figure.png', function () {
        // assert.equal(page,'This data is generated by code.')
        assert.equal(page.slice(0, 8).toString('hex'), '89504e470d0a1a0a');
      });
      it('should produce no issues', async function () {
        const result = await sqldb.queryAsync(sql.select_issues_for_last_variant, []);
        if (result.rowCount != null && result.rowCount > 0) {
          throw new Error(`found ${result.rowCount} issues (expected zero issues)`);
        }
      });
    });
  });
}

export function testElementClientFiles(
  previewPageInfo: QuestionPreviewPageInfo,
  customElement: QuestionInfo,
) {
  const locals: any = previewPageInfo;

  describe('setting up the submission data', function () {
    it('should succeed', function () {
      locals.shouldHaveButtons = ['grade', 'save', 'newVariant'];
      locals.question = customElement;
    });
  });

  helperQuestion.getInstanceQuestion(locals);
  describe('downloading course text file', function () {
<<<<<<< HEAD
    let elemList;
    it('should contain a script tag for course-element.js', function () {
      elemList = locals.$('script[src*="course-element.js"]');
      assert.lengthOf(elemList, 1);
    });

    it('should download a file with the contents of course-element.js', async function () {
=======
    it('should download a file with the contents of course-element.js', async function () {
      const elemList = locals.$('script[src*="course-element.js"]');
      assert.lengthOf(elemList, 1);

>>>>>>> 4f2631c2
      const fileUrl = locals.siteUrl + elemList[0].attribs.src;
      const response = await fetch(fileUrl);
      assert.equal(response.status, 200);
      const fileContents = await response.text();
      assert(fileContents.includes('This text was added by a script.'));
    });
  });
}<|MERGE_RESOLUTION|>--- conflicted
+++ resolved
@@ -332,20 +332,10 @@
 
   helperQuestion.getInstanceQuestion(locals);
   describe('downloading course text file', function () {
-<<<<<<< HEAD
-    let elemList;
-    it('should contain a script tag for course-element.js', function () {
-      elemList = locals.$('script[src*="course-element.js"]');
-      assert.lengthOf(elemList, 1);
-    });
-
-    it('should download a file with the contents of course-element.js', async function () {
-=======
     it('should download a file with the contents of course-element.js', async function () {
       const elemList = locals.$('script[src*="course-element.js"]');
       assert.lengthOf(elemList, 1);
 
->>>>>>> 4f2631c2
       const fileUrl = locals.siteUrl + elemList[0].attribs.src;
       const response = await fetch(fileUrl);
       assert.equal(response.status, 200);
