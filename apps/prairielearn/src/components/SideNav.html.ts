--- conflicted
+++ resolved
@@ -157,7 +157,6 @@
   subPage: NavSubPage;
 }) {
   return html`
-<<<<<<< HEAD
     ${CourseNav({
       resLocals,
       page,
@@ -170,22 +169,6 @@
           subPage,
         })
       : ''}
-=======
-    <div class="side-nav">
-      ${CourseNav({
-        resLocals,
-        page,
-        subPage,
-      })}
-      ${resLocals.course_has_course_instances
-        ? CourseInstanceNav({
-            resLocals,
-            page,
-            subPage,
-          })
-        : ''}
-    </div>
->>>>>>> 4b20b51a
   `;
 }
 
