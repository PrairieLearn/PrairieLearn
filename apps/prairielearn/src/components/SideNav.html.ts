--- conflicted
+++ resolved
@@ -1,10 +1,6 @@
-<<<<<<< HEAD
 import clsx from 'clsx';
 
-import { html, type HtmlValue } from '@prairielearn/html';
-=======
 import { type HtmlValue, html } from '@prairielearn/html';
->>>>>>> 9ae7648a
 
 import { IssueBadge } from './IssueBadge.html.js';
 import type { NavPage, NavSubPage } from './Navbar.types.js';
