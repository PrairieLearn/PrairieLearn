import { filesize } from 'filesize';

import { escapeHtml, html } from '@prairielearn/html';

import { config } from '../lib/config.js';
import type { AssessmentInstance, File } from '../lib/db-types.js';

export function PersonalNotesPanel({
  fileList,
  courseInstanceId,
  assessment_instance,
  authz_result,
  variantId,
  allowNewUploads = true,
  csrfToken,
  context,
}: {
  fileList: File[];
  courseInstanceId: string;
  assessment_instance: Pick<AssessmentInstance, 'id' | 'open'>;
  authz_result: Record<string, any>;
  variantId?: string;
  allowNewUploads?: boolean;
  csrfToken: string;
  context: 'question' | 'assessment';
}) {
  return html`
    <div class="card mb-4" id="attach-file-panel">
      <div class="card-header bg-secondary text-white d-flex align-items-center">
        <i class="fas fa-paperclip"></i>
        <h2>&nbsp;Personal Notes</h2>
      </div>
      ${fileList.length === 0
        ? html`<div class="card-body"><i>No attached notes</i></div>`
        : html`
            <ul class="list-group list-group-flush">
              ${fileList.map(
                (file) => html`
                  <li class="list-group-item d-flex align-items-center">
                    <a
                      class="text-break me-2"
                      href="${config.urlPrefix}/course_instance/${courseInstanceId}/assessment_instance/${assessment_instance.id}/file/${file.id}/${file.display_filename}"
                      data-testid="attached-file"
                    >
                      ${file.display_filename}
                    </a>
                    ${assessment_instance.open &&
                    authz_result.active &&
                    authz_result.authorized_edit &&
                    allowNewUploads &&
                    file.type === 'student_upload'
                      ? html`
                          <div class="ms-auto">
                            ${DeletePersonalNoteButton({ file, variantId, csrfToken })}
                          </div>
                        `
                      : ''}
                  </li>
                `,
              )}
            </ul>
          `}
      ${allowNewUploads
        ? html`
            <div class="card-footer">
              ${!assessment_instance.open || !authz_result.active
                ? html`
                    <p class="small mb-0">
                      Notes can't be added or deleted because the assessment is closed.
                    </p>
                  `
                : !authz_result.authorized_edit
                  ? html`
                      <div class="alert alert-warning mt-2" role="alert">
                        You are viewing the ${context} instance of a different user and so are not
                        authorized to add or delete personal notes.
                      </div>
                    `
                  : html`
                      ${AttachFileForm({ variantId, csrfToken })}
                      ${UploadTextForm({ variantId, csrfToken })}
                    `}
            </div>
          `
        : ''}
    </div>
  `;
}

function AttachFileForm({ variantId, csrfToken }: { variantId?: string; csrfToken: string }) {
  return html`
    <div>
      <button
        class="btn btn-xs btn-secondary"
        type="button"
        data-bs-toggle="collapse"
        data-bs-target="#attachFileCollapse"
        aria-expanded="false"
        aria-controls="attachFileCollapse"
      >
        Attach a file <i class="far fa-caret-square-down"></i>
      </button>
      <div class="collapse" id="attachFileCollapse">
        <form
          class="attach-file-form mb-3"
          name="attach-file-form"
          method="POST"
          enctype="multipart/form-data"
        >
          <p class="small mt-3">
            Attached files will be saved here for your reference. These files act as personal notes
            and can be used for your own review purposes. They are not used for grading.
          </p>
          <div class="mb-3">
            <label class="form-label" for="attachFileInput">Choose file</label>
            <input type="file" name="file" class="form-control" id="attachFileInput" />
            <small class="form-text text-muted">
              Max file size: ${filesize(config.fileUploadMaxBytes, { base: 10, round: 0 })}
            </small>
          </div>
          <div class="mb-3">
            <input type="hidden" name="__action" value="attach_file" />
            ${variantId != null
              ? html`<input type="hidden" name="__variant_id" value="${variantId}" />`
              : ''}
            <input type="hidden" name="__csrf_token" value="${csrfToken}" />
            <button type="submit" class="btn btn-primary" disabled>Attach file</button>
          </div>
        </form>

        <script>
          $(() => {
            // Only enable the "submit" button if a file is selected.
            const form = document.querySelector('form.attach-file-form');
            const fileInput = form.querySelector('#attachFileInput');
            const submitButton = form.querySelector('button[type="submit"]');
            fileInput.addEventListener('change', (e) => {
              submitButton.disabled = fileInput.files.length === 0;
            });
          });
        </script>
      </div>
    </div>
  `;
}

function UploadTextForm({ variantId, csrfToken }: { variantId?: string; csrfToken: string }) {
  return html`
    <div>
      <button
        class="btn btn-xs btn-secondary"
        type="button"
        data-bs-toggle="collapse"
        data-bs-target="#attachTextCollapse"
        aria-expanded="false"
        aria-controls="attachTextCollapse"
      >
        Add text note <i class="far fa-caret-square-down"></i>
      </button>
      <div class="collapse" id="attachTextCollapse">
        <form method="POST" class="attach-text-form">
          <p class="small mt-3">
            Attached personal notes will be saved here for your reference. These notes can be used
            for your own review purposes. They are not used for grading.
          </p>
          <input
            class="form-control"
            aria-label="Text filename"
            name="filename"
            value="notes.txt"
          />
          <div class="mb-3">
            <textarea
              class="form-control"
              rows="5"
              aria-label="Text contents"
              name="contents"
              placeholder="Type or paste text here"
            ></textarea>
          </div>
          ${variantId != null
            ? html`<input type="hidden" name="__variant_id" value="${variantId}" />`
            : ''}
          <input type="hidden" name="__csrf_token" value="${csrfToken}" />
          <button class="btn btn-small btn-primary" name="__action" value="attach_text">
            Add note
          </button>
        </form>
      </div>
    </div>
  `;
}

function DeletePersonalNoteButton({
  file,
  variantId,
  csrfToken,
}: {
  file: File;
  variantId?: string;
  csrfToken: string;
}) {
  const popoverContent = html`
    <form name="attach-file-delete-form" method="POST">
      <p>Are you sure you want to delete <strong>${file.display_filename}</strong>?</p>
      <input type="hidden" name="__action" value="delete_file" />
      <input type="hidden" name="__csrf_token" value="${csrfToken}" />
      ${variantId != null
        ? html`<input type="hidden" name="__variant_id" value="${variantId}" />`
        : ''}
      <input type="hidden" name="file_id" value="${file.id}" />
      <div class="text-right">
        <button type="button" class="btn btn-secondary" data-bs-dismiss="popover">Cancel</button>
        <button type="submit" class="btn btn-primary">Delete</button>
      </div>
    </form>
  `;

  return html`
    <button
      class="btn btn-xs btn-secondary"
<<<<<<< HEAD
      aria-label="Delete personal note ${file.display_filename}"
      data-bs-toggle="popover"
      data-bs-container="body"
      data-bs-html="true"
      data-bs-placement="auto"
      data-bs-title="Confirm delete"
=======
      data-bs-toggle="popover"
      data-bs-container="body"
      data-bs-html="true"
      data-bs-placement="auto"
      title="Confirm delete"
      aria-label="Delete personal note ${file.display_filename}"
>>>>>>> e370a170
      data-bs-content="${escapeHtml(popoverContent)}"
      data-testid="delete-personal-note-button"
    >
      <i class="far fa-trash-alt"></i>
    </button>
  `;
}<|MERGE_RESOLUTION|>--- conflicted
+++ resolved
@@ -219,21 +219,12 @@
   return html`
     <button
       class="btn btn-xs btn-secondary"
-<<<<<<< HEAD
       aria-label="Delete personal note ${file.display_filename}"
       data-bs-toggle="popover"
       data-bs-container="body"
       data-bs-html="true"
       data-bs-placement="auto"
       data-bs-title="Confirm delete"
-=======
-      data-bs-toggle="popover"
-      data-bs-container="body"
-      data-bs-html="true"
-      data-bs-placement="auto"
-      title="Confirm delete"
-      aria-label="Delete personal note ${file.display_filename}"
->>>>>>> e370a170
       data-bs-content="${escapeHtml(popoverContent)}"
       data-testid="delete-personal-note-button"
     >
