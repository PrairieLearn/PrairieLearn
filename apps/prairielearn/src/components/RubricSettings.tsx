--- conflicted
+++ resolved
@@ -90,16 +90,10 @@
   const defaultReplaceAutoPoints = useRef<boolean>(
     rubricData?.rubric.replace_auto_points ?? !assessmentQuestion.max_manual_points,
   );
-<<<<<<< HEAD
   const defaultStartingPoints = useRef<number>(rubricData?.starting_points ?? 0);
   const defaultMinPoints = useRef<number>(rubricData?.min_points ?? 0);
   const defaultMaxExtraPoints = useRef<number>(rubricData?.max_extra_points ?? 0);
   const defaultGraderGuidelines = useRef<string>(rubricData?.grader_guidelines ?? '');
-=======
-  const defaultStartingPoints = useRef<number>(rubricData?.rubric.starting_points ?? 0);
-  const defaultMinPoints = useRef<number>(rubricData?.rubric.min_points ?? 0);
-  const defaultMaxExtraPoints = useRef<number>(rubricData?.rubric.max_extra_points ?? 0);
->>>>>>> 24c04acb
 
   // Derived totals/warnings
   const { totalPositive, totalNegative } = useMemo(() => {
@@ -466,22 +460,13 @@
 
       defaultRubricItems.current = rubricItemDataMerged;
       defaultReplaceAutoPoints.current =
-<<<<<<< HEAD
-        rubricData?.replace_auto_points ?? !assessmentQuestion.max_manual_points;
-      defaultStartingPoints.current = rubricData?.starting_points ?? 0;
-      defaultMinPoints.current = rubricData?.min_points ?? 0;
-      defaultMaxExtraPoints.current = rubricData?.max_extra_points ?? 0;
-      defaultGraderGuidelines.current = rubricData?.grader_guidelines ?? '';
-      setWasUsingRubric(Boolean(rubricData));
-      setModifiedAt(rubricData ? new Date(rubricData.modified_at) : null);
-=======
-        rubric?.replace_auto_points ?? !assessmentQuestion.max_manual_points;
+      rubric?.replace_auto_points ?? !assessmentQuestion.max_manual_points;
       defaultStartingPoints.current = rubric?.starting_points ?? 0;
       defaultMinPoints.current = rubric?.min_points ?? 0;
       defaultMaxExtraPoints.current = rubric?.max_extra_points ?? 0;
+      defaultGraderGuidelines.current = rubric?.grader_guidelines ?? '';
       setWasUsingRubric(Boolean(rubric));
       setModifiedAt(rubric ? new Date(rubric.modified_at) : null);
->>>>>>> 24c04acb
       onCancel();
     } else {
       window.location.replace(res.url);
@@ -621,7 +606,6 @@
               </div>
             </div>
 
-<<<<<<< HEAD
             <div class="mb-3 col-12 col-md-6 col-xl-3">
               <div class="row">
                 <div class="col-6 col-md-12">
@@ -669,46 +653,6 @@
             <div class="mb-3 col-12 col-md-6 col-xl-5">
               <label class="form-label" for="grader_guidelines">
                 Grader guidelines (not shown to students)
-=======
-            <div class="mb-3 col-6 col-lg-3">
-              <label class="form-label">
-                Minimum rubric score
-                <button
-                  type="button"
-                  class="btn btn-sm btn-ghost"
-                  data-bs-toggle="tooltip"
-                  data-bs-placement="bottom"
-                  data-bs-title="By default, penalties applied by rubric items cannot cause the rubric to have negative points. This value overrides this limit, e.g., for penalties that affect auto points or the assessment as a whole."
-                >
-                  <i class="fas fa-circle-info" />
-                </button>
-                <input
-                  class="form-control"
-                  type="number"
-                  value={minPoints}
-                  onInput={(e) => setMinPoints(Number(e.currentTarget.value))}
-                />
-              </label>
-            </div>
-            <div class="mb-3 col-6 col-lg-3">
-              <label class="form-label">
-                Maximum extra credit
-                <button
-                  type="button"
-                  class="btn btn-sm btn-ghost"
-                  data-bs-toggle="tooltip"
-                  data-bs-placement="bottom"
-                  data-bs-title="By default, points are limited to the maximum points assigned to the question, and credit assigned by rubric items do not violate this limit. This value allows rubric points to extend beyond this limit, e.g., for bonus credit."
-                >
-                  <i class="fas fa-circle-info" />
-                </button>
-                <input
-                  class="form-control"
-                  type="number"
-                  value={maxExtraPoints}
-                  onInput={(e) => setMaxExtraPoints(Number(e.currentTarget.value))}
-                />
->>>>>>> 24c04acb
               </label>
               <textarea
                 id="grader_guidelines"
