import { compiledStylesheetTag } from '@prairielearn/compiled-assets';
import { html, type HtmlValue } from '@prairielearn/html';

import { getNavPageTabs } from '../lib/navPageTabs.js';

import { AssessmentNavigation } from './AssessmentNavigation.html.js';
import { HeadContents } from './HeadContents.html.js';
import { Navbar } from './Navbar.html.js';
import type { NavContext } from './Navbar.types.js';
import { ContextNavigation } from './NavbarContext.html.js';
import { SideNav } from './SideNav.html.js';

export function PageLayout({
  resLocals,
  pageTitle,
  navContext,
  options = {},
  headContent,
  preContent,
  content,
  postContent,
}: {
  /** The locals object from the Express response. */
  resLocals: Record<string, any>;
  /** The title of the page in the browser. */
  pageTitle: string;
  /** The information used to configure the navbar. */
  navContext: NavContext;
  options?: {
    /** Whether the main container should span the entire width of the page. */
    fullWidth?: boolean;
    /** Whether the main container should have a bottom margin of mb-4 in Bootstrap. */
    marginBottom?: boolean;
    /** A note to display after the pageTitle, shown in parenthesis. */
    pageNote?: string;
    /** Enables an htmx extension for an element and all its children */
    hxExt?: string;
    /** Sets the html and body tag heights to 100% */
    fullHeight?: boolean;
  };
  /** Include scripts and other additional head content here. */
  headContent?: HtmlValue;
  /** The content of the page in the body before the main container. */
  preContent?: HtmlValue;
  /** The main content of the page within the main container. */
  content: HtmlValue;
  /** The content of the page in the body after the main container. */
  postContent?: HtmlValue;
}) {
  const marginBottom = options.marginBottom ?? true;

<<<<<<< HEAD
  return html`
    <!doctype html>
    <html lang="en" class="${options.fullHeight ? 'h-100' : ''}">
      <head>
        ${HeadContents({
          resLocals,
          pageTitle,
          pageNote: options.pageNote,
        })}
        ${headContent}
      </head>
      <body
        ${options.hxExt ? html`hx-ext="${options.hxExt}"` : ''}
        class="${options.fullHeight ? 'd-flex flex-column h-100' : ''}"
      >
        ${Navbar({
          resLocals,
          navPage: navContext.page,
          navSubPage: navContext.subPage,
          navbarType: navContext.type,
        })}
        ${preContent}
        <main
          id="content"
          class="
=======
  if (resLocals.has_enhanced_navigation) {
    // The left navbar is only shown if the user is in a
    // page within a course or course instance.
    const showSideNav =
      navContext.type !== 'student' && navContext.type !== 'public' && resLocals.course;
    let showContextNavigation = true;

    // ContextNavigation is shown if either:
    // The side nav is not shown.
    // The side nav is shown and additional navigation capabilities are needed, such as on the course admin settings pages.
    if (navContext.page === 'course_admin') {
      const navPageTabs = getNavPageTabs(true);

      const courseAdminSettingsNavSubPages = navPageTabs.course_admin
        ?.map((tab) => tab.activeSubPage)
        .flat();

      // If the user is on a course admin settings subpage, show ContextNavigation
      if (navContext.subPage && courseAdminSettingsNavSubPages?.includes(navContext.subPage)) {
        showContextNavigation = true;
      } else {
        showContextNavigation = false;
      }
    } else if (navContext.page === 'instance_admin') {
      const navPageTabs = getNavPageTabs(true);

      const instanceAdminSettingsNavSubPages = navPageTabs.instance_admin
        ?.map((tab) => tab.activeSubPage)
        .flat();

      // If the user is on a instance admin settings subpage, show ContextNavigation
      if (navContext.subPage && instanceAdminSettingsNavSubPages?.includes(navContext.subPage)) {
        showContextNavigation = true;
      } else {
        showContextNavigation = false;
      }
    }

    return html`
      <!doctype html>
      <html lang="en">
        <head>
          ${HeadContents({
            resLocals,
            pageTitle,
            pageNote: options.pageNote,
          })}
          ${compiledStylesheetTag('pageLayout.css')} ${headContent}
        </head>
        <body
          ${options.hxExt ? `hx-ext="${options.hxExt}"` : ''}
          class="${options.fullHeight ? 'd-flex flex-column h-100' : ''}"
        >
          <div class="app-container ${!showSideNav ? 'no-sidebar' : ''}">
            <div class="app-top-nav">
              ${Navbar({
                resLocals,
                navPage: navContext.page,
                navSubPage: navContext.subPage,
                navbarType: navContext.type,
                isInPageLayout: true,
              })}
            </div>
            ${showSideNav
              ? html`
                  <div class="app-side-nav">
                    ${SideNav({
                      resLocals,
                      page: navContext.page,
                      subPage: navContext.subPage,
                    })}
                  </div>
                `
              : ''}
            <div class="${showSideNav ? 'app-main' : ''}">
              <div class="${showSideNav ? 'app-main-container' : ''}">
                ${resLocals.assessment &&
                resLocals.assessments &&
                AssessmentNavigation({
                  courseInstance: resLocals.course_instance,
                  assessment: resLocals.assessment,
                  assessments: resLocals.assessments,
                })}
                ${showContextNavigation
                  ? ContextNavigation({
                      resLocals,
                      navPage: navContext.page,
                      navSubPage: navContext.subPage,
                    })
                  : ''}
                ${preContent}
                <main
                  id="content"
                  class="
                    ${options.fullWidth ? 'container-fluid' : 'container'} 
                    ${marginBottom ? 'mb-4' : ''}
                    ${options.fullHeight ? 'flex-grow-1' : ''}
                    pt-3 ${showSideNav ? 'px-3' : ''}
                  "
                >
                  ${content}
                </main>
                ${postContent}
              </div>
            </div>
          </div>
        </body>
      </html>
    `.toString();
  } else {
    return html`
      <!doctype html>
      <html lang="en" class="${options.fullHeight ? 'h-100' : ''}">
        <head>
          ${HeadContents({
            resLocals,
            pageTitle,
            pageNote: options.pageNote,
          })}
          ${headContent}
        </head>
        <body
          ${options.hxExt ? `hx-ext="${options.hxExt}"` : ''}
          class="${options.fullHeight ? 'd-flex flex-column h-100' : ''}"
        >
          ${Navbar({
            resLocals,
            navPage: navContext.page,
            navSubPage: navContext.subPage,
            navbarType: navContext.type,
          })}
          ${preContent}
          <main
            id="content"
            class="
>>>>>>> 875a5ed2
            ${options.fullWidth ? 'container-fluid' : 'container'} 
            ${marginBottom ? 'mb-4' : ''}
            ${options.fullHeight ? 'flex-grow-1' : ''}
          "
          >
            ${content}
          </main>
          ${postContent}
        </body>
      </html>
    `.toString();
  }
}<|MERGE_RESOLUTION|>--- conflicted
+++ resolved
@@ -49,33 +49,6 @@
 }) {
   const marginBottom = options.marginBottom ?? true;
 
-<<<<<<< HEAD
-  return html`
-    <!doctype html>
-    <html lang="en" class="${options.fullHeight ? 'h-100' : ''}">
-      <head>
-        ${HeadContents({
-          resLocals,
-          pageTitle,
-          pageNote: options.pageNote,
-        })}
-        ${headContent}
-      </head>
-      <body
-        ${options.hxExt ? html`hx-ext="${options.hxExt}"` : ''}
-        class="${options.fullHeight ? 'd-flex flex-column h-100' : ''}"
-      >
-        ${Navbar({
-          resLocals,
-          navPage: navContext.page,
-          navSubPage: navContext.subPage,
-          navbarType: navContext.type,
-        })}
-        ${preContent}
-        <main
-          id="content"
-          class="
-=======
   if (resLocals.has_enhanced_navigation) {
     // The left navbar is only shown if the user is in a
     // page within a course or course instance.
@@ -126,8 +99,8 @@
           ${compiledStylesheetTag('pageLayout.css')} ${headContent}
         </head>
         <body
-          ${options.hxExt ? `hx-ext="${options.hxExt}"` : ''}
           class="${options.fullHeight ? 'd-flex flex-column h-100' : ''}"
+          hx-ext="${options.hxExt ?? ''}"
         >
           <div class="app-container ${!showSideNav ? 'no-sidebar' : ''}">
             <div class="app-top-nav">
@@ -198,8 +171,8 @@
           ${headContent}
         </head>
         <body
-          ${options.hxExt ? `hx-ext="${options.hxExt}"` : ''}
           class="${options.fullHeight ? 'd-flex flex-column h-100' : ''}"
+          hx-ext="${options.hxExt ?? ''}"
         >
           ${Navbar({
             resLocals,
@@ -211,7 +184,6 @@
           <main
             id="content"
             class="
->>>>>>> 875a5ed2
             ${options.fullWidth ? 'container-fluid' : 'container'} 
             ${marginBottom ? 'mb-4' : ''}
             ${options.fullHeight ? 'flex-grow-1' : ''}
