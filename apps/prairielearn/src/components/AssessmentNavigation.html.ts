import { html } from '@prairielearn/html';

import type { Assessment } from '../lib/db-types.js';

import type { NavSubPage } from './Navbar.types.js';

/**
 * Dropdown that lets users navigate between assessments in a
 * course instance.
 */
export function AssessmentNavigation({
  courseInstanceId,
  subPage,
  assessment,
}: {
  courseInstanceId: string;
  subPage: NavSubPage;
  assessment: Assessment;
}) {
<<<<<<< HEAD
=======
  // Target subpage for the dropdown links to assessments.
  const targetSubPage = run(() => {
    if (!subPage) return '';
    if (subPage === 'assessment_instance') return 'instances';
    if (subPage === 'file_edit') return 'file_view';
    return subPage;
  });

>>>>>>> 6cfed901
  return html`
    <div class="dropdown bg-light pt-2 px-3">
      <button
        type="button"
        class="btn btn-ghost dropdown-toggle dropdown-menu-right d-flex justify-content-between align-items-center"
        style="max-width: 100%;"
        aria-label="Change assessment"
        aria-haspopup="true"
        aria-expanded="false"
        data-bs-toggle="dropdown"
        data-bs-boundary="window"
        hx-get="/pl/course_instance/${courseInstanceId}/instructor/assessment/${assessment.id}/assessments_switcher?subPage=${subPage}"
        hx-trigger="mouseover once, focus once, show.bs.dropdown once delay:200ms"
        hx-target="#assessmentNavigationDropdownContent"
      >
        <span class="h6 mb-0 me-1 overflow-hidden text-truncate">${assessment.title}</span>
      </button>
      <div class="dropdown-menu py-0 overflow-hidden">
        <div
          id="assessmentNavigationDropdownContent"
          style="max-height: 50vh"
          class="overflow-auto py-2"
        >
          <div class="d-flex justify-content-center">
            <div class="spinner-border spinner-border-sm" role="status">
              <span class="visually-hidden">Loading assessments...</span>
            </div>
          </div>
        </div>
      </div>
    </div>
  `;
}<|MERGE_RESOLUTION|>--- conflicted
+++ resolved
@@ -17,8 +17,6 @@
   subPage: NavSubPage;
   assessment: Assessment;
 }) {
-<<<<<<< HEAD
-=======
   // Target subpage for the dropdown links to assessments.
   const targetSubPage = run(() => {
     if (!subPage) return '';
@@ -27,7 +25,6 @@
     return subPage;
   });
 
->>>>>>> 6cfed901
   return html`
     <div class="dropdown bg-light pt-2 px-3">
       <button
