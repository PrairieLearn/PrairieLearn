--- conflicted
+++ resolved
@@ -37,11 +37,7 @@
 export type NavSubPage = string | undefined;
 
 export interface NavContext {
-<<<<<<< HEAD
-  type?: NavbarType;
-=======
   type: NavbarType;
->>>>>>> d5f88966
   page: NavPage;
   subPage?: NavSubPage;
 }