import { html } from '@prairielearn/html';

import { getNavPageTabs } from '../lib/navPageTabs.js';

<<<<<<< HEAD
interface TabInfo {
  activeSubPage: NavSubPage | NavSubPage[];
  urlSuffix: string | ((resLocals: Record<string, any>) => string);
  iconClasses: string;
  tabLabel: string;
  htmlSuffix?: (resLocals: Record<string, any>) => HtmlValue;
  renderCondition?: (resLocals: Record<string, any>) => boolean;
}

// Mapping navPage to navtab sets
const navPagesTabs: Partial<Record<Exclude<NavPage, undefined>, TabInfo[]>> = {
  public_assessment: [
    {
      activeSubPage: 'questions',
      urlSuffix: ({ assessment }) => `/assessment/${assessment.id}/questions`,
      iconClasses: 'far fa-file-alt',
      tabLabel: 'Questions',
    },
  ],
  public_question: [
    {
      activeSubPage: 'file_view',
      urlSuffix: ({ question }) => `/question/${question.id}/file_view`,
      iconClasses: 'fa fa-edit',
      tabLabel: 'Files',
      renderCondition: ({ question }) => question.share_source_publicly,
    },
    {
      activeSubPage: 'preview',
      urlSuffix: ({ question }) => `/question/${question.id}/preview`,
      iconClasses: 'fas fa-tv',
      tabLabel: 'Preview',
    },
  ],
  instance_admin: [
    {
      activeSubPage: 'access',
      urlSuffix: '/instance_admin/access',
      iconClasses: 'far fa-calendar-alt',
      tabLabel: 'Access',
    },
    {
      activeSubPage: 'assessments',
      urlSuffix: '/instance_admin/assessments',
      iconClasses: 'fa fa-list',
      tabLabel: 'Assessments',
    },
    {
      activeSubPage: ['file_view', 'file_edit'],
      urlSuffix: '/instance_admin/file_view',
      iconClasses: 'fa fa-edit',
      tabLabel: 'Files',
    },
    {
      activeSubPage: 'gradebook',
      urlSuffix: '/instance_admin/gradebook',
      iconClasses: 'fas fa-balance-scale',
      tabLabel: 'Gradebook',
      renderCondition: ({ authz_data }) => authz_data.has_course_instance_permission_view,
    },
    {
      activeSubPage: 'lti',
      urlSuffix: '/instance_admin/lti',
      iconClasses: 'fas fa-graduation-cap',
      tabLabel: 'LTI',
      renderCondition: ({ authz_data }) => authz_data.has_course_permission_edit,
    },
    {
      activeSubPage: 'lti13',
      urlSuffix: '/instance_admin/lti13_instance',
      iconClasses: 'fas fa-school-flag',
      tabLabel: 'LTI 1.3',
      renderCondition: (resLocals) => resLocals.lti13_enabled,
    },
    {
      activeSubPage: 'billing',
      urlSuffix: '/instance_admin/billing',
      iconClasses: 'fas fa-credit-card',
      tabLabel: 'Billing',
      renderCondition: (resLocals) => resLocals.billing_enabled,
    },
    {
      activeSubPage: 'settings',
      urlSuffix: '/instance_admin/settings',
      iconClasses: 'fas fa-cog',
      tabLabel: 'Settings',
    },
  ],
  course_admin: [
    {
      activeSubPage: 'getting_started',
      urlSuffix: '/course_admin/getting_started',
      iconClasses: 'fa fa-tasks',
      tabLabel: 'Getting Started',
      htmlSuffix: ({
        navbarCompleteGettingStartedTasksCount,
        navbarTotalGettingStartedTasksCount,
      }) =>
        ProgressCircle({
          value: navbarCompleteGettingStartedTasksCount,
          maxValue: navbarTotalGettingStartedTasksCount,
        }),
      renderCondition: ({ authz_data, course }) =>
        authz_data.has_course_permission_edit && course.show_getting_started,
    },
    {
      activeSubPage: 'sets',
      urlSuffix: '/course_admin/sets',
      iconClasses: 'fa fa-list',
      tabLabel: 'Assessment Sets',
    },
    {
      activeSubPage: 'instances',
      urlSuffix: '/course_admin/instances',
      iconClasses: 'fas fa-chalkboard-teacher',
      tabLabel: 'Course Instances',
    },
    {
      activeSubPage: ['file_view', 'file_edit'],
      urlSuffix: '/course_admin/file_view',
      iconClasses: 'fa fa-edit',
      tabLabel: 'Files',
      renderCondition: ({ authz_data }) => authz_data.has_course_permission_view,
    },
    {
      activeSubPage: 'issues',
      urlSuffix: '/course_admin/issues',
      iconClasses: 'fas fa-bug',
      tabLabel: 'Issues',
    },
    {
      activeSubPage: 'modules',
      urlSuffix: '/course_admin/modules',
      iconClasses: 'fa fa-layer-group',
      tabLabel: 'Modules',
    },
    {
      activeSubPage: 'questions',
      urlSuffix: '/course_admin/questions',
      iconClasses: 'fa fa-question',
      tabLabel: 'Questions',
      renderCondition: ({ authz_data }) => authz_data.has_course_permission_preview,
    },
    {
      activeSubPage: 'settings',
      urlSuffix: '/course_admin/settings',
      iconClasses: 'fas fa-cog',
      tabLabel: 'Settings',
    },
    {
      activeSubPage: 'sharing',
      urlSuffix: '/course_admin/sharing',
      iconClasses: 'fas fa-share-nodes',
      tabLabel: 'Sharing',
      renderCondition: (resLocals) => resLocals.question_sharing_enabled,
    },
    {
      activeSubPage: 'staff',
      urlSuffix: '/course_admin/staff',
      iconClasses: 'fas fa-users',
      tabLabel: 'Staff',
      renderCondition: ({ authz_data }) => authz_data.has_course_permission_own,
    },
    {
      activeSubPage: 'syncs',
      urlSuffix: '/course_admin/syncs',
      iconClasses: 'fas fa-sync-alt',
      tabLabel: 'Sync',
      renderCondition: ({ authz_data }) => authz_data.has_course_permission_edit,
    },
    {
      activeSubPage: 'tags',
      urlSuffix: '/course_admin/tags',
      iconClasses: 'fas fa-hashtag',
      tabLabel: 'Tags',
    },
    {
      activeSubPage: 'topics',
      urlSuffix: '/course_admin/topics',
      iconClasses: 'fas fa-quote-right',
      tabLabel: 'Topics',
    },
  ],
  assessment: [
    {
      activeSubPage: 'access',
      urlSuffix: ({ assessment }) => `/assessment/${assessment.id}/access`,
      iconClasses: 'far fa-calendar-alt',
      tabLabel: 'Access',
    },
    {
      activeSubPage: 'downloads',
      urlSuffix: ({ assessment }) => `/assessment/${assessment.id}/downloads`,
      iconClasses: 'fas fa-download',
      tabLabel: 'Downloads',
      renderCondition: ({ authz_data }) => authz_data.has_course_instance_permission_view,
    },
    {
      activeSubPage: ['file_view', 'file_edit'],
      urlSuffix: ({ assessment }) => `/assessment/${assessment.id}/file_view`,
      iconClasses: 'fa fa-edit',
      tabLabel: 'Files',
      renderCondition: ({ authz_data }) => authz_data.has_course_permission_view,
    },
    {
      activeSubPage: 'groups',
      urlSuffix: ({ assessment }) => `/assessment/${assessment.id}/groups`,
      iconClasses: 'fas fa-users',
      tabLabel: 'Groups',
      renderCondition: ({ authz_data }) => authz_data.has_course_instance_permission_view,
    },
    {
      activeSubPage: 'questions',
      urlSuffix: ({ assessment }) => `/assessment/${assessment.id}/questions`,
      iconClasses: 'far fa-file-alt',
      tabLabel: 'Questions',
    },
    {
      activeSubPage: 'question_statistics',
      urlSuffix: ({ assessment }) => `/assessment/${assessment.id}/question_statistics`,
      iconClasses: 'fas fa-table',
      tabLabel: 'Question stats',
    },
    {
      activeSubPage: 'manual_grading',
      urlSuffix: ({ assessment }) => `/assessment/${assessment.id}/manual_grading`,
      iconClasses: 'fas fa-marker',
      tabLabel: 'Manual Grading',
      renderCondition: ({ authz_data }) => authz_data.has_course_instance_permission_view,
    },
    {
      activeSubPage: 'regrading',
      urlSuffix: ({ assessment }) => `/assessment/${assessment.id}/regrading`,
      iconClasses: 'fa fa-sync',
      tabLabel: 'Regrading',
      renderCondition: ({ authz_data }) => authz_data.has_course_instance_permission_view,
    },
    {
      activeSubPage: 'settings',
      urlSuffix: ({ assessment }) => `/assessment/${assessment.id}/settings`,
      iconClasses: 'fas fa-cog',
      tabLabel: 'Settings',
    },
    {
      activeSubPage: 'assessment_statistics',
      urlSuffix: ({ assessment }) => `/assessment/${assessment.id}/assessment_statistics`,
      iconClasses: 'fas fa-chart-bar',
      tabLabel: 'Statistics',
    },
    {
      activeSubPage: 'instances',
      urlSuffix: ({ assessment }) => `/assessment/${assessment.id}/instances`,
      iconClasses: 'fas fa-user-graduate',
      tabLabel: 'Students',
      renderCondition: ({ authz_data }) => authz_data.has_course_instance_permission_view,
    },
    {
      activeSubPage: 'uploads',
      urlSuffix: ({ assessment }) => `/assessment/${assessment.id}/uploads`,
      iconClasses: 'fas fa-upload',
      tabLabel: 'Uploads',
      renderCondition: ({ authz_data }) => authz_data.has_course_instance_permission_view,
    },
  ],
  question: [
    {
      activeSubPage: ['file_view', 'file_edit'],
      urlSuffix: ({ question }) => `/question/${question.id}/file_view`,
      iconClasses: 'fa fa-edit',
      tabLabel: 'Files',
      renderCondition: ({ authz_data, course, question }) =>
        authz_data.has_course_permission_view && question.course_id === course.id,
    },
    {
      activeSubPage: 'preview',
      urlSuffix: ({ question }) => `/question/${question.id}/preview`,
      iconClasses: 'fas fa-tv',
      tabLabel: 'Preview',
    },
    {
      activeSubPage: 'settings',
      urlSuffix: ({ question }) => `/question/${question.id}/settings`,
      iconClasses: 'fas fa-cog',
      tabLabel: 'Settings',
      renderCondition: ({ course, question }) => question.course_id === course.id,
    },
    {
      activeSubPage: 'statistics',
      urlSuffix: ({ question }) => `/question/${question.id}/statistics`,
      iconClasses: 'fas fa-chart-bar',
      tabLabel: 'Statistics',
      renderCondition: ({ course, question }) => question.course_id === course.id,
    },
    {
      activeSubPage: 'issues',
      urlSuffix: ({ question }) =>
        `/course_admin/issues?q=is%3Aopen+qid%3A${encodeURIComponent(question.qid)}`,
      iconClasses: 'fas fa-bug',
      tabLabel: 'Issues',
      htmlSuffix: (resLocals) =>
        IssueBadge({ count: resLocals.open_issue_count, suppressLink: true, className: 'ml-2' }),
      renderCondition: ({ course, question }) => question.course_id === course.id,
    },
  ],
  admin: [
    {
      activeSubPage: 'administrators',
      urlSuffix: '/administrator/admins',
      iconClasses: 'fas fa-user-shield',
      tabLabel: 'Administrators',
    },
    {
      activeSubPage: 'institutions',
      urlSuffix: '/administrator/institutions',
      iconClasses: 'fa fa-building-columns',
      tabLabel: 'Institutions',
    },
    {
      activeSubPage: 'courses',
      urlSuffix: '/administrator/courses',
      iconClasses: 'fa fa-chalkboard',
      tabLabel: 'Courses',
    },
    {
      activeSubPage: 'networks',
      urlSuffix: '/administrator/networks',
      iconClasses: 'fas fa-network-wired',
      tabLabel: 'Exam Networks',
    },
    {
      activeSubPage: 'queries',
      urlSuffix: '/administrator/queries',
      iconClasses: 'fas fa-database',
      tabLabel: 'Queries',
    },
    {
      activeSubPage: 'workspaces',
      urlSuffix: '/administrator/workspaces',
      iconClasses: 'fas fa-laptop-code',
      tabLabel: 'Workspaces',
    },
    {
      activeSubPage: 'features',
      urlSuffix: '/administrator/features',
      iconClasses: 'fas fa-toggle-on',
      tabLabel: 'Features',
    },
    {
      activeSubPage: 'batchedMigrations',
      urlSuffix: '/administrator/batchedMigrations',
      iconClasses: 'fas fa-database',
      tabLabel: 'Batched Migrations',
    },
    {
      activeSubPage: 'settings',
      urlSuffix: '/administrator/settings',
      iconClasses: 'fas fa-cog',
      tabLabel: 'Settings',
    },
  ],
  administrator_institution: [
    {
      activeSubPage: 'general',
      urlSuffix: '',
      iconClasses: 'fa fa-gear',
      tabLabel: 'General',
    },
    {
      activeSubPage: 'admins',
      urlSuffix: '/admins',
      iconClasses: 'fa fa-user-shield',
      tabLabel: 'Admins',
    },
    {
      activeSubPage: 'courses',
      urlSuffix: '/courses',
      iconClasses: 'fa fa-chalkboard',
      tabLabel: 'Courses',
    },
    {
      activeSubPage: 'sso',
      urlSuffix: '/sso',
      iconClasses: 'fa fa-users',
      tabLabel: 'Single sign-on',
    },
    {
      activeSubPage: 'saml',
      urlSuffix: '/saml',
      iconClasses: 'fa fa-key',
      tabLabel: 'SAML',
    },
    {
      activeSubPage: 'lti13',
      urlSuffix: '/lti13',
      iconClasses: 'fa fa-school-flag',
      tabLabel: 'LTI 1.3',
      renderCondition: (resLocals) => resLocals.lti13_enabled,
    },
  ],
  institution_admin: [
    {
      activeSubPage: 'admins',
      urlSuffix: '/admins',
      iconClasses: 'fa fa-user-shield',
      tabLabel: 'Admins',
    },
    {
      activeSubPage: 'courses',
      urlSuffix: '/courses',
      iconClasses: 'fa fa-chalkboard',
      tabLabel: 'Courses',
    },
  ],
};
=======
import { type NavPage, type NavSubPage, type TabInfo } from './Navbar.types.js';
>>>>>>> 3bdf3734

export function ContextNavigation({
  resLocals,
  navPage,
  navSubPage,
}: {
  resLocals: Record<string, any>;
  navPage: NavPage;
  navSubPage: NavSubPage;
}) {
  if (!navPage) return '';

  const navPagesTabs = getNavPageTabs(resLocals.has_enhanced_navigation);
  const navPageTabs = navPagesTabs[navPage];

  // Some navPages do not have tabs
  if (!navPageTabs) return '';

  return html`
    <nav>
      <ul
        class="
          nav 
          nav-tabs 
          pl-nav-tabs-bar 
          pt-2
          px-3 
          bg-light
        "
      >
        ${navPageTabs.map((tabInfo) => NavbarTab({ navSubPage, resLocals, tabInfo }))}
      </ul>
    </nav>
  `;
}

function NavbarTab({
  navSubPage,
  resLocals,
  tabInfo,
}: {
  navSubPage: NavSubPage;
  resLocals: Record<string, any>;
  tabInfo: TabInfo;
}) {
  const { urlPrefix } = resLocals;
  const { activeSubPage, iconClasses, tabLabel, htmlSuffix, renderCondition } = tabInfo;

  if (renderCondition != null && !renderCondition(resLocals)) return '';

  const urlSuffix =
    typeof tabInfo.urlSuffix === 'function' ? tabInfo.urlSuffix(resLocals) : tabInfo.urlSuffix;

  const activeClasses =
    navSubPage === activeSubPage ||
    (Array.isArray(activeSubPage) && navSubPage != null && activeSubPage.includes(navSubPage))
      ? 'active text-dark'
      : 'text-secondary';

  return html`
    <li class="nav-item">
      <a
        class="nav-link d-flex align-items-center ${activeClasses}"
        href="${urlPrefix}${urlSuffix}"
      >
        <i class="me-1 ${iconClasses}"></i>${tabLabel}${htmlSuffix?.(resLocals) || ''}
      </a>
    </li>
  `;
}<|MERGE_RESOLUTION|>--- conflicted
+++ resolved
@@ -2,424 +2,7 @@
 
 import { getNavPageTabs } from '../lib/navPageTabs.js';
 
-<<<<<<< HEAD
-interface TabInfo {
-  activeSubPage: NavSubPage | NavSubPage[];
-  urlSuffix: string | ((resLocals: Record<string, any>) => string);
-  iconClasses: string;
-  tabLabel: string;
-  htmlSuffix?: (resLocals: Record<string, any>) => HtmlValue;
-  renderCondition?: (resLocals: Record<string, any>) => boolean;
-}
-
-// Mapping navPage to navtab sets
-const navPagesTabs: Partial<Record<Exclude<NavPage, undefined>, TabInfo[]>> = {
-  public_assessment: [
-    {
-      activeSubPage: 'questions',
-      urlSuffix: ({ assessment }) => `/assessment/${assessment.id}/questions`,
-      iconClasses: 'far fa-file-alt',
-      tabLabel: 'Questions',
-    },
-  ],
-  public_question: [
-    {
-      activeSubPage: 'file_view',
-      urlSuffix: ({ question }) => `/question/${question.id}/file_view`,
-      iconClasses: 'fa fa-edit',
-      tabLabel: 'Files',
-      renderCondition: ({ question }) => question.share_source_publicly,
-    },
-    {
-      activeSubPage: 'preview',
-      urlSuffix: ({ question }) => `/question/${question.id}/preview`,
-      iconClasses: 'fas fa-tv',
-      tabLabel: 'Preview',
-    },
-  ],
-  instance_admin: [
-    {
-      activeSubPage: 'access',
-      urlSuffix: '/instance_admin/access',
-      iconClasses: 'far fa-calendar-alt',
-      tabLabel: 'Access',
-    },
-    {
-      activeSubPage: 'assessments',
-      urlSuffix: '/instance_admin/assessments',
-      iconClasses: 'fa fa-list',
-      tabLabel: 'Assessments',
-    },
-    {
-      activeSubPage: ['file_view', 'file_edit'],
-      urlSuffix: '/instance_admin/file_view',
-      iconClasses: 'fa fa-edit',
-      tabLabel: 'Files',
-    },
-    {
-      activeSubPage: 'gradebook',
-      urlSuffix: '/instance_admin/gradebook',
-      iconClasses: 'fas fa-balance-scale',
-      tabLabel: 'Gradebook',
-      renderCondition: ({ authz_data }) => authz_data.has_course_instance_permission_view,
-    },
-    {
-      activeSubPage: 'lti',
-      urlSuffix: '/instance_admin/lti',
-      iconClasses: 'fas fa-graduation-cap',
-      tabLabel: 'LTI',
-      renderCondition: ({ authz_data }) => authz_data.has_course_permission_edit,
-    },
-    {
-      activeSubPage: 'lti13',
-      urlSuffix: '/instance_admin/lti13_instance',
-      iconClasses: 'fas fa-school-flag',
-      tabLabel: 'LTI 1.3',
-      renderCondition: (resLocals) => resLocals.lti13_enabled,
-    },
-    {
-      activeSubPage: 'billing',
-      urlSuffix: '/instance_admin/billing',
-      iconClasses: 'fas fa-credit-card',
-      tabLabel: 'Billing',
-      renderCondition: (resLocals) => resLocals.billing_enabled,
-    },
-    {
-      activeSubPage: 'settings',
-      urlSuffix: '/instance_admin/settings',
-      iconClasses: 'fas fa-cog',
-      tabLabel: 'Settings',
-    },
-  ],
-  course_admin: [
-    {
-      activeSubPage: 'getting_started',
-      urlSuffix: '/course_admin/getting_started',
-      iconClasses: 'fa fa-tasks',
-      tabLabel: 'Getting Started',
-      htmlSuffix: ({
-        navbarCompleteGettingStartedTasksCount,
-        navbarTotalGettingStartedTasksCount,
-      }) =>
-        ProgressCircle({
-          value: navbarCompleteGettingStartedTasksCount,
-          maxValue: navbarTotalGettingStartedTasksCount,
-        }),
-      renderCondition: ({ authz_data, course }) =>
-        authz_data.has_course_permission_edit && course.show_getting_started,
-    },
-    {
-      activeSubPage: 'sets',
-      urlSuffix: '/course_admin/sets',
-      iconClasses: 'fa fa-list',
-      tabLabel: 'Assessment Sets',
-    },
-    {
-      activeSubPage: 'instances',
-      urlSuffix: '/course_admin/instances',
-      iconClasses: 'fas fa-chalkboard-teacher',
-      tabLabel: 'Course Instances',
-    },
-    {
-      activeSubPage: ['file_view', 'file_edit'],
-      urlSuffix: '/course_admin/file_view',
-      iconClasses: 'fa fa-edit',
-      tabLabel: 'Files',
-      renderCondition: ({ authz_data }) => authz_data.has_course_permission_view,
-    },
-    {
-      activeSubPage: 'issues',
-      urlSuffix: '/course_admin/issues',
-      iconClasses: 'fas fa-bug',
-      tabLabel: 'Issues',
-    },
-    {
-      activeSubPage: 'modules',
-      urlSuffix: '/course_admin/modules',
-      iconClasses: 'fa fa-layer-group',
-      tabLabel: 'Modules',
-    },
-    {
-      activeSubPage: 'questions',
-      urlSuffix: '/course_admin/questions',
-      iconClasses: 'fa fa-question',
-      tabLabel: 'Questions',
-      renderCondition: ({ authz_data }) => authz_data.has_course_permission_preview,
-    },
-    {
-      activeSubPage: 'settings',
-      urlSuffix: '/course_admin/settings',
-      iconClasses: 'fas fa-cog',
-      tabLabel: 'Settings',
-    },
-    {
-      activeSubPage: 'sharing',
-      urlSuffix: '/course_admin/sharing',
-      iconClasses: 'fas fa-share-nodes',
-      tabLabel: 'Sharing',
-      renderCondition: (resLocals) => resLocals.question_sharing_enabled,
-    },
-    {
-      activeSubPage: 'staff',
-      urlSuffix: '/course_admin/staff',
-      iconClasses: 'fas fa-users',
-      tabLabel: 'Staff',
-      renderCondition: ({ authz_data }) => authz_data.has_course_permission_own,
-    },
-    {
-      activeSubPage: 'syncs',
-      urlSuffix: '/course_admin/syncs',
-      iconClasses: 'fas fa-sync-alt',
-      tabLabel: 'Sync',
-      renderCondition: ({ authz_data }) => authz_data.has_course_permission_edit,
-    },
-    {
-      activeSubPage: 'tags',
-      urlSuffix: '/course_admin/tags',
-      iconClasses: 'fas fa-hashtag',
-      tabLabel: 'Tags',
-    },
-    {
-      activeSubPage: 'topics',
-      urlSuffix: '/course_admin/topics',
-      iconClasses: 'fas fa-quote-right',
-      tabLabel: 'Topics',
-    },
-  ],
-  assessment: [
-    {
-      activeSubPage: 'access',
-      urlSuffix: ({ assessment }) => `/assessment/${assessment.id}/access`,
-      iconClasses: 'far fa-calendar-alt',
-      tabLabel: 'Access',
-    },
-    {
-      activeSubPage: 'downloads',
-      urlSuffix: ({ assessment }) => `/assessment/${assessment.id}/downloads`,
-      iconClasses: 'fas fa-download',
-      tabLabel: 'Downloads',
-      renderCondition: ({ authz_data }) => authz_data.has_course_instance_permission_view,
-    },
-    {
-      activeSubPage: ['file_view', 'file_edit'],
-      urlSuffix: ({ assessment }) => `/assessment/${assessment.id}/file_view`,
-      iconClasses: 'fa fa-edit',
-      tabLabel: 'Files',
-      renderCondition: ({ authz_data }) => authz_data.has_course_permission_view,
-    },
-    {
-      activeSubPage: 'groups',
-      urlSuffix: ({ assessment }) => `/assessment/${assessment.id}/groups`,
-      iconClasses: 'fas fa-users',
-      tabLabel: 'Groups',
-      renderCondition: ({ authz_data }) => authz_data.has_course_instance_permission_view,
-    },
-    {
-      activeSubPage: 'questions',
-      urlSuffix: ({ assessment }) => `/assessment/${assessment.id}/questions`,
-      iconClasses: 'far fa-file-alt',
-      tabLabel: 'Questions',
-    },
-    {
-      activeSubPage: 'question_statistics',
-      urlSuffix: ({ assessment }) => `/assessment/${assessment.id}/question_statistics`,
-      iconClasses: 'fas fa-table',
-      tabLabel: 'Question stats',
-    },
-    {
-      activeSubPage: 'manual_grading',
-      urlSuffix: ({ assessment }) => `/assessment/${assessment.id}/manual_grading`,
-      iconClasses: 'fas fa-marker',
-      tabLabel: 'Manual Grading',
-      renderCondition: ({ authz_data }) => authz_data.has_course_instance_permission_view,
-    },
-    {
-      activeSubPage: 'regrading',
-      urlSuffix: ({ assessment }) => `/assessment/${assessment.id}/regrading`,
-      iconClasses: 'fa fa-sync',
-      tabLabel: 'Regrading',
-      renderCondition: ({ authz_data }) => authz_data.has_course_instance_permission_view,
-    },
-    {
-      activeSubPage: 'settings',
-      urlSuffix: ({ assessment }) => `/assessment/${assessment.id}/settings`,
-      iconClasses: 'fas fa-cog',
-      tabLabel: 'Settings',
-    },
-    {
-      activeSubPage: 'assessment_statistics',
-      urlSuffix: ({ assessment }) => `/assessment/${assessment.id}/assessment_statistics`,
-      iconClasses: 'fas fa-chart-bar',
-      tabLabel: 'Statistics',
-    },
-    {
-      activeSubPage: 'instances',
-      urlSuffix: ({ assessment }) => `/assessment/${assessment.id}/instances`,
-      iconClasses: 'fas fa-user-graduate',
-      tabLabel: 'Students',
-      renderCondition: ({ authz_data }) => authz_data.has_course_instance_permission_view,
-    },
-    {
-      activeSubPage: 'uploads',
-      urlSuffix: ({ assessment }) => `/assessment/${assessment.id}/uploads`,
-      iconClasses: 'fas fa-upload',
-      tabLabel: 'Uploads',
-      renderCondition: ({ authz_data }) => authz_data.has_course_instance_permission_view,
-    },
-  ],
-  question: [
-    {
-      activeSubPage: ['file_view', 'file_edit'],
-      urlSuffix: ({ question }) => `/question/${question.id}/file_view`,
-      iconClasses: 'fa fa-edit',
-      tabLabel: 'Files',
-      renderCondition: ({ authz_data, course, question }) =>
-        authz_data.has_course_permission_view && question.course_id === course.id,
-    },
-    {
-      activeSubPage: 'preview',
-      urlSuffix: ({ question }) => `/question/${question.id}/preview`,
-      iconClasses: 'fas fa-tv',
-      tabLabel: 'Preview',
-    },
-    {
-      activeSubPage: 'settings',
-      urlSuffix: ({ question }) => `/question/${question.id}/settings`,
-      iconClasses: 'fas fa-cog',
-      tabLabel: 'Settings',
-      renderCondition: ({ course, question }) => question.course_id === course.id,
-    },
-    {
-      activeSubPage: 'statistics',
-      urlSuffix: ({ question }) => `/question/${question.id}/statistics`,
-      iconClasses: 'fas fa-chart-bar',
-      tabLabel: 'Statistics',
-      renderCondition: ({ course, question }) => question.course_id === course.id,
-    },
-    {
-      activeSubPage: 'issues',
-      urlSuffix: ({ question }) =>
-        `/course_admin/issues?q=is%3Aopen+qid%3A${encodeURIComponent(question.qid)}`,
-      iconClasses: 'fas fa-bug',
-      tabLabel: 'Issues',
-      htmlSuffix: (resLocals) =>
-        IssueBadge({ count: resLocals.open_issue_count, suppressLink: true, className: 'ml-2' }),
-      renderCondition: ({ course, question }) => question.course_id === course.id,
-    },
-  ],
-  admin: [
-    {
-      activeSubPage: 'administrators',
-      urlSuffix: '/administrator/admins',
-      iconClasses: 'fas fa-user-shield',
-      tabLabel: 'Administrators',
-    },
-    {
-      activeSubPage: 'institutions',
-      urlSuffix: '/administrator/institutions',
-      iconClasses: 'fa fa-building-columns',
-      tabLabel: 'Institutions',
-    },
-    {
-      activeSubPage: 'courses',
-      urlSuffix: '/administrator/courses',
-      iconClasses: 'fa fa-chalkboard',
-      tabLabel: 'Courses',
-    },
-    {
-      activeSubPage: 'networks',
-      urlSuffix: '/administrator/networks',
-      iconClasses: 'fas fa-network-wired',
-      tabLabel: 'Exam Networks',
-    },
-    {
-      activeSubPage: 'queries',
-      urlSuffix: '/administrator/queries',
-      iconClasses: 'fas fa-database',
-      tabLabel: 'Queries',
-    },
-    {
-      activeSubPage: 'workspaces',
-      urlSuffix: '/administrator/workspaces',
-      iconClasses: 'fas fa-laptop-code',
-      tabLabel: 'Workspaces',
-    },
-    {
-      activeSubPage: 'features',
-      urlSuffix: '/administrator/features',
-      iconClasses: 'fas fa-toggle-on',
-      tabLabel: 'Features',
-    },
-    {
-      activeSubPage: 'batchedMigrations',
-      urlSuffix: '/administrator/batchedMigrations',
-      iconClasses: 'fas fa-database',
-      tabLabel: 'Batched Migrations',
-    },
-    {
-      activeSubPage: 'settings',
-      urlSuffix: '/administrator/settings',
-      iconClasses: 'fas fa-cog',
-      tabLabel: 'Settings',
-    },
-  ],
-  administrator_institution: [
-    {
-      activeSubPage: 'general',
-      urlSuffix: '',
-      iconClasses: 'fa fa-gear',
-      tabLabel: 'General',
-    },
-    {
-      activeSubPage: 'admins',
-      urlSuffix: '/admins',
-      iconClasses: 'fa fa-user-shield',
-      tabLabel: 'Admins',
-    },
-    {
-      activeSubPage: 'courses',
-      urlSuffix: '/courses',
-      iconClasses: 'fa fa-chalkboard',
-      tabLabel: 'Courses',
-    },
-    {
-      activeSubPage: 'sso',
-      urlSuffix: '/sso',
-      iconClasses: 'fa fa-users',
-      tabLabel: 'Single sign-on',
-    },
-    {
-      activeSubPage: 'saml',
-      urlSuffix: '/saml',
-      iconClasses: 'fa fa-key',
-      tabLabel: 'SAML',
-    },
-    {
-      activeSubPage: 'lti13',
-      urlSuffix: '/lti13',
-      iconClasses: 'fa fa-school-flag',
-      tabLabel: 'LTI 1.3',
-      renderCondition: (resLocals) => resLocals.lti13_enabled,
-    },
-  ],
-  institution_admin: [
-    {
-      activeSubPage: 'admins',
-      urlSuffix: '/admins',
-      iconClasses: 'fa fa-user-shield',
-      tabLabel: 'Admins',
-    },
-    {
-      activeSubPage: 'courses',
-      urlSuffix: '/courses',
-      iconClasses: 'fa fa-chalkboard',
-      tabLabel: 'Courses',
-    },
-  ],
-};
-=======
 import { type NavPage, type NavSubPage, type TabInfo } from './Navbar.types.js';
->>>>>>> 3bdf3734
 
 export function ContextNavigation({
   resLocals,
@@ -442,11 +25,11 @@
     <nav>
       <ul
         class="
-          nav 
-          nav-tabs 
-          pl-nav-tabs-bar 
+          nav
+          nav-tabs
+          pl-nav-tabs-bar
           pt-2
-          px-3 
+          px-3
           bg-light
         "
       >
