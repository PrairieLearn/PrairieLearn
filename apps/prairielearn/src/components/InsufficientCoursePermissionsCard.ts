import { html } from '@prairielearn/html';

import { type User } from '../lib/db-types.js';
<<<<<<< HEAD
import type { UntypedResLocals } from '../lib/res-locals.js';
=======
import type { UntypedResLocals } from '../lib/res-locals.types.js';
>>>>>>> 5e4cbf5c

import type { NavContext } from './Navbar.types.js';
import { PageLayout } from './PageLayout.js';

export function InsufficientCoursePermissionsCardPage({
  resLocals,
  courseOwners,
  pageTitle,
  navContext,
  requiredPermissions,
}: {
  resLocals: UntypedResLocals;
  courseOwners: User[];
  pageTitle: string;
  navContext: NavContext;
  requiredPermissions: string;
}) {
  return PageLayout({
    resLocals,
    pageTitle,
    navContext,
    content: InsufficientCoursePermissionsCard({
      courseOwners,
      pageTitle,
      requiredPermissions,
      hasCoursePermissionOwn: resLocals.authz_data.has_course_permission_own,
      urlPrefix: resLocals.urlPrefix,
    }),
  });
}

function InsufficientCoursePermissionsCard({
  courseOwners,
  pageTitle,
  requiredPermissions,
  hasCoursePermissionOwn,
  urlPrefix,
}: {
  courseOwners: User[];
  pageTitle: string;
  requiredPermissions: string;
  hasCoursePermissionOwn: boolean;
  urlPrefix: string;
}) {
  return html`<div class="card mb-4">
    <div class="card-header bg-danger text-white">
      <h1>${pageTitle}</h1>
    </div>
    <div class="card-body">
      <h2>Insufficient permissions</h2>
      <p>You must have at least &quot;${requiredPermissions}&quot; permissions for this course.</p>
      ${hasCoursePermissionOwn
        ? html`<p>
            You can grant yourself the necessary permissions on the course's
            <a href="${urlPrefix}/course_admin/staff">Staff page</a>.
          </p>`
        : courseOwners.length > 0
          ? html`
              <p>Contact one of the below course owners to request access.</p>
              <ul>
                ${courseOwners.map(
                  (owner) => html` <li>${owner.uid} ${owner.name ? `(${owner.name})` : ''}</li> `,
                )}
              </ul>
            `
          : ''}
    </div>
  </div>`;
}<|MERGE_RESOLUTION|>--- conflicted
+++ resolved
@@ -1,11 +1,7 @@
 import { html } from '@prairielearn/html';
 
 import { type User } from '../lib/db-types.js';
-<<<<<<< HEAD
-import type { UntypedResLocals } from '../lib/res-locals.js';
-=======
 import type { UntypedResLocals } from '../lib/res-locals.types.js';
->>>>>>> 5e4cbf5c
 
 import type { NavContext } from './Navbar.types.js';
 import { PageLayout } from './PageLayout.js';
