import { html, HtmlSafeString } from '@prairielearn/html';
import { EncodedData } from '@prairielearn/browser-utils';
import { type CourseInstance } from '../lib/db-types';
import { QuestionsPageDataAnsified } from '../models/questions';
<<<<<<< HEAD
import { compiledScriptTag, compiledStylesheetTag } from '../lib/assets';
import { idsEqual } from '../lib/id';

export interface EncodedQuestionsData {
  plainUrlPrefix: string;
  urlPrefix: string;
  questions: QuestionsPageDataAnsified[];
  course_instances: {
    id: string;
    short_name: string | null;
    current: boolean;
  }[];
  showSharingSets: boolean;
}
=======
import { nodeModulesAssetPath, compiledScriptTag, compiledStylesheetTag } from '../lib/assets';
import { idsEqual } from '../lib/id';
>>>>>>> aae6877a

export function QuestionsTableHead() {
  // Importing javascript using <script> tags as below is *not* the preferred method, it is better to directly use 'import'
  // from a javascript file. However, bootstrap-table is doing some hacky stuff that prevents us from importing it that way
  return html`
    ${compiledScriptTag('instructorQuestionsClient.ts')}
    ${compiledStylesheetTag('questionsTable.css')}
  `;
}

export function QuestionsTable({
  questions,
  showAddQuestionButton = false,
  showSharingSets = false,
  current_course_instance,
  course_instances = [],
  qidPrefix,
  urlPrefix,
  plainUrlPrefix,
  __csrf_token,
}: {
  questions: QuestionsPageDataAnsified[];
  showAddQuestionButton?: boolean;
  showSharingSets?: boolean;
  current_course_instance?: CourseInstance;
  course_instances?: CourseInstance[];
  qidPrefix?: string;
  urlPrefix: string;
  plainUrlPrefix: string;
  __csrf_token: string;
}): HtmlSafeString {
  const course_instances_client_data = (course_instances || []).map((course_instance) => ({
    id: course_instance.id.toString(),
    short_name: course_instance.short_name,
    current: idsEqual(current_course_instance?.id, course_instance.id),
  }));
  return html`
<<<<<<< HEAD
    ${EncodedData<EncodedQuestionsData>(
      {
        course_instances: course_instances_client_data,
        urlPrefix,
        plainUrlPrefix,
        questions,
        showSharingSets,
      },
=======
    ${EncodedData(
      { course_instance_ids, showAddQuestionButton, qidPrefix, urlPrefix, plainUrlPrefix },
>>>>>>> aae6877a
      'questions-table-data',
    )}

    <div class="card mb-4">
      <div class="card-header bg-primary">
        <div class="row align-items-center justify-content-between">
          <div class="col-auto">
            <span class="text-white">Questions</span>
          </div>
        </div>
      </div>
      <div class="m-2 row">
        <div class="btn-group ml-auto">
          <div class="btn-group dropdown">
            <button
              class="btn btn-secondary dropdown-toggle"
              data-toggle="dropdown"
              aria-haspopup="true"
              aria-expanded="false"
            >
<<<<<<< HEAD
              <i class="fas fa-th-list"></i> Columns
            </button>
            <div class="dropdown-menu js-column-visibility"></div>
          </div>
          <button class="btn btn-secondary js-clear-filters-btn">
            <i class="fas fa-times"></i> Clear filters
          </button>
          ${showAddQuestionButton
            ? html`<form class="btn-group" name="add-question-form" method="POST">
                <input type="hidden" name="__csrf_token" value="${__csrf_token}" />
                <input type="hidden" name="__action" value="add_question" />
                <button type="submit" class="btn btn-secondary">
                  <i class="fas fa-plus"></i> Add Question
                </button>
              </form>`
            : ''}
        </div>
      </div>
      <div id="questionsTable" class="table table-sm table-bordered">
        <div class="spinner-border" role="status">
          <span class="sr-only">Loading...</span>
        </div>
      </div>
=======
              Title
            </th>
            <th
              data-field="topic"
              data-sortable="true"
              data-class="align-middle text-nowrap"
              data-formatter="topicFormatter"
              data-sorter="topicSorter"
              data-filter-control="select"
              data-filter-control-placeholder="(All Topics)"
              data-filter-data="func:topicList"
              data-filter-custom-search="badgeFilterSearch"
              data-switchable="true"
            >
              Topic
            </th>
            <th
              data-field="tags"
              data-sortable="false"
              data-class="align-middle text-nowrap"
              data-formatter="tagsFormatter"
              data-filter-control="select"
              data-filter-control-placeholder="(All Tags)"
              data-filter-data="func:tagsList"
              data-filter-custom-search="badgeFilterSearch"
              data-switchable="true"
            >
              Tags
            </th>
            ${showSharingSets
              ? html` <th
                  data-field="sharing_sets"
                  data-sortable="false"
                  data-class="align-middle text-nowrap"
                  data-formatter="sharingSetFormatter"
                  data-filter-control="select"
                  data-filter-control-placeholder="(All)"
                  data-filter-data="func:sharingSetsList"
                  data-filter-custom-search="badgeFilterSearch"
                  data-switchable="true"
                  data-visible="false"
                >
                  Sharing
                </th>`
              : ''}
            <th
              data-field="display_type"
              data-sortable="true"
              data-class="align-middle text-nowrap"
              data-formatter="versionFormatter"
              data-filter-control="select"
              data-filter-control-placeholder="(All Versions)"
              data-filter-data="func:versionList"
              data-filter-custom-search="badgeFilterSearch"
              data-visible="${has_legacy_questions}"
              data-switchable="true"
            >
              Version
            </th>
            <th
              data-field="grading_method"
              data-sortable="true"
              data-class="align-middle text-nowrap"
              data-filter-control="select"
              data-filter-control-placeholder="(All Methods)"
              data-visible="false"
              data-switchable="true"
            >
              Grading Method
            </th>
            <th
              data-field="external_grading_image"
              data-sortable="true"
              data-class="align-middle text-nowrap"
              data-filter-control="select"
              data-filter-control-placeholder="(All Images)"
              data-visible="false"
              data-switchable="true"
            >
              External Grading Image
            </th>
            ${(course_instances || []).map(
              (course_instance) =>
                html` <th
                  data-field="assessments_${course_instance.id}"
                  data-class="align-middle text-nowrap"
                  data-formatter="assessments${course_instance.id}Formatter"
                  data-filter-control="select"
                  data-filter-control-placeholder="(All Assessments)"
                  data-filter-data="func:assessments${course_instance.id}List"
                  data-filter-custom-search="badgeFilterSearch"
                  data-visible="${current_course_instance &&
                  idsEqual(current_course_instance.id, course_instance.id)}"
                  data-switchable="true"
                >
                  ${course_instance.short_name} Assessments
                </th>`,
            )}
          </tr>
        </thead>
      </table>
>>>>>>> aae6877a
    </div>
  `;
}<|MERGE_RESOLUTION|>--- conflicted
+++ resolved
@@ -1,8 +1,7 @@
 import { html, HtmlSafeString } from '@prairielearn/html';
 import { EncodedData } from '@prairielearn/browser-utils';
-import { type CourseInstance } from '../lib/db-types';
+import { CourseInstance } from '../lib/db-types';
 import { QuestionsPageDataAnsified } from '../models/questions';
-<<<<<<< HEAD
 import { compiledScriptTag, compiledStylesheetTag } from '../lib/assets';
 import { idsEqual } from '../lib/id';
 
@@ -16,11 +15,8 @@
     current: boolean;
   }[];
   showSharingSets: boolean;
+  qidPrefix: string;
 }
-=======
-import { nodeModulesAssetPath, compiledScriptTag, compiledStylesheetTag } from '../lib/assets';
-import { idsEqual } from '../lib/id';
->>>>>>> aae6877a
 
 export function QuestionsTableHead() {
   // Importing javascript using <script> tags as below is *not* the preferred method, it is better to directly use 'import'
@@ -47,7 +43,7 @@
   showSharingSets?: boolean;
   current_course_instance?: CourseInstance;
   course_instances?: CourseInstance[];
-  qidPrefix?: string;
+  qidPrefix: string;
   urlPrefix: string;
   plainUrlPrefix: string;
   __csrf_token: string;
@@ -55,10 +51,10 @@
   const course_instances_client_data = (course_instances || []).map((course_instance) => ({
     id: course_instance.id.toString(),
     short_name: course_instance.short_name,
-    current: idsEqual(current_course_instance?.id, course_instance.id),
+    current:
+      current_course_instance != null && idsEqual(current_course_instance.id, course_instance.id),
   }));
   return html`
-<<<<<<< HEAD
     ${EncodedData<EncodedQuestionsData>(
       {
         course_instances: course_instances_client_data,
@@ -66,11 +62,8 @@
         plainUrlPrefix,
         questions,
         showSharingSets,
+        qidPrefix,
       },
-=======
-    ${EncodedData(
-      { course_instance_ids, showAddQuestionButton, qidPrefix, urlPrefix, plainUrlPrefix },
->>>>>>> aae6877a
       'questions-table-data',
     )}
 
@@ -91,7 +84,6 @@
               aria-haspopup="true"
               aria-expanded="false"
             >
-<<<<<<< HEAD
               <i class="fas fa-th-list"></i> Columns
             </button>
             <div class="dropdown-menu js-column-visibility"></div>
@@ -115,109 +107,6 @@
           <span class="sr-only">Loading...</span>
         </div>
       </div>
-=======
-              Title
-            </th>
-            <th
-              data-field="topic"
-              data-sortable="true"
-              data-class="align-middle text-nowrap"
-              data-formatter="topicFormatter"
-              data-sorter="topicSorter"
-              data-filter-control="select"
-              data-filter-control-placeholder="(All Topics)"
-              data-filter-data="func:topicList"
-              data-filter-custom-search="badgeFilterSearch"
-              data-switchable="true"
-            >
-              Topic
-            </th>
-            <th
-              data-field="tags"
-              data-sortable="false"
-              data-class="align-middle text-nowrap"
-              data-formatter="tagsFormatter"
-              data-filter-control="select"
-              data-filter-control-placeholder="(All Tags)"
-              data-filter-data="func:tagsList"
-              data-filter-custom-search="badgeFilterSearch"
-              data-switchable="true"
-            >
-              Tags
-            </th>
-            ${showSharingSets
-              ? html` <th
-                  data-field="sharing_sets"
-                  data-sortable="false"
-                  data-class="align-middle text-nowrap"
-                  data-formatter="sharingSetFormatter"
-                  data-filter-control="select"
-                  data-filter-control-placeholder="(All)"
-                  data-filter-data="func:sharingSetsList"
-                  data-filter-custom-search="badgeFilterSearch"
-                  data-switchable="true"
-                  data-visible="false"
-                >
-                  Sharing
-                </th>`
-              : ''}
-            <th
-              data-field="display_type"
-              data-sortable="true"
-              data-class="align-middle text-nowrap"
-              data-formatter="versionFormatter"
-              data-filter-control="select"
-              data-filter-control-placeholder="(All Versions)"
-              data-filter-data="func:versionList"
-              data-filter-custom-search="badgeFilterSearch"
-              data-visible="${has_legacy_questions}"
-              data-switchable="true"
-            >
-              Version
-            </th>
-            <th
-              data-field="grading_method"
-              data-sortable="true"
-              data-class="align-middle text-nowrap"
-              data-filter-control="select"
-              data-filter-control-placeholder="(All Methods)"
-              data-visible="false"
-              data-switchable="true"
-            >
-              Grading Method
-            </th>
-            <th
-              data-field="external_grading_image"
-              data-sortable="true"
-              data-class="align-middle text-nowrap"
-              data-filter-control="select"
-              data-filter-control-placeholder="(All Images)"
-              data-visible="false"
-              data-switchable="true"
-            >
-              External Grading Image
-            </th>
-            ${(course_instances || []).map(
-              (course_instance) =>
-                html` <th
-                  data-field="assessments_${course_instance.id}"
-                  data-class="align-middle text-nowrap"
-                  data-formatter="assessments${course_instance.id}Formatter"
-                  data-filter-control="select"
-                  data-filter-control-placeholder="(All Assessments)"
-                  data-filter-data="func:assessments${course_instance.id}List"
-                  data-filter-custom-search="badgeFilterSearch"
-                  data-visible="${current_course_instance &&
-                  idsEqual(current_course_instance.id, course_instance.id)}"
-                  data-switchable="true"
-                >
-                  ${course_instance.short_name} Assessments
-                </th>`,
-            )}
-          </tr>
-        </thead>
-      </table>
->>>>>>> aae6877a
     </div>
   `;
 }