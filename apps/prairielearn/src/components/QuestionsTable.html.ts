--- conflicted
+++ resolved
@@ -1,17 +1,10 @@
 import { html, HtmlSafeString } from '@prairielearn/html';
 import { EncodedData } from '@prairielearn/browser-utils';
-<<<<<<< HEAD
-import { CourseInstance } from '../lib/db-types';
-import { QuestionsPageDataAnsified } from '../models/questions';
-import { compiledScriptTag, compiledStylesheetTag } from '../lib/assets';
-import { idsEqual } from '../lib/id';
-import { EncodedQuestionsData } from './QuestionsTable.types';
-=======
+import { EncodedQuestionsData } from './QuestionsTable.types.js';
 import { type CourseInstance } from '../lib/db-types.js';
 import { QuestionsPageDataAnsified } from '../models/questions.js';
-import { nodeModulesAssetPath, compiledScriptTag, compiledStylesheetTag } from '../lib/assets.js';
+import { compiledScriptTag, compiledStylesheetTag } from '../lib/assets.js';
 import { idsEqual } from '../lib/id.js';
->>>>>>> 4f30b7e6
 
 export function QuestionsTableHead() {
   // Importing javascript using <script> tags as below is *not* the preferred method, it is better to directly use 'import'
