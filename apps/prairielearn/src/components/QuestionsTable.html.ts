--- conflicted
+++ resolved
@@ -37,18 +37,11 @@
   __csrf_token,
 }: {
   questions: QuestionsPageDataAnsified[];
-<<<<<<< HEAD
-  showAddQuestionButton: boolean;
-  showSharingSets: boolean;
-  current_course_instance: CourseInstance;
-  course_instances: CourseInstanceWithShortName[];
-=======
   showAddQuestionButton?: boolean;
   showSharingSets?: boolean;
   current_course_instance?: CourseInstance;
-  course_instances?: CourseInstance[];
+  course_instances?: CourseInstanceWithShortName[];
   qidPrefix?: string;
->>>>>>> fc47690c
   urlPrefix: string;
   plainUrlPrefix: string;
   __csrf_token: string;
