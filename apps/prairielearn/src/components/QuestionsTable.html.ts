--- conflicted
+++ resolved
@@ -239,27 +239,6 @@
                   >question documentation</a
                 >.
               </p>
-<<<<<<< HEAD
-              <div class="d-flex flex-row flex-wrap justify-content-center gap-3">
-                <form class="ml-1 btn-group" method="POST">
-                  <button class="btn btn-sm btn-primary">
-                    <i class="fa fa-plus" aria-hidden="true"></i>
-                    Add question
-                  </button>
-                </form>
-                ${showAiGenerateQuestionButton
-                  ? html`
-                      <a
-                        class="btn btn-sm btn-primary"
-                        href="${urlPrefix}/ai_generate_question_drafts"
-                      >
-                        <i class="fa fa-wand-magic-sparkles" aria-hidden="true"></i>
-                        Generate question with AI
-                      </a>
-                    `
-                  : ''}
-              </div>
-=======
               ${showAddQuestionButton
                 ? html`
                     <div class="d-flex flex-row flex-wrap justify-content-center gap-3">
@@ -283,7 +262,6 @@
                     </div>
                   `
                 : ''}
->>>>>>> 1b6bc944
             </div>
           `}
     </div>
