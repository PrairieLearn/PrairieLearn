import { type FlashMessageType, flash } from '@prairielearn/flash';
import { type HtmlValue, html, unsafeHtml } from '@prairielearn/html';
import { run } from '@prairielearn/run';

import { config } from '../lib/config.js';
<<<<<<< HEAD
import type { UntypedResLocals } from '../lib/res-locals.js';
=======
import type { UntypedResLocals } from '../lib/res-locals.types.js';
>>>>>>> 5e4cbf5c
import { assertNever } from '../lib/types.js';
import type { Override } from '../middlewares/authzCourseOrInstance.js';

import { IssueBadgeHtml } from './IssueBadge.js';
import type { NavPage, NavSubPage, NavbarType } from './Navbar.types.js';
import { ContextNavigation } from './NavbarContext.js';
import { ProgressCircle } from './ProgressCircle.js';

export function Navbar({
  resLocals,
  navPage,
  navSubPage,
  navbarType,
  marginBottom = true,
  isInPageLayout = false,
  sideNavEnabled = false,
}: {
  resLocals: UntypedResLocals;
  navPage?: NavPage;
  navSubPage?: NavSubPage;
  navbarType?: NavbarType;
  marginBottom?: boolean;
  /**
   * Indicates if the Navbar component is used within the PageLayout component.
   * Used to ensure that enhanced navigation features are only present on pages that use PageLayout.
   */
  isInPageLayout?: boolean;
  /**
   * Indicates if the side nav is enabled for the current page.
   */
  sideNavEnabled?: boolean;
}) {
  const { __csrf_token, course, urlPrefix } = resLocals;
  navPage ??= resLocals.navPage;
  navSubPage ??= resLocals.navSubPage;
  navbarType ??= resLocals.navbarType;

  return html`
    ${config.devMode && __csrf_token
      ? // Unit tests often need access to the CSRF token even when the page contains
        // no form - for example, to confirm that a POST with a prohibited
        // action is denied. For convenience, we include the CSRF token here, on
        // all pages. We do this only in devMode and only for the purpose of
        // testing.
        html`
          <!-- DO NOT RELY ON OR USE THIS CSRF TOKEN FOR ANYTHING OTHER THAN UNIT TESTS! -->
          <span id="test_csrf_token" hidden>${__csrf_token}</span>
        `
      : ''}

    <nav
      class="container-fluid bg-primary visually-hidden-focusable"
      aria-label="Skip link and accessibility guide"
    >
      <a href="#content" class="d-inline-flex p-2 m-2 text-white">Skip to main content</a>
      <a
        href="https://prairielearn.readthedocs.io/en/latest/student-guide/accessibility/"
        class="d-inline-flex p-2 m-2 text-white"
      >
        Accessibility guide
      </a>
    </nav>

    ${config.announcementHtml
      ? html`
          <div
            class="alert alert-${config.announcementColor ?? 'primary'} mb-0 rounded-0 text-center"
          >
            ${unsafeHtml(config.announcementHtml)}
          </div>
        `
      : ''}

    <nav class="navbar navbar-dark bg-dark navbar-expand-md" aria-label="Global navigation">
      <div class="container-fluid position-relative">
        ${sideNavEnabled
          ? html`
              <button
                id="side-nav-mobile-toggler"
                class="navbar-toggler"
                type="button"
                aria-expanded="false"
                aria-label="Toggle side nav"
              >
                <span class="navbar-toggler-icon"></span>
              </button>
            `
          : ''}
        <a class="navbar-brand" href="/" aria-label="Homepage">
          <span class="navbar-brand-label">PrairieLearn</span>
          <span class="navbar-brand-hover-label">
            Go home <i class="fa fa-angle-right" aria-hidden="true"></i>
          </span>
        </a>
        <button
          id="course-nav-toggler"
          class="navbar-toggler"
          type="button"
          data-bs-toggle="collapse"
          data-bs-target="#course-nav"
          data-bs-animation="false"
          aria-expanded="false"
          aria-label="Toggle navigation"
        >
          <span class="${sideNavEnabled ? 'bi bi-person-circle' : 'navbar-toggler-icon'}"></span>
        </button>
        <div id="course-nav" class="collapse navbar-collapse mobile-collapsed">
          <ul class="nav navbar-nav me-auto" id="main-nav">
            ${NavbarByType({
              resLocals,
              navPage,
              navSubPage,
              navbarType,
              isInPageLayout,
            })}
          </ul>

          ${config.devMode
            ? html`
                <a
                  id="navbar-load-from-disk"
                  class="btn btn-success btn-sm"
                  href="${urlPrefix}/loadFromDisk"
                >
                  Load from disk
                </a>
              `
            : ''}
          ${UserDropdownMenu({ resLocals, navPage, navbarType })}
        </div>
      </div>
    </nav>

    ${navbarType === 'instructor' && course?.announcement_html && course.announcement_color
      ? html`
          <div class="alert alert-${course.announcement_color} mb-0 rounded-0 text-center">
            ${unsafeHtml(course.announcement_html)}
          </div>
        `
      : ''}
    ${resLocals.has_enhanced_navigation && isInPageLayout
      ? FlashMessages()
      : html`
          <div class="${marginBottom ? 'mb-3' : ''}">
            ${ContextNavigation({ resLocals, navPage, navSubPage })} ${FlashMessages()}
          </div>
        `}
  `;
}

function NavbarByType({
  resLocals,
  navPage,
  navSubPage,
  navbarType,
  isInPageLayout,
}: {
  resLocals: UntypedResLocals;
  navPage: NavPage;
  navSubPage: NavSubPage;
  navbarType: NavbarType;
  isInPageLayout?: boolean;
}) {
  // Student and public navbars remain unchanged
  // when enhanced navigation is enabled.
  if (navbarType === 'student') {
    return NavbarStudent({ resLocals, navPage });
  } else if (navbarType === 'public') {
    return NavbarPublic({ resLocals });
  } else {
    if (resLocals.has_enhanced_navigation && isInPageLayout) {
      return NavbarButtons({
        resLocals,
        navPage,
        navbarType,
      });
    } else {
      switch (navbarType) {
        case undefined:
        case 'plain':
        case 'administrator':
          return NavbarPlain({ resLocals, navPage });
        case 'instructor':
          return NavbarInstructor({ resLocals, navPage, navSubPage });
        case 'administrator_institution':
          return NavbarAdministratorInstitution({ resLocals });
        case 'institution':
          return NavbarInstitution({ resLocals });
        default:
          assertNever(navbarType);
      }
    }
  }
}

function UserDropdownMenu({
  resLocals,
  navPage,
  navbarType,
}: {
  resLocals: UntypedResLocals;
  navPage: NavPage;
  navbarType: NavbarType;
}) {
  const {
    authz_data,
    authn_user,
    viewType,
    course_instance,
    urlPrefix,
    access_as_administrator,
    news_item_notification_count: newsCount,
    authn_is_administrator,
  } = resLocals;

  let displayedName: HtmlValue;
  if (authz_data) {
    displayedName = run(() => {
      const name = authz_data.user.name || authz_data.user.uid;
      if (authz_data.mode != null && authz_data.mode !== 'Public') {
        return `${name} (${authz_data.mode})`;
      }
      return name;
    });
  } else if (authn_user) {
    displayedName = authn_user.name || authn_user.uid;
  } else {
    displayedName = '(no user)';
  }

  if (
    navbarType === 'student' &&
    course_instance &&
    (authz_data?.authn_has_course_permission_preview ||
      authz_data?.authn_has_course_instance_permission_view)
  ) {
    displayedName = html`${displayedName} <span class="badge text-bg-warning">student</span>`;
  } else if (authz_data?.overrides?.length > 0) {
    displayedName = html`${displayedName} <span class="badge text-bg-warning">modified</span>`;
  } else if (navbarType === 'instructor') {
    displayedName = html`${displayedName} <span class="badge text-bg-success">staff</span>`;
  }

  return html`
    <ul
      class="nav navbar-nav"
      id="username-nav"
      data-access-as-administrator="${access_as_administrator?.toString()}"
      data-view-type="${viewType ?? null}"
      data-authn-course-role="${authz_data?.authn_course_role}"
      data-authn-course-instance-role="${authz_data?.authn_course_instance_role}"
      data-has-instructor-access="${authz_data?.user_with_requested_uid_has_instructor_access_to_course_instance?.toString()}"
    >
      <li class="nav-item dropdown mb-2 mb-md-0 ${navPage === 'effective' ? 'active' : ''}">
        <a
          class="nav-link dropdown-toggle"
          id="navbarDropdown"
          href="#"
          role="button"
          data-bs-auto-close="outside"
          data-bs-toggle="dropdown"
          aria-haspopup="true"
          aria-expanded="false"
        >
          ${displayedName}
          ${newsCount
            ? html`<span class="badge rounded-pill text-bg-primary news-item-count"
                >${newsCount}</span
              >`
            : ''}
        </a>
        <div class="dropdown-menu dropdown-menu-end">
          ${authn_is_administrator
            ? html`
                <button type="button" class="dropdown-item" id="navbar-administrator-toggle">
                  ${access_as_administrator
                    ? 'Turn off administrator access'
                    : 'Turn on administrator access'}
                </button>

                <div class="dropdown-divider"></div>
              `
            : ''}
          ${ViewTypeMenu({ resLocals })} ${AuthnOverrides({ resLocals, navbarType })}
          ${authz_data?.mode === 'Exam'
            ? html`
                <div class="dropdown-item-text">
                  Exam mode means you have a checked-in reservation on PrairieTest. Your
                  interactions with PrairieLearn are limited to your checked-in exam for the
                  duration of your reservation.
                </div>
                <div class="dropdown-divider"></div>
              `
            : ''}
          ${!authz_data || authz_data?.mode === 'Public'
            ? html` <a class="dropdown-item" href="/pl/request_course"> Course Requests </a> `
            : ''}
          <a class="dropdown-item" href="/pl/settings">Settings</a>
          <a
            class="dropdown-item news-item-link"
            href="${urlPrefix}/news_items"
            aria-label="News${newsCount ? ` (${newsCount} unread)` : ''}"
          >
            News
            ${newsCount
              ? html`
                  <span class="badge rounded-pill text-bg-primary news-item-link-count">
                    ${newsCount}
                  </span>
                `
              : ''}
          </a>

          <a class="dropdown-item" href="/pl/logout">Log out</a>
        </div>
      </li>
    </ul>
  `;
}

function FlashMessages() {
  const globalFlashColors = {
    notice: 'info',
    success: 'success',
    warning: 'warning',
    error: 'danger',
  } as const;

  // We might fail to fetch flash messages if this ends up running before the
  // flash middleware has run for this particular request. In that case, we
  // just assume that there are no flash messages.
  const flashMessages = run(() => {
    try {
      return flash(Object.keys(globalFlashColors) as FlashMessageType[]);
    } catch {
      return [];
    }
  });

  return flashMessages.map(
    ({ type, message }) => html`
      <div
        class="alert alert-${globalFlashColors[
          type
        ]} border-start-0 border-end-0 rounded-0 mt-0 mb-0 alert-dismissible fade show"
        role="alert"
      >
        ${unsafeHtml(message)}
        <button type="button" class="btn-close" data-bs-dismiss="alert" aria-label="Close"></button>
      </div>
    `,
  );
}

function ViewTypeMenu({ resLocals }: { resLocals: UntypedResLocals }) {
  const {
    viewType,
    course,
    course_instance,
    authz_data,
    assessment,
    question,
    assessment_instance,
    urlPrefix,
  } = resLocals;

  // If we're working with an example course, only allow changing the effective
  // user if the authenticated user is an administrator or we are in development mode.
  if (course?.example_course && !config.devMode && !authz_data?.authn_is_administrator) {
    return '';
  }

  // Only show "View type" menu(s) if the following two things are true:
  // - The authn user was given access to a course instance (so, both viewType and authz_data also exist).
  // - In particular, the authn user has instructor access to this course instance.
  if (
    viewType == null ||
    !course_instance ||
    !(
      authz_data.authn_has_course_permission_preview ||
      authz_data.authn_has_course_instance_permission_view
    )
  ) {
    return '';
  }

  // Note that the effective user may still have been denied access. In this
  // case, urlPrefix may not be consistent with the page that the effective user
  // was trying to access (instead, it will be consistent with a "plain" page).
  // So, to be safe, we use config.urlPrefix and construct all full URLs by hand.
  let instructorLink = '#';
  let studentLink = '#';
  if (viewType === 'instructor') {
    if (assessment?.id) {
      studentLink = `/pl/course_instance/${course_instance.id}/assessment/${assessment.id}`;
    } else {
      studentLink = `/pl/course_instance/${course_instance.id}/assessments`;
    }
  } else {
    if (question?.id) {
      instructorLink = `${urlPrefix}/instructor/question/${question.id}`;
    } else if (assessment_instance?.assessment_id) {
      instructorLink = `${urlPrefix}/instructor/assessment/${assessment_instance.assessment_id}`;
    } else if (assessment?.id) {
      instructorLink = `${urlPrefix}/instructor/assessment/${assessment.id}`;
    } else {
      instructorLink = `${urlPrefix}/instructor/instance_admin`;
    }
  }

  let headingAuthnViewTypeMenu = 'View type';
  if (authz_data.authn_user.uid !== authz_data.user.uid) {
    headingAuthnViewTypeMenu = 'View as';
    if (authz_data.authn_user.name) {
      headingAuthnViewTypeMenu += ` ${authz_data.authn_user.name} (${authz_data.authn_user.uid})`;
    } else {
      headingAuthnViewTypeMenu += ` ${authz_data.authn_user.uid}`;
    }
  }

  let authnViewTypeMenuChecked = '';
  if (authz_data.authn_user.uid === authz_data.user.uid) {
    if (viewType === 'instructor') {
      if (
        authz_data.has_course_permission_preview ||
        authz_data.has_course_instance_permission_view
      ) {
        authnViewTypeMenuChecked = 'instructor';
      }
    } else if (
      authz_data.has_course_permission_preview ||
      authz_data.has_course_instance_permission_view
    ) {
      authnViewTypeMenuChecked = 'student-no-rules';
    } else {
      authnViewTypeMenuChecked = 'student';
    }
  }

  let headingViewTypeMenu = '';
  let viewTypeMenuChecked = '';
  if (authz_data.authn_user.uid !== authz_data.user.uid) {
    headingViewTypeMenu = 'View as';
    if (authz_data.user.name) {
      headingViewTypeMenu += ` ${authz_data.user.name} (${authz_data.user.uid})`;
    } else {
      headingViewTypeMenu += ` ${authz_data.user.uid}`;
    }

    if (viewType === 'instructor') {
      if (
        authz_data.has_course_permission_preview ||
        authz_data.has_course_instance_permission_view
      ) {
        viewTypeMenuChecked = 'instructor';
      }
    } else if (
      authz_data.has_course_permission_preview ||
      authz_data.has_course_instance_permission_view
    ) {
      viewTypeMenuChecked = 'student-no-rules';
    } else {
      viewTypeMenuChecked = 'student';
    }
  }

  return html`
    ${authz_data?.overrides?.length > 0 && authnViewTypeMenuChecked === 'instructor'
      ? html`
          <a class="dropdown-item" href="${instructorLink}" id="navbar-reset-view">
            Reset to default staff view
            <span class="badge text-bg-success">staff</span>
          </a>

          <div class="dropdown-divider"></div>
        `
      : ''}

    <h6 class="dropdown-header">${headingAuthnViewTypeMenu}</h6>

    <a
      class="dropdown-item viewtype-dropdown-item"
      href="${instructorLink}"
      id="navbar-user-view-authn-instructor"
    >
      <span class="${authnViewTypeMenuChecked !== 'instructor' ? 'invisible' : ''}">&check;</span>
      <span class="ps-3">
        ${authz_data?.overrides?.length > 0 && authnViewTypeMenuChecked === 'instructor'
          ? 'Modified staff'
          : 'Staff'}
        view <span class="badge text-bg-success">staff</span>
      </span>
    </a>

    <a
      class="dropdown-item viewtype-dropdown-item"
      href="${studentLink}"
      id="navbar-user-view-authn-student"
    >
      <span class="${authnViewTypeMenuChecked !== 'student' ? 'invisible' : ''}">&check;</span>
      <span class="ps-3">Student view <span class="badge text-bg-warning">student</span></span>
    </a>

    <a
      class="dropdown-item viewtype-dropdown-item"
      href="${studentLink}"
      id="navbar-user-view-authn-student-no-rules"
    >
      <span class="${authnViewTypeMenuChecked !== 'student-no-rules' ? 'invisible' : ''}">
        &check;
      </span>
      <span class="ps-3">
        Student view without access restrictions
        <span class="badge text-bg-warning">student</span>
      </span>
    </a>

    ${authz_data.authn_user.uid !== authz_data.user.uid
      ? html`
          <div class="dropdown-divider"></div>
          <h6 class="dropdown-header">${headingViewTypeMenu}</h6>

          ${authz_data.user_with_requested_uid_has_instructor_access_to_course_instance
            ? html`
                <a class="dropdown-item" href="${instructorLink}" id="navbar-user-view-instructor">
                  <span class="${viewTypeMenuChecked !== 'instructor' ? 'invisible' : ''}">
                    &check;
                  </span>
                  <span class="ps-3">Staff view</span>
                </a>
              `
            : ''}

          <a class="dropdown-item" href="${studentLink}" id="navbar-user-view-student">
            <span class="${viewTypeMenuChecked !== 'student' ? 'invisible' : ''}"> &check; </span>
            <span class="ps-3">Student view</span>
          </a>

          <a class="dropdown-item" href="${studentLink}" id="navbar-user-view-student-no-rules">
            <span class="${viewTypeMenuChecked !== 'student-no-rules' ? 'invisible' : ''}">
              &check;
            </span>
            <span class="ps-3">Student view without access restrictions</span>
          </a>
        `
      : ''}

    <div class="dropdown-divider"></div>
  `;
}

function AuthnOverrides({
  resLocals,
  navbarType,
}: {
  resLocals: UntypedResLocals;
  navbarType: NavbarType;
}) {
  const { authz_data, urlPrefix, course, course_instance } = resLocals;

  // If we're working with an example course, only allow changing the effective
  // user if the authenticated user is an administrator or we are in development mode.
  if (course?.example_course && !config.devMode && !authz_data?.authn_is_administrator) {
    return '';
  }

  if (
    !authz_data?.authn_has_course_permission_preview &&
    !authz_data?.authn_has_course_instance_permission_view
  ) {
    return '';
  }

  let effectiveUserUrl = `${urlPrefix}/effectiveUser`;
  if (navbarType !== 'student' && navbarType !== 'instructor') {
    // The only way for authz_data to exist, for authn_has_course_permission_preview to be true,
    // and for navbarType to be neither student nor instructor, is if we are in a course or course
    // instance and if the effective user does not have access.
    //
    // In this case, we still want a link to the "Change effective user" page, but we need to
    // construct this link from scratch, because urlPrefix corresponds neither to the student
    // page route nor the instructor page route (it gets set after successful authorization).
    //
    // It is ok to use the instructor route only to the effectiveUser page - this will redirect
    // to the student route if necessary.
    if (course_instance) {
      effectiveUserUrl = `/pl/course_instance/${course_instance.id}/instructor/effectiveUser`;
    } else {
      effectiveUserUrl = `/pl/course/${course.id}/effectiveUser`;
    }
  }

  return html`
    <h6 class="dropdown-header">Effective user</h6>

    <form class="dropdown-item-text d-flex flex-nowrap js-effective-uid-form">
      <input
        id="effective-uid"
        type="email"
        placeholder="student@example.com"
        class="form-control form-control-sm me-2 flex-grow-1 js-effective-uid-input"
        aria-label="UID"
      />
      <button
        type="submit"
        class="btn btn-primary btn-sm text-nowrap js-effective-uid-button"
        disabled
      >
        Change UID
      </button>
    </form>

    ${authz_data?.overrides?.length > 0
      ? html`
          <div class="dropdown-item-text">
            <div class="list-group small text-nowrap">
              ${authz_data.overrides.map(
                (override: Override) => html`
                  <div class="list-group-item list-group-item-warning small p-2">
                    <div class="d-flex flex-row justify-content-between align-items-center">
                      <div class="p-0 me-4">
                        <ul class="list-unstyled">
                          <li class="fw-bold">${override.name}</li>
                          <li>${override.value}</li>
                        </ul>
                      </div>
                      <div>
                        <button
                          class="btn btn-xs btn-warning js-remove-override"
                          type="button"
                          data-override-cookie="${override.cookie}"
                        >
                          <i class="fas fa-times me-1"></i>
                          Remove
                        </button>
                      </div>
                    </div>
                  </div>
                `,
              )}
            </div>
          </div>
        `
      : ''}

    <a class="dropdown-item" href="${effectiveUserUrl}">Customize&hellip;</a>

    <div class="dropdown-divider"></div>
  `;
}

function NavbarPlain({ resLocals, navPage }: { resLocals: UntypedResLocals; navPage: NavPage }) {
  if (!resLocals.is_administrator) return '';

  return html`
    <li class="nav-item ${navPage === 'admin' ? 'active' : ''}">
      <a class="nav-link" href="/pl/administrator/admins">Admin</a>
    </li>
  `;
}

function NavbarButton({
  text,
  href,
  active = false,
  showArrow = true,
}: {
  text: string;
  href: string;
  active?: boolean;
  showArrow?: boolean;
}) {
  return html`
    <li class="nav-item">
      <a class="nav-link ${active ? 'active' : ''}" href="${href}">${text}</a>
    </li>
    ${showArrow
      ? html`<li class="nav-item d-none d-lg-block" aria-hidden="true">
          <span class="nav-link disabled px-0" style="color: var(--bs-nav-link-color);">
            &rarr;
          </span>
        </li>`
      : ''}
  `;
}

function NavbarButtons({
  resLocals,
  navPage,
  navbarType,
}: {
  resLocals: UntypedResLocals;
  navPage: NavPage;
  navbarType: NavbarType;
}) {
  // When no institution or course is set, show links to the home page and the global admin page.
  if (
    !resLocals.institution &&
    !resLocals.course &&
    navPage !== 'admin' &&
    navbarType === 'plain'
  ) {
    return html`
      ${NavbarButton({
        text: 'Home',
        href: '/',
        showArrow: false,
      })}
      ${resLocals.is_administrator
        ? NavbarButton({
            text: 'Global Admin',
            href: '/pl/administrator/admins',
            showArrow: false,
          })
        : ''}
    `;
  }

  const allNavbarButtons = [{ text: 'Home', href: '/' }];

  if (resLocals.is_administrator) {
    allNavbarButtons.push({ text: 'Global Admin', href: '/pl/administrator/admins' });
  }

  if (resLocals.institution) {
    if (resLocals.is_administrator) {
      allNavbarButtons.push(
        { text: 'Institutions', href: '/pl/administrator/institutions' },
        {
          text: resLocals.institution.short_name,
          href: `/pl/administrator/institution/${resLocals.institution.id}`,
        },
      );
    } else if (resLocals.is_institution_administrator) {
      allNavbarButtons.push({
        text: resLocals.institution.short_name,
        href: `/pl/institution/${resLocals.institution.id}/admin/admins`,
      });
    }
  }

  if (resLocals.course) {
    if (resLocals.institution) {
      if (resLocals.is_administrator) {
        allNavbarButtons.push({
          text: 'Courses',
          href: `/pl/administrator/institution/${resLocals.institution.id}/courses`,
        });
      } else if (resLocals.is_institution_administrator) {
        allNavbarButtons.push({
          text: 'Courses',
          href: `/pl/institution/${resLocals.institution.id}/admin/courses`,
        });
      }
    }
    allNavbarButtons.push({
      text: resLocals.course.short_name,
      href: `/pl/course/${resLocals.course.id}/course_admin/instances`,
    });
  }

  if (resLocals.course_instance) {
    allNavbarButtons.push({
      text: resLocals.course_instance.short_name,
      href: `/pl/course_instance/${resLocals.course_instance.id}/instructor/instance_admin/assessments`,
    });
  }

  return html`
    ${allNavbarButtons.map((navbarButton, index) =>
      NavbarButton({
        text: navbarButton.text,
        href: navbarButton.href,
        showArrow: index < allNavbarButtons.length - 1,
        active: index === allNavbarButtons.length - 1,
      }),
    )}
  `;
}

function NavbarStudent({ resLocals, navPage }: { resLocals: UntypedResLocals; navPage: NavPage }) {
  const { course, course_instance, assessment_instance, assessment_instance_label, urlPrefix } =
    resLocals;

  return html`
    <li class="nav-item navbar-text me-4">
      ${course?.short_name ?? ''}, ${course_instance?.short_name ?? ''}
    </li>

    <li class="nav-item ${navPage === 'assessments' ? 'active' : ''}">
      <a class="nav-link" href="${urlPrefix}/assessments">Assessments</a>
    </li>
    <li class="nav-item ${navPage === 'gradebook' ? 'active' : ''}">
      <a class="nav-link" href="${urlPrefix}/gradebook">Gradebook</a>
    </li>

    ${assessment_instance_label != null && assessment_instance != null
      ? html`
          <li class="nav-item ${navPage === 'assessment_instance' ? 'active' : ''}">
            <a class="nav-link" href="${urlPrefix}/assessment_instance/${assessment_instance.id}">
              ${assessment_instance_label}
            </a>
          </li>
        `
      : ''}
  `;
}

function NavbarInstructor({
  resLocals,
  navPage,
  navSubPage,
}: {
  resLocals: UntypedResLocals;
  navPage: NavPage;
  navSubPage?: NavSubPage;
}) {
  const {
    course,
    course_instance,
    assessment,
    assessment_label,
    assessments,
    navbarOpenIssueCount,
    navbarCompleteGettingStartedTasksCount,
    navbarTotalGettingStartedTasksCount,
    authz_data,
    urlPrefix,
  } = resLocals;
  return html`
    <li class="nav-item btn-group" id="navbar-course-switcher">
      <a
        class="nav-link ${navPage === 'course_admin' &&
        !(navSubPage === 'issues' || navSubPage === 'questions' || navSubPage === 'syncs')
          ? 'active'
          : ''} ${!authz_data.has_course_permission_view ? 'disabled' : ''}"
        href="${urlPrefix}/course_admin"
      >
        ${course.short_name}
      </a>
      <a
        class="nav-link dropdown-toggle dropdown-toggle-split"
        id="navbarDropdownMenuCourseAdminLink"
        href="#"
        role="button"
        data-bs-toggle="dropdown"
        aria-label="Change course"
        aria-haspopup="true"
        aria-expanded="false"
        hx-get="/pl/navbar/course/${course.id}/switcher"
        hx-trigger="mouseover once, focus once, show.bs.dropdown once delay:200ms"
        hx-target="#navbarDropdownMenuCourseAdmin"
      ></a>
      <div
        class="dropdown-menu"
        aria-labelledby="navbarDropdownMenuCourseAdminLink"
        id="navbarDropdownMenuCourseAdmin"
      >
        <div class="d-flex justify-content-center">
          <div class="spinner-border spinner-border-sm" role="status">
            <span class="visually-hidden">Loading courses...</span>
          </div>
        </div>
      </div>
    </li>

    ${authz_data.has_course_permission_edit && course.show_getting_started
      ? html`
          <li class="nav-item d-flex align-items-center">
            <a
              style="display: inline-flex; align-items: center;"
              class="nav-link pe-0"
              href="${urlPrefix}/course_admin/getting_started"
            >
              Getting Started
              ${ProgressCircle({
                value: navbarCompleteGettingStartedTasksCount,
                maxValue: navbarTotalGettingStartedTasksCount,
                class: 'mx-1',
              })}
            </a>
          </li>
        `
      : ''}

    <li class="nav-item ${navPage === 'course_admin' && navSubPage === 'issues' ? 'active' : ''}">
      <a class="nav-link" href="${urlPrefix}/course_admin/issues">
        Issues ${IssueBadgeHtml({ count: navbarOpenIssueCount, suppressLink: true })}
      </a>
    </li>
    ${authz_data.has_course_permission_preview
      ? html`
          <li
            class="nav-item ${navPage === 'course_admin' && navSubPage === 'questions'
              ? 'active'
              : ''}"
          >
            <a class="nav-link" href="${urlPrefix}/course_admin/questions">Questions</a>
          </li>
        `
      : ''}
    ${authz_data.has_course_permission_edit
      ? html`
          <li
            class="nav-item ${navPage === 'course_admin' && navSubPage === 'syncs' ? 'active' : ''}"
          >
            <a class="nav-link" href="${urlPrefix}/course_admin/syncs">Sync</a>
          </li>
        `
      : ''}
    ${course_instance
      ? html`
          <li class="navbar-text mx-2 no-select">/</li>
          <li class="nav-item btn-group" id="navbar-course-instance-switcher">
            <a
              class="nav-link ${navPage === 'instance_admin' &&
              !(navSubPage === 'assessments' || navSubPage === 'gradebook')
                ? 'active'
                : ''}"
              href="/pl/course_instance/${course_instance.id}/instructor/instance_admin"
            >
              ${course_instance.short_name}
            </a>
            <a
              class="nav-link dropdown-toggle dropdown-toggle-split"
              id="navbarDropdownMenuInstanceAdminLink"
              href="#"
              role="button"
              data-bs-toggle="dropdown"
              aria-label="Change course instance"
              aria-haspopup="true"
              aria-expanded="false"
              hx-get="/pl/navbar/course/${course.id}/course_instance_switcher/${course_instance.id}"
              hx-trigger="show.bs.dropdown once delay:200ms"
              hx-target="#navbarDropdownMenuInstanceAdmin"
            ></a>
            <div
              class="dropdown-menu"
              aria-labelledby="navbarDropdownMenuInstanceAdminLink"
              id="navbarDropdownMenuInstanceAdmin"
            >
              <div class="d-flex justify-content-center">
                <div class="spinner-border spinner-border-sm" role="status">
                  <span class="visually-hidden">Loading course instances...</span>
                </div>
              </div>
            </div>
          </li>

          <li
            class="nav-item ${navPage === 'instance_admin' && navSubPage === 'assessments'
              ? 'active'
              : ''}"
          >
            <a class="nav-link" href="${urlPrefix}/instance_admin/assessments">Assessments</a>
          </li>

          <li
            class="nav-item ${navPage === 'instance_admin' && navSubPage === 'gradebook'
              ? 'active'
              : ''}"
          >
            <a class="nav-link" href="${urlPrefix}/instance_admin/gradebook">Gradebook</a>
          </li>

          ${assessment_label != null && assessment != null
            ? html`
                <li class="navbar-text mx-2 no-select">/</li>
                <li class="nav-item btn-group">
                  <a
                    class="nav-link ${navPage === 'assessment' ? 'active' : ''}"
                    href="${urlPrefix}/assessment/${assessment.id}"
                  >
                    ${assessment_label}
                  </a>
                  ${assessments != null
                    ? html`
                        <a
                          class="nav-link dropdown-toggle dropdown-toggle-split"
                          id="navbarDropdownMenuLink"
                          href="#"
                          role="button"
                          data-bs-toggle="dropdown"
                          aria-haspopup="true"
                          aria-expanded="false"
                          aria-label="Change assessment"
                        ></a>
                        <div class="dropdown-menu" aria-labelledby="navbarDropdownMenuLink">
                          ${assessments.map(
                            (a) => html`
                              <a
                                class="dropdown-item ${navPage === 'assessment' &&
                                assessment.id === a.id
                                  ? 'active'
                                  : ''}"
                                href="${urlPrefix}/assessment/${a.id}${navPage === 'assessment' &&
                                navSubPage !== 'file_edit'
                                  ? `/${navSubPage}`
                                  : ''}"
                              >
                                ${a.assessment_label}
                              </a>
                            `,
                          )}
                        </div>
                      `
                    : ''}
                </li>
              `
            : ''}
        `
      : html`
          <li class="navbar-text mx-2 no-select">/</li>

          <li class="nav-item dropdown" id="navbar-course-instance-switcher">
            <a
              class="nav-link dropdown-toggle"
              id="navbarDropdownMenuInstanceChooseLink"
              href="#"
              role="button"
              data-bs-toggle="dropdown"
              aria-haspopup="true"
              aria-expanded="false"
              hx-get="/pl/navbar/course/${course.id}/course_instance_switcher"
              hx-trigger="mouseover once, focus once, show.bs.dropdown once delay:200ms"
              hx-target="#navbarDropdownMenuInstanceChoose"
            >
              Choose course instance...
            </a>
            <div
              class="dropdown-menu"
              aria-labelledby="navbarDropdownMenuInstanceChooseLink"
              id="navbarDropdownMenuInstanceChoose"
            >
              <div class="d-flex justify-content-center">
                <div class="spinner-border spinner-border-sm" role="status">
                  <span class="visually-hidden">Loading course instances...</span>
                </div>
              </div>
            </div>
          </li>
        `}
  `;
}

function NavbarPublic({ resLocals }: { resLocals: UntypedResLocals }) {
  const { course, urlPrefix } = resLocals;
  return html`
    <li class="nav-item btn-group">
      <a
        class="nav-link"
        aria-label="Link to page showing all public questions for the course."
        href="${urlPrefix}/questions"
      >
        ${course?.short_name ?? ''}
      </a>
    </li>
  `;
}

function NavbarInstitution({ resLocals }: { resLocals: UntypedResLocals }) {
  const { institution } = resLocals;

  return html`
    <li class="nav-item">
      <a class="nav-link" href="/pl/institution/${institution.id}/admin/courses">
        ${institution.short_name} (${institution.long_name})
      </a>
    </li>
  `;
}

function NavbarAdministratorInstitution({ resLocals }: { resLocals: UntypedResLocals }) {
  const { institution } = resLocals;

  return html`
    <li class="nav-item">
      <a class="nav-link" href="/pl/administrator/institutions">Admin</a>
    </li>

    <li class="nav-item">
      <a class="nav-link" href="/pl/administrator/institution/${institution.id}">
        ${institution.short_name}
      </a>
    </li>
  `;
}<|MERGE_RESOLUTION|>--- conflicted
+++ resolved
@@ -3,11 +3,7 @@
 import { run } from '@prairielearn/run';
 
 import { config } from '../lib/config.js';
-<<<<<<< HEAD
-import type { UntypedResLocals } from '../lib/res-locals.js';
-=======
 import type { UntypedResLocals } from '../lib/res-locals.types.js';
->>>>>>> 5e4cbf5c
 import { assertNever } from '../lib/types.js';
 import type { Override } from '../middlewares/authzCourseOrInstance.js';
 
