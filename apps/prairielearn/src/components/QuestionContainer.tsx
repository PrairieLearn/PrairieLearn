--- conflicted
+++ resolved
@@ -17,11 +17,7 @@
 } from '../lib/db-types.js';
 import { type GroupInfo, getRoleNamesForUser } from '../lib/groups.js';
 import { idsEqual } from '../lib/id.js';
-<<<<<<< HEAD
-import type { UntypedResLocals } from '../lib/res-locals.js';
-=======
 import type { UntypedResLocals } from '../lib/res-locals.types.js';
->>>>>>> 5e4cbf5c
 
 import { AiGradingHtmlPreview } from './AiGradingHtmlPreview.js';
 import { Modal } from './Modal.js';
