--- conflicted
+++ resolved
@@ -443,14 +443,9 @@
                     <small class="font-italic align-self-center">
                       Additional attempts available with new variants
                     </small>
-<<<<<<< HEAD
-                    <a
-                      class="btn btn-xs btn-ghost align-self-center ml-1"
-=======
                     <button
                       type="button"
-                      class="btn btn-xs align-self-center"
->>>>>>> 340b6e4d
+                      class="btn btn-xs btn-ghost align-self-center ml-1"
                       data-toggle="popover"
                       data-container="body"
                       data-html="true"
