import { EncodedData } from '@prairielearn/browser-utils';
import { html, unsafeHtml, escapeHtml } from '@prairielearn/html';
import { run } from '@prairielearn/run';

import { config } from '../lib/config.js';
import type {
  AssessmentQuestion,
  CourseInstance,
  GroupConfig,
  InstanceQuestion,
  Issue,
  Question,
  User,
  Variant,
} from '../lib/db-types.js';
import { getRoleNamesForUser, type GroupInfo } from '../lib/groups.js';
import { idsEqual } from '../lib/id.js';

import { Modal } from './Modal.html.js';
import type { QuestionContext } from './QuestionContainer.types.js';
import { type SubmissionForRender, SubmissionPanel } from './SubmissionPanel.html.js';

// Only shows this many recent submissions by default
const MAX_TOP_RECENTS = 3;

export function QuestionContainer({
  resLocals,
  questionContext,
}: {
  resLocals: Record<string, any>;
  questionContext: QuestionContext;
}) {
  const {
    question,
    issues,
    variant,
    variantToken,
    questionJsonBase64,
    course_instance,
    authz_data,
    is_administrator,
    showTrueAnswer,
    showSubmissions,
    submissions,
    submissionHtmls,
    answerHtml,
  } = resLocals;

  return html`
    <div
      class="question-container"
      data-grading-method="${question.grading_method}"
      data-variant-id="${variant.id}"
      data-variant-token="${variantToken}"
    >
      ${question.type !== 'Freeform'
        ? html`<div hidden="true" class="question-data">${questionJsonBase64}</div>`
        : ''}
      ${issues.map((issue) => IssuePanel({ issue, course_instance, authz_data, is_administrator }))}
      ${question.type === 'Freeform'
        ? html`
            <form class="question-form" name="question-form" method="POST" autocomplete="off">
              ${QuestionPanel({ resLocals, questionContext })}
            </form>
          `
        : QuestionPanel({ resLocals, questionContext })}

      <div class="card mb-4 grading-block${showTrueAnswer ? '' : ' d-none'}">
        <div class="card-header bg-secondary text-white">
          <h2>Correct answer</h2>
        </div>
        <div class="card-body answer-body">${showTrueAnswer ? unsafeHtml(answerHtml) : ''}</div>
      </div>

      ${showSubmissions
        ? html`
            ${SubmissionList({
              resLocals,
              questionContext,
              submissions: submissions.slice(0, MAX_TOP_RECENTS),
              submissionHtmls,
              submissionCount: submissions.length,
            })}
            ${submissions.length > MAX_TOP_RECENTS
              ? html`
                  <div class="mb-4 d-flex justify-content-center">
                    <button
                      class="show-hide-btn btn btn-outline-secondary btn-sm collapsed"
                      type="button"
                      data-toggle="collapse"
                      data-target="#more-submissions-collapser"
                      aria-expanded="false"
                      aria-controls="more-submissions-collapser"
                    >
                      Show/hide older submissions
                      <i class="fa fa-angle-up fa-fw ml-1 expand-icon"></i>
                    </button>
                  </div>

                  <div id="more-submissions-collapser" class="collapse">
                    ${SubmissionList({
                      resLocals,
                      questionContext,
                      submissions: submissions.slice(MAX_TOP_RECENTS),
                      submissionHtmls: submissionHtmls.slice(MAX_TOP_RECENTS),
                      submissionCount: submissions.length,
                    })}
                  </div>
                `
              : ''}
          `
        : ''}
    </div>
    ${CopyQuestionModal({ resLocals })}
  `;
}

export function IssuePanel({
  issue,
  course_instance,
  authz_data,
  is_administrator,
}: {
  issue: Issue & {
    user_name: User['name'];
    user_email: User['email'];
    user_uid: User['uid'];
    formatted_date: string;
  };
  course_instance: CourseInstance;
  authz_data: Record<string, any>;
  is_administrator: boolean;
}) {
  // There are three situations in which the issue need not be anonymized:
  //
  //  1) The issue is not associated with a course instance. The only way
  //     for a user to generate an issue that is not associated with a course
  //     instance is if they are an instructor, so there are no student data
  //     to be protected in this case.
  //
  //  2) We are accessing this page through a course instance, the issue is
  //     associated with the same course instance, and the user has student
  //     data view access.
  //
  // Otherwise, all issues must be anonymized.
  const showUserName =
    !issue.course_instance_id ||
    (course_instance &&
      idsEqual(course_instance.id, issue.course_instance_id) &&
      authz_data.has_course_instance_permission_view);

  const msgBody = `Hello ${issue.user_name}\n\nRegarding the issue of:\n\n"${issue.student_message || '-'}"\n\nWe've...`;
  const mailtoLink = `mailto:${
    issue.user_email || issue.user_uid || '-'
  }?subject=Reported%20PrairieLearn%20Issue&body=${encodeURIComponent(msgBody)}`;

  return html`
    <div class="card mb-4">
      <div class="card-header bg-danger text-white">
        ${issue.manually_reported ? 'Manually reported issue' : 'Issue'}
      </div>

      <table
        class="table table-sm table-hover two-column-description"
        aria-label="Issue information"
      >
        <tbody>
          ${showUserName
            ? html`
                <tr>
                  <th>User:</th>
                  <td>
                    ${issue.user_name || '-'} (<a href="${mailtoLink}">${issue.user_uid || '-'}</a>)
                  </td>
                </tr>
                <tr>
                  <th>Student message:</th>
                  <td>${issue.student_message}</td>
                </tr>
                <tr>
                  <th>Instructor message:</th>
                  <td>${issue.instructor_message}</td>
                </tr>
              `
            : authz_data.has_course_permission_preview
              ? html`
                  <tr>
                    <th>Student message:</th>
                    <td>${issue.student_message}</td>
                  </tr>
                  <tr>
                    <th>Instructor message:</th>
                    <td>${issue.instructor_message}</td>
                  </tr>
                `
              : html`
                  <tr>
                    <th>Message:</th>
                    <td>${issue.student_message}</td>
                  </tr>
                `}
          <tr>
            <th>ID:</th>
            <td>${issue.id}</td>
          </tr>
          <tr>
            <th>Date:</th>
            <td>${issue.formatted_date}</td>
          </tr>
        </tbody>
      </table>

      ${config.devMode || authz_data.has_course_permission_view
        ? html`
            <div class="card-body border border-bottom-0 border-left-0 border-right-0">
              ${issue.system_data?.courseErrData
                ? html`
                    <p><strong>Console log:</strong></p>
                    <pre class="bg-dark text-white rounded p-3">
${issue.system_data.courseErrData.outputBoth}</pre
                    >
                  `
                : ''}
              <p>
                <strong>Associated data:</strong>
                <button
                  type="button"
                  class="btn btn-xs btn-secondary"
                  data-toggle="collapse"
                  href="#issue-course-data-${issue.id}"
                  aria-expanded="false"
                  aria-controls="#issue-course-data-${issue.id}"
                >
                  Show/hide
                </button>
              </p>
              <div class="collapse" id="issue-course-data-${issue.id}">
                <pre class="bg-dark text-white rounded p-3">
${JSON.stringify(issue.course_data, null, '    ')}</pre
                >
              </div>
              ${is_administrator
                ? html`
                    <p>
                      <strong>System data:</strong>
                      <button
                        type="button"
                        class="btn btn-xs btn-secondary"
                        data-toggle="collapse"
                        href="#issue-system-data-${issue.id}"
                        aria-expanded="false"
                        aria-controls="#issue-system-data-${issue.id}"
                      >
                        Show/hide
                      </button>
                    </p>
                    <div class="collapse" id="issue-system-data-${issue.id}">
                      <pre class="bg-dark text-white rounded p-3">
${JSON.stringify(issue.system_data, null, '    ')}</pre
                      >
                    </div>
                  `
                : ''}
            </div>
          `
        : ''}
    </div>
  `;
}

export function QuestionTitle({
  questionContext,
  question,
  questionNumber,
}: {
  questionContext: QuestionContext;
  question: Question;
  questionNumber: string;
}) {
  if (questionContext === 'student_homework') {
    return `${questionNumber}. ${question.title}`;
  } else if (questionContext === 'student_exam') {
    return `Question ${questionNumber}: ${question.title}`;
  } else {
    return question.title;
  }
}

interface QuestionFooterResLocals {
  showSaveButton: boolean;
  showGradeButton: boolean;
  disableSaveButton: boolean;
  disableGradeButton: boolean;
  showNewVariantButton: boolean;
  showTryAgainButton: boolean;
  hasAttemptsOtherVariants: boolean;
  variantAttemptsLeft: number;
  variantAttemptsTotal: number;
  newVariantUrl: string;
  tryAgainUrl: string;
  question: Question;
  variant: Variant;
  instance_question: (InstanceQuestion & { allow_grade_left_ms?: number }) | null;
  assessment_question: AssessmentQuestion | null;
  instance_question_info: Record<string, any>;
  authz_result: Record<string, any>;
  group_config: GroupConfig | null;
  group_info: GroupInfo | null;
  group_role_permissions: {
    can_view: boolean;
    can_submit: boolean;
  } | null;
  user: User;
  __csrf_token: string;
}

function QuestionFooter({
  resLocals,
  questionContext,
}: {
  resLocals: QuestionFooterResLocals;
  questionContext: QuestionContext;
}) {
  if (questionContext === 'manual_grading') return '';
  if (resLocals.question.type === 'Freeform') {
    return html`
      <div class="card-footer" id="question-panel-footer">
        <input type="hidden" name="__csrf_token" value="${resLocals.__csrf_token}" />
<<<<<<< HEAD
        <div id="question-panel-footer-content">
          ${QuestionFooterContent({ resLocals, questionContext })}
        </div>
=======
        ${QuestionFooterContent({ resLocals, questionContext })}
>>>>>>> 1c77a2d9
      </div>
    `;
  } else {
    return html`
      <div class="card-footer" id="question-panel-footer">
        <form class="question-form" name="question-form" method="POST">
          <input type="hidden" name="__csrf_token" value="${resLocals.__csrf_token}" />
<<<<<<< HEAD
          <div id="question-panel-footer-content">
            ${QuestionFooterContent({ resLocals, questionContext })}
          </div>
=======
          ${QuestionFooterContent({ resLocals, questionContext })}
>>>>>>> 1c77a2d9
        </form>
      </div>
    `;
  }
}

export function QuestionFooterContent({
  resLocals,
  questionContext,
}: {
  resLocals: Omit<QuestionFooterResLocals, '__csrf_token'>;
  questionContext: QuestionContext;
}) {
  const {
    showSaveButton,
    showGradeButton,
    disableSaveButton,
    disableGradeButton,
    showNewVariantButton,
    showTryAgainButton,
    hasAttemptsOtherVariants,
    variantAttemptsLeft,
    variantAttemptsTotal,
    newVariantUrl,
    tryAgainUrl,
    question,
    variant,
    instance_question,
    assessment_question,
    instance_question_info,
    authz_result,
    group_config,
    group_info,
    group_role_permissions,
    user,
  } = resLocals;

  const contents = run(() => {
    if (questionContext === 'student_exam' && variantAttemptsLeft === 0) {
      return 'This question is complete and cannot be answered again.';
    }

    if (authz_result?.authorized_edit === false) {
      return html`<div class="alert alert-warning mt-2" role="alert">
        You are viewing the question instance of a different user and so are not authorized to save
        answers, to submit answers for grading, or to try a new variant of this same question.
      </div>`;
    }

<<<<<<< HEAD
  return html`
    <div class="row">
      <div class="col d-flex justify-content-between">
        <span class="d-flex align-items-center">
          ${showSaveButton
            ? html`
                <button
                  class="btn btn-info question-save disable-on-submit order-2"
                  ${disableSaveButton ? 'disabled' : ''}
                  ${question.type === 'Freeform' ? html`name="__action" value="save"` : ''}
                >
                  ${showGradeButton ? 'Save only' : 'Save'}
                </button>
              `
            : ''}
          ${showGradeButton
            ? html`
                <button
                  class="btn btn-primary question-grade disable-on-submit order-1 mr-1"
                  ${disableGradeButton ? 'disabled' : ''}
                  ${question.type === 'Freeform' ? html`name="__action" value="grade"` : ''}
                >
                  Save &amp; Grade
                  ${variantAttemptsTotal > 0
                    ? variantAttemptsLeft > 1
                      ? html`
                          <small class="font-italic ml-2">
                            ${variantAttemptsLeft} attempts left
                          </small>
                        `
                      : variantAttemptsLeft === 1 && variantAttemptsTotal > 1
                        ? html`<small class="font-italic ml-2">Last attempt</small>`
                        : variantAttemptsLeft === 1
                          ? html`<small class="font-italic ml-2">Single attempt</small>`
                          : ''
                    : questionContext === 'student_homework'
                      ? html`<small class="font-italic ml-2">Unlimited attempts</small>`
                      : ''}
                </button>
              `
            : ''}
          ${group_config?.has_roles && !group_role_permissions?.can_submit && group_info
            ? html`
                <button
                  type="button"
                  class="btn btn-xs btn-ghost mr-1"
                  data-toggle="popover"
                  data-content="Your group role (${getRoleNamesForUser(group_info, user).join(
                    ', ',
                  )}) is not allowed to submit this question."
                  aria-label="Submission blocked"
                >
                  <i class="fa fa-lock" aria-hidden="true"></i>
                </button>
              `
            : ''}
        </span>
        <span class="d-flex">
          ${question.type === 'Freeform'
            ? html` <input type="hidden" name="__variant_id" value="${variant.id}" /> `
            : html`
                <input type="hidden" name="postData" class="postData" />
                <input type="hidden" name="__action" class="__action" />
              `}
          ${showNewVariantButton
            ? html`
                <a href="${newVariantUrl}" class="btn btn-primary disable-on-click ml-1">
                  New variant
                </a>
              `
            : showTryAgainButton
=======
    return html`
      <div class="row">
        <div class="col d-flex justify-content-between">
          <span class="d-flex align-items-center">
            ${showSaveButton
              ? html`
                  <button
                    class="btn btn-info question-save disable-on-submit order-2"
                    ${disableSaveButton ? 'disabled' : ''}
                    ${question.type === 'Freeform' ? html`name="__action" value="save"` : ''}
                  >
                    ${showGradeButton ? 'Save only' : 'Save'}
                  </button>
                `
              : ''}
            ${showGradeButton
              ? html`
                  <button
                    class="btn btn-primary question-grade disable-on-submit order-1 mr-1"
                    ${disableGradeButton ? 'disabled' : ''}
                    ${question.type === 'Freeform' ? html`name="__action" value="grade"` : ''}
                  >
                    Save &amp; Grade
                    ${variantAttemptsTotal > 0
                      ? variantAttemptsLeft > 1
                        ? html`
                            <small class="font-italic ml-2">
                              ${variantAttemptsLeft} attempts left
                            </small>
                          `
                        : variantAttemptsLeft === 1 && variantAttemptsTotal > 1
                          ? html`<small class="font-italic ml-2">Last attempt</small>`
                          : variantAttemptsLeft === 1
                            ? html`<small class="font-italic ml-2">Single attempt</small>`
                            : ''
                      : questionContext === 'student_homework'
                        ? html`<small class="font-italic ml-2">Unlimited attempts</small>`
                        : ''}
                  </button>
                `
              : ''}
            ${group_config?.has_roles && !group_role_permissions?.can_submit && group_info
              ? html`
                  <button
                    type="button"
                    class="btn btn-xs btn-ghost mr-1"
                    data-toggle="popover"
                    data-content="Your group role (${getRoleNamesForUser(group_info, user).join(
                      ', ',
                    )}) is not allowed to submit this question."
                    aria-label="Submission blocked"
                  >
                    <i class="fa fa-lock" aria-hidden="true"></i>
                  </button>
                `
              : ''}
          </span>
          <span class="d-flex">
            ${question.type === 'Freeform'
              ? html` <input type="hidden" name="__variant_id" value="${variant.id}" /> `
              : html`
                  <input type="hidden" name="postData" class="postData" />
                  <input type="hidden" name="__action" class="__action" />
                `}
            ${showNewVariantButton
>>>>>>> 1c77a2d9
              ? html`
                  <a href="${newVariantUrl}" class="btn btn-primary disable-on-click ml-1">
                    New variant
                  </a>
                `
              : showTryAgainButton
                ? html`
                    <a href="${tryAgainUrl}" class="btn btn-primary disable-on-click ml-1">
                      ${instance_question_info.previous_variants?.some((variant) => variant.open)
                        ? 'Go to latest variant'
                        : 'Try a new variant'}
                    </a>
                  `
                : hasAttemptsOtherVariants
                  ? html`
                      <small class="font-italic align-self-center">
                        Additional attempts available with new variants
                      </small>
                      <button
                        type="button"
                        class="btn btn-xs btn-ghost align-self-center ml-1"
                        data-toggle="popover"
                        data-container="body"
                        data-html="true"
                        data-content="${escapeHtml(
                          NewVariantInfo({ variantAttemptsLeft, variantAttemptsTotal }),
                        )}"
                        data-placement="auto"
                      >
                        <i class="fa fa-question-circle" aria-hidden="true"></i>
                      </button>
                    `
                  : ''}
            ${AvailablePointsNotes({ questionContext, instance_question, assessment_question })}
          </span>
        </div>
      </div>
      ${SubmitRateFooter({
        questionContext,
        showGradeButton,
        disableGradeButton,
        assessment_question,
        allowGradeLeftMs: instance_question?.allow_grade_left_ms ?? 0,
      })}
    `;
  });

  return html`<div id="question-panel-footer-content">${contents}</div>`;
}

function SubmitRateFooter({
  questionContext,
  showGradeButton,
  disableGradeButton,
  assessment_question,
  allowGradeLeftMs,
}: {
  questionContext: QuestionContext;
  showGradeButton: boolean;
  disableGradeButton: boolean;
  assessment_question: AssessmentQuestion | null;
  allowGradeLeftMs: number;
}) {
  if (!showGradeButton || !assessment_question?.grade_rate_minutes) return '';
  const popoverContent = html`
    <p>
      Once you have clicked <strong>Save &amp; Grade</strong>, you will need to wait
      ${assessment_question.grade_rate_minutes}
      ${assessment_question.grade_rate_minutes > 1 ? 'minutes' : 'minute'} before you can grade
      again.
    </p>
    <p>
      You can still save your answer as frequently as you like.
      ${questionContext === 'student_exam'
        ? 'If your assessment ends before your last saved answer is graded, it will be automatically graded for you.'
        : ''}
    </p>
  `;
  return html`
    <div class="row">
      <div class="col d-flex justify-content-between">
        <span class="d-flex">
          ${disableGradeButton
            ? html`
                <small class="font-italic ml-2 mt-1 submission-suspended-msg">
                  Grading possible in <span id="submission-suspended-display"></span>
                  <div id="submission-suspended-progress" class="border border-info"></div>
                </small>
                ${EncodedData(
                  {
                    serverTimeLimitMS: assessment_question.grade_rate_minutes * 60 * 1000,
                    serverRemainingMS: allowGradeLeftMs,
                  },
                  'submission-suspended-data',
                )}
              `
            : ''}
        </span>
        <span class="d-flex align-self-center">
          <small class="font-italic">
            Can only be graded once every ${assessment_question.grade_rate_minutes}
            ${assessment_question.grade_rate_minutes > 1 ? 'minutes' : 'minute'}
          </small>
          <button
            type="button"
            class="btn btn-xs btn-ghost"
            data-toggle="popover"
            data-container="body"
            data-html="true"
            data-content="${escapeHtml(popoverContent)}"
            data-placement="auto"
          >
            <i class="fa fa-question-circle" aria-hidden="true"></i>
          </button>
        </span>
      </div>
    </div>
  `;
}

function NewVariantInfo({
  variantAttemptsLeft,
  variantAttemptsTotal,
}: {
  variantAttemptsLeft: number;
  variantAttemptsTotal: number;
}) {
  return html`
    <p>
      This question allows you to try multiple variants. Each of these variants is equivalent to the
      question you have been presented with, but may include changes in input values, parameters,
      and other settings. Although
      ${variantAttemptsLeft > 1
        ? `you have ${variantAttemptsLeft} attempts left`
        : variantAttemptsTotal > 1
          ? 'this is your last attempt'
          : 'you have a single attempt'}
      with the current variant, you are allowed to try an unlimited number of other variants.
    </p>
  `;
}

function AvailablePointsNotes({
  questionContext,
  instance_question,
  assessment_question,
}: {
  questionContext: QuestionContext;
  instance_question: InstanceQuestion | null;
  assessment_question: AssessmentQuestion | null;
}) {
  if (questionContext !== 'student_exam' || !instance_question?.points_list) return '';

  const roundedPoints = instance_question.points_list.map((p: number) => Math.round(p * 100) / 100);
  const maxManualPoints = assessment_question?.max_manual_points ?? 0;
  const additional = instance_question.points === 0 ? '' : 'additional';
  return html`
    <small class="font-italic align-self-center text-right">
      ${roundedPoints[0] === 1
        ? `1 ${additional} point available for this attempt`
        : `${roundedPoints[0]} ${additional} points available for this attempt`}
      ${maxManualPoints > 0
        ? roundedPoints[0] > maxManualPoints
          ? html`&mdash; ${Math.round((roundedPoints[0] - maxManualPoints) * 100) / 100}
            auto-graded, ${maxManualPoints} manually graded`
          : html`&mdash; manually graded`
        : ''}
      ${roundedPoints.length === 2
        ? html`<br />(following attempt is worth: ${roundedPoints[1]})`
        : roundedPoints.length > 2
          ? html`<br />(following attempts are worth: ${roundedPoints.slice(1).join(', ')})`
          : ''}
    </small>
  `;
}

function QuestionPanel({
  resLocals,
  questionContext,
}: {
  resLocals: Record<string, any>;
  questionContext: QuestionContext;
}) {
  const { question, questionHtml, question_copy_targets, course, instance_question_info } =
    resLocals;
  // Show even when question_copy_targets is empty.
  // We'll show a CTA to request a course if the user isn't an editor of any course.
  const showCopyQuestionButton =
    question.type === 'Freeform' &&
    question_copy_targets != null &&
    (course.template_course || (question.share_source_publicly && questionContext === 'public')) &&
    questionContext !== 'manual_grading';

  return html`
    <div class="card mb-4 question-block">
      <div class="card-header bg-primary text-white d-flex align-items-center">
        <h1>
          ${QuestionTitle({
            questionContext,
            question,
            questionNumber: instance_question_info?.question_number,
          })}
        </h1>
        ${showCopyQuestionButton
          ? html`
              <button
                class="btn btn-light btn-sm ml-auto"
                type="button"
                data-toggle="modal"
                data-target="#copyQuestionModal"
              >
                <i class="fa fa-clone"></i>
                Copy question
              </button>
            `
          : ''}
      </div>
      <div class="card-body question-body">${unsafeHtml(questionHtml)}</div>
      ${QuestionFooter({
        // TODO: propagate more precise types upwards.
        resLocals: resLocals as any,
        questionContext,
      })}
    </div>
  `;
}

function SubmissionList({
  resLocals,
  questionContext,
  submissions,
  submissionHtmls,
  submissionCount,
}: {
  resLocals: Record<string, any>;
  questionContext: QuestionContext;
  submissions: SubmissionForRender[];
  submissionHtmls: string[];
  submissionCount: number;
}) {
  return submissions.map((submission, idx) =>
    SubmissionPanel({
      questionContext,
      question: resLocals.question,
      assessment_question: resLocals.assessment_question,
      instance_question: resLocals.instance_question,
      variant_id: resLocals.variant.id,
      course_instance_id: resLocals.course_instance?.id,
      submission,
      submissionHtml: submissionHtmls[idx],
      submissionCount,
      rubric_data: resLocals.rubric_data,
      urlPrefix: resLocals.urlPrefix,
    }),
  );
}

function CopyQuestionModal({ resLocals }: { resLocals: Record<string, any> }) {
  const { question_copy_targets, question, course } = resLocals;
  if (question_copy_targets == null) return '';
  return Modal({
    id: 'copyQuestionModal',
    title: 'Copy question',
    formAction: question_copy_targets[0]?.copy_url ?? '',
    body:
      question_copy_targets.length === 0
        ? html`
            <p>
              You can't copy this question because you don't have editor permissions in any courses.
              <a href="/pl/request_course">Request a course</a> if you don't have one already.
              Otherwise, contact the owner of the course you expected to have access to.
            </p>
          `
        : html`
            <p>
              This question can be copied to any course for which you have editor permissions.
              Select one of your courses to copy this question.
            </p>
            <select class="custom-select" name="to_course_id" required>
              ${question_copy_targets.map(
                (course, index) => html`
                  <option
                    value="${course.id}"
                    data-csrf-token="${course.__csrf_token}"
                    data-copy-url="${course.copy_url}"
                    ${index === 0 ? 'selected' : ''}
                  >
                    ${course.short_name}
                  </option>
                `,
              )}
            </select>
          `,
    footer: html`
      <input
        type="hidden"
        name="__csrf_token"
        value="${question_copy_targets[0]?.__csrf_token ?? ''}"
      />
      <input type="hidden" name="question_id" value="${question.id}" />
      <input type="hidden" name="course_id" value="${course.id}" />
      <button type="button" class="btn btn-secondary" data-dismiss="modal">Close</button>
      ${question_copy_targets?.length > 0
        ? html`
            <button type="submit" name="__action" value="copy_question" class="btn btn-primary">
              Copy question
            </button>
          `
        : ''}
    `,
  });
}<|MERGE_RESOLUTION|>--- conflicted
+++ resolved
@@ -326,13 +326,7 @@
     return html`
       <div class="card-footer" id="question-panel-footer">
         <input type="hidden" name="__csrf_token" value="${resLocals.__csrf_token}" />
-<<<<<<< HEAD
-        <div id="question-panel-footer-content">
-          ${QuestionFooterContent({ resLocals, questionContext })}
-        </div>
-=======
         ${QuestionFooterContent({ resLocals, questionContext })}
->>>>>>> 1c77a2d9
       </div>
     `;
   } else {
@@ -340,13 +334,7 @@
       <div class="card-footer" id="question-panel-footer">
         <form class="question-form" name="question-form" method="POST">
           <input type="hidden" name="__csrf_token" value="${resLocals.__csrf_token}" />
-<<<<<<< HEAD
-          <div id="question-panel-footer-content">
-            ${QuestionFooterContent({ resLocals, questionContext })}
-          </div>
-=======
           ${QuestionFooterContent({ resLocals, questionContext })}
->>>>>>> 1c77a2d9
         </form>
       </div>
     `;
@@ -396,79 +384,6 @@
       </div>`;
     }
 
-<<<<<<< HEAD
-  return html`
-    <div class="row">
-      <div class="col d-flex justify-content-between">
-        <span class="d-flex align-items-center">
-          ${showSaveButton
-            ? html`
-                <button
-                  class="btn btn-info question-save disable-on-submit order-2"
-                  ${disableSaveButton ? 'disabled' : ''}
-                  ${question.type === 'Freeform' ? html`name="__action" value="save"` : ''}
-                >
-                  ${showGradeButton ? 'Save only' : 'Save'}
-                </button>
-              `
-            : ''}
-          ${showGradeButton
-            ? html`
-                <button
-                  class="btn btn-primary question-grade disable-on-submit order-1 mr-1"
-                  ${disableGradeButton ? 'disabled' : ''}
-                  ${question.type === 'Freeform' ? html`name="__action" value="grade"` : ''}
-                >
-                  Save &amp; Grade
-                  ${variantAttemptsTotal > 0
-                    ? variantAttemptsLeft > 1
-                      ? html`
-                          <small class="font-italic ml-2">
-                            ${variantAttemptsLeft} attempts left
-                          </small>
-                        `
-                      : variantAttemptsLeft === 1 && variantAttemptsTotal > 1
-                        ? html`<small class="font-italic ml-2">Last attempt</small>`
-                        : variantAttemptsLeft === 1
-                          ? html`<small class="font-italic ml-2">Single attempt</small>`
-                          : ''
-                    : questionContext === 'student_homework'
-                      ? html`<small class="font-italic ml-2">Unlimited attempts</small>`
-                      : ''}
-                </button>
-              `
-            : ''}
-          ${group_config?.has_roles && !group_role_permissions?.can_submit && group_info
-            ? html`
-                <button
-                  type="button"
-                  class="btn btn-xs btn-ghost mr-1"
-                  data-toggle="popover"
-                  data-content="Your group role (${getRoleNamesForUser(group_info, user).join(
-                    ', ',
-                  )}) is not allowed to submit this question."
-                  aria-label="Submission blocked"
-                >
-                  <i class="fa fa-lock" aria-hidden="true"></i>
-                </button>
-              `
-            : ''}
-        </span>
-        <span class="d-flex">
-          ${question.type === 'Freeform'
-            ? html` <input type="hidden" name="__variant_id" value="${variant.id}" /> `
-            : html`
-                <input type="hidden" name="postData" class="postData" />
-                <input type="hidden" name="__action" class="__action" />
-              `}
-          ${showNewVariantButton
-            ? html`
-                <a href="${newVariantUrl}" class="btn btn-primary disable-on-click ml-1">
-                  New variant
-                </a>
-              `
-            : showTryAgainButton
-=======
     return html`
       <div class="row">
         <div class="col d-flex justify-content-between">
@@ -534,7 +449,6 @@
                   <input type="hidden" name="__action" class="__action" />
                 `}
             ${showNewVariantButton
->>>>>>> 1c77a2d9
               ? html`
                   <a href="${newVariantUrl}" class="btn btn-primary disable-on-click ml-1">
                     New variant
