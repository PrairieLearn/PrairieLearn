import { EncodedData } from '@prairielearn/browser-utils';
import { html, unsafeHtml, escapeHtml } from '@prairielearn/html';

import { config } from '../lib/config.js';
import type {
  AssessmentQuestion,
  CourseInstance,
  GroupConfig,
  InstanceQuestion,
  Issue,
  Question,
  User,
  Variant,
} from '../lib/db-types.js';
import { getRoleNamesForUser, type GroupInfo } from '../lib/groups.js';
import { idsEqual } from '../lib/id.js';

import { Modal } from './Modal.html.js';
import type { QuestionContext } from './QuestionContainer.types.js';
import { type SubmissionForRender, SubmissionPanel } from './SubmissionPanel.html.js';

// Only shows this many recent submissions by default
const MAX_TOP_RECENTS = 3;

export function QuestionContainer({
  resLocals,
  questionContext,
}: {
  resLocals: Record<string, any>;
  questionContext: QuestionContext;
}) {
  const {
    question,
    issues,
    variant,
    variantToken,
    questionJsonBase64,
    course_instance,
    authz_data,
    is_administrator,
    showTrueAnswer,
    showSubmissions,
    submissions,
    submissionHtmls,
    answerHtml,
  } = resLocals;

  return html`
    <div
      class="question-container"
      data-grading-method="${question.grading_method}"
      data-variant-id="${variant.id}"
      data-variant-token="${variantToken}"
    >
      ${question.type !== 'Freeform'
        ? html`<div hidden="true" class="question-data">${questionJsonBase64}</div>`
        : ''}
      ${issues.map((issue) => IssuePanel({ issue, course_instance, authz_data, is_administrator }))}
      ${question.type === 'Freeform'
        ? html`
            <form class="question-form" name="question-form" method="POST" autocomplete="off">
              ${QuestionPanel({ resLocals, questionContext })}
            </form>
          `
        : QuestionPanel({ resLocals, questionContext })}

      <div class="card mb-4 grading-block${showTrueAnswer ? '' : ' d-none'}">
        <div class="card-header bg-secondary text-white">
          <h2>Correct answer</h2>
        </div>
        <div class="card-body answer-body">${showTrueAnswer ? unsafeHtml(answerHtml) : ''}</div>
      </div>

      ${showSubmissions
        ? html`
            ${SubmissionList({
              resLocals,
              questionContext,
              submissions: submissions.slice(0, MAX_TOP_RECENTS),
              submissionHtmls,
              submissionCount: submissions.length,
            })}
            ${submissions.length > MAX_TOP_RECENTS
              ? html`
                  <div class="mb-4 d-flex justify-content-center">
                    <button
                      class="show-hide-btn btn btn-outline-secondary btn-sm collapsed"
                      type="button"
                      data-toggle="collapse"
                      data-target="#more-submissions-collapser"
                      aria-expanded="false"
                      aria-controls="more-submissions-collapser"
                    >
                      Show/hide older submissions
                      <i class="fa fa-angle-up fa-fw ml-1 expand-icon"></i>
                    </button>
                  </div>

                  <div id="more-submissions-collapser" class="collapse">
                    ${SubmissionList({
                      resLocals,
                      questionContext,
                      submissions: submissions.slice(MAX_TOP_RECENTS),
                      submissionHtmls: submissionHtmls.slice(MAX_TOP_RECENTS),
                      submissionCount: submissions.length,
                    })}
                  </div>
                `
              : ''}
          `
        : ''}
    </div>
    ${CopyQuestionModal({ resLocals })}
  `;
}

export function IssuePanel({
  issue,
  course_instance,
  authz_data,
  is_administrator,
}: {
  issue: Issue & {
    user_name: User['name'];
    user_email: User['email'];
    user_uid: User['uid'];
    formatted_date: string;
  };
  course_instance: CourseInstance;
  authz_data: Record<string, any>;
  is_administrator: boolean;
}) {
  // There are three situations in which the issue need not be anonymized:
  //
  //  1) The issue is not associated with a course instance. The only way
  //     for a user to generate an issue that is not associated with a course
  //     instance is if they are an instructor, so there are no student data
  //     to be protected in this case.
  //
  //  2) We are accessing this page through a course instance, the issue is
  //     associated with the same course instance, and the user has student
  //     data view access.
  //
  // Otherwise, all issues must be anonymized.
  const showUserName =
    !issue.course_instance_id ||
    (course_instance &&
      idsEqual(course_instance.id, issue.course_instance_id) &&
      authz_data.has_course_instance_permission_view);

  const msgBody = `Hello ${issue.user_name}\n\nRegarding the issue of:\n\n"${issue.student_message || '-'}"\n\nWe've...`;
  const mailtoLink = `mailto:${
    issue.user_email || issue.user_uid || '-'
  }?subject=Reported%20PrairieLearn%20Issue&body=${encodeURIComponent(msgBody)}`;

  return html`
    <div class="card mb-4">
      <div class="card-header bg-danger text-white">
        ${issue.manually_reported ? 'Manually reported issue' : 'Issue'}
      </div>

      <table
        class="table table-sm table-hover two-column-description"
        aria-label="Issue information"
      >
        <tbody>
          ${showUserName
            ? html`
                <tr>
                  <th>User:</th>
                  <td>
                    ${issue.user_name || '-'} (<a href="${mailtoLink}">${issue.user_uid || '-'}</a>)
                  </td>
                </tr>
                <tr>
                  <th>Student message:</th>
                  <td>${issue.student_message}</td>
                </tr>
                <tr>
                  <th>Instructor message:</th>
                  <td>${issue.instructor_message}</td>
                </tr>
              `
            : authz_data.has_course_permission_preview
              ? html`
                  <tr>
                    <th>Student message:</th>
                    <td>${issue.student_message}</td>
                  </tr>
                  <tr>
                    <th>Instructor message:</th>
                    <td>${issue.instructor_message}</td>
                  </tr>
                `
              : html`
                  <tr>
                    <th>Message:</th>
                    <td>${issue.student_message}</td>
                  </tr>
                `}
          <tr>
            <th>ID:</th>
            <td>${issue.id}</td>
          </tr>
          <tr>
            <th>Date:</th>
            <td>${issue.formatted_date}</td>
          </tr>
        </tbody>
      </table>

      ${config.devMode || authz_data.has_course_permission_view
        ? html`
            <div class="card-body border border-bottom-0 border-left-0 border-right-0">
              ${issue.system_data?.courseErrData
                ? html`
                    <p><strong>Console log:</strong></p>
                    <pre class="bg-dark text-white rounded p-3">
${issue.system_data.courseErrData.outputBoth}</pre
                    >
                  `
                : ''}
              <p>
                <strong>Associated data:</strong>
                <button
                  type="button"
                  class="btn btn-xs btn-secondary"
                  data-toggle="collapse"
                  href="#issue-course-data-${issue.id}"
                  aria-expanded="false"
                  aria-controls="#issue-course-data-${issue.id}"
                >
                  Show/hide
                </button>
              </p>
              <div class="collapse" id="issue-course-data-${issue.id}">
                <pre class="bg-dark text-white rounded p-3">
${JSON.stringify(issue.course_data, null, '    ')}</pre
                >
              </div>
              ${is_administrator
                ? html`
                    <p>
                      <strong>System data:</strong>
                      <button
                        type="button"
                        class="btn btn-xs btn-secondary"
                        data-toggle="collapse"
                        href="#issue-system-data-${issue.id}"
                        aria-expanded="false"
                        aria-controls="#issue-system-data-${issue.id}"
                      >
                        Show/hide
                      </button>
                    </p>
                    <div class="collapse" id="issue-system-data-${issue.id}">
                      <pre class="bg-dark text-white rounded p-3">
${JSON.stringify(issue.system_data, null, '    ')}</pre
                      >
                    </div>
                  `
                : ''}
            </div>
          `
        : ''}
    </div>
  `;
}

export function QuestionTitle({
  questionContext,
  question,
  questionNumber,
}: {
  questionContext: QuestionContext;
  question: Question;
  questionNumber: string;
}) {
  if (questionContext === 'student_homework') {
    return `${questionNumber}. ${question.title}`;
  } else if (questionContext === 'student_exam') {
    return `Question ${questionNumber}: ${question.title}`;
  } else {
    return question.title;
  }
}

interface QuestionFooterResLocals {
  showSaveButton: boolean;
  showGradeButton: boolean;
  disableSaveButton: boolean;
  disableGradeButton: boolean;
  showNewVariantButton: boolean;
  showTryAgainButton: boolean;
  hasAttemptsOtherVariants: boolean;
  variantAttemptsLeft: number;
  variantAttemptsTotal: number;
  newVariantUrl: string;
  tryAgainUrl: string;
  question: Question;
  variant: Variant;
  instance_question: (InstanceQuestion & { allow_grade_left_ms?: number }) | null;
  assessment_question: AssessmentQuestion | null;
  instance_question_info: Record<string, any>;
  authz_result: Record<string, any>;
  group_config: GroupConfig | null;
  group_info: GroupInfo | null;
  group_role_permissions: {
    can_view: boolean;
    can_submit: boolean;
  } | null;
  user: User;
  __csrf_token: string;
}

export function QuestionFooter({
  resLocals,
  questionContext,
}: {
  resLocals: QuestionFooterResLocals;
  questionContext: QuestionContext;
}) {
  if (questionContext === 'manual_grading') return '';
  if (resLocals.question.type === 'Freeform') {
    return html`
      <div class="card-footer" id="question-panel-footer">
        <input type="hidden" name="__csrf_token" value="${resLocals.__csrf_token}" />
        <div id="question-panel-footer-content">
          ${QuestionFooterContent({ resLocals, questionContext })}
        </div>
      </div>
    `;
  } else {
    return html`
      <div class="card-footer" id="question-panel-footer">
        <form class="question-form" name="question-form" method="POST">
          <input type="hidden" name="__csrf_token" value="${resLocals.__csrf_token}" />
          <div id="question-panel-footer-content">
            ${QuestionFooterContent({ resLocals, questionContext })}
          </div>
        </form>
      </div>
    `;
  }
}

export function QuestionFooterContent({
  resLocals,
  questionContext,
}: {
  resLocals: QuestionFooterResLocals;
  questionContext: QuestionContext;
}) {
  const {
    showSaveButton,
    showGradeButton,
    disableSaveButton,
    disableGradeButton,
    showNewVariantButton,
    showTryAgainButton,
    hasAttemptsOtherVariants,
    variantAttemptsLeft,
    variantAttemptsTotal,
    newVariantUrl,
    tryAgainUrl,
    question,
    variant,
    instance_question,
    assessment_question,
    instance_question_info,
    authz_result,
<<<<<<< HEAD
=======
    group_config,
    group_info,
    group_role_permissions,
    user,
    __csrf_token,
>>>>>>> 4a7ccedb
  } = resLocals;

  if (questionContext === 'student_exam' && variantAttemptsLeft === 0) {
    return 'This question is complete and cannot be answered again.';
  }

  if (authz_result?.authorized_edit === false) {
    return html`<div class="alert alert-warning mt-2" role="alert">
      You are viewing the question instance of a different user and so are not authorized to save
      answers, to submit answers for grading, or to try a new variant of this same question.
    </div>`;
  }

  return html`
    <div class="row">
      <div class="col d-flex justify-content-between">
        <span class="d-flex align-items-center">
          ${showSaveButton
            ? html`
                <button
                  class="btn btn-info question-save disable-on-submit order-2"
                  ${disableSaveButton ? 'disabled' : ''}
                  ${question.type === 'Freeform' ? html`name="__action" value="save"` : ''}
                >
                  ${showGradeButton ? 'Save only' : 'Save'}
                </button>
              `
            : ''}
          ${showGradeButton
            ? html`
                <button
                  class="btn btn-primary question-grade disable-on-submit order-1 mr-1"
                  ${disableGradeButton ? 'disabled' : ''}
                  ${question.type === 'Freeform' ? html`name="__action" value="grade"` : ''}
                >
                  Save &amp; Grade
                  ${variantAttemptsTotal > 0
                    ? variantAttemptsLeft > 1
                      ? html`
                          <small class="font-italic ml-2">
                            ${variantAttemptsLeft} attempts left
                          </small>
                        `
                      : variantAttemptsLeft === 1 && variantAttemptsTotal > 1
                        ? html`<small class="font-italic ml-2">Last attempt</small>`
                        : variantAttemptsLeft === 1
                          ? html`<small class="font-italic ml-2">Single attempt</small>`
                          : ''
                    : questionContext === 'student_homework'
                      ? html`<small class="font-italic ml-2">Unlimited attempts</small>`
                      : ''}
                </button>
              `
            : ''}
          ${group_config?.has_roles && !group_role_permissions?.can_submit && group_info
            ? html`
                <button
                  type="button"
                  class="btn btn-xs btn-ghost mr-1"
                  data-toggle="popover"
                  data-content="Your group role (${getRoleNamesForUser(group_info, user).join(
                    ', ',
                  )}) is not allowed to submit this question."
                  aria-label="Submission blocked"
                >
                  <i class="fa fa-lock" aria-hidden="true"></i>
                </button>
              `
            : ''}
        </span>
        <span class="d-flex">
          ${question.type === 'Freeform'
            ? html` <input type="hidden" name="__variant_id" value="${variant.id}" /> `
            : html`
                <input type="hidden" name="postData" class="postData" />
                <input type="hidden" name="__action" class="__action" />
              `}
          ${showNewVariantButton
            ? html`
                <a href="${newVariantUrl}" class="btn btn-primary disable-on-click ml-1">
                  New variant
                </a>
              `
            : showTryAgainButton
              ? html`
                  <a href="${tryAgainUrl}" class="btn btn-primary disable-on-click ml-1">
                    ${instance_question_info.previous_variants?.some((variant) => variant.open)
                      ? 'Go to latest variant'
                      : 'Try a new variant'}
                  </a>
                `
              : hasAttemptsOtherVariants
                ? html`
                    <small class="font-italic align-self-center">
                      Additional attempts available with new variants
                    </small>
                    <button
                      type="button"
                      class="btn btn-xs btn-ghost align-self-center ml-1"
                      data-toggle="popover"
                      data-container="body"
                      data-html="true"
                      data-content="${escapeHtml(
                        NewVariantInfo({ variantAttemptsLeft, variantAttemptsTotal }),
                      )}"
                      data-placement="auto"
                    >
                      <i class="fa fa-question-circle" aria-hidden="true"></i>
                    </button>
                  `
                : ''}
          ${AvailablePointsNotes({ questionContext, instance_question, assessment_question })}
        </span>
      </div>
    </div>
    ${SubmitRateFooter({
      questionContext,
      showGradeButton,
      disableGradeButton,
      assessment_question,
      allowGradeLeftMs: instance_question?.allow_grade_left_ms ?? 0,
    })}
  `;
}

function SubmitRateFooter({
  questionContext,
  showGradeButton,
  disableGradeButton,
  assessment_question,
  allowGradeLeftMs,
}: {
  questionContext: QuestionContext;
  showGradeButton: boolean;
  disableGradeButton: boolean;
  assessment_question: AssessmentQuestion | null;
  allowGradeLeftMs: number;
}) {
  if (!showGradeButton || !assessment_question?.grade_rate_minutes) return '';
  const popoverContent = html`
    <p>
      Once you have clicked <strong>Save &amp; Grade</strong>, you will need to wait
      ${assessment_question.grade_rate_minutes}
      ${assessment_question.grade_rate_minutes > 1 ? 'minutes' : 'minute'} before you can grade
      again.
    </p>
    <p>
      You can still save your answer as frequently as you like.
      ${questionContext === 'student_exam'
        ? 'If your assessment ends before your last saved answer is graded, it will be automatically graded for you.'
        : ''}
    </p>
  `;
  return html`
    <div class="row">
      <div class="col d-flex justify-content-between">
        <span class="d-flex">
          ${disableGradeButton
            ? html`
                <small class="font-italic ml-2 mt-1 submission-suspended-msg">
                  Grading possible in <span id="submission-suspended-display"></span>
                  <div id="submission-suspended-progress" class="border border-info"></div>
                </small>
                ${EncodedData(
                  {
                    serverTimeLimitMS: assessment_question.grade_rate_minutes * 60 * 1000,
                    serverRemainingMS: allowGradeLeftMs,
                  },
                  'submission-suspended-data',
                )}
              `
            : ''}
        </span>
        <span class="d-flex align-self-center">
          <small class="font-italic">
            Can only be graded once every ${assessment_question.grade_rate_minutes}
            ${assessment_question.grade_rate_minutes > 1 ? 'minutes' : 'minute'}
          </small>
          <button
            type="button"
            class="btn btn-xs btn-ghost"
            data-toggle="popover"
            data-container="body"
            data-html="true"
            data-content="${escapeHtml(popoverContent)}"
            data-placement="auto"
          >
            <i class="fa fa-question-circle" aria-hidden="true"></i>
          </button>
        </span>
      </div>
    </div>
  `;
}

function NewVariantInfo({
  variantAttemptsLeft,
  variantAttemptsTotal,
}: {
  variantAttemptsLeft: number;
  variantAttemptsTotal: number;
}) {
  return html`
    <p>
      This question allows you to try multiple variants. Each of these variants is equivalent to the
      question you have been presented with, but may include changes in input values, parameters,
      and other settings. Although
      ${variantAttemptsLeft > 1
        ? `you have ${variantAttemptsLeft} attempts left`
        : variantAttemptsTotal > 1
          ? 'this is your last attempt'
          : 'you have a single attempt'}
      with the current variant, you are allowed to try an unlimited number of other variants.
    </p>
  `;
}

function AvailablePointsNotes({
  questionContext,
  instance_question,
  assessment_question,
}: {
  questionContext: QuestionContext;
  instance_question: InstanceQuestion | null;
  assessment_question: AssessmentQuestion | null;
}) {
  if (questionContext !== 'student_exam' || !instance_question?.points_list) return '';

  const roundedPoints = instance_question.points_list.map((p: number) => Math.round(p * 100) / 100);
  const maxManualPoints = assessment_question?.max_manual_points ?? 0;
  const additional = instance_question.points === 0 ? '' : 'additional';
  return html`
    <small class="font-italic align-self-center text-right">
      ${roundedPoints[0] === 1
        ? `1 ${additional} point available for this attempt`
        : `${roundedPoints[0]} ${additional} points available for this attempt`}
      ${maxManualPoints > 0
        ? roundedPoints[0] > maxManualPoints
          ? html`&mdash; ${Math.round((roundedPoints[0] - maxManualPoints) * 100) / 100}
            auto-graded, ${maxManualPoints} manually graded`
          : html`&mdash; manually graded`
        : ''}
      ${roundedPoints.length === 2
        ? html`<br />(following attempt is worth: ${roundedPoints[1]})`
        : roundedPoints.length > 2
          ? html`<br />(following attempts are worth: ${roundedPoints.slice(1).join(', ')})`
          : ''}
    </small>
  `;
}

function QuestionPanel({
  resLocals,
  questionContext,
}: {
  resLocals: Record<string, any>;
  questionContext: QuestionContext;
}) {
  const { question, questionHtml, question_copy_targets, course, instance_question_info } =
    resLocals;
  // Show even when question_copy_targets is empty.
  // We'll show a CTA to request a course if the user isn't an editor of any course.
  const showCopyQuestionButton =
    question.type === 'Freeform' &&
    question_copy_targets != null &&
    (course.template_course || (question.share_source_publicly && questionContext === 'public')) &&
    questionContext !== 'manual_grading';

  return html`
    <div class="card mb-4 question-block">
      <div class="card-header bg-primary text-white d-flex align-items-center">
        <h1>
          ${QuestionTitle({
            questionContext,
            question,
            questionNumber: instance_question_info?.question_number,
          })}
        </h1>
        ${showCopyQuestionButton
          ? html`
              <button
                class="btn btn-light btn-sm ml-auto"
                type="button"
                data-toggle="modal"
                data-target="#copyQuestionModal"
              >
                <i class="fa fa-clone"></i>
                Copy question
              </button>
            `
          : ''}
      </div>
      <div class="card-body question-body">${unsafeHtml(questionHtml)}</div>
      ${QuestionFooter({
        // TODO: propagate more precise types upwards.
        resLocals: resLocals as any,
        questionContext,
      })}
    </div>
  `;
}

function SubmissionList({
  resLocals,
  questionContext,
  submissions,
  submissionHtmls,
  submissionCount,
}: {
  resLocals: Record<string, any>;
  questionContext: QuestionContext;
  submissions: SubmissionForRender[];
  submissionHtmls: string[];
  submissionCount: number;
}) {
  return submissions.map((submission, idx) =>
    SubmissionPanel({
      questionContext,
      question: resLocals.question,
      assessment_question: resLocals.assessment_question,
      instance_question: resLocals.instance_question,
      variant_id: resLocals.variant.id,
      course_instance_id: resLocals.course_instance?.id,
      submission,
      submissionHtml: submissionHtmls[idx],
      submissionCount,
      rubric_data: resLocals.rubric_data,
      urlPrefix: resLocals.urlPrefix,
    }),
  );
}

function CopyQuestionModal({ resLocals }: { resLocals: Record<string, any> }) {
  const { question_copy_targets, question, course } = resLocals;
  if (question_copy_targets == null) return '';
  return Modal({
    id: 'copyQuestionModal',
    title: 'Copy question',
    formAction: question_copy_targets[0]?.copy_url ?? '',
    body:
      question_copy_targets.length === 0
        ? html`
            <p>
              You can't copy this question because you don't have editor permissions in any courses.
              <a href="/pl/request_course">Request a course</a> if you don't have one already.
              Otherwise, contact the owner of the course you expected to have access to.
            </p>
          `
        : html`
            <p>
              This question can be copied to any course for which you have editor permissions.
              Select one of your courses to copy this question.
            </p>
            <select class="custom-select" name="to_course_id" required>
              ${question_copy_targets.map(
                (course, index) => html`
                  <option
                    value="${course.id}"
                    data-csrf-token="${course.__csrf_token}"
                    data-copy-url="${course.copy_url}"
                    ${index === 0 ? 'selected' : ''}
                  >
                    ${course.short_name}
                  </option>
                `,
              )}
            </select>
          `,
    footer: html`
      <input
        type="hidden"
        name="__csrf_token"
        value="${question_copy_targets[0]?.__csrf_token ?? ''}"
      />
      <input type="hidden" name="question_id" value="${question.id}" />
      <input type="hidden" name="course_id" value="${course.id}" />
      <button type="button" class="btn btn-secondary" data-dismiss="modal">Close</button>
      ${question_copy_targets?.length > 0
        ? html`
            <button type="submit" name="__action" value="copy_question" class="btn btn-primary">
              Copy question
            </button>
          `
        : ''}
    `,
  });
}<|MERGE_RESOLUTION|>--- conflicted
+++ resolved
@@ -348,7 +348,7 @@
   resLocals,
   questionContext,
 }: {
-  resLocals: QuestionFooterResLocals;
+  resLocals: Omit<QuestionFooterResLocals, '__csrf_token'>;
   questionContext: QuestionContext;
 }) {
   const {
@@ -369,14 +369,10 @@
     assessment_question,
     instance_question_info,
     authz_result,
-<<<<<<< HEAD
-=======
     group_config,
     group_info,
     group_role_permissions,
     user,
-    __csrf_token,
->>>>>>> 4a7ccedb
   } = resLocals;
 
   if (questionContext === 'student_exam' && variantAttemptsLeft === 0) {
