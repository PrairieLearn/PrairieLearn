--- conflicted
+++ resolved
@@ -472,10 +472,7 @@
                         data-bs-toggle="popover"
                         data-bs-container="body"
                         data-bs-html="true"
-<<<<<<< HEAD
                         data-bs-title="Explanation of new variants"
-=======
->>>>>>> e370a170
                         data-bs-content="${escapeHtml(
                           NewVariantInfo({ variantAttemptsLeft, variantAttemptsTotal }),
                         )}"
@@ -561,10 +558,7 @@
             data-bs-toggle="popover"
             data-bs-container="body"
             data-bs-html="true"
-<<<<<<< HEAD
             data-bs-title="Explanation of grading rate limits"
-=======
->>>>>>> e370a170
             data-bs-content="${escapeHtml(popoverContent)}"
             data-bs-placement="auto"
           >
