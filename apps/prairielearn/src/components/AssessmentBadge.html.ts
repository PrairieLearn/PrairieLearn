import { html } from '@prairielearn/html';

export function AssessmentBadge({
  assessment,
  hideLink = false,
  urlPrefix,
  plainUrlPrefix,
  course_instance_id,
  publicURL = false,
}: {
  assessment: { assessment_id: string; color: string; label: string };
  hideLink?: boolean;
  publicURL?: boolean;
} & ( // If urlPrefix is not provided, then plainUrlPrefix and course_instance_id must be provided and the appropriate URL prefix will be constructed
  | {
      urlPrefix: string;
      plainUrlPrefix?: undefined;
      course_instance_id?: undefined;
    }
  | { urlPrefix?: undefined; plainUrlPrefix: string; course_instance_id: string }
)) {
  if (hideLink) {
    return html`<span class="badge color-${assessment.color}">${assessment.label}</span>`;
  }
  if (publicURL) {
    // For public assessments, the URL prefix is different
    urlPrefix = `${plainUrlPrefix}/public/course_instance/${course_instance_id}/assessment/${assessment.assessment_id}/questions`;
  } else if (urlPrefix === undefined) {
    // Construct the URL prefix with the appropriate course instance
    urlPrefix = `${plainUrlPrefix}/assessment/${assessment.assessment_id}/questions`;
  } else {
    // Add the assessment ID to the URL prefix
    urlPrefix = `${urlPrefix}/assessment/${assessment.assessment_id}/questions`;
  }

  return html`
    <a
<<<<<<< HEAD
      href="${urlPrefix}"
      class="badge color-${assessment.color} color-hover"
      onclick="event.stopPropagation();"
=======
      href="${urlPrefix}/assessment/${assessment.assessment_id}"
      class="btn btn-badge color-${assessment.color}"
>>>>>>> ceb6f89d
    >
      ${assessment.label}
    </a>
  `;
}<|MERGE_RESOLUTION|>--- conflicted
+++ resolved
@@ -35,14 +35,9 @@
 
   return html`
     <a
-<<<<<<< HEAD
       href="${urlPrefix}"
       class="badge color-${assessment.color} color-hover"
       onclick="event.stopPropagation();"
-=======
-      href="${urlPrefix}/assessment/${assessment.assessment_id}"
-      class="btn btn-badge color-${assessment.color}"
->>>>>>> ceb6f89d
     >
       ${assessment.label}
     </a>
