import * as path from 'node:path';

import * as async from 'async';
import { fileTypeFromFile } from 'file-type';
import { filesize } from 'filesize';
import fs from 'fs-extra';
import hljs from 'highlight.js';
import { isBinaryFile } from 'isbinaryfile';

import { type HtmlValue, escapeHtml, html, joinHtml, unsafeHtml } from '@prairielearn/html';
import { contains } from '@prairielearn/path-utils';
import { run } from '@prairielearn/run';

import { compiledScriptTag, nodeModulesAssetPath } from '../lib/assets.js';
import { config } from '../lib/config.js';
import * as editorUtil from '../lib/editorUtil.js';
import type { InstructorFilePaths } from '../lib/instructorFiles.js';
import { renderHtml } from '../lib/preact-html.js';
import { encodePath } from '../lib/uri-util.js';

import { PageLayout } from './PageLayout.js';
import {
  AssessmentSyncErrorsAndWarnings,
  CourseInstanceSyncErrorsAndWarnings,
  CourseSyncErrorsAndWarnings,
  QuestionSyncErrorsAndWarnings,
} from './SyncErrorsAndWarnings.js';
import { SyncProblemButtonHtml } from './SyncProblemButton.js';

interface FileInfo {
  id: number;
  name: string;
  path: string;
  dir: string;
  canEdit: boolean;
  canUpload: boolean;
  canDownload: boolean;
  canRename: boolean;
  canDelete: boolean;
  canView: boolean;
  isBinary: boolean;
  isImage: boolean;
  isPDF: boolean;
  isText: boolean;
  contents?: string | null;
}

interface DirectoryEntry {
  id: string | number;
  name: string;
  path: string;
  canView: boolean;
}

interface DirectoryEntryDirectory extends DirectoryEntry {
  isFile: false;
}

interface DirectoryEntryFile extends DirectoryEntry {
  isFile: true;
  dir: string;
  canEdit: boolean;
  canUpload: boolean;
  canDownload: boolean;
  canRename: boolean;
  canDelete: boolean;
  sync_errors: string | null;
  sync_warnings: string | null;
}

interface DirectoryListings {
  dirs: DirectoryEntryDirectory[];
  files: DirectoryEntryFile[];
}

type FileUploadInfo = {
  id: string | number;
  info?: HtmlValue;
} & (
  | {
      path: string;
      working_path?: unknown;
    }
  | {
      path?: null | undefined;
      working_path: string;
    }
);

interface FileDeleteInfo {
  id: string | number;
  name: string;
  path: string;
}

interface FileRenameInfo {
  id: string | number;
  name: string;
  dir: string;
}

export async function browseDirectory({
  paths,
}: {
  paths: InstructorFilePaths;
}): Promise<DirectoryListings> {
  const filenames = await fs.readdir(paths.workingPath);
  const all_files = await async.mapLimit(
    filenames.sort().map((name, index) => ({ name, index })),
    3,
    async (file: { name: string; index: number }) => {
      const filepath = path.join(paths.workingPath, file.name);
      const stats = await fs.lstat(filepath);
      if (stats.isFile()) {
        const editable = !(await isBinaryFile(filepath));
        const movable = !paths.cannotMove.includes(filepath);
        const relative_path = path.relative(paths.coursePath, filepath);
        const sync_data = await editorUtil.getErrorsAndWarningsForFilePath(
          paths.courseId,
          relative_path,
        );
        return {
          id: file.index,
          name: file.name,
          isFile: true,
          path: relative_path,
          dir: paths.workingPath,
          canEdit: editable && paths.hasEditPermission,
          canUpload: paths.hasEditPermission,
          canDownload: true, // we already know the user is a course Viewer (checked on GET)
          canRename: movable && paths.hasEditPermission,
          canDelete: movable && paths.hasEditPermission,
          canView: !paths.invalidRootPaths.some((invalidRootPath) =>
            contains(invalidRootPath, filepath),
          ),
          sync_errors: sync_data.errors,
          sync_warnings: sync_data.warnings,
        } as DirectoryEntryFile;
      } else if (stats.isDirectory()) {
        // The .git directory is hidden in the browser interface.
        if (file.name === '.git') return null;
        return {
          id: file.index,
          name: file.name,
          isFile: false,
          path: path.relative(paths.coursePath, filepath),
          canView: !paths.invalidRootPaths.some((invalidRootPath) =>
            contains(invalidRootPath, filepath),
          ),
        } as DirectoryEntryDirectory;
      } else {
        return null;
      }
    },
  );
  return {
    files: all_files.filter((f) => f?.isFile === true),
    dirs: all_files.filter((f) => f?.isFile === false),
  };
}

export async function browseFile({ paths }: { paths: InstructorFilePaths }): Promise<FileInfo> {
  const filepath = paths.workingPath;
  const movable = !paths.cannotMove.includes(filepath);
  const file: FileInfo = {
    id: 0,
    name: path.basename(paths.workingPath),
    path: path.relative(paths.coursePath, filepath),
    dir: path.dirname(paths.workingPath),
    canEdit: false, // will be overridden only if the file is a text file
    canUpload: paths.hasEditPermission,
    canDownload: true, // we already know the user is a course Viewer (checked on GET)
    canRename: movable && paths.hasEditPermission,
    canDelete: movable && paths.hasEditPermission,
    canView: !paths.invalidRootPaths.some((invalidRootPath) => contains(invalidRootPath, filepath)),
    isBinary: await isBinaryFile(paths.workingPath),
    isImage: false,
    isPDF: false,
    isText: false,
  };

  if (file.isBinary) {
    const type = await fileTypeFromFile(paths.workingPath);
    if (type) {
      if (type?.mime.startsWith('image')) {
        file.isImage = true;
      } else if (type?.mime === 'application/pdf') {
        file.isPDF = true;
      }
    }
  } else {
    // This is probably a text file. If it's is larger that 1MB, don't
    // attempt to read it; treat it like an opaque binary file.
    const { size } = await fs.stat(paths.workingPath);
    if (size > 1 * 1024 * 1024) {
      return { ...file, isBinary: true };
    }

    file.isText = true;
    file.canEdit = paths.hasEditPermission;

    const fileContents = await fs.readFile(paths.workingPath);
    const stringifiedContents = fileContents.toString('utf8');

    // Try to guess the language from the file extension. This takes
    // advantage of the fact that Highlight.js includes common file extensions
    // as aliases for each supported language, and `getLanguage()` allows
    // us to look up a language by its alias.
    //
    // If we don't get a match, we'll try to guess the language by running
    // `highlightAuto()` on the first few thousand characters of the file.
    //
    // Note that we deliberately exclude `ml` and `ls` from the extensions
    // that we try to guess from, as they're ambiguous (OCaml/Standard ML
    // and LiveScript/Lasso, respectively). For more details, see
    // https://highlightjs.readthedocs.io/en/latest/supported-languages.html
    let language: string | undefined = undefined;
    const extension = path.extname(paths.workingPath).slice(1);
    if (!['ml', 'ls'].includes(extension) && hljs.getLanguage(extension)) {
      language = extension;
    } else {
      const result = hljs.highlightAuto(stringifiedContents.slice(0, 2000));
      language = result.language;
    }
    file.contents = hljs.highlight(stringifiedContents, {
      language: language ?? 'plaintext',
    }).value;
  }

  return file;
}

export async function createFileBrowser({
  resLocals,
  paths,
  isReadOnly,
}: {
  resLocals: Record<string, any>;
  paths: InstructorFilePaths;
  isReadOnly: boolean;
}) {
  const stats = await fs.lstat(paths.workingPath);
  if (stats.isDirectory()) {
    return FileBrowser({
      resLocals,
      paths,
      isFile: false,
      directoryListings: await browseDirectory({ paths }),
      isReadOnly,
    });
  } else if (stats.isFile()) {
    return FileBrowser({
      resLocals,
      paths,
      isFile: true,
      fileInfo: await browseFile({ paths }),
      isReadOnly,
    });
  } else {
    throw new Error(
      `Invalid working path - ${paths.workingPath} is neither a directory nor a file`,
    );
  }
}

export function FileBrowser({
  resLocals,
  paths,
  isFile,
  fileInfo,
  directoryListings,
  isReadOnly,
}: { resLocals: Record<string, any>; paths: InstructorFilePaths; isReadOnly: boolean } & (
  | { isFile: true; fileInfo: FileInfo; directoryListings?: undefined }
  | { isFile: false; directoryListings: DirectoryListings; fileInfo?: undefined }
)) {
  const { navPage, __csrf_token: csrfToken, authz_data, course, urlPrefix } = resLocals;
  const syncErrorsAndWarnings =
    navPage === 'course_admin'
      ? renderHtml(
          <CourseSyncErrorsAndWarnings
            authzData={authz_data}
            course={course}
            urlPrefix={urlPrefix}
          />,
        )
      : navPage === 'instance_admin'
        ? renderHtml(
            <CourseInstanceSyncErrorsAndWarnings
              authzData={authz_data}
              courseInstance={resLocals.course_instance}
              course={course}
              urlPrefix={urlPrefix}
            />,
          )
        : navPage === 'assessment'
          ? renderHtml(
              <AssessmentSyncErrorsAndWarnings
                authzData={authz_data}
                assessment={resLocals.assessment}
                courseInstance={resLocals.course_instance}
                course={course}
                urlPrefix={urlPrefix}
              />,
            )
          : navPage === 'question' || navPage === 'public_question'
            ? renderHtml(
                <QuestionSyncErrorsAndWarnings
                  authzData={authz_data}
                  question={resLocals.question}
                  course={course}
                  urlPrefix={urlPrefix}
                />,
              )
            : '';
  const pageTitle =
    navPage === 'course_admin'
      ? 'Course Files'
      : navPage === 'instance_admin'
        ? 'Course Instance Files'
        : navPage === 'assessment'
          ? 'Assessment Files'
          : navPage === 'question' || navPage === 'public_question'
            ? `Files (${resLocals.question.qid})`
            : 'Files';

  const breadcrumbPaths = run(() => {
    // We only include the root path if it's viewable on the current page.
    // Otherwise we hide it to keep the breadcrumb more concise.
    if (paths.branch[0].canView) return paths.branch;

    return paths.branch.slice(1);
  });

  return PageLayout({
    resLocals,
    pageTitle,
    navContext: {
      type: resLocals.navbarType,
      page: navPage,
      subPage: 'file_view',
    },
    options: {
      fullWidth: true,
    },
    preContent: html`
      <link href="${nodeModulesAssetPath('highlight.js/styles/default.css')}" rel="stylesheet" />
      ${compiledScriptTag('instructorFileBrowserClient.ts')}
      <style>
        .popover {
          max-width: 50%;
        }
      </style>
    `,
    content: html`
      ${syncErrorsAndWarnings}
      <h1 class="visually-hidden">Files</h1>
      <div class="card mb-4">
        <div class="card-header bg-primary text-white">
          <div class="row align-items-center justify-content-between">
            <div class="col-auto font-monospace d-flex">
              ${joinHtml(
                breadcrumbPaths.map(
                  (dir) => html`
                    ${dir.canView
                      ? html`
                          <a
                            class="text-white"
                            href="${paths.urlPrefix}/file_view/${encodePath(dir.path)}"
                          >
                            ${dir.name}
                          </a>
                        `
                      : html`<span>${dir.name}</span>`}
                  `,
                ),
                html`<span class="mx-2">/</span>`,
              )}
            </div>
            <div class="col-auto">
              ${isFile
                ? FileBrowserActions({ paths, fileInfo, isReadOnly, csrfToken })
                : paths.hasEditPermission && !isReadOnly
                  ? DirectoryBrowserActions({ paths, csrfToken })
                  : ''}
            </div>
          </div>
        </div>

        ${isFile
          ? html`<div class="card-body">${FileContentPreview({ paths, fileInfo })}</div>`
          : DirectoryBrowserBody({ paths, directoryListings, isReadOnly, csrfToken })}
      </div>
    `,
  });
}

function FileBrowserActions({
  paths,
  fileInfo,
  isReadOnly,
  csrfToken,
}: {
  paths: InstructorFilePaths;
  fileInfo: FileInfo;
  isReadOnly: boolean;
  csrfToken: string;
}) {
  const encodedPath = encodePath(fileInfo.path);
  return html`
    ${isReadOnly
      ? ''
      : html`
          <a
            tabindex="0"
            class="btn btn-sm btn-light ${fileInfo.canEdit ? '' : 'disabled'}"
            href="${paths.urlPrefix}/file_edit/${encodedPath}"
          >
            <i class="fa fa-edit"></i>
            <span>Edit</span>
          </a>
          <button
            type="button"
            class="btn btn-sm btn-light"
            data-bs-toggle="popover"
            data-bs-container="body"
            data-bs-html="true"
            data-bs-placement="auto"
            data-bs-title="Upload file"
            data-bs-content="${escapeHtml(FileUploadForm({ file: fileInfo, csrfToken }))}"
            ${fileInfo.canUpload ? '' : 'disabled'}
          >
            <i class="fa fa-arrow-up"></i>
            <span>Upload</span>
          </button>
        `}
    <a
      class="btn btn-sm btn-light ${fileInfo.canDownload ? '' : 'disabled'}"
      href="${paths.urlPrefix}/file_download/${encodedPath}?attachment=${encodeURIComponent(
        fileInfo.name,
      )}"
    >
      <i class="fa fa-arrow-down"></i>
      <span>Download</span>
    </a>
    ${isReadOnly
      ? ''
      : html`
          <button
            type="button"
            class="btn btn-sm btn-light"
            data-bs-toggle="popover"
            data-bs-container="body"
            data-bs-html="true"
            data-bs-placement="auto"
            data-bs-title="Rename file"
            data-bs-content="${escapeHtml(
              FileRenameForm({ file: fileInfo, csrfToken, isViewingFile: true }),
            )}"
            ${fileInfo.canRename ? '' : 'disabled'}
          >
            <i class="fa fa-i-cursor"></i>
            <span>Rename</span>
          </button>
          <button
            type="button"
            class="btn btn-sm btn-danger"
            data-bs-toggle="popover"
            data-bs-container="body"
            data-bs-html="true"
            data-bs-placement="auto"
            data-bs-title="Confirm delete"
            data-bs-content="${escapeHtml(FileDeleteForm({ file: fileInfo, csrfToken }))}"
            ${fileInfo.canDelete ? '' : 'disabled'}
          >
            <i class="far fa-trash-alt"></i>
            <span>Delete</span>
          </button>
        `}
  `;
}

function DirectoryBrowserActions({
  paths,
  csrfToken,
}: {
  paths: InstructorFilePaths;
  csrfToken: string;
}) {
  return html`
    ${paths.specialDirs?.map(
      (d) => html`
        <button
          type="button"
          id="instructorFileUploadForm-New${d.label}"
          class="btn btn-sm btn-light"
          data-bs-toggle="popover"
          data-bs-container="body"
          data-bs-html="true"
          data-bs-placement="auto"
          data-bs-title="Upload file"
          data-bs-content="${escapeHtml(
            FileUploadForm({
              file: { id: `New${d.label}`, info: d.info, working_path: d.path },
              csrfToken,
            }),
          )}
          "
        >
          <i class="fa fa-plus"></i>
          <span>Add new ${d.label.toLowerCase()} file</span>
        </button>
      `,
    )}
    <button
      type="button"
      id="instructorFileUploadForm-New"
      class="btn btn-sm btn-light"
      data-bs-toggle="popover"
      data-bs-container="body"
      data-bs-html="true"
      data-bs-placement="auto"
      data-bs-title="Upload file"
      data-bs-content="${escapeHtml(
        FileUploadForm({
          file: { id: 'New', working_path: paths.workingPath },
          csrfToken,
        }),
      )}"
    >
      <i class="fa fa-plus"></i>
      <span>Add new file</span>
    </button>
  `;
}

function FileContentPreview({
  paths,
  fileInfo,
}: {
  paths: InstructorFilePaths;
  fileInfo: FileInfo;
}) {
  if (fileInfo.isImage) {
    return html`
      <img
        src="${paths.urlPrefix}/file_download/${paths.workingPathRelativeToCourse}"
        class="img-fluid"
        alt="Preview of ${fileInfo.name}"
      />
    `;
  }
  if (fileInfo.isText) {
    return html`<pre><code>${unsafeHtml(fileInfo.contents ?? '')}</code></pre>`;
  }
  if (fileInfo.isPDF) {
    return html`
      <div class="ratio ratio-4x3">
        <iframe
          src="${paths.urlPrefix}/file_download/${paths.workingPathRelativeToCourse}?type=application/pdf#view=FitH"
          title="PDF preview of ${fileInfo.name}"
        >
          This PDF cannot be displayed.
        </iframe>
      </div>
    `;
  }
  return html`<div class="alert alert-warning" role="alert">No preview available.</div>`;
}

function DirectoryBrowserBody({
  paths,
  directoryListings,
  isReadOnly,
  csrfToken,
}: {
  paths: InstructorFilePaths;
  directoryListings: DirectoryListings;
  isReadOnly: boolean;
  csrfToken: string;
}) {
  return html`
    <div class="table-responsive">
      <table class="table table-sm table-hover" aria-label="Directories and files">
        <thead class="visually-hidden">
          <tr>
            <th>File</th>
            <th>Actions</th>
          </tr>
        </thead>
        <tbody>
          ${directoryListings.files?.map(
            (f) => html`
              <tr>
                <td class="align-middle">
                  <div class="d-flex align-items-center">
                    <i class="far fa-file-alt"></i>
                    ${f.sync_errors
                      ? SyncProblemButtonHtml({
                          type: 'error',
                          output: f.sync_errors,
                        })
                      : f.sync_warnings
                        ? SyncProblemButtonHtml({
                            type: 'warning',
                            output: f.sync_warnings,
                          })
                        : ''}
                    ${f.canView
                      ? html`<a href="${paths.urlPrefix}/file_view/${encodePath(f.path)}"
                          >${f.name}</a
                        >`
                      : html`<span>${f.name}</span>`}
                  </div>
                </td>
                <td class="align-middle">
                  <div class="d-flex gap-2">
                    ${isReadOnly
                      ? ''
                      : html`
                          <a
                            class="btn btn-xs btn-secondary text-nowrap ${f.canEdit
                              ? ''
                              : 'disabled'}"
                            href="${paths.urlPrefix}/file_edit/${encodePath(f.path)}"
                          >
                            <i class="fa fa-edit"></i>
                            <span>Edit</span>
                          </a>
                          <button
                            type="button"
                            id="instructorFileUploadForm-${f.id}"
                            class="btn btn-xs btn-secondary text-nowrap"
                            data-bs-toggle="popover"
                            data-bs-container="body"
                            data-bs-html="true"
                            data-bs-placement="auto"
                            data-bs-title="Upload file"
                            data-bs-content="
                  ${escapeHtml(FileUploadForm({ file: f, csrfToken }))}"
<<<<<<< HEAD
                        ${f.canUpload ? '' : 'disabled'}
                      >
                        <i class="fa fa-arrow-up"></i>
                        <span>Upload</span>
                      </button>
                    `}
                <a
                  class="btn btn-xs btn-secondary ${f.canDownload ? '' : 'disabled'}"
                  href="${paths.urlPrefix}/file_download/${encodePath(
                    f.path,
                  )}?attachment=${encodeURIComponent(f.name)}"
                >
                  <i class="fa fa-arrow-down"></i>
                  <span>Download</span>
                </a>
                ${isReadOnly
                  ? ''
                  : html`
                      <button
                        type="button"
                        class="btn btn-xs btn-secondary"
                        data-bs-toggle="popover"
                        data-bs-container="body"
                        data-bs-html="true"
                        data-bs-placement="auto"
                        data-bs-title="Rename file"
                        data-bs-content="${escapeHtml(
                          FileRenameForm({ file: f, csrfToken, isViewingFile: false }),
                        )}"
                        data-testid="rename-file-button"
                        ${f.canRename ? '' : 'disabled'}
                      >
                        <i class="fa fa-i-cursor"></i>
                        <span>Rename</span>
                      </button>
                      <button
                        type="button"
                        class="btn btn-xs btn-danger"
                        data-bs-toggle="popover"
                        data-bs-container="body"
                        data-bs-html="true"
                        data-bs-placement="auto"
                        data-bs-title="Confirm delete"
                        data-bs-content="${escapeHtml(FileDeleteForm({ file: f, csrfToken }))}"
                        data-testid="delete-file-button"
                        ${f.canDelete ? '' : 'disabled'}
                      >
                        <i class="far fa-trash-alt"></i>
                        <span>Delete</span>
                      </button>
                    `}
              </td>
            </tr>
          `,
        )}
        ${directoryListings.dirs.map(
          (d) => html`
            <tr>
              <td colspan="2">
                <i class="fa fa-folder"></i>
                ${d.canView
                  ? html`<a href="${paths.urlPrefix}/file_view/${encodePath(d.path)}">${d.name}</a>`
                  : html`<span>${d.name}</span>`}
              </td>
            </tr>
          `,
        )}
      </tbody>
    </table>
=======
                            ${f.canUpload ? '' : 'disabled'}
                          >
                            <i class="fa fa-arrow-up"></i>
                            <span>Upload</span>
                          </button>
                        `}
                    <a
                      class="btn btn-xs btn-secondary text-nowrap ${f.canDownload
                        ? ''
                        : 'disabled'}"
                      href="${paths.urlPrefix}/file_download/${encodePath(
                        f.path,
                      )}?attachment=${encodeURIComponent(f.name)}"
                    >
                      <i class="fa fa-arrow-down"></i>
                      <span>Download</span>
                    </a>
                    ${isReadOnly
                      ? ''
                      : html`
                          <button
                            type="button"
                            class="btn btn-xs btn-secondary text-nowrap"
                            data-bs-toggle="popover"
                            data-bs-container="body"
                            data-bs-html="true"
                            data-bs-placement="auto"
                            data-bs-title="Rename file"
                            data-bs-content="${escapeHtml(
                              FileRenameForm({ file: f, csrfToken, isViewingFile: false }),
                            )}"
                            data-testid="rename-file-button"
                            ${f.canRename ? '' : 'disabled'}
                          >
                            <i class="fa fa-i-cursor"></i>
                            <span>Rename</span>
                          </button>
                          <button
                            type="button"
                            class="btn btn-xs btn-secondary text-nowrap"
                            data-bs-toggle="popover"
                            data-bs-container="body"
                            data-bs-html="true"
                            data-bs-placement="auto"
                            data-bs-title="Confirm delete"
                            data-bs-content="${escapeHtml(FileDeleteForm({ file: f, csrfToken }))}"
                            data-testid="delete-file-button"
                            ${f.canDelete ? '' : 'disabled'}
                          >
                            <i class="far fa-trash-alt"></i>
                            <span>Delete</span>
                          </button>
                        `}
                  </div>
                </td>
              </tr>
            `,
          )}
          ${directoryListings.dirs.map(
            (d) => html`
              <tr>
                <td colspan="2">
                  <i class="fa fa-folder"></i>
                  ${d.canView
                    ? html`<a href="${paths.urlPrefix}/file_view/${encodePath(d.path)}"
                        >${d.name}</a
                      >`
                    : html`<span>${d.name}</span>`}
                </td>
              </tr>
            `,
          )}
        </tbody>
      </table>
    </div>
>>>>>>> 2345f024
  `;
}

function FileUploadForm({ file, csrfToken }: { file: FileUploadInfo; csrfToken: string }) {
  return html`
    <form
      class="needs-validation"
      name="instructor-file-upload-form-${file.id}"
      method="POST"
      enctype="multipart/form-data"
      novalidate
    >
      ${file.info ? html`<div class="mb-3">${file.info}</div>` : ''}

      <div class="mb-3">
        <label class="form-label" for="attachFileInput-${file.id}">Choose file</label>
        <input
          type="file"
          name="file"
          class="form-control"
          id="attachFileInput-${file.id}"
          required
        />
        <small class="form-text text-muted">
          Max file size: ${filesize(config.fileUploadMaxBytes, { base: 10, round: 0 })}
        </small>
      </div>

      <div class="mb-3">
        <input type="hidden" name="__action" value="upload_file" />
        <input type="hidden" name="__csrf_token" value="${csrfToken}" />
        ${file.path != null
          ? html`<input type="hidden" name="file_path" value="${file.path}" />`
          : html`<input type="hidden" name="working_path" value="${file.working_path}" />`}
        <div class="text-end">
          <button type="button" class="btn btn-secondary" data-bs-dismiss="popover">Cancel</button>
          <button type="submit" class="btn btn-primary">Upload file</button>
        </div>
      </div>
    </form>
  `;
}

function FileDeleteForm({ file, csrfToken }: { file: FileDeleteInfo; csrfToken: string }) {
  return html`
    <form name="instructor-file-delete-form-${file.id}" method="POST">
      <p>Are you sure you want to delete <strong>${file.name}</strong>?</p>
      <input type="hidden" name="__action" value="delete_file" />
      <input type="hidden" name="__csrf_token" value="${csrfToken}" />
      <input type="hidden" name="file_path" value="${file.path}" />
      <div class="text-end">
        <button type="button" class="btn btn-secondary" data-bs-dismiss="popover">Cancel</button>
        <button type="submit" class="btn btn-danger">Delete</button>
      </div>
    </form>
  `;
}

function FileRenameForm({
  file,
  csrfToken,
  isViewingFile,
}: {
  file: FileRenameInfo;
  csrfToken: string;
  isViewingFile: boolean;
}) {
  return html`
    <form
      name="instructor-file-rename-form-${file.id}"
      method="POST"
      class="needs-validation"
      novalidate
    >
      <input type="hidden" name="__action" value="rename_file" />
      <input type="hidden" name="__csrf_token" value="${csrfToken}" />
      <input type="hidden" name="working_path" value="${file.dir}" />
      ${isViewingFile ? html`<input type="hidden" name="was_viewing_file" value="true" />` : ''}
      <input type="hidden" name="old_file_name" value="${file.name}" />
      <div class="container p-0 mb-4">
        Use only letters, numbers, dashes, and underscores, with no spaces. A file extension is
        recommended, delimited by a period. If you want to move the file to a different directory,
        you can specify a relative path that is delimited by a forward slash and that includes
        "<code>..</code>".
      </div>
      <div class="mb-3">
        <label class="form-label" for="renameFileInput${file.id}">Path:</label>
        <input
          type="text"
          class="form-control js-rename-input"
          id="renameFileInput${file.id}"
          name="new_file_name"
          value="${file.name}"
          data-original-value="${file.name}"
          size="${1.5 * file.name.length}"
          pattern="(?:[\\-A-Za-z0-9_]+|\\.\\.)(?:\\/(?:[\\-A-Za-z0-9_]+|\\.\\.))*(?:\\.[\\-A-Za-z0-9_]+)?"
          required
        />
      </div>
      <div class="text-end">
        <button type="button" class="btn btn-secondary" data-bs-dismiss="popover">Cancel</button>
        <button type="submit" class="btn btn-primary">Change</button>
      </div>
    </form>
  `;
}<|MERGE_RESOLUTION|>--- conflicted
+++ resolved
@@ -638,77 +638,6 @@
                             data-bs-title="Upload file"
                             data-bs-content="
                   ${escapeHtml(FileUploadForm({ file: f, csrfToken }))}"
-<<<<<<< HEAD
-                        ${f.canUpload ? '' : 'disabled'}
-                      >
-                        <i class="fa fa-arrow-up"></i>
-                        <span>Upload</span>
-                      </button>
-                    `}
-                <a
-                  class="btn btn-xs btn-secondary ${f.canDownload ? '' : 'disabled'}"
-                  href="${paths.urlPrefix}/file_download/${encodePath(
-                    f.path,
-                  )}?attachment=${encodeURIComponent(f.name)}"
-                >
-                  <i class="fa fa-arrow-down"></i>
-                  <span>Download</span>
-                </a>
-                ${isReadOnly
-                  ? ''
-                  : html`
-                      <button
-                        type="button"
-                        class="btn btn-xs btn-secondary"
-                        data-bs-toggle="popover"
-                        data-bs-container="body"
-                        data-bs-html="true"
-                        data-bs-placement="auto"
-                        data-bs-title="Rename file"
-                        data-bs-content="${escapeHtml(
-                          FileRenameForm({ file: f, csrfToken, isViewingFile: false }),
-                        )}"
-                        data-testid="rename-file-button"
-                        ${f.canRename ? '' : 'disabled'}
-                      >
-                        <i class="fa fa-i-cursor"></i>
-                        <span>Rename</span>
-                      </button>
-                      <button
-                        type="button"
-                        class="btn btn-xs btn-danger"
-                        data-bs-toggle="popover"
-                        data-bs-container="body"
-                        data-bs-html="true"
-                        data-bs-placement="auto"
-                        data-bs-title="Confirm delete"
-                        data-bs-content="${escapeHtml(FileDeleteForm({ file: f, csrfToken }))}"
-                        data-testid="delete-file-button"
-                        ${f.canDelete ? '' : 'disabled'}
-                      >
-                        <i class="far fa-trash-alt"></i>
-                        <span>Delete</span>
-                      </button>
-                    `}
-              </td>
-            </tr>
-          `,
-        )}
-        ${directoryListings.dirs.map(
-          (d) => html`
-            <tr>
-              <td colspan="2">
-                <i class="fa fa-folder"></i>
-                ${d.canView
-                  ? html`<a href="${paths.urlPrefix}/file_view/${encodePath(d.path)}">${d.name}</a>`
-                  : html`<span>${d.name}</span>`}
-              </td>
-            </tr>
-          `,
-        )}
-      </tbody>
-    </table>
-=======
                             ${f.canUpload ? '' : 'disabled'}
                           >
                             <i class="fa fa-arrow-up"></i>
@@ -748,7 +677,7 @@
                           </button>
                           <button
                             type="button"
-                            class="btn btn-xs btn-secondary text-nowrap"
+                            class="btn btn-xs btn-danger text-nowrap"
                             data-bs-toggle="popover"
                             data-bs-container="body"
                             data-bs-html="true"
@@ -784,7 +713,6 @@
         </tbody>
       </table>
     </div>
->>>>>>> 2345f024
   `;
 }
 
