--- conflicted
+++ resolved
@@ -9,11 +9,7 @@
   course,
   urlPrefix,
 }: {
-<<<<<<< HEAD
-  authz_data: { has_course_instance_permission_edit: boolean };
-=======
   authzData: { has_course_instance_permission_edit: boolean };
->>>>>>> 7e35095a
   course: StaffCourse | Course;
   urlPrefix: string;
 }) {
