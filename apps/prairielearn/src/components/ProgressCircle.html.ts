--- conflicted
+++ resolved
@@ -47,13 +47,8 @@
     style="transform:rotate(-90deg)"
     width="20px"
     height="20px"
-<<<<<<< HEAD
-    viewBox="0 0 20px 20px"
+    viewBox="0 0 20 20"
     class="mx-1 ${mlAuto ? 'ms-auto' : ''}"
-=======
-    viewBox="0 0 20 20"
-    class="mx-1 ${mlAuto ? 'ml-auto' : ''}"
->>>>>>> cda17e8b
   >
     <circle
       cx="10px"
