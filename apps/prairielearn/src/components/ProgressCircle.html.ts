--- conflicted
+++ resolved
@@ -47,11 +47,7 @@
     style="transform:rotate(-90deg)"
     width="20px"
     height="20px"
-<<<<<<< HEAD
-    viewBox="0 0 20px 20px"
-=======
     viewBox="0 0 20 20"
->>>>>>> c8fb056a
     class="mx-1 ${mlAuto ? 'ml-auto' : ''}"
   >
     <circle
