--- conflicted
+++ resolved
@@ -783,18 +783,9 @@
         aria-label="Change course"
         aria-haspopup="true"
         aria-expanded="false"
-<<<<<<< HEAD
         hx-get="/pl/navbar/course/${course.id}/switcher"
-        hx-trigger="show.bs.dropdown once delay:200ms"
+        hx-trigger="mouseover once, focus once, show.bs.dropdown once delay:200ms"
         hx-target="#navbarDropdownMenuCourseAdmin"
-=======
-        ${!authz_data.overrides
-          ? html`
-              hx-get="/pl/navbar/course/${course.id}/switcher" hx-trigger="mouseover once, focus
-              once, show.bs.dropdown once delay:200ms" hx-target="#navbarDropdownMenuCourseAdmin"
-            `
-          : ''}
->>>>>>> 224476c0
       ></a>
       <div
         class="dropdown-menu"
