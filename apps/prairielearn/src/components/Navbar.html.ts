import { flash, type FlashMessageType } from '@prairielearn/flash';
import { html, type HtmlValue, unsafeHtml } from '@prairielearn/html';
import { run } from '@prairielearn/run';

import { config } from '../lib/config.js';

import { IssueBadge } from './IssueBadge.html.js';
import type { NavbarType, NavPage, NavSubPage } from './Navbar.types.js';
import { ContextNavigation } from './NavbarContext.html.js';
import { ProgressCircle } from './ProgressCircle.html.js';

export function Navbar({
  resLocals,
  navPage,
  navSubPage,
  navbarType,
  marginBottom = true,
}: {
  resLocals: Record<string, any>;
  navPage?: NavPage;
  navSubPage?: NavSubPage;
  navbarType?: NavbarType;
  marginBottom?: boolean;
}) {
  const { __csrf_token, course, urlPrefix } = resLocals;
  navPage ??= resLocals.navPage;
  navSubPage ??= resLocals.navSubPage;
  navbarType ??= resLocals.navbarType;

  return html`
    ${config.devMode && __csrf_token
      ? // Unit tests often need access to the CSRF token even when the page contains
        // no form - for example, to confirm that a POST with a prohibited
        // action is denied. For convenience, we include the CSRF token here, on
        // all pages. We do this only in devMode and only for the purpose of
        // testing.
        html`
          <!-- DO NOT RELY ON OR USE THIS CSRF TOKEN FOR ANYTHING OTHER THAN UNIT TESTS! -->
          <span id="test_csrf_token" hidden>${__csrf_token}</span>
        `
      : ''}

    <div class="container-fluid bg-primary">
      <a href="#content" class="sr-only sr-only-focusable d-inline-flex p-2 m-2 text-white">
        Skip to main content
      </a>
    </div>

    ${config.announcementHtml
      ? html`
          <div
            class="alert alert-${config.announcementColor ?? 'primary'} mb-0 rounded-0 text-center"
          >
            ${unsafeHtml(config.announcementHtml)}
          </div>
        `
      : ''}

    <nav class="navbar navbar-dark bg-dark navbar-expand-md" aria-label="Global navigation">
      <div class="container-fluid">
        <a class="navbar-brand" href="${config.homeUrl}" aria-label="Homepage">
          <span class="navbar-brand-label">PrairieLearn</span>
          <span class="navbar-brand-hover-label">
            Go home <i class="fa fa-angle-right" aria-hidden="true"></i>
          </span>
        </a>
        <button
          class="navbar-toggler"
          type="button"
          data-toggle="collapse"
          data-target=".navbar-collapse"
          aria-expanded="false"
          aria-label="Toggle navigation"
        >
          <span class="navbar-toggler-icon"></span>
        </button>
        <div id="course-nav" class="collapse navbar-collapse">
          <ul class="nav navbar-nav mr-auto" id="main-nav">
            ${NavbarByType({
              resLocals,
              navPage,
              navSubPage,
              navbarType,
            })}
          </ul>

          ${config.devMode
            ? html`
                <a
                  id="navbar-load-from-disk"
                  class="btn btn-success btn-sm"
                  href="${urlPrefix}/loadFromDisk"
                >
                  Load from disk
                </a>
              `
            : ''}
          ${UserDropdownMenu({ resLocals, navPage, navbarType })}
        </div>
      </div>
    </nav>

    ${navbarType === 'instructor' && course && course.announcement_html && course.announcement_color
      ? html`
          <div class="alert alert-${course.announcement_color} mb-0 rounded-0 text-center">
            ${unsafeHtml(course.announcement_html)}
          </div>
        `
      : ''}
<<<<<<< HEAD
    ${resLocals.has_enhanced_navigation
      ? FlashMessages() // If enhanced navigation is enabled, ContextNavigation is rendered in the PageLayout component
      : html`
          <div class="mb-3">
            ${ContextNavigation({ resLocals, navPage, navSubPage })} ${FlashMessages()}
          </div>
        `}
=======
    <div class="${marginBottom ? 'mb-3' : ''}">
      ${ContextNavigation({ resLocals, navPage, navSubPage })} ${FlashMessages()}
    </div>
>>>>>>> 06a2049e
  `;
}

function NavbarByType({
  resLocals,
  navPage,
  navSubPage,
  navbarType,
}: {
  resLocals: Record<string, any>;
  navPage: NavPage;
  navSubPage: NavSubPage;
  navbarType: NavbarType;
}) {
  if (navbarType === 'student') {
    return NavbarStudent({ resLocals, navPage });
  } else if (navbarType === 'public') {
    return NavbarPublic({ resLocals });
  } else {
    if (resLocals.has_enhanced_navigation) {
      return NavbarButtons({
        resLocals,
        navPage,
        navbarType,
      });
    } else {
      if (navbarType == null || navbarType === 'plain') {
        return NavbarPlain({ resLocals, navPage });
      } else if (navbarType === 'instructor') {
        return NavbarInstructor({ resLocals, navPage, navSubPage });
      } else if (navbarType === 'administrator_institution') {
        return NavbarAdministratorInstitution({ resLocals });
      } else if (navbarType === 'institution') {
        return NavbarInstitution({ resLocals });
      } else if (navbarType === 'public') {
        return NavbarPublic({ resLocals });
      } else {
        throw new Error(`Unknown navbarType: ${navbarType}`);
      }
    }
  }
}

function UserDropdownMenu({
  resLocals,
  navPage,
  navbarType,
}: {
  resLocals: Record<string, any>;
  navPage: NavPage;
  navbarType: NavbarType;
}) {
  const {
    authz_data,
    authn_user,
    viewType,
    course_instance,
    urlPrefix,
    access_as_administrator,
    news_item_notification_count: newsCount,
    authn_is_administrator,
  } = resLocals;

  let displayedName: HtmlValue;
  if (authz_data) {
    displayedName = authz_data.user.name || authz_data.user.uid;

    if (authz_data.mode != null && authz_data.mode !== 'Public') {
      displayedName += ` (${authz_data.mode})`;
    }
  } else if (authn_user) {
    displayedName = authn_user.name || authn_user.uid;
  } else {
    displayedName = '(no user)';
  }

  if (
    navbarType === 'student' &&
    course_instance &&
    (authz_data.authn_has_course_permission_preview ||
      authz_data.authn_has_course_instance_permission_view)
  ) {
    displayedName = html`${displayedName} <span class="badge badge-warning">student</span>`;
  } else if (authz_data?.overrides) {
    displayedName = html`${displayedName} <span class="badge badge-warning">modified</span>`;
  } else if (navbarType === 'instructor') {
    displayedName = html`${displayedName} <span class="badge badge-success">staff</span>`;
  }

  return html`
    <ul
      class="nav navbar-nav"
      id="username-nav"
      data-access-as-administrator="${access_as_administrator?.toString()}"
      data-view-type="${viewType ?? null}"
      data-authn-course-role="${authz_data?.authn_course_role}"
      data-authn-course-instance-role="${authz_data?.authn_course_instance_role}"
      data-has-instructor-access="${authz_data?.user_with_requested_uid_has_instructor_access_to_course_instance?.toString()}"
    >
      <li class="nav-item dropdown mb-2 mb-md-0 mr-2 ${navPage === 'effective' ? 'active' : ''}">
        <button
          class="btn nav-link dropdown-toggle"
          id="navbarDropdown"
          type="button"
          data-toggle="dropdown"
          aria-haspopup="true"
          aria-expanded="false"
        >
          ${displayedName}
          ${newsCount
            ? html`<span class="badge badge-pill badge-primary news-item-count">${newsCount}</span>`
            : ''}
        </button>
        <div class="dropdown-menu dropdown-menu-right" aria-labelledby="navbarDropdown">
          ${authn_is_administrator
            ? html`
                <button type="button" class="dropdown-item" id="navbar-administrator-toggle">
                  ${access_as_administrator
                    ? 'Turn off administrator access'
                    : 'Turn on administrator access'}
                </button>

                <div class="dropdown-divider"></div>
              `
            : ''}
          ${ViewTypeMenu({ resLocals })} ${AuthnOverrides({ resLocals, navbarType })}
          ${authz_data?.mode === 'Exam'
            ? html`
                <div class="dropdown-item-text">
                  Exam mode means you have a checked-in reservation on PrairieTest. Your
                  interactions with PrairieLearn are limited to your checked-in exam for the
                  duration of your reservation.
                </div>
                <div class="dropdown-divider"></div>
              `
            : ''}
          ${!authz_data || authz_data?.mode !== 'Exam'
            ? html`
                <a class="dropdown-item" href="${config.urlPrefix}/request_course">
                  Course Requests
                </a>
              `
            : ''}
          <a class="dropdown-item" href="${config.urlPrefix}/settings">Settings</a>
          <a
            class="dropdown-item news-item-link"
            href="${urlPrefix}/news_items"
            title="News${newsCount ? ` (${newsCount} unread)` : ''}"
            aria-label="News${newsCount ? ` (${newsCount} unread)` : ''}"
          >
            News
            ${newsCount
              ? html`
                  <span class="badge badge-pill badge-primary news-item-link-count">
                    ${newsCount}
                  </span>
                `
              : ''}
          </a>

          <a class="dropdown-item" href="${config.urlPrefix}/logout">Log out</a>
        </div>
      </li>
    </ul>
  `;
}

function FlashMessages() {
  const globalFlashColors = {
    notice: 'info',
    success: 'success',
    warning: 'warning',
    error: 'danger',
  } as const;

  // We might fail to fetch flash messages if this ends up running before the
  // flash middleware has run for this particular request. In that case, we
  // just assume that there are no flash messages.
  const flashMessages = run(() => {
    try {
      return flash(Object.keys(globalFlashColors) as FlashMessageType[]);
    } catch {
      return [];
    }
  });

<<<<<<< HEAD
  return html`
    <div>
      ${flashMessages.map(
        ({ type, message }) => html`
          <div
            class="alert alert-${globalFlashColors[
              type
            ]} border-left-0 border-right-0 rounded-0 mt-0 mb-0 alert-dismissible fade show"
            role="alert"
          >
            ${unsafeHtml(message)}
            <button type="button" class="close" data-dismiss="alert" aria-label="Close">
              <span aria-hidden="true">&times;</span>
            </button>
          </div>
        `,
      )}
    </div>
  `;
=======
  return flashMessages.map(
    ({ type, message }) => html`
      <div
        class="alert alert-${globalFlashColors[
          type
        ]} border-left-0 border-right-0 rounded-0 mt-0 mb-0 alert-dismissible fade show"
        role="alert"
      >
        ${unsafeHtml(message)}
        <button type="button" class="close" data-dismiss="alert" aria-label="Close">
          <span aria-hidden="true">&times;</span>
        </button>
      </div>
    `,
  );
>>>>>>> 06a2049e
}

function ViewTypeMenu({ resLocals }: { resLocals: Record<string, any> }) {
  const {
    viewType,
    course_instance,
    authz_data,
    assessment,
    question,
    assessment_instance,
    urlPrefix,
  } = resLocals;

  // Only show "View type" menu(s) if the following two things are true:
  // - The authn user was given access to a course instance (so, both viewType and authz_data also exist).
  // - In particular, the authn user has instructor access to this course instance.
  if (
    viewType == null ||
    !course_instance ||
    !(
      authz_data.authn_has_course_permission_preview ||
      authz_data.authn_has_course_instance_permission_view
    )
  ) {
    return '';
  }

  // Note that the effective user may still have been denied access. In this
  // case, urlPrefix may not be consistent with the page that the effective user
  // was trying to access (instead, it will be consistent with a "plain" page).
  // So, to be safe, we use config.urlPrefix and construct all full URLs by hand.
  let instructorLink = '#';
  let studentLink = '#';
  if (viewType === 'instructor') {
    if (assessment?.id) {
      studentLink = `${config.urlPrefix}/course_instance/${course_instance.id}/assessment/${assessment.id}`;
    } else {
      studentLink = `${config.urlPrefix}/course_instance/${course_instance.id}/assessments`;
    }
  } else {
    if (question?.id) {
      instructorLink = `${urlPrefix}/instructor/question/${question.id}`;
    } else if (assessment_instance?.assessment_id) {
      instructorLink = `${urlPrefix}/instructor/assessment/${assessment_instance.assessment_id}`;
    } else {
      instructorLink = `${urlPrefix}/instructor/instance_admin`;
    }
  }

  let headingAuthnViewTypeMenu = 'View type';
  if (authz_data.authn_user.uid !== authz_data.user.uid) {
    headingAuthnViewTypeMenu = 'View as';
    if (authz_data.authn_user.name) {
      headingAuthnViewTypeMenu += ` ${authz_data.authn_user.name} (${authz_data.authn_user.uid})`;
    } else {
      headingAuthnViewTypeMenu += ` ${authz_data.authn_user.uid}`;
    }
  }

  let authnViewTypeMenuChecked = '';
  if (authz_data.authn_user.uid === authz_data.user.uid) {
    if (viewType === 'instructor') {
      if (
        authz_data.has_course_permission_preview ||
        authz_data.has_course_instance_permission_view
      ) {
        authnViewTypeMenuChecked = 'instructor';
      }
    } else if (
      authz_data.has_course_permission_preview ||
      authz_data.has_course_instance_permission_view
    ) {
      authnViewTypeMenuChecked = 'student-no-rules';
    } else {
      authnViewTypeMenuChecked = 'student';
    }
  }

  let headingViewTypeMenu = '';
  let viewTypeMenuChecked = '';
  if (authz_data.authn_user.uid !== authz_data.user.uid) {
    headingViewTypeMenu = 'View as';
    if (authz_data.user.name) {
      headingViewTypeMenu += ` ${authz_data.user.name} (${authz_data.user.uid})`;
    } else {
      headingViewTypeMenu += ` ${authz_data.user.uid}`;
    }

    if (viewType === 'instructor') {
      if (
        authz_data.has_course_permission_preview ||
        authz_data.has_course_instance_permission_view
      ) {
        viewTypeMenuChecked = 'instructor';
      }
    } else if (
      authz_data.has_course_permission_preview ||
      authz_data.has_course_instance_permission_view
    ) {
      viewTypeMenuChecked = 'student-no-rules';
    } else {
      viewTypeMenuChecked = 'student';
    }
  }

  return html`
    ${authz_data?.overrides && authnViewTypeMenuChecked === 'instructor'
      ? html`
          <a class="dropdown-item" href="${instructorLink}" id="navbar-reset-view">
            Reset to default staff view
            <span class="badge badge-success">staff</span>
          </a>

          <div class="dropdown-divider"></div>
        `
      : ''}

    <h6 class="dropdown-header">${headingAuthnViewTypeMenu}</h6>

    <a class="dropdown-item" href="${instructorLink}" id="navbar-user-view-authn-instructor">
      <span class="${authnViewTypeMenuChecked !== 'instructor' ? 'invisible' : ''}">&check;</span>
      <span class="pl-3">
        ${authz_data?.overrides && authnViewTypeMenuChecked === 'instructor'
          ? 'Modified staff'
          : 'Staff'}
        view <span class="badge badge-success">staff</span>
      </span>
    </a>

    <a class="dropdown-item" href="${studentLink}" id="navbar-user-view-authn-student">
      <span class="${authnViewTypeMenuChecked !== 'student' ? 'invisible' : ''}">&check;</span>
      <span class="pl-3">Student view <span class="badge badge-warning">student</span></span>
    </a>

    <a class="dropdown-item" href="${studentLink}" id="navbar-user-view-authn-student-no-rules">
      <span class="${authnViewTypeMenuChecked !== 'student-no-rules' ? 'invisible' : ''}">
        &check;
      </span>
      <span class="pl-3">
        Student view without access restrictions
        <span class="badge badge-warning">student</span>
      </span>
    </a>

    ${authz_data.authn_user.uid !== authz_data.user.uid
      ? html`
          <div class="dropdown-divider"></div>
          <h6 class="dropdown-header">${headingViewTypeMenu}</h6>

          ${authz_data.user_with_requested_uid_has_instructor_access_to_course_instance
            ? html`
                <a class="dropdown-item" href="${instructorLink}" id="navbar-user-view-instructor">
                  <span class="${viewTypeMenuChecked !== 'instructor' ? 'invisible' : ''}">
                    &check;
                  </span>
                  <span class="pl-3">Staff view</span>
                </a>
              `
            : ''}

          <a class="dropdown-item" href="${studentLink}" id="navbar-user-view-student">
            <span class="${viewTypeMenuChecked !== 'student' ? 'invisible' : ''}"> &check; </span>
            <span class="pl-3">Student view</span>
          </a>

          <a class="dropdown-item" href="${studentLink}" id="navbar-user-view-student-no-rules">
            <span class="${viewTypeMenuChecked !== 'student-no-rules' ? 'invisible' : ''}">
              &check;
            </span>
            <span class="pl-3">Student view without access restrictions</span>
          </a>
        `
      : ''}

    <div class="dropdown-divider"></div>
  `;
}

function AuthnOverrides({
  resLocals,
  navbarType,
}: {
  resLocals: Record<string, any>;
  navbarType: NavbarType;
}) {
  const { authz_data, urlPrefix, course_instance, course } = resLocals;
  if (
    !authz_data?.authn_has_course_permission_preview &&
    !authz_data?.authn_has_course_instance_permission_view
  ) {
    return '';
  }

  let effectiveUserUrl = `${urlPrefix}/effectiveUser`;
  if (navbarType !== 'student' && navbarType !== 'instructor') {
    // The only way for authz_data to exist, for authn_has_course_permission_preview to be true,
    // and for navbarType to be neither student nor instructor, is if we are in a course or course
    // instance and if the effective user does not have access.
    //
    // In this case, we still want a link to the "Change effective user" page, but we need to
    // construct this link from scratch, because urlPrefix corresponds neither to the student
    // page route nor the instructor page route (it gets set after successful authorization).
    //
    // It is ok to use the instructor route only to the effectiveUser page - this will redirect
    // to the student route if necessary.
    if (course_instance) {
      effectiveUserUrl = `${config.urlPrefix}/course_instance/${course_instance.id}/instructor/effectiveUser`;
    } else {
      effectiveUserUrl = `${config.urlPrefix}/course/${course.id}/effectiveUser`;
    }
  }

  return html`
    <h6 class="dropdown-header">Effective user</h6>

    <form class="form-inline dropdown-item-text d-flex flex-nowrap js-effective-uid-form">
      <label class="sr-only" for="effective-uid">UID</label>
      <input
        id="effective-uid"
        type="email"
        placeholder="student@example.com"
        class="form-control form-control-sm mr-2 flex-grow-1 js-effective-uid-input"
      />
      <button
        type="submit"
        class="btn btn-primary btn-sm text-nowrap js-effective-uid-button"
        disabled
      >
        Change UID
      </button>
    </form>

    ${authz_data.overrides
      ? html`
          <div class="dropdown-item-text">
            <div class="list-group small text-nowrap">
              ${authz_data.overrides.map(
                (override) => html`
                  <div class="list-group-item list-group-item-warning small p-2">
                    <div class="d-flex flex-row justify-content-between align-items-center">
                      <div class="p-0 mr-4">
                        <ul class="list-unstyled">
                          <li class="font-weight-bold">${override.name}</li>
                          <li>${override.value}</li>
                        </ul>
                      </div>
                      <div>
                        <button
                          class="btn btn-xs btn-warning js-remove-override"
                          type="button"
                          data-override-cookie="${override.cookie}"
                        >
                          <i class="fas fa-times mr-1"></i>
                          Remove
                        </button>
                      </div>
                    </div>
                  </div>
                `,
              )}
            </div>
          </div>
        `
      : ''}

    <a class="dropdown-item" href="${effectiveUserUrl}">Customize&hellip;</a>

    <div class="dropdown-divider"></div>
  `;
}

function NavbarPlain({ resLocals, navPage }: { resLocals: Record<string, any>; navPage: NavPage }) {
  if (!resLocals.is_administrator) return '';

  return html`
    <li class="nav-item ${navPage === 'admin' ? 'active' : ''}">
      <a class="nav-link" href="${config.urlPrefix}/administrator/admins">Admin</a>
    </li>
  `;
}

function NavbarButton({
  text,
  href,
  active = false,
  showArrow = true,
}: {
  text: string;
  href: string;
  active?: boolean;
  showArrow?: boolean;
}) {
  return html`
    <li class="nav-item">
      <a class="nav-link ${active ? 'active' : ''}" href="${href}">${text}</a>
    </li>
    ${showArrow
      ? html`<li class="nav-item d-none d-lg-block" aria-hidden="true">
          <span class="nav-link disabled px-0" style="color: var(--bs-nav-link-color);">
            &rarr;
          </span>
        </li>`
      : ''}
  `;
}

function NavbarButtons({
  resLocals,
  navPage,
  navbarType,
}: {
  resLocals: Record<string, any>;
  navPage: NavPage;
  navbarType: NavbarType;
}) {
  if (
    !resLocals.institution &&
    !resLocals.course &&
    navPage !== 'admin' &&
    navbarType === 'plain'
  ) {
    return html`
      ${NavbarButton({
        text: 'Home',
        href: '/',
        showArrow: false,
      })}
      ${resLocals.is_administrator
        ? NavbarButton({
            text: 'Global Admin',
            href: '/',
            showArrow: false,
          })
        : ''}
    `;
  }

  const allNavbarButtons: {
    text: string;
    href: string;
  }[] = [];

  if (resLocals.is_administrator) {
    allNavbarButtons.push(
      { text: 'Home', href: '/' },
      { text: 'Global Admin', href: '/pl/administrator/admins' },
    );
  }

  if (resLocals.is_institution_administrator && resLocals.institution) {
    allNavbarButtons.push(
      { text: 'Institutions', href: '/pl/administrator/institutions' },
      {
        text: resLocals.institution.short_name,
        href: `/pl/administrator/institution/${resLocals.institution.id}`,
      },
    );
  }

  if (resLocals.course) {
    allNavbarButtons.push(
      {
        text: 'Courses',
        href: `/pl/administrator/institution/${resLocals.institution.id}/courses`,
      },
      {
        text: resLocals.course.short_name,
        href: `/pl/course/${resLocals.course.id}/course_admin/instances`,
      },
    );
  }

  return html`
    ${allNavbarButtons.map((navbarButton, index) =>
      NavbarButton({
        text: navbarButton.text,
        href: navbarButton.href,
        showArrow: index < allNavbarButtons.length - 1,
        active: index === allNavbarButtons.length - 1,
      }),
    )}
  `;
}

function NavbarStudent({
  resLocals,
  navPage,
}: {
  resLocals: Record<string, any>;
  navPage: NavPage;
}) {
  const { course, course_instance, assessment_instance, assessment_instance_label, urlPrefix } =
    resLocals;

  return html`
    <li class="nav-item navbar-text mr-4">
      ${course?.short_name ?? ''}, ${course_instance?.short_name ?? ''}
    </li>

    <li class="nav-item ${navPage === 'assessments' ? 'active' : ''}">
      <a class="nav-link" href="${urlPrefix}/assessments">Assessments</a>
    </li>
    <li class="nav-item ${navPage === 'gradebook' ? 'active' : ''}">
      <a class="nav-link" href="${urlPrefix}/gradebook">Gradebook</a>
    </li>

    ${assessment_instance_label != null && assessment_instance != null
      ? html`
          <li class="nav-item ${navPage === 'assessment_instance' ? 'active' : ''}">
            <a class="nav-link" href="${urlPrefix}/assessment_instance/${assessment_instance.id}">
              ${assessment_instance_label}
            </a>
          </li>
        `
      : ''}
  `;
}

function NavbarInstructor({
  resLocals,
  navPage,
  navSubPage,
}: {
  resLocals: Record<string, any>;
  navPage: NavPage;
  navSubPage?: NavSubPage;
}) {
  const {
    course,
    course_instance,
    assessment,
    assessment_label,
    assessments,
    navbarOpenIssueCount,
    navbarCompleteGettingStartedTasksCount,
    navbarTotalGettingStartedTasksCount,
    authz_data,
    urlPrefix,
  } = resLocals;
  return html`
    <li class="nav-item btn-group" id="navbar-course-switcher">
      <a
        class="nav-link ${navPage === 'course_admin' &&
        !(navSubPage === 'issues' || navSubPage === 'questions' || navSubPage === 'syncs')
          ? 'active'
          : ''} ${!authz_data.has_course_permission_view ? 'disabled' : ''}"
        href="${urlPrefix}/course_admin"
      >
        ${course.short_name}
      </a>
      <button
        class="btn nav-link dropdown-toggle dropdown-toggle-split"
        id="navbarDropdownMenuCourseAdminLink"
        type="button"
        data-toggle="dropdown"
        aria-label="Change course"
        aria-haspopup="true"
        aria-expanded="false"
        ${!authz_data.overrides
          ? html`
              hx-get="/pl/navbar/course/${course.id}/switcher" hx-trigger="show.bs.dropdown once
              delay:200ms" hx-target="#navbarDropdownMenuCourseAdmin"
            `
          : ''}
      ></button>
      <div
        class="dropdown-menu"
        aria-labelledby="navbarDropdownMenuCourseAdminLink"
        id="navbarDropdownMenuCourseAdmin"
      >
        ${authz_data.overrides
          ? html`
              <span class="dropdown-item-text small"
                >Effective users may not switch between courses</span
              >
            `
          : html`
              <div class="d-flex justify-content-center">
                <div class="spinner-border spinner-border-sm" role="status">
                  <span class="sr-only">Loading courses...</span>
                </div>
              </div>
            `}
      </div>
    </li>

    ${authz_data.has_course_permission_edit && course.show_getting_started
      ? html`
          <li class="nav-item d-flex align-items-center">
            <a
              style="display: inline-flex; align-items: center;"
              class="nav-link pr-0"
              href="${urlPrefix}/course_admin/getting_started"
            >
              Getting Started
              ${ProgressCircle({
                value: navbarCompleteGettingStartedTasksCount,
                maxValue: navbarTotalGettingStartedTasksCount,
              })}
            </a>
          </li>
        `
      : ''}

    <li class="nav-item ${navPage === 'course_admin' && navSubPage === 'issues' ? 'active' : ''}">
      <a class="nav-link" href="${urlPrefix}/course_admin/issues">
        Issues ${IssueBadge({ count: navbarOpenIssueCount, suppressLink: true })}
      </a>
    </li>
    ${authz_data.has_course_permission_preview
      ? html`
          <li
            class="nav-item ${navPage === 'course_admin' && navSubPage === 'questions'
              ? 'active'
              : ''}"
          >
            <a class="nav-link" href="${urlPrefix}/course_admin/questions">Questions</a>
          </li>
        `
      : ''}
    ${authz_data.has_course_permission_edit
      ? html`
          <li
            class="nav-item ${navPage === 'course_admin' && navSubPage === 'syncs' ? 'active' : ''}"
          >
            <a class="nav-link" href="${urlPrefix}/course_admin/syncs">Sync</a>
          </li>
        `
      : ''}
    ${course_instance
      ? html`
          <li class="navbar-text mx-2 no-select">/</li>
          <li class="nav-item btn-group" id="navbar-course-instance-switcher">
            <a
              class="nav-link ${navPage === 'instance_admin' &&
              !(navSubPage === 'assessments' || navSubPage === 'gradebook')
                ? 'active'
                : ''}"
              href="${config.urlPrefix}/course_instance/${course_instance.id}/instructor/instance_admin"
            >
              ${course_instance.short_name}
            </a>
            <button
              class="btn nav-link dropdown-toggle dropdown-toggle-split"
              id="navbarDropdownMenuInstanceAdminLink"
              type="button"
              data-toggle="dropdown"
              aria-label="Change course instance"
              aria-haspopup="true"
              aria-expanded="false"
              hx-get="/pl/navbar/course/${course.id}/course_instance_switcher/${course_instance.id}"
              hx-trigger="show.bs.dropdown once delay:200ms"
              hx-target="#navbarDropdownMenuInstanceAdmin"
            ></button>
            <div
              class="dropdown-menu"
              aria-labelledby="navbarDropdownMenuInstanceAdminLink"
              id="navbarDropdownMenuInstanceAdmin"
            >
              <div class="d-flex justify-content-center">
                <div class="spinner-border spinner-border-sm" role="status">
                  <span class="sr-only">Loading course instances...</span>
                </div>
              </div>
            </div>
          </li>

          <li
            class="nav-item ${navPage === 'instance_admin' && navSubPage === 'assessments'
              ? 'active'
              : ''}"
          >
            <a class="nav-link" href="${urlPrefix}/instance_admin/assessments">Assessments</a>
          </li>

          <li
            class="nav-item ${navPage === 'instance_admin' && navSubPage === 'gradebook'
              ? 'active'
              : ''}"
          >
            <a class="nav-link" href="${urlPrefix}/instance_admin/gradebook">Gradebook</a>
          </li>

          ${assessment_label != null && assessment != null
            ? html`
                <li class="navbar-text mx-2 no-select">/</li>
                <li class="nav-item btn-group">
                  <a
                    class="nav-link ${navPage === 'assessment' ? 'active' : ''}"
                    href="${urlPrefix}/assessment/${assessment.id}"
                  >
                    ${assessment_label}
                  </a>
                  ${assessments != null
                    ? html`
                        <button
                          class="btn nav-link dropdown-toggle dropdown-toggle-split"
                          id="navbarDropdownMenuLink"
                          type="button"
                          data-toggle="dropdown"
                          aria-haspopup="true"
                          aria-expanded="false"
                          aria-label="Change assessment"
                        ></button>
                        <div
                          class="dropdown-menu"
                          aria-labelledby="navbarDropdownMenuLink"
                          id="navbarDropwdownMenuInstructorAssessment"
                        >
                          ${assessments.map(
                            (a) => html`
                              <a
                                class="dropdown-item ${navPage === 'assessment' &&
                                assessment.id === a.id
                                  ? 'active'
                                  : ''}"
                                href="${urlPrefix}/assessment/${a.id}${navPage === 'assessment' &&
                                navSubPage !== 'file_edit'
                                  ? `/${navSubPage}`
                                  : ''}"
                              >
                                ${a.assessment_label}
                              </a>
                            `,
                          )}
                        </div>
                      `
                    : ''}
                </li>
              `
            : ''}
        `
      : html`
          <li class="navbar-text mx-2 no-select">/</li>

          <li class="nav-item dropdown" id="navbar-course-instance-switcher">
            <button
              class="btn nav-link dropdown-toggle"
              id="navbarDropdownMenuInstanceChooseLink"
              type="button"
              data-toggle="dropdown"
              aria-haspopup="true"
              aria-expanded="false"
              hx-get="/pl/navbar/course/${course.id}/course_instance_switcher"
              hx-trigger="show.bs.dropdown once delay:200ms"
              hx-target="#navbarDropdownMenuInstanceChoose"
            >
              Choose course instance...
            </button>
            <div
              class="dropdown-menu"
              aria-labelledby="navbarDropdownMenuInstanceChooseLink"
              id="navbarDropdownMenuInstanceChoose"
            >
              <div class="d-flex justify-content-center">
                <div class="spinner-border spinner-border-sm" role="status">
                  <span class="sr-only">Loading course instances...</span>
                </div>
              </div>
            </div>
          </li>
        `}
  `;
}

function NavbarPublic({ resLocals }: { resLocals: Record<string, any> }) {
  const { course, urlPrefix } = resLocals;
  return html`
    <li class="nav-item btn-group">
      <a
        class="nav-link"
        aria-label="Link to page showing all public questions for the course."
        href="${urlPrefix}/questions"
      >
        ${course?.short_name ?? ''}
      </a>
    </li>
  `;
}

function NavbarInstitution({ resLocals }: { resLocals: Record<string, any> }) {
  const { institution } = resLocals;

  return html`
    <li class="nav-item">
      <a class="nav-link" href="/pl/institution/${institution.id}/admin/courses">
        ${institution.short_name} (${institution.long_name})
      </a>
    </li>
  `;
}

function NavbarAdministratorInstitution({ resLocals }: { resLocals: Record<string, any> }) {
  const { institution } = resLocals;

  return html`
    <li class="nav-item">
      <a class="nav-link" href="/pl/administrator/institutions">Admin</a>
    </li>

    <li class="nav-item">
      <a class="nav-link" href="/pl/administrator/institution/${institution.id}">
        ${institution.short_name}
      </a>
    </li>
  `;
}<|MERGE_RESOLUTION|>--- conflicted
+++ resolved
@@ -14,13 +14,11 @@
   navPage,
   navSubPage,
   navbarType,
-  marginBottom = true,
 }: {
   resLocals: Record<string, any>;
   navPage?: NavPage;
   navSubPage?: NavSubPage;
   navbarType?: NavbarType;
-  marginBottom?: boolean;
 }) {
   const { __csrf_token, course, urlPrefix } = resLocals;
   navPage ??= resLocals.navPage;
@@ -107,19 +105,7 @@
           </div>
         `
       : ''}
-<<<<<<< HEAD
-    ${resLocals.has_enhanced_navigation
-      ? FlashMessages() // If enhanced navigation is enabled, ContextNavigation is rendered in the PageLayout component
-      : html`
-          <div class="mb-3">
-            ${ContextNavigation({ resLocals, navPage, navSubPage })} ${FlashMessages()}
-          </div>
-        `}
-=======
-    <div class="${marginBottom ? 'mb-3' : ''}">
-      ${ContextNavigation({ resLocals, navPage, navSubPage })} ${FlashMessages()}
-    </div>
->>>>>>> 06a2049e
+    ${ContextNavigation({ resLocals, navPage, navSubPage })} ${FlashMessages()}
   `;
 }
 
@@ -306,9 +292,8 @@
     }
   });
 
-<<<<<<< HEAD
-  return html`
-    <div>
+  return html`
+    <div class="mb-3">
       ${flashMessages.map(
         ({ type, message }) => html`
           <div
@@ -326,23 +311,6 @@
       )}
     </div>
   `;
-=======
-  return flashMessages.map(
-    ({ type, message }) => html`
-      <div
-        class="alert alert-${globalFlashColors[
-          type
-        ]} border-left-0 border-right-0 rounded-0 mt-0 mb-0 alert-dismissible fade show"
-        role="alert"
-      >
-        ${unsafeHtml(message)}
-        <button type="button" class="close" data-dismiss="alert" aria-label="Close">
-          <span aria-hidden="true">&times;</span>
-        </button>
-      </div>
-    `,
-  );
->>>>>>> 06a2049e
 }
 
 function ViewTypeMenu({ resLocals }: { resLocals: Record<string, any> }) {
