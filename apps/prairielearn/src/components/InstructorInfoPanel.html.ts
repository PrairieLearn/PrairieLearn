--- conflicted
+++ resolved
@@ -196,13 +196,8 @@
     ${question_is_shared && course.sharing_name && questionContext !== 'public'
       ? html`
           <div class="d-flex flex-wrap">
-<<<<<<< HEAD
-            <div class="pr-1">Shared As:</div>
+            <div class="pe-1">Shared As:</div>
             ${question.share_publicly || question.share_source_publicly
-=======
-            <div class="pe-1">Shared As:</div>
-            ${question.shared_publicly || question.share_source_publicly
->>>>>>> 17379196
               ? html`
                   <div>
                     <a href="${publicPreviewUrl}">${sharingQid}</a>
