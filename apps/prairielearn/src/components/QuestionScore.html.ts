import { escapeHtml, html } from '@prairielearn/html';

import type {
  Assessment,
  AssessmentInstance,
  AssessmentQuestion,
  InstanceQuestion,
  Question,
  Variant,
} from '../lib/db-types.js';
import { formatPoints, formatPointsOrList } from '../lib/format.js';
import { idsEqual } from '../lib/id.js';
import type { VariantWithScore } from '../models/variant.js';

export function QuestionScorePanel({
  instance_question,
  assessment,
  assessment_question,
  question,
  assessment_instance,
  instance_question_info,
  variant,
  authz_result,
  csrfToken,
  urlPrefix,
}: {
  instance_question: InstanceQuestion & {
    allow_grade_left_ms?: number;
    allow_grade_interval?: string;
  };
  assessment: Assessment;
  assessment_question: AssessmentQuestion;
  question: Question;
  assessment_instance: AssessmentInstance;
  variant?: Variant;
  instance_question_info: {
    question_number: string | null;
    previous_variants: VariantWithScore[] | null;
  };
  authz_result?: { authorized_edit: boolean | null };
  csrfToken: string;
  urlPrefix: string;
}) {
  const hasAutoAndManualPoints =
    assessment_question.max_auto_points &&
    (assessment_question.max_manual_points ||
      instance_question.manual_points ||
      instance_question.requires_manual_grading);

  return html`
    <div class="card mb-4" id="question-score-panel">
      <div class="card-header bg-secondary text-white">
        <h2>Question ${instance_question_info.question_number}</h2>
      </div>
      <table class="table table-sm two-column-description-no-header" aria-label="Question score">
        <tbody>
<<<<<<< HEAD
          <tr>
            <td>Submission status:</td>
            <td>${ExamQuestionStatus({ instance_question, assessment_question })}</td>
          </tr>
=======
          ${assessment.type === 'Exam'
            ? html`
                <tr>
                  <td>Submission status:</td>
                  <td>${ExamQuestionStatus({ instance_question })}</td>
                </tr>
              `
            : ''}
>>>>>>> 35425e01
          ${assessment.allow_real_time_grading &&
          (assessment_question.max_auto_points || !assessment_question.max_manual_points)
            ? html`
                <tr>
                  <td>Best submission:</td>
                  <td>${ExamQuestionScore({ instance_question, assessment_question })}</td>
                </tr>
              `
            : ''}
          ${assessment.type === 'Homework'
            ? // Only show previous variants if the question allows multiple variants, or there are multiple variants (i.e., they were allowed at some point)
              !question.single_variant ||
              (instance_question_info.previous_variants?.length ?? 0) > 1
              ? html`
                  <tr>
                    <td colspan="2" class="text-wrap">
                      All variants:
                      ${QuestionAwardedPoints({
                        instanceQuestionId: instance_question.id,
                        previousVariants: instance_question_info.previous_variants,
                        currentVariantId: variant?.id,
                        urlPrefix,
                      })}
                    </td>
                  </tr>
                `
              : ''
            : assessment_question.max_auto_points
              ? html`
                  <tr>
                    <td>Available points:</td>
                    <td>
                      ${ExamQuestionAvailablePoints({
                        open: !!assessment_instance.open && instance_question.open,
                        currentWeight:
                          (instance_question.points_list_original?.[
                            instance_question.number_attempts
                          ] ?? 0) - (assessment_question.max_manual_points ?? 0),
                        pointsList: instance_question.points_list?.map(
                          (p) => p - (assessment_question.max_manual_points ?? 0),
                        ),
                        highestSubmissionScore: instance_question.highest_submission_score,
                      })}
                    </td>
                  </tr>
                `
              : ''}
          ${hasAutoAndManualPoints
            ? html`
                <tr>
                  <td>Auto-grading:</td>
                  <td>
                    ${InstanceQuestionPoints({
                      instance_question,
                      assessment_question,
                      component: 'auto',
                    })}
                  </td>
                </tr>
                <tr>
                  <td>Manual grading:</td>
                  <td>
                    ${InstanceQuestionPoints({
                      instance_question,
                      assessment_question,
                      component: 'manual',
                    })}
                  </td>
                </tr>
              `
            : ''}
          <tr>
            <td>Total points:</td>
            <td>
              ${InstanceQuestionPoints({
                instance_question,
                assessment_question,
                component: 'total',
              })}
            </td>
          </tr>
          ${!hasAutoAndManualPoints && assessment_question.max_points
            ? html`
                <tr>
                  <td colspan="2" class="text-right">
                    <small>
                      ${!assessment_question.max_auto_points
                        ? 'Manually-graded question'
                        : 'Auto-graded question'}
                    </small>
                  </td>
                </tr>
              `
            : ''}
        </tbody>
      </table>

      ${variant != null && assessment.allow_issue_reporting
        ? html`
            <div class="card-footer">
              ${authz_result?.authorized_edit === false
                ? html`
                    <div class="alert alert-warning mt-2" role="alert">
                      You are viewing the question instance of a different user and so are not
                      authorized to report an error.
                    </div>
                  `
                : IssueReportingPanel({ variant, csrfToken })}
            </div>
          `
        : ''}
    </div>
  `;
}
function IssueReportingPanel({ variant, csrfToken }: { variant: Variant; csrfToken: string }) {
  return html`
    <button
      class="btn btn-xs btn-secondary"
      type="button"
      data-toggle="collapse"
      data-target="#issueCollapse"
      aria-expanded="false"
      aria-controls="issueCollapse"
    >
      Report an error in this question <i class="far fa-caret-square-down"></i>
    </button>
    <div class="collapse" id="issueCollapse">
      <form method="POST">
        <p class="small mt-3">
          This form is only for reporting errors in the question itself. Do not use this form if you
          just don't know how to answer the question.
        </p>
        <div class="form-group">
          <textarea
            class="form-control"
            rows="5"
            name="description"
            placeholder="Describe the error in this question"
            required
          ></textarea>
        </div>
        <input type="hidden" name="__variant_id" value="${variant.id}" />
        <input type="hidden" name="__csrf_token" value="${csrfToken}" />
        <div class="form-group text-right">
          <button class="btn btn-small btn-warning" name="__action" value="report_issue">
            Report error
          </button>
        </div>
      </form>
    </div>
  `;
}

export function ExamQuestionScore({
  instance_question,
  assessment_question,
}: {
  instance_question: InstanceQuestion;
  assessment_question: Pick<AssessmentQuestion, 'max_auto_points' | 'max_manual_points'>;
}) {
  const statusWithScore = ['correct', 'incorrect', 'complete'] as InstanceQuestion['status'][];
  if (
    !statusWithScore.includes(instance_question.status) ||
    (!assessment_question.max_auto_points && assessment_question.max_manual_points)
  ) {
    return html`<span class="align-middle">&mdash;</span>`;
  }

  const score = instance_question.highest_submission_score ?? 0;

  return html`
    <span class="align-middle">
      <span
        class="badge ${score >= 1
          ? 'badge-success'
          : score <= 0
            ? 'badge-danger'
            : 'badge-warning'}"
      >
        ${Math.floor(score * 100)}%
      </span>
    </span>
  `;
}

export function ExamQuestionStatus({
  instance_question,
  assessment_question,
}: {
  instance_question: InstanceQuestion & {
    allow_grade_left_ms?: number;
    allow_grade_interval?: string;
  };
  assessment_question: Pick<AssessmentQuestion, 'max_auto_points' | 'max_manual_points'>;
}) {
  // Special case: if this is a manually graded question in the "saved" state,
  // we want to differentiate it from saved auto-graded questions which can
  // be graded immediately. We'll use a green badge so that student can drive
  // towards all status badges being green.
  //
  // TODO: can we safely look at the assessment question for exams? What about
  // the guarantee that an Exam-type assessment won't change after it's created?
  if (
    instance_question.status === 'saved' &&
    !assessment_question.max_auto_points &&
    assessment_question.max_manual_points
  ) {
    return html`
      <span class="align-middle">
        <span class="badge badge-success">saved for manual grading</span>
      </span>
    `;
  }

  const badge_color = {
    unanswered: 'warning',
    invalid: 'danger',
    grading: 'default',
    saved: 'info',
    complete: 'success',
    correct: 'success',
    incorrect: 'danger',
  };

  return html`
    <span class="align-middle">
      <span class="badge badge-${badge_color[instance_question.status ?? 'grading'] ?? 'default'}">
        ${instance_question.status}
      </span>

      ${(instance_question.allow_grade_left_ms ?? 0) > 0
        ? html`
            <button
              type="button"
              class="grade-rate-limit-popover btn btn-xs"
              data-toggle="popover"
              data-container="body"
              data-html="true"
              data-content="This question limits the rate of submissions. Further grade allowed ${instance_question.allow_grade_interval} (as of the loading of this page)."
              data-placement="auto"
            >
              <i class="fa fa-hourglass-half" aria-hidden="true"></i>
            </button>
          `
        : ''}
    </span>
  `;
}

export function QuestionAwardedPoints({
  instanceQuestionId,
  previousVariants,
  currentVariantId,
  urlPrefix,
}: {
  instanceQuestionId: string;
  previousVariants?: VariantWithScore[] | null;
  currentVariantId?: string;
  urlPrefix: string;
}) {
  if (!previousVariants) return '';
  const MAX_DISPLAYED_VARIANTS = 10;
  const collapseClass = `variants-points-collapse-${instanceQuestionId}`;
  const collapseButtonId = `variants-points-collapse-button-${instanceQuestionId}`;

  return html`
    ${previousVariants.length > MAX_DISPLAYED_VARIANTS
      ? html`
          <button
            id="${collapseButtonId}"
            class="bg-white text-body p-0 m-0 border-0 rounded-0"
            aria-label="Show older variants"
            onclick="
                // show all the hidden variant score buttons
                document.querySelectorAll('.${collapseClass}').forEach(e => e.style.display = '');
                // hide the ... button that triggered the expansion
                document.querySelectorAll('#${collapseButtonId}').forEach(e => e.style.display = 'none');
            "
          >
            &ctdot;
          </button>
        `
      : ''}
    ${previousVariants.map(
      (variant, index) => html`
        <a
          class="badge ${currentVariantId != null && idsEqual(variant.id, currentVariantId)
            ? 'badge-info'
            : 'badge-secondary'} ${collapseClass}"
          ${index < previousVariants.length - MAX_DISPLAYED_VARIANTS ? 'style="display: none"' : ''}
          href="${urlPrefix}/instance_question/${instanceQuestionId}/?variant_id=${variant.id}"
        >
          ${variant.open ? 'Open' : `${Math.floor(variant.max_submission_score * 100)}%`}
          ${currentVariantId != null && idsEqual(variant.id, currentVariantId)
            ? html`<span class="sr-only">(current)</span>`
            : ''}
        </a>
      `,
    )}
  `;
}

export function InstanceQuestionPoints({
  instance_question,
  assessment_question,
  component,
}: {
  instance_question: Pick<
    InstanceQuestion,
    'auto_points' | 'manual_points' | 'points' | 'status' | 'requires_manual_grading'
  >;
  assessment_question: Pick<
    AssessmentQuestion,
    'max_auto_points' | 'max_manual_points' | 'max_points'
  >;
  component: 'manual' | 'auto' | 'total';
}) {
  const points =
    component === 'auto'
      ? instance_question.auto_points
      : component === 'manual'
        ? instance_question.manual_points
        : instance_question.points;
  const maxPoints =
    component === 'auto'
      ? assessment_question.max_auto_points
      : component === 'manual'
        ? assessment_question.max_manual_points
        : assessment_question.max_points;
  const pointsPending =
    (['saved', 'grading'].includes(instance_question.status ?? '') && component !== 'manual') ||
    (instance_question.requires_manual_grading && component !== 'auto');

  // Special case: if this is a manually-graded question in the saved state, don't show
  // a "pending" badge for auto points, since there aren't any pending auto points.
  if (
    instance_question.status === 'saved' &&
    component === 'auto' &&
    !assessment_question.max_auto_points &&
    assessment_question.max_manual_points
  ) {
    return html`&mdash;`;
  }

  return html`
    <span class="text-nowrap">
      ${instance_question.status === 'unanswered'
        ? html`&mdash;`
        : pointsPending
          ? html`<span class="badge badge-info">pending</span>`
          : !points && !maxPoints
            ? html`&mdash;`
            : html`<span data-testid="awarded-points">${formatPoints(points)}</span>`}
      ${maxPoints ? html`<small>/<span class="text-muted">${maxPoints}</span></small>` : ''}
    </span>
  `;
}

export function ExamQuestionAvailablePoints({
  open,
  pointsList,
  highestSubmissionScore,
  currentWeight,
}: {
  open: boolean;
  pointsList?: number[];
  highestSubmissionScore?: number | null;
  currentWeight: number;
}) {
  if (!open || pointsList == null || pointsList.length === 0) return html`&mdash;`;

  const bestScore = Math.floor((highestSubmissionScore ?? 0) * 100);
  const popoverContent = html`
    <p>
      You have ${pointsList.length} remaining attempt${pointsList.length !== 1 ? 's' : ''} for this
      question.
    </p>
    <hr />
    <p>
      If you score 100% on your next submission, then you will be awarded an additional
      ${formatPoints(pointsList[0])} points.
    </p>
    <hr />
    ${bestScore > 0
      ? html`
          <p>
            If you score less than ${bestScore}% on your next submission, then you will be awarded
            no additional points, but you will keep any awarded points that you already have.
          </p>
          <hr />
          <p>
            If you score between ${bestScore}% and 100% on your next submission, then you will be
            awarded an additional
            <code>(${formatPoints(currentWeight)} * (score - ${bestScore})/100)</code>
            points.
          </p>
        `
      : html`
          <p>
            If you score less than 100% on your next submission, then you will be awarded an
            additional
            <code>(${formatPoints(currentWeight)} * score / 100)</code>
            points.
          </p>
        `}
  `;

  return html`
    ${pointsList.length === 1
      ? formatPoints(pointsList[0])
      : html`${formatPoints(pointsList[0])},
          <span class="text-muted">${formatPointsOrList(pointsList.slice(1))}</span>`}
    <button
      type="button"
      class="btn btn-xs btn-ghost js-available-points-popover"
      data-toggle="popover"
      data-container="body"
      data-html="true"
      data-content="${escapeHtml(popoverContent)}"
      data-placement="auto"
    >
      <i class="fa fa-question-circle" aria-hidden="true"></i>
    </button>
  `;
}<|MERGE_RESOLUTION|>--- conflicted
+++ resolved
@@ -54,21 +54,14 @@
       </div>
       <table class="table table-sm two-column-description-no-header" aria-label="Question score">
         <tbody>
-<<<<<<< HEAD
-          <tr>
-            <td>Submission status:</td>
-            <td>${ExamQuestionStatus({ instance_question, assessment_question })}</td>
-          </tr>
-=======
           ${assessment.type === 'Exam'
             ? html`
                 <tr>
                   <td>Submission status:</td>
-                  <td>${ExamQuestionStatus({ instance_question })}</td>
+                  <td>${ExamQuestionStatus({ instance_question, assessment_question })}</td>
                 </tr>
               `
             : ''}
->>>>>>> 35425e01
           ${assessment.allow_real_time_grading &&
           (assessment_question.max_auto_points || !assessment_question.max_manual_points)
             ? html`
