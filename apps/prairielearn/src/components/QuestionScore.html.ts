--- conflicted
+++ resolved
@@ -57,13 +57,8 @@
           ${assessment.type === 'Exam'
             ? html`
                 <tr>
-<<<<<<< HEAD
-                  <td>Submission status:</td>
+                  <td>Status:</td>
                   <td>${ExamQuestionStatus({ instance_question, assessment_question })}</td>
-=======
-                  <td>Status:</td>
-                  <td>${ExamQuestionStatus({ instance_question })}</td>
->>>>>>> 790b6200
                 </tr>
               `
             : ''}
