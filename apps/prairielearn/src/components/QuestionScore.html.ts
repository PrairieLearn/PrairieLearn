--- conflicted
+++ resolved
@@ -66,17 +66,6 @@
                 </tr>
               `
             : ''}
-<<<<<<< HEAD
-          ${assessment.allow_real_time_grading && manualPercentage < 100
-            ? html`
-                <tr>
-                  <td>Best submission:</td>
-                  <td>${ExamQuestionScore({ instance_question, assessment_question })}</td>
-                </tr>
-              `
-            : ''}
-=======
->>>>>>> dee629ae
           ${assessment.type === 'Homework'
             ? // Only show previous variants if the question allows multiple variants, or there are multiple variants (i.e., they were allowed at some point)
               !question.single_variant ||
@@ -221,45 +210,6 @@
   `;
 }
 
-<<<<<<< HEAD
-export function ExamQuestionScore({
-  instance_question,
-  assessment_question,
-}: {
-  instance_question: InstanceQuestion;
-  assessment_question: Pick<
-    AssessmentQuestion,
-    'max_auto_points' | 'max_manual_points' | 'manual_perc' | 'max_points'
-  >;
-}) {
-  const statusWithScore = ['correct', 'incorrect', 'complete'] as InstanceQuestion['status'][];
-  const manualPercentage =
-    assessment_question.manual_perc ??
-    // Fallback for questions where manual_perc is not populated
-    ((assessment_question.max_manual_points ?? 0) / (assessment_question.max_points || 1)) * 100;
-  if (!statusWithScore.includes(instance_question.status) || manualPercentage >= 100) {
-    return html`<span class="align-middle">&mdash;</span>`;
-  }
-
-  const score = instance_question.highest_submission_score ?? 0;
-
-  return html`
-    <span class="align-middle">
-      <span
-        class="badge ${score >= 1
-          ? 'badge-success'
-          : score <= 0
-            ? 'badge-danger'
-            : 'badge-warning'}"
-      >
-        ${Math.floor(score * 100)}%
-      </span>
-    </span>
-  `;
-}
-
-=======
->>>>>>> dee629ae
 export function ExamQuestionStatus({
   instance_question,
 }: {
