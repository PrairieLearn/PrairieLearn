import clsx from 'clsx';

import { compiledScriptTag, compiledStylesheetTag } from '@prairielearn/compiled-assets';
import { HtmlSafeString, html, unsafeHtml } from '@prairielearn/html';
import { renderHtml } from '@prairielearn/preact';
import type { VNode } from '@prairielearn/preact-cjs';

import { getNavPageTabs } from '../lib/navPageTabs.js';

import { AssessmentNavigation } from './AssessmentNavigation.js';
import { HeadContents } from './HeadContents.js';
import { Navbar } from './Navbar.js';
import type { NavContext } from './Navbar.types.js';
import { ContextNavigation } from './NavbarContext.js';
import { SideNav } from './SideNav.js';

function asHtmlSafe(
  content: HtmlSafeString | HtmlSafeString[] | VNode<any> | undefined,
): HtmlSafeString | HtmlSafeString[] | undefined {
  if (Array.isArray(content) || content instanceof HtmlSafeString || content === undefined) {
    return content;
  }
  return renderHtml(content);
}

export function PageLayout({
  resLocals,
  pageTitle,
  navContext,
  options = {},
  headContent,
  preContent,
  content,
  postContent,
}: {
  /** The locals object from the Express response. */
  resLocals: Record<string, any>;
  /** The title of the page in the browser. */
  pageTitle: string;
  /** The information used to configure the navbar. */
  navContext: NavContext;
  options?: {
    /** Whether the main container should span the entire width of the page. */
    fullWidth?: boolean;
    /** Whether the main container should have a bottom padding of pb-4 in Bootstrap. */
    paddingBottom?: boolean;
    /** A note to display after the pageTitle, shown in parenthesis. */
    pageNote?: string;
    /** Enables an htmx extension for an element and all its children */
    hxExt?: string;
    /** Sets the html and body tag heights to 100% */
    fullHeight?: boolean;
<<<<<<< HEAD
    /** Whether or not to include padding around the content. */
    contentPadding?: boolean;
    /** The default state of the side navigation toggle. */
    defaultNavToggleState?: boolean;
    /** Whether or not to persist the navigation toggle state. Defaults to true. */
    persistNavToggleState?: boolean;
=======
    /** Dataset attributes to add to the body tag. The "data-" prefix will be added, so do not include it. */
    dataAttributes?: Record<string, string>;
    /** Controls if the page should use enhanced navigation. */
    enableEnhancedNav?: boolean;
    /** Whether or not the navbar should be shown. */
    enableNavbar?: boolean;
>>>>>>> f1df40ab
  };
  /** Include scripts and other additional head content here. */
  headContent?: HtmlSafeString | HtmlSafeString[] | VNode<any>;
  /** The content of the page in the body before the main container. */
  preContent?: HtmlSafeString | HtmlSafeString[] | VNode<any>;
  /** The main content of the page within the main container. */
  content: HtmlSafeString | HtmlSafeString[] | VNode<any>;
  /** The content of the page in the body after the main container. */
  postContent?: HtmlSafeString | HtmlSafeString[] | VNode<any>;
}) {
  const resolvedOptions = {
    hxExt: '',
    paddingBottom: true,
    enableEnhancedNav: true,
    dataAttributes: {},
    enableNavbar: true,
    fullHeight: false,
    fullWidth: false,
    contentPadding: true,
    persistToggleState: true,
    ...options,
  };

  const headContentString = asHtmlSafe(headContent);
  const preContentString = asHtmlSafe(preContent);
  const contentString = asHtmlSafe(content);
  const postContentString = asHtmlSafe(postContent);

  if (resLocals.has_enhanced_navigation && resolvedOptions.enableEnhancedNav) {
    // The side navbar is only available if the user is in a page within a course or course instance.
    const sideNavEnabled =
      resLocals.course && navContext.type !== 'student' && navContext.type !== 'public';

    const sideNavExpanded =
      sideNavEnabled && (resolvedOptions.defaultNavToggleState ?? resLocals.side_nav_expanded);

    let showContextNavigation = true;

    // ContextNavigation is shown if either:
    // The side nav is not shown.
    // The side nav is shown and additional navigation capabilities are needed, such as on the course admin settings pages.
    if (navContext.page === 'course_admin') {
      const navPageTabs = getNavPageTabs(true);

      const courseAdminSettingsNavSubPages = navPageTabs.course_admin.flatMap(
        (tab) => tab.activeSubPage,
      );

      // If the user is on a course admin settings subpage, show ContextNavigation
      if (navContext.subPage && courseAdminSettingsNavSubPages.includes(navContext.subPage)) {
        showContextNavigation = true;
      } else {
        showContextNavigation = false;
      }
    } else if (navContext.page === 'instance_admin') {
      const navPageTabs = getNavPageTabs(true);

      const instanceAdminSettingsNavSubPages = navPageTabs.instance_admin.flatMap(
        (tab) => tab.activeSubPage,
      );

      // If the user is on a instance admin settings subpage, show ContextNavigation
      if (navContext.subPage && instanceAdminSettingsNavSubPages.includes(navContext.subPage)) {
        showContextNavigation = true;
      } else {
        showContextNavigation = false;
      }
    }

    return html`
      <!doctype html>
      <html lang="en">
        <head>
          ${HeadContents({
            resLocals,
            pageTitle,
            pageNote: resolvedOptions.pageNote,
          })}
          ${compiledStylesheetTag('pageLayout.css')} ${headContentString}
          ${sideNavEnabled ? compiledScriptTag('pageLayoutClient.ts') : ''}
        </head>
        <body
          class="${resolvedOptions.fullHeight ? 'd-flex flex-column h-100' : ''}"
          hx-ext="${resolvedOptions.hxExt}"
          ${unsafeHtml(
            Object.entries(resolvedOptions.dataAttributes)
              .map(([key, value]) => `data-${key}="${value}"`)
              .join(' '),
          )}
        >
          <div
            id="app-container"
            class="${clsx(
              'app-container',
              sideNavEnabled && 'side-nav-enabled',
              // Collapsed state for wider viewports (768px and above).
              // Persisted in the user session.
              !sideNavExpanded && 'collapsed',
              // Separate collapsed state for narrower viewports (768px and below).
              // Not persisted.
              'mobile-collapsed',
            )}"
          >
            ${resolvedOptions.enableNavbar
              ? html`<div class="app-top-nav">
                  ${Navbar({
                    resLocals,
                    navPage: navContext.page,
                    navSubPage: navContext.subPage,
                    navbarType: navContext.type,
                    isInPageLayout: true,
                    sideNavEnabled,
                  })}
                </div>`
              : ''}
            ${sideNavEnabled
              ? html`
                  <nav class="app-side-nav bg-light border-end" aria-label="Course navigation">
                    <div class="app-side-nav-scroll">
                      ${SideNav({
                        resLocals,
                        page: navContext.page,
                        subPage: navContext.subPage,
                        sideNavExpanded,
                        persistToggleState: resolvedOptions.persistNavToggleState,
                      })}
                    </div>
                  </nav>
                `
              : ''}
            <div
              class="${clsx(sideNavEnabled && 'app-main', resolvedOptions.fullHeight && 'h-100')}"
            >
              <div class="${sideNavEnabled ? 'app-main-container' : ''}">
                ${resLocals.assessment && resLocals.course_instance && sideNavEnabled
                  ? AssessmentNavigation({
                      courseInstanceId: resLocals.course_instance.id,
                      subPage: navContext.subPage,
                      assessment: resLocals.assessment,
                      assessmentSet: resLocals.assessment_set,
                    })
                  : ''}
                ${showContextNavigation
                  ? ContextNavigation({
                      resLocals,
                      navPage: navContext.page,
                      navSubPage: navContext.subPage,
                    })
                  : ''}
                ${preContentString}
                <main
                  id="content"
                  class="${clsx(
                    resolvedOptions.contentPadding
                      ? resolvedOptions.fullWidth
                        ? 'container-fluid'
                        : 'container'
                      : null,
                    resolvedOptions.contentPadding && resolvedOptions.paddingBottom && 'pb-4',
                    resolvedOptions.fullHeight && 'h-100',
                    resolvedOptions.contentPadding && 'pt-3',
                    resolvedOptions.contentPadding && sideNavEnabled && 'px-3',
                  )}"
                >
                  ${contentString}
                </main>
                ${postContentString}
              </div>
            </div>
          </div>
        </body>
      </html>
    `.toString();
  } else {
    return html`
      <!doctype html>
      <html lang="en" class="${resolvedOptions.fullHeight ? 'h-100' : ''}">
        <head>
          ${HeadContents({
            resLocals,
            pageTitle,
            pageNote: resolvedOptions.pageNote,
          })}
          ${compiledStylesheetTag('pageLayout.css')} ${headContentString}
        </head>
        <body
          class="${resolvedOptions.fullHeight ? 'd-flex flex-column h-100' : ''}"
          hx-ext="${resolvedOptions.hxExt}"
          ${unsafeHtml(
            Object.entries(resolvedOptions.dataAttributes)
              .map(([key, value]) => `data-${key}="${value}"`)
              .join(' '),
          )}
        >
          ${resolvedOptions.enableNavbar
            ? Navbar({
                resLocals,
                navPage: navContext.page,
                navSubPage: navContext.subPage,
                navbarType: navContext.type,
              })
            : ''}
          ${preContentString}
          <main
            id="content"
            class="
            ${clsx(
              resolvedOptions.contentPadding
                ? resolvedOptions.fullWidth
                  ? 'container-fluid'
                  : 'container'
                : null,
              resolvedOptions.contentPadding && resolvedOptions.paddingBottom && 'pb-4',
              resolvedOptions.fullHeight && 'flex-grow-1',
            )}
          "
          >
            ${contentString}
          </main>
          ${postContentString}
        </body>
      </html>
    `.toString();
  }
}<|MERGE_RESOLUTION|>--- conflicted
+++ resolved
@@ -50,21 +50,18 @@
     hxExt?: string;
     /** Sets the html and body tag heights to 100% */
     fullHeight?: boolean;
-<<<<<<< HEAD
+    /** Dataset attributes to add to the body tag. The "data-" prefix will be added, so do not include it. */
+    dataAttributes?: Record<string, string>;
+    /** Controls if the page should use enhanced navigation. */
+    enableEnhancedNav?: boolean;
+    /** Whether or not the navbar should be shown. */
+    enableNavbar?: boolean;
     /** Whether or not to include padding around the content. */
     contentPadding?: boolean;
     /** The default state of the side navigation toggle. */
     defaultNavToggleState?: boolean;
     /** Whether or not to persist the navigation toggle state. Defaults to true. */
     persistNavToggleState?: boolean;
-=======
-    /** Dataset attributes to add to the body tag. The "data-" prefix will be added, so do not include it. */
-    dataAttributes?: Record<string, string>;
-    /** Controls if the page should use enhanced navigation. */
-    enableEnhancedNav?: boolean;
-    /** Whether or not the navbar should be shown. */
-    enableNavbar?: boolean;
->>>>>>> f1df40ab
   };
   /** Include scripts and other additional head content here. */
   headContent?: HtmlSafeString | HtmlSafeString[] | VNode<any>;
