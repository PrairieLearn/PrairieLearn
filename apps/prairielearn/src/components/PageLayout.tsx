--- conflicted
+++ resolved
@@ -228,10 +228,6 @@
                       : null,
                     resolvedOptions.contentPadding && 'pt-3',
                     resolvedOptions.contentPadding && sideNavEnabled && 'px-3',
-<<<<<<< HEAD
-                    !resolvedOptions.contentPadding && 'px-0',
-=======
->>>>>>> 224489dc
                     resolvedOptions.contentPadding && 'pb-3',
                     resolvedOptions.fullHeight && 'h-100',
                   )}"
@@ -285,10 +281,6 @@
                   : 'container'
                 : null,
               resolvedOptions.contentPadding && 'pb-3',
-<<<<<<< HEAD
-              !resolvedOptions.contentPadding && 'px-0',
-=======
->>>>>>> 224489dc
               resolvedOptions.fullHeight && 'flex-grow-1',
             )}
           "
