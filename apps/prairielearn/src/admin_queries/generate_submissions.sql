--- conflicted
+++ resolved
@@ -20,13 +20,8 @@
   JOIN instance_questions AS iq ON ai.id = iq.assessment_instance_id
   JOIN assessment_questions AS aq ON iq.assessment_question_id = aq.id
   JOIN questions AS q ON aq.question_id = q.id
-<<<<<<< HEAD
   JOIN courses AS c ON q.course_id = c.id
-  LEFT JOIN random_user_per_group AS rug ON rug.group_id = ai.group_id
-=======
-  JOIN pl_courses AS c ON q.course_id = c.id
   LEFT JOIN random_user_per_group AS rug ON rug.team_id = ai.team_id
->>>>>>> 1f88e64c
   JOIN users AS u ON u.id = COALESCE(ai.user_id, rug.user_id)
 WHERE
   ai.assessment_id = $assessment_id
