SELECT
  i.short_name AS institution,
  plc.short_name AS course,
  plc.id AS course_id,
  u.uid,
  u.name,
  cp.course_role,
  cip.course_instance_role,
  array_agg(
    ci.short_name
    ORDER BY
      ci.id DESC
  ) FILTER (
    WHERE
      ci.short_name IS NOT NULL
  ) AS course_instances_with_permissions
FROM
  course_permissions AS cp
<<<<<<< HEAD
  JOIN users AS u USING (user_id)
  JOIN courses AS plc ON (plc.id = cp.course_id)
=======
  JOIN users AS u ON (u.id = cp.user_id)
  JOIN pl_courses AS plc ON (plc.id = cp.course_id)
>>>>>>> 47890a36
  JOIN institutions AS i ON (i.id = plc.institution_id)
  LEFT JOIN course_instance_permissions AS cip ON (cip.course_permission_id = cp.id)
  LEFT JOIN course_instances AS ci ON (ci.id = cip.course_instance_id)
WHERE
  i.short_name = $institution_shortname
  AND u.deleted_at IS NULL
  AND plc.deleted_at IS NULL
  AND ci.deleted_at IS NULL
  AND cp.course_role = ANY ($course_roles::enum_course_role[])
GROUP BY
  i.short_name,
  plc.short_name,
  plc.id,
  u.uid,
  u.name,
  cp.course_role,
  cip.course_instance_role
ORDER BY
  plc.short_name,
  u.uid;<|MERGE_RESOLUTION|>--- conflicted
+++ resolved
@@ -16,13 +16,8 @@
   ) AS course_instances_with_permissions
 FROM
   course_permissions AS cp
-<<<<<<< HEAD
-  JOIN users AS u USING (user_id)
+  JOIN users AS u ON (u.id = cp.user_id)
   JOIN courses AS plc ON (plc.id = cp.course_id)
-=======
-  JOIN users AS u ON (u.id = cp.user_id)
-  JOIN pl_courses AS plc ON (plc.id = cp.course_id)
->>>>>>> 47890a36
   JOIN institutions AS i ON (i.id = plc.institution_id)
   LEFT JOIN course_instance_permissions AS cip ON (cip.course_permission_id = cp.id)
   LEFT JOIN course_instances AS ci ON (ci.id = cip.course_instance_id)
