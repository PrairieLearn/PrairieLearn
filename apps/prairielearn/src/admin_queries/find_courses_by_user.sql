WITH
  selected_users AS (
    SELECT
      *
    FROM
      users
    WHERE
      uid ~ $user_regexp
      OR name ~ $user_regexp
    LIMIT
      10
  ),
  selected_courses AS (
    (
      SELECT
        u.uid,
        u.name,
        u.uin,
        i.short_name AS institution,
        c.short_name AS course,
        c.id AS course_id,
        ci.short_name AS course_instance,
        ci.id AS course_instance_id,
        'Student' AS role
      FROM
        selected_users AS u
        JOIN enrollments AS e ON (e.user_id = u.id)
        JOIN course_instances AS ci ON (ci.id = e.course_instance_id)
        JOIN courses AS c ON (c.id = ci.course_id)
        JOIN institutions AS i ON (i.id = c.institution_id)
      LIMIT
        500
    )
    UNION
    (
      SELECT
        u.uid,
        u.name,
        u.uin,
        i.short_name AS institution,
        c.short_name AS course,
        c.id AS course_id,
        ci.short_name AS course_instance,
        ci.id AS course_instance_id,
        cip.course_instance_role::text AS role
      FROM
        selected_users AS u
        JOIN course_permissions AS cp ON (cp.user_id = u.id)
        JOIN course_instance_permissions AS cip ON (cip.course_permission_id = cp.id)
        JOIN course_instances AS ci ON (ci.id = cip.course_instance_id)
        JOIN courses AS c ON (c.id = cp.course_id)
        JOIN institutions AS i ON (i.id = c.institution_id)
      WHERE
        cip.course_instance_role > 'None'
      LIMIT
        500
    )
    UNION
    (
      SELECT
        u.uid,
        u.name,
        u.uin,
        i.short_name AS institution,
        c.short_name AS course,
        c.id AS course_id,
        NULL AS course_instance,
        NULL course_instance_id,
        'Course Content ' || cp.course_role AS role
      FROM
        selected_users AS u
<<<<<<< HEAD
        JOIN course_permissions AS cp ON (cp.user_id = u.user_id)
        JOIN courses AS c ON (c.id = cp.course_id)
=======
        JOIN course_permissions AS cp ON (cp.user_id = u.id)
        JOIN pl_courses AS c ON (c.id = cp.course_id)
>>>>>>> 47890a36
        JOIN institutions AS i ON (i.id = c.institution_id)
      WHERE
        cp.course_role > 'None'
      LIMIT
        500
    )
  )
SELECT
  *
FROM
  selected_courses
ORDER BY
  uid,
  name,
  uin,
  institution,
  course,
  course_instance,
  role;<|MERGE_RESOLUTION|>--- conflicted
+++ resolved
@@ -69,13 +69,8 @@
         'Course Content ' || cp.course_role AS role
       FROM
         selected_users AS u
-<<<<<<< HEAD
-        JOIN course_permissions AS cp ON (cp.user_id = u.user_id)
+        JOIN course_permissions AS cp ON (cp.user_id = u.id)
         JOIN courses AS c ON (c.id = cp.course_id)
-=======
-        JOIN course_permissions AS cp ON (cp.user_id = u.id)
-        JOIN pl_courses AS c ON (c.id = cp.course_id)
->>>>>>> 47890a36
         JOIN institutions AS i ON (i.id = c.institution_id)
       WHERE
         cp.course_role > 'None'
