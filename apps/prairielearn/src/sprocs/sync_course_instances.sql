CREATE FUNCTION
    sync_course_instances(
        IN disk_course_instances_data jsonb[],
        IN syncing_course_id bigint,
        OUT name_to_id_map jsonb
    )
AS $$
DECLARE
    missing_dest_short_names TEXT;
    missing_src_short_names TEXT;
    mismatched_uuid_short_names TEXT;
    valid_course_instance record;
    syncing_course_instance_id bigint;
    course_instance_timezone TEXT;
    enrollment JSONB;
BEGIN
    -- The sync algorithm used here is described in the preprint
    -- "Preserving identity during opportunistic unidirectional
    -- synchronization via two-fold identifiers".

    -- Move all our data into a temporary table so it's easier to work with

    CREATE TEMPORARY TABLE disk_course_instances (
        short_name TEXT NOT NULL,
        uuid uuid,
        enrollment_code VARCHAR(255),
        errors TEXT,
        warnings TEXT,
        data JSONB
    ) ON COMMIT DROP;

    INSERT INTO disk_course_instances (
        short_name,
        uuid,
        enrollment_code,
        errors,
        warnings,
        data
    ) SELECT
        entries->>0,
        (entries->>1)::uuid,
        entries->>2,
        entries->>3,
        entries->>4,
        (entries->5)::JSONB
    FROM UNNEST(disk_course_instances_data) AS entries;

    -- Synchronize the dest (course_instances) with the src
    -- (disk_course_instances). This soft-deletes, un-soft-deletes,
    -- and inserts new rows in course_instances. No data is synced
    -- yet. Only the (id, course_id, uuid, short_name, deleted_at)
    -- columns are used.

    WITH
    matched_rows AS (
        -- See `sync_questions.sql` for an explanation of the use of DISTINCT ON.
        SELECT DISTINCT ON (src_short_name)
            src.short_name AS src_short_name,
            src.uuid AS src_uuid,
            -- This enrollment code is only used for inserts, and not used on updates
            src.enrollment_code AS src_enrollment_code,
            dest.id AS dest_id
        FROM disk_course_instances AS src LEFT JOIN course_instances AS dest ON (
            dest.course_id = syncing_course_id
            AND (
                src.uuid = dest.uuid
                OR (
                    (src.uuid IS NULL OR dest.uuid IS NULL)
                    AND src.short_name = dest.short_name AND dest.deleted_at IS NULL
                )
            )
        )
        ORDER BY src_short_name, (src.uuid = dest.uuid) DESC NULLS LAST
    ),
    deactivate_unmatched_dest_rows AS (
        UPDATE course_instances AS dest
        SET deleted_at = now()
        WHERE dest.id NOT IN (
            SELECT dest_id FROM matched_rows WHERE dest_id IS NOT NULL
        ) AND dest.deleted_at IS NULL AND dest.course_id = syncing_course_id
    ),
    update_matched_dest_rows AS (
        UPDATE course_instances AS dest
        SET short_name = src_short_name, uuid = src_uuid, deleted_at = NULL
        FROM matched_rows
        WHERE dest.id = dest_id AND dest.course_id = syncing_course_id
    ),
    insert_unmatched_src_rows AS (
        -- UTC is used as a temporary timezone, which will be updated in following statements
        INSERT INTO course_instances AS dest
            (course_id, short_name, uuid, display_timezone, deleted_at, enrollment_code)
        SELECT syncing_course_id, src_short_name, src_uuid, 'UTC', NULL, src_enrollment_code
        FROM matched_rows
        WHERE dest_id IS NULL
        -- This is a total hack, but the test suite hardcoded course instance ID 1
        -- for the test course in a lot of places. To avoid having to change tons
        -- of tests after adding a new course instance to the test course, we'll
        -- alphabetically sort the course instances by name to ensure that `Sp15`
        -- will have ID 1. This assumes that it is in fact that first course instance,
        -- which is currently true.
        --
        -- Mainly, this ensures that the tests are deterministic. So even if we do
        -- add a new course instance, the tests will fail if a new course instance
        -- would be assigned ID 1.
        --
        -- We specifically use C collation to ensure that "Sp15" ends up before "public".
        ORDER BY src_short_name COLLATE "C" ASC
        RETURNING dest.short_name AS src_short_name, dest.id AS inserted_dest_id
    )
    -- Make a map from CIID to ID to return to the caller
    SELECT COALESCE(jsonb_object_agg(src_short_name, COALESCE(dest_id, inserted_dest_id)), '{}'::JSONB)
    INTO name_to_id_map
    FROM matched_rows LEFT JOIN insert_unmatched_src_rows USING (src_short_name);

    -- Internal consistency checks to ensure that dest (course_instances) and
    -- src (disk_course_instances) are in fact synchronized.

    SELECT string_agg(src.short_name, ', ')
    INTO missing_dest_short_names
    FROM disk_course_instances AS src
    WHERE src.short_name NOT IN (SELECT dest.short_name FROM course_instances AS dest WHERE dest.course_id = syncing_course_id AND dest.deleted_at IS NULL);
    IF (missing_dest_short_names IS NOT NULL) THEN
        RAISE EXCEPTION 'Assertion failure: CIIDs on disk but not synced to DB: %', missing_dest_short_names;
    END IF;

    SELECT string_agg(dest.short_name, ', ')
    INTO missing_src_short_names
    FROM course_instances AS dest
    WHERE dest.course_id = syncing_course_id AND dest.deleted_at IS NULL AND dest.short_name NOT IN (SELECT src.short_name FROM disk_course_instances AS src);
    IF (missing_src_short_names IS NOT NULL) THEN
        RAISE EXCEPTION 'Assertion failure: CIIDs in DB but not on disk: %', missing_src_short_names;
    END IF;

    SELECT string_agg(src.short_name, ', ')
    INTO mismatched_uuid_short_names
    FROM disk_course_instances AS src JOIN course_instances AS dest ON (dest.course_id = syncing_course_id AND dest.short_name = src.short_name AND dest.deleted_at IS NULL)
    WHERE NOT (src.uuid = dest.uuid OR src.uuid IS NULL);
    IF (mismatched_uuid_short_names IS NOT NULL) THEN
        RAISE EXCEPTION 'Assertion failure: CIIDs on disk with mismatched UUIDs in DB: %', mismatched_uuid_short_names;
    END IF;

    -- At this point, there will be exactly one non-deleted row for
    -- all short_names that we loaded from disk. It is now safe to
    -- update all those rows with the new information from disk (if we
    -- have any).

    -- First pass: update complete information for all course instances without errors.
    UPDATE course_instances AS dest
    SET
        long_name = src.data->>'long_name',
        assessments_group_by = (src.data->>'assessments_group_by')::enum_assessment_grouping,
        display_timezone = COALESCE(src.data->>'display_timezone', c.display_timezone),
        hide_in_enroll_page = (src.data->>'hide_in_enroll_page')::boolean,
        json_comment = (src.data->>'comment')::jsonb,
        self_enrollment_enabled = (src.data->>'self_enrollment_enabled')::boolean,
        self_enrollment_enabled_before_date = input_date(src.data->>'self_enrollment_enabled_before_date', COALESCE(src.data->>'display_timezone', c.display_timezone)),
<<<<<<< HEAD
        self_enrollment_enabled_before_date_enabled = (src.data->>'self_enrollment_enabled_before_date_enabled')::boolean,
        self_enrollment_requires_secret_link = (src.data->>'self_enrollment_requires_secret_link')::boolean,
=======
        self_enrollment_use_enrollment_code = (src.data->>'self_enrollment_use_enrollment_code')::boolean,
>>>>>>> f3128c70
        share_source_publicly = (src.data->>'share_source_publicly')::boolean,
        sync_errors = NULL,
        sync_warnings = src.warnings
    FROM
        disk_course_instances AS src
        JOIN pl_courses AS c ON (c.id = syncing_course_id)
    WHERE
        dest.short_name = src.short_name
        AND dest.deleted_at IS NULL
        AND dest.course_id = syncing_course_id
        AND (src.errors IS NULL OR src.errors = '');

    -- Now, sync access rules for all valid course instances.
    WITH valid_course_instances AS (
        SELECT short_name, data
        FROM disk_course_instances AS src
        WHERE (src.errors IS NULL OR src.errors = '')
    ), synced_course_instances AS (
        SELECT
            ci.id,
            ci.display_timezone,
            vci.data
        FROM course_instances AS ci
        JOIN valid_course_instances AS vci ON (vci.short_name = ci.short_name)
        WHERE
            ci.course_id = syncing_course_id
            AND ci.deleted_at IS NULL
    ), inserted_access_rules AS (
        INSERT INTO course_instance_access_rules (
            course_instance_id,
            number,
            uids,
            start_date,
            end_date,
            institution,
            json_comment
        )
        SELECT
            ci.id,
            number,
            CASE
                WHEN access_rule->'uids' = null::JSONB THEN NULL
                ELSE jsonb_array_to_text_array(access_rule->'uids')
            END,
            input_date(access_rule->>'start_date', ci.display_timezone),
            input_date(access_rule->>'end_date', ci.display_timezone),
            access_rule->>'institution',
            access_rule->'comment'
        FROM
            synced_course_instances AS ci,
            JSONB_ARRAY_ELEMENTS(ci.data->'access_rules') WITH ORDINALITY AS t(access_rule, number)
        ON CONFLICT (number, course_instance_id) DO UPDATE
        SET
            uids = EXCLUDED.uids,
            start_date = EXCLUDED.start_date,
            end_date = EXCLUDED.end_date,
            institution = EXCLUDED.institution,
            json_comment = EXCLUDED.json_comment
    )
    DELETE FROM course_instance_access_rules AS ciar
    USING
        synced_course_instances AS ci
    WHERE
        ciar.course_instance_id = ci.id
        AND ciar.number > JSONB_ARRAY_LENGTH(ci.data->'access_rules');

    -- Second pass: add errors where needed.
    UPDATE course_instances AS dest
    SET
        sync_errors = src.errors,
        sync_warnings = src.warnings
    FROM disk_course_instances AS src
    WHERE
        dest.short_name = src.short_name
        AND dest.deleted_at IS NULL
        AND dest.course_id = syncing_course_id
        AND (src.errors IS NOT NULL AND src.errors != '');
END;
$$ LANGUAGE plpgsql VOLATILE;<|MERGE_RESOLUTION|>--- conflicted
+++ resolved
@@ -154,12 +154,9 @@
         json_comment = (src.data->>'comment')::jsonb,
         self_enrollment_enabled = (src.data->>'self_enrollment_enabled')::boolean,
         self_enrollment_enabled_before_date = input_date(src.data->>'self_enrollment_enabled_before_date', COALESCE(src.data->>'display_timezone', c.display_timezone)),
-<<<<<<< HEAD
         self_enrollment_enabled_before_date_enabled = (src.data->>'self_enrollment_enabled_before_date_enabled')::boolean,
         self_enrollment_requires_secret_link = (src.data->>'self_enrollment_requires_secret_link')::boolean,
-=======
         self_enrollment_use_enrollment_code = (src.data->>'self_enrollment_use_enrollment_code')::boolean,
->>>>>>> f3128c70
         share_source_publicly = (src.data->>'share_source_publicly')::boolean,
         sync_errors = NULL,
         sync_warnings = src.warnings
