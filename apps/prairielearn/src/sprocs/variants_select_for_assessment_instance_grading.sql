--- conflicted
+++ resolved
@@ -12,22 +12,13 @@
     SELECT DISTINCT ON (iq.id)
         to_jsonb(v.*) AS variant,
         to_jsonb(q.*) AS question,
-<<<<<<< HEAD
-        to_jsonb(qc.*) AS question_course,
-=======
->>>>>>> ba635022
         to_jsonb(vc.*) AS variant_course
     FROM
         variants AS v
         JOIN instance_questions AS iq ON (iq.id = v.instance_question_id)
         JOIN assessment_instances AS ai ON (ai.id = iq.assessment_instance_id)
         JOIN questions AS q ON (q.id = v.question_id)
-<<<<<<< HEAD
-        JOIN pl_courses AS qc ON (c.id = q.course_id)
-        JOIN pl_courses AS vc ON (c.id = v.course_id)
-=======
         JOIN pl_courses AS vc ON (vc.id = v.course_id)
->>>>>>> ba635022
     WHERE ai.id = variants_select_for_assessment_instance_grading.assessment_instance_id
     ORDER BY iq.id, v.date DESC;
 END;
