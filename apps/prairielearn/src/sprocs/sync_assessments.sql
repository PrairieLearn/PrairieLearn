CREATE FUNCTION
    sync_assessments(
        IN disk_assessments_data JSONB[],
        IN syncing_course_id bigint,
        IN syncing_course_instance_id bigint,
        IN check_sharing_on_sync boolean,
        OUT name_to_id_map JSONB
    )
AS $$
DECLARE
    missing_dest_tids TEXT;
    missing_src_tids TEXT;
    mismatched_uuid_tids TEXT;
    valid_assessment record;
    group_role JSONB;
    valid_group_role record;
    access_rule JSONB;
    zone JSONB;
    alternative_group JSONB;
    assessment_question JSONB;
    new_assessment_id bigint;
    new_assessment_ids bigint[];
    new_question_id bigint;
    zone_index integer;
    new_zone_id bigint;
    new_alternative_group_id bigint;
    new_assessment_question_id bigint;
    new_assessment_question_ids bigint[];
    bad_assessments text;
    new_group_role_names text[];
    new_group_role_name text;
    question_grading_method enum_grading_method;
    computed_manual_points double precision;
    computed_max_auto_points double precision;
BEGIN
    -- The sync algorithm used here is described in the preprint
    -- "Preserving identity during opportunistic unidirectional
    -- synchronization via two-fold identifiers".

    -- Move all our data into a temporary table so it's easier to work with

    CREATE TEMPORARY TABLE disk_assessments (
        tid TEXT NOT NULL,
        uuid uuid,
        errors TEXT,
        warnings TEXT,
        data JSONB
    ) ON COMMIT DROP;

    INSERT INTO disk_assessments (
        tid,
        uuid,
        errors,
        warnings,
        data
    ) SELECT
        entries->>0,
        (entries->>1)::uuid,
        entries->>2,
        entries->>3,
        (entries->4)::JSONB
    FROM UNNEST(disk_assessments_data) AS entries;

    -- Synchronize the dest (assessments) with the src
    -- (disk_assessments). This soft-deletes, un-soft-deletes, and
    -- inserts new rows in assessments. No data is synced yet. Only the
    -- (id, course_instance_id, uuid, tid, deleted_at) columns are used.

    WITH
    matched_rows AS (
        -- See `sync_questions.sql` for an explanation of the use of DISTINCT ON.
        SELECT DISTINCT ON (src_tid)
            src.tid AS src_tid,
            src.uuid AS src_uuid,
            dest.id AS dest_id
        FROM disk_assessments AS src LEFT JOIN assessments AS dest ON (
            dest.course_instance_id = syncing_course_instance_id
            AND (
                src.uuid = dest.uuid
                OR (
                    (src.uuid IS NULL OR dest.uuid IS NULL)
                    AND src.tid = dest.tid AND dest.deleted_at IS NULL
                )
            )
        )
        ORDER BY src_tid, (src.uuid = dest.uuid) DESC NULLS LAST
    ),
    deactivate_unmatched_dest_rows AS (
        UPDATE assessments AS dest
        SET deleted_at = now()
        WHERE dest.id NOT IN (
            SELECT dest_id FROM matched_rows WHERE dest_id IS NOT NULL
        ) AND dest.deleted_at IS NULL AND dest.course_instance_id = syncing_course_instance_id
    ),
    update_matched_dest_rows AS (
        UPDATE assessments AS dest
        SET tid = src_tid, uuid = src_uuid, deleted_at = NULL
        FROM matched_rows
        WHERE dest.id = dest_id AND dest.course_instance_id = syncing_course_instance_id
    ),
    insert_unmatched_src_rows AS (
        INSERT INTO assessments AS dest (course_instance_id, tid, uuid, deleted_at)
        SELECT syncing_course_instance_id, src_tid, src_uuid, NULL
        FROM matched_rows
        WHERE dest_id IS NULL
        RETURNING dest.tid AS src_tid, dest.id AS inserted_dest_id
    )
    -- Make a map from TID to ID to return to the caller
    SELECT jsonb_object_agg(src_tid, COALESCE(dest_id, inserted_dest_id))
    INTO name_to_id_map
    FROM matched_rows LEFT JOIN insert_unmatched_src_rows USING (src_tid);

    -- Internal consistency checks to ensure that dest (assessments) and
    -- src (disk_assessments) are in fact synchronized.

    SELECT string_agg(src.tid, ', ')
    INTO missing_dest_tids
    FROM disk_assessments AS src
    WHERE src.tid NOT IN (SELECT dest.tid FROM assessments AS dest WHERE dest.course_instance_id = syncing_course_instance_id AND dest.deleted_at IS NULL);
    IF (missing_dest_tids IS NOT NULL) THEN
        RAISE EXCEPTION 'Assertion failure: TIDs on disk but not synced to DB: %', missing_dest_tids;
    END IF;

    SELECT string_agg(dest.tid, ', ')
    INTO missing_src_tids
    FROM assessments AS dest
    WHERE dest.course_instance_id = syncing_course_instance_id AND dest.deleted_at IS NULL AND dest.tid NOT IN (SELECT src.tid FROM disk_assessments AS src);
    IF (missing_src_tids IS NOT NULL) THEN
        RAISE EXCEPTION 'Assertion failure: TIDs in DB but not on disk: %', missing_src_tids;
    END IF;

    SELECT string_agg(src.tid, ', ')
    INTO mismatched_uuid_tids
    FROM disk_assessments AS src JOIN assessments AS dest ON (dest.course_instance_id = syncing_course_instance_id AND dest.tid = src.tid AND dest.deleted_at IS NULL)
    WHERE NOT (src.uuid = dest.uuid OR src.uuid IS NULL);
    IF (mismatched_uuid_tids IS NOT NULL) THEN
        RAISE EXCEPTION 'Assertion failure: TIDs on disk with mismatched UUIDs in DB: %', mismatched_uuid_tids;
    END IF;

    -- At this point, there will be exactly one non-deleted row for all tids
    -- that we loaded from disk. It is now safe to update all those rows with
    -- the new information from disk (if we have any).

    FOR valid_assessment IN (
        SELECT tid, data, warnings
        FROM disk_assessments AS src
        WHERE (src.errors IS NULL OR src.errors = '')
    ) LOOP
        UPDATE assessments AS a
        SET
            type = (valid_assessment.data->>'type')::enum_assessment_type,
            number = valid_assessment.data->>'number',
            title = valid_assessment.data->>'title',
            config = valid_assessment.data->'config',
            multiple_instance = (valid_assessment.data->>'multiple_instance')::boolean,
            shuffle_questions = (valid_assessment.data->>'shuffle_questions')::boolean,
            max_points = (valid_assessment.data->>'max_points')::double precision,
            max_bonus_points = (valid_assessment.data->>'max_bonus_points')::double precision,
            auto_close = (valid_assessment.data->>'auto_close')::boolean,
            text = valid_assessment.data->>'text',
            assessment_set_id = aggregates.assessment_set_id,
            assessment_module_id = aggregates.assessment_module_id,
            constant_question_value = (valid_assessment.data->>'constant_question_value')::boolean,
            allow_issue_reporting = (valid_assessment.data->>'allow_issue_reporting')::boolean,
            allow_real_time_grading = (valid_assessment.data->>'allow_real_time_grading')::boolean,
            require_honor_code = (valid_assessment.data->>'require_honor_code')::boolean,
            allow_personal_notes = (valid_assessment.data->>'allow_personal_notes')::boolean,
            group_work = (valid_assessment.data->>'group_work')::boolean,
            advance_score_perc = (valid_assessment.data->>'advance_score_perc')::double precision,
            json_grade_rate_minutes = (valid_assessment.data->>'grade_rate_minutes')::double precision,
<<<<<<< HEAD
            json_comment = (valid_assessment.data->>'comment')::text,
=======
            json_can_view = ARRAY(SELECT * FROM JSONB_ARRAY_ELEMENTS_TEXT(valid_assessment.data->'json_can_view')),
            json_can_submit = ARRAY(SELECT * FROM JSONB_ARRAY_ELEMENTS_TEXT(valid_assessment.data->'json_can_submit')),
            share_source_publicly = (valid_assessment.data->>'share_source_publicly')::boolean,
>>>>>>> f00e1d07
            sync_errors = NULL,
            sync_warnings = valid_assessment.warnings
        FROM
            (
                SELECT
                    tid,
                    (SELECT id FROM assessment_sets WHERE name = da.data->>'set_name' AND course_id = syncing_course_id) AS assessment_set_id,
                    (SELECT id FROM assessment_modules WHERE name = da.data->>'assessment_module_name' AND course_id = syncing_course_id) AS assessment_module_id
                FROM disk_assessments AS da
            ) AS aggregates
        WHERE
            a.tid = valid_assessment.tid
            AND a.deleted_at IS NULL
            AND a.tid = aggregates.tid
            AND a.course_instance_id = syncing_course_instance_id
        RETURNING id INTO new_assessment_id;
        new_assessment_ids = array_append(new_assessment_ids, new_assessment_id);

        -- if it is a group work try to insert a group_config
        IF (valid_assessment.data->>'group_work')::boolean THEN
            INSERT INTO group_configs (
                course_instance_id,
                assessment_id,
                maximum,
                minimum,
                student_authz_create,
                student_authz_join,
                student_authz_leave,
                has_roles
            ) VALUES (
                syncing_course_instance_id,
                new_assessment_id,
                (valid_assessment.data->>'group_max_size')::bigint,
                (valid_assessment.data->>'group_min_size')::bigint,
                (valid_assessment.data->>'student_group_create')::boolean,
                (valid_assessment.data->>'student_group_join')::boolean,
                (valid_assessment.data->>'student_group_leave')::boolean,
                (valid_assessment.data->>'has_roles')::boolean
            ) ON CONFLICT (assessment_id)
            DO UPDATE
            SET
                maximum = EXCLUDED.maximum,
                minimum = EXCLUDED.minimum,
                student_authz_create = EXCLUDED.student_authz_create,
                student_authz_join = EXCLUDED.student_authz_join,
                student_authz_leave = EXCLUDED.student_authz_leave,
                has_roles = EXCLUDED.has_roles,
                deleted_at = NULL;

            -- Insert all group roles
            FOR group_role IN SELECT * FROM JSONB_ARRAY_ELEMENTS(valid_assessment.data->'groupRoles') LOOP
                INSERT INTO group_roles (
                    role_name,
                    assessment_id,
                    minimum,
                    maximum,
                    can_assign_roles
                ) VALUES (
                    (group_role->>'role_name'),
                    new_assessment_id,
                    -- Insert default values where necessary
                    CASE WHEN group_role ? 'minimum' THEN (group_role->>'minimum')::integer ELSE 0 END,
                    (group_role->>'maximum')::integer,
                    CASE WHEN group_role ? 'can_assign_roles' THEN (group_role->>'can_assign_roles')::boolean ELSE FALSE END
                ) ON CONFLICT (role_name, assessment_id)
                DO UPDATE
                SET
                    role_name = EXCLUDED.role_name,
                    minimum = EXCLUDED.minimum,
                    maximum = EXCLUDED.maximum,
                    can_assign_roles = EXCLUDED.can_assign_roles
                RETURNING group_roles.role_name INTO new_group_role_name;
                new_group_role_names := array_append(new_group_role_names, new_group_role_name);
            END LOOP;

            -- Delete excess group roles
            DELETE FROM group_roles
            WHERE
                assessment_id = new_assessment_id
                AND role_name != ALL (new_group_role_names);

        ELSE
            UPDATE group_configs
            SET deleted_at = now()
            WHERE assessment_id = new_assessment_id;
        END IF;

        -- Now process all access rules for this assessment
        FOR access_rule IN SELECT * FROM JSONB_ARRAY_ELEMENTS(valid_assessment.data->'allowAccess') LOOP
            INSERT INTO assessment_access_rules (
                assessment_id,
                number,
                mode,
                credit,
                uids,
                time_limit_min,
                password,
                exam_uuid,
                start_date,
                end_date,
                show_closed_assessment,
                show_closed_assessment_score,
                active,
                json_comment)
            (
                SELECT
                    new_assessment_id,
                    (access_rule->>'number')::integer,
                    (access_rule->>'mode')::enum_mode,
                    (access_rule->>'credit')::integer,
                    jsonb_array_to_text_array(access_rule->'uids'),
                    (access_rule->>'time_limit_min')::integer,
                    access_rule->>'password',
                    (access_rule->>'exam_uuid')::uuid,
                    input_date(access_rule->>'start_date', ci.display_timezone),
                    input_date(access_rule->>'end_date', ci.display_timezone),
                    (access_rule->>'show_closed_assessment')::boolean,
                    (access_rule->>'show_closed_assessment_score')::boolean,
                    (access_rule->>'active')::boolean,
                    (access_rule->>'comment')::text
                FROM
                    assessments AS a
                    JOIN course_instances AS ci ON (ci.id = a.course_instance_id)
                WHERE
                    a.id = new_assessment_id
            )
            ON CONFLICT (number, assessment_id) DO UPDATE
            SET
                mode = EXCLUDED.mode,
                credit = EXCLUDED.credit,
                time_limit_min = EXCLUDED.time_limit_min,
                password = EXCLUDED.password,
                exam_uuid = EXCLUDED.exam_uuid,
                uids = EXCLUDED.uids,
                start_date = EXCLUDED.start_date,
                end_date = EXCLUDED.end_date,
                show_closed_assessment = EXCLUDED.show_closed_assessment,
                show_closed_assessment_score = EXCLUDED.show_closed_assessment_score,
                active = EXCLUDED.active,
                json_comment = EXCLUDED.json_comment;
        END LOOP;

        -- Delete excess access rules
        DELETE FROM assessment_access_rules
        WHERE
            assessment_id = new_assessment_id
            AND number > jsonb_array_length(valid_assessment.data->'allowAccess');

        -- Insert all zones for this assessment
        zone_index := 0;
        FOR zone IN SELECT * FROM JSONB_ARRAY_ELEMENTS(valid_assessment.data->'zones') LOOP
            INSERT INTO zones (
                assessment_id,
                number,
                title,
                max_points,
                number_choose,
                best_questions,
                advance_score_perc,
                json_grade_rate_minutes,
<<<<<<< HEAD
                json_comment
=======
                json_can_view,
                json_can_submit
>>>>>>> f00e1d07
            )
            VALUES (
                new_assessment_id,
                (zone->>'number')::integer,
                zone->>'title',
                (zone->>'max_points')::double precision,
                (zone->>'number_choose')::integer,
                (zone->>'best_questions')::integer,
                (zone->>'advance_score_perc')::double precision,
                (zone->>'grade_rate_minutes')::double precision,
<<<<<<< HEAD
                (zone->>'comment')::text
=======
                ARRAY(SELECT * FROM JSONB_ARRAY_ELEMENTS_TEXT(zone->'json_can_view')),
                ARRAY(SELECT * FROM JSONB_ARRAY_ELEMENTS_TEXT(zone->'json_can_submit'))
>>>>>>> f00e1d07
            )
            ON CONFLICT (number, assessment_id) DO UPDATE
            SET
                title = EXCLUDED.title,
                max_points = EXCLUDED.max_points,
                number_choose = EXCLUDED.number_choose,
                best_questions = EXCLUDED.best_questions,
                advance_score_perc = EXCLUDED.advance_score_perc,
                json_grade_rate_minutes = EXCLUDED.json_grade_rate_minutes,
<<<<<<< HEAD
                json_comment = EXCLUDED.json_comment
=======
                json_can_view = EXCLUDED.json_can_view,
                json_can_submit = EXCLUDED.json_can_submit
>>>>>>> f00e1d07
            RETURNING id INTO new_zone_id;

            -- Insert each alternative group in this zone
            FOR alternative_group IN SELECT * FROM JSONB_ARRAY_ELEMENTS(valid_assessment.data->'alternativeGroups'->zone_index) LOOP
                INSERT INTO alternative_groups (
                    number,
                    number_choose,
                    advance_score_perc,
                    assessment_id,
                    zone_id,
                    json_grade_rate_minutes,
<<<<<<< HEAD
                    json_comment
=======
                    json_can_view,
                    json_can_submit,
                    json_has_alternatives
>>>>>>> f00e1d07
                ) VALUES (
                    (alternative_group->>'number')::integer,
                    (alternative_group->>'number_choose')::integer,
                    (alternative_group->>'advance_score_perc')::double precision,
                    new_assessment_id,
                    new_zone_id,
                    (alternative_group->>'json_grade_rate_minutes')::double precision,
<<<<<<< HEAD
                    (alternative_group->>'comment')::text
=======
                    ARRAY(SELECT * FROM JSONB_ARRAY_ELEMENTS_TEXT(alternative_group->'json_can_view')),
                    ARRAY(SELECT * FROM JSONB_ARRAY_ELEMENTS_TEXT(alternative_group->'json_can_submit')),
                    (alternative_group->>'json_has_alternatives')::boolean
>>>>>>> f00e1d07
                ) ON CONFLICT (number, assessment_id) DO UPDATE
                SET
                    number_choose = EXCLUDED.number_choose,
                    zone_id = EXCLUDED.zone_id,
                    advance_score_perc = EXCLUDED.advance_score_perc,
                    json_grade_rate_minutes = EXCLUDED.json_grade_rate_minutes,
<<<<<<< HEAD
                    json_comment = EXCLUDED.json_comment
=======
                    json_can_view = EXCLUDED.json_can_view,
                    json_can_submit = EXCLUDED.json_can_submit,
                    json_has_alternatives = EXCLUDED.json_has_alternatives
>>>>>>> f00e1d07
                RETURNING id INTO new_alternative_group_id;

                -- Insert an assessment question for each question in this alternative group
                FOR assessment_question IN SELECT * FROM JSONB_ARRAY_ELEMENTS(alternative_group->'questions') LOOP
                    IF (assessment_question->>'has_split_points')::boolean THEN
                        computed_manual_points := (assessment_question->>'manual_points')::double precision;
                        computed_max_auto_points := (assessment_question->>'max_points')::double precision;
                    ELSE
                        SELECT grading_method INTO question_grading_method
                        FROM questions q
                        WHERE q.id = (assessment_question->>'question_id')::bigint;

                        IF FOUND AND question_grading_method = 'Manual' THEN
                            computed_manual_points := (assessment_question->>'max_points')::double precision;
                            computed_max_auto_points := 0;
                        ELSE
                            computed_manual_points := 0;
                            computed_max_auto_points := (assessment_question->>'max_points')::double precision;
                        END IF;
                    END IF;

                    IF (assessment_question->>'question_id')::bigint IS NULL THEN
                        -- During local dev, if a shared question is not present we can insert dummy values
                        -- into the questions table to enable sync success. This code should never
                        -- be reached in production.
                        IF check_sharing_on_sync THEN
                            RAISE EXCEPTION 'Question ID should not be null';
                        END IF;

                        INSERT INTO questions AS dest (course_id, qid, uuid, deleted_at)
                        VALUES (syncing_course_id, null, null, null) RETURNING dest.id INTO new_question_id;
                    ELSE
                        new_question_id := (assessment_question->>'question_id')::bigint;
                    END IF;

                    INSERT INTO assessment_questions AS aq (
                        number,
                        max_points,
                        max_manual_points,
                        max_auto_points,
                        init_points,
                        points_list,
                        force_max_points,
                        tries_per_variant,
                        grade_rate_minutes,
                        json_grade_rate_minutes,
                        deleted_at,
                        assessment_id,
                        question_id,
                        alternative_group_id,
                        number_in_alternative_group,
                        advance_score_perc,
                        effective_advance_score_perc,
                        json_comment
                    ) VALUES (
                        (assessment_question->>'number')::integer,
                        COALESCE(computed_manual_points, 0) + COALESCE(computed_max_auto_points, 0),
                        COALESCE(computed_manual_points, 0),
                        COALESCE(computed_max_auto_points, 0),
                        (assessment_question->>'init_points')::double precision,
                        jsonb_array_to_double_precision_array(assessment_question->'points_list'),
                        (assessment_question->>'force_max_points')::boolean,
                        (assessment_question->>'tries_per_variant')::integer,
                        (assessment_question->>'grade_rate_minutes')::double precision,
                        (assessment_question->>'json_grade_rate_minutes')::double precision,
                        NULL,
                        new_assessment_id,
                        new_question_id,
                        new_alternative_group_id,
                        (assessment_question->>'number_in_alternative_group')::integer,
                        (assessment_question->>'advance_score_perc')::double precision,
                        (assessment_question->>'effective_advance_score_perc')::double precision,
                        (assessment_question->>'comment')::text
                    ) ON CONFLICT (question_id, assessment_id) DO UPDATE
                    SET
                        number = EXCLUDED.number,
                        max_points = EXCLUDED.max_points,
                        max_manual_points = EXCLUDED.max_manual_points,
                        max_auto_points = EXCLUDED.max_auto_points,
                        points_list = EXCLUDED.points_list,
                        init_points = EXCLUDED.init_points,
                        force_max_points = EXCLUDED.force_max_points,
                        tries_per_variant = EXCLUDED.tries_per_variant,
                        grade_rate_minutes = EXCLUDED.grade_rate_minutes,
                        json_grade_rate_minutes = EXCLUDED.json_grade_rate_minutes,
                        deleted_at = EXCLUDED.deleted_at,
                        alternative_group_id = EXCLUDED.alternative_group_id,
                        number_in_alternative_group = EXCLUDED.number_in_alternative_group,
                        question_id = EXCLUDED.question_id,
                        advance_score_perc = EXCLUDED.advance_score_perc,
                        effective_advance_score_perc = EXCLUDED.effective_advance_score_perc,
                        json_comment = EXCLUDED.json_comment
                    RETURNING aq.id INTO new_assessment_question_id;
                    new_assessment_question_ids := array_append(new_assessment_question_ids, new_assessment_question_id);

                    -- If the assessment is configured as group work, sync the role permissions.
                    IF (valid_assessment.data->>'group_work')::boolean THEN
                        INSERT INTO assessment_question_role_permissions (
                            assessment_question_id,
                            group_role_id,
                            can_view,
                            can_submit
                        ) SELECT
                            new_assessment_question_id,
                            gr.id,
                            (gr.role_name IN (SELECT * FROM JSONB_ARRAY_ELEMENTS_TEXT(assessment_question->'can_view'))),
                            (gr.role_name IN (SELECT * FROM JSONB_ARRAY_ELEMENTS_TEXT(assessment_question->'can_submit')))
                        FROM group_roles AS gr
                        WHERE gr.assessment_id = new_assessment_id
                        ON CONFLICT (assessment_question_id, group_role_id)
                        DO UPDATE
                        SET
                            can_view = EXCLUDED.can_view,
                            can_submit = EXCLUDED.can_submit;
                    END IF;
                END LOOP;
            END LOOP;
            zone_index := zone_index + 1;
        END LOOP;

        -- Delete excess zones for this assessment
        DELETE FROM zones
        WHERE
            assessment_id = new_assessment_id
            AND number > jsonb_array_length(valid_assessment.data->'zones');

        -- Delete excess alternative groups for this assessment
        DELETE FROM alternative_groups
        WHERE
            assessment_id = new_assessment_id
            AND ((number < 1) OR (number > (valid_assessment.data->>'lastAlternativeGroupNumber')::integer));

        -- Soft-delete unused assessment questions
        UPDATE assessment_questions AS aq
        SET
            deleted_at = CURRENT_TIMESTAMP
        WHERE
            aq.assessment_id = new_assessment_id
            AND aq.deleted_at IS NULL
            AND aq.id NOT IN (SELECT unnest(new_assessment_question_ids));
    END LOOP;

    -- Now that all assessments have numbers, make a second pass over them to
    -- assign every assessment an order_by attribute. This computes the natural
    -- ordering over all assessments.
    -- Source: http://www.rhodiumtoad.org.uk/junk/naturalsort.sql
    UPDATE assessments AS a
    SET order_by = assessments_with_ordinality.order_by
    FROM (
        SELECT
            tid,
            row_number() OVER (
                ORDER BY (
                    SELECT
                        string_agg(
                            convert_to(
                                coalesce(
                                    r[2],
                                    length(length(r[1])::text) || length(r[1])::text || r[1]
                                ),
                                'SQL_ASCII'
                            ),
                            '\x00'
                        )
                    FROM
                        regexp_matches(number, '0*([0-9]+)|([^0-9]+)', 'g') r
                ) ASC,
                -- In case two assessments have the same number, fall back to
                -- ordering by the ID to ensure a stable sort.
                id ASC
            ) AS order_by
        FROM assessments
        WHERE
            course_instance_id = syncing_course_instance_id
            AND deleted_at IS NULL
    ) AS assessments_with_ordinality
    WHERE
        a.tid = assessments_with_ordinality.tid
        AND a.course_instance_id = syncing_course_instance_id;

    -- Second pass: add errors and warnings where needed
    -- Also add an assessment_set_id if we don't have one yet, to
    -- catch cases where we are adding a new assessment set that has
    -- errors and so was skipped above.
    UPDATE assessments AS a
    SET
        sync_errors = da.errors,
        sync_warnings = da.warnings,
        assessment_set_id = COALESCE(a.assessment_set_id,
            (SELECT id FROM assessment_sets WHERE name = 'Unknown' AND course_id = syncing_course_id))
    FROM disk_assessments AS da
    WHERE
        a.tid = da.tid
        AND a.deleted_at IS NULL
        AND a.course_instance_id = syncing_course_instance_id
        AND (da.errors IS NOT NULL AND da.errors != '');

    -- Ensure all assessments have an assessment module. We'll use the "Default"
    -- module if one is not specified. The assessment module syncing code will
    -- ensure that such a module exists.
    UPDATE assessments AS a
    SET
        assessment_module_id = COALESCE(a.assessment_module_id,
            (SELECT id FROM assessment_modules WHERE name = 'Default' AND course_id = syncing_course_id))
    WHERE a.deleted_at IS NULL
    AND a.course_instance_id = syncing_course_instance_id;

    -- Finally, clean up any other leftover models

    -- Soft-delete unused assessment questions
    UPDATE assessment_questions AS aq
    SET
        deleted_at = CURRENT_TIMESTAMP
    FROM
        assessments AS a
    WHERE
        a.id = aq.assessment_id
        AND a.course_instance_id = syncing_course_instance_id
        AND aq.deleted_at IS NULL
        AND a.deleted_at IS NOT NULL;

    -- Delete unused assessment access rules
    DELETE FROM assessment_access_rules AS aar
    USING assessments AS a
    WHERE
        aar.assessment_id = a.id
        AND a.deleted_at IS NOT NULL
        AND a.course_instance_id = syncing_course_instance_id;

    -- Delete unused zones
    DELETE FROM zones AS z
    USING assessments AS a
    WHERE
        z.assessment_id = a.id
        AND a.deleted_at IS NOT NULL
        AND a.course_instance_id = syncing_course_instance_id;

    -- Internal consistency check. All assessments should have an
    -- assessment set, assessment module, and number.
    SELECT string_agg(a.id::text, ', ')
    INTO bad_assessments
    FROM assessments AS a
    WHERE
        a.deleted_at IS NULL
        AND a.course_instance_id = syncing_course_instance_id
        AND (
            a.assessment_set_id IS NULL
            OR a.number IS NULL
            OR a.assessment_module_id IS NULL
        );
    IF (bad_assessments IS NOT NULL) THEN
        RAISE EXCEPTION 'Assertion failure: Assessment IDs without set, number, or module: %', bad_assessments;
    END IF;
END;
$$ LANGUAGE plpgsql VOLATILE;<|MERGE_RESOLUTION|>--- conflicted
+++ resolved
@@ -168,13 +168,10 @@
             group_work = (valid_assessment.data->>'group_work')::boolean,
             advance_score_perc = (valid_assessment.data->>'advance_score_perc')::double precision,
             json_grade_rate_minutes = (valid_assessment.data->>'grade_rate_minutes')::double precision,
-<<<<<<< HEAD
-            json_comment = (valid_assessment.data->>'comment')::text,
-=======
             json_can_view = ARRAY(SELECT * FROM JSONB_ARRAY_ELEMENTS_TEXT(valid_assessment.data->'json_can_view')),
             json_can_submit = ARRAY(SELECT * FROM JSONB_ARRAY_ELEMENTS_TEXT(valid_assessment.data->'json_can_submit')),
+            json_comment = (valid_assessment.data->>'comment')::text,
             share_source_publicly = (valid_assessment.data->>'share_source_publicly')::boolean,
->>>>>>> f00e1d07
             sync_errors = NULL,
             sync_warnings = valid_assessment.warnings
         FROM
@@ -335,12 +332,9 @@
                 best_questions,
                 advance_score_perc,
                 json_grade_rate_minutes,
-<<<<<<< HEAD
+                json_can_view,
+                json_can_submit,
                 json_comment
-=======
-                json_can_view,
-                json_can_submit
->>>>>>> f00e1d07
             )
             VALUES (
                 new_assessment_id,
@@ -351,12 +345,9 @@
                 (zone->>'best_questions')::integer,
                 (zone->>'advance_score_perc')::double precision,
                 (zone->>'grade_rate_minutes')::double precision,
-<<<<<<< HEAD
+                ARRAY(SELECT * FROM JSONB_ARRAY_ELEMENTS_TEXT(zone->'json_can_view')),
+                ARRAY(SELECT * FROM JSONB_ARRAY_ELEMENTS_TEXT(zone->'json_can_submit')),
                 (zone->>'comment')::text
-=======
-                ARRAY(SELECT * FROM JSONB_ARRAY_ELEMENTS_TEXT(zone->'json_can_view')),
-                ARRAY(SELECT * FROM JSONB_ARRAY_ELEMENTS_TEXT(zone->'json_can_submit'))
->>>>>>> f00e1d07
             )
             ON CONFLICT (number, assessment_id) DO UPDATE
             SET
@@ -366,12 +357,9 @@
                 best_questions = EXCLUDED.best_questions,
                 advance_score_perc = EXCLUDED.advance_score_perc,
                 json_grade_rate_minutes = EXCLUDED.json_grade_rate_minutes,
-<<<<<<< HEAD
+                json_can_view = EXCLUDED.json_can_view,
+                json_can_submit = EXCLUDED.json_can_submit,
                 json_comment = EXCLUDED.json_comment
-=======
-                json_can_view = EXCLUDED.json_can_view,
-                json_can_submit = EXCLUDED.json_can_submit
->>>>>>> f00e1d07
             RETURNING id INTO new_zone_id;
 
             -- Insert each alternative group in this zone
@@ -383,13 +371,10 @@
                     assessment_id,
                     zone_id,
                     json_grade_rate_minutes,
-<<<<<<< HEAD
-                    json_comment
-=======
                     json_can_view,
                     json_can_submit,
-                    json_has_alternatives
->>>>>>> f00e1d07
+                    json_has_alternatives,
+                    json_comment
                 ) VALUES (
                     (alternative_group->>'number')::integer,
                     (alternative_group->>'number_choose')::integer,
@@ -397,26 +382,20 @@
                     new_assessment_id,
                     new_zone_id,
                     (alternative_group->>'json_grade_rate_minutes')::double precision,
-<<<<<<< HEAD
-                    (alternative_group->>'comment')::text
-=======
                     ARRAY(SELECT * FROM JSONB_ARRAY_ELEMENTS_TEXT(alternative_group->'json_can_view')),
                     ARRAY(SELECT * FROM JSONB_ARRAY_ELEMENTS_TEXT(alternative_group->'json_can_submit')),
-                    (alternative_group->>'json_has_alternatives')::boolean
->>>>>>> f00e1d07
+                    (alternative_group->>'json_has_alternatives')::boolean,
+                    (alternative_group->>'comment')::text
                 ) ON CONFLICT (number, assessment_id) DO UPDATE
                 SET
                     number_choose = EXCLUDED.number_choose,
                     zone_id = EXCLUDED.zone_id,
                     advance_score_perc = EXCLUDED.advance_score_perc,
                     json_grade_rate_minutes = EXCLUDED.json_grade_rate_minutes,
-<<<<<<< HEAD
-                    json_comment = EXCLUDED.json_comment
-=======
                     json_can_view = EXCLUDED.json_can_view,
                     json_can_submit = EXCLUDED.json_can_submit,
-                    json_has_alternatives = EXCLUDED.json_has_alternatives
->>>>>>> f00e1d07
+                    json_has_alternatives = EXCLUDED.json_has_alternatives,
+                    json_comment = EXCLUDED.json_comment
                 RETURNING id INTO new_alternative_group_id;
 
                 -- Insert an assessment question for each question in this alternative group
