--- conflicted
+++ resolved
@@ -375,14 +375,10 @@
                 INSERT INTO alternative_groups (
                     advance_score_perc,
                     assessment_id,
-<<<<<<< HEAD
+                    json_allow_real_time_grading,
                     json_auto_points,
-=======
-                    zone_id,
-                    json_allow_real_time_grading,
                     json_grade_rate_minutes,
                     json_can_view,
->>>>>>> 267a0f29
                     json_can_submit,
                     json_can_view,
                     json_comment,
@@ -400,14 +396,10 @@
                 ) VALUES (
                     (alternative_group->>'advance_score_perc')::double precision,
                     new_assessment_id,
-<<<<<<< HEAD
+                    (alternative_group->>'json_allow_real_time_grading')::boolean,
                     alternative_group->'json_auto_points',
-=======
-                    new_zone_id,
-                    (alternative_group->>'json_allow_real_time_grading')::boolean,
                     (alternative_group->>'json_grade_rate_minutes')::double precision,
                     ARRAY(SELECT * FROM JSONB_ARRAY_ELEMENTS_TEXT(alternative_group->'json_can_view')),
->>>>>>> 267a0f29
                     ARRAY(SELECT * FROM JSONB_ARRAY_ELEMENTS_TEXT(alternative_group->'json_can_submit')),
                     ARRAY(SELECT * FROM JSONB_ARRAY_ELEMENTS_TEXT(alternative_group->'json_can_view')),
                     (alternative_group->'comment'),
@@ -425,13 +417,10 @@
                 )                 ON CONFLICT (number, assessment_id) DO UPDATE
                 SET
                     advance_score_perc = EXCLUDED.advance_score_perc,
-<<<<<<< HEAD
+                    json_allow_real_time_grading = EXCLUDED.json_allow_real_time_grading,
                     json_auto_points = EXCLUDED.json_auto_points,
-=======
-                    json_allow_real_time_grading = EXCLUDED.json_allow_real_time_grading,
                     json_grade_rate_minutes = EXCLUDED.json_grade_rate_minutes,
                     json_can_view = EXCLUDED.json_can_view,
->>>>>>> 267a0f29
                     json_can_submit = EXCLUDED.json_can_submit,
                     json_can_view = EXCLUDED.json_can_view,
                     json_comment = EXCLUDED.json_comment,
