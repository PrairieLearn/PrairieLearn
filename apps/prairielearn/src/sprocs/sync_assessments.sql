CREATE FUNCTION
    sync_assessments(
        IN disk_assessments_data JSONB[],
        IN syncing_course_id bigint,
        IN syncing_course_instance_id bigint,
        IN check_sharing_on_sync boolean,
        OUT name_to_id_map JSONB
    )
AS $$
DECLARE
    missing_dest_tids TEXT;
    missing_src_tids TEXT;
    mismatched_uuid_tids TEXT;
    valid_assessment record;
    group_role JSONB;
    valid_group_role record;
    access_rule JSONB;
    zone JSONB;
    alternative_group JSONB;
    assessment_question JSONB;
    new_assessment_id bigint;
    new_assessment_ids bigint[];
    new_question_id bigint;
    zone_index integer;
    new_zone_id bigint;
    new_alternative_group_id bigint;
    new_assessment_question_id bigint;
    new_assessment_question_ids bigint[];
    bad_assessments text;
    new_group_role_names text[];
    new_group_role_name text;
    question_grading_method enum_grading_method;
    computed_manual_points double precision;
    computed_max_auto_points double precision;
BEGIN
    -- The sync algorithm used here is described in the preprint
    -- "Preserving identity during opportunistic unidirectional
    -- synchronization via two-fold identifiers".

    -- Move all our data into a temporary table so it's easier to work with

    CREATE TEMPORARY TABLE disk_assessments (
        tid TEXT NOT NULL,
        uuid uuid,
        errors TEXT,
        warnings TEXT,
        data JSONB
    ) ON COMMIT DROP;

    INSERT INTO disk_assessments (
        tid,
        uuid,
        errors,
        warnings,
        data
    ) SELECT
        entries->>0,
        (entries->>1)::uuid,
        entries->>2,
        entries->>3,
        (entries->4)::JSONB
    FROM UNNEST(disk_assessments_data) AS entries;

    -- Synchronize the dest (assessments) with the src
    -- (disk_assessments). This soft-deletes, un-soft-deletes, and
    -- inserts new rows in assessments. No data is synced yet. Only the
    -- (id, course_instance_id, uuid, tid, deleted_at) columns are used.

    WITH
    matched_rows AS (
        -- See `sync_questions.sql` for an explanation of the use of DISTINCT ON.
        SELECT DISTINCT ON (src_tid)
            src.tid AS src_tid,
            src.uuid AS src_uuid,
            dest.id AS dest_id
        FROM disk_assessments AS src LEFT JOIN assessments AS dest ON (
            dest.course_instance_id = syncing_course_instance_id
            AND (
                src.uuid = dest.uuid
                OR (
                    (src.uuid IS NULL OR dest.uuid IS NULL)
                    AND src.tid = dest.tid AND dest.deleted_at IS NULL
                )
            )
        )
        ORDER BY src_tid, (src.uuid = dest.uuid) DESC NULLS LAST
    ),
    deactivate_unmatched_dest_rows AS (
        UPDATE assessments AS dest
        SET deleted_at = now()
        WHERE dest.id NOT IN (
            SELECT dest_id FROM matched_rows WHERE dest_id IS NOT NULL
        ) AND dest.deleted_at IS NULL AND dest.course_instance_id = syncing_course_instance_id
    ),
    update_matched_dest_rows AS (
        UPDATE assessments AS dest
        SET tid = src_tid, uuid = src_uuid, deleted_at = NULL
        FROM matched_rows
        WHERE dest.id = dest_id AND dest.course_instance_id = syncing_course_instance_id
    ),
    insert_unmatched_src_rows AS (
        INSERT INTO assessments AS dest (course_instance_id, tid, uuid, deleted_at)
        SELECT syncing_course_instance_id, src_tid, src_uuid, NULL
        FROM matched_rows
        WHERE dest_id IS NULL
        RETURNING dest.tid AS src_tid, dest.id AS inserted_dest_id
    )
    -- Make a map from TID to ID to return to the caller
    SELECT jsonb_object_agg(src_tid, COALESCE(dest_id, inserted_dest_id))
    INTO name_to_id_map
    FROM matched_rows LEFT JOIN insert_unmatched_src_rows USING (src_tid);

    -- Internal consistency checks to ensure that dest (assessments) and
    -- src (disk_assessments) are in fact synchronized.

    SELECT string_agg(src.tid, ', ')
    INTO missing_dest_tids
    FROM disk_assessments AS src
    WHERE src.tid NOT IN (SELECT dest.tid FROM assessments AS dest WHERE dest.course_instance_id = syncing_course_instance_id AND dest.deleted_at IS NULL);
    IF (missing_dest_tids IS NOT NULL) THEN
        RAISE EXCEPTION 'Assertion failure: TIDs on disk but not synced to DB: %', missing_dest_tids;
    END IF;

    SELECT string_agg(dest.tid, ', ')
    INTO missing_src_tids
    FROM assessments AS dest
    WHERE dest.course_instance_id = syncing_course_instance_id AND dest.deleted_at IS NULL AND dest.tid NOT IN (SELECT src.tid FROM disk_assessments AS src);
    IF (missing_src_tids IS NOT NULL) THEN
        RAISE EXCEPTION 'Assertion failure: TIDs in DB but not on disk: %', missing_src_tids;
    END IF;

    SELECT string_agg(src.tid, ', ')
    INTO mismatched_uuid_tids
    FROM disk_assessments AS src JOIN assessments AS dest ON (dest.course_instance_id = syncing_course_instance_id AND dest.tid = src.tid AND dest.deleted_at IS NULL)
    WHERE NOT (src.uuid = dest.uuid OR src.uuid IS NULL);
    IF (mismatched_uuid_tids IS NOT NULL) THEN
        RAISE EXCEPTION 'Assertion failure: TIDs on disk with mismatched UUIDs in DB: %', mismatched_uuid_tids;
    END IF;

    -- At this point, there will be exactly one non-deleted row for all tids
    -- that we loaded from disk. It is now safe to update all those rows with
    -- the new information from disk (if we have any).

    FOR valid_assessment IN (
        SELECT tid, data, warnings
        FROM disk_assessments AS src
        WHERE (src.errors IS NULL OR src.errors = '')
    ) LOOP
        UPDATE assessments AS a
        SET
            type = (valid_assessment.data->>'type')::enum_assessment_type,
            number = valid_assessment.data->>'number',
            title = valid_assessment.data->>'title',
            config = valid_assessment.data->'config',
            multiple_instance = (valid_assessment.data->>'multiple_instance')::boolean,
            shuffle_questions = (valid_assessment.data->>'shuffle_questions')::boolean,
            max_points = (valid_assessment.data->>'max_points')::double precision,
            max_bonus_points = (valid_assessment.data->>'max_bonus_points')::double precision,
            auto_close = (valid_assessment.data->>'auto_close')::boolean,
            text = valid_assessment.data->>'text',
            assessment_set_id = aggregates.assessment_set_id,
            assessment_module_id = aggregates.assessment_module_id,
            constant_question_value = (valid_assessment.data->>'constant_question_value')::boolean,
            allow_issue_reporting = (valid_assessment.data->>'allow_issue_reporting')::boolean,
            allow_real_time_grading = (valid_assessment.data->>'allow_real_time_grading')::boolean,
            require_honor_code = (valid_assessment.data->>'require_honor_code')::boolean,
            allow_personal_notes = (valid_assessment.data->>'allow_personal_notes')::boolean,
            group_work = (valid_assessment.data->>'group_work')::boolean,
            advance_score_perc = (valid_assessment.data->>'advance_score_perc')::double precision,
<<<<<<< HEAD
            json_comment = (valid_assessment.data->>'comment')::text,
=======
            json_grade_rate_minutes = (valid_assessment.data->>'grade_rate_minutes')::double precision,
>>>>>>> bc7bfc2f
            sync_errors = NULL,
            sync_warnings = valid_assessment.warnings
        FROM
            (
                SELECT
                    tid,
                    (SELECT id FROM assessment_sets WHERE name = da.data->>'set_name' AND course_id = syncing_course_id) AS assessment_set_id,
                    (SELECT id FROM assessment_modules WHERE name = da.data->>'assessment_module_name' AND course_id = syncing_course_id) AS assessment_module_id
                FROM disk_assessments AS da
            ) AS aggregates
        WHERE
            a.tid = valid_assessment.tid
            AND a.deleted_at IS NULL
            AND a.tid = aggregates.tid
            AND a.course_instance_id = syncing_course_instance_id
        RETURNING id INTO new_assessment_id;
        new_assessment_ids = array_append(new_assessment_ids, new_assessment_id);

        -- if it is a group work try to insert a group_config
        IF (valid_assessment.data->>'group_work')::boolean THEN
            INSERT INTO group_configs (
                course_instance_id,
                assessment_id,
                maximum,
                minimum,
                student_authz_create,
                student_authz_join,
                student_authz_leave,
                has_roles
            ) VALUES (
                syncing_course_instance_id,
                new_assessment_id,
                (valid_assessment.data->>'group_max_size')::bigint,
                (valid_assessment.data->>'group_min_size')::bigint,
                (valid_assessment.data->>'student_group_create')::boolean,
                (valid_assessment.data->>'student_group_join')::boolean,
                (valid_assessment.data->>'student_group_leave')::boolean,
                (valid_assessment.data->>'has_roles')::boolean
            ) ON CONFLICT (assessment_id)
            DO UPDATE
            SET
                maximum = EXCLUDED.maximum,
                minimum = EXCLUDED.minimum,
                student_authz_create = EXCLUDED.student_authz_create,
                student_authz_join = EXCLUDED.student_authz_join,
                student_authz_leave = EXCLUDED.student_authz_leave,
                has_roles = EXCLUDED.has_roles,
                deleted_at = NULL;

            -- Insert all group roles
            FOR group_role IN SELECT * FROM JSONB_ARRAY_ELEMENTS(valid_assessment.data->'groupRoles') LOOP
                INSERT INTO group_roles (
                    role_name,
                    assessment_id,
                    minimum,
                    maximum,
                    can_assign_roles
                ) VALUES (
                    (group_role->>'role_name'),
                    new_assessment_id,
                    -- Insert default values where necessary
                    CASE WHEN group_role ? 'minimum' THEN (group_role->>'minimum')::integer ELSE 0 END,
                    (group_role->>'maximum')::integer,
                    CASE WHEN group_role ? 'can_assign_roles' THEN (group_role->>'can_assign_roles')::boolean ELSE FALSE END
                ) ON CONFLICT (role_name, assessment_id)
                DO UPDATE
                SET
                    role_name = EXCLUDED.role_name,
                    minimum = EXCLUDED.minimum,
                    maximum = EXCLUDED.maximum,
                    can_assign_roles = EXCLUDED.can_assign_roles
                RETURNING group_roles.role_name INTO new_group_role_name;
                new_group_role_names := array_append(new_group_role_names, new_group_role_name);
            END LOOP;

            -- Delete excess group roles
            DELETE FROM group_roles
            WHERE
                assessment_id = new_assessment_id
                AND role_name != ALL (new_group_role_names);

        ELSE
            UPDATE group_configs
            SET deleted_at = now()
            WHERE assessment_id = new_assessment_id;
        END IF;

        -- Now process all access rules for this assessment
        FOR access_rule IN SELECT * FROM JSONB_ARRAY_ELEMENTS(valid_assessment.data->'allowAccess') LOOP
            INSERT INTO assessment_access_rules (
                assessment_id,
                number,
                mode,
                credit,
                uids,
                time_limit_min,
                password,
                exam_uuid,
                start_date,
                end_date,
                show_closed_assessment,
                show_closed_assessment_score,
                active,
                json_comment)
            (
                SELECT
                    new_assessment_id,
                    (access_rule->>'number')::integer,
                    (access_rule->>'mode')::enum_mode,
                    (access_rule->>'credit')::integer,
                    jsonb_array_to_text_array(access_rule->'uids'),
                    (access_rule->>'time_limit_min')::integer,
                    access_rule->>'password',
                    (access_rule->>'exam_uuid')::uuid,
                    input_date(access_rule->>'start_date', ci.display_timezone),
                    input_date(access_rule->>'end_date', ci.display_timezone),
                    (access_rule->>'show_closed_assessment')::boolean,
                    (access_rule->>'show_closed_assessment_score')::boolean,
                    (access_rule->>'active')::boolean,
                    (access_rule->>'comment')::text
                FROM
                    assessments AS a
                    JOIN course_instances AS ci ON (ci.id = a.course_instance_id)
                WHERE
                    a.id = new_assessment_id
            )
            ON CONFLICT (number, assessment_id) DO UPDATE
            SET
                mode = EXCLUDED.mode,
                credit = EXCLUDED.credit,
                time_limit_min = EXCLUDED.time_limit_min,
                password = EXCLUDED.password,
                exam_uuid = EXCLUDED.exam_uuid,
                uids = EXCLUDED.uids,
                start_date = EXCLUDED.start_date,
                end_date = EXCLUDED.end_date,
                show_closed_assessment = EXCLUDED.show_closed_assessment,
                show_closed_assessment_score = EXCLUDED.show_closed_assessment_score,
                active = EXCLUDED.active,
                json_comment = EXCLUDED.json_comment;
        END LOOP;

        -- Delete excess access rules
        DELETE FROM assessment_access_rules
        WHERE
            assessment_id = new_assessment_id
            AND number > jsonb_array_length(valid_assessment.data->'allowAccess');

        -- Insert all zones for this assessment
        zone_index := 0;
        FOR zone IN SELECT * FROM JSONB_ARRAY_ELEMENTS(valid_assessment.data->'zones') LOOP
            INSERT INTO zones (
                assessment_id,
                number,
                title,
                max_points,
                number_choose,
                best_questions,
                advance_score_perc,
<<<<<<< HEAD
                json_comment
=======
                json_grade_rate_minutes
>>>>>>> bc7bfc2f
            )
            VALUES (
                new_assessment_id,
                (zone->>'number')::integer,
                zone->>'title',
                (zone->>'max_points')::double precision,
                (zone->>'number_choose')::integer,
                (zone->>'best_questions')::integer,
                (zone->>'advance_score_perc')::double precision,
<<<<<<< HEAD
                (zone->>'comment')::text
=======
                (zone->>'grade_rate_minutes')::double precision
>>>>>>> bc7bfc2f
            )
            ON CONFLICT (number, assessment_id) DO UPDATE
            SET
                title = EXCLUDED.title,
                max_points = EXCLUDED.max_points,
                number_choose = EXCLUDED.number_choose,
                best_questions = EXCLUDED.best_questions,
                advance_score_perc = EXCLUDED.advance_score_perc,
<<<<<<< HEAD
                json_comment = EXCLUDED.json_comment
=======
                json_grade_rate_minutes = EXCLUDED.json_grade_rate_minutes
>>>>>>> bc7bfc2f
            RETURNING id INTO new_zone_id;

            -- Insert each alternative group in this zone
            FOR alternative_group IN SELECT * FROM JSONB_ARRAY_ELEMENTS(valid_assessment.data->'alternativeGroups'->zone_index) LOOP
                INSERT INTO alternative_groups (
                    number,
                    number_choose,
                    advance_score_perc,
                    assessment_id,
                    zone_id,
<<<<<<< HEAD
                    json_comment
=======
                    json_grade_rate_minutes
>>>>>>> bc7bfc2f
                ) VALUES (
                    (alternative_group->>'number')::integer,
                    (alternative_group->>'number_choose')::integer,
                    (alternative_group->>'advance_score_perc')::double precision,
                    new_assessment_id,
                    new_zone_id,
<<<<<<< HEAD
                    (alternative_group->>'comment')::text
=======
                    (alternative_group->>'json_grade_rate_minutes')::double precision
>>>>>>> bc7bfc2f
                ) ON CONFLICT (number, assessment_id) DO UPDATE
                SET
                    number_choose = EXCLUDED.number_choose,
                    zone_id = EXCLUDED.zone_id,
                    advance_score_perc = EXCLUDED.advance_score_perc,
<<<<<<< HEAD
                    json_comment = EXCLUDED.json_comment
=======
                    json_grade_rate_minutes = EXCLUDED.json_grade_rate_minutes
>>>>>>> bc7bfc2f
                RETURNING id INTO new_alternative_group_id;

                -- Insert an assessment question for each question in this alternative group
                FOR assessment_question IN SELECT * FROM JSONB_ARRAY_ELEMENTS(alternative_group->'questions') LOOP
                    IF (assessment_question->>'has_split_points')::boolean THEN
                        computed_manual_points := (assessment_question->>'manual_points')::double precision;
                        computed_max_auto_points := (assessment_question->>'max_points')::double precision;
                    ELSE
                        SELECT grading_method INTO question_grading_method
                        FROM questions q
                        WHERE q.id = (assessment_question->>'question_id')::bigint;

                        IF FOUND AND question_grading_method = 'Manual' THEN
                            computed_manual_points := (assessment_question->>'max_points')::double precision;
                            computed_max_auto_points := 0;
                        ELSE
                            computed_manual_points := 0;
                            computed_max_auto_points := (assessment_question->>'max_points')::double precision;
                        END IF;
                    END IF;

                    IF (assessment_question->>'question_id')::bigint IS NULL THEN
                        -- During local dev, if a shared question is not present we can insert dummy values
                        -- into the questions table to enable sync success. This code should never
                        -- be reached in production.
                        IF check_sharing_on_sync THEN
                            RAISE EXCEPTION 'Question ID should not be null';
                        END IF;

                        INSERT INTO questions AS dest (course_id, qid, uuid, deleted_at)
                        VALUES (syncing_course_id, null, null, null) RETURNING dest.id INTO new_question_id;
                    ELSE
                        new_question_id := (assessment_question->>'question_id')::bigint;
                    END IF;

                    INSERT INTO assessment_questions AS aq (
                        number,
                        max_points,
                        max_manual_points,
                        max_auto_points,
                        init_points,
                        points_list,
                        force_max_points,
                        tries_per_variant,
                        grade_rate_minutes,
                        json_grade_rate_minutes,
                        deleted_at,
                        assessment_id,
                        question_id,
                        alternative_group_id,
                        number_in_alternative_group,
                        advance_score_perc,
                        effective_advance_score_perc,
                        json_comment
                    ) VALUES (
                        (assessment_question->>'number')::integer,
                        COALESCE(computed_manual_points, 0) + COALESCE(computed_max_auto_points, 0),
                        COALESCE(computed_manual_points, 0),
                        COALESCE(computed_max_auto_points, 0),
                        (assessment_question->>'init_points')::double precision,
                        jsonb_array_to_double_precision_array(assessment_question->'points_list'),
                        (assessment_question->>'force_max_points')::boolean,
                        (assessment_question->>'tries_per_variant')::integer,
                        (assessment_question->>'grade_rate_minutes')::double precision,
                        (assessment_question->>'json_grade_rate_minutes')::double precision,
                        NULL,
                        new_assessment_id,
                        new_question_id,
                        new_alternative_group_id,
                        (assessment_question->>'number_in_alternative_group')::integer,
                        (assessment_question->>'advance_score_perc')::double precision,
                        (assessment_question->>'effective_advance_score_perc')::double precision,
                        (assessment_question->>'comment')::text
                    ) ON CONFLICT (question_id, assessment_id) DO UPDATE
                    SET
                        number = EXCLUDED.number,
                        max_points = EXCLUDED.max_points,
                        max_manual_points = EXCLUDED.max_manual_points,
                        max_auto_points = EXCLUDED.max_auto_points,
                        points_list = EXCLUDED.points_list,
                        init_points = EXCLUDED.init_points,
                        force_max_points = EXCLUDED.force_max_points,
                        tries_per_variant = EXCLUDED.tries_per_variant,
                        grade_rate_minutes = EXCLUDED.grade_rate_minutes,
                        json_grade_rate_minutes = EXCLUDED.json_grade_rate_minutes,
                        deleted_at = EXCLUDED.deleted_at,
                        alternative_group_id = EXCLUDED.alternative_group_id,
                        number_in_alternative_group = EXCLUDED.number_in_alternative_group,
                        question_id = EXCLUDED.question_id,
                        advance_score_perc = EXCLUDED.advance_score_perc,
                        effective_advance_score_perc = EXCLUDED.effective_advance_score_perc,
                        json_comment = EXCLUDED.json_comment
                    RETURNING aq.id INTO new_assessment_question_id;
                    new_assessment_question_ids := array_append(new_assessment_question_ids, new_assessment_question_id);

                    -- If the assessment is configured as group work, sync the role permissions.
                    IF (valid_assessment.data->>'group_work')::boolean THEN
                        INSERT INTO assessment_question_role_permissions (
                            assessment_question_id,
                            group_role_id,
                            can_view,
                            can_submit
                        ) SELECT
                            new_assessment_question_id,
                            gr.id,
                            (gr.role_name IN (SELECT * FROM JSONB_ARRAY_ELEMENTS_TEXT(assessment_question->'can_view'))),
                            (gr.role_name IN (SELECT * FROM JSONB_ARRAY_ELEMENTS_TEXT(assessment_question->'can_submit')))
                        FROM group_roles AS gr
                        WHERE gr.assessment_id = new_assessment_id
                        ON CONFLICT (assessment_question_id, group_role_id)
                        DO UPDATE
                        SET
                            can_view = EXCLUDED.can_view,
                            can_submit = EXCLUDED.can_submit;
                    END IF;
                END LOOP;
            END LOOP;
            zone_index := zone_index + 1;
        END LOOP;

        -- Delete excess zones for this assessment
        DELETE FROM zones
        WHERE
            assessment_id = new_assessment_id
            AND number > jsonb_array_length(valid_assessment.data->'zones');

        -- Delete excess alternative groups for this assessment
        DELETE FROM alternative_groups
        WHERE
            assessment_id = new_assessment_id
            AND ((number < 1) OR (number > (valid_assessment.data->>'lastAlternativeGroupNumber')::integer));

        -- Soft-delete unused assessment questions
        UPDATE assessment_questions AS aq
        SET
            deleted_at = CURRENT_TIMESTAMP
        WHERE
            aq.assessment_id = new_assessment_id
            AND aq.deleted_at IS NULL
            AND aq.id NOT IN (SELECT unnest(new_assessment_question_ids));
    END LOOP;

    -- Now that all assessments have numbers, make a second pass over them to
    -- assign every assessment an order_by attribute. This computes the natural
    -- ordering over all assessments.
    -- Source: http://www.rhodiumtoad.org.uk/junk/naturalsort.sql
    UPDATE assessments AS a
    SET order_by = assessments_with_ordinality.order_by
    FROM (
        SELECT
            tid,
            row_number() OVER (
                ORDER BY (
                    SELECT
                        string_agg(
                            convert_to(
                                coalesce(
                                    r[2],
                                    length(length(r[1])::text) || length(r[1])::text || r[1]
                                ),
                                'SQL_ASCII'
                            ),
                            '\x00'
                        )
                    FROM
                        regexp_matches(number, '0*([0-9]+)|([^0-9]+)', 'g') r
                ) ASC,
                -- In case two assessments have the same number, fall back to
                -- ordering by the ID to ensure a stable sort.
                id ASC
            ) AS order_by
        FROM assessments
        WHERE
            course_instance_id = syncing_course_instance_id
            AND deleted_at IS NULL
    ) AS assessments_with_ordinality
    WHERE
        a.tid = assessments_with_ordinality.tid
        AND a.course_instance_id = syncing_course_instance_id;

    -- Second pass: add errors and warnings where needed
    -- Also add an assessment_set_id if we don't have one yet, to
    -- catch cases where we are adding a new assessment set that has
    -- errors and so was skipped above.
    UPDATE assessments AS a
    SET
        sync_errors = da.errors,
        sync_warnings = da.warnings,
        assessment_set_id = COALESCE(a.assessment_set_id,
            (SELECT id FROM assessment_sets WHERE name = 'Unknown' AND course_id = syncing_course_id))
    FROM disk_assessments AS da
    WHERE
        a.tid = da.tid
        AND a.deleted_at IS NULL
        AND a.course_instance_id = syncing_course_instance_id
        AND (da.errors IS NOT NULL AND da.errors != '');

    -- Ensure all assessments have an assessment module. We'll use the "Default"
    -- module if one is not specified. The assessment module syncing code will
    -- ensure that such a module exists.
    UPDATE assessments AS a
    SET
        assessment_module_id = COALESCE(a.assessment_module_id,
            (SELECT id FROM assessment_modules WHERE name = 'Default' AND course_id = syncing_course_id))
    WHERE a.deleted_at IS NULL
    AND a.course_instance_id = syncing_course_instance_id;

    -- Finally, clean up any other leftover models

    -- Soft-delete unused assessment questions
    UPDATE assessment_questions AS aq
    SET
        deleted_at = CURRENT_TIMESTAMP
    FROM
        assessments AS a
    WHERE
        a.id = aq.assessment_id
        AND a.course_instance_id = syncing_course_instance_id
        AND aq.deleted_at IS NULL
        AND a.deleted_at IS NOT NULL;

    -- Delete unused assessment access rules
    DELETE FROM assessment_access_rules AS aar
    USING assessments AS a
    WHERE
        aar.assessment_id = a.id
        AND a.deleted_at IS NOT NULL
        AND a.course_instance_id = syncing_course_instance_id;

    -- Delete unused zones
    DELETE FROM zones AS z
    USING assessments AS a
    WHERE
        z.assessment_id = a.id
        AND a.deleted_at IS NOT NULL
        AND a.course_instance_id = syncing_course_instance_id;

    -- Internal consistency check. All assessments should have an
    -- assessment set, assessment module, and number.
    SELECT string_agg(a.id::text, ', ')
    INTO bad_assessments
    FROM assessments AS a
    WHERE
        a.deleted_at IS NULL
        AND a.course_instance_id = syncing_course_instance_id
        AND (
            a.assessment_set_id IS NULL
            OR a.number IS NULL
            OR a.assessment_module_id IS NULL
        );
    IF (bad_assessments IS NOT NULL) THEN
        RAISE EXCEPTION 'Assertion failure: Assessment IDs without set, number, or module: %', bad_assessments;
    END IF;
END;
$$ LANGUAGE plpgsql VOLATILE;<|MERGE_RESOLUTION|>--- conflicted
+++ resolved
@@ -167,11 +167,8 @@
             allow_personal_notes = (valid_assessment.data->>'allow_personal_notes')::boolean,
             group_work = (valid_assessment.data->>'group_work')::boolean,
             advance_score_perc = (valid_assessment.data->>'advance_score_perc')::double precision,
-<<<<<<< HEAD
+            json_grade_rate_minutes = (valid_assessment.data->>'grade_rate_minutes')::double precision,
             json_comment = (valid_assessment.data->>'comment')::text,
-=======
-            json_grade_rate_minutes = (valid_assessment.data->>'grade_rate_minutes')::double precision,
->>>>>>> bc7bfc2f
             sync_errors = NULL,
             sync_warnings = valid_assessment.warnings
         FROM
@@ -331,11 +328,8 @@
                 number_choose,
                 best_questions,
                 advance_score_perc,
-<<<<<<< HEAD
+                json_grade_rate_minutes,
                 json_comment
-=======
-                json_grade_rate_minutes
->>>>>>> bc7bfc2f
             )
             VALUES (
                 new_assessment_id,
@@ -345,11 +339,8 @@
                 (zone->>'number_choose')::integer,
                 (zone->>'best_questions')::integer,
                 (zone->>'advance_score_perc')::double precision,
-<<<<<<< HEAD
+                (zone->>'grade_rate_minutes')::double precision,
                 (zone->>'comment')::text
-=======
-                (zone->>'grade_rate_minutes')::double precision
->>>>>>> bc7bfc2f
             )
             ON CONFLICT (number, assessment_id) DO UPDATE
             SET
@@ -358,11 +349,8 @@
                 number_choose = EXCLUDED.number_choose,
                 best_questions = EXCLUDED.best_questions,
                 advance_score_perc = EXCLUDED.advance_score_perc,
-<<<<<<< HEAD
+                json_grade_rate_minutes = EXCLUDED.json_grade_rate_minutes,
                 json_comment = EXCLUDED.json_comment
-=======
-                json_grade_rate_minutes = EXCLUDED.json_grade_rate_minutes
->>>>>>> bc7bfc2f
             RETURNING id INTO new_zone_id;
 
             -- Insert each alternative group in this zone
@@ -373,32 +361,23 @@
                     advance_score_perc,
                     assessment_id,
                     zone_id,
-<<<<<<< HEAD
+                    json_grade_rate_minutes,
                     json_comment
-=======
-                    json_grade_rate_minutes
->>>>>>> bc7bfc2f
                 ) VALUES (
                     (alternative_group->>'number')::integer,
                     (alternative_group->>'number_choose')::integer,
                     (alternative_group->>'advance_score_perc')::double precision,
                     new_assessment_id,
                     new_zone_id,
-<<<<<<< HEAD
+                    (alternative_group->>'json_grade_rate_minutes')::double precision,
                     (alternative_group->>'comment')::text
-=======
-                    (alternative_group->>'json_grade_rate_minutes')::double precision
->>>>>>> bc7bfc2f
                 ) ON CONFLICT (number, assessment_id) DO UPDATE
                 SET
                     number_choose = EXCLUDED.number_choose,
                     zone_id = EXCLUDED.zone_id,
                     advance_score_perc = EXCLUDED.advance_score_perc,
-<<<<<<< HEAD
+                    json_grade_rate_minutes = EXCLUDED.json_grade_rate_minutes,
                     json_comment = EXCLUDED.json_comment
-=======
-                    json_grade_rate_minutes = EXCLUDED.json_grade_rate_minutes
->>>>>>> bc7bfc2f
                 RETURNING id INTO new_alternative_group_id;
 
                 -- Insert an assessment question for each question in this alternative group
