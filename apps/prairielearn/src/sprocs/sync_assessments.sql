CREATE FUNCTION
    sync_assessments(
        IN disk_assessments_data JSONB[],
        IN syncing_course_id bigint,
        IN syncing_course_instance_id bigint,
        IN check_sharing_on_sync boolean,
        OUT name_to_id_map JSONB
    )
AS $$
DECLARE
    missing_dest_tids TEXT;
    missing_src_tids TEXT;
    mismatched_uuid_tids TEXT;
    valid_assessment record;
    group_role JSONB;
    valid_group_role record;
    access_rule JSONB;
    zone JSONB;
    alternative_group JSONB;
    assessment_question JSONB;
    new_assessment_id bigint;
    new_assessment_ids bigint[];
    new_question_id bigint;
    zone_index integer;
    new_zone_id bigint;
    new_alternative_group_id bigint;
    new_assessment_question_id bigint;
    new_assessment_question_ids bigint[];
    bad_assessments text;
    new_group_role_names text[];
    new_group_role_name text;
    question_grading_method enum_grading_method;
    computed_manual_points double precision;
    computed_max_auto_points double precision;
BEGIN
    -- The sync algorithm used here is described in the preprint
    -- "Preserving identity during opportunistic unidirectional
    -- synchronization via two-fold identifiers".

    -- Move all our data into a temporary table so it's easier to work with

    CREATE TEMPORARY TABLE disk_assessments (
        tid TEXT NOT NULL,
        uuid uuid,
        errors TEXT,
        warnings TEXT,
        data JSONB
    ) ON COMMIT DROP;

    INSERT INTO disk_assessments (
        tid,
        uuid,
        errors,
        warnings,
        data
    ) SELECT
        entries->>0,
        (entries->>1)::uuid,
        entries->>2,
        entries->>3,
        (entries->4)::JSONB
    FROM UNNEST(disk_assessments_data) AS entries;

    -- Synchronize the dest (assessments) with the src
    -- (disk_assessments). This soft-deletes, un-soft-deletes, and
    -- inserts new rows in assessments. No data is synced yet. Only the
    -- (id, course_instance_id, uuid, tid, deleted_at) columns are used.

    WITH
    matched_rows AS (
        -- See `sync_questions.sql` for an explanation of the use of DISTINCT ON.
        SELECT DISTINCT ON (src_tid)
            src.tid AS src_tid,
            src.uuid AS src_uuid,
            dest.id AS dest_id
        FROM disk_assessments AS src LEFT JOIN assessments AS dest ON (
            dest.course_instance_id = syncing_course_instance_id
            AND (
                src.uuid = dest.uuid
                OR (
                    (src.uuid IS NULL OR dest.uuid IS NULL)
                    AND src.tid = dest.tid AND dest.deleted_at IS NULL
                )
            )
        )
        ORDER BY src_tid, (src.uuid = dest.uuid) DESC NULLS LAST
    ),
    deactivate_unmatched_dest_rows AS (
        UPDATE assessments AS dest
        SET deleted_at = now()
        WHERE dest.id NOT IN (
            SELECT dest_id FROM matched_rows WHERE dest_id IS NOT NULL
        ) AND dest.deleted_at IS NULL AND dest.course_instance_id = syncing_course_instance_id
    ),
    update_matched_dest_rows AS (
        UPDATE assessments AS dest
        SET tid = src_tid, uuid = src_uuid, deleted_at = NULL
        FROM matched_rows
        WHERE dest.id = dest_id AND dest.course_instance_id = syncing_course_instance_id
    ),
    insert_unmatched_src_rows AS (
        INSERT INTO assessments AS dest (course_instance_id, tid, uuid, deleted_at)
        SELECT syncing_course_instance_id, src_tid, src_uuid, NULL
        FROM matched_rows
        WHERE dest_id IS NULL
        RETURNING dest.tid AS src_tid, dest.id AS inserted_dest_id
    )
    -- Make a map from TID to ID to return to the caller
    SELECT jsonb_object_agg(src_tid, COALESCE(dest_id, inserted_dest_id))
    INTO name_to_id_map
    FROM matched_rows LEFT JOIN insert_unmatched_src_rows USING (src_tid);

    -- Internal consistency checks to ensure that dest (assessments) and
    -- src (disk_assessments) are in fact synchronized.

    SELECT string_agg(src.tid, ', ')
    INTO missing_dest_tids
    FROM disk_assessments AS src
    WHERE src.tid NOT IN (SELECT dest.tid FROM assessments AS dest WHERE dest.course_instance_id = syncing_course_instance_id AND dest.deleted_at IS NULL);
    IF (missing_dest_tids IS NOT NULL) THEN
        RAISE EXCEPTION 'Assertion failure: TIDs on disk but not synced to DB: %', missing_dest_tids;
    END IF;

    SELECT string_agg(dest.tid, ', ')
    INTO missing_src_tids
    FROM assessments AS dest
    WHERE dest.course_instance_id = syncing_course_instance_id AND dest.deleted_at IS NULL AND dest.tid NOT IN (SELECT src.tid FROM disk_assessments AS src);
    IF (missing_src_tids IS NOT NULL) THEN
        RAISE EXCEPTION 'Assertion failure: TIDs in DB but not on disk: %', missing_src_tids;
    END IF;

    SELECT string_agg(src.tid, ', ')
    INTO mismatched_uuid_tids
    FROM disk_assessments AS src JOIN assessments AS dest ON (dest.course_instance_id = syncing_course_instance_id AND dest.tid = src.tid AND dest.deleted_at IS NULL)
    WHERE NOT (src.uuid = dest.uuid OR src.uuid IS NULL);
    IF (mismatched_uuid_tids IS NOT NULL) THEN
        RAISE EXCEPTION 'Assertion failure: TIDs on disk with mismatched UUIDs in DB: %', mismatched_uuid_tids;
    END IF;

    -- At this point, there will be exactly one non-deleted row for all tids
    -- that we loaded from disk. It is now safe to update all those rows with
    -- the new information from disk (if we have any).

    FOR valid_assessment IN (
        SELECT tid, data, warnings
        FROM disk_assessments AS src
        WHERE (src.errors IS NULL OR src.errors = '')
    ) LOOP
        UPDATE assessments AS a
        SET
            type = (valid_assessment.data->>'type')::enum_assessment_type,
            number = valid_assessment.data->>'number',
            title = valid_assessment.data->>'title',
            config = valid_assessment.data->'config',
            multiple_instance = (valid_assessment.data->>'multiple_instance')::boolean,
            shuffle_questions = (valid_assessment.data->>'shuffle_questions')::boolean,
            max_points = (valid_assessment.data->>'max_points')::double precision,
            max_bonus_points = (valid_assessment.data->>'max_bonus_points')::double precision,
            auto_close = (valid_assessment.data->>'auto_close')::boolean,
            text = valid_assessment.data->>'text',
            assessment_set_id = aggregates.assessment_set_id,
            assessment_module_id = aggregates.assessment_module_id,
            constant_question_value = (valid_assessment.data->>'constant_question_value')::boolean,
            allow_issue_reporting = (valid_assessment.data->>'allow_issue_reporting')::boolean,
            allow_real_time_grading = (valid_assessment.data->>'allow_real_time_grading')::boolean,
            require_honor_code = (valid_assessment.data->>'require_honor_code')::boolean,
            allow_personal_notes = (valid_assessment.data->>'allow_personal_notes')::boolean,
            group_work = (valid_assessment.data->>'group_work')::boolean,
            advance_score_perc = (valid_assessment.data->>'advance_score_perc')::double precision,
            json_grade_rate_minutes = (valid_assessment.data->>'grade_rate_minutes')::double precision,
<<<<<<< HEAD
            share_source_publicly = (valid_assessment.data->>'share_source_publicly')::boolean,
=======
            json_can_view = ARRAY(SELECT * FROM JSONB_ARRAY_ELEMENTS_TEXT(valid_assessment.data->'json_can_view')),
            json_can_submit = ARRAY(SELECT * FROM JSONB_ARRAY_ELEMENTS_TEXT(valid_assessment.data->'json_can_submit')),
>>>>>>> 03812028
            sync_errors = NULL,
            sync_warnings = valid_assessment.warnings
        FROM
            (
                SELECT
                    tid,
                    (SELECT id FROM assessment_sets WHERE name = da.data->>'set_name' AND course_id = syncing_course_id) AS assessment_set_id,
                    (SELECT id FROM assessment_modules WHERE name = da.data->>'assessment_module_name' AND course_id = syncing_course_id) AS assessment_module_id
                FROM disk_assessments AS da
            ) AS aggregates
        WHERE
            a.tid = valid_assessment.tid
            AND a.deleted_at IS NULL
            AND a.tid = aggregates.tid
            AND a.course_instance_id = syncing_course_instance_id
        RETURNING id INTO new_assessment_id;
        new_assessment_ids = array_append(new_assessment_ids, new_assessment_id);

        -- if it is a group work try to insert a group_config
        IF (valid_assessment.data->>'group_work')::boolean THEN
            INSERT INTO group_configs (
                course_instance_id,
                assessment_id,
                maximum,
                minimum,
                student_authz_create,
                student_authz_join,
                student_authz_leave,
                has_roles
            ) VALUES (
                syncing_course_instance_id,
                new_assessment_id,
                (valid_assessment.data->>'group_max_size')::bigint,
                (valid_assessment.data->>'group_min_size')::bigint,
                (valid_assessment.data->>'student_group_create')::boolean,
                (valid_assessment.data->>'student_group_join')::boolean,
                (valid_assessment.data->>'student_group_leave')::boolean,
                (valid_assessment.data->>'has_roles')::boolean
            ) ON CONFLICT (assessment_id)
            DO UPDATE
            SET
                maximum = EXCLUDED.maximum,
                minimum = EXCLUDED.minimum,
                student_authz_create = EXCLUDED.student_authz_create,
                student_authz_join = EXCLUDED.student_authz_join,
                student_authz_leave = EXCLUDED.student_authz_leave,
                has_roles = EXCLUDED.has_roles,
                deleted_at = NULL;

            -- Insert all group roles
            FOR group_role IN SELECT * FROM JSONB_ARRAY_ELEMENTS(valid_assessment.data->'groupRoles') LOOP
                INSERT INTO group_roles (
                    role_name,
                    assessment_id,
                    minimum,
                    maximum,
                    can_assign_roles
                ) VALUES (
                    (group_role->>'role_name'),
                    new_assessment_id,
                    -- Insert default values where necessary
                    CASE WHEN group_role ? 'minimum' THEN (group_role->>'minimum')::integer ELSE 0 END,
                    (group_role->>'maximum')::integer,
                    CASE WHEN group_role ? 'can_assign_roles' THEN (group_role->>'can_assign_roles')::boolean ELSE FALSE END
                ) ON CONFLICT (role_name, assessment_id)
                DO UPDATE
                SET
                    role_name = EXCLUDED.role_name,
                    minimum = EXCLUDED.minimum,
                    maximum = EXCLUDED.maximum,
                    can_assign_roles = EXCLUDED.can_assign_roles
                RETURNING group_roles.role_name INTO new_group_role_name;
                new_group_role_names := array_append(new_group_role_names, new_group_role_name);
            END LOOP;

            -- Delete excess group roles
            DELETE FROM group_roles
            WHERE
                assessment_id = new_assessment_id
                AND role_name != ALL (new_group_role_names);

        ELSE
            UPDATE group_configs
            SET deleted_at = now()
            WHERE assessment_id = new_assessment_id;
        END IF;

        -- Now process all access rules for this assessment
        FOR access_rule IN SELECT * FROM JSONB_ARRAY_ELEMENTS(valid_assessment.data->'allowAccess') LOOP
            INSERT INTO assessment_access_rules (
                assessment_id,
                number,
                mode,
                credit,
                uids,
                time_limit_min,
                password,
                exam_uuid,
                start_date,
                end_date,
                show_closed_assessment,
                show_closed_assessment_score,
                active)
            (
                SELECT
                    new_assessment_id,
                    (access_rule->>'number')::integer,
                    (access_rule->>'mode')::enum_mode,
                    (access_rule->>'credit')::integer,
                    jsonb_array_to_text_array(access_rule->'uids'),
                    (access_rule->>'time_limit_min')::integer,
                    access_rule->>'password',
                    (access_rule->>'exam_uuid')::uuid,
                    input_date(access_rule->>'start_date', ci.display_timezone),
                    input_date(access_rule->>'end_date', ci.display_timezone),
                    (access_rule->>'show_closed_assessment')::boolean,
                    (access_rule->>'show_closed_assessment_score')::boolean,
                    (access_rule->>'active')::boolean
                FROM
                    assessments AS a
                    JOIN course_instances AS ci ON (ci.id = a.course_instance_id)
                WHERE
                    a.id = new_assessment_id
            )
            ON CONFLICT (number, assessment_id) DO UPDATE
            SET
                mode = EXCLUDED.mode,
                credit = EXCLUDED.credit,
                time_limit_min = EXCLUDED.time_limit_min,
                password = EXCLUDED.password,
                exam_uuid = EXCLUDED.exam_uuid,
                uids = EXCLUDED.uids,
                start_date = EXCLUDED.start_date,
                end_date = EXCLUDED.end_date,
                show_closed_assessment = EXCLUDED.show_closed_assessment,
                show_closed_assessment_score = EXCLUDED.show_closed_assessment_score,
                active = EXCLUDED.active;
        END LOOP;

        -- Delete excess access rules
        DELETE FROM assessment_access_rules
        WHERE
            assessment_id = new_assessment_id
            AND number > jsonb_array_length(valid_assessment.data->'allowAccess');

        -- Insert all zones for this assessment
        zone_index := 0;
        FOR zone IN SELECT * FROM JSONB_ARRAY_ELEMENTS(valid_assessment.data->'zones') LOOP
            INSERT INTO zones (
                assessment_id,
                number,
                title,
                max_points,
                number_choose,
                best_questions,
                advance_score_perc,
                json_grade_rate_minutes,
                json_can_view,
                json_can_submit
            )
            VALUES (
                new_assessment_id,
                (zone->>'number')::integer,
                zone->>'title',
                (zone->>'max_points')::double precision,
                (zone->>'number_choose')::integer,
                (zone->>'best_questions')::integer,
                (zone->>'advance_score_perc')::double precision,
                (zone->>'grade_rate_minutes')::double precision,
                ARRAY(SELECT * FROM JSONB_ARRAY_ELEMENTS_TEXT(zone->'json_can_view')),
                ARRAY(SELECT * FROM JSONB_ARRAY_ELEMENTS_TEXT(zone->'json_can_submit'))
            )
            ON CONFLICT (number, assessment_id) DO UPDATE
            SET
                title = EXCLUDED.title,
                max_points = EXCLUDED.max_points,
                number_choose = EXCLUDED.number_choose,
                best_questions = EXCLUDED.best_questions,
                advance_score_perc = EXCLUDED.advance_score_perc,
                json_grade_rate_minutes = EXCLUDED.json_grade_rate_minutes,
                json_can_view = EXCLUDED.json_can_view,
                json_can_submit = EXCLUDED.json_can_submit
            RETURNING id INTO new_zone_id;

            -- Insert each alternative group in this zone
            FOR alternative_group IN SELECT * FROM JSONB_ARRAY_ELEMENTS(valid_assessment.data->'alternativeGroups'->zone_index) LOOP
                INSERT INTO alternative_groups (
                    number,
                    number_choose,
                    advance_score_perc,
                    assessment_id,
                    zone_id,
                    json_grade_rate_minutes,
                    json_can_view,
                    json_can_submit,
                    json_has_alternatives
                ) VALUES (
                    (alternative_group->>'number')::integer,
                    (alternative_group->>'number_choose')::integer,
                    (alternative_group->>'advance_score_perc')::double precision,
                    new_assessment_id,
                    new_zone_id,
                    (alternative_group->>'json_grade_rate_minutes')::double precision,
                    ARRAY(SELECT * FROM JSONB_ARRAY_ELEMENTS_TEXT(alternative_group->'json_can_view')),
                    ARRAY(SELECT * FROM JSONB_ARRAY_ELEMENTS_TEXT(alternative_group->'json_can_submit')),
                    (alternative_group->>'json_has_alternatives')::boolean
                ) ON CONFLICT (number, assessment_id) DO UPDATE
                SET
                    number_choose = EXCLUDED.number_choose,
                    zone_id = EXCLUDED.zone_id,
                    advance_score_perc = EXCLUDED.advance_score_perc,
                    json_grade_rate_minutes = EXCLUDED.json_grade_rate_minutes,
                    json_can_view = EXCLUDED.json_can_view,
                    json_can_submit = EXCLUDED.json_can_submit,
                    json_has_alternatives = EXCLUDED.json_has_alternatives
                RETURNING id INTO new_alternative_group_id;

                -- Insert an assessment question for each question in this alternative group
                FOR assessment_question IN SELECT * FROM JSONB_ARRAY_ELEMENTS(alternative_group->'questions') LOOP
                    IF (assessment_question->>'has_split_points')::boolean THEN
                        computed_manual_points := (assessment_question->>'manual_points')::double precision;
                        computed_max_auto_points := (assessment_question->>'max_points')::double precision;
                    ELSE
                        SELECT grading_method INTO question_grading_method
                        FROM questions q
                        WHERE q.id = (assessment_question->>'question_id')::bigint;

                        IF FOUND AND question_grading_method = 'Manual' THEN
                            computed_manual_points := (assessment_question->>'max_points')::double precision;
                            computed_max_auto_points := 0;
                        ELSE
                            computed_manual_points := 0;
                            computed_max_auto_points := (assessment_question->>'max_points')::double precision;
                        END IF;
                    END IF;

                    IF (assessment_question->>'question_id')::bigint IS NULL THEN
                        -- During local dev, if a shared question is not present we can insert dummy values
                        -- into the questions table to enable sync success. This code should never
                        -- be reached in production.
                        IF check_sharing_on_sync THEN
                            RAISE EXCEPTION 'Question ID should not be null';
                        END IF;

                        INSERT INTO questions AS dest (course_id, qid, uuid, deleted_at)
                        VALUES (syncing_course_id, null, null, null) RETURNING dest.id INTO new_question_id;
                    ELSE
                        new_question_id := (assessment_question->>'question_id')::bigint;
                    END IF;

                    INSERT INTO assessment_questions AS aq (
                        number,
                        max_points,
                        max_manual_points,
                        max_auto_points,
                        init_points,
                        points_list,
                        force_max_points,
                        tries_per_variant,
                        grade_rate_minutes,
                        json_grade_rate_minutes,
                        deleted_at,
                        assessment_id,
                        question_id,
                        alternative_group_id,
                        number_in_alternative_group,
                        advance_score_perc,
                        effective_advance_score_perc
                    ) VALUES (
                        (assessment_question->>'number')::integer,
                        COALESCE(computed_manual_points, 0) + COALESCE(computed_max_auto_points, 0),
                        COALESCE(computed_manual_points, 0),
                        COALESCE(computed_max_auto_points, 0),
                        (assessment_question->>'init_points')::double precision,
                        jsonb_array_to_double_precision_array(assessment_question->'points_list'),
                        (assessment_question->>'force_max_points')::boolean,
                        (assessment_question->>'tries_per_variant')::integer,
                        (assessment_question->>'grade_rate_minutes')::double precision,
                        (assessment_question->>'json_grade_rate_minutes')::double precision,
                        NULL,
                        new_assessment_id,
                        new_question_id,
                        new_alternative_group_id,
                        (assessment_question->>'number_in_alternative_group')::integer,
                        (assessment_question->>'advance_score_perc')::double precision,
                        (assessment_question->>'effective_advance_score_perc')::double precision
                    ) ON CONFLICT (question_id, assessment_id) DO UPDATE
                    SET
                        number = EXCLUDED.number,
                        max_points = EXCLUDED.max_points,
                        max_manual_points = EXCLUDED.max_manual_points,
                        max_auto_points = EXCLUDED.max_auto_points,
                        points_list = EXCLUDED.points_list,
                        init_points = EXCLUDED.init_points,
                        force_max_points = EXCLUDED.force_max_points,
                        tries_per_variant = EXCLUDED.tries_per_variant,
                        grade_rate_minutes = EXCLUDED.grade_rate_minutes,
                        json_grade_rate_minutes = EXCLUDED.json_grade_rate_minutes,
                        deleted_at = EXCLUDED.deleted_at,
                        alternative_group_id = EXCLUDED.alternative_group_id,
                        number_in_alternative_group = EXCLUDED.number_in_alternative_group,
                        question_id = EXCLUDED.question_id,
                        advance_score_perc = EXCLUDED.advance_score_perc,
                        effective_advance_score_perc = EXCLUDED.effective_advance_score_perc
                    RETURNING aq.id INTO new_assessment_question_id;
                    new_assessment_question_ids := array_append(new_assessment_question_ids, new_assessment_question_id);

                    -- If the assessment is configured as group work, sync the role permissions.
                    IF (valid_assessment.data->>'group_work')::boolean THEN
                        INSERT INTO assessment_question_role_permissions (
                            assessment_question_id,
                            group_role_id,
                            can_view,
                            can_submit
                        ) SELECT
                            new_assessment_question_id,
                            gr.id,
                            (gr.role_name IN (SELECT * FROM JSONB_ARRAY_ELEMENTS_TEXT(assessment_question->'can_view'))),
                            (gr.role_name IN (SELECT * FROM JSONB_ARRAY_ELEMENTS_TEXT(assessment_question->'can_submit')))
                        FROM group_roles AS gr
                        WHERE gr.assessment_id = new_assessment_id
                        ON CONFLICT (assessment_question_id, group_role_id)
                        DO UPDATE
                        SET
                            can_view = EXCLUDED.can_view,
                            can_submit = EXCLUDED.can_submit;
                    END IF;
                END LOOP;
            END LOOP;
            zone_index := zone_index + 1;
        END LOOP;

        -- Delete excess zones for this assessment
        DELETE FROM zones
        WHERE
            assessment_id = new_assessment_id
            AND number > jsonb_array_length(valid_assessment.data->'zones');

        -- Delete excess alternative groups for this assessment
        DELETE FROM alternative_groups
        WHERE
            assessment_id = new_assessment_id
            AND ((number < 1) OR (number > (valid_assessment.data->>'lastAlternativeGroupNumber')::integer));

        -- Soft-delete unused assessment questions
        UPDATE assessment_questions AS aq
        SET
            deleted_at = CURRENT_TIMESTAMP
        WHERE
            aq.assessment_id = new_assessment_id
            AND aq.deleted_at IS NULL
            AND aq.id NOT IN (SELECT unnest(new_assessment_question_ids));
    END LOOP;

    -- Now that all assessments have numbers, make a second pass over them to
    -- assign every assessment an order_by attribute. This computes the natural
    -- ordering over all assessments.
    -- Source: http://www.rhodiumtoad.org.uk/junk/naturalsort.sql
    UPDATE assessments AS a
    SET order_by = assessments_with_ordinality.order_by
    FROM (
        SELECT
            tid,
            row_number() OVER (
                ORDER BY (
                    SELECT
                        string_agg(
                            convert_to(
                                coalesce(
                                    r[2],
                                    length(length(r[1])::text) || length(r[1])::text || r[1]
                                ),
                                'SQL_ASCII'
                            ),
                            '\x00'
                        )
                    FROM
                        regexp_matches(number, '0*([0-9]+)|([^0-9]+)', 'g') r
                ) ASC,
                -- In case two assessments have the same number, fall back to
                -- ordering by the ID to ensure a stable sort.
                id ASC
            ) AS order_by
        FROM assessments
        WHERE
            course_instance_id = syncing_course_instance_id
            AND deleted_at IS NULL
    ) AS assessments_with_ordinality
    WHERE
        a.tid = assessments_with_ordinality.tid
        AND a.course_instance_id = syncing_course_instance_id;

    -- Second pass: add errors and warnings where needed
    -- Also add an assessment_set_id if we don't have one yet, to
    -- catch cases where we are adding a new assessment set that has
    -- errors and so was skipped above.
    UPDATE assessments AS a
    SET
        sync_errors = da.errors,
        sync_warnings = da.warnings,
        assessment_set_id = COALESCE(a.assessment_set_id,
            (SELECT id FROM assessment_sets WHERE name = 'Unknown' AND course_id = syncing_course_id))
    FROM disk_assessments AS da
    WHERE
        a.tid = da.tid
        AND a.deleted_at IS NULL
        AND a.course_instance_id = syncing_course_instance_id
        AND (da.errors IS NOT NULL AND da.errors != '');

    -- Ensure all assessments have an assessment module. We'll use the "Default"
    -- module if one is not specified. The assessment module syncing code will
    -- ensure that such a module exists.
    UPDATE assessments AS a
    SET
        assessment_module_id = COALESCE(a.assessment_module_id,
            (SELECT id FROM assessment_modules WHERE name = 'Default' AND course_id = syncing_course_id))
    WHERE a.deleted_at IS NULL
    AND a.course_instance_id = syncing_course_instance_id;

    -- Finally, clean up any other leftover models

    -- Soft-delete unused assessment questions
    UPDATE assessment_questions AS aq
    SET
        deleted_at = CURRENT_TIMESTAMP
    FROM
        assessments AS a
    WHERE
        a.id = aq.assessment_id
        AND a.course_instance_id = syncing_course_instance_id
        AND aq.deleted_at IS NULL
        AND a.deleted_at IS NOT NULL;

    -- Delete unused assessment access rules
    DELETE FROM assessment_access_rules AS aar
    USING assessments AS a
    WHERE
        aar.assessment_id = a.id
        AND a.deleted_at IS NOT NULL
        AND a.course_instance_id = syncing_course_instance_id;

    -- Delete unused zones
    DELETE FROM zones AS z
    USING assessments AS a
    WHERE
        z.assessment_id = a.id
        AND a.deleted_at IS NOT NULL
        AND a.course_instance_id = syncing_course_instance_id;

    -- Internal consistency check. All assessments should have an
    -- assessment set, assessment module, and number.
    SELECT string_agg(a.id::text, ', ')
    INTO bad_assessments
    FROM assessments AS a
    WHERE
        a.deleted_at IS NULL
        AND a.course_instance_id = syncing_course_instance_id
        AND (
            a.assessment_set_id IS NULL
            OR a.number IS NULL
            OR a.assessment_module_id IS NULL
        );
    IF (bad_assessments IS NOT NULL) THEN
        RAISE EXCEPTION 'Assertion failure: Assessment IDs without set, number, or module: %', bad_assessments;
    END IF;
END;
$$ LANGUAGE plpgsql VOLATILE;<|MERGE_RESOLUTION|>--- conflicted
+++ resolved
@@ -168,12 +168,9 @@
             group_work = (valid_assessment.data->>'group_work')::boolean,
             advance_score_perc = (valid_assessment.data->>'advance_score_perc')::double precision,
             json_grade_rate_minutes = (valid_assessment.data->>'grade_rate_minutes')::double precision,
-<<<<<<< HEAD
-            share_source_publicly = (valid_assessment.data->>'share_source_publicly')::boolean,
-=======
             json_can_view = ARRAY(SELECT * FROM JSONB_ARRAY_ELEMENTS_TEXT(valid_assessment.data->'json_can_view')),
             json_can_submit = ARRAY(SELECT * FROM JSONB_ARRAY_ELEMENTS_TEXT(valid_assessment.data->'json_can_submit')),
->>>>>>> 03812028
+            share_source_publicly = (valid_assessment.data->>'share_source_publicly')::boolean,
             sync_errors = NULL,
             sync_warnings = valid_assessment.warnings
         FROM
