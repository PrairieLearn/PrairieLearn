CREATE FUNCTION
    sync_assessments(
        IN disk_assessments_data JSONB[],
        IN syncing_course_id bigint,
        IN syncing_course_instance_id bigint,
        IN check_sharing_on_sync boolean,
        OUT name_to_id_map JSONB
    )
AS $$
DECLARE
    missing_dest_tids TEXT;
    missing_src_tids TEXT;
    mismatched_uuid_tids TEXT;
    valid_assessment record;
    group_role JSONB;
    valid_group_role record;
    access_rule JSONB;
    zone JSONB;
    alternative_group JSONB;
    assessment_question JSONB;
    new_assessment_id bigint;
    new_assessment_ids bigint[];
    new_question_id bigint;
    zone_index integer;
    new_zone_id bigint;
    new_alternative_group_id bigint;
    new_assessment_question_id bigint;
    new_assessment_question_ids bigint[];
    bad_assessments text;
    new_group_role_names text[];
    new_group_role_name text;
    question_grading_method enum_grading_method;
    computed_manual_points double precision;
    computed_max_auto_points double precision;
BEGIN
    -- The sync algorithm used here is described in the preprint
    -- "Preserving identity during opportunistic unidirectional
    -- synchronization via two-fold identifiers".

    -- Move all our data into a temporary table so it's easier to work with

    CREATE TEMPORARY TABLE disk_assessments (
        tid TEXT NOT NULL,
        uuid uuid,
        errors TEXT,
        warnings TEXT,
        data JSONB
    ) ON COMMIT DROP;

    INSERT INTO disk_assessments (
        tid,
        uuid,
        errors,
        warnings,
        data
    ) SELECT
        entries->>0,
        (entries->>1)::uuid,
        entries->>2,
        entries->>3,
        (entries->4)::JSONB
    FROM UNNEST(disk_assessments_data) AS entries;

    -- Synchronize the dest (assessments) with the src
    -- (disk_assessments). This soft-deletes, un-soft-deletes, and
    -- inserts new rows in assessments. No data is synced yet. Only the
    -- (id, course_instance_id, uuid, tid, deleted_at) columns are used.

    WITH
    matched_rows AS (
        -- See `sync_questions.sql` for an explanation of the use of DISTINCT ON.
        SELECT DISTINCT ON (src_tid)
            src.tid AS src_tid,
            src.uuid AS src_uuid,
            dest.id AS dest_id
        FROM disk_assessments AS src LEFT JOIN assessments AS dest ON (
            dest.course_instance_id = syncing_course_instance_id
            AND (
                src.uuid = dest.uuid
                OR (
                    (src.uuid IS NULL OR dest.uuid IS NULL)
                    AND src.tid = dest.tid AND dest.deleted_at IS NULL
                )
            )
        )
        ORDER BY src_tid, (src.uuid = dest.uuid) DESC NULLS LAST
    ),
    deactivate_unmatched_dest_rows AS (
        UPDATE assessments AS dest
        SET deleted_at = now()
        WHERE dest.id NOT IN (
            SELECT dest_id FROM matched_rows WHERE dest_id IS NOT NULL
        ) AND dest.deleted_at IS NULL AND dest.course_instance_id = syncing_course_instance_id
    ),
    update_matched_dest_rows AS (
        UPDATE assessments AS dest
        SET tid = src_tid, uuid = src_uuid, deleted_at = NULL
        FROM matched_rows
        WHERE dest.id = dest_id AND dest.course_instance_id = syncing_course_instance_id
    ),
    insert_unmatched_src_rows AS (
        INSERT INTO assessments AS dest (course_instance_id, tid, uuid, deleted_at)
        SELECT syncing_course_instance_id, src_tid, src_uuid, NULL
        FROM matched_rows
        WHERE dest_id IS NULL
        RETURNING dest.tid AS src_tid, dest.id AS inserted_dest_id
    )
    -- Make a map from TID to ID to return to the caller
    SELECT jsonb_object_agg(src_tid, COALESCE(dest_id, inserted_dest_id))
    INTO name_to_id_map
    FROM matched_rows LEFT JOIN insert_unmatched_src_rows USING (src_tid);

    -- Internal consistency checks to ensure that dest (assessments) and
    -- src (disk_assessments) are in fact synchronized.

    SELECT string_agg(src.tid, ', ')
    INTO missing_dest_tids
    FROM disk_assessments AS src
    WHERE src.tid NOT IN (SELECT dest.tid FROM assessments AS dest WHERE dest.course_instance_id = syncing_course_instance_id AND dest.deleted_at IS NULL);
    IF (missing_dest_tids IS NOT NULL) THEN
        RAISE EXCEPTION 'Assertion failure: TIDs on disk but not synced to DB: %', missing_dest_tids;
    END IF;

    SELECT string_agg(dest.tid, ', ')
    INTO missing_src_tids
    FROM assessments AS dest
    WHERE dest.course_instance_id = syncing_course_instance_id AND dest.deleted_at IS NULL AND dest.tid NOT IN (SELECT src.tid FROM disk_assessments AS src);
    IF (missing_src_tids IS NOT NULL) THEN
        RAISE EXCEPTION 'Assertion failure: TIDs in DB but not on disk: %', missing_src_tids;
    END IF;

    SELECT string_agg(src.tid, ', ')
    INTO mismatched_uuid_tids
    FROM disk_assessments AS src JOIN assessments AS dest ON (dest.course_instance_id = syncing_course_instance_id AND dest.tid = src.tid AND dest.deleted_at IS NULL)
    WHERE NOT (src.uuid = dest.uuid OR src.uuid IS NULL);
    IF (mismatched_uuid_tids IS NOT NULL) THEN
        RAISE EXCEPTION 'Assertion failure: TIDs on disk with mismatched UUIDs in DB: %', mismatched_uuid_tids;
    END IF;

    -- At this point, there will be exactly one non-deleted row for all tids
    -- that we loaded from disk. It is now safe to update all those rows with
    -- the new information from disk (if we have any).

    FOR valid_assessment IN (
        SELECT tid, data, warnings
        FROM disk_assessments AS src
        WHERE (src.errors IS NULL OR src.errors = '')
    ) LOOP
        UPDATE assessments AS a
        SET
            type = (valid_assessment.data->>'type')::enum_assessment_type,
            number = valid_assessment.data->>'number',
            title = valid_assessment.data->>'title',
            config = valid_assessment.data->'config',
            multiple_instance = (valid_assessment.data->>'multiple_instance')::boolean,
            shuffle_questions = (valid_assessment.data->>'shuffle_questions')::boolean,
            max_points = (valid_assessment.data->>'max_points')::double precision,
            max_bonus_points = (valid_assessment.data->>'max_bonus_points')::double precision,
            auto_close = (valid_assessment.data->>'auto_close')::boolean,
            text = valid_assessment.data->>'text',
            assessment_set_id = aggregates.assessment_set_id,
            assessment_module_id = aggregates.assessment_module_id,
            constant_question_value = (valid_assessment.data->>'constant_question_value')::boolean,
            allow_issue_reporting = (valid_assessment.data->>'allow_issue_reporting')::boolean,
            allow_real_time_grading = (valid_assessment.data->>'allow_real_time_grading')::boolean,
            require_honor_code = (valid_assessment.data->>'require_honor_code')::boolean,
            allow_personal_notes = (valid_assessment.data->>'allow_personal_notes')::boolean,
            group_work = (valid_assessment.data->>'group_work')::boolean,
            advance_score_perc = (valid_assessment.data->>'advance_score_perc')::double precision,
<<<<<<< HEAD
            share_source_publicly = (valid_assessment.data->>'share_source_publicly')::boolean,
=======
            json_grade_rate_minutes = (valid_assessment.data->>'grade_rate_minutes')::double precision,
>>>>>>> 14027e9b
            sync_errors = NULL,
            sync_warnings = valid_assessment.warnings
        FROM
            (
                SELECT
                    tid,
                    (SELECT id FROM assessment_sets WHERE name = da.data->>'set_name' AND course_id = syncing_course_id) AS assessment_set_id,
                    (SELECT id FROM assessment_modules WHERE name = da.data->>'assessment_module_name' AND course_id = syncing_course_id) AS assessment_module_id
                FROM disk_assessments AS da
            ) AS aggregates
        WHERE
            a.tid = valid_assessment.tid
            AND a.deleted_at IS NULL
            AND a.tid = aggregates.tid
            AND a.course_instance_id = syncing_course_instance_id
        RETURNING id INTO new_assessment_id;
        new_assessment_ids = array_append(new_assessment_ids, new_assessment_id);

        -- if it is a group work try to insert a group_config
        IF (valid_assessment.data->>'group_work')::boolean THEN
            INSERT INTO group_configs (
                course_instance_id,
                assessment_id,
                maximum,
                minimum,
                student_authz_create,
                student_authz_join,
                student_authz_leave,
                has_roles
            ) VALUES (
                syncing_course_instance_id,
                new_assessment_id,
                (valid_assessment.data->>'group_max_size')::bigint,
                (valid_assessment.data->>'group_min_size')::bigint,
                (valid_assessment.data->>'student_group_create')::boolean,
                (valid_assessment.data->>'student_group_join')::boolean,
                (valid_assessment.data->>'student_group_leave')::boolean,
                (valid_assessment.data->>'has_roles')::boolean
            ) ON CONFLICT (assessment_id)
            DO UPDATE
            SET
                maximum = EXCLUDED.maximum,
                minimum = EXCLUDED.minimum,
                student_authz_create = EXCLUDED.student_authz_create,
                student_authz_join = EXCLUDED.student_authz_join,
                student_authz_leave = EXCLUDED.student_authz_leave,
                has_roles = EXCLUDED.has_roles,
                deleted_at = NULL;

            -- Insert all group roles
            FOR group_role IN SELECT * FROM JSONB_ARRAY_ELEMENTS(valid_assessment.data->'groupRoles') LOOP
                INSERT INTO group_roles (
                    role_name,
                    assessment_id,
                    minimum,
                    maximum,
                    can_assign_roles
                ) VALUES (
                    (group_role->>'role_name'),
                    new_assessment_id,
                    -- Insert default values where necessary
                    CASE WHEN group_role ? 'minimum' THEN (group_role->>'minimum')::integer ELSE 0 END,
                    (group_role->>'maximum')::integer,
                    CASE WHEN group_role ? 'can_assign_roles' THEN (group_role->>'can_assign_roles')::boolean ELSE FALSE END
                ) ON CONFLICT (role_name, assessment_id)
                DO UPDATE
                SET
                    role_name = EXCLUDED.role_name,
                    minimum = EXCLUDED.minimum,
                    maximum = EXCLUDED.maximum,
                    can_assign_roles = EXCLUDED.can_assign_roles
                RETURNING group_roles.role_name INTO new_group_role_name;
                new_group_role_names := array_append(new_group_role_names, new_group_role_name);
            END LOOP;

            -- Delete excess group roles
            DELETE FROM group_roles
            WHERE
                assessment_id = new_assessment_id
                AND role_name != ALL (new_group_role_names);

        ELSE
            UPDATE group_configs
            SET deleted_at = now()
            WHERE assessment_id = new_assessment_id;
        END IF;

        -- Now process all access rules for this assessment
        FOR access_rule IN SELECT * FROM JSONB_ARRAY_ELEMENTS(valid_assessment.data->'allowAccess') LOOP
            INSERT INTO assessment_access_rules (
                assessment_id,
                number,
                mode,
                credit,
                uids,
                time_limit_min,
                password,
                exam_uuid,
                start_date,
                end_date,
                show_closed_assessment,
                show_closed_assessment_score,
                active)
            (
                SELECT
                    new_assessment_id,
                    (access_rule->>'number')::integer,
                    (access_rule->>'mode')::enum_mode,
                    (access_rule->>'credit')::integer,
                    jsonb_array_to_text_array(access_rule->'uids'),
                    (access_rule->>'time_limit_min')::integer,
                    access_rule->>'password',
                    (access_rule->>'exam_uuid')::uuid,
                    input_date(access_rule->>'start_date', ci.display_timezone),
                    input_date(access_rule->>'end_date', ci.display_timezone),
                    (access_rule->>'show_closed_assessment')::boolean,
                    (access_rule->>'show_closed_assessment_score')::boolean,
                    (access_rule->>'active')::boolean
                FROM
                    assessments AS a
                    JOIN course_instances AS ci ON (ci.id = a.course_instance_id)
                WHERE
                    a.id = new_assessment_id
            )
            ON CONFLICT (number, assessment_id) DO UPDATE
            SET
                mode = EXCLUDED.mode,
                credit = EXCLUDED.credit,
                time_limit_min = EXCLUDED.time_limit_min,
                password = EXCLUDED.password,
                exam_uuid = EXCLUDED.exam_uuid,
                uids = EXCLUDED.uids,
                start_date = EXCLUDED.start_date,
                end_date = EXCLUDED.end_date,
                show_closed_assessment = EXCLUDED.show_closed_assessment,
                show_closed_assessment_score = EXCLUDED.show_closed_assessment_score,
                active = EXCLUDED.active;
        END LOOP;

        -- Delete excess access rules
        DELETE FROM assessment_access_rules
        WHERE
            assessment_id = new_assessment_id
            AND number > jsonb_array_length(valid_assessment.data->'allowAccess');

        -- Insert all zones for this assessment
        zone_index := 0;
        FOR zone IN SELECT * FROM JSONB_ARRAY_ELEMENTS(valid_assessment.data->'zones') LOOP
            INSERT INTO zones (
                assessment_id,
                number,
                title,
                max_points,
                number_choose,
                best_questions,
                advance_score_perc,
                json_grade_rate_minutes
            )
            VALUES (
                new_assessment_id,
                (zone->>'number')::integer,
                zone->>'title',
                (zone->>'max_points')::double precision,
                (zone->>'number_choose')::integer,
                (zone->>'best_questions')::integer,
                (zone->>'advance_score_perc')::double precision,
                (zone->>'grade_rate_minutes')::double precision
            )
            ON CONFLICT (number, assessment_id) DO UPDATE
            SET
                title = EXCLUDED.title,
                max_points = EXCLUDED.max_points,
                number_choose = EXCLUDED.number_choose,
                best_questions = EXCLUDED.best_questions,
                advance_score_perc = EXCLUDED.advance_score_perc,
                json_grade_rate_minutes = EXCLUDED.json_grade_rate_minutes
            RETURNING id INTO new_zone_id;

            -- Insert each alternative group in this zone
            FOR alternative_group IN SELECT * FROM JSONB_ARRAY_ELEMENTS(valid_assessment.data->'alternativeGroups'->zone_index) LOOP
                INSERT INTO alternative_groups (
                    number,
                    number_choose,
                    advance_score_perc,
                    assessment_id,
                    zone_id,
                    json_grade_rate_minutes
                ) VALUES (
                    (alternative_group->>'number')::integer,
                    (alternative_group->>'number_choose')::integer,
                    (alternative_group->>'advance_score_perc')::double precision,
                    new_assessment_id,
                    new_zone_id,
                    (alternative_group->>'json_grade_rate_minutes')::double precision
                ) ON CONFLICT (number, assessment_id) DO UPDATE
                SET
                    number_choose = EXCLUDED.number_choose,
                    zone_id = EXCLUDED.zone_id,
                    advance_score_perc = EXCLUDED.advance_score_perc,
                    json_grade_rate_minutes = EXCLUDED.json_grade_rate_minutes
                RETURNING id INTO new_alternative_group_id;

                -- Insert an assessment question for each question in this alternative group
                FOR assessment_question IN SELECT * FROM JSONB_ARRAY_ELEMENTS(alternative_group->'questions') LOOP
                    IF (assessment_question->>'has_split_points')::boolean THEN
                        computed_manual_points := (assessment_question->>'manual_points')::double precision;
                        computed_max_auto_points := (assessment_question->>'max_points')::double precision;
                    ELSE
                        SELECT grading_method INTO question_grading_method
                        FROM questions q
                        WHERE q.id = (assessment_question->>'question_id')::bigint;

                        IF FOUND AND question_grading_method = 'Manual' THEN
                            computed_manual_points := (assessment_question->>'max_points')::double precision;
                            computed_max_auto_points := 0;
                        ELSE
                            computed_manual_points := 0;
                            computed_max_auto_points := (assessment_question->>'max_points')::double precision;
                        END IF;
                    END IF;

                    IF (assessment_question->>'question_id')::bigint IS NULL THEN
                        -- During local dev, if a shared question is not present we can insert dummy values
                        -- into the questions table to enable sync success. This code should never
                        -- be reached in production.
                        IF check_sharing_on_sync THEN
                            RAISE EXCEPTION 'Question ID should not be null';
                        END IF;

                        INSERT INTO questions AS dest (course_id, qid, uuid, deleted_at)
                        VALUES (syncing_course_id, null, null, null) RETURNING dest.id INTO new_question_id;
                    ELSE
                        new_question_id := (assessment_question->>'question_id')::bigint;
                    END IF;

                    INSERT INTO assessment_questions AS aq (
                        number,
                        max_points,
                        max_manual_points,
                        max_auto_points,
                        init_points,
                        points_list,
                        force_max_points,
                        tries_per_variant,
                        grade_rate_minutes,
                        json_grade_rate_minutes,
                        deleted_at,
                        assessment_id,
                        question_id,
                        alternative_group_id,
                        number_in_alternative_group,
                        advance_score_perc,
                        effective_advance_score_perc
                    ) VALUES (
                        (assessment_question->>'number')::integer,
                        COALESCE(computed_manual_points, 0) + COALESCE(computed_max_auto_points, 0),
                        COALESCE(computed_manual_points, 0),
                        COALESCE(computed_max_auto_points, 0),
                        (assessment_question->>'init_points')::double precision,
                        jsonb_array_to_double_precision_array(assessment_question->'points_list'),
                        (assessment_question->>'force_max_points')::boolean,
                        (assessment_question->>'tries_per_variant')::integer,
                        (assessment_question->>'grade_rate_minutes')::double precision,
                        (assessment_question->>'json_grade_rate_minutes')::double precision,
                        NULL,
                        new_assessment_id,
                        new_question_id,
                        new_alternative_group_id,
                        (assessment_question->>'number_in_alternative_group')::integer,
                        (assessment_question->>'advance_score_perc')::double precision,
                        (assessment_question->>'effective_advance_score_perc')::double precision
                    ) ON CONFLICT (question_id, assessment_id) DO UPDATE
                    SET
                        number = EXCLUDED.number,
                        max_points = EXCLUDED.max_points,
                        max_manual_points = EXCLUDED.max_manual_points,
                        max_auto_points = EXCLUDED.max_auto_points,
                        points_list = EXCLUDED.points_list,
                        init_points = EXCLUDED.init_points,
                        force_max_points = EXCLUDED.force_max_points,
                        tries_per_variant = EXCLUDED.tries_per_variant,
                        grade_rate_minutes = EXCLUDED.grade_rate_minutes,
                        json_grade_rate_minutes = EXCLUDED.json_grade_rate_minutes,
                        deleted_at = EXCLUDED.deleted_at,
                        alternative_group_id = EXCLUDED.alternative_group_id,
                        number_in_alternative_group = EXCLUDED.number_in_alternative_group,
                        question_id = EXCLUDED.question_id,
                        advance_score_perc = EXCLUDED.advance_score_perc,
                        effective_advance_score_perc = EXCLUDED.effective_advance_score_perc
                    RETURNING aq.id INTO new_assessment_question_id;
                    new_assessment_question_ids := array_append(new_assessment_question_ids, new_assessment_question_id);

                    -- If the assessment is configured as group work, sync the role permissions.
                    IF (valid_assessment.data->>'group_work')::boolean THEN
                        INSERT INTO assessment_question_role_permissions (
                            assessment_question_id,
                            group_role_id,
                            can_view,
                            can_submit
                        ) SELECT
                            new_assessment_question_id,
                            gr.id,
                            (gr.role_name IN (SELECT * FROM JSONB_ARRAY_ELEMENTS_TEXT(assessment_question->'can_view'))),
                            (gr.role_name IN (SELECT * FROM JSONB_ARRAY_ELEMENTS_TEXT(assessment_question->'can_submit')))
                        FROM group_roles AS gr
                        WHERE gr.assessment_id = new_assessment_id
                        ON CONFLICT (assessment_question_id, group_role_id)
                        DO UPDATE
                        SET
                            can_view = EXCLUDED.can_view,
                            can_submit = EXCLUDED.can_submit;
                    END IF;
                END LOOP;
            END LOOP;
            zone_index := zone_index + 1;
        END LOOP;

        -- Delete excess zones for this assessment
        DELETE FROM zones
        WHERE
            assessment_id = new_assessment_id
            AND number > jsonb_array_length(valid_assessment.data->'zones');

        -- Delete excess alternative groups for this assessment
        DELETE FROM alternative_groups
        WHERE
            assessment_id = new_assessment_id
            AND ((number < 1) OR (number > (valid_assessment.data->>'lastAlternativeGroupNumber')::integer));

        -- Soft-delete unused assessment questions
        UPDATE assessment_questions AS aq
        SET
            deleted_at = CURRENT_TIMESTAMP
        WHERE
            aq.assessment_id = new_assessment_id
            AND aq.deleted_at IS NULL
            AND aq.id NOT IN (SELECT unnest(new_assessment_question_ids));
    END LOOP;

    -- Now that all assessments have numbers, make a second pass over them to
    -- assign every assessment an order_by attribute. This computes the natural
    -- ordering over all assessments.
    -- Source: http://www.rhodiumtoad.org.uk/junk/naturalsort.sql
    UPDATE assessments AS a
    SET order_by = assessments_with_ordinality.order_by
    FROM (
        SELECT
            tid,
            row_number() OVER (
                ORDER BY (
                    SELECT
                        string_agg(
                            convert_to(
                                coalesce(
                                    r[2],
                                    length(length(r[1])::text) || length(r[1])::text || r[1]
                                ),
                                'SQL_ASCII'
                            ),
                            '\x00'
                        )
                    FROM
                        regexp_matches(number, '0*([0-9]+)|([^0-9]+)', 'g') r
                ) ASC,
                -- In case two assessments have the same number, fall back to
                -- ordering by the ID to ensure a stable sort.
                id ASC
            ) AS order_by
        FROM assessments
        WHERE
            course_instance_id = syncing_course_instance_id
            AND deleted_at IS NULL
    ) AS assessments_with_ordinality
    WHERE
        a.tid = assessments_with_ordinality.tid
        AND a.course_instance_id = syncing_course_instance_id;

    -- Second pass: add errors and warnings where needed
    -- Also add an assessment_set_id if we don't have one yet, to
    -- catch cases where we are adding a new assessment set that has
    -- errors and so was skipped above.
    UPDATE assessments AS a
    SET
        sync_errors = da.errors,
        sync_warnings = da.warnings,
        assessment_set_id = COALESCE(a.assessment_set_id,
            (SELECT id FROM assessment_sets WHERE name = 'Unknown' AND course_id = syncing_course_id))
    FROM disk_assessments AS da
    WHERE
        a.tid = da.tid
        AND a.deleted_at IS NULL
        AND a.course_instance_id = syncing_course_instance_id
        AND (da.errors IS NOT NULL AND da.errors != '');

    -- Ensure all assessments have an assessment module. We'll use the "Default"
    -- module if one is not specified. The assessment module syncing code will
    -- ensure that such a module exists.
    UPDATE assessments AS a
    SET
        assessment_module_id = COALESCE(a.assessment_module_id,
            (SELECT id FROM assessment_modules WHERE name = 'Default' AND course_id = syncing_course_id))
    WHERE a.deleted_at IS NULL
    AND a.course_instance_id = syncing_course_instance_id;

    -- Finally, clean up any other leftover models

    -- Soft-delete unused assessment questions
    UPDATE assessment_questions AS aq
    SET
        deleted_at = CURRENT_TIMESTAMP
    FROM
        assessments AS a
    WHERE
        a.id = aq.assessment_id
        AND a.course_instance_id = syncing_course_instance_id
        AND aq.deleted_at IS NULL
        AND a.deleted_at IS NOT NULL;

    -- Delete unused assessment access rules
    DELETE FROM assessment_access_rules AS aar
    USING assessments AS a
    WHERE
        aar.assessment_id = a.id
        AND a.deleted_at IS NOT NULL
        AND a.course_instance_id = syncing_course_instance_id;

    -- Delete unused zones
    DELETE FROM zones AS z
    USING assessments AS a
    WHERE
        z.assessment_id = a.id
        AND a.deleted_at IS NOT NULL
        AND a.course_instance_id = syncing_course_instance_id;

    -- Internal consistency check. All assessments should have an
    -- assessment set, assessment module, and number.
    SELECT string_agg(a.id::text, ', ')
    INTO bad_assessments
    FROM assessments AS a
    WHERE
        a.deleted_at IS NULL
        AND a.course_instance_id = syncing_course_instance_id
        AND (
            a.assessment_set_id IS NULL
            OR a.number IS NULL
            OR a.assessment_module_id IS NULL
        );
    IF (bad_assessments IS NOT NULL) THEN
        RAISE EXCEPTION 'Assertion failure: Assessment IDs without set, number, or module: %', bad_assessments;
    END IF;
END;
$$ LANGUAGE plpgsql VOLATILE;<|MERGE_RESOLUTION|>--- conflicted
+++ resolved
@@ -167,11 +167,8 @@
             allow_personal_notes = (valid_assessment.data->>'allow_personal_notes')::boolean,
             group_work = (valid_assessment.data->>'group_work')::boolean,
             advance_score_perc = (valid_assessment.data->>'advance_score_perc')::double precision,
-<<<<<<< HEAD
+            json_grade_rate_minutes = (valid_assessment.data->>'grade_rate_minutes')::double precision,
             share_source_publicly = (valid_assessment.data->>'share_source_publicly')::boolean,
-=======
-            json_grade_rate_minutes = (valid_assessment.data->>'grade_rate_minutes')::double precision,
->>>>>>> 14027e9b
             sync_errors = NULL,
             sync_warnings = valid_assessment.warnings
         FROM
