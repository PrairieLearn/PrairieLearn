--- conflicted
+++ resolved
@@ -167,12 +167,9 @@
             allow_personal_notes = (valid_assessment.data->>'allow_personal_notes')::boolean,
             group_work = (valid_assessment.data->>'group_work')::boolean,
             advance_score_perc = (valid_assessment.data->>'advance_score_perc')::double precision,
-<<<<<<< HEAD
+            json_grade_rate_minutes = (valid_assessment.data->>'grade_rate_minutes')::double precision,
             json_can_view = ARRAY(SELECT * FROM JSONB_ARRAY_ELEMENTS_TEXT(valid_assessment.data->'json_can_view')),
             json_can_submit = ARRAY(SELECT * FROM JSONB_ARRAY_ELEMENTS_TEXT(valid_assessment.data->'json_can_submit')),
-=======
-            json_grade_rate_minutes = (valid_assessment.data->>'grade_rate_minutes')::double precision,
->>>>>>> bc7bfc2f
             sync_errors = NULL,
             sync_warnings = valid_assessment.warnings
         FROM
@@ -329,12 +326,9 @@
                 number_choose,
                 best_questions,
                 advance_score_perc,
-<<<<<<< HEAD
+                json_grade_rate_minutes,
                 json_can_view,
                 json_can_submit
-=======
-                json_grade_rate_minutes
->>>>>>> bc7bfc2f
             )
             VALUES (
                 new_assessment_id,
@@ -344,12 +338,9 @@
                 (zone->>'number_choose')::integer,
                 (zone->>'best_questions')::integer,
                 (zone->>'advance_score_perc')::double precision,
-<<<<<<< HEAD
+                (zone->>'grade_rate_minutes')::double precision,
                 ARRAY(SELECT * FROM JSONB_ARRAY_ELEMENTS_TEXT(zone->'json_can_view')),
                 ARRAY(SELECT * FROM JSONB_ARRAY_ELEMENTS_TEXT(zone->'json_can_submit'))
-=======
-                (zone->>'grade_rate_minutes')::double precision
->>>>>>> bc7bfc2f
             )
             ON CONFLICT (number, assessment_id) DO UPDATE
             SET
@@ -358,12 +349,9 @@
                 number_choose = EXCLUDED.number_choose,
                 best_questions = EXCLUDED.best_questions,
                 advance_score_perc = EXCLUDED.advance_score_perc,
-<<<<<<< HEAD
+                json_grade_rate_minutes = EXCLUDED.json_grade_rate_minutes,
                 json_can_view = EXCLUDED.json_can_view,
                 json_can_submit = EXCLUDED.json_can_submit
-=======
-                json_grade_rate_minutes = EXCLUDED.json_grade_rate_minutes
->>>>>>> bc7bfc2f
             RETURNING id INTO new_zone_id;
 
             -- Insert each alternative group in this zone
