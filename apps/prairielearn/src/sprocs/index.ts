import { readFile } from 'fs/promises';
import { join } from 'path';

import { eachSeries } from 'async';

import * as error from '@prairielearn/error';
import { logger } from '@prairielearn/logger';
import { execute } from '@prairielearn/postgres';

export async function init() {
  logger.verbose('Starting DB stored procedure initialization');
  await eachSeries(
    [
      'scores_to_points_array.sql',
      'array_increments_above_max.sql',
      'array_and_number.sql',
      'array_avg.sql',
      'array_var.sql',
      'histogram.sql',
      'array_histogram.sql',
      'format_interval.sql',
      'format_date_iso8601.sql',
      'format_date_short.sql',
      'format_date_full.sql',
      'format_date_full_compact.sql',
      'input_date.sql',
      'interval_hist_thresholds.sql',
      'jsonb_array_to_text_array.sql',
      'jsonb_array_to_double_precision_array.sql',
      'check_course_instance_access_rule.sql',
      'check_course_instance_access.sql',
      'check_assessment_access_rule.sql',
      'check_assessment_access.sql',
      'assessments_format_for_question.sql',
      'random_unique.sql',
      'question_order.sql',
      'authz_assessment.sql',
      'authz_assessment_instance.sql',
      'assessment_instance_label.sql',
      'admin_assessment_question_number.sql',
      'authz_course.sql',
      'authz_course_instance.sql',
      'courses_update_column.sql',
      'instance_questions_next_allowed_grade.sql',
      'ip_to_mode.sql',
      'users_select_or_insert.sql',
      'users_select_or_insert_lti.sql',
      'users_are_instructors_in_any_course.sql',
      'users_is_instructor_in_course.sql',
      'users_is_instructor_in_course_instance.sql',
      'users_get_displayed_role.sql',
      'grading_jobs_stats_day.sql',
<<<<<<< HEAD
      'issues_insert_for_variant.sql',
=======
      'variants_update_after_grading.sql',
>>>>>>> 6dcc9d79
      'grader_loads_current.sql',
      'server_loads_current.sql',
      'server_usage_current.sql',
      'sync_course_instances.sql',
      'sync_questions.sql',
      'sync_news_items.sql',
      'sync_question_tags.sql',
      'sync_assessments.sql',
      'group_info.sql',
      'groups_uid_list.sql',
      'workspace_loads_current.sql',
    ],
    async (filename) => {
      logger.verbose('Loading ' + filename);
      try {
        const sql = await readFile(join(import.meta.dirname, filename), 'utf8');
        await execute(sql);
      } catch (err) {
        throw error.addData(err, { sqlFile: filename });
      }
    },
  );
  logger.verbose('Successfully completed DB stored procedure initialization');
}<|MERGE_RESOLUTION|>--- conflicted
+++ resolved
@@ -50,11 +50,6 @@
       'users_is_instructor_in_course_instance.sql',
       'users_get_displayed_role.sql',
       'grading_jobs_stats_day.sql',
-<<<<<<< HEAD
-      'issues_insert_for_variant.sql',
-=======
-      'variants_update_after_grading.sql',
->>>>>>> 6dcc9d79
       'grader_loads_current.sql',
       'server_loads_current.sql',
       'server_usage_current.sql',
