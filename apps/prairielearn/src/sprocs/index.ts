--- conflicted
+++ resolved
@@ -81,11 +81,8 @@
       'sync_questions.sql',
       'sync_news_items.sql',
       'sync_question_tags.sql',
-<<<<<<< HEAD
       'sync_question_authors.sql',
       'sync_assessment_sets.sql',
-=======
->>>>>>> 1405032c
       'sync_assessments.sql',
       'group_info.sql',
       'groups_uid_list.sql',
