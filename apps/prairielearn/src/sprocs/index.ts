--- conflicted
+++ resolved
@@ -35,12 +35,6 @@
       'check_assessment_access.sql',
       'assessment_instances_lock.sql',
       'assessment_instances_insert.sql',
-<<<<<<< HEAD
-      'assessments_duration_stats.sql',
-      'assessments_score_stats.sql',
-=======
-      'assessment_instances_duration.sql',
->>>>>>> d0bb0660
       'assessments_format.sql',
       'assessments_format_for_question.sql',
       'tags_for_question.sql',
