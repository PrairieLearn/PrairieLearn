--- conflicted
+++ resolved
@@ -41,14 +41,6 @@
       'authz_course.sql',
       'authz_course_instance.sql',
       'courses_update_column.sql',
-<<<<<<< HEAD
-      'instance_questions_points_homework.sql',
-      'instance_questions_points_exam.sql',
-      'instance_questions_points.sql',
-      'instance_questions_grade.sql',
-=======
-      'assessment_instances_grade.sql',
->>>>>>> e587a1b8
       'instance_questions_next_allowed_grade.sql',
       'ip_to_mode.sql',
       'users_select_or_insert.sql',
@@ -62,11 +54,6 @@
       'grader_loads_current.sql',
       'server_loads_current.sql',
       'server_usage_current.sql',
-<<<<<<< HEAD
-      'instance_questions_calculate_stats.sql',
-=======
-      'assessment_instances_points.sql',
->>>>>>> e587a1b8
       'sync_course_instances.sql',
       'sync_questions.sql',
       'sync_news_items.sql',
