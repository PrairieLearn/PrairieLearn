--- conflicted
+++ resolved
@@ -147,11 +147,7 @@
         template_directory = src.data->>'template_directory',
         topic_id = aggregates.topic_id,
         shared_publicly = (src.data->>'shared_publicly')::boolean,
-<<<<<<< HEAD
-        shared_publicly_with_source = (src.data->>'shared_publicly_with_source')::boolean,
-=======
         share_source_publicly = (src.data->>'share_source_publicly')::boolean,
->>>>>>> 19cc7c79
         external_grading_enabled = (src.data->>'external_grading_enabled')::boolean,
         external_grading_image = src.data->>'external_grading_image',
         external_grading_files = jsonb_array_to_text_array(src.data->'external_grading_files'),
