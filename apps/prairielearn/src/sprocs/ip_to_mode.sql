CREATE FUNCTION
    ip_to_mode(
        IN ip inet,
        IN date timestamptz,
        IN authn_user_id bigint,
        OUT mode enum_mode
    )
AS $$
DECLARE
    reservation RECORD;
BEGIN
    -- Is the user accessing via an exam mode network?
    PERFORM *
    FROM exam_mode_networks
    WHERE ip <<= network AND date <@ during;

    IF FOUND THEN
        mode := 'Exam';
    ELSE
        mode := 'Public';
    END IF;

<<<<<<< HEAD
    -- Does the user have an active online CBTF reservation, if so set mode to 'Exam'
    PERFORM *
    FROM
        reservations AS r
        JOIN exams AS e USING (exam_id)
    WHERE
        r.user_id = ip_to_mode.authn_user_id
        AND r.delete_date IS NULL
        AND r.checked_in IS NOT NULL
        AND r.access_start IS NOT NULL
        AND date BETWEEN r.access_start AND r.access_end
        AND e.exam_type = 'online';

    IF FOUND THEN
        mode := 'Exam';
    END IF;

    -- Consider each PT reservation which is either active or corresponds to
    -- a session that will start soon or started recently.
    FOR reservation IN
        SELECT
            r.session_id,
            (ip_to_mode.date BETWEEN r.access_start AND access_end) AS reservation_active,
            l.id AS location_id,
            l.filter_networks AS location_filter_networks
=======
    -- Does the user have an active PT reservation?
    SELECT r.session_id
    INTO v_session_id
    FROM
        pt_reservations AS r
        JOIN pt_enrollments AS e ON (e.id = r.enrollment_id)
    WHERE
        e.user_id = ip_to_mode.authn_user_id
        AND (date BETWEEN r.access_start AND r.access_end);

    IF FOUND THEN
        -- The user has a checked-in pt_reservation. Check whether the
        -- reservation is in a testing center location that requires network
        -- filtering.

        SELECT loc.id, loc.filter_networks
        INTO v_location_id, v_filter_networks
>>>>>>> 816c40ed
        FROM
            pt_reservations AS r
            JOIN pt_enrollments AS e ON (e.id = r.enrollment_id)
            JOIN pt_sessions AS s ON (s.id = r.session_id)
            LEFT JOIN pt_locations AS l ON (l.id = s.location_id)
        WHERE
            e.user_id = ip_to_mode.authn_user_id
            AND (
                (r.access_end IS NULL and s.date BETWEEN ip_to_mode.date - '1 hour'::interval and ip_to_mode.date + '1 hour'::interval)
                OR (ip_to_mode.date BETWEEN r.access_start AND r.access_end)
            )
    LOOP
        IF reservation.location_id IS NULL THEN
            -- The reservation isn't for a testing center location (it's a
            -- course-run session). If the reservation is "active", we're
            -- in 'Exam' mode, and we return immediately. Otherwise, we might
            -- be in 'Public' mode, but we continue looping to see if we have
            -- any other reservations that might put us in 'Exam' mode.
            IF reservation.reservation_active THEN
                mode := 'Exam';
                RETURN;
            END IF;

            mode := 'Public';
            CONTINUE;
        END IF;

        IF NOT reservation.location_filter_networks THEN
            -- The reservation is in a testing center location that doesn't
            -- require network filtering. Set mode to 'Exam'.
            mode := 'Exam';
            RETURN;
        END IF;

        PERFORM *
        FROM pt_location_networks AS ln
        WHERE
            ln.location_id = reservation.location_id
            AND ip <<= ln.network;

        IF FOUND THEN
            -- The user is physically inside the testing center. Set
            -- mode to 'Exam'.
            mode := 'Exam';
            RETURN;
        ELSE
            -- Although we have a checked-in reservation, the user is
            -- physically outside the testing center. Set mode to
            -- 'Public', but continue looping to see if we have any other
            -- reservations that might put us in 'Exam' mode.
            mode := 'Public';
        END IF;
    END LOOP;
END;
$$ LANGUAGE plpgsql VOLATILE;<|MERGE_RESOLUTION|>--- conflicted
+++ resolved
@@ -20,24 +20,6 @@
         mode := 'Public';
     END IF;
 
-<<<<<<< HEAD
-    -- Does the user have an active online CBTF reservation, if so set mode to 'Exam'
-    PERFORM *
-    FROM
-        reservations AS r
-        JOIN exams AS e USING (exam_id)
-    WHERE
-        r.user_id = ip_to_mode.authn_user_id
-        AND r.delete_date IS NULL
-        AND r.checked_in IS NOT NULL
-        AND r.access_start IS NOT NULL
-        AND date BETWEEN r.access_start AND r.access_end
-        AND e.exam_type = 'online';
-
-    IF FOUND THEN
-        mode := 'Exam';
-    END IF;
-
     -- Consider each PT reservation which is either active or corresponds to
     -- a session that will start soon or started recently.
     FOR reservation IN
@@ -46,25 +28,6 @@
             (ip_to_mode.date BETWEEN r.access_start AND access_end) AS reservation_active,
             l.id AS location_id,
             l.filter_networks AS location_filter_networks
-=======
-    -- Does the user have an active PT reservation?
-    SELECT r.session_id
-    INTO v_session_id
-    FROM
-        pt_reservations AS r
-        JOIN pt_enrollments AS e ON (e.id = r.enrollment_id)
-    WHERE
-        e.user_id = ip_to_mode.authn_user_id
-        AND (date BETWEEN r.access_start AND r.access_end);
-
-    IF FOUND THEN
-        -- The user has a checked-in pt_reservation. Check whether the
-        -- reservation is in a testing center location that requires network
-        -- filtering.
-
-        SELECT loc.id, loc.filter_networks
-        INTO v_location_id, v_filter_networks
->>>>>>> 816c40ed
         FROM
             pt_reservations AS r
             JOIN pt_enrollments AS e ON (e.id = r.enrollment_id)
