--- conflicted
+++ resolved
@@ -1,13 +1,7 @@
 import { type EffectiveQuestionType, type QuestionServer, type QuestionType } from './types.js';
-<<<<<<< HEAD
-// Re-export all the types from types.js
-export * from './types.js';
-
-=======
 
 export * from './types.js';
 
->>>>>>> 45306f86
 const questionModules = {
   Calculation: await import('./calculation-subprocess.js'),
   Freeform: await import('./freeform.js'),
