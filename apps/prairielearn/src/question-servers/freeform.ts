import assert from 'node:assert';
import * as path from 'node:path';

import * as async from 'async';
import debugfn from 'debug';
import fs from 'fs-extra';
import _ from 'lodash';
import mustache from 'mustache';
import objectHash from 'object-hash';

import { cache } from '@prairielearn/cache';
import { logger } from '@prairielearn/logger';
import { instrumented, instrumentedWithMetrics, metrics } from '@prairielearn/opentelemetry';
import { run } from '@prairielearn/run';
import * as Sentry from '@prairielearn/sentry';

import * as assets from '../lib/assets.js';
import { canonicalLogger } from '../lib/canonical-logger.js';
import * as chunks from '../lib/chunks.js';
import { type CodeCaller, FunctionMissingError, withCodeCaller } from '../lib/code-caller/index.js';
import { config } from '../lib/config.js';
import { type Course, type Question, type Submission, type Variant } from '../lib/db-types.js';
import { idsEqual } from '../lib/id.js';
import { isEnterprise } from '../lib/license.js';
import * as markdown from '../lib/markdown.js';
import { APP_ROOT_PATH } from '../lib/paths.js';
<<<<<<< HEAD
import type { UntypedResLocals } from '../lib/res-locals.js';
=======
import type { UntypedResLocals } from '../lib/res-locals.types.js';
>>>>>>> 5e4cbf5c
import { assertNever } from '../lib/types.js';
import { getOrUpdateCourseCommitHash } from '../models/course.js';
import {
  type ElementCoreJson,
  ElementCoreJsonSchema,
  type ElementCourseJson,
  ElementCourseJsonSchema,
  ElementExtensionJsonSchema,
} from '../schemas/index.js';

import {
  type ElementExtensionJsonExtension,
  type ExecutionData,
  type GenerateResultData,
  type GradeResultData,
  type ParseResultData,
  type ParseSubmission,
  type PrepareResultData,
  type PrepareVariant,
  type QuestionServerReturnValue,
  type RenderResultData,
  type RenderSelection,
  type TestResultData,
} from './types.js';

const debug = debugfn('prairielearn:freeform');

type Phase = 'generate' | 'prepare' | 'render' | 'parse' | 'grade' | 'test' | 'file';

interface QuestionProcessingContext {
  course: Course;
  question: Question;
  course_dir: string;
  course_dir_host: string;
  question_dir: string;
  question_dir_host: string;
  course_elements: ElementNameMap;
  course_element_extensions: ElementExtensionNameDirMap;
}

export type ElementExtensionNameDirMap = Record<
  string,
  Record<string, ElementExtensionJsonExtension>
>;
type ElementNameMap = Record<
  string,
  ((ElementCoreJson & { type: 'core' }) | (ElementCourseJson & { type: 'course' })) & {
    name: string;
    directory: string;
  }
>;
// Maps core element names to element info
let coreElementsCache: ElementNameMap = {};
// Maps course IDs to course element info
let courseElementsCache: Record<
  string,
  {
    commit_hash: string | null;
    data: ElementNameMap;
  }
> = {};
// Maps course IDs to course element extension info
let courseExtensionsCache: Record<
  string,
  {
    commit_hash: string | null;
    data: ElementExtensionNameDirMap;
  }
> = {};

class CourseIssueError extends Error {
  data: any;
  fatal: boolean;

  constructor(
    message: string,
    options?: {
      cause?: Error;
      data?: any;
      fatal: boolean;
    },
  ) {
    super(message, { cause: options?.cause });
    this.name = 'CourseIssueError';
    this.data = options?.data;
    this.fatal = options?.fatal ?? false;
  }
}

export async function init() {
  // Populate the list of PrairieLearn elements
  coreElementsCache = await loadElements(path.join(APP_ROOT_PATH, 'elements'), 'core');
}

/**
 * Takes a directory containing element directories and returns an object
 * mapping element names to that element's controller, dependencies, etc.
 *
 * @param sourceDir Absolute path to the directory of elements
 * @param elementType The type of element to be loaded
 */
async function loadElements(sourceDir: string, elementType: 'core' | 'course') {
  const elementSchema = run(() => {
    switch (elementType) {
      case 'core':
        return ElementCoreJsonSchema;
      case 'course':
        return ElementCourseJsonSchema;
      default:
        assertNever(elementType);
    }
  });

  let files: string[];
  try {
    files = await fs.readdir(sourceDir);
  } catch (err) {
    if (err?.code === 'ENOENT') {
      // Directory doesn't exist, most likely a course with no elements.
      // Proceed with an empty object.
      return {};
    }

    throw err;
  }

  // Filter out any non-directories.
  const elementNames = await async.filter(files, async (file) => {
    const stats = await fs.promises.lstat(path.join(sourceDir, file));
    return stats.isDirectory();
  });

  // Construct a dictionary mapping element names to their info.
  const elements: ElementNameMap = {};
  await async.each(elementNames, async (elementName) => {
    const elementInfoPath = path.join(sourceDir, elementName, 'info.json');
    let rawInfo: any;
    try {
      rawInfo = await fs.readJSON(elementInfoPath);
    } catch (err) {
      if (err?.code === 'ENOENT') {
        // This must not be an element directory, skip it
        return;
      }

      throw err;
    }

    elements[elementName] = {
      name: elementName,
      directory: path.join(sourceDir, elementName),
      type: elementType,
      ...elementSchema.parse(rawInfo),
    };

    // For backwards compatibility.
    // TODO remove once everyone is using the new version.
    if (elementType === 'core') {
      elements[elementName.replaceAll('-', '_')] = elements[elementName];

      if ('additionalNames' in elements[elementName]) {
        elements[elementName].additionalNames?.forEach((name) => {
          elements[name] = elements[elementName];
          elements[name.replaceAll('-', '_')] = elements[elementName];
        });
      }
    }
  });

  return elements;
}

export async function loadElementsForCourse(course: Course) {
  if (
    // eslint-disable-next-line @typescript-eslint/no-unnecessary-condition
    courseElementsCache[course.id]?.commit_hash &&
    courseElementsCache[course.id].commit_hash === course.commit_hash
  ) {
    return courseElementsCache[course.id].data;
  }

  const coursePath = chunks.getRuntimeDirectoryForCourse(course);
  const elements = await loadElements(path.join(coursePath, 'elements'), 'course');
  courseElementsCache[course.id] = {
    commit_hash: course.commit_hash,
    data: elements,
  };
  return elements;
}

/**
 * Takes a directory containing an extension directory and returns a new
 * object mapping element names to each extension, which itself an object
 * that contains relevant extension scripts and styles.
 *
 * @param sourceDir Absolute path to the directory of extensions
 * @param runtimeDir The path that the worker will load extensions from
 */
export async function loadExtensions(sourceDir: string, runtimeDir: string) {
  // Load each root element extension folder
  let elementFolders: string[];
  try {
    elementFolders = await fs.readdir(sourceDir);
  } catch (err) {
    if (err.code === 'ENOENT') {
      // We don't really care if there are no extensions, just return an empty object.
      return {};
    }

    throw err;
  }

  // Get extensions from each element folder.  Each is stored as
  // `['element name', 'extension name']`
  const elementArrays = (
    await async.map(elementFolders, async (element: string) => {
      const extensions = await fs.readdir(path.join(sourceDir, element));
      return extensions.map((ext) => [element, ext]);
    })
  ).flat();

  // Populate element map
  const elements: ElementExtensionNameDirMap = {};
  elementArrays.forEach((extension) => {
    if (!(extension[0] in elements)) {
      elements[extension[0]] = {};
    }
  });

  // Load extensions
  await async.each(elementArrays, async (extension) => {
    const [element, extensionDir] = extension;
    const infoPath = path.join(sourceDir, element, extensionDir, 'info.json');

    let rawInfo: any;
    try {
      rawInfo = await fs.readJson(infoPath);
    } catch (err) {
      if (err.code === 'ENOENT') {
        // Not an extension directory, skip it.
        return;
      } else if (err.code === 'ENOTDIR') {
        // Random file, skip it as well.
        return;
      } else {
        throw err;
      }
    }

    elements[element][extensionDir] = {
      name: extensionDir,
      directory: path.join(runtimeDir, element, extensionDir),
      ...ElementExtensionJsonSchema.parse(rawInfo),
    };
  });

  return elements;
}

async function loadExtensionsForCourse({
  course,
  course_dir,
  course_dir_host,
}: {
  course: Course;
  course_dir: string;
  course_dir_host: string;
}) {
  if (
    // eslint-disable-next-line @typescript-eslint/no-unnecessary-condition
    courseExtensionsCache[course.id]?.commit_hash &&
    courseExtensionsCache[course.id].commit_hash === course.commit_hash
  ) {
    return courseExtensionsCache[course.id].data;
  }

  const extensions = await loadExtensions(
    path.join(course_dir_host, 'elementExtensions'),
    path.join(course_dir, 'elementExtensions'),
  );
  courseExtensionsCache[course.id] = {
    commit_hash: course.commit_hash,
    data: extensions,
  };
  return extensions;
}

/**
 * Wipes the element and extension cache.  This is only needed in
 * dev mode because each cache tracks Git commit hashes.
 */
export function flushElementCache() {
  courseElementsCache = {};
  courseExtensionsCache = {};
}

function resolveElement(elementName: string, context: QuestionProcessingContext) {
  if (Object.prototype.hasOwnProperty.call(context.course_elements, elementName)) {
    return context.course_elements[elementName];
  } else if (Object.prototype.hasOwnProperty.call(coreElementsCache, elementName)) {
    return coreElementsCache[elementName];
  } else {
    throw new Error(`No such element: ${elementName}`);
  }
}

function defaultServerRet(phase: Phase, data: ExecutionData, html: string) {
  if (phase === 'render') {
    return html;
  } else if (phase === 'file') {
    return '';
  } else {
    return data;
  }
}

async function execPythonServer(
  codeCaller: CodeCaller,
  phase: Phase,
  data: ExecutionData,
  html: string,
  context: QuestionProcessingContext,
) {
  const pythonFile = 'server';
  const pythonFunction = phase;
  const pythonArgs: any[] = [data];
  if (phase === 'render') pythonArgs.push(html);
  const fullFilename = path.join(context.question_dir_host, 'server.py');
  const type = 'question';
  const directory = context.question.directory;

  try {
    await fs.access(fullFilename, fs.constants.R_OK);
  } catch {
    // server.py does not exist
    return { result: defaultServerRet(phase, data, html), output: '' };
  }

  debug(
    `execPythonServer(): codeCaller.call(pythonFile=${pythonFile}, pythonFunction=${pythonFunction})`,
  );
  try {
    const { result, output } = await codeCaller.call(
      type,
      directory,
      pythonFile,
      pythonFunction,
      pythonArgs,
    );
    debug('execPythonServer(): completed');
    return { result, output };
  } catch (err) {
    if (err instanceof FunctionMissingError) {
      // function wasn't present in server
      debug('execPythonServer(): function not present');
      return {
        result: defaultServerRet(phase, data, html),
        output: '',
      };
    }
    throw err;
  }
}

async function execTemplate(htmlFilename: string, data: ExecutionData) {
  const rawFile = await fs.readFile(htmlFilename, { encoding: 'utf8' });
  const html = mustache.render(rawFile, data);
  return markdown.processQuestion(html);
}

function checkData(data: Record<string, any>, origData: Record<string, any>, phase: Phase) {
  const checked: string[] = [];
  const checkProp = (
    prop: string,
    type: 'integer' | 'number' | 'string' | 'boolean' | 'object',
    presentPhases: Phase[],
    editPhases: Phase[],
  ) => {
    if (!presentPhases.includes(phase)) return null;
    if (!Object.prototype.hasOwnProperty.call(data, prop)) {
      return `"${prop}" is missing from "data"`;
    }
    switch (type) {
      case 'integer':
        if (!Number.isInteger(data[prop])) {
          return `data.${prop} is not an integer: ${String(data[prop])}`;
        }
        break;
      case 'number':
        if (!Number.isFinite(data[prop])) {
          return `data.${prop} is not a number: ${String(data[prop])}`;
        }
        break;
      case 'string':
        if (typeof data[prop] !== 'string') {
          return `data.${prop} is not a string: ${String(data[prop])}`;
        }
        break;
      case 'boolean':
        if (data[prop] !== true && data[prop] !== false) {
          return `data.${prop} is not a boolean: ${String(data[prop])}`;
        }
        break;
      case 'object':
        if (data[prop] == null || typeof data[prop] !== 'object') {
          return `data.${prop} is not an object: ${String(data[prop])}`;
        }
        break;
      default:
        return `invalid type: ${String(type)}`;
    }
    if (!editPhases.includes(phase)) {
      if (!Object.prototype.hasOwnProperty.call(origData, prop)) {
        return `"${prop}" is missing from "origData"`;
      }
      if (!_.isEqual(data[prop], origData[prop])) {
        return `data.${prop} has been illegally modified, new value: "${JSON.stringify(
          data[prop],
        )}", original value: "${JSON.stringify(origData[prop])}"`;
      }
    }
    checked.push(prop);
    return null;
  };

  const allPhases: Phase[] = ['generate', 'prepare', 'render', 'parse', 'grade', 'test', 'file'];

  if (!allPhases.includes(phase)) return `unknown phase: ${phase}`;

  // The following code is deliberately formatted as it is to aid in comprehension,
  // so we prevent Prettier from reformatting the code to span multiple lines.
  // prettier-ignore
  /**************************************************************************************************************************************/
  //                       property                 type      presentPhases                         changePhases
  /**************************************************************************************************************************************/
  const err =   checkProp('params',                'object',  allPhases,                            ['generate', 'prepare', 'parse', 'grade'])
             || checkProp('correct_answers',       'object',  allPhases,                            ['generate', 'prepare', 'parse', 'grade'])
             || checkProp('variant_seed',          'integer', allPhases,                            [])
             || checkProp('options',               'object',  allPhases,                            [])
             || checkProp('submitted_answers',     'object',  ['render', 'parse', 'grade'],         ['parse', 'grade'])
             || checkProp('format_errors',         'object',  ['render', 'parse', 'grade', 'test'], ['parse', 'grade', 'test'])
             || checkProp('raw_submitted_answers', 'object',  ['render', 'parse', 'grade', 'test'], ['test'])
             || checkProp('partial_scores',        'object',  ['render', 'grade', 'test'],          ['grade', 'test'])
             || checkProp('score',                 'number',  ['render', 'grade', 'test'],          ['grade', 'test'])
             || checkProp('feedback',              'object',  ['render', 'parse', 'grade', 'test'], ['grade', 'parse', 'test'])
             || checkProp('editable',              'boolean', ['render'],                           [])
             || checkProp('manual_grading',        'boolean', ['render'],                           [])
             || checkProp('ai_grading',            'boolean', ['render'],                           [])
             || checkProp('panel',                 'string',  ['render'],                           [])
             || checkProp('num_valid_submissions', 'integer', ['render'],                           [])
             || checkProp('gradable',              'boolean', ['parse', 'grade', 'test'],           [])
             || checkProp('filename',              'string',  ['file'],                             [])
             || checkProp('test_type',             'string',  ['test'],                             [])
             || checkProp('answers_names',         'object',  ['prepare'],                          ['prepare']);
  if (err) return err;

  const extraProps = _.difference(Object.keys(data), checked);
  if (extraProps.length > 0) return `"data" has invalid extra keys: ${extraProps.join(', ')}`;

  return null;
}

async function processQuestionPhase<T>(
  phase: Phase,
  codeCaller: CodeCaller,
  data: T,
  context: QuestionProcessingContext,
  html: string,
) {
  const pythonContext = {
    html,
    elements: {
      ...coreElementsCache,
      // Course elements should always take precedence over core elements.
      ...context.course_elements,
    },
    element_extensions: context.course_element_extensions,
    course_path: config.workersExecutionMode === 'container' ? '/course' : context.course_dir_host,
  };
  const courseIssues: CourseIssueError[] = [];
  let result: any = null;
  let output: string | null = null;

  try {
    const res = await codeCaller.call(
      'question',
      context.question.directory,
      'question.html',
      phase,
      [pythonContext, data],
    );
    result = res.result;
    output = res.output;
  } catch (err) {
    courseIssues.push(
      new CourseIssueError(err.message, {
        data: err.data,
        cause: err,
        fatal: true,
      }),
    );
  }

  if ((output?.length ?? 0) > 0) {
    courseIssues.push(
      new CourseIssueError(`output logged on console during ${phase}()`, {
        data: { outputBoth: output },
        fatal: false,
      }),
    );
  }

  return {
    courseIssues,
    // Casting to the type of the argument is safe; a given phase is never allowed
    // to change the top-level shape of the data.
    data: result?.data ?? data,
    html: result?.html ?? '',
    fileData: Buffer.from(result?.file ?? '', 'base64'),
    renderedElementNames: result?.processed_elements ?? [],
  };
}

function getPartialScoreValues(val: unknown) {
  const obj = (typeof val === 'object' && val != null ? val : {}) as Record<string, unknown>;
  return {
    score: typeof obj.score === 'number' ? obj.score : 0,
    weight: typeof obj.weight === 'number' ? obj.weight : 1,
  };
}

async function processQuestionHtml<T extends ExecutionData>(
  phase: Phase,
  codeCaller: CodeCaller,
  data: T,
  context: QuestionProcessingContext,
) {
  // We deliberately reuse the same `data` object for both the "new" and "original"
  // arguments to avoid an unnecessary deep clone and comparison.
  const checkErr = checkData(data, data, phase);
  if (checkErr) {
    return {
      courseIssues: [
        new CourseIssueError(`Invalid state before ${phase}(): ${checkErr}`, { fatal: true }),
      ],
      data,
      html: '',
      fileData: Buffer.from(''),
      renderedElementNames: [],
    };
  }

  const htmlFilename = path.join(context.question_dir_host, 'question.html');
  let html: string;
  try {
    html = await execTemplate(htmlFilename, data);
  } catch (err) {
    return {
      courseIssues: [new CourseIssueError(`${htmlFilename}: ${err.toString()}`, { fatal: true })],
      data,
      html: '',
      fileData: Buffer.from(''),
      renderedElementNames: [],
    };
  }

  const {
    courseIssues,
    data: resultData,
    html: processedHtml,
    fileData,
    renderedElementNames,
  } = await processQuestionPhase(phase, codeCaller, data, context, html);

  if (phase === 'grade' || phase === 'test') {
    if (context.question.partial_credit) {
      let total_weight = 0;
      let total_weight_score = 0;
      for (const value of Object.values(resultData.partial_scores ?? {})) {
        const { score, weight } = getPartialScoreValues(value);
        total_weight += weight;
        total_weight_score += weight * score;
      }
      resultData.score = total_weight_score / (total_weight === 0 ? 1 : total_weight);
    } else {
      let score = 0;
      if (
        Object.keys(resultData.partial_scores ?? {}).length > 0 &&
        Object.values(resultData.partial_scores ?? {}).every(
          (value) => getPartialScoreValues(value).score >= 1,
        )
      ) {
        score = 1;
      }
      resultData.score = score;
    }
  }

  return {
    courseIssues,
    data: resultData,
    html: processedHtml,
    fileData,
    renderedElementNames,
  };
}

async function processQuestionServer<T extends ExecutionData>(
  phase: Phase,
  codeCaller: CodeCaller,
  data: T,
  html: string,
  fileData: any,
  context: QuestionProcessingContext,
) {
  const courseIssues: CourseIssueError[] = [];
  const origData = structuredClone(data);

  const checkErrBefore = checkData(data, origData, phase);
  if (checkErrBefore) {
    courseIssues.push(
      new CourseIssueError(`Invalid state before calling server ${phase}(): ${checkErrBefore}`, {
        fatal: true,
      }),
    );
    return { courseIssues, data, html: '', fileData: Buffer.from(''), renderedElementNames: [] };
  }

  let result, output;
  try {
    ({ result, output } = await execPythonServer(codeCaller, phase, data, html, context));
  } catch (err) {
    const serverFile = path.join(context.question_dir, 'server.py');
    courseIssues.push(
      new CourseIssueError(`${serverFile}: Error calling ${phase}(): ${err.toString()}`, {
        data: err.data,
        fatal: true,
        cause: err,
      }),
    );
    return { courseIssues, data };
  }

  if (typeof output === 'string' && output.length > 0) {
    const serverFile = path.join(context.question_dir, 'server.py');
    courseIssues.push(
      new CourseIssueError(`${serverFile}: output logged on console`, {
        data: { outputBoth: output },
        fatal: false,
      }),
    );
  }

  if (phase === 'render') {
    html = result;
  } else if (phase === 'file') {
    // Convert ret_val from base64 back to buffer (this always works,
    // whether or not ret_val is valid base64)
    const buf = Buffer.from(result, 'base64');

    // If the buffer has non-zero length...
    if (buf.length > 0) {
      if (fileData.length > 0) {
        // If fileData already has non-zero length, throw an error
        const serverFile = path.join(context.question_dir, 'server.py');
        courseIssues.push(
          new CourseIssueError(
            `${serverFile}: Error calling ${phase}(): attempting to overwrite non-empty fileData`,
            { fatal: true },
          ),
        );
        return { courseIssues, data };
      } else {
        // If not, replace fileData with a copy of buffer
        fileData = Buffer.from(buf);
      }
    }
  } else {
    data = result;
  }
  const checkErrAfter = checkData(data, origData, phase);
  if (checkErrAfter) {
    const serverFile = path.join(context.question_dir, 'server.py');
    courseIssues.push(
      new CourseIssueError(`${serverFile}: Invalid state after ${phase}(): ${checkErrAfter}`, {
        fatal: true,
      }),
    );
    return {
      courseIssues,
      // The new `data` failed validation, so we can't safely return it. Return
      // the original data instead.
      data: origData,
    };
  }

  return { courseIssues, data, html, fileData };
}

async function processQuestion<T extends ExecutionData>(
  phase: Phase,
  codeCaller: CodeCaller,
  data: T,
  context: QuestionProcessingContext,
) {
  const meter = metrics.getMeter('prairielearn');
  return instrumentedWithMetrics(
    meter,
    `freeform.${phase}`,
    async () => {
      if (phase === 'generate') {
        return processQuestionServer(phase, codeCaller, data, '', Buffer.from(''), context);
      } else {
        const {
          courseIssues,
          data: htmlData,
          html,
          fileData,
          renderedElementNames,
        } = await processQuestionHtml(phase, codeCaller, data, context);
        const hasFatalError = courseIssues.some((issue) => issue.fatal);
        if (hasFatalError) {
          return {
            courseIssues,
            data,
            html,
            fileData,
            renderedElementNames,
          };
        }
        const {
          courseIssues: serverCourseIssues,
          data: serverData,
          html: serverHtml,
          fileData: serverFileData,
        } = await processQuestionServer(phase, codeCaller, htmlData, html, fileData, context);
        courseIssues.push(...serverCourseIssues);
        return {
          courseIssues,
          data: serverData,
          html: serverHtml,
          fileData: serverFileData,
          renderedElementNames,
        };
      }
    },
    (duration) => {
      canonicalLogger.increment(`freeform.${phase}.count`, 1);
      canonicalLogger.increment(`freeform.${phase}.duration`, duration);
    },
  );
}

/**
 * Gets any options that are available in any freeform phase.
 * These include file paths that are relevant for questions and elements.
 * URLs are not included here because those are only applicable during 'render'.
 */
function getContextOptions({
  question_dir,
  course_dir,
}: {
  question_dir: string;
  course_dir: string;
}) {
  return {
    question_path: question_dir,
    client_files_question_path: path.join(question_dir, 'clientFilesQuestion'),
    client_files_course_path: path.join(course_dir, 'clientFilesCourse'),
    server_files_course_path: path.join(course_dir, 'serverFilesCourse'),
    course_extensions_path: path.join(course_dir, 'elementExtensions'),
  };
}

export async function generate(
  question: Question,
  course: Course,
  variant_seed: string,
): QuestionServerReturnValue<GenerateResultData> {
  return instrumented('freeform.generate', async () => {
    const context = await getContext(question, course);

    const data = {
      params: {},
      correct_answers: {},
      variant_seed: Number.parseInt(variant_seed, 36),
      options: { ...course.options, ...question.options, ...getContextOptions(context) },
    } satisfies ExecutionData;

    return await withCodeCaller(course, async (codeCaller) => {
      const { courseIssues, data: resultData } = await processQuestion(
        'generate',
        codeCaller,
        data,
        context,
      );

      return {
        courseIssues,
        data: {
          params: resultData.params,
          true_answer: resultData.correct_answers,
        },
      };
    });
  });
}

export async function prepare(
  question: Question,
  course: Course,
  variant: PrepareVariant,
): QuestionServerReturnValue<PrepareResultData> {
  return instrumented('freeform.prepare', async () => {
    if (variant.broken) throw new Error('attempted to prepare broken variant');

    const context = await getContext(question, course);

    const data = {
      // These should never be null, but that can't be encoded in the schema.
      params: variant.params ?? {},
      correct_answers: variant.true_answer ?? {},
      variant_seed: Number.parseInt(variant.variant_seed, 36),
      options: { ...variant.options, ...getContextOptions(context) },
      answers_names: {},
    } satisfies ExecutionData;

    return await withCodeCaller(course, async (codeCaller) => {
      const { courseIssues, data: resultData } = await processQuestion(
        'prepare',
        codeCaller,
        data,
        context,
      );

      return {
        courseIssues,
        data: {
          params: resultData.params,
          true_answer: resultData.correct_answers,
        },
      };
    });
  });
}

interface RenderPanelResult {
  courseIssues: CourseIssueError[];
  html: string;
  renderedElementNames?: string[];
  cacheHit?: boolean;
}

async function renderPanel(
  panel: 'question' | 'answer' | 'submission',
  codeCaller: CodeCaller,
  variant: Variant,
  submission: Submission | null,
  course: Course,
  locals: UntypedResLocals,
  context: QuestionProcessingContext,
): Promise<RenderPanelResult> {
  debug(`renderPanel(${panel})`);
  // broken variant kills all rendering
  if (variant.broken_at) {
    return {
      courseIssues: [],
      html: 'Broken question due to error in question code',
    };
  }

  // broken submission kills the submission panel, but we can
  // proceed with other panels, treating the submission as
  // missing
  if (submission?.broken) {
    if (panel === 'submission') {
      return {
        courseIssues: [],
        html: 'Broken submission due to error in question code',
      };
    } else {
      submission = null;
    }
  }

  if (panel === 'question' && locals.questionRenderContext === 'ai_grading') {
    // For AI grading, the question panel is always rendered without a specific
    // submission. The question panel is meant to provide context to the LLM;
    // all student submissions will be provided by rendering the submission panel.
    submission = null;
  }

  // This URL is submission-specific, so we have to compute it here (that is,
  // it won't be present in `locals`). This URL will only have meaning if
  // there's a submission, so it will be `null` otherwise.
  const submissionFilesUrl = submission
    ? locals.questionUrl + `submission/${submission.id}/file`
    : null;

  const options = {
    ...variant.options,
    client_files_question_url: locals.clientFilesQuestionUrl,
    client_files_course_url: locals.clientFilesCourseUrl,
    client_files_question_dynamic_url: locals.clientFilesQuestionGeneratedFileUrl,
    course_element_files_url: assets.courseElementAssetBasePath(
      course.commit_hash,
      locals.urlPrefix,
    ),
    course_element_extension_files_url: assets.courseElementExtensionAssetBasePath(
      course.commit_hash,
      locals.urlPrefix,
    ),
    submission_files_url: submission ? submissionFilesUrl : null,

    variant_id: variant.id,
    external_image_capture_url: locals.externalImageCaptureUrl,

    base_url: locals.baseUrl,
    workspace_url: locals.workspaceUrl || null,
    ...getContextOptions(context),
  };

  const data = {
    // `params` and `true_answer` are allowed to change during `parse()`/`grade()`,
    // so we'll use the submission's values if they exist.
    //
    // These should never be null, but that can't be encoded in the schema.
    params: submission?.params ?? variant.params ?? {},
    correct_answers: submission?.true_answer ?? variant.true_answer ?? {},
    submitted_answers: submission?.submitted_answer ?? {},
    format_errors: submission?.format_errors ?? {},
    partial_scores: submission?.partial_scores ?? {},
    score: submission?.score ?? 0,
    feedback: submission?.feedback ?? {},
    variant_seed: Number.parseInt(variant.variant_seed, 36),
    options,
    raw_submitted_answers: submission?.raw_submitted_answer ?? {},
    editable: !!(
      locals.allowAnswerEditing &&
      !['manual_grading', 'ai_grading'].includes(locals.questionRenderContext)
    ),
    manual_grading: run(() => {
      if (locals.questionRenderContext === 'manual_grading') return true;
      if (locals.questionRenderContext === 'ai_grading') {
        // We deliberately do not set `manualGradingInterface: true` when rendering
        // the submission for AI grading. The expectation is that instructors will
        // use elements like `<pl-manual-grading-only>` to provide extra instructions
        // to the LLM. We don't want to mix in instructions like that with the
        // student's response.
        return panel !== 'submission';
      }
      return false;
    }),
    ai_grading: locals.questionRenderContext === 'ai_grading',
    panel,
    num_valid_submissions: variant.num_tries,
  } satisfies ExecutionData;

  const { data: cachedData, cacheHit } = await getCachedDataOrCompute(
    {
      course,
      variant,
      submission,
      data,
      context,
    },
    async () => {
      const { courseIssues, html, renderedElementNames } = await processQuestion(
        'render',
        codeCaller,
        data,
        context,
      );
      return { courseIssues, html, renderedElementNames };
    },
  );

  // If we're rendering for AI grading, transform the resulting HTML to strip
  // out any data that isn't relevant during AI grading. This is done outside
  // of `getCachedDataOrCompute` so that we don't need to find a way to factor
  // the transformation into the cache key.
  const html = await run(async () => {
    if (isEnterprise() && locals.questionRenderContext === 'ai_grading') {
      const { stripHtmlForAiGrading } = await import('../ee/lib/ai-grading/ai-grading-render.js');
      return await stripHtmlForAiGrading(cachedData.html);
    }

    return cachedData.html;
  });

  return {
    ...cachedData,
    html,
    cacheHit,
  };
}

async function renderPanelInstrumented(
  panel: 'question' | 'answer' | 'submission',
  codeCaller: CodeCaller,
  submission: Submission | null,
  variant: Variant,
  question: Question,
  course: Course,
  locals: UntypedResLocals,
  context: QuestionProcessingContext,
): Promise<RenderPanelResult> {
  return instrumented(`freeform.renderPanel:${panel}`, async (span) => {
    span.setAttributes({
      panel,
      'variant.id': variant.id,
      'question.id': question.id,
      'course.id': course.id,
    });
    const result = await renderPanel(
      panel,
      codeCaller,
      variant,
      submission,
      course,
      locals,
      context,
    );
    span.setAttribute('cache.status', result.cacheHit ? 'hit' : 'miss');
    return result;
  });
}

export async function render(
  renderSelection: RenderSelection,
  variant: Variant,
  question: Question,
  submission: Submission | null,
  submissions: Submission[],
  course: Course,
  locals: UntypedResLocals,
): QuestionServerReturnValue<RenderResultData> {
  return instrumented('freeform.render', async () => {
    debug('render()');
    const htmls = {
      extraHeadersHtml: '',
      questionHtml: '',
      submissionHtmls: submissions.map(() => ''),
      answerHtml: '',
    };
    let allRenderedElementNames: string[] = [];
    const courseIssues: CourseIssueError[] = [];
    const context = await getContext(question, course);

    return withCodeCaller(course, async (codeCaller) => {
      if (renderSelection.question) {
        const {
          courseIssues: newCourseIssues,
          html,
          renderedElementNames,
        } = await renderPanelInstrumented(
          'question',
          codeCaller,
          submission,
          variant,
          question,
          course,
          locals,
          context,
        );

        courseIssues.push(...newCourseIssues);
        htmls.questionHtml = html;
        allRenderedElementNames = _.union(allRenderedElementNames, renderedElementNames);
      }

      if (renderSelection.submissions) {
        htmls.submissionHtmls = await async.mapSeries(
          submissions,
          async (submission: Submission) => {
            const {
              courseIssues: newCourseIssues,
              html,
              renderedElementNames,
            } = await renderPanelInstrumented(
              'submission',
              codeCaller,
              submission,
              variant,
              question,
              course,
              locals,
              context,
            );

            courseIssues.push(...newCourseIssues);
            allRenderedElementNames = _.union(allRenderedElementNames, renderedElementNames);
            return html;
          },
        );
      }

      if (renderSelection.answer) {
        const {
          courseIssues: newCourseIssues,
          html,
          renderedElementNames,
        } = await renderPanelInstrumented(
          'answer',
          codeCaller,
          submission,
          variant,
          question,
          course,
          locals,
          context,
        );

        courseIssues.push(...newCourseIssues);
        htmls.answerHtml = html;
        allRenderedElementNames = _.union(allRenderedElementNames, renderedElementNames);
      }

      const extensions = context.course_element_extensions;
      const dependencies = {
        coreStyles: [] as string[],
        coreScripts: [] as string[],
        nodeModulesStyles: [] as string[],
        nodeModulesScripts: [] as string[],
        coreElementStyles: [] as string[],
        coreElementScripts: [] as string[],
        courseElementStyles: [] as string[],
        courseElementScripts: [] as string[],
        extensionStyles: [] as string[],
        extensionScripts: [] as string[],
        clientFilesCourseStyles: [] as string[],
        clientFilesCourseScripts: [] as string[],
        clientFilesQuestionStyles: [] as string[],
        clientFilesQuestionScripts: [] as string[],
      };
      const dynamicDependencies = {
        nodeModulesScripts: {} as Record<string, string>,
        coreElementScripts: {} as Record<string, string>,
        courseElementScripts: {} as Record<string, string>,
        extensionScripts: {} as Record<string, string>,
        clientFilesCourseScripts: {} as Record<string, string>,
      };

      for (const type in question.dependencies) {
        if (!(type in dependencies)) continue;

        for (const dep of question.dependencies[type]) {
          if (!dependencies[type].includes(dep)) {
            dependencies[type].push(dep);
          }
        }
      }

      // Gather dependencies for all rendered elements
      allRenderedElementNames.forEach((elementName) => {
        const resolvedElement = resolveElement(elementName, context);

        const elementDependencies = structuredClone(resolvedElement.dependencies) ?? {};
        const elementDynamicDependencies =
          structuredClone(resolvedElement.dynamicDependencies) ?? {};

        // Transform non-global dependencies to be prefixed by the element name,
        // since they'll be served from their element's directory
        if ('elementStyles' in elementDependencies) {
          elementDependencies.elementStyles = elementDependencies.elementStyles?.map(
            (dep) => `${resolvedElement.name}/${dep}`,
          );
        }
        if ('elementScripts' in elementDependencies) {
          elementDependencies.elementScripts = elementDependencies.elementScripts?.map(
            (dep) => `${resolvedElement.name}/${dep}`,
          );
        }
        if ('elementScripts' in elementDynamicDependencies) {
          elementDynamicDependencies.elementScripts = _.mapValues(
            elementDynamicDependencies.elementScripts,
            (dep) => `${resolvedElement.name}/${dep}`,
          );
        }

        for (const type in elementDependencies) {
          // Rename properties so we can track core and course element dependencies separately.
          const resolvedType = run(() => {
            if (resolvedElement.type === 'course') {
              if (type === 'elementStyles') return 'courseElementStyles';
              if (type === 'elementScripts') return 'courseElementScripts';
            } else {
              if (type === 'elementStyles') return 'coreElementStyles';
              if (type === 'elementScripts') return 'coreElementScripts';
            }
            return type;
          });

          if (!(resolvedType in dependencies)) continue;

          for (const dep of elementDependencies[type]) {
            if (!dependencies[resolvedType].includes(dep)) {
              dependencies[resolvedType].push(dep);
            }
          }
        }

        for (const type in elementDynamicDependencies) {
          // Rename properties so we can track core and course element dependencies separately.
          const resolvedType = run(() => {
            if (resolvedElement.type === 'course') {
              if (type === 'elementScripts') return 'courseElementScripts';
            } else {
              if (type === 'elementScripts') return 'coreElementScripts';
            }
            return type;
          });

          for (const key in elementDynamicDependencies[type]) {
            if (!Object.hasOwn(dynamicDependencies[resolvedType], key)) {
              dynamicDependencies[resolvedType][key] = elementDynamicDependencies[type][key];
            } else if (
              dynamicDependencies[resolvedType][key] !== elementDynamicDependencies[type][key]
            ) {
              courseIssues.push(
                new CourseIssueError(`Dynamic dependency ${key} assigned to conflicting files`, {
                  data: {
                    dependencyType: type,
                    values: [dynamicDependencies[type][key], elementDynamicDependencies[type][key]],
                  },
                  fatal: true,
                }),
              );
            }
          }
        }

        // Load any extensions if they exist
        if (Object.prototype.hasOwnProperty.call(extensions, elementName)) {
          for (const extensionName of Object.keys(extensions[elementName])) {
            if (
              !('dependencies' in extensions[elementName][extensionName]) &&
              !('dynamicDependencies' in extensions[elementName][extensionName])
            ) {
              continue;
            }

            const extension =
              structuredClone(extensions[elementName][extensionName].dependencies) ?? {};
            const extensionDynamic =
              structuredClone(extensions[elementName][extensionName].dynamicDependencies) ?? {};
            if ('extensionStyles' in extension) {
              extension.extensionStyles = extension.extensionStyles?.map(
                (dep) => `${elementName}/${extensionName}/${dep}`,
              );
            }
            if ('extensionScripts' in extension) {
              extension.extensionScripts = extension.extensionScripts?.map(
                (dep) => `${elementName}/${extensionName}/${dep}`,
              );
            }
            if ('extensionScripts' in extensionDynamic) {
              extensionDynamic.extensionScripts = _.mapValues(
                extensionDynamic.extensionScripts,
                (dep) => `${elementName}/${extensionName}/${dep}`,
              );
            }

            for (const type in extension) {
              if (!(type in dependencies)) continue;

              for (const dep of extension[type]) {
                if (!dependencies[type].includes(dep)) {
                  dependencies[type].push(dep);
                }
              }
            }
            for (const type in extensionDynamic) {
              for (const key in extensionDynamic[type]) {
                if (!Object.hasOwn(dynamicDependencies[type], key)) {
                  dynamicDependencies[type][key] = extensionDynamic[type][key];
                } else if (dynamicDependencies[type][key] !== extensionDynamic[type][key]) {
                  courseIssues.push(
                    new CourseIssueError(
                      `Dynamic dependency ${key} assigned to conflicting files`,
                      {
                        data: {
                          dependencyType: type,
                          values: [dynamicDependencies[type][key], extensionDynamic[type][key]],
                        },
                        fatal: true,
                      },
                    ),
                  );
                }
              }
            }
          }
        }
      });

      // Transform dependency list into style/link tags
      const coreScriptUrls: string[] = [];
      const scriptUrls: string[] = [];
      const styleUrls: string[] = [];
      dependencies.coreStyles.forEach((file) =>
        styleUrls.push(assets.assetPath(`stylesheets/${file}`)),
      );
      dependencies.coreScripts.forEach((file) =>
        coreScriptUrls.push(assets.assetPath(`javascripts/${file}`)),
      );
      dependencies.nodeModulesStyles.forEach((file) =>
        styleUrls.push(assets.nodeModulesAssetPath(file)),
      );
      dependencies.nodeModulesScripts.forEach((file) =>
        coreScriptUrls.push(assets.nodeModulesAssetPath(file)),
      );
      dependencies.clientFilesCourseStyles.forEach((file) =>
        styleUrls.push(`${locals.urlPrefix}/clientFilesCourse/${file}`),
      );
      dependencies.clientFilesCourseScripts.forEach((file) =>
        scriptUrls.push(`${locals.urlPrefix}/clientFilesCourse/${file}`),
      );
      dependencies.clientFilesQuestionStyles.forEach((file) =>
        styleUrls.push(`${locals.clientFilesQuestionUrl}/${file}`),
      );
      dependencies.clientFilesQuestionScripts.forEach((file) =>
        scriptUrls.push(`${locals.clientFilesQuestionUrl}/${file}`),
      );
      dependencies.coreElementStyles.forEach((file) =>
        styleUrls.push(assets.coreElementAssetPath(file)),
      );
      dependencies.coreElementScripts.forEach((file) =>
        scriptUrls.push(assets.coreElementAssetPath(file)),
      );
      const courseElementUrlPrefix =
        locals.urlPrefix +
        (!idsEqual(question.course_id, variant.course_id)
          ? `/sharedElements/course/${course.id}`
          : '');
      dependencies.courseElementStyles.forEach((file) =>
        styleUrls.push(
          assets.courseElementAssetPath(course.commit_hash, courseElementUrlPrefix, file),
        ),
      );
      dependencies.courseElementScripts.forEach((file) =>
        scriptUrls.push(
          assets.courseElementAssetPath(course.commit_hash, courseElementUrlPrefix, file),
        ),
      );
      dependencies.extensionStyles.forEach((file) =>
        styleUrls.push(
          assets.courseElementExtensionAssetPath(course.commit_hash, locals.urlPrefix, file),
        ),
      );
      dependencies.extensionScripts.forEach((file) =>
        scriptUrls.push(
          assets.courseElementExtensionAssetPath(course.commit_hash, locals.urlPrefix, file),
        ),
      );

      const importMap = {
        imports: {
          ..._.mapValues(dynamicDependencies.nodeModulesScripts, (file) =>
            assets.nodeModulesAssetPath(file),
          ),
          ..._.mapValues(
            dynamicDependencies.clientFilesCourseScripts,
            (file) => `${locals.urlPrefix}/clientFilesCourse/${file}`,
          ),
          ..._.mapValues(dynamicDependencies.coreElementScripts, (file) =>
            assets.coreElementAssetPath(file),
          ),
          ..._.mapValues(dynamicDependencies.courseElementScripts, (file) =>
            assets.courseElementAssetPath(course.commit_hash, courseElementUrlPrefix, file),
          ),
          ..._.mapValues(dynamicDependencies.extensionScripts, (file) =>
            assets.courseElementExtensionAssetPath(course.commit_hash, locals.urlPrefix, file),
          ),
        },
      };

      // Check if any of the keys was found in more than one dependency type
      Object.keys(importMap.imports).forEach((key) => {
        const types = Object.entries(dynamicDependencies)
          .filter(([, value]) => Object.prototype.hasOwnProperty.call(value, key))
          .map(([type]) => type);
        if (types.length > 1) {
          courseIssues.push(
            new CourseIssueError(
              `Dynamic dependency key ${key} assigned to multiple types of dependencies`,
              { data: { types }, fatal: true },
            ),
          );
        }
      });

      const headerHtmls = [
        ...styleUrls.map((url) => `<link href="${url}" rel="stylesheet" />`),
        // The import map must come before any scripts that use imports
        !_.isEmpty(importMap.imports)
          ? `<script type="importmap">${JSON.stringify(importMap)}</script>`
          : '',
        // It's important that any library-style scripts come first
        ...coreScriptUrls.map((url) => `<script type="text/javascript" src="${url}"></script>`),
        ...scriptUrls.map((url) => `<script type="text/javascript" src="${url}"></script>`),
      ];
      htmls.extraHeadersHtml = headerHtmls.join('\n');

      return { courseIssues, data: htmls };
    });
  });
}

export async function file(
  filename: string,
  variant: Variant,
  question: Question,
  course: Course,
): QuestionServerReturnValue<Buffer> {
  return instrumented('freeform.file', async (span) => {
    debug('file()');
    if (variant.broken_at) throw new Error('attempted to get a file for a broken variant');

    const context = await getContext(question, course);

    const data = {
      // These should never be null, but that can't be encoded in the schema.
      params: variant.params ?? {},
      correct_answers: variant.true_answer ?? {},
      variant_seed: Number.parseInt(variant.variant_seed, 36),
      options: { ...variant.options, ...getContextOptions(context) },
      filename,
    } satisfies ExecutionData;

    const { data: cachedData, cacheHit } = await getCachedDataOrCompute(
      {
        course,
        variant,
        submission: null, // Files aren't associated with any particular submission.
        data,
        context,
      },
      async () => {
        return withCodeCaller(course, async (codeCaller) => {
          const { courseIssues, fileData } = await processQuestion(
            'file',
            codeCaller,
            data,
            context,
          );
          const fileDataBase64 = (fileData || '').toString('base64');
          return { courseIssues, fileDataBase64 };
        });
      },
    );

    span.setAttribute('cache.status', cacheHit ? 'hit' : 'miss');

    const { courseIssues, fileDataBase64 } = cachedData;
    const fileData = Buffer.from(fileDataBase64, 'base64');
    return { courseIssues, data: fileData };
  });
}

export async function parse(
  submission: ParseSubmission,
  variant: Variant,
  question: Question,
  course: Course,
): QuestionServerReturnValue<ParseResultData> {
  return instrumented('freeform.parse', async () => {
    debug('parse()');
    if (variant.broken_at) throw new Error('attempted to parse broken variant');

    const context = await getContext(question, course);

    const data = {
      // These should never be null, but that can't be encoded in the schema.
      params: variant.params ?? {},
      correct_answers: variant.true_answer ?? {},
      submitted_answers: submission.submitted_answer ?? {},
      feedback: submission.feedback ?? {},
      format_errors: submission.format_errors ?? {},
      variant_seed: Number.parseInt(variant.variant_seed, 36),
      options: { ...variant.options, ...getContextOptions(context) },
      raw_submitted_answers: submission.raw_submitted_answer ?? {},
      gradable: submission.gradable ?? true,
    } satisfies ExecutionData;

    return withCodeCaller(course, async (codeCaller) => {
      const { courseIssues, data: resultData } = await processQuestion(
        'parse',
        codeCaller,
        data,
        context,
      );

      if (Object.keys(resultData.format_errors).length > 0) resultData.gradable = false;

      return {
        courseIssues,
        data: {
          params: resultData.params,
          true_answer: resultData.correct_answers,
          submitted_answer: resultData.submitted_answers,
          feedback: resultData.feedback,
          raw_submitted_answer: resultData.raw_submitted_answers,
          format_errors: resultData.format_errors,
          gradable: resultData.gradable,
        },
      };
    });
  });
}

export async function grade(
  submission: Submission,
  variant: Variant,
  question: Question,
  question_course: Course,
): QuestionServerReturnValue<GradeResultData> {
  return instrumented('freeform.grade', async () => {
    debug('grade()');
    if (variant.broken_at) throw new Error('attempted to grade broken variant');
    if (submission.broken) throw new Error('attempted to grade broken submission');

    const context = await getContext(question, question_course);
    const data = {
      // Note that `params` and `true_answer` can change during `parse()`, so we
      // use the submission's values when grading.
      //
      // These should never be null, but that can't be encoded in the schema.
      params: submission.params ?? {},
      correct_answers: submission.true_answer ?? {},
      submitted_answers: submission.submitted_answer ?? {},
      format_errors: submission.format_errors ?? {},
      partial_scores: submission.partial_scores == null ? {} : submission.partial_scores,
      score: submission.score == null ? 0 : submission.score,
      feedback: submission.feedback == null ? {} : submission.feedback,
      variant_seed: Number.parseInt(variant.variant_seed, 36),
      options: { ...variant.options, ...getContextOptions(context) },
      raw_submitted_answers: submission.raw_submitted_answer ?? {},
      gradable: submission.gradable ?? true,
    } satisfies ExecutionData;

    return withCodeCaller(question_course, async (codeCaller) => {
      const { courseIssues, data: resultData } = await processQuestion(
        'grade',
        codeCaller,
        data,
        context,
      );

      if (Object.keys(resultData.format_errors).length > 0) resultData.gradable = false;

      return {
        courseIssues,
        data: {
          params: resultData.params,
          true_answer: resultData.correct_answers,
          submitted_answer: resultData.submitted_answers,
          format_errors: resultData.format_errors,
          raw_submitted_answer: resultData.raw_submitted_answers,
          partial_scores: resultData.partial_scores,
          score: resultData.score,
          feedback: resultData.feedback,
          gradable: resultData.gradable,
        },
      };
    });
  });
}

export async function test(
  variant: Variant,
  question: Question,
  course: Course,
  test_type: 'correct' | 'incorrect' | 'invalid',
): QuestionServerReturnValue<TestResultData> {
  return instrumented('freeform.test', async () => {
    debug('test()');
    if (variant.broken_at) throw new Error('attempted to test broken variant');

    const context = await getContext(question, course);

    const data = {
      // These should never be null, but that can't be encoded in the schema.
      params: variant.params ?? {},
      correct_answers: variant.true_answer ?? {},
      format_errors: {},
      partial_scores: {},
      score: 0,
      feedback: {},
      variant_seed: Number.parseInt(variant.variant_seed, 36),
      options: { ...variant.options, ...getContextOptions(context) },
      raw_submitted_answers: {},
      gradable: true as boolean,
      test_type,
    } satisfies ExecutionData & { test_type: 'correct' | 'incorrect' | 'invalid' };

    return withCodeCaller(course, async (codeCaller) => {
      const { courseIssues, data: resultData } = await processQuestion(
        'test',
        codeCaller,
        data,
        context,
      );

      if (Object.keys(resultData.format_errors).length > 0) resultData.gradable = false;

      return {
        courseIssues,
        data: {
          params: resultData.params,
          true_answer: resultData.correct_answers,
          format_errors: resultData.format_errors,
          raw_submitted_answer: resultData.raw_submitted_answers,
          partial_scores: resultData.partial_scores,
          score: resultData.score,
          gradable: resultData.gradable,
        },
      };
    });
  });
}

async function getContext(question: Question, course: Course): Promise<QuestionProcessingContext> {
  assert(question.directory, 'Question directory is missing');

  const coursePath = chunks.getRuntimeDirectoryForCourse(course);
  await chunks.ensureChunksForCourseAsync(course.id, [
    { type: 'question', questionId: question.id },
    { type: 'clientFilesCourse' },
    { type: 'serverFilesCourse' },
    { type: 'elements' },
    { type: 'elementExtensions' },
  ]);

  // The `*Host` values here refer to the paths relative to PrairieLearn;
  // the other values refer to the paths as they will be seen by the worker
  // that actually executes the question.
  const courseDirectory = config.workersExecutionMode === 'native' ? coursePath : '/course';
  const courseDirectoryHost = coursePath;

  const questionDirectory = path.join(courseDirectory, 'questions', question.directory);
  const questionDirectoryHost = path.join(coursePath, 'questions', question.directory);

  // Load elements and any extensions
  const elements = await loadElementsForCourse(course);
  const extensions = await loadExtensionsForCourse({
    course,
    course_dir: courseDirectory,
    course_dir_host: courseDirectoryHost,
  });

  return {
    question,
    course,
    course_dir: courseDirectory,
    course_dir_host: courseDirectoryHost,
    question_dir: questionDirectory,
    question_dir_host: questionDirectoryHost,
    course_elements: elements,
    course_element_extensions: extensions,
  };
}

async function getCacheKey(
  course: Course,
  variant: Variant,
  submission: Submission | null,
  data: ExecutionData,
  context: QuestionProcessingContext,
): Promise<string | null> {
  try {
    const commitHash = await getOrUpdateCourseCommitHash(course);

    const dataHash = objectHash(
      [
        // We deliberately exclude large user-controlled objects from the cache key.
        // Whenever these change, the `modified_at` column of `variants` and/or
        // `submissions` will change, which will cause the cache to be invalidated.
        _.omit(data, [
          'params',
          'correct_answers',
          'submitted_answers',
          'format_errors',
          'partial_scores',
          'feedback',
          'raw_submitted_answers',
        ]),
        context,
        variant.modified_at,
        submission?.modified_at,
      ],
      { algorithm: 'sha1', encoding: 'base64' },
    );

    // The variant and submission IDs are included in the cache key to ensure
    // that data never leaks between variants or submissions.
    return `variant:${variant.id}:submission:${submission?.id ?? null}:${commitHash}-${dataHash}:cache`;
  } catch {
    return null;
  }
}

async function getCachedDataOrCompute(
  {
    course,
    variant,
    submission,
    data,
    context,
  }: {
    course: Course;
    variant: Variant;
    submission: Submission | null;
    data: ExecutionData;
    context: QuestionProcessingContext;
  },
  computeFcn: () => Promise<any>,
) {
  // This function will compute the cachedData and cache it if
  // cacheKey is not null
  const doCompute = async (cacheKey: string | null) => {
    const computedData = await computeFcn();

    // Course issues during question/file rendering aren't actually
    // treated as errors - that is, the above function won't throw
    // an error, even if there are course issues. However, we
    // still want to avoid caching anything that produced a course
    // issue, as that might be a transient error that would go away
    // if the user refreshed, even if they didn't create a new variant.
    // Also, the `Error` objects that we use for course issues can't be
    // easily round-tripped through a cache, which means that pulling
    // an error out of the cache means the instructor would see an
    // error message of `[object Object]` which is useless.
    //
    // tl;dr: don't cache any results that would create course issues.
    const hasCourseIssues = computedData?.courseIssues?.length > 0;
    if (cacheKey && !hasCourseIssues) {
      cache.set(cacheKey, computedData, config.questionRenderCacheTtlSec * 1000);
    }

    return {
      data: computedData,
      cacheHit: false,
    };
  };

  // This function will check the cache for the specified
  // cacheKey and either return the cachedData for a cache hit,
  // or compute the cachedData for a cache miss
  const getFromCacheOrCompute = async (cacheKey: string) => {
    let cachedData: unknown;

    try {
      cachedData = await cache.get(cacheKey);
    } catch (err) {
      // We don't actually want to fail if the cache has an error; we'll
      // just compute the cachedData as normal
      logger.error('Error in cache.get()', err);
      Sentry.captureException(err);
    }

    if (cachedData) {
      return {
        data: cachedData,
        cacheHit: true,
      };
    }

    return doCompute(cacheKey);
  };

  if (config.devMode) {
    // In dev mode, we should skip caching so that we'll immediately
    // pick up new changes from disk
    return doCompute(null);
  }

  const cacheKey = await getCacheKey(course, variant, submission, data, context);
  // If for some reason we failed to get a cache key, don't
  // actually fail the request, just skip the cache entirely
  // and compute as usual
  if (!cacheKey) {
    return await doCompute(null);
  } else {
    return await getFromCacheOrCompute(cacheKey);
  }
}<|MERGE_RESOLUTION|>--- conflicted
+++ resolved
@@ -24,11 +24,7 @@
 import { isEnterprise } from '../lib/license.js';
 import * as markdown from '../lib/markdown.js';
 import { APP_ROOT_PATH } from '../lib/paths.js';
-<<<<<<< HEAD
-import type { UntypedResLocals } from '../lib/res-locals.js';
-=======
 import type { UntypedResLocals } from '../lib/res-locals.types.js';
->>>>>>> 5e4cbf5c
 import { assertNever } from '../lib/types.js';
 import { getOrUpdateCourseCommitHash } from '../models/course.js';
 import {
