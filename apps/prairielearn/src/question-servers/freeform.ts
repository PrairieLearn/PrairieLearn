// @ts-nocheck what is going on
import assert from 'node:assert';
import * as path from 'node:path';

import * as async from 'async';
import debugfn from 'debug';
import fs from 'fs-extra';
import _ from 'lodash';
import mustache from 'mustache';
import objectHash from 'object-hash';

import { cache } from '@prairielearn/cache';
import { logger } from '@prairielearn/logger';
import { instrumented, instrumentedWithMetrics, metrics } from '@prairielearn/opentelemetry';
import { run } from '@prairielearn/run';
import * as Sentry from '@prairielearn/sentry';

import * as assets from '../lib/assets.js';
import { canonicalLogger } from '../lib/canonical-logger.js';
import * as chunks from '../lib/chunks.js';
import { type CodeCaller, FunctionMissingError, withCodeCaller } from '../lib/code-caller/index.js';
import { config } from '../lib/config.js';
import { type Course, type Question, type Submission, type Variant } from '../lib/db-types.js';
import { idsEqual } from '../lib/id.js';
import { isEnterprise } from '../lib/license.js';
import * as markdown from '../lib/markdown.js';
import { APP_ROOT_PATH } from '../lib/paths.js';
import { assertNever } from '../lib/types.js';
import { getOrUpdateCourseCommitHash } from '../models/course.js';
import {
  type ElementCoreJson,
  ElementCoreJsonSchema,
  type ElementCourseJson,
  ElementCourseJsonSchema,
  ElementExtensionJsonSchema,
} from '../schemas/index.js';

import {
  type ElementExtensionJsonExtension,
  type ExecutionData,
  type GenerateResultData,
  type GradeResultData,
  type ParseResultData,
  type ParseSubmission,
  type PrepareResultData,
  type PrepareVariant,
  type QuestionServerReturnValue,
  type RenderResultData,
  type RenderSelection,
  type TestResultData,
} from './types.js';

const debug = debugfn('prairielearn:freeform');

type Phase = 'generate' | 'prepare' | 'render' | 'parse' | 'grade' | 'test' | 'file';

interface QuestionProcessingContext {
  course: Course;
  question: Question;
  course_dir: string;
  course_dir_host: string;
  question_dir: string;
  question_dir_host: string;
  course_elements: ElementNameMap;
  course_element_extensions: ElementExtensionNameDirMap;
}

type ElementExtensionNameDirMap = Record<string, Record<string, ElementExtensionJsonExtension>>;
type ElementNameMap = Record<
  string,
  ((ElementCoreJson & { type: 'core' }) | (ElementCourseJson & { type: 'course' })) & {
    name: string;
    directory: string;
  }
>;
// Maps core element names to element info
let coreElementsCache: ElementNameMap = {};
// Maps course IDs to course element info
let courseElementsCache: Record<
  string,
  {
    commit_hash: string | null;
    data: ElementNameMap;
  }
> = {};
// Maps course IDs to course element extension info
let courseExtensionsCache: Record<
  string,
  {
    commit_hash: string | null;
    data: ElementExtensionNameDirMap;
  }
> = {};

class CourseIssueError extends Error {
  data: any;
  fatal: boolean;

  constructor(
    message: string,
    options?: {
      cause?: Error;
      data?: any;
      fatal: boolean;
    },
  ) {
    // @ts-expect-error what is going on
    super(message, { cause: options?.cause });
    this.name = 'CourseIssueError';
    this.data = options?.data;
    this.fatal = options?.fatal ?? false;
  }
}

export async function init() {
  // Populate the list of PrairieLearn elements
  coreElementsCache = await loadElements(path.join(APP_ROOT_PATH, 'elements'), 'core');
}

/**
 * Takes a directory containing element directories and returns an object
 * mapping element names to that element's controller, dependencies, etc.
 *
 * @param sourceDir Absolute path to the directory of elements
 * @param elementType The type of element to be loaded
 */
async function loadElements(sourceDir: string, elementType: 'core' | 'course') {
  const elementSchema = run(() => {
    if (elementType === 'core') return ElementCoreJsonSchema;
    if (elementType === 'course') return ElementCourseJsonSchema;
    assertNever(elementType);
  });

  let files: string[];
  try {
    files = await fs.readdir(sourceDir);
  } catch (err: any) {
    if (err && err.code === 'ENOENT') {
      // Directory doesn't exist, most likely a course with no elements.
      // Proceed with an empty object.
      return {};
    }

    throw err;
  }

  // Filter out any non-directories.
  const elementNames = await async.filter(files, async (file) => {
    const stats = await fs.promises.lstat(path.join(sourceDir, file));
    return stats.isDirectory();
  });

  // Construct a dictionary mapping element names to their info.
  const elements: ElementNameMap = {};
  await async.each(elementNames, async (elementName) => {
    const elementInfoPath = path.join(sourceDir, elementName, 'info.json');
    let rawInfo: any;
    try {
      rawInfo = await fs.readJSON(elementInfoPath);
    } catch (err: any) {
      if (err && err.code === 'ENOENT') {
        // This must not be an element directory, skip it
        return;
      }

      throw err;
    }

    elements[elementName] = {
      name: elementName,
      directory: path.join(sourceDir, elementName),
      type: elementType,
      ...elementSchema.parse(rawInfo),
    };

    // For backwards compatibility.
    // TODO remove once everyone is using the new version.
    if (elementType === 'core') {
      elements[elementName.replaceAll('-', '_')] = elements[elementName];

      if ('additionalNames' in elements[elementName]) {
        elements[elementName].additionalNames?.forEach((name) => {
          elements[name] = elements[elementName];
          elements[name.replaceAll('-', '_')] = elements[elementName];
        });
      }
    }
  });

  return elements;
}

export async function loadElementsForCourse(course: Course) {
  if (
    courseElementsCache[course.id] !== undefined &&
    courseElementsCache[course.id].commit_hash &&
    courseElementsCache[course.id].commit_hash === course.commit_hash
  ) {
    return courseElementsCache[course.id].data;
  }

  const coursePath = chunks.getRuntimeDirectoryForCourse(course);
  const elements = await loadElements(path.join(coursePath, 'elements'), 'course');
  courseElementsCache[course.id] = {
    commit_hash: course.commit_hash,
    data: elements,
  };
  return elements;
}

/**
 * Takes a directory containing an extension directory and returns a new
 * object mapping element names to each extension, which itself an object
 * that contains relevant extension scripts and styles.
 *
 * @param sourceDir Absolute path to the directory of extensions
 * @param runtimeDir The path that the worker will load extensions from
 */
export async function loadExtensions(sourceDir: string, runtimeDir: string) {
  // Load each root element extension folder
  let elementFolders: string[];
  try {
    elementFolders = await fs.readdir(sourceDir);
  } catch (err) {
    if (err.code === 'ENOENT') {
      // We don't really care if there are no extensions, just return an empty object.
      return {};
    }

    throw err;
  }

  // Get extensions from each element folder.  Each is stored as
  // `['element name', 'extension name']`
  const elementArrays = (
    await async.map(elementFolders, async (element: string) => {
      const extensions = await fs.readdir(path.join(sourceDir, element));
      return extensions.map((ext) => [element, ext]);
    })
  ).flat();

  // Populate element map
  const elements: ElementExtensionNameDirMap = {};
  elementArrays.forEach((extension) => {
    if (!(extension[0] in elements)) {
      elements[extension[0]] = {};
    }
  });

  // Load extensions
  await async.each(elementArrays, async (extension) => {
    const [element, extensionDir] = extension;
    const infoPath = path.join(sourceDir, element, extensionDir, 'info.json');

    let rawInfo: any;
    try {
      rawInfo = await fs.readJson(infoPath);
    } catch (err: any) {
      if (err.code === 'ENOENT') {
        // Not an extension directory, skip it.
        return;
      } else if (err.code === 'ENOTDIR') {
        // Random file, skip it as well.
        return;
      } else {
        throw err;
      }
    }

    elements[element][extensionDir] = {
      name: extensionDir,
      directory: path.join(runtimeDir, element, extensionDir),
      ...ElementExtensionJsonSchema.parse(rawInfo),
    };
  });

  return elements;
}

async function loadExtensionsForCourse({
  course,
  course_dir,
  course_dir_host,
}: {
  course: Course;
  course_dir: string;
  course_dir_host: string;
}) {
  if (
    courseExtensionsCache[course.id] !== undefined &&
    courseExtensionsCache[course.id].commit_hash &&
    courseExtensionsCache[course.id].commit_hash === course.commit_hash
  ) {
    return courseExtensionsCache[course.id].data;
  }

  const extensions = await loadExtensions(
    path.join(course_dir_host, 'elementExtensions'),
    path.join(course_dir, 'elementExtensions'),
  );
  courseExtensionsCache[course.id] = {
    commit_hash: course.commit_hash,
    data: extensions,
  };
  return extensions;
}

/**
 * Wipes the element and extension cache.  This is only needed in
 * dev mode because each cache tracks Git commit hashes.
 */
export function flushElementCache() {
  courseElementsCache = {};
  courseExtensionsCache = {};
}

function resolveElement(elementName: string, context: QuestionProcessingContext) {
  if (Object.prototype.hasOwnProperty.call(context.course_elements, elementName)) {
    return context.course_elements[elementName];
  } else if (Object.prototype.hasOwnProperty.call(coreElementsCache, elementName)) {
    return coreElementsCache[elementName];
  } else {
    throw new Error(`No such element: ${elementName}`);
  }
}

function defaultServerRet(phase: Phase, data: ExecutionData, html: string) {
  if (phase === 'render') {
    return html;
  } else if (phase === 'file') {
    return '';
  } else {
    return data;
  }
}

async function execPythonServer(
  codeCaller: CodeCaller,
  phase: Phase,
  data: ExecutionData,
  html: string,
  context: QuestionProcessingContext,
) {
  const pythonFile = 'server';
  const pythonFunction = phase;
  const pythonArgs: any[] = [data];
  if (phase === 'render') pythonArgs.push(html);
  const fullFilename = path.join(context.question_dir_host, 'server.py');
  const type = 'question';
  const directory = context.question.directory;

  try {
    await fs.access(fullFilename, fs.constants.R_OK);
  } catch {
    // server.py does not exist
    return { result: defaultServerRet(phase, data, html), output: '' };
  }

  debug(
    `execPythonServer(): codeCaller.call(pythonFile=${pythonFile}, pythonFunction=${pythonFunction})`,
  );
  try {
    const { result, output } = await codeCaller.call(
      type,
      directory,
      pythonFile,
      pythonFunction,
      pythonArgs,
    );
    debug('execPythonServer(): completed');
    return { result, output };
  } catch (err) {
    if (err instanceof FunctionMissingError) {
      // function wasn't present in server
      debug('execPythonServer(): function not present');
      return {
        result: defaultServerRet(phase, data, html),
        output: '',
      };
    }
    throw err;
  }
}

async function execTemplate(htmlFilename: string, data: ExecutionData) {
  const rawFile = await fs.readFile(htmlFilename, { encoding: 'utf8' });
  const html = mustache.render(rawFile, data);
  return markdown.processQuestion(html);
}

function checkData(data: Record<string, any>, origData: Record<string, any>, phase: Phase) {
  const checked: string[] = [];
  const checkProp = (
    prop: string,
    type: 'integer' | 'number' | 'string' | 'boolean' | 'object',
    presentPhases: Phase[],
    editPhases: Phase[],
  ) => {
    if (!presentPhases.includes(phase)) return null;
    if (!Object.prototype.hasOwnProperty.call(data, prop)) {
      return `"${prop}" is missing from "data"`;
    }
    if (type === 'integer') {
      if (!Number.isInteger(data[prop])) {
        return `data.${prop} is not an integer: ${String(data[prop])}`;
      }
    } else if (type === 'number') {
      if (!Number.isFinite(data[prop])) {
        return `data.${prop} is not a number: ${String(data[prop])}`;
      }
    } else if (type === 'string') {
      if (typeof data[prop] !== 'string') {
        return `data.${prop} is not a string: ${String(data[prop])}`;
      }
    } else if (type === 'boolean') {
      if (data[prop] !== true && data[prop] !== false) {
        return `data.${prop} is not a boolean: ${String(data[prop])}`;
      }
    } else if (type === 'object') {
      if (data[prop] == null || typeof data[prop] !== 'object') {
        return `data.${prop} is not an object: ${String(data[prop])}`;
      }
    } else {
      return `invalid type: ${String(type)}`;
    }
    if (!editPhases.includes(phase)) {
      if (!Object.prototype.hasOwnProperty.call(origData, prop)) {
        return `"${prop}" is missing from "origData"`;
      }
      if (!_.isEqual(data[prop], origData[prop])) {
        return `data.${prop} has been illegally modified, new value: "${JSON.stringify(
          data[prop],
        )}", original value: "${JSON.stringify(origData[prop])}"`;
      }
    }
    checked.push(prop);
    return null;
  };

  const allPhases: Phase[] = ['generate', 'prepare', 'render', 'parse', 'grade', 'test', 'file'];

  if (!allPhases.includes(phase)) return `unknown phase: ${phase}`;

  // The following code is deliberately formatted as it is to aid in comprehension,
  // so we prevent Prettier from reformatting the code to span multiple lines.
  // prettier-ignore
  /**************************************************************************************************************************************/
  //                       property                 type      presentPhases                         changePhases
  /**************************************************************************************************************************************/
  const err =   checkProp('params',                'object',  allPhases,                            ['generate', 'prepare', 'parse', 'grade'])
             || checkProp('correct_answers',       'object',  allPhases,                            ['generate', 'prepare', 'parse', 'grade'])
             || checkProp('variant_seed',          'integer', allPhases,                            [])
             || checkProp('options',               'object',  allPhases,                            [])
             || checkProp('submitted_answers',     'object',  ['render', 'parse', 'grade'],         ['parse', 'grade'])
             || checkProp('format_errors',         'object',  ['render', 'parse', 'grade', 'test'], ['parse', 'grade', 'test'])
             || checkProp('raw_submitted_answers', 'object',  ['render', 'parse', 'grade', 'test'], ['test'])
             || checkProp('partial_scores',        'object',  ['render', 'grade', 'test'],          ['grade', 'test'])
             || checkProp('score',                 'number',  ['render', 'grade', 'test'],          ['grade', 'test'])
             || checkProp('feedback',              'object',  ['render', 'parse', 'grade', 'test'], ['grade', 'parse', 'test'])
             || checkProp('editable',              'boolean', ['render'],                           [])
             || checkProp('manual_grading',        'boolean', ['render'],                           [])
             || checkProp('ai_grading',            'boolean', ['render'],                           [])
             || checkProp('panel',                 'string',  ['render'],                           [])
             || checkProp('num_valid_submissions', 'integer', ['render'],                           [])
             || checkProp('gradable',              'boolean', ['parse', 'grade', 'test'],           [])
             || checkProp('filename',              'string',  ['file'],                             [])
             || checkProp('test_type',             'string',  ['test'],                             [])
             || checkProp('answers_names',         'object',  ['prepare'],                          ['prepare']);
  if (err) return err;

  const extraProps = _.difference(Object.keys(data), checked);
  if (extraProps.length > 0) return `"data" has invalid extra keys: ${extraProps.join(', ')}`;

  return null;
}

async function processQuestionPhase<T>(
  phase: Phase,
  codeCaller: CodeCaller,
  data: T,
  context: QuestionProcessingContext,
  html: string,
) {
  const pythonContext = {
    html,
    elements: {
      ...coreElementsCache,
      // Course elements should always take precedence over core elements.
      ...context.course_elements,
    },
    element_extensions: context.course_element_extensions,
    course_path: config.workersExecutionMode === 'container' ? '/course' : context.course_dir_host,
  };
  const courseIssues: CourseIssueError[] = [];
  let result: any = null;
  let output: string | null = null;

  try {
    const res = await codeCaller.call(
      'question',
      context.question.directory,
      'question.html',
      phase,
      [pythonContext, data],
    );
    result = res.result;
    output = res.output;
  } catch (err: any) {
    courseIssues.push(
      new CourseIssueError(err.message, {
        data: err.data,
        cause: err as Error,
        fatal: true,
      }),
    );
  }

  if ((output?.length ?? 0) > 0) {
    courseIssues.push(
      new CourseIssueError(`output logged on console during ${phase}()`, {
        data: { outputBoth: output },
        fatal: false,
      }),
    );
  }

  return {
    courseIssues,
    // Casting to the type of the argument is safe; a given phase is never allowed
    // to change the top-level shape of the data.
    data: result?.data ?? data,
    html: result?.html ?? '',
    fileData: Buffer.from(result?.file ?? '', 'base64'),
    renderedElementNames: result?.processed_elements ?? [],
  };
}

function getPartialScoreValues(val: unknown) {
  const obj = (typeof val === 'object' && val != null ? val : {}) as Record<string, unknown>;
  return {
    score: typeof obj.score === 'number' ? obj.score : 0,
    weight: typeof obj.weight === 'number' ? obj.weight : 1,
  };
}

async function processQuestionHtml<T extends ExecutionData>(
  phase: Phase,
  codeCaller: CodeCaller,
  data: T,
  context: QuestionProcessingContext,
) {
  // We deliberately reuse the same `data` object for both the "new" and "original"
  // arguments to avoid an unnecessary deep clone and comparison.
  const checkErr = checkData(data, data, phase);
  if (checkErr) {
    return {
      courseIssues: [
        new CourseIssueError(`Invalid state before ${phase}(): ${checkErr}`, { fatal: true }),
      ],
      data,
      html: '',
      fileData: Buffer.from(''),
      renderedElementNames: [],
    };
  }

  const htmlFilename = path.join(context.question_dir_host, 'question.html');
  let html: string;
  try {
    html = await execTemplate(htmlFilename, data);
  } catch (err: any) {
    return {
      courseIssues: [
        new CourseIssueError(`${htmlFilename}: ${(err as Error).toString()}`, { fatal: true }),
      ],
      data,
      html: '',
      fileData: Buffer.from(''),
      renderedElementNames: [],
    };
  }

  const {
    courseIssues,
    data: resultData,
    html: processedHtml,
    fileData,
    renderedElementNames,
  } = await processQuestionPhase(phase, codeCaller, data, context, html);

  if (phase === 'grade' || phase === 'test') {
    if (context.question.partial_credit) {
      let total_weight = 0;
      let total_weight_score = 0;
      for (const value of Object.values(resultData.partial_scores ?? {})) {
        const { score, weight } = getPartialScoreValues(value);
        total_weight += weight;
        total_weight_score += weight * score;
      }
      resultData.score = total_weight_score / (total_weight === 0 ? 1 : total_weight);
    } else {
      let score = 0;
      if (
        Object.keys(resultData.partial_scores ?? {}).length > 0 &&
        Object.values(resultData.partial_scores ?? {}).every(
          (value) => getPartialScoreValues(value).score >= 1,
        )
      ) {
        score = 1;
      }
      resultData.score = score;
    }
  }

  return {
    courseIssues,
    data: resultData,
    html: processedHtml,
    fileData,
    renderedElementNames,
  };
}

async function processQuestionServer<T extends ExecutionData>(
  phase: Phase,
  codeCaller: CodeCaller,
  data: T,
  html: string,
  fileData: any,
  context: QuestionProcessingContext,
) {
  const courseIssues: CourseIssueError[] = [];
  const origData = structuredClone(data);

  const checkErrBefore = checkData(data, origData, phase);
  if (checkErrBefore) {
    courseIssues.push(
      new CourseIssueError(`Invalid state before calling server ${phase}(): ${checkErrBefore}`, {
        fatal: true,
      }),
    );
    return { courseIssues, data, html: '', fileData: Buffer.from(''), renderedElementNames: [] };
  }

  let result: any;
  let output: string;
  try {
    ({ result, output } = await execPythonServer(codeCaller, phase, data, html, context));
  } catch (err: any) {
    const serverFile = path.join(context.question_dir, 'server.py');
    courseIssues.push(
      new CourseIssueError(
        `${serverFile}: Error calling ${phase}(): ${(err as Error).toString()}`,
        {
          data: err.data,
          fatal: true,
          cause: err,
        },
      ),
    );
    return { courseIssues, data };
  }

  if (typeof output === 'string' && output.length > 0) {
    const serverFile = path.join(context.question_dir, 'server.py');
    courseIssues.push(
      new CourseIssueError(`${serverFile}: output logged on console`, {
        data: { outputBoth: output },
        fatal: false,
      }),
    );
  }

  if (phase === 'render') {
    html = result;
  } else if (phase === 'file') {
    // Convert ret_val from base64 back to buffer (this always works,
    // whether or not ret_val is valid base64)
    const buf = Buffer.from(result, 'base64');

    // If the buffer has non-zero length...
    if (buf.length > 0) {
      if (fileData.length > 0) {
        // If fileData already has non-zero length, throw an error
        const serverFile = path.join(context.question_dir, 'server.py');
        courseIssues.push(
          new CourseIssueError(
            `${serverFile}: Error calling ${phase}(): attempting to overwrite non-empty fileData`,
            { fatal: true },
          ),
        );
        return { courseIssues, data };
      } else {
        // If not, replace fileData with a copy of buffer
        fileData = Buffer.from(buf);
      }
    }
  } else {
    data = result;
  }
  const checkErrAfter = checkData(data, origData, phase);
  if (checkErrAfter) {
    const serverFile = path.join(context.question_dir, 'server.py');
    courseIssues.push(
      new CourseIssueError(`${serverFile}: Invalid state after ${phase}(): ${checkErrAfter}`, {
        fatal: true,
      }),
    );
    return {
      courseIssues,
      // The new `data` failed validation, so we can't safely return it. Return
      // the original data instead.
      data: origData,
    };
  }

  return { courseIssues, data, html, fileData };
}

async function processQuestion<T extends ExecutionData>(
  phase: Phase,
  codeCaller: CodeCaller,
  data: T,
  context: QuestionProcessingContext,
) {
  const meter = metrics.getMeter('prairielearn');
  return instrumentedWithMetrics(
    meter,
    `freeform.${phase}`,
    async () => {
      if (phase === 'generate') {
        return processQuestionServer(phase, codeCaller, data, '', Buffer.from(''), context);
      } else {
        const {
          courseIssues,
          data: htmlData,
          html,
          fileData,
          renderedElementNames,
        } = await processQuestionHtml(phase, codeCaller, data, context);
        const hasFatalError = courseIssues.some((issue) => issue.fatal);
        if (hasFatalError) {
          return {
            courseIssues,
            data,
            html,
            fileData,
            renderedElementNames,
          };
        }
        const {
          courseIssues: serverCourseIssues,
          data: serverData,
          html: serverHtml,
          fileData: serverFileData,
        } = await processQuestionServer(phase, codeCaller, htmlData, html, fileData, context);
        courseIssues.push(...serverCourseIssues);
        return {
          courseIssues,
          data: serverData,
          html: serverHtml,
          fileData: serverFileData,
          renderedElementNames,
        };
      }
    },
    (duration) => {
      canonicalLogger.increment(`freeform.${phase}.count`, 1);
      canonicalLogger.increment(`freeform.${phase}.duration`, duration);
    },
  );
}

/**
 * Gets any options that are available in any freeform phase.
 * These include file paths that are relevant for questions and elements.
 * URLs are not included here because those are only applicable during 'render'.
 */
function getContextOptions({
  question_dir,
  course_dir,
}: {
  question_dir: string;
  course_dir: string;
}) {
  return {
    question_path: question_dir,
    client_files_question_path: path.join(question_dir, 'clientFilesQuestion'),
    client_files_course_path: path.join(course_dir, 'clientFilesCourse'),
    server_files_course_path: path.join(course_dir, 'serverFilesCourse'),
    course_extensions_path: path.join(course_dir, 'elementExtensions'),
  };
}

export async function generate(
  question: Question,
  course: Course,
  variant_seed: string,
): QuestionServerReturnValue<GenerateResultData> {
  return instrumented('freeform.generate', async () => {
    const context = await getContext(question, course);

    const data = {
      params: {},
      correct_answers: {},
      variant_seed: Number.parseInt(variant_seed, 36),
      options: { ...course.options, ...question.options, ...getContextOptions(context) },
    } satisfies ExecutionData;

    return await withCodeCaller(course, async (codeCaller) => {
      const { courseIssues, data: resultData } = await processQuestion(
        'generate',
        codeCaller,
        data,
        context,
      );

      return {
        courseIssues,
        data: {
          params: resultData.params,
          true_answer: resultData.correct_answers,
        },
      };
    });
  });
}

export async function prepare(
  question: Question,
  course: Course,
  variant: PrepareVariant,
): QuestionServerReturnValue<PrepareResultData> {
  return instrumented('freeform.prepare', async () => {
    if (variant.broken) throw new Error('attempted to prepare broken variant');

    const context = await getContext(question, course);

    const data = {
      // These should never be null, but that can't be encoded in the schema.
      params: variant.params ?? {},
      correct_answers: variant.true_answer ?? {},
      variant_seed: Number.parseInt(variant.variant_seed, 36),
      options: { ...variant.options, ...getContextOptions(context) },
      answers_names: {},
    } satisfies ExecutionData;

    return await withCodeCaller(course, async (codeCaller) => {
      const { courseIssues, data: resultData } = await processQuestion(
        'prepare',
        codeCaller,
        data,
        context,
      );

      return {
        courseIssues,
        data: {
          params: resultData.params,
          true_answer: resultData.correct_answers,
        },
      };
    });
  });
}

interface RenderPanelResult {
  courseIssues: CourseIssueError[];
  html: string;
  renderedElementNames?: string[];
  cacheHit?: boolean;
}

async function renderPanel(
  panel: 'question' | 'answer' | 'submission',
  codeCaller: CodeCaller,
  variant: Variant,
  submission: Submission | null,
  course: Course,
  locals: Record<string, any>,
  context: QuestionProcessingContext,
): Promise<RenderPanelResult> {
  debug(`renderPanel(${panel})`);
  // broken variant kills all rendering
  if (variant.broken_at) {
    return {
      courseIssues: [],
      html: 'Broken question due to error in question code',
    };
  }

  // broken submission kills the submission panel, but we can
  // proceed with other panels, treating the submission as
  // missing
  if (submission && submission.broken) {
    if (panel === 'submission') {
      return {
        courseIssues: [],
        html: 'Broken submission due to error in question code',
      };
    } else {
      submission = null;
    }
  }

  if (panel === 'question' && locals.questionRenderContext === 'ai_grading') {
    // For AI grading, the question panel is always rendered without a specific
    // submission. The question panel is meant to provide context to the LLM;
    // all student submissions will be provided by rendering the submission panel.
    submission = null;
  }

  // This URL is submission-specific, so we have to compute it here (that is,
  // it won't be present in `locals`). This URL will only have meaning if
  // there's a submission, so it will be `null` otherwise.
  const submissionFilesUrl = submission
    ? locals.questionUrl + `submission/${submission?.id}/file`
    : null;

  const options = {
    ...variant.options,
    client_files_question_url: locals.clientFilesQuestionUrl,
    client_files_course_url: locals.clientFilesCourseUrl,
    client_files_question_dynamic_url: locals.clientFilesQuestionGeneratedFileUrl,
    course_element_files_url: assets.courseElementAssetBasePath(
      course.commit_hash,
      locals.urlPrefix,
    ),
    course_element_extension_files_url: assets.courseElementExtensionAssetBasePath(
      course.commit_hash,
      locals.urlPrefix,
    ),
    submission_files_url: submission ? submissionFilesUrl : null,

    variant_id: variant.id,
    external_image_capture_url: locals.externalImageCaptureUrl,

    base_url: locals.baseUrl,
    workspace_url: locals.workspaceUrl || null,
    ...getContextOptions(context),
  };

  const data = {
    // `params` and `true_answer` are allowed to change during `parse()`/`grade()`,
    // so we'll use the submission's values if they exist.
    //
    // These should never be null, but that can't be encoded in the schema.
    params: submission?.params ?? variant.params ?? {},
    correct_answers: submission?.true_answer ?? variant.true_answer ?? {},
    submitted_answers: submission?.submitted_answer ?? {},
    format_errors: submission?.format_errors ?? {},
    partial_scores: submission?.partial_scores ?? {},
    score: submission?.score ?? 0,
    feedback: submission?.feedback ?? {},
    variant_seed: Number.parseInt(variant.variant_seed ?? '0', 36),
    options,
    raw_submitted_answers: submission?.raw_submitted_answer ?? {},
    editable: !!(
      locals.allowAnswerEditing &&
      !['manual_grading', 'ai_grading'].includes(locals.questionRenderContext)
    ),
    manual_grading: run(() => {
      if (locals.questionRenderContext === 'manual_grading') return true;
      if (locals.questionRenderContext === 'ai_grading') {
        // We deliberately do not set `manualGradingInterface: true` when rendering
        // the submission for AI grading. The expectation is that instructors will
        // use elements like `<pl-manual-grading-only>` to provide extra instructions
        // to the LLM. We don't want to mix in instructions like that with the
        // student's response.
        return panel !== 'submission';
      }
      return false;
    }),
    ai_grading: locals.questionRenderContext === 'ai_grading',
    panel,
    num_valid_submissions: variant.num_tries ?? null,
  } satisfies ExecutionData;

  const { data: cachedData, cacheHit } = await getCachedDataOrCompute(
    {
      course,
      variant,
      submission,
      data,
      context,
    },
    async () => {
      const { courseIssues, html, renderedElementNames } = await processQuestion(
        'render',
        codeCaller,
        data,
        context,
      );
      return { courseIssues, html, renderedElementNames };
    },
  );

  // If we're rendering for AI grading, transform the resulting HTML to strip
  // out any data that isn't relevant during AI grading. This is done outside
  // of `getCachedDataOrCompute` so that we don't need to find a way to factor
  // the transformation into the cache key.
  const html = await run(async () => {
    if (isEnterprise() && locals.questionRenderContext === 'ai_grading') {
      const { stripHtmlForAiGrading } = await import('../ee/lib/ai-grading/ai-grading-render.js');
      return await stripHtmlForAiGrading(cachedData.html);
    }

    return cachedData.html;
  });

  return {
    ...cachedData,
    html,
    cacheHit,
  };
}

async function renderPanelInstrumented(
  panel: 'question' | 'answer' | 'submission',
  codeCaller: CodeCaller,
  submission: Submission | null,
  variant: Variant,
  question: Question,
  course: Course,
  locals: Record<string, any>,
  context: QuestionProcessingContext,
): Promise<RenderPanelResult> {
  return instrumented(`freeform.renderPanel:${panel}`, async (span) => {
    span.setAttributes({
      panel,
      'variant.id': variant.id,
      'question.id': question.id,
      'course.id': course.id,
    });
    const result = await renderPanel(
      panel,
      codeCaller,
      variant,
      submission,
      course,
      locals,
      context,
    );
    span.setAttribute('cache.status', result.cacheHit ? 'hit' : 'miss');
    return result;
  });
}

export async function render(
  renderSelection: RenderSelection,
  variant: Variant,
  question: Question,
  submission: Submission | null,
  submissions: Submission[],
  course: Course,
  locals: Record<string, any>,
): QuestionServerReturnValue<RenderResultData> {
  return instrumented('freeform.render', async () => {
    debug('render()');
    const htmls = {
      extraHeadersHtml: '',
      questionHtml: '',
      submissionHtmls: submissions.map(() => ''),
      answerHtml: '',
    };
    let allRenderedElementNames: string[] = [];
    const courseIssues: CourseIssueError[] = [];
    const context = await getContext(question, course);

    return withCodeCaller(course, async (codeCaller) => {
      if (renderSelection.question) {
        const {
          courseIssues: newCourseIssues,
          html,
          renderedElementNames,
        } = await renderPanelInstrumented(
          'question',
          codeCaller,
          submission,
          variant,
          question,
          course,
          locals,
          context,
        );

        courseIssues.push(...newCourseIssues);
        htmls.questionHtml = html;
        allRenderedElementNames = _.union(allRenderedElementNames, renderedElementNames);
      }

      if (renderSelection.submissions) {
        htmls.submissionHtmls = await async.mapSeries(
          submissions,
          async (submission: Submission) => {
            const {
              courseIssues: newCourseIssues,
              html,
              renderedElementNames,
            } = await renderPanelInstrumented(
              'submission',
              codeCaller,
              submission,
              variant,
              question,
              course,
              locals,
              context,
            );

            courseIssues.push(...newCourseIssues);
            allRenderedElementNames = _.union(allRenderedElementNames, renderedElementNames);
            return html;
          },
        );
      }

      if (renderSelection.answer) {
        const {
          courseIssues: newCourseIssues,
          html,
          renderedElementNames,
        } = await renderPanelInstrumented(
          'answer',
          codeCaller,
          submission,
          variant,
          question,
          course,
          locals,
          context,
        );

        courseIssues.push(...newCourseIssues);
        htmls.answerHtml = html;
        allRenderedElementNames = _.union(allRenderedElementNames, renderedElementNames);
      }

      const extensions = context.course_element_extensions;
<<<<<<< HEAD
      const dependencies: Record<string, string[]> = {
        coreStyles: [],
        coreScripts: [],
        nodeModulesStyles: [],
        nodeModulesScripts: [],
        coreElementStyles: [],
        coreElementScripts: [],
        courseElementStyles: [],
        courseElementScripts: [],
        extensionStyles: [],
        extensionScripts: [],
        clientFilesCourseStyles: [],
        clientFilesCourseScripts: [],
        clientFilesQuestionStyles: [],
        clientFilesQuestionScripts: [],
      };
      const dynamicDependencies: Record<string, Record<string, string>> = {
        nodeModulesScripts: {},
        coreElementScripts: {},
        courseElementScripts: {},
        extensionScripts: {},
        clientFilesCourseScripts: {},
=======
      const dependencies = {
        coreStyles: [] as string[],
        coreScripts: [] as string[],
        nodeModulesStyles: [] as string[],
        nodeModulesScripts: [] as string[],
        coreElementStyles: [] as string[],
        coreElementScripts: [] as string[],
        courseElementStyles: [] as string[],
        courseElementScripts: [] as string[],
        extensionStyles: [] as string[],
        extensionScripts: [] as string[],
        clientFilesCourseStyles: [] as string[],
        clientFilesCourseScripts: [] as string[],
        clientFilesQuestionStyles: [] as string[],
        clientFilesQuestionScripts: [] as string[],
      };
      const dynamicDependencies = {
        nodeModulesScripts: {} as Record<string, string>,
        coreElementScripts: {} as Record<string, string>,
        courseElementScripts: {} as Record<string, string>,
        extensionScripts: {} as Record<string, string>,
        clientFilesCourseScripts: {} as Record<string, string>,
>>>>>>> 881b7a0e
      };

      for (const type in question.dependencies) {
        if (!(type in dependencies)) continue;

        for (const dep of question.dependencies[type]) {
          if (!dependencies[type].includes(dep)) {
            dependencies[type].push(dep);
          }
        }
      }

      // Gather dependencies for all rendered elements
      allRenderedElementNames.forEach((elementName) => {
        const resolvedElement = resolveElement(elementName, context);

        const elementDependencies = structuredClone(resolvedElement.dependencies) ?? {};
        const elementDynamicDependencies =
          structuredClone(resolvedElement.dynamicDependencies) ?? {};

        // Transform non-global dependencies to be prefixed by the element name,
        // since they'll be served from their element's directory
        if ('elementStyles' in elementDependencies) {
          elementDependencies.elementStyles = elementDependencies.elementStyles?.map(
            (dep) => `${resolvedElement.name}/${dep}`,
          );
        }
        if ('elementScripts' in elementDependencies) {
          elementDependencies.elementScripts = elementDependencies.elementScripts?.map(
            (dep) => `${resolvedElement.name}/${dep}`,
          );
        }
        if ('elementScripts' in elementDynamicDependencies) {
          elementDynamicDependencies.elementScripts = _.mapValues(
            elementDynamicDependencies.elementScripts,
            (dep) => `${resolvedElement.name}/${dep}`,
          );
        }

        for (const type in elementDependencies) {
          // Rename properties so we can track core and course element dependencies separately.
          const resolvedType = run(() => {
            if (resolvedElement.type === 'course') {
              if (type === 'elementStyles') return 'courseElementStyles';
              if (type === 'elementScripts') return 'courseElementScripts';
            } else {
              if (type === 'elementStyles') return 'coreElementStyles';
              if (type === 'elementScripts') return 'coreElementScripts';
            }
            return type;
          });

          if (!(resolvedType in dependencies)) continue;

          for (const dep of elementDependencies[type]) {
            if (!dependencies[resolvedType].includes(dep)) {
              dependencies[resolvedType].push(dep);
            }
          }
        }

        for (const type in elementDynamicDependencies) {
          // Rename properties so we can track core and course element dependencies separately.
          const resolvedType = run(() => {
            if (resolvedElement.type === 'course') {
              if (type === 'elementScripts') return 'courseElementScripts';
            } else {
              if (type === 'elementScripts') return 'coreElementScripts';
            }
            return type;
          });

          for (const key in elementDynamicDependencies[type]) {
            if (!Object.hasOwn(dynamicDependencies[resolvedType], key)) {
              dynamicDependencies[resolvedType][key] = elementDynamicDependencies[type][key];
            } else if (
              dynamicDependencies[resolvedType][key] !== elementDynamicDependencies[type][key]
            ) {
              courseIssues.push(
                new CourseIssueError(`Dynamic dependency ${key} assigned to conflicting files`, {
                  data: {
                    dependencyType: type,
                    values: [dynamicDependencies[type][key], elementDynamicDependencies[type][key]],
                  },
                  fatal: true,
                }),
              );
            }
          }
        }

        // Load any extensions if they exist
        if (Object.prototype.hasOwnProperty.call(extensions, elementName)) {
          for (const extensionName of Object.keys(extensions[elementName])) {
            if (
              !('dependencies' in extensions[elementName][extensionName]) &&
              !('dynamicDependencies' in extensions[elementName][extensionName])
            ) {
              continue;
            }

            const extension =
              structuredClone(extensions[elementName][extensionName].dependencies) ?? {};
            const extensionDynamic =
              structuredClone(extensions[elementName][extensionName].dynamicDependencies) ?? {};
            if ('extensionStyles' in extension) {
              extension.extensionStyles = extension.extensionStyles?.map(
                (dep) => `${elementName}/${extensionName}/${dep}`,
              );
            }
            if ('extensionScripts' in extension) {
              extension.extensionScripts = extension.extensionScripts?.map(
                (dep) => `${elementName}/${extensionName}/${dep}`,
              );
            }
            if ('extensionScripts' in extensionDynamic) {
              extensionDynamic.extensionScripts = _.mapValues(
                extensionDynamic.extensionScripts,
                (dep) => `${elementName}/${extensionName}/${dep}`,
              );
            }

            for (const type in extension) {
              if (!(type in dependencies)) continue;

              for (const dep of extension[type]) {
                if (!dependencies[type].includes(dep)) {
                  dependencies[type].push(dep);
                }
              }
            }
            for (const type in extensionDynamic) {
              for (const key in extensionDynamic[type]) {
                if (!(key in dynamicDependencies[type])) {
                  dynamicDependencies[type][key] = extensionDynamic[type][key];
                } else if (dynamicDependencies[type][key] !== extensionDynamic[type][key]) {
                  courseIssues.push(
                    new CourseIssueError(
                      `Dynamic dependency ${key} assigned to conflicting files`,
                      {
                        data: {
                          dependencyType: type,
                          values: [dynamicDependencies[type][key], extensionDynamic[type][key]],
                        },
                        fatal: true,
                      },
                    ),
                  );
                }
              }
            }
          }
        }
      });

      // Transform dependency list into style/link tags
      const coreScriptUrls: string[] = [];
      const scriptUrls: string[] = [];
      const styleUrls: string[] = [];
      dependencies.coreStyles.forEach((file) =>
        styleUrls.push(assets.assetPath(`stylesheets/${file}`)),
      );
      dependencies.coreScripts.forEach((file) =>
        coreScriptUrls.push(assets.assetPath(`javascripts/${file}`)),
      );
      dependencies.nodeModulesStyles.forEach((file) =>
        styleUrls.push(assets.nodeModulesAssetPath(file)),
      );
      dependencies.nodeModulesScripts.forEach((file) =>
        coreScriptUrls.push(assets.nodeModulesAssetPath(file)),
      );
      dependencies.clientFilesCourseStyles.forEach((file) =>
        styleUrls.push(`${locals.urlPrefix}/clientFilesCourse/${file}`),
      );
      dependencies.clientFilesCourseScripts.forEach((file) =>
        scriptUrls.push(`${locals.urlPrefix}/clientFilesCourse/${file}`),
      );
      dependencies.clientFilesQuestionStyles.forEach((file) =>
        styleUrls.push(`${locals.clientFilesQuestionUrl}/${file}`),
      );
      dependencies.clientFilesQuestionScripts.forEach((file) =>
        scriptUrls.push(`${locals.clientFilesQuestionUrl}/${file}`),
      );
      dependencies.coreElementStyles.forEach((file) =>
        styleUrls.push(assets.coreElementAssetPath(file)),
      );
      dependencies.coreElementScripts.forEach((file) =>
        scriptUrls.push(assets.coreElementAssetPath(file)),
      );
      const courseElementUrlPrefix =
        locals.urlPrefix +
        (!idsEqual(question.course_id, variant.course_id)
          ? `/sharedElements/course/${course.id}`
          : '');
      dependencies.courseElementStyles.forEach((file) =>
        styleUrls.push(
          assets.courseElementAssetPath(course.commit_hash, courseElementUrlPrefix, file),
        ),
      );
      dependencies.courseElementScripts.forEach((file) =>
        scriptUrls.push(
          assets.courseElementAssetPath(course.commit_hash, courseElementUrlPrefix, file),
        ),
      );
      dependencies.extensionStyles.forEach((file) =>
        styleUrls.push(
          assets.courseElementExtensionAssetPath(course.commit_hash, locals.urlPrefix, file),
        ),
      );
      dependencies.extensionScripts.forEach((file) =>
        scriptUrls.push(
          assets.courseElementExtensionAssetPath(course.commit_hash, locals.urlPrefix, file),
        ),
      );

      const importMap = {
        imports: {
          ..._.mapValues(dynamicDependencies.nodeModulesScripts, (file) =>
            assets.nodeModulesAssetPath(file),
          ),
          ..._.mapValues(
            dynamicDependencies.clientFilesCourseScripts,
            (file) => `${locals.urlPrefix}/clientFilesCourse/${file}`,
          ),
          ..._.mapValues(dynamicDependencies.coreElementScripts, (file) =>
            assets.coreElementAssetPath(file),
          ),
          ..._.mapValues(dynamicDependencies.courseElementScripts, (file) =>
            assets.courseElementAssetPath(course.commit_hash, courseElementUrlPrefix, file),
          ),
          ..._.mapValues(dynamicDependencies.extensionScripts, (file) =>
            assets.courseElementExtensionAssetPath(course.commit_hash, locals.urlPrefix, file),
          ),
        },
      };

      // Check if any of the keys was found in more than one dependency type
      Object.keys(importMap.imports).forEach((key) => {
        const types = Object.entries(dynamicDependencies)
          .filter(([, value]) => Object.prototype.hasOwnProperty.call(value, key))
          .map(([type]) => type);
        if (types.length > 1) {
          courseIssues.push(
            new CourseIssueError(
              `Dynamic dependency key ${key} assigned to multiple types of dependencies`,
              { data: { types }, fatal: true },
            ),
          );
        }
      });

      const headerHtmls = [
        ...styleUrls.map((url) => `<link href="${url}" rel="stylesheet" />`),
        // The import map must come before any scripts that use imports
        !_.isEmpty(importMap.imports)
          ? `<script type="importmap">${JSON.stringify(importMap)}</script>`
          : '',
        // It's important that any library-style scripts come first
        ...coreScriptUrls.map((url) => `<script type="text/javascript" src="${url}"></script>`),
        ...scriptUrls.map((url) => `<script type="text/javascript" src="${url}"></script>`),
      ];
      htmls.extraHeadersHtml = headerHtmls.join('\n');

      return { courseIssues, data: htmls };
    });
  });
}

export async function file(
  filename: string,
  variant: Variant,
  question: Question,
  course: Course,
): QuestionServerReturnValue<Buffer> {
  return instrumented('freeform.file', async (span) => {
    debug('file()');
    if (variant.broken_at) throw new Error('attempted to get a file for a broken variant');

    const context = await getContext(question, course);

    const data = {
      // These should never be null, but that can't be encoded in the schema.
      params: variant.params ?? {},
      correct_answers: variant.true_answer ?? {},
      variant_seed: Number.parseInt(variant.variant_seed, 36),
      options: { ...variant.options, ...getContextOptions(context) },
      filename,
    } satisfies ExecutionData;

    const { data: cachedData, cacheHit } = await getCachedDataOrCompute(
      {
        course,
        variant,
        submission: null, // Files aren't associated with any particular submission.
        data,
        context,
      },
      async () => {
        return withCodeCaller(course, async (codeCaller) => {
          const { courseIssues, fileData } = await processQuestion(
            'file',
            codeCaller,
            data,
            context,
          );
          const fileDataBase64 = (fileData || '').toString('base64');
          return { courseIssues, fileDataBase64 };
        });
      },
    );

    span.setAttribute('cache.status', cacheHit ? 'hit' : 'miss');

    const { courseIssues, fileDataBase64 } = cachedData;
    const fileData = Buffer.from(fileDataBase64, 'base64');
    return { courseIssues, data: fileData };
  });
}

export async function parse(
  submission: ParseSubmission,
  variant: Variant,
  question: Question,
  course: Course,
): QuestionServerReturnValue<ParseResultData> {
  return instrumented('freeform.parse', async () => {
    debug('parse()');
    if (variant.broken_at) throw new Error('attempted to parse broken variant');

    const context = await getContext(question, course);

    const data = {
      // These should never be null, but that can't be encoded in the schema.
      params: variant.params ?? {},
      correct_answers: variant.true_answer ?? {},
      submitted_answers: submission.submitted_answer ?? {},
      feedback: submission.feedback ?? {},
      format_errors: submission.format_errors ?? {},
      variant_seed: Number.parseInt(variant.variant_seed, 36),
      options: { ...variant.options, ...getContextOptions(context) },
      raw_submitted_answers: submission.raw_submitted_answer ?? {},
      gradable: submission.gradable ?? true,
    } satisfies ExecutionData;

    return withCodeCaller(course, async (codeCaller) => {
      const { courseIssues, data: resultData } = await processQuestion(
        'parse',
        codeCaller,
        data,
        context,
      );

      if (Object.keys(resultData.format_errors).length > 0) resultData.gradable = false;

      return {
        courseIssues,
        data: {
          params: resultData.params,
          true_answer: resultData.correct_answers,
          submitted_answer: resultData.submitted_answers,
          feedback: resultData.feedback,
          raw_submitted_answer: resultData.raw_submitted_answers,
          format_errors: resultData.format_errors,
          gradable: resultData.gradable,
        },
      };
    });
  });
}

export async function grade(
  submission: Submission,
  variant: Variant,
  question: Question,
  question_course: Course,
): QuestionServerReturnValue<GradeResultData> {
  return instrumented('freeform.grade', async () => {
    debug('grade()');
    if (variant.broken_at) throw new Error('attempted to grade broken variant');
    if (submission.broken) throw new Error('attempted to grade broken submission');

    const context = await getContext(question, question_course);
    const data = {
      // Note that `params` and `true_answer` can change during `parse()`, so we
      // use the submission's values when grading.
      //
      // These should never be null, but that can't be encoded in the schema.
      params: submission.params ?? {},
      correct_answers: submission.true_answer ?? {},
      submitted_answers: submission.submitted_answer ?? {},
      format_errors: submission.format_errors ?? {},
      partial_scores: submission.partial_scores == null ? {} : submission.partial_scores,
      score: submission.score == null ? 0 : submission.score,
      feedback: submission.feedback == null ? {} : submission.feedback,
      variant_seed: Number.parseInt(variant.variant_seed, 36),
      options: { ...variant.options, ...getContextOptions(context) },
      raw_submitted_answers: submission.raw_submitted_answer ?? {},
      gradable: submission.gradable ?? true,
    } satisfies ExecutionData;

    return withCodeCaller(question_course, async (codeCaller) => {
      const { courseIssues, data: resultData } = await processQuestion(
        'grade',
        codeCaller,
        data,
        context,
      );

      if (Object.keys(resultData.format_errors).length > 0) resultData.gradable = false;

      return {
        courseIssues,
        data: {
          params: resultData.params,
          true_answer: resultData.correct_answers,
          submitted_answer: resultData.submitted_answers,
          format_errors: resultData.format_errors,
          raw_submitted_answer: resultData.raw_submitted_answers,
          partial_scores: resultData.partial_scores,
          score: resultData.score,
          feedback: resultData.feedback,
          gradable: resultData.gradable,
        },
      };
    });
  });
}

export async function test(
  variant: Variant,
  question: Question,
  course: Course,
  test_type: 'correct' | 'incorrect' | 'invalid',
): QuestionServerReturnValue<TestResultData> {
  return instrumented('freeform.test', async () => {
    debug('test()');
    if (variant.broken_at) throw new Error('attempted to test broken variant');

    const context = await getContext(question, course);

    const data = {
      // These should never be null, but that can't be encoded in the schema.
      params: variant.params ?? {},
      correct_answers: variant.true_answer ?? {},
      format_errors: {},
      partial_scores: {},
      score: 0,
      feedback: {},
      variant_seed: Number.parseInt(variant.variant_seed, 36),
      options: { ...variant.options, ...getContextOptions(context) },
      raw_submitted_answers: {},
      gradable: true as boolean,
      test_type,
    } satisfies ExecutionData & { test_type: 'correct' | 'incorrect' | 'invalid' };

    return withCodeCaller(course, async (codeCaller) => {
      const { courseIssues, data: resultData } = await processQuestion(
        'test',
        codeCaller,
        data,
        context,
      );

      if (Object.keys(resultData.format_errors).length > 0) resultData.gradable = false;

      return {
        courseIssues,
        data: {
          params: resultData.params,
          true_answer: resultData.correct_answers,
          format_errors: resultData.format_errors,
          raw_submitted_answer: resultData.raw_submitted_answers,
          partial_scores: resultData.partial_scores,
          score: resultData.score,
          gradable: resultData.gradable,
        },
      };
    });
  });
}

async function getContext(question: Question, course: Course): Promise<QuestionProcessingContext> {
  assert(question.directory, 'Question directory is missing');

  const coursePath = chunks.getRuntimeDirectoryForCourse(course);
  await chunks.ensureChunksForCourseAsync(course.id, [
    { type: 'question', questionId: question.id },
    { type: 'clientFilesCourse' },
    { type: 'serverFilesCourse' },
    { type: 'elements' },
    { type: 'elementExtensions' },
  ]);

  // The `*Host` values here refer to the paths relative to PrairieLearn;
  // the other values refer to the paths as they will be seen by the worker
  // that actually executes the question.
  const courseDirectory = config.workersExecutionMode === 'native' ? coursePath : '/course';
  const courseDirectoryHost = coursePath;

  const questionDirectory = path.join(courseDirectory, 'questions', question.directory);
  const questionDirectoryHost = path.join(coursePath, 'questions', question.directory);

  // Load elements and any extensions
  const elements = await loadElementsForCourse(course);
  const extensions = await loadExtensionsForCourse({
    course,
    course_dir: courseDirectory,
    course_dir_host: courseDirectoryHost,
  });

  return {
    question,
    course,
    course_dir: courseDirectory,
    course_dir_host: courseDirectoryHost,
    question_dir: questionDirectory,
    question_dir_host: questionDirectoryHost,
    course_elements: elements,
    course_element_extensions: extensions,
  };
}

async function getCacheKey(
  course: Course,
  variant: Variant,
  submission: Submission | null,
  data: ExecutionData,
  context: QuestionProcessingContext,
): Promise<string | null> {
  try {
    const commitHash = await getOrUpdateCourseCommitHash(course);

    const dataHash = objectHash(
      [
        // We deliberately exclude large user-controlled objects from the cache key.
        // Whenever these change, the `modified_at` column of `variants` and/or
        // `submissions` will change, which will cause the cache to be invalidated.
        _.omit(data, [
          'params',
          'correct_answers',
          'submitted_answers',
          'format_errors',
          'partial_scores',
          'feedback',
          'raw_submitted_answers',
        ]),
        context,
        variant.modified_at,
        submission?.modified_at,
      ],
      { algorithm: 'sha1', encoding: 'base64' },
    );

    // The variant and submission IDs are included in the cache key to ensure
    // that data never leaks between variants or submissions.
    return `variant:${variant.id}:submission:${submission?.id ?? null}:${commitHash}-${dataHash}:cache`;
  } catch {
    return null;
  }
}

async function getCachedDataOrCompute(
  {
    course,
    variant,
    submission,
    data,
    context,
  }: {
    course: Course;
    variant: Variant;
    submission: Submission | null;
    data: ExecutionData;
    context: QuestionProcessingContext;
  },
  computeFcn: () => Promise<any>,
) {
  // This function will compute the cachedData and cache it if
  // cacheKey is not null
  const doCompute = async (cacheKey: string | null) => {
    const computedData = await computeFcn();

    // Course issues during question/file rendering aren't actually
    // treated as errors - that is, the above function won't throw
    // an error, even if there are course issues. However, we
    // still want to avoid caching anything that produced a course
    // issue, as that might be a transient error that would go away
    // if the user refreshed, even if they didn't create a new variant.
    // Also, the `Error` objects that we use for course issues can't be
    // easily round-tripped through a cache, which means that pulling
    // an error out of the cache means the instructor would see an
    // error message of `[object Object]` which is useless.
    //
    // tl;dr: don't cache any results that would create course issues.
    const hasCourseIssues = computedData?.courseIssues?.length > 0;
    if (cacheKey && !hasCourseIssues) {
      cache.set(cacheKey, computedData, config.questionRenderCacheTtlSec * 1000);
    }

    return {
      data: computedData,
      cacheHit: false,
    };
  };

  // This function will check the cache for the specified
  // cacheKey and either return the cachedData for a cache hit,
  // or compute the cachedData for a cache miss
  const getFromCacheOrCompute = async (cacheKey: string) => {
    let cachedData: unknown;

    try {
      cachedData = await cache.get(cacheKey);
    } catch (err) {
      // We don't actually want to fail if the cache has an error; we'll
      // just compute the cachedData as normal
      logger.error('Error in cache.get()', err);
      Sentry.captureException(err);
    }

    if (cachedData) {
      return {
        data: cachedData,
        cacheHit: true,
      };
    }

    return doCompute(cacheKey);
  };

  if (config.devMode) {
    // In dev mode, we should skip caching so that we'll immediately
    // pick up new changes from disk
    return doCompute(null);
  }

  const cacheKey = await getCacheKey(course, variant, submission, data, context);
  // If for some reason we failed to get a cache key, don't
  // actually fail the request, just skip the cache entirely
  // and compute as usual
  if (!cacheKey) {
    return await doCompute(null);
  } else {
    return await getFromCacheOrCompute(cacheKey);
  }
}<|MERGE_RESOLUTION|>--- conflicted
+++ resolved
@@ -1137,30 +1137,6 @@
       }
 
       const extensions = context.course_element_extensions;
-<<<<<<< HEAD
-      const dependencies: Record<string, string[]> = {
-        coreStyles: [],
-        coreScripts: [],
-        nodeModulesStyles: [],
-        nodeModulesScripts: [],
-        coreElementStyles: [],
-        coreElementScripts: [],
-        courseElementStyles: [],
-        courseElementScripts: [],
-        extensionStyles: [],
-        extensionScripts: [],
-        clientFilesCourseStyles: [],
-        clientFilesCourseScripts: [],
-        clientFilesQuestionStyles: [],
-        clientFilesQuestionScripts: [],
-      };
-      const dynamicDependencies: Record<string, Record<string, string>> = {
-        nodeModulesScripts: {},
-        coreElementScripts: {},
-        courseElementScripts: {},
-        extensionScripts: {},
-        clientFilesCourseScripts: {},
-=======
       const dependencies = {
         coreStyles: [] as string[],
         coreScripts: [] as string[],
@@ -1183,7 +1159,6 @@
         courseElementScripts: {} as Record<string, string>,
         extensionScripts: {} as Record<string, string>,
         clientFilesCourseScripts: {} as Record<string, string>,
->>>>>>> 881b7a0e
       };
 
       for (const type in question.dependencies) {
