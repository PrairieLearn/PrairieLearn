--- conflicted
+++ resolved
@@ -1370,20 +1370,7 @@
         data,
         context,
       );
-
-      // If we're rendering for AI grading, transform the resulting HTML to strip
-      // out any data that isn't relevant during AI grading.
-      const resultHtml = await run(async () => {
-        if (isEnterprise() && locals.questionRenderContext === 'ai_grading') {
-          const { stripHtmlForAiGrading } = await import(
-            '../ee/lib/ai-grading/ai-grading-render.js'
-          );
-          return await stripHtmlForAiGrading(html);
-        }
-        return html;
-      });
-
-      return { courseIssues, html: resultHtml, renderedElementNames };
+      return { courseIssues, html, renderedElementNames };
     },
   );
 
@@ -1402,10 +1389,7 @@
 
   return {
     ...cachedData,
-<<<<<<< HEAD
-=======
     html,
->>>>>>> 10f569a6
     cacheHit,
   };
 }
