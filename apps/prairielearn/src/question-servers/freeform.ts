--- conflicted
+++ resolved
@@ -199,14 +199,8 @@
 
 export async function loadElementsForCourse(course: Course) {
   if (
-<<<<<<< HEAD
-    course.id in courseElementsCache &&
-    courseElementsCache[course.id].commit_hash &&
-    courseElementsCache[course.id].commit_hash === course.commit_hash
-=======
     courseElementsCache[course.id]?.commit_hash &&
     courseElementsCache[course.id]!.commit_hash === course.commit_hash
->>>>>>> f1aa168a
   ) {
     return courseElementsCache[course.id]!.data;
   }
@@ -299,14 +293,8 @@
   course_dir_host: string;
 }) {
   if (
-<<<<<<< HEAD
-    course.id in courseExtensionsCache &&
-    courseExtensionsCache[course.id].commit_hash &&
-    courseExtensionsCache[course.id].commit_hash === course.commit_hash
-=======
     courseExtensionsCache[course.id]?.commit_hash &&
     courseExtensionsCache[course.id]!.commit_hash === course.commit_hash
->>>>>>> f1aa168a
   ) {
     return courseExtensionsCache[course.id]!.data;
   }
