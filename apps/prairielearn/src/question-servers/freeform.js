--- conflicted
+++ resolved
@@ -1091,7 +1091,7 @@
 
 export async function prepare(question, course, variant) {
   return instrumented('freeform.prepare', async () => {
-    if (variant.broken) throw new Error('attemped to prepare broken variant');
+    if (variant.broken_at) throw new Error('attempted to prepare broken variant');
 
     const context = await getContext(question, course);
     const data = {
@@ -1143,7 +1143,7 @@
 async function renderPanel(panel, codeCaller, variant, submission, course, locals, context) {
   debug(`renderPanel(${panel})`);
   // broken variant kills all rendering
-  if (variant.broken) {
+  if (variant.broken_at) {
     return {
       courseIssues: [],
       html: 'Broken question due to error in question code',
@@ -1322,38 +1322,11 @@
             context,
           );
 
-<<<<<<< HEAD
-  generate(question, course, variant_seed, callback) {
-    module.exports.generateAsync(question, course, variant_seed).then(
-      ({ courseIssues, data }) => {
-        callback(null, courseIssues, data);
-      },
-      (err) => {
-        callback(err);
-      },
-    );
-  },
-
-  async prepareAsync(question, course, variant) {
-    return instrumented('freeform.prepare', async () => {
-      if (variant.broken_at) throw new Error('attempted to prepare broken variant');
-
-      const context = await module.exports.getContext(question, course);
-      const data = {
-        params: _.get(variant, 'params', {}),
-        correct_answers: _.get(variant, 'true_answer', {}),
-        variant_seed: parseInt(variant.variant_seed, 36),
-        options: _.get(variant, 'options', {}),
-        answers_names: {},
-      };
-      _.extend(data.options, module.exports.getContextOptions(context));
-=======
           courseIssues.push(...newCourseIssues);
           allRenderedElementNames = _.union(allRenderedElementNames, renderedElementNames);
           return html;
         });
       }
->>>>>>> 00166489
 
       if (renderSelection.answer) {
         const {
@@ -1376,25 +1349,6 @@
         allRenderedElementNames = _.union(allRenderedElementNames, renderedElementNames);
       }
 
-<<<<<<< HEAD
-  /**
-   * @param {'question' | 'answer' | 'submission'} panel
-   * @param {import('../lib/code-caller').CodeCaller} codeCaller
-   * @param {any} variant
-   * @param {any} submission
-   * @param {any} course
-   * @param {any} locals
-   * @param {QuestionProcessingContext} context
-   * @returns {Promise<RenderPanelResult>}
-   */
-  async renderPanel(panel, codeCaller, variant, submission, course, locals, context) {
-    debug(`renderPanel(${panel})`);
-    // broken variant kills all rendering
-    if (variant.broken_at) {
-      return {
-        courseIssues: [],
-        html: 'Broken question due to error in question code',
-=======
       const extensions = context.course_element_extensions;
       const dependencies = {
         coreStyles: [],
@@ -1418,7 +1372,6 @@
         courseElementScripts: {},
         extensionScripts: {},
         clientFilesCourseScripts: {},
->>>>>>> 00166489
       };
 
       for (let type in question.dependencies) {
@@ -1631,12 +1584,6 @@
         ),
       );
 
-<<<<<<< HEAD
-  async fileAsync(filename, variant, question, course) {
-    return instrumented('freeform.file', async (span) => {
-      debug('file()');
-      if (variant.broken_at) throw new Error('attempted to get a file for a broken variant');
-=======
       const importMap = {
         imports: {
           ..._.mapValues(dynamicDependencies.nodeModulesScripts, (file) =>
@@ -1657,7 +1604,6 @@
           ),
         },
       };
->>>>>>> 00166489
 
       // Check if any of the keys was found in more than one dependency type
       Object.keys(importMap.imports).forEach((key) => {
@@ -1694,7 +1640,7 @@
 export async function file(filename, variant, question, course) {
   return instrumented('freeform.file', async (span) => {
     debug('file()');
-    if (variant.broken) throw new Error('attemped to get a file for a broken variant');
+    if (variant.broken_at) throw new Error('attempted to get a file for a broken variant');
 
     const context = await getContext(question, course);
 
@@ -1725,82 +1671,6 @@
         });
       },
     );
-<<<<<<< HEAD
-  },
-
-  async parseAsync(submission, variant, question, course) {
-    return instrumented('freeform.parse', async () => {
-      debug('parse()');
-      if (variant.broken_at) throw new Error('attempted to parse broken variant');
-
-      const context = await module.exports.getContext(question, course);
-      const data = {
-        params: _.get(variant, 'params', {}),
-        correct_answers: _.get(variant, 'true_answer', {}),
-        submitted_answers: _.get(submission, 'submitted_answer', {}),
-        feedback: _.get(submission, 'feedback', {}),
-        format_errors: _.get(submission, 'format_errors', {}),
-        variant_seed: parseInt(variant.variant_seed, 36),
-        options: _.get(variant, 'options', {}),
-        raw_submitted_answers: _.get(submission, 'raw_submitted_answer', {}),
-        gradable: _.get(submission, 'gradable', true),
-      };
-      _.extend(data.options, module.exports.getContextOptions(context));
-      return withCodeCaller(context.course_dir_host, async (codeCaller) => {
-        const { courseIssues, data: resultData } = await module.exports.processQuestion(
-          'parse',
-          codeCaller,
-          data,
-          context,
-        );
-        if (_.size(resultData.format_errors) > 0) resultData.gradable = false;
-        return {
-          courseIssues,
-          data: {
-            params: resultData.params,
-            true_answer: resultData.correct_answers,
-            submitted_answer: resultData.submitted_answers,
-            feedback: resultData.feedback,
-            raw_submitted_answer: resultData.raw_submitted_answers,
-            format_errors: resultData.format_errors,
-            gradable: resultData.gradable,
-          },
-        };
-      });
-    });
-  },
-
-  parse(submission, variant, question, course, callback) {
-    module.exports.parseAsync(submission, variant, question, course).then(
-      ({ courseIssues, data: resultData }) => {
-        callback(null, courseIssues, resultData);
-      },
-      (err) => {
-        callback(err);
-      },
-    );
-  },
-
-  async gradeAsync(submission, variant, question, question_course) {
-    return instrumented('freeform.grade', async () => {
-      debug('grade()');
-      if (variant.broken_at) throw new Error('attempted to grade broken variant');
-      if (submission.broken) throw new Error('attempted to grade broken submission');
-
-      const context = await module.exports.getContext(question, question_course);
-      let data = {
-        params: variant.params,
-        correct_answers: variant.true_answer,
-        submitted_answers: submission.submitted_answer,
-        format_errors: submission.format_errors,
-        partial_scores: submission.partial_scores == null ? {} : submission.partial_scores,
-        score: submission.score == null ? 0 : submission.score,
-        feedback: submission.feedback == null ? {} : submission.feedback,
-        variant_seed: parseInt(variant.variant_seed, 36),
-        options: _.get(variant, 'options', {}),
-        raw_submitted_answers: submission.raw_submitted_answer,
-        gradable: submission.gradable,
-=======
 
     span.setAttribute('cache.status', cacheHit ? 'hit' : 'miss');
 
@@ -1813,7 +1683,7 @@
 export async function parse(submission, variant, question, course) {
   return instrumented('freeform.parse', async () => {
     debug('parse()');
-    if (variant.broken) throw new Error('attemped to parse broken variant');
+    if (variant.broken_at) throw new Error('attempted to parse broken variant');
 
     const context = await getContext(question, course);
     const data = {
@@ -1847,48 +1717,16 @@
           format_errors: resultData.format_errors,
           gradable: resultData.gradable,
         },
->>>>>>> 00166489
       };
     });
   });
 }
 
-<<<<<<< HEAD
-  grade(submission, variant, question, question_course, callback) {
-    module.exports.gradeAsync(submission, variant, question, question_course).then(
-      ({ courseIssues, data: resultData }) => {
-        callback(null, courseIssues, resultData);
-      },
-      (err) => {
-        callback(err);
-      },
-    );
-  },
-
-  async testAsync(variant, question, course, test_type) {
-    return instrumented('freeform.test', async () => {
-      debug('test()');
-      if (variant.broken_at) throw new Error('attemped to test broken variant');
-
-      const context = await module.exports.getContext(question, course);
-      let data = {
-        params: variant.params,
-        correct_answers: variant.true_answer,
-        format_errors: {},
-        partial_scores: {},
-        score: 0,
-        feedback: {},
-        variant_seed: parseInt(variant.variant_seed, 36),
-        options: _.get(variant, 'options', {}),
-        raw_submitted_answers: {},
-        gradable: true,
-        test_type: test_type,
-=======
 export async function grade(submission, variant, question, question_course) {
   return instrumented('freeform.grade', async () => {
     debug('grade()');
-    if (variant.broken) throw new Error('attemped to grade broken variant');
-    if (submission.broken) throw new Error('attemped to grade broken submission');
+    if (variant.broken_at) throw new Error('attempted to grade broken variant');
+    if (submission.broken) throw new Error('attempted to grade broken submission');
 
     const context = await getContext(question, question_course);
     let data = {
@@ -1926,7 +1764,6 @@
           feedback: resultData.feedback,
           gradable: resultData.gradable,
         },
->>>>>>> 00166489
       };
     });
   });
@@ -1935,7 +1772,7 @@
 export async function test(variant, question, course, test_type) {
   return instrumented('freeform.test', async () => {
     debug('test()');
-    if (variant.broken) throw new Error('attemped to test broken variant');
+    if (variant.broken_at) throw new Error('attempted to test broken variant');
 
     const context = await getContext(question, course);
     let data = {
