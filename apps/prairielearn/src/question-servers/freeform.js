// @ts-check
import * as path from 'path';

import * as async from 'async';
// Use slim export, which relies on htmlparser2 instead of parse5. This provides
// support for questions with legacy renderer.
import * as cheerio from 'cheerio/slim';
import debugfn from 'debug';
import fs from 'fs-extra';
import _ from 'lodash';
import mustache from 'mustache';
import objectHash from 'object-hash';
import * as parse5 from 'parse5';

import { cache } from '@prairielearn/cache';
import { logger } from '@prairielearn/logger';
import { instrumented, instrumentedWithMetrics, metrics } from '@prairielearn/opentelemetry';
import { run } from '@prairielearn/run';

import { stripHtmlForAiGrading } from '../lib/ai-grading.js';
import * as assets from '../lib/assets.js';
import { canonicalLogger } from '../lib/canonical-logger.js';
import * as chunks from '../lib/chunks.js';
import { FunctionMissingError, withCodeCaller } from '../lib/code-caller/index.js';
import { config } from '../lib/config.js';
import { features } from '../lib/features/index.js';
import { idsEqual } from '../lib/id.js';
import * as jsonLoad from '../lib/json-load.js';
import * as markdown from '../lib/markdown.js';
import { APP_ROOT_PATH } from '../lib/paths.js';
import { getOrUpdateCourseCommitHash } from '../models/course.js';
import * as schemas from '../schemas/index.js';

const debug = debugfn('prairielearn:freeform');

/**
 * @typedef {Object} QuestionProcessingContext
 * @property {import('../lib/db-types.js').Course} course
 * @property {import('../lib/db-types.js').Question} question
 * @property {string} course_dir
 * @property {string} course_dir_host
 * @property {string} question_dir
 * @property {string} question_dir_host
 * @property {'experimental' | 'default' | 'legacy'} renderer
 * @property {any} course_elements
 * @property {any} course_element_extensions
 */

// Maps core element names to element info
let coreElementsCache = {};
// Maps course IDs to course element info
let courseElementsCache = {};
// Maps course IDs to course element extension info
let courseExtensionsCache = {};

/**
 * @typedef {Object} CourseIssueErrorOptions
 * @property {any} [data]
 * @property {boolean} [fatal]
 * @property {Error} [cause]
 */
class CourseIssueError extends Error {
  /**
   *
   * @param {string} message
   * @param {CourseIssueErrorOptions} options
   */
  constructor(message, options) {
    super(message, { cause: options?.cause });
    this.name = 'CourseIssueError';
    this.data = options.data;
    this.fatal = options.fatal;
  }
}

export async function init() {
  // Populate the list of PrairieLearn elements
  coreElementsCache = await loadElements(path.join(APP_ROOT_PATH, 'elements'), 'core');
}

/**
 * Takes a directory containing element directories and returns an object
 * mapping element names to that element's controller, dependencies, etc.
 *
 * @param {string}   sourceDir Absolute path to the directory of elements
 * @param {'core' | 'course'} elementType The type of element to be loaded
 */
async function loadElements(sourceDir, elementType) {
  let elementSchema;
  switch (elementType) {
    case 'core':
      elementSchema = schemas.infoElementCore;
      break;
    case 'course':
      elementSchema = schemas.infoElementCourse;
      break;
    default:
      throw new Error(`Unknown element type ${elementType}`);
  }

  let files;
  try {
    files = await fs.readdir(sourceDir);
  } catch (err) {
    if (err && err.code === 'ENOENT') {
      // Directory doesn't exist, most likely a course with no elements.
      // Proceed with an empty object.
      return {};
    }

    throw err;
  }

  // Filter out any non-directories.
  const elementNames = await async.filter(files, async (file) => {
    const stats = await fs.promises.lstat(path.join(sourceDir, file));
    return stats.isDirectory();
  });

  // Construct a dictionary mapping element names to their info.
  const elements = {};
  await async.each(elementNames, async (elementName) => {
    const elementInfoPath = path.join(sourceDir, elementName, 'info.json');
    let info;
    try {
      info = await fs.readJSON(elementInfoPath);
    } catch (err) {
      if (err && err.code === 'ENOENT') {
        // This must not be an element directory, skip it
        logger.verbose(`${elementInfoPath} not found, skipping...`);
        return;
      }

      throw err;
    }

    jsonLoad.validateJSON(info, elementSchema);
    info.name = elementName;
    info.directory = path.join(sourceDir, elementName);
    info.type = elementType;
    elements[elementName] = info;

    // For backwards compatibility.
    // TODO remove once everyone is using the new version.
    if (elementType === 'core') {
      elements[elementName.replace(/-/g, '_')] = info;

      if ('additionalNames' in info) {
        info.additionalNames.forEach((name) => {
          elements[name] = info;
          elements[name.replace(/-/g, '_')] = info;
        });
      }
    }
  });

  return elements;
}

export async function loadElementsForCourse(course) {
  if (
    courseElementsCache[course.id] !== undefined &&
    courseElementsCache[course.id].commit_hash &&
    courseElementsCache[course.id].commit_hash === course.commit_hash
  ) {
    return courseElementsCache[course.id].data;
  }

  const coursePath = chunks.getRuntimeDirectoryForCourse(course);
  const elements = await loadElements(path.join(coursePath, 'elements'), 'course');
  courseElementsCache[course.id] = {
    commit_hash: course.commit_hash,
    data: elements,
  };
  return elements;
}

/**
 * Takes a directory containing an extension directory and returns a new
 * object mapping element names to each extension, which itself an object
 * that contains relevant extension scripts and styles.
 *
 * @param {string} sourceDir Absolute path to the directory of extensions
 * @param {string} runtimeDir The path that the worker will load extensions from
 */
export async function loadExtensions(sourceDir, runtimeDir) {
  // Load each root element extension folder
  let elementFolders;
  try {
    elementFolders = await fs.readdir(sourceDir);
  } catch (err) {
    if (err.code === 'ENOENT') {
      // We don't really care if there are no extensions, just return an empty object.
      return {};
    }

    throw err;
  }

  // Get extensions from each element folder.  Each is stored as
  // `['element name', 'extension name']`
  const elementArrays = (
    await async.map(elementFolders, async (element) => {
      const extensions = await fs.readdir(path.join(sourceDir, element));
      return extensions.map((ext) => [element, ext]);
    })
  ).flat();

  // Populate element map
  const elements = {};
  elementArrays.forEach((extension) => {
    if (!(extension[0] in elements)) {
      elements[extension[0]] = {};
    }
  });

  // Load extensions
  await async.each(elementArrays, async (extension) => {
    const [element, extensionDir] = extension;
    const infoPath = path.join(sourceDir, element, extensionDir, 'info.json');

    let info;
    try {
      info = await fs.readJson(infoPath);
    } catch (err) {
      if (err.code === 'ENOENT') {
        // Not an extension directory, skip it.
        logger.verbose(`${infoPath} not found, skipping...`);
        return;
      } else if (err.code === 'ENOTDIR') {
        // Random file, skip it as well.
        logger.verbose(`Found stray file ${infoPath}, skipping...`);
        return;
      } else {
        throw err;
      }
    }

    jsonLoad.validateJSON(info, schemas.infoElementExtension);
    info.name = extensionDir;
    info.directory = path.join(runtimeDir, element, extensionDir);
    elements[element][extensionDir] = info;
  });

  return elements;
}

async function loadExtensionsForCourse(context) {
  const { course, course_dir, course_dir_host } = context;
  if (
    courseExtensionsCache[course.id] !== undefined &&
    courseExtensionsCache[course.id].commit_hash &&
    courseExtensionsCache[course.id].commit_hash === course.commit_hash
  ) {
    return courseExtensionsCache[course.id].data;
  }

  const extensions = await loadExtensions(
    path.join(course_dir_host, 'elementExtensions'),
    path.join(course_dir, 'elementExtensions'),
  );
  courseExtensionsCache[course.id] = {
    commit_hash: course.commit_hash,
    data: extensions,
  };
  return extensions;
}

/**
 * Wipes the element and extension cache.  This is only needed in
 * dev mode because each cache tracks Git commit hashes.
 */
export function flushElementCache() {
  courseElementsCache = {};
  courseExtensionsCache = {};
}

function resolveElement(elementName, context) {
  if (Object.prototype.hasOwnProperty.call(context.course_elements, elementName)) {
    return context.course_elements[elementName];
  } else if (Object.prototype.hasOwnProperty.call(coreElementsCache, elementName)) {
    return coreElementsCache[elementName];
  } else {
    throw new Error(`No such element: ${elementName}`);
  }
}

function getElementController(elementName, context) {
  const element = resolveElement(elementName, context);
  return path.join(element.directory, element.controller);
}

/**
 * Add clientFiles urls for elements and extensions.
 * Returns a copy of data with the new urls inserted.
 */
function getElementClientFiles(data, elementName, context) {
  let dataCopy = structuredClone(data);
  // The options field wont contain URLs unless in the 'render' stage, so
  // check if it is populated before adding the element url
  if ('base_url' in data.options) {
    dataCopy.options.client_files_element_url = assets.courseElementAssetPath(
      context.course.commit_hash,
      data.options.base_url,
      `${elementName}/clientFilesElement`,
    );
    dataCopy.options.client_files_extensions_url = {};

    if (Object.prototype.hasOwnProperty.call(context.course_element_extensions, elementName)) {
      Object.keys(context.course_element_extensions[elementName]).forEach((extension) => {
        const url = assets.courseElementExtensionAssetPath(
          context.course.commit_hash,
          data.options.base_url,
          `${elementName}/${extension}/clientFilesExtension`,
        );
        dataCopy.options.client_files_extensions_url[extension] = url;
      });
    }
  }
  return dataCopy;
}

async function elementFunction(codeCaller, fcn, elementName, elementHtml, data, context) {
  const resolvedElement = resolveElement(elementName, context);
  const { controller, type: resolvedElementType, name: resolvedElementName } = resolvedElement;
  const dataCopy = getElementClientFiles(data, elementName, context);

  const pythonArgs = [elementHtml, dataCopy];
  const pythonFile = controller.replace(/\.[pP][yY]$/, '');
  const type = `${resolvedElementType}-element`;
  const directory = resolvedElementName;

  return await instrumented('codeCaller.call', async () => {
    try {
      const res = await codeCaller.call(type, directory, pythonFile, fcn, pythonArgs);
      return res;
    } catch (err) {
      if (err instanceof FunctionMissingError) {
        // function wasn't present in server
        return {
          result: defaultElementFunctionRet(fcn, dataCopy),
          output: '',
        };
      }
      throw err;
    }
  });
}

function defaultElementFunctionRet(phase, data) {
  if (phase === 'render') {
    return '';
  } else if (phase === 'file') {
    return '';
  } else {
    return data;
  }
}

function defaultServerRet(phase, data, html, _context) {
  if (phase === 'render') {
    return html;
  } else if (phase === 'file') {
    return '';
  } else {
    return data;
  }
}

async function execPythonServer(codeCaller, phase, data, html, context) {
  const pythonFile = 'server';
  const pythonFunction = phase;
  const pythonArgs = [data];
  if (phase === 'render') pythonArgs.push(html);
  const fullFilename = path.join(context.question_dir_host, 'server.py');
  const type = 'question';
  const directory = context.question.directory;

  try {
    await fs.access(fullFilename, fs.constants.R_OK);
  } catch {
    // server.py does not exist
    return { result: defaultServerRet(phase, data, html, context), output: '' };
  }

  debug(
    `execPythonServer(): codeCaller.call(pythonFile=${pythonFile}, pythonFunction=${pythonFunction})`,
  );
<<<<<<< HEAD
  return instrumented('codeCaller.call', async () => {
    try {
      const { result, output } = await codeCaller.call(
        type,
        directory,
        pythonFile,
        pythonFunction,
        pythonArgs,
      );
      debug(`execPythonServer(): completed`);
      return { result, output };
    } catch (err) {
      if (err instanceof FunctionMissingError) {
        // function wasn't present in server
        debug(`execPythonServer(): function not present`);
        return {
          result: defaultServerRet(phase, data, html, context),
          output: '',
        };
      }
      throw err;
=======
  try {
    const { result, output } = await codeCaller.call(
      type,
      directory,
      pythonFile,
      pythonFunction,
      pythonArgs,
    );
    debug('execPythonServer(): completed');
    return { result, output };
  } catch (err) {
    if (err instanceof FunctionMissingError) {
      // function wasn't present in server
      debug('execPythonServer(): function not present');
      return {
        result: defaultServerRet(phase, data, html, context),
        output: '',
      };
>>>>>>> 81500921
    }
  });
}

async function execTemplate(htmlFilename, data) {
  const rawFile = await fs.readFile(htmlFilename, { encoding: 'utf8' });
  let html = mustache.render(rawFile, data);
  html = markdown.processQuestion(html);
  const $ = cheerio.load(html, {
    xml: {
      // This is necessary for Cheerio to use `htmlparser2` instead of `parse5`.
      xmlMode: false,
      recognizeSelfClosing: true,
    },
  });
  return { html, $ };
}

function checkData(data, origData, phase) {
  const checked = [];
  const checkProp = (prop, type, presentPhases, editPhases) => {
    if (!presentPhases.includes(phase)) return null;
    if (!Object.prototype.hasOwnProperty.call(data, prop)) {
      return `"${prop}" is missing from "data"`;
    }
    if (type === 'integer') {
      if (!Number.isInteger(data[prop])) {
        return `data.${prop} is not an integer: ${String(data[prop])}`;
      }
    } else if (type === 'number') {
      if (!Number.isFinite(data[prop])) {
        return `data.${prop} is not a number: ${String(data[prop])}`;
      }
    } else if (type === 'string') {
      if (typeof data[prop] !== 'string') {
        return `data.${prop} is not a string: ${String(data[prop])}`;
      }
    } else if (type === 'boolean') {
      if (data[prop] !== true && data[prop] !== false) {
        return `data.${prop} is not a boolean: ${String(data[prop])}`;
      }
    } else if (type === 'object') {
      if (data[prop] == null || typeof data[prop] !== 'object') {
        return `data.${prop} is not an object: ${String(data[prop])}`;
      }
    } else {
      return `invalid type: ${String(type)}`;
    }
    if (!editPhases.includes(phase)) {
      if (!Object.prototype.hasOwnProperty.call(origData, prop)) {
        return `"${prop}" is missing from "origData"`;
      }
      if (!_.isEqual(data[prop], origData[prop])) {
        return `data.${prop} has been illegally modified, new value: "${JSON.stringify(
          data[prop],
        )}", original value: "${JSON.stringify(origData[prop])}"`;
      }
    }
    checked.push(prop);
    return null;
  };

  let err;
  let allPhases = ['generate', 'prepare', 'render', 'parse', 'grade', 'test', 'file'];

  if (!allPhases.includes(phase)) return `unknown phase: ${phase}`;

  // The following code is deliberately formatted as it is to aid in comprehension,
  // so we prevent Prettier from reformatting the code to span multiple lines.
  // prettier-ignore
  /**************************************************************************************************************************************/
  //              property                 type       presentPhases                         changePhases
  /**************************************************************************************************************************************/
  err =   checkProp('params',                'object',  allPhases,                            ['generate', 'prepare', 'parse', 'grade'])
       || checkProp('correct_answers',       'object',  allPhases,                            ['generate', 'prepare', 'parse', 'grade'])
       || checkProp('variant_seed',          'integer', allPhases,                            [])
       || checkProp('options',               'object',  allPhases,                            [])
       || checkProp('submitted_answers',     'object',  ['render', 'parse', 'grade'],         ['parse', 'grade'])
       || checkProp('format_errors',         'object',  ['render', 'parse', 'grade', 'test'], ['parse', 'grade', 'test'])
       || checkProp('raw_submitted_answers', 'object',  ['render', 'parse', 'grade', 'test'], ['test'])
       || checkProp('partial_scores',        'object',  ['render', 'grade', 'test'],          ['grade', 'test'])
       || checkProp('score',                 'number',  ['render', 'grade', 'test'],          ['grade', 'test'])
       || checkProp('feedback',              'object',  ['render', 'parse', 'grade', 'test'], ['grade', 'parse', 'test'])
       || checkProp('editable',              'boolean', ['render'],                           [])
       || checkProp('manual_grading',        'boolean', ['render'],                           [])
       || checkProp('panel',                 'string',  ['render'],                           [])
       || checkProp('num_valid_submissions','integer',  ['render'],                           [])
       || checkProp('gradable',              'boolean', ['parse', 'grade', 'test'],           [])
       || checkProp('filename',              'string',  ['file'],                             [])
       || checkProp('test_type',             'string',  ['test'],                             [])
       || checkProp('answers_names',         'object',  ['prepare'],                          ['prepare']);
  if (err) return err;

  const extraProps = _.difference(Object.keys(data), checked);
  if (extraProps.length > 0) return `"data" has invalid extra keys: ${extraProps.join(', ')}`;

  return null;
}

/**
 *
 * @param {string} phase
 * @param {import('../lib/code-caller/index.js').CodeCaller} codeCaller
 * @param {any} data
 * @param {any} context
 * @param {string} html
 */
async function experimentalProcess(phase, codeCaller, data, context, html) {
  const pythonContext = {
    html,
    elements: {
      ...coreElementsCache,
      // Course elements should always take precedence over core elements.
      ...context.course_elements,
    },
    element_extensions: context.course_element_extensions,
    course_path: config.workersExecutionMode === 'container' ? '/course' : context.course_dir_host,
  };
  const courseIssues = [];

<<<<<<< HEAD
  const { result, output } = await instrumented('codeCaller.call', async () => {
    try {
      const res = await instrumented(
        'codeCaller.call',
        async () =>
          await codeCaller.call('question', context.question.directory, 'question.html', phase, [
            data,
            pythonContext,
          ]),
      );
      return { result: res.result, output: res.output };
    } catch (err) {
      courseIssues.push(err);
      return {};
    }
  });
=======
  try {
    const res = await codeCaller.call(
      'question',
      context.question.directory,
      'question.html',
      phase,
      [pythonContext, data],
    );
    result = res.result;
    output = res.output;
  } catch (err) {
    courseIssues.push(err);
  }
>>>>>>> 81500921

  if ((output?.length ?? 0) > 0) {
    courseIssues.push(
      new CourseIssueError(`output logged on console during ${phase}()`, {
        data: { outputBoth: output },
        fatal: false,
      }),
    );
  }

  return {
    courseIssues,
    data: result?.data ?? data,
    html: result?.html ?? '',
    fileData: Buffer.from(result?.file ?? '', 'base64'),
    renderedElementNames: result?.processed_elements ?? [],
  };
}

async function traverseQuestionAndExecuteFunctions(phase, codeCaller, data, context, html) {
  const origData = structuredClone(data);
  const renderedElementNames = [];
  const courseIssues = [];
  let fileData = Buffer.from('');
  const questionElements = new Set([
    ...Object.keys(coreElementsCache),
    ...Object.keys(context.course_elements),
  ]);

  const visitNode = async (node) => {
    if (node.tagName && questionElements.has(node.tagName)) {
      const elementName = node.tagName;
      const elementFile = getElementController(elementName, context);
      if (phase === 'render' && !renderedElementNames.includes(elementName)) {
        renderedElementNames.push(elementName);
      }
      // Populate the extensions used by this element.
      data.extensions = [];
      if (Object.prototype.hasOwnProperty.call(context.course_element_extensions, elementName)) {
        data.extensions = context.course_element_extensions[elementName];
      }
      // We need to wrap it in another node, since only child nodes
      // are serialized
      const serializedNode = parse5.serialize({
        nodeName: '#document-fragment',
        childNodes: [node],
      });
      let ret_val, consoleLog;
      try {
        ({ result: ret_val, output: consoleLog } = await elementFunction(
          codeCaller,
          phase,
          elementName,
          serializedNode,
          data,
          context,
        ));
      } catch (e) {
        // We'll catch this and add it to the course issues list
        throw new CourseIssueError(`${elementFile}: Error calling ${phase}(): ${e.toString()}`, {
          cause: e,
          data: e.data,
          fatal: true,
        });
      }

      // We'll be sneaky and remove the extensions, since they're not used elsewhere.
      delete data.extensions;
      delete ret_val.extensions;
      if (typeof consoleLog === 'string' && consoleLog.length > 0) {
        courseIssues.push(
          new CourseIssueError(`${elementFile}: output logged on console during ${phase}()`, {
            data: { outputBoth: consoleLog },
            fatal: false,
          }),
        );
      }
      if (phase === 'render') {
        if (typeof ret_val !== 'string') {
          throw new CourseIssueError(
            `${elementFile}: Error calling ${phase}(): return value is not a string`,
            { data: ret_val, fatal: true },
          );
        }
        node = parse5.parseFragment(ret_val);
      } else if (phase === 'file') {
        // Convert ret_val from base64 back to buffer (this always works,
        // whether or not ret_val is valid base64)
        const buf = Buffer.from(ret_val, 'base64');
        // If the buffer has non-zero length...
        if (buf.length > 0) {
          if (fileData.length > 0) {
            // If fileData already has non-zero length, throw an error
            throw new CourseIssueError(
              `${elementFile}: Error calling ${phase}(): attempting to overwrite non-empty fileData`,
              { fatal: true },
            );
          } else {
            // If not, replace fileData with buffer
            fileData = buf;
          }
        }
      } else {
        // the following line is safe because we can't be in multiple copies of this function simultaneously
        data = ret_val;
        const checkErr = checkData(data, origData, phase);
        if (checkErr) {
          throw new CourseIssueError(
            `${elementFile}: Invalid state after ${phase}(): ${checkErr}`,
            { fatal: true },
          );
        }
      }
    }
    const newChildren = [];
    for (let i = 0; i < (node.childNodes || []).length; i++) {
      const childRes = await visitNode(node.childNodes[i]);
      if (childRes) {
        if (childRes.nodeName === '#document-fragment') {
          newChildren.push(...childRes.childNodes);
        } else {
          newChildren.push(childRes);
        }
      }
    }
    // the following line is safe because we can't be in multiple copies of this function simultaneously
    node.childNodes = newChildren;
    return node;
  };
  let questionHtml = '';
  try {
    const res = await visitNode(parse5.parseFragment(html));
    questionHtml = parse5.serialize(res);
  } catch (e) {
    courseIssues.push(e);
  }

  return {
    courseIssues,
    data,
    html: questionHtml,
    fileData,
    renderedElementNames,
  };
}

async function legacyTraverseQuestionAndExecuteFunctions(phase, codeCaller, data, context, $) {
  const origData = structuredClone(data);
  const renderedElementNames = [];
  const courseIssues = [];
  let fileData = Buffer.from('');
  const questionElements = new Set([
    ...Object.keys(coreElementsCache),
    ...Object.keys(context.course_elements),
  ]).values();

  try {
    await async.eachSeries(questionElements, async (elementName) => {
      await async.eachSeries($(elementName).toArray(), async (element) => {
        if (phase === 'render' && !renderedElementNames.includes(element)) {
          renderedElementNames.push(elementName);
        }

        const elementFile = getElementController(elementName, context);
        // Populate the extensions used by this element
        data.extensions = [];
        if (Object.prototype.hasOwnProperty.call(context.course_element_extensions, elementName)) {
          data.extensions = context.course_element_extensions[elementName];
        }

        const elementHtml = $(element).clone().wrap('<container/>').parent().html();

        let result, output;
        try {
          ({ result, output } = await elementFunction(
            codeCaller,
            phase,
            elementName,
            elementHtml,
            data,
            context,
          ));
        } catch (err) {
          const courseIssue = new CourseIssueError(
            `${elementFile}: Error calling ${phase}(): ${err.toString()}`,
            { data: err.data, fatal: true },
          );
          courseIssues.push(courseIssue);

          // We won't actually use this error, but we do still need to throw
          // it to abort the current traversal.
          throw courseIssue;
        }

        delete data.extensions;
        delete result.extensions;
        if (typeof output === 'string' && output.length > 0) {
          courseIssues.push(
            new CourseIssueError(`${elementFile}: output logged on console during ${phase}()`, {
              data: { outputBoth: output },
              fatal: false,
            }),
          );
        }

        if (phase === 'render') {
          if (typeof result !== 'string') {
            const courseIssue = new CourseIssueError(
              `${elementFile}: Error calling ${phase}(): return value is not a string`,
              { data: { result }, fatal: true },
            );
            courseIssues.push(courseIssue);

            // As above, we just throw to abort the traversal.
            throw courseIssue;
          }

          $(element).replaceWith(result);
        } else if (phase === 'file') {
          // Convert ret_val from base64 back to buffer (this always works,
          // whether or not ret_val is valid base64)
          const buf = Buffer.from(result, 'base64');

          // If the buffer has non-zero length...
          if (buf.length > 0) {
            if (fileData.length > 0) {
              // If fileData already has non-zero length, throw an error
              const courseIssue = new CourseIssueError(
                `${elementFile}: Error calling ${phase}(): attempting to overwrite non-empty fileData`,
                { fatal: true },
              );
              courseIssues.push(courseIssue);

              // As above, throw the error to abort the traversal.
              throw courseIssue;
            } else {
              // If not, replace fileData with buffer
              fileData = buf;
            }
          }
        } else {
          data = result;
          const checkErr = checkData(data, origData, phase);
          if (checkErr) {
            const courseIssue = new CourseIssueError(
              `${elementFile}: Invalid state after ${phase}(): ${checkErr}`,
              { fatal: true },
            );
            courseIssues.push(courseIssue);

            // As above, throw the error to abort the traversal.
            throw courseIssue;
          }
        }
      });
    });
  } catch {
    // Black-hole any errors, they were (should have been) handled by course issues
  }

  return {
    courseIssues,
    data,
    html: $.html(),
    fileData,
    renderedElementNames,
  };
}

/**
 * @param {string} phase
 * @param {import('../lib/code-caller/index.js').CodeCaller} codeCaller
 * @param {any} data
 * @param {QuestionProcessingContext} context
 */
async function processQuestionHtml(phase, codeCaller, data, context) {
  // We deliberately reuse the same `data` object for both the "new" and "original"
  // arguments to avoid an unnecessary deep clone and comparison.
  const checkErr = checkData(data, data, phase);
  if (checkErr) {
    return {
      courseIssues: [
        new CourseIssueError(`Invalid state before ${phase}(): ${checkErr}`, { fatal: true }),
      ],
      data,
      html: '',
      fileData: Buffer.from(''),
      renderedElementNames: [],
    };
  }

  const htmlFilename = path.join(context.question_dir_host, 'question.html');
  let html, $;
  try {
    ({ html, $ } = await execTemplate(htmlFilename, data));
  } catch (err) {
    return {
      courseIssues: [new CourseIssueError(`${htmlFilename}: ${err.toString()}`, { fatal: true })],
      data,
      html: '',
      fileData: Buffer.from(''),
      renderedElementNames: [],
    };
  }

  let processFunction;
  /** @type {[string, import('../lib/code-caller/index.js').CodeCaller, any, any, any]} */
  let args;
  if (context.renderer === 'experimental') {
    processFunction = experimentalProcess;
    args = [phase, codeCaller, data, context, html];
  } else if (context.renderer === 'default') {
    processFunction = traverseQuestionAndExecuteFunctions;
    args = [phase, codeCaller, data, context, html];
  } else {
    processFunction = legacyTraverseQuestionAndExecuteFunctions;
    args = [phase, codeCaller, data, context, $];
  }

  const {
    courseIssues,
    data: resultData,
    html: processedHtml,
    fileData,
    renderedElementNames,
  } = await processFunction(...args);

  if (phase === 'grade' || phase === 'test') {
    if (context.question.partial_credit) {
      let total_weight = 0,
        total_weight_score = 0;
      for (const value of Object.values(resultData.partial_scores ?? {})) {
        const score = value.score ?? 0;
        const weight = value.weight ?? 1;
        total_weight += weight;
        total_weight_score += weight * score;
      }
      resultData.score = total_weight_score / (total_weight === 0 ? 1 : total_weight);
    } else {
      let score = 0;
      if (
        Object.keys(resultData.partial_scores ?? {}).length > 0 &&
        Object.values(resultData.partial_scores ?? {}).every((value) => (value?.score ?? 0) >= 1)
      ) {
        score = 1;
      }
      resultData.score = score;
    }
  }

  return {
    courseIssues,
    data: resultData,
    html: processedHtml,
    fileData,
    renderedElementNames,
  };
}

async function processQuestionServer(phase, codeCaller, data, html, fileData, context) {
  const courseIssues = [];
  const origData = structuredClone(data);

  const checkErrBefore = checkData(data, origData, phase);
  if (checkErrBefore) {
    courseIssues.push(
      new CourseIssueError(`Invalid state before calling server ${phase}(): ${checkErrBefore}`, {
        fatal: true,
      }),
    );
    return { courseIssues, data, html: '', fileData: Buffer.from(''), renderedElementNames: [] };
  }

  let result, output;
  try {
    ({ result, output } = await execPythonServer(codeCaller, phase, data, html, context));
  } catch (err) {
    const serverFile = path.join(context.question_dir, 'server.py');
    courseIssues.push(
      new CourseIssueError(`${serverFile}: Error calling ${phase}(): ${err.toString()}`, {
        data: err.data,
        fatal: true,
        cause: err,
      }),
    );
    return { courseIssues, data };
  }

  if (typeof output === 'string' && output.length > 0) {
    const serverFile = path.join(context.question_dir, 'server.py');
    courseIssues.push(
      new CourseIssueError(`${serverFile}: output logged on console`, {
        data: { outputBoth: output },
        fatal: false,
      }),
    );
  }

  if (phase === 'render') {
    html = result;
  } else if (phase === 'file') {
    // Convert ret_val from base64 back to buffer (this always works,
    // whether or not ret_val is valid base64)
    var buf = Buffer.from(result, 'base64');

    // If the buffer has non-zero length...
    if (buf.length > 0) {
      if (fileData.length > 0) {
        // If fileData already has non-zero length, throw an error
        const serverFile = path.join(context.question_dir, 'server.py');
        courseIssues.push(
          new CourseIssueError(
            `${serverFile}: Error calling ${phase}(): attempting to overwrite non-empty fileData`,
            { fatal: true },
          ),
        );
        return { courseIssues, data };
      } else {
        // If not, replace fileData with a copy of buffer
        fileData = Buffer.from(buf);
      }
    }
  } else {
    data = result;
  }
  const checkErrAfter = checkData(data, origData, phase);
  if (checkErrAfter) {
    const serverFile = path.join(context.question_dir, 'server.py');
    courseIssues.push(
      new CourseIssueError(`${serverFile}: Invalid state after ${phase}(): ${checkErrAfter}`, {
        fatal: true,
      }),
    );
    return { courseIssues, data };
  }

  return { courseIssues, data, html, fileData };
}

/**
 *
 * @param {string} phase
 * @param {import('../lib/code-caller/index.js').CodeCaller} codeCaller
 * @param {any} data
 * @param {QuestionProcessingContext} context
 */
async function processQuestion(phase, codeCaller, data, context) {
  const meter = metrics.getMeter('prairielearn');
  return instrumentedWithMetrics(
    meter,
    `freeform.${phase}`,
    async () => {
      if (phase === 'generate') {
        return processQuestionServer(phase, codeCaller, data, '', Buffer.from(''), context);
      } else {
        const {
          courseIssues,
          data: htmlData,
          html,
          fileData,
          renderedElementNames,
        } = await processQuestionHtml(phase, codeCaller, data, context);
        const hasFatalError = courseIssues.some((issue) => issue.fatal);
        if (hasFatalError) {
          return {
            courseIssues,
            data,
            html,
            fileData,
            renderedElementNames,
          };
        }
        const {
          courseIssues: serverCourseIssues,
          data: serverData,
          html: serverHtml,
          fileData: serverFileData,
        } = await processQuestionServer(phase, codeCaller, htmlData, html, fileData, context);
        courseIssues.push(...serverCourseIssues);
        return {
          courseIssues,
          data: serverData,
          html: serverHtml,
          fileData: serverFileData,
          renderedElementNames,
        };
      }
    },
    (duration) => {
      canonicalLogger.increment(`freeform.${phase}.count`, 1);
      canonicalLogger.increment(`freeform.${phase}.duration`, duration);
    },
  );
}

/**
 * Gets any options that are available in any freeform phase.
 * These include file paths that are relevant for questions and elements.
 * URLs are not included here because those are only applicable during 'render'.
 */
function getContextOptions(context) {
  let options = {};
  options.question_path = context.question_dir;
  options.client_files_question_path = path.join(context.question_dir, 'clientFilesQuestion');
  options.client_files_course_path = path.join(context.course_dir, 'clientFilesCourse');
  options.server_files_course_path = path.join(context.course_dir, 'serverFilesCourse');
  options.course_extensions_path = path.join(context.course_dir, 'elementExtensions');
  return options;
}

export async function generate(question, course, variant_seed) {
  return instrumented('freeform.generate', async () => {
    const context = await instrumented(
      'freeform.getContext',
      async () => await getContext(question, course),
    );
    const data = {
      params: {},
      correct_answers: {},
      variant_seed: parseInt(variant_seed, 36),
      options: { ...course.options, ...question.options },
    };
    Object.assign(data.options, getContextOptions(context));

    return await withCodeCaller(course, async (codeCaller) => {
      const { courseIssues, data: resultData } = await processQuestion(
        'generate',
        codeCaller,
        data,
        context,
      );
      return {
        courseIssues,
        data: {
          params: resultData.params,
          true_answer: resultData.correct_answers,
        },
      };
    });
  });
}

export async function prepare(question, course, variant) {
  return instrumented('freeform.prepare', async () => {
    if (variant.broken_at) throw new Error('attempted to prepare broken variant');

    const context = await instrumented(
      'freeform.getContext',
      async () => await getContext(question, course),
    );
    const data = {
      params: variant.params ?? {},
      correct_answers: variant.true_answer ?? {},
      variant_seed: parseInt(variant.variant_seed, 36),
      options: variant.options ?? {},
      answers_names: {},
    };
    Object.assign(data.options, getContextOptions(context));

    return await withCodeCaller(course, async (codeCaller) => {
      const { courseIssues, data: resultData } = await processQuestion(
        'prepare',
        codeCaller,
        data,
        context,
      );
      return {
        courseIssues,
        data: {
          params: resultData.params,
          true_answer: resultData.correct_answers,
        },
      };
    });
  });
}

/**
 * @typedef {Object} RenderPanelResult
 * @property {any[]} courseIssues
 * @property {string} html
 * @property {string} [renderer]
 * @property {string[]} [renderedElementNames]
 * @property {boolean} [cacheHit]
 */

/**
 * @param {'question' | 'answer' | 'submission'} panel
 * @param {import('../lib/code-caller/index.js').CodeCaller} codeCaller
 * @param {import('../lib/db-types.js').Variant} variant
 * @param {import('../lib/db-types.js').Submission?} submission
 * @param {import('../lib/db-types.js').Course} course
 * @param {Record<string, any>} locals
 * @param {QuestionProcessingContext} context
 * @returns {Promise<RenderPanelResult>}
 */
async function renderPanel(panel, codeCaller, variant, submission, course, locals, context) {
  debug(`renderPanel(${panel})`);
  // broken variant kills all rendering
  if (variant.broken_at) {
    return {
      courseIssues: [],
      html: 'Broken question due to error in question code',
    };
  }

  // broken submission kills the submission panel, but we can
  // proceed with other panels, treating the submission as
  // missing
  if (submission && submission.broken) {
    if (panel === 'submission') {
      return {
        courseIssues: [],
        html: 'Broken submission due to error in question code',
      };
    } else {
      submission = null;
    }
  }

  if (panel === 'question' && locals.questionRenderContext === 'ai_grading') {
    // For AI grading, the question panel is always rendered without a specific
    // submission. The question panel is meant to provide context to the LLM;
    // all student submissions will be provided by rendering the submission panel.
    submission = null;
  }

  const data = {
    // `params` and `true_answer` are allowed to change during `parse()`/`grade()`,
    // so we'll use the submission's values if they exist.
    params: submission?.params ?? variant.params ?? {},
    correct_answers: submission?.true_answer ?? variant.true_answer ?? {},
    submitted_answers: submission?.submitted_answer ?? {},
    format_errors: submission?.format_errors ?? {},
    partial_scores: submission?.partial_scores ?? {},
    score: submission?.score ?? 0,
    feedback: submission?.feedback ?? {},
    variant_seed: parseInt(variant.variant_seed ?? '0', 36),
    options: variant.options ?? {},
    raw_submitted_answers: submission?.raw_submitted_answer ?? {},
    editable: !!(
      locals.allowAnswerEditing &&
      !['manual_grading', 'ai_grading'].includes(locals.questionRenderContext)
    ),
    manual_grading: run(() => {
      if (locals.questionRenderContext === 'manual_grading') return true;
      if (locals.questionRenderContext === 'ai_grading') {
        // We deliberately do not set `manualGradingInterface: true` when rendering
        // the submission for AI grading. The expectation is that instructors will
        // use elements like `<pl-manual-grading-only>` to provide extra instructions
        // to the LLM. We don't want to mix in instructions like that with the
        // student's response.
        return panel !== 'submission';
      }
      return false;
    }),
    panel,
    num_valid_submissions: variant.num_tries ?? null,
  };

  // This URL is submission-specific, so we have to compute it here (that is,
  // it won't be present in `locals`). This URL will only have meaning if
  // there's a submission, so it will be `null` otherwise.
  const submissionFilesUrl = submission
    ? locals.questionUrl + `submission/${submission?.id}/file`
    : null;

  // Put base URLs in data.options for access by question code
  data.options.client_files_question_url = locals.clientFilesQuestionUrl;
  data.options.client_files_course_url = locals.clientFilesCourseUrl;
  data.options.client_files_question_dynamic_url = locals.clientFilesQuestionGeneratedFileUrl;
  data.options.course_element_files_url = assets.courseElementAssetBasePath(
    course.commit_hash,
    locals.urlPrefix,
  );
  data.options.course_element_extension_files_url = assets.courseElementExtensionAssetBasePath(
    course.commit_hash,
    locals.urlPrefix,
  );
  data.options.submission_files_url = submission ? submissionFilesUrl : null;
  data.options.base_url = locals.baseUrl;
  data.options.workspace_url = locals.workspaceUrl || null;

  // Put key paths in data.options
  Object.assign(data.options, getContextOptions(context));

  const { data: cachedData, cacheHit } = await getCachedDataOrCompute(
    course,
    data,
    context,
    async () => {
      const { courseIssues, html, renderedElementNames } = await processQuestion(
        'render',
        codeCaller,
        data,
        context,
      );
      return { courseIssues, html, renderedElementNames };
    },
  );

  return {
    ...cachedData,
    // We need to transform the resulting HTML to strip out any data that
    // isn't relevant during AI grading.
    html:
      locals.questionRenderContext === 'ai_grading'
        ? await stripHtmlForAiGrading(cachedData.html)
        : cachedData.html,
    cacheHit,
  };
}

async function renderPanelInstrumented(
  panel,
  codeCaller,
  submission,
  variant,
  question,
  course,
  locals,
  context,
) {
  return instrumented(`freeform.renderPanel:${panel}`, async (span) => {
    span.setAttributes({
      panel,
      'variant.id': variant.id,
      'question.id': question.id,
      'course.id': course.id,
    });
    /** @type {RenderPanelResult} */
    const result = await renderPanel(
      panel,
      codeCaller,
      variant,
      submission,
      course,
      locals,
      context,
    );
    span.setAttribute('cache.status', result.cacheHit ? 'hit' : 'miss');
    return result;
  });
}

export async function render(
  renderSelection,
  variant,
  question,
  submission,
  submissions,
  course,
  locals,
) {
  return instrumented('freeform.render', async () => {
    debug('render()');
    const htmls = {
      extraHeadersHtml: '',
      questionHtml: '',
      submissionHtmls: submissions.map(() => ''),
      answerHtml: '',
    };
    let allRenderedElementNames = [];
    const courseIssues = [];
    const context = await instrumented(
      'freeform.getContext',
      async () => await getContext(question, course),
    );

    // Hack: we need to propagate this back up to the original caller so
    // they can expose the selected renderer to the client via a header, but
    // parent functions don't actually return things. So we'll just stick it
    // in the `locals` object that the parent will be able to read from.
    //
    // See the `setRendererHeader` function in `lib/question-render`
    // for where this is actually used.
    locals.question_renderer = context.renderer;

    return withCodeCaller(course, async (codeCaller) => {
      if (renderSelection.question) {
        const {
          courseIssues: newCourseIssues,
          html,
          renderedElementNames,
        } = await renderPanelInstrumented(
          'question',
          codeCaller,
          submission,
          variant,
          question,
          course,
          locals,
          context,
        );

        courseIssues.push(...newCourseIssues);
        htmls.questionHtml = html;
        allRenderedElementNames = _.union(allRenderedElementNames, renderedElementNames);
      }

      if (renderSelection.submissions) {
        htmls.submissionHtmls = await async.mapSeries(submissions, async (submission) => {
          const {
            courseIssues: newCourseIssues,
            html,
            renderedElementNames,
          } = await renderPanelInstrumented(
            'submission',
            codeCaller,
            submission,
            variant,
            question,
            course,
            locals,
            context,
          );

          courseIssues.push(...newCourseIssues);
          allRenderedElementNames = _.union(allRenderedElementNames, renderedElementNames);
          return html;
        });
      }

      if (renderSelection.answer) {
        const {
          courseIssues: newCourseIssues,
          html,
          renderedElementNames,
        } = await renderPanelInstrumented(
          'answer',
          codeCaller,
          submission,
          variant,
          question,
          course,
          locals,
          context,
        );

        courseIssues.push(...newCourseIssues);
        htmls.answerHtml = html;
        allRenderedElementNames = _.union(allRenderedElementNames, renderedElementNames);
      }

      const extensions = context.course_element_extensions;
      const dependencies = {
        coreStyles: [],
        coreScripts: [],
        nodeModulesStyles: [],
        nodeModulesScripts: [],
        coreElementStyles: [],
        coreElementScripts: [],
        courseElementStyles: [],
        courseElementScripts: [],
        extensionStyles: [],
        extensionScripts: [],
        clientFilesCourseStyles: [],
        clientFilesCourseScripts: [],
        clientFilesQuestionStyles: [],
        clientFilesQuestionScripts: [],
      };
      const dynamicDependencies = {
        nodeModulesScripts: {},
        coreElementScripts: {},
        courseElementScripts: {},
        extensionScripts: {},
        clientFilesCourseScripts: {},
      };

      for (let type in question.dependencies) {
        if (!(type in dependencies)) continue;

        for (let dep of question.dependencies[type]) {
          if (!dependencies[type].includes(dep)) {
            dependencies[type].push(dep);
          }
        }
      }

      // Gather dependencies for all rendered elements
      allRenderedElementNames.forEach((elementName) => {
        let resolvedElement = resolveElement(elementName, context);
        const elementDependencies = structuredClone(resolvedElement.dependencies) ?? {};
        const elementDynamicDependencies =
          structuredClone(resolvedElement.dynamicDependencies) ?? {};

        // Transform non-global dependencies to be prefixed by the element name,
        // since they'll be served from their element's directory
        if ('elementStyles' in elementDependencies) {
          elementDependencies.elementStyles = elementDependencies.elementStyles.map(
            (dep) => `${resolvedElement.name}/${dep}`,
          );
        }
        if ('elementScripts' in elementDependencies) {
          elementDependencies.elementScripts = elementDependencies.elementScripts.map(
            (dep) => `${resolvedElement.name}/${dep}`,
          );
        }
        if ('elementScripts' in elementDynamicDependencies) {
          elementDynamicDependencies.elementScripts = _.mapValues(
            elementDynamicDependencies.elementScripts,
            (dep) => `${resolvedElement.name}/${dep}`,
          );
        }

        // Rename properties so we can track core and course
        // element dependencies separately
        if (resolvedElement.type === 'course') {
          if ('elementStyles' in elementDependencies) {
            elementDependencies.courseElementStyles = elementDependencies.elementStyles;
            delete elementDependencies.elementStyles;
          }
          if ('elementScripts' in elementDependencies) {
            elementDependencies.courseElementScripts = elementDependencies.elementScripts;
            delete elementDependencies.elementScripts;
          }
          if ('elementScripts' in elementDynamicDependencies) {
            elementDynamicDependencies.courseElementScripts =
              elementDynamicDependencies.elementScripts;
            delete elementDynamicDependencies.elementScripts;
          }
        } else {
          if ('elementStyles' in elementDependencies) {
            elementDependencies.coreElementStyles = elementDependencies.elementStyles;
            delete elementDependencies.elementStyles;
          }
          if ('elementScripts' in elementDependencies) {
            elementDependencies.coreElementScripts = elementDependencies.elementScripts;
            delete elementDependencies.elementScripts;
          }
          if ('elementScripts' in elementDynamicDependencies) {
            elementDynamicDependencies.coreElementScripts =
              elementDynamicDependencies.elementScripts;
            delete elementDynamicDependencies.elementScripts;
          }
        }

        for (const type in elementDependencies) {
          if (!(type in dependencies)) continue;

          for (const dep of elementDependencies[type]) {
            if (!dependencies[type].includes(dep)) {
              dependencies[type].push(dep);
            }
          }
        }

        for (const type in elementDynamicDependencies) {
          for (const key in elementDynamicDependencies[type]) {
            if (!Object.hasOwn(dynamicDependencies[type], key)) {
              dynamicDependencies[type][key] = elementDynamicDependencies[type][key];
            } else if (dynamicDependencies[type][key] !== elementDynamicDependencies[type][key]) {
              courseIssues.push(
                new CourseIssueError(`Dynamic dependency ${key} assigned to conflicting files`, {
                  data: {
                    dependencyType: type,
                    values: [dynamicDependencies[type][key], elementDynamicDependencies[type][key]],
                  },
                  fatal: true,
                }),
              );
            }
          }
        }

        // Load any extensions if they exist
        if (Object.prototype.hasOwnProperty.call(extensions, elementName)) {
          for (const extensionName of Object.keys(extensions[elementName])) {
            if (
              !('dependencies' in extensions[elementName][extensionName]) &&
              !('dynamicDependencies' in extensions[elementName][extensionName])
            ) {
              continue;
            }

            const extension =
              structuredClone(extensions[elementName][extensionName].dependencies) ?? {};
            const extensionDynamic =
              structuredClone(extensions[elementName][extensionName].dynamicDependencies) ?? {};
            if ('extensionStyles' in extension) {
              extension.extensionStyles = extension.extensionStyles.map(
                (dep) => `${elementName}/${extensionName}/${dep}`,
              );
            }
            if ('extensionScripts' in extension) {
              extension.extensionScripts = extension.extensionScripts.map(
                (dep) => `${elementName}/${extensionName}/${dep}`,
              );
            }
            if ('extensionScripts' in extensionDynamic) {
              extensionDynamic.extensionScripts = _.mapValues(
                extensionDynamic.extensionScripts,
                (dep) => `${elementName}/${extensionName}/${dep}`,
              );
            }

            for (const type in extension) {
              if (!(type in dependencies)) continue;

              for (const dep of extension[type]) {
                if (!dependencies[type].includes(dep)) {
                  dependencies[type].push(dep);
                }
              }
            }
            for (const type in extensionDynamic) {
              for (const key in extensionDynamic[type]) {
                if (!Object.hasOwn(dynamicDependencies[type], key)) {
                  dynamicDependencies[type][key] = extensionDynamic[type][key];
                } else if (dynamicDependencies[type][key] !== extensionDynamic[type][key]) {
                  courseIssues.push(
                    new CourseIssueError(
                      `Dynamic dependency ${key} assigned to conflicting files`,
                      {
                        data: {
                          dependencyType: type,
                          values: [dynamicDependencies[type][key], extensionDynamic[type][key]],
                        },
                        fatal: true,
                      },
                    ),
                  );
                }
              }
            }
          }
        }
      });

      // Transform dependency list into style/link tags
      const coreScriptUrls = [];
      const scriptUrls = [];
      const styleUrls = [];
      dependencies.coreStyles.forEach((file) =>
        styleUrls.push(assets.assetPath(`stylesheets/${file}`)),
      );
      dependencies.coreScripts.forEach((file) =>
        coreScriptUrls.push(assets.assetPath(`javascripts/${file}`)),
      );
      dependencies.nodeModulesStyles.forEach((file) =>
        styleUrls.push(assets.nodeModulesAssetPath(file)),
      );
      dependencies.nodeModulesScripts.forEach((file) =>
        coreScriptUrls.push(assets.nodeModulesAssetPath(file)),
      );
      dependencies.clientFilesCourseStyles.forEach((file) =>
        styleUrls.push(`${locals.urlPrefix}/clientFilesCourse/${file}`),
      );
      dependencies.clientFilesCourseScripts.forEach((file) =>
        scriptUrls.push(`${locals.urlPrefix}/clientFilesCourse/${file}`),
      );
      dependencies.clientFilesQuestionStyles.forEach((file) =>
        styleUrls.push(`${locals.clientFilesQuestionUrl}/${file}`),
      );
      dependencies.clientFilesQuestionScripts.forEach((file) =>
        scriptUrls.push(`${locals.clientFilesQuestionUrl}/${file}`),
      );
      dependencies.coreElementStyles.forEach((file) =>
        styleUrls.push(assets.coreElementAssetPath(file)),
      );
      dependencies.coreElementScripts.forEach((file) =>
        scriptUrls.push(assets.coreElementAssetPath(file)),
      );
      const courseElementUrlPrefix =
        locals.urlPrefix +
        (!idsEqual(question.course_id, variant.course_id)
          ? `/sharedElements/course/${course.id}`
          : '');
      dependencies.courseElementStyles.forEach((file) =>
        styleUrls.push(
          assets.courseElementAssetPath(course.commit_hash, courseElementUrlPrefix, file),
        ),
      );
      dependencies.courseElementScripts.forEach((file) =>
        scriptUrls.push(
          assets.courseElementAssetPath(course.commit_hash, courseElementUrlPrefix, file),
        ),
      );
      dependencies.extensionStyles.forEach((file) =>
        styleUrls.push(
          assets.courseElementExtensionAssetPath(course.commit_hash, locals.urlPrefix, file),
        ),
      );
      dependencies.extensionScripts.forEach((file) =>
        scriptUrls.push(
          assets.courseElementExtensionAssetPath(course.commit_hash, locals.urlPrefix, file),
        ),
      );

      const importMap = {
        imports: {
          ..._.mapValues(dynamicDependencies.nodeModulesScripts, (file) =>
            assets.nodeModulesAssetPath(file),
          ),
          ..._.mapValues(
            dynamicDependencies.clientFilesCourseScripts,
            (file) => `${locals.urlPrefix}/clientFilesCourse/${file}`,
          ),
          ..._.mapValues(dynamicDependencies.coreElementScripts, (file) =>
            assets.coreElementAssetPath(file),
          ),
          ..._.mapValues(dynamicDependencies.courseElementScripts, (file) =>
            assets.courseElementAssetPath(course.commit_hash, courseElementUrlPrefix, file),
          ),
          ..._.mapValues(dynamicDependencies.extensionScripts, (file) =>
            assets.courseElementExtensionAssetPath(course.commit_hash, locals.urlPrefix, file),
          ),
        },
      };

      // Check if any of the keys was found in more than one dependency type
      Object.keys(importMap.imports).forEach((key) => {
        const types = Object.entries(dynamicDependencies)
          .filter(([, value]) => Object.prototype.hasOwnProperty.call(value, key))
          .map(([type]) => type);
        if (types.length > 1) {
          courseIssues.push(
            new CourseIssueError(
              `Dynamic dependency key ${key} assigned to multiple types of dependencies`,
              { data: { types }, fatal: true },
            ),
          );
        }
      });

      const headerHtmls = [
        ...styleUrls.map((url) => `<link href="${url}" rel="stylesheet" />`),
        // The import map must come before any scripts that use imports
        !_.isEmpty(importMap.imports)
          ? `<script type="importmap">${JSON.stringify(importMap)}</script>`
          : '',
        // It's important that any library-style scripts come first
        ...coreScriptUrls.map((url) => `<script type="text/javascript" src="${url}"></script>`),
        ...scriptUrls.map((url) => `<script type="text/javascript" src="${url}"></script>`),
      ];
      htmls.extraHeadersHtml = headerHtmls.join('\n');

      return { courseIssues, data: htmls };
    });
  });
}

export async function file(filename, variant, question, course) {
  return instrumented('freeform.file', async (span) => {
    debug('file()');
    if (variant.broken_at) throw new Error('attempted to get a file for a broken variant');

    const context = await instrumented(
      'freeform.getContext',
      async () => await getContext(question, course),
    );

    const data = {
      params: variant.params ?? {},
      correct_answers: variant.true_answer ?? {},
      variant_seed: parseInt(variant.variant_seed, 36),
      options: variant.options ?? {},
      filename,
    };
    Object.assign(data.options, getContextOptions(context));

    const { data: cachedData, cacheHit } = await getCachedDataOrCompute(
      course,
      data,
      context,
      async () => {
        // function to compute the file data and return the cachedData
        return withCodeCaller(course, async (codeCaller) => {
          const { courseIssues, fileData } = await processQuestion(
            'file',
            codeCaller,
            data,
            context,
          );
          const fileDataBase64 = (fileData || '').toString('base64');
          return { courseIssues, fileDataBase64 };
        });
      },
    );

    span.setAttribute('cache.status', cacheHit ? 'hit' : 'miss');

    const { courseIssues, fileDataBase64 } = cachedData;
    const fileData = Buffer.from(fileDataBase64, 'base64');
    return { courseIssues, data: fileData };
  });
}

export async function parse(submission, variant, question, course) {
  return instrumented('freeform.parse', async () => {
    debug('parse()');
    if (variant.broken_at) throw new Error('attempted to parse broken variant');

    const context = await instrumented(
      'freeform.getContext',
      async () => await getContext(question, course),
    );
    const data = {
      params: variant.params ?? {},
      correct_answers: variant.true_answer ?? {},
      submitted_answers: submission.submitted_answer ?? {},
      feedback: submission.feedback ?? {},
      format_errors: submission.format_errors ?? {},
      variant_seed: parseInt(variant.variant_seed, 36),
      options: variant.options ?? {},
      raw_submitted_answers: submission.raw_submitted_answer ?? {},
      gradable: submission.gradable ?? true,
    };
    Object.assign(data.options, getContextOptions(context));
    return withCodeCaller(course, async (codeCaller) => {
      const { courseIssues, data: resultData } = await processQuestion(
        'parse',
        codeCaller,
        data,
        context,
      );

      if (Object.keys(resultData.format_errors).length > 0) resultData.gradable = false;
      return {
        courseIssues,
        data: {
          params: resultData.params,
          true_answer: resultData.correct_answers,
          submitted_answer: resultData.submitted_answers,
          feedback: resultData.feedback,
          raw_submitted_answer: resultData.raw_submitted_answers,
          format_errors: resultData.format_errors,
          gradable: resultData.gradable,
        },
      };
    });
  });
}

export async function grade(submission, variant, question, question_course) {
  return instrumented('freeform.grade', async () => {
    debug('grade()');
    if (variant.broken_at) throw new Error('attempted to grade broken variant');
    if (submission.broken) throw new Error('attempted to grade broken submission');

    const context = await instrumented(
      'freeform.getContext',
      async () => await getContext(question, question_course),
    );
    let data = {
      // Note that `params` and `true_answer` can change during `parse()`, so we
      // use the submission's values when grading.
      params: submission.params,
      correct_answers: submission.true_answer,
      submitted_answers: submission.submitted_answer,
      format_errors: submission.format_errors,
      partial_scores: submission.partial_scores == null ? {} : submission.partial_scores,
      score: submission.score == null ? 0 : submission.score,
      feedback: submission.feedback == null ? {} : submission.feedback,
      variant_seed: parseInt(variant.variant_seed, 36),
      options: variant.options ?? {},
      raw_submitted_answers: submission.raw_submitted_answer,
      gradable: submission.gradable,
    };
    Object.assign(data.options, getContextOptions(context));
    return withCodeCaller(question_course, async (codeCaller) => {
      const { courseIssues, data: resultData } = await processQuestion(
        'grade',
        codeCaller,
        data,
        context,
      );

      if (Object.keys(resultData.format_errors).length > 0) resultData.gradable = false;
      return {
        courseIssues,
        data: {
          params: resultData.params,
          true_answer: resultData.correct_answers,
          submitted_answer: resultData.submitted_answers,
          format_errors: resultData.format_errors,
          raw_submitted_answer: resultData.raw_submitted_answers,
          partial_scores: resultData.partial_scores,
          score: resultData.score,
          feedback: resultData.feedback,
          gradable: resultData.gradable,
        },
      };
    });
  });
}

export async function test(variant, question, course, test_type) {
  return instrumented('freeform.test', async () => {
    debug('test()');
    if (variant.broken_at) throw new Error('attempted to test broken variant');

    const context = await instrumented(
      'freeform.getContext',
      async () => await getContext(question, course),
    );
    let data = {
      params: variant.params,
      correct_answers: variant.true_answer,
      format_errors: {},
      partial_scores: {},
      score: 0,
      feedback: {},
      variant_seed: parseInt(variant.variant_seed, 36),
      options: variant.options ?? {},
      raw_submitted_answers: {},
      gradable: true,
      test_type,
    };
    Object.assign(data.options, getContextOptions(context));
    return withCodeCaller(course, async (codeCaller) => {
      const { courseIssues, data: resultData } = await processQuestion(
        'test',
        codeCaller,
        data,
        context,
      );
      if (Object.keys(resultData.format_errors).length > 0) resultData.gradable = false;
      return {
        courseIssues,
        data: {
          params: resultData.params,
          true_answer: resultData.correct_answers,
          format_errors: resultData.format_errors,
          raw_submitted_answer: resultData.raw_submitted_answers,
          partial_scores: resultData.partial_scores,
          score: resultData.score,
          gradable: resultData.gradable,
        },
      };
    });
  });
}

/**
 * @param {Object} question
 * @param {Object} course
 * @returns {Promise<QuestionProcessingContext>}
 */
async function getContext(question, course) {
  const coursePath = chunks.getRuntimeDirectoryForCourse(course);
  await chunks.ensureChunksForCourseAsync(course.id, [
    { type: 'question', questionId: question.id },
    { type: 'clientFilesCourse' },
    { type: 'serverFilesCourse' },
    { type: 'elements' },
    { type: 'elementExtensions' },
<<<<<<< HEAD
  ];
  await instrumented(
    'chunks.ensureChunksForCourseAsync',
    async () => await chunks.ensureChunksForCourseAsync(course.id, chunksToLoad),
  );
=======
  ]);
>>>>>>> 81500921

  // Select which rendering strategy we'll use. This is computed here so that
  // in can factor into the cache key.
  const useNewQuestionRenderer = course?.options?.useNewQuestionRenderer ?? false;
  const useExperimentalRenderer = !(await features.enabled('process-questions-in-server', {
    institution_id: course.institution_id,
    course_id: course.id,
  }));

  const renderer = useExperimentalRenderer
    ? 'experimental'
    : useNewQuestionRenderer
      ? 'default'
      : 'legacy';

  // The `*Host` values here refer to the paths relative to PrairieLearn;
  // the other values refer to the paths as they will be seen by the worker
  // that actually executes the question.
  const courseDirectory = config.workersExecutionMode === 'native' ? coursePath : '/course';
  const courseDirectoryHost = coursePath;
  const questionDirectory = path.join(courseDirectory, 'questions', question.directory);
  const questionDirectoryHost = path.join(coursePath, 'questions', question.directory);

  // Load elements and any extensions
  const elements = await instrumented(
    'freeform.loadElementsForCourse',
    async () => await loadElementsForCourse(course),
  );
  const extensions = await instrumented(
    'freeform.loadExtensionsForCourse',
    async () =>
      await loadExtensionsForCourse({
        course,
        course_dir: courseDirectory,
        course_dir_host: courseDirectoryHost,
      }),
  );

  return {
    question,
    course,
    course_dir: courseDirectory,
    course_dir_host: courseDirectoryHost,
    question_dir: questionDirectory,
    question_dir_host: questionDirectoryHost,
    course_elements: elements,
    course_element_extensions: extensions,
    renderer,
  };
}

async function getCacheKey(course, data, context) {
  try {
    const commitHash = await getOrUpdateCourseCommitHash(course);
    const dataHash = objectHash({ data, context }, { algorithm: 'sha1', encoding: 'base64' });
    return `question:${commitHash}-${dataHash}`;
  } catch {
    return null;
  }
}

async function getCachedDataOrCompute(course, data, context, computeFcn) {
  // This function will compute the cachedData and cache it if
  // cacheKey is not null
  const doCompute = async (cacheKey) => {
    const computedData = await computeFcn();

    // Course issues during question/file rendering aren't actually
    // treated as errors - that is, the above function won't throw
    // an error, even if there are course issues. However, we
    // still want to avoid caching anything that produced a course
    // issue, as that might be a transient error that would go away
    // if the user refreshed, even if they didn't create a new variant.
    // Also, the `Error` objects that we use for course issues can't be
    // easily round-tripped through a cache, which means that pulling
    // an error out of the cache means the instructor would see an
    // error message of `[object Object]` which is useless.
    //
    // tl;dr: don't cache any results that would create course issues.
    const hasCourseIssues = computedData?.courseIssues?.length > 0;
    if (cacheKey && !hasCourseIssues) {
      cache.set(cacheKey, computedData, config.questionRenderCacheTtlSec * 1000);
    }

    return {
      data: computedData,
      cacheHit: false,
    };
  };

  // This function will check the cache for the specified
  // cacheKey and either return the cachedData for a cache hit,
  // or compute the cachedData for a cache miss
  const getFromCacheOrCompute = async (cacheKey) => {
    let cachedData;

    try {
      cachedData = await cache.get(cacheKey);
    } catch (err) {
      // We don't actually want to fail if the cache has an error; we'll
      // just compute the cachedData as normal
      logger.error('Error in cache.get()', err);
    }

    // Previously, there was a bug where we would cache operations
    // that failed with a course issue. We've since fixed that bug,
    // but so that we can gracefully deploy the fix alongside code
    // that may still be incorrectly caching errors, we'll ignore
    // any result from the cache that has course issues and
    // unconditionally recompute it.
    //
    // TODO: once this has been deployed in production for a while,
    // we can safely remove this check, as we can guarantee that the
    // cache will no longer contain any entries with `courseIssues`.
    const hasCachedCourseIssues = cachedData?.courseIssues?.length > 0;
    if (cachedData && !hasCachedCourseIssues) {
      return {
        data: cachedData,
        cacheHit: true,
      };
    } else {
      return doCompute(cacheKey);
    }
  };

  if (config.devMode) {
    // In dev mode, we should skip caching so that we'll immediately
    // pick up new changes from disk
    return doCompute(null);
  } else {
    const cacheKey = await getCacheKey(course, data, context);
    // If for some reason we failed to get a cache key, don't
    // actually fail the request, just skip the cache entirely
    // and compute as usual
    if (!cacheKey) {
      return doCompute(null);
    } else {
      return getFromCacheOrCompute(cacheKey);
    }
  }
}<|MERGE_RESOLUTION|>--- conflicted
+++ resolved
@@ -1,4 +1,5 @@
 // @ts-check
+import { error } from 'console';
 import * as path from 'path';
 
 import * as async from 'async';
@@ -386,7 +387,6 @@
   debug(
     `execPythonServer(): codeCaller.call(pythonFile=${pythonFile}, pythonFunction=${pythonFunction})`,
   );
-<<<<<<< HEAD
   return instrumented('codeCaller.call', async () => {
     try {
       const { result, output } = await codeCaller.call(
@@ -396,38 +396,18 @@
         pythonFunction,
         pythonArgs,
       );
-      debug(`execPythonServer(): completed`);
+      debug('execPythonServer(): completed');
       return { result, output };
     } catch (err) {
       if (err instanceof FunctionMissingError) {
         // function wasn't present in server
-        debug(`execPythonServer(): function not present`);
+        debug('execPythonServer(): function not present');
         return {
           result: defaultServerRet(phase, data, html, context),
           output: '',
         };
       }
-      throw err;
-=======
-  try {
-    const { result, output } = await codeCaller.call(
-      type,
-      directory,
-      pythonFile,
-      pythonFunction,
-      pythonArgs,
-    );
-    debug('execPythonServer(): completed');
-    return { result, output };
-  } catch (err) {
-    if (err instanceof FunctionMissingError) {
-      // function wasn't present in server
-      debug('execPythonServer(): function not present');
-      return {
-        result: defaultServerRet(phase, data, html, context),
-        output: '',
-      };
->>>>>>> 81500921
+      throw error;
     }
   });
 }
@@ -548,7 +528,6 @@
   };
   const courseIssues = [];
 
-<<<<<<< HEAD
   const { result, output } = await instrumented('codeCaller.call', async () => {
     try {
       const res = await instrumented(
@@ -565,21 +544,6 @@
       return {};
     }
   });
-=======
-  try {
-    const res = await codeCaller.call(
-      'question',
-      context.question.directory,
-      'question.html',
-      phase,
-      [pythonContext, data],
-    );
-    result = res.result;
-    output = res.output;
-  } catch (err) {
-    courseIssues.push(err);
-  }
->>>>>>> 81500921
 
   if ((output?.length ?? 0) > 0) {
     courseIssues.push(
@@ -1921,21 +1885,15 @@
  */
 async function getContext(question, course) {
   const coursePath = chunks.getRuntimeDirectoryForCourse(course);
-  await chunks.ensureChunksForCourseAsync(course.id, [
-    { type: 'question', questionId: question.id },
-    { type: 'clientFilesCourse' },
-    { type: 'serverFilesCourse' },
-    { type: 'elements' },
-    { type: 'elementExtensions' },
-<<<<<<< HEAD
-  ];
-  await instrumented(
-    'chunks.ensureChunksForCourseAsync',
-    async () => await chunks.ensureChunksForCourseAsync(course.id, chunksToLoad),
-  );
-=======
-  ]);
->>>>>>> 81500921
+  await instrumented('chunks.ensureChunksForCourseAsync', async () => {
+    await chunks.ensureChunksForCourseAsync(course.id, [
+      { type: 'question', questionId: question.id },
+      { type: 'clientFilesCourse' },
+      { type: 'serverFilesCourse' },
+      { type: 'elements' },
+      { type: 'elementExtensions' },
+    ]);
+  });
 
   // Select which rendering strategy we'll use. This is computed here so that
   // in can factor into the cache key.
