// @ts-check

import * as path from 'path';

import * as async from 'async';
// Use slim export, which relies on htmlparser2 instead of parse5. This provides
// support for questions with legacy renderer.
import * as cheerio from 'cheerio/lib/slim';
import debugfn from 'debug';
import fs from 'fs-extra';
import _ from 'lodash';
import mustache from 'mustache';
import objectHash from 'object-hash';
import * as parse5 from 'parse5';

import { cache } from '@prairielearn/cache';
import { logger } from '@prairielearn/logger';
import { instrumented, metrics, instrumentedWithMetrics } from '@prairielearn/opentelemetry';

import * as assets from '../lib/assets.js';
import * as chunks from '../lib/chunks.js';
import { withCodeCaller, FunctionMissingError } from '../lib/code-caller/index.js';
import { config } from '../lib/config.js';
import { features } from '../lib/features/index.js';
import * as jsonLoad from '../lib/json-load.js';
import * as markdown from '../lib/markdown.js';
import { APP_ROOT_PATH } from '../lib/paths.js';
<<<<<<< HEAD
import { features } from '../lib/features/index.js';
import { idsEqual } from '../lib/id.js';
=======
import { getOrUpdateCourseCommitHash } from '../models/course.js';
import * as schemas from '../schemas/index.js';
>>>>>>> 22ab7c47

const debug = debugfn('prairielearn:freeform');

/**
 * @typedef {Object} QuestionProcessingContext
 * @property {import('../lib/db-types.js').Course} course
 * @property {import('../lib/db-types.js').Question} question
 * @property {string} course_dir
 * @property {string} course_dir_host
 * @property {string} question_dir
 * @property {string} question_dir_host
 * @property {'experimental' | 'default' | 'legacy'} renderer
 * @property {any} course_elements
 * @property {any} course_element_extensions
 */

// Maps core element names to element info
let coreElementsCache = {};
// Maps course IDs to course element info
let courseElementsCache = {};
// Maps course IDs to course element extension info
let courseExtensionsCache = {};

/**
 * @typedef {Object} CourseIssueErrorOptions
 * @property {any} [data]
 * @property {boolean} [fatal]
 * @property {Error} [cause]
 */
class CourseIssueError extends Error {
  /**
   *
   * @param {string} message
   * @param {CourseIssueErrorOptions} options
   */
  constructor(message, options) {
    super(message, { cause: options?.cause });
    this.name = 'CourseIssueError';
    this.data = options.data;
    this.fatal = options.fatal;
  }
}

export async function init() {
  // Populate the list of PrairieLearn elements
  coreElementsCache = await loadElements(path.join(APP_ROOT_PATH, 'elements'), 'core');
}

/**
 * Takes a directory containing element directories and returns an object
 * mapping element names to that element's controller, dependencies, etc.
 *
 * @param {string}   sourceDir Absolute path to the directory of elements
 * @param {'core' | 'course'} elementType The type of element to be loaded
 */
async function loadElements(sourceDir, elementType) {
  let elementSchema;
  switch (elementType) {
    case 'core':
      elementSchema = schemas.infoElementCore;
      break;
    case 'course':
      elementSchema = schemas.infoElementCourse;
      break;
    default:
      throw new Error(`Unknown element type ${elementType}`);
  }

  let files;
  try {
    files = await fs.readdir(sourceDir);
  } catch (err) {
    if (err && err.code === 'ENOENT') {
      // Directory doesn't exist, most likely a course with no elements.
      // Proceed with an empty object.
      return {};
    }

    throw err;
  }

  // Filter out any non-directories.
  const elementNames = await async.filter(files, async (file) => {
    const stats = await fs.promises.lstat(path.join(sourceDir, file));
    return stats.isDirectory();
  });

  // Construct a dictionary mapping element names to their info.
  const elements = {};
  await async.each(elementNames, async (elementName) => {
    const elementInfoPath = path.join(sourceDir, elementName, 'info.json');
    let info;
    try {
      info = await fs.readJSON(elementInfoPath);
    } catch (err) {
      if (err && err.code === 'ENOENT') {
        // This must not be an element directory, skip it
        logger.verbose(`${elementInfoPath} not found, skipping...`);
        return;
      }

      throw err;
    }

    jsonLoad.validateJSON(info, elementSchema);
    info.name = elementName;
    info.directory = path.join(sourceDir, elementName);
    info.type = elementType;
    elements[elementName] = info;

    // For backwards compatibility.
    // TODO remove once everyone is using the new version.
    if (elementType === 'core') {
      elements[elementName.replace(/-/g, '_')] = info;

      if ('additionalNames' in info) {
        info.additionalNames.forEach((name) => {
          elements[name] = info;
          elements[name.replace(/-/g, '_')] = info;
        });
      }
    }
  });

  return elements;
}

export async function loadElementsForCourse(course) {
  if (
    courseElementsCache[course.id] !== undefined &&
    courseElementsCache[course.id].commit_hash &&
    courseElementsCache[course.id].commit_hash === course.commit_hash
  ) {
    return courseElementsCache[course.id].data;
  }

  const coursePath = chunks.getRuntimeDirectoryForCourse(course);
  const elements = await loadElements(path.join(coursePath, 'elements'), 'course');
  courseElementsCache[course.id] = {
    commit_hash: course.commit_hash,
    data: elements,
  };
  return elements;
}

/**
 * Takes a directory containing an extension directory and returns a new
 * object mapping element names to each extension, which itself an object
 * that contains relevant extension scripts and styles.
 *
 * @param {string} sourceDir Absolute path to the directory of extensions
 * @param {string} runtimeDir The path that the worker will load extensions from
 */
export async function loadExtensions(sourceDir, runtimeDir) {
  // Load each root element extension folder
  let elementFolders;
  try {
    elementFolders = await fs.readdir(sourceDir);
  } catch (err) {
    if (err.code === 'ENOENT') {
      // We don't really care if there are no extensions, just return an empty object.
      return {};
    }

    throw err;
  }

  // Get extensions from each element folder.  Each is stored as
  // `['element name', 'extension name']`
  const elementArrays = (
    await async.map(elementFolders, async (element) => {
      const extensions = await fs.readdir(path.join(sourceDir, element));
      return extensions.map((ext) => [element, ext]);
    })
  ).flat();

  // Populate element map
  const elements = {};
  elementArrays.forEach((extension) => {
    if (!(extension[0] in elements)) {
      elements[extension[0]] = {};
    }
  });

  // Load extensions
  await async.each(elementArrays, async (extension) => {
    const [element, extensionDir] = extension;
    const infoPath = path.join(sourceDir, element, extensionDir, 'info.json');

    let info;
    try {
      info = await fs.readJson(infoPath);
    } catch (err) {
      if (err.code === 'ENOENT') {
        // Not an extension directory, skip it.
        logger.verbose(`${infoPath} not found, skipping...`);
        return;
      } else if (err.code === 'ENOTDIR') {
        // Random file, skip it as well.
        logger.verbose(`Found stray file ${infoPath}, skipping...`);
        return;
      } else {
        throw err;
      }
    }

    jsonLoad.validateJSON(info, schemas.infoElementExtension);
    info.name = extensionDir;
    info.directory = path.join(runtimeDir, element, extensionDir);
    elements[element][extensionDir] = info;
  });

  return elements;
}

async function loadExtensionsForCourse(context) {
  const { course, course_dir, course_dir_host } = context;
  if (
    courseExtensionsCache[course.id] !== undefined &&
    courseExtensionsCache[course.id].commit_hash &&
    courseExtensionsCache[course.id].commit_hash === course.commit_hash
  ) {
    return courseExtensionsCache[course.id].data;
  }

  const extensions = await loadExtensions(
    path.join(course_dir_host, 'elementExtensions'),
    path.join(course_dir, 'elementExtensions'),
  );
  courseExtensionsCache[course.id] = {
    commit_hash: course.commit_hash,
    data: extensions,
  };
  return extensions;
}

/**
 * Wipes the element and extension cache.  This is only needed in
 * dev mode because each cache tracks Git commit hashes.
 */
export function flushElementCache() {
  courseElementsCache = {};
  courseExtensionsCache = {};
}

function resolveElement(elementName, context) {
  if (_.has(context.course_elements, elementName)) {
    return context.course_elements[elementName];
  } else if (_.has(coreElementsCache, elementName)) {
    return coreElementsCache[elementName];
  } else {
    throw new Error(`No such element: ${elementName}`);
  }
}

function getElementController(elementName, context) {
  const element = resolveElement(elementName, context);
  return path.join(element.directory, element.controller);
}

/**
 * Add clientFiles urls for elements and extensions.
 * Returns a copy of data with the new urls inserted.
 */
function getElementClientFiles(data, elementName, context) {
  let dataCopy = _.cloneDeep(data);
  // The options field wont contain URLs unless in the 'render' stage, so
  // check if it is populated before adding the element url
  if ('base_url' in data.options) {
    // Join the URL using Posix join to avoid generating a path with
    // backslashes, as would be the case when running on Windows.
    dataCopy.options.client_files_element_url = path.posix.join(
      data.options.base_url,
      'elements',
      elementName,
      'clientFilesElement',
    );
    dataCopy.options.client_files_extensions_url = {};

    if (_.has(context.course_element_extensions, elementName)) {
      Object.keys(context.course_element_extensions[elementName]).forEach((extension) => {
        const url = path.posix.join(
          data.options.base_url,
          'elementExtensions',
          elementName,
          extension,
          'clientFilesExtension',
        );
        dataCopy.options.client_files_extensions_url[extension] = url;
      });
    }
  }
  return dataCopy;
}

async function elementFunction(codeCaller, fcn, elementName, elementHtml, data, context) {
  const resolvedElement = resolveElement(elementName, context);
  const { controller, type: resolvedElementType, name: resolvedElementName } = resolvedElement;
  const dataCopy = getElementClientFiles(data, elementName, context);

  const pythonArgs = [elementHtml, dataCopy];
  const pythonFile = controller.replace(/\.[pP][yY]$/, '');
  const type = `${resolvedElementType}-element`;
  const directory = resolvedElementName;

  try {
    return await codeCaller.call(type, directory, pythonFile, fcn, pythonArgs);
  } catch (err) {
    if (err instanceof FunctionMissingError) {
      // function wasn't present in server
      return {
        result: defaultElementFunctionRet(fcn, dataCopy),
        output: '',
      };
    }
    throw err;
  }
}

function defaultElementFunctionRet(phase, data) {
  if (phase === 'render') {
    return '';
  } else if (phase === 'file') {
    return '';
  } else {
    return data;
  }
}

function defaultServerRet(phase, data, html, _context) {
  if (phase === 'render') {
    return html;
  } else if (phase === 'file') {
    return '';
  } else {
    return data;
  }
}

async function execPythonServer(codeCaller, phase, data, html, context) {
  const pythonFile = 'server';
  const pythonFunction = phase;
  const pythonArgs = [data];
  if (phase === 'render') pythonArgs.push(html);
  const fullFilename = path.join(context.question_dir_host, 'server.py');
  const type = 'question';
  const directory = context.question.directory;

  try {
    await fs.access(fullFilename, fs.constants.R_OK);
  } catch (err) {
    // server.py does not exist
    return { result: defaultServerRet(phase, data, html, context), output: '' };
  }

  debug(
    `execPythonServer(): codeCaller.call(pythonFile=${pythonFile}, pythonFunction=${pythonFunction})`,
  );
  try {
    const { result, output } = await codeCaller.call(
      type,
      directory,
      pythonFile,
      pythonFunction,
      pythonArgs,
    );
    debug(`execPythonServer(): completed`);
    return { result, output };
  } catch (err) {
    if (err instanceof FunctionMissingError) {
      // function wasn't present in server
      debug(`execPythonServer(): function not present`);
      return {
        result: defaultServerRet(phase, data, html, context),
        output: '',
      };
    }
    throw err;
  }
}

async function execTemplate(htmlFilename, data) {
  const rawFile = await fs.readFile(htmlFilename, { encoding: 'utf8' });
  let html = mustache.render(rawFile, data);
  html = markdown.processQuestion(html);
  const $ = cheerio.load(html, {
    recognizeSelfClosing: true,
  });
  return { html, $ };
}

function checkData(data, origData, phase) {
  const checked = [];
  const checkProp = (prop, type, presentPhases, editPhases) => {
    if (!presentPhases.includes(phase)) return null;
    if (!_.has(data, prop)) return '"' + prop + '" is missing from "data"';
    if (type === 'integer') {
      if (!_.isInteger(data[prop])) {
        return 'data.' + prop + ' is not an integer: ' + String(data[prop]);
      }
    } else if (type === 'number') {
      if (!_.isFinite(data[prop])) {
        return 'data.' + prop + ' is not a number: ' + String(data[prop]);
      }
    } else if (type === 'string') {
      if (!_.isString(data[prop])) {
        return 'data.' + prop + ' is not a string: ' + String(data[prop]);
      }
    } else if (type === 'boolean') {
      if (!_.isBoolean(data[prop])) {
        return 'data.' + prop + ' is not a boolean: ' + String(data[prop]);
      }
    } else if (type === 'object') {
      if (!_.isObject(data[prop])) {
        return 'data.' + prop + ' is not an object: ' + String(data[prop]);
      }
    } else {
      return 'invalid type: ' + String(type);
    }
    if (!editPhases.includes(phase)) {
      if (!_.has(origData, prop)) return '"' + prop + '" is missing from "origData"';
      if (!_.isEqual(data[prop], origData[prop])) {
        return `data.${prop} has been illegally modified, new value: "${JSON.stringify(
          data[prop],
        )}", original value: "${JSON.stringify(origData[prop])}"`;
      }
    }
    checked.push(prop);
    return null;
  };

  let err;
  let allPhases = ['generate', 'prepare', 'render', 'parse', 'grade', 'test', 'file'];

  if (!allPhases.includes(phase)) return `unknown phase: ${phase}`;

  // The following code is deliberately formatted as it is to aid in comprehension,
  // so we prevent Prettier from reformatting the code to span multiple lines.
  // prettier-ignore
  /**************************************************************************************************************************************/
  //              property                 type       presentPhases                         changePhases
  /**************************************************************************************************************************************/
  err = checkProp('params',                'object',  allPhases,                            ['generate', 'prepare', 'grade'])
       || checkProp('correct_answers',       'object',  allPhases,                            ['generate', 'prepare', 'parse', 'grade'])
       || checkProp('variant_seed',          'integer', allPhases,                            [])
       || checkProp('options',               'object',  allPhases,                            [])
       || checkProp('submitted_answers',     'object',  ['render', 'parse', 'grade'],         ['parse', 'grade'])
       || checkProp('format_errors',         'object',  ['render', 'parse', 'grade', 'test'], ['parse', 'grade', 'test'])
       || checkProp('raw_submitted_answers', 'object',  ['render', 'parse', 'grade', 'test'], ['test'])
       || checkProp('partial_scores',        'object',  ['render', 'grade', 'test'],          ['grade', 'test'])
       || checkProp('score',                 'number',  ['render', 'grade', 'test'],          ['grade', 'test'])
       || checkProp('feedback',              'object',  ['render', 'parse', 'grade', 'test'], ['grade', 'parse', 'test'])
       || checkProp('editable',              'boolean', ['render'],                           [])
       || checkProp('manual_grading',        'boolean', ['render'],                           [])
       || checkProp('panel',                 'string',  ['render'],                           [])
       || checkProp('num_valid_submissions','integer',  ['render'],                           [])
       || checkProp('gradable',              'boolean', ['parse', 'grade', 'test'],           [])
       || checkProp('filename',              'string',  ['file'],                             [])
       || checkProp('test_type',             'string',  ['test'],                             [])
       || checkProp('answers_names',         'object',  ['prepare'],                          ['prepare']);
  if (err) return err;

  const extraProps = _.difference(_.keys(data), checked);
  if (extraProps.length > 0) return '"data" has invalid extra keys: ' + extraProps.join(', ');

  return null;
}

/**
 *
 * @param {string} phase
 * @param {import('../lib/code-caller/index.js').CodeCaller} codeCaller
 * @param {any} data
 * @param {any} context
 * @param {string} html
 */
async function experimentalProcess(phase, codeCaller, data, context, html) {
  const pythonContext = {
    html,
    elements: {
      ...coreElementsCache,
      // Course elements should always take precedence over core elements.
      ...context.course_elements,
    },
    element_extensions: context.course_element_extensions,
    course_path: config.workersExecutionMode === 'container' ? '/course' : context.course_dir_host,
  };
  const courseIssues = [];
  let result = null;
  let output = null;

  try {
    const res = await codeCaller.call(
      'question',
      context.question.directory,
      'question.html',
      phase,
      [data, pythonContext],
    );
    result = res.result;
    output = res.output;
  } catch (err) {
    courseIssues.push(err);
  }

  if ((output?.length ?? 0) > 0) {
    courseIssues.push(
      new CourseIssueError(`output logged on console during ${phase}()`, {
        data: { outputBoth: output },
        fatal: false,
      }),
    );
  }

  return {
    courseIssues,
    data: result?.data ?? data,
    html: result?.html ?? '',
    fileData: Buffer.from(result?.file ?? '', 'base64'),
    renderedElementNames: result?.processed_elements ?? [],
  };
}

async function traverseQuestionAndExecuteFunctions(phase, codeCaller, data, context, html) {
  const origData = JSON.parse(JSON.stringify(data));
  const renderedElementNames = [];
  const courseIssues = [];
  let fileData = Buffer.from('');
  const questionElements = new Set([
    ..._.keys(coreElementsCache),
    ..._.keys(context.course_elements),
  ]);

  const visitNode = async (node) => {
    if (node.tagName && questionElements.has(node.tagName)) {
      const elementName = node.tagName;
      const elementFile = getElementController(elementName, context);
      if (phase === 'render' && !_.includes(renderedElementNames, elementName)) {
        renderedElementNames.push(elementName);
      }
      // Populate the extensions used by this element.
      data.extensions = [];
      if (_.has(context.course_element_extensions, elementName)) {
        data.extensions = context.course_element_extensions[elementName];
      }
      // We need to wrap it in another node, since only child nodes
      // are serialized
      const serializedNode = parse5.serialize({
        nodeName: '#document-fragment',
        childNodes: [node],
      });
      let ret_val, consoleLog;
      try {
        ({ result: ret_val, output: consoleLog } = await elementFunction(
          codeCaller,
          phase,
          elementName,
          serializedNode,
          data,
          context,
        ));
      } catch (e) {
        // We'll catch this and add it to the course issues list
        throw new CourseIssueError(`${elementFile}: Error calling ${phase}(): ${e.toString()}`, {
          cause: e,
          data: e.data,
          fatal: true,
        });
      }

      // We'll be sneaky and remove the extensions, since they're not used elsewhere.
      delete data.extensions;
      delete ret_val.extensions;
      if (_.isString(consoleLog) && consoleLog.length > 0) {
        courseIssues.push(
          new CourseIssueError(`${elementFile}: output logged on console during ${phase}()`, {
            data: { outputBoth: consoleLog },
            fatal: false,
          }),
        );
      }
      if (phase === 'render') {
        if (!_.isString(ret_val)) {
          throw new CourseIssueError(
            `${elementFile}: Error calling ${phase}(): return value is not a string`,
            { data: ret_val, fatal: true },
          );
        }
        node = parse5.parseFragment(ret_val);
      } else if (phase === 'file') {
        // Convert ret_val from base64 back to buffer (this always works,
        // whether or not ret_val is valid base64)
        const buf = Buffer.from(ret_val, 'base64');
        // If the buffer has non-zero length...
        if (buf.length > 0) {
          if (fileData.length > 0) {
            // If fileData already has non-zero length, throw an error
            throw new CourseIssueError(
              `${elementFile}: Error calling ${phase}(): attempting to overwrite non-empty fileData`,
              { fatal: true },
            );
          } else {
            // If not, replace fileData with buffer
            fileData = buf;
          }
        }
      } else {
        // the following line is safe because we can't be in multiple copies of this function simultaneously
        data = ret_val;
        const checkErr = checkData(data, origData, phase);
        if (checkErr) {
          throw new CourseIssueError(
            `${elementFile}: Invalid state after ${phase}(): ${checkErr}`,
            { fatal: true },
          );
        }
      }
    }
    const newChildren = [];
    for (let i = 0; i < (node.childNodes || []).length; i++) {
      const childRes = await visitNode(node.childNodes[i]);
      if (childRes) {
        if (childRes.nodeName === '#document-fragment') {
          newChildren.push(...childRes.childNodes);
        } else {
          newChildren.push(childRes);
        }
      }
    }
    // the following line is safe because we can't be in multiple copies of this function simultaneously
    node.childNodes = newChildren;
    return node;
  };
  let questionHtml = '';
  try {
    const res = await visitNode(parse5.parseFragment(html));
    questionHtml = parse5.serialize(res);
  } catch (e) {
    courseIssues.push(e);
  }

  return {
    courseIssues,
    data,
    html: questionHtml,
    fileData,
    renderedElementNames,
  };
}

async function legacyTraverseQuestionAndExecuteFunctions(phase, codeCaller, data, context, $) {
  const origData = JSON.parse(JSON.stringify(data));
  const renderedElementNames = [];
  const courseIssues = [];
  let fileData = Buffer.from('');
  const questionElements = new Set([
    ..._.keys(coreElementsCache),
    ..._.keys(context.course_elements),
  ]).values();

  try {
    await async.eachSeries(questionElements, async (elementName) => {
      await async.eachSeries($(elementName).toArray(), async (element) => {
        if (phase === 'render' && !_.includes(renderedElementNames, element)) {
          renderedElementNames.push(elementName);
        }

        const elementFile = getElementController(elementName, context);
        // Populate the extensions used by this element
        data.extensions = [];
        if (_.has(context.course_element_extensions, elementName)) {
          data.extensions = context.course_element_extensions[elementName];
        }

        const elementHtml = $(element).clone().wrap('<container/>').parent().html();

        let result, output;
        try {
          ({ result, output } = await elementFunction(
            codeCaller,
            phase,
            elementName,
            elementHtml,
            data,
            context,
          ));
        } catch (err) {
          const courseIssue = new CourseIssueError(
            `${elementFile}: Error calling ${phase}(): ${err.toString()}`,
            { data: err.data, fatal: true },
          );
          courseIssues.push(courseIssue);

          // We won't actually use this error, but we do still need to throw
          // it to abort the current traversal.
          throw courseIssue;
        }

        delete data.extensions;
        delete result.extensions;
        if (_.isString(output) && output.length > 0) {
          courseIssues.push(
            new CourseIssueError(
              elementFile + ': output logged on console during ' + phase + '()',
              { data: { outputBoth: output }, fatal: false },
            ),
          );
        }

        if (phase === 'render') {
          if (!_.isString(output)) {
            const courseIssue = new CourseIssueError(
              elementFile + ': Error calling ' + phase + '(): return value is not a string',
              { data: { result }, fatal: true },
            );
            courseIssues.push(courseIssue);

            // As above, we just throw to abort the traversal.
            throw courseIssue;
          }

          $(element).replaceWith(result);
        } else if (phase === 'file') {
          // Convert ret_val from base64 back to buffer (this always works,
          // whether or not ret_val is valid base64)
          const buf = Buffer.from(result, 'base64');

          // If the buffer has non-zero length...
          if (buf.length > 0) {
            if (fileData.length > 0) {
              // If fileData already has non-zero length, throw an error
              const courseIssue = new CourseIssueError(
                `${elementFile}: Error calling ${phase}(): attempting to overwrite non-empty fileData`,
                { fatal: true },
              );
              courseIssues.push(courseIssue);

              // As above, throw the error to abort the traversal.
              throw courseIssue;
            } else {
              // If not, replace fileData with buffer
              fileData = buf;
            }
          }
        } else {
          data = result;
          const checkErr = checkData(data, origData, phase);
          if (checkErr) {
            const courseIssue = new CourseIssueError(
              `${elementFile}: Invalid state after ${phase}(): ${checkErr}`,
              { fatal: true },
            );
            courseIssues.push(courseIssue);

            // As above, throw the error to abort the traversal.
            throw courseIssue;
          }
        }
      });
    });
  } catch (err) {
    // Black-hole any errors, they were (should have been) handled by course issues
  }

  return {
    courseIssues,
    data,
    html: $.html(),
    fileData,
    renderedElementNames,
  };
}

/**
 * @param {string} phase
 * @param {import('../lib/code-caller/index.js').CodeCaller} codeCaller
 * @param {any} data
 * @param {QuestionProcessingContext} context
 */
async function processQuestionHtml(phase, codeCaller, data, context) {
  const origData = JSON.parse(JSON.stringify(data));

  const checkErr = checkData(data, origData, phase);
  if (checkErr) {
    return {
      courseIssues: [
        new CourseIssueError(`Invalid state before ${phase}(): ${checkErr}`, { fatal: true }),
      ],
      data,
      html: '',
      fileData: Buffer.from(''),
      renderedElementNames: [],
    };
  }

  const htmlFilename = path.join(context.question_dir_host, 'question.html');
  let html, $;
  try {
    ({ html, $ } = await execTemplate(htmlFilename, data));
  } catch (err) {
    return {
      courseIssues: [new CourseIssueError(htmlFilename + ': ' + err.toString(), { fatal: true })],
      data,
      html: '',
      fileData: Buffer.from(''),
      renderedElementNames: [],
    };
  }

  let processFunction;
  /** @type {[string, import('../lib/code-caller/index.js').CodeCaller, any, any, any]} */
  let args;
  if (context.renderer === 'experimental') {
    processFunction = experimentalProcess;
    args = [phase, codeCaller, data, context, html];
  } else if (context.renderer === 'default') {
    processFunction = traverseQuestionAndExecuteFunctions;
    args = [phase, codeCaller, data, context, html];
  } else {
    processFunction = legacyTraverseQuestionAndExecuteFunctions;
    args = [phase, codeCaller, data, context, $];
  }

  const {
    courseIssues,
    data: resultData,
    html: processedHtml,
    fileData,
    renderedElementNames,
  } = await processFunction(...args);

  if (phase === 'grade' || phase === 'test') {
    if (context.question.partial_credit) {
      let total_weight = 0,
        total_weight_score = 0;
      _.each(resultData.partial_scores, (value) => {
        const score = _.get(value, 'score', 0);
        const weight = _.get(value, 'weight', 1);
        total_weight += weight;
        total_weight_score += weight * score;
      });
      resultData.score = total_weight_score / (total_weight === 0 ? 1 : total_weight);
    } else {
      let score = 0;
      if (
        _.size(resultData.partial_scores) > 0 &&
        _.every(resultData.partial_scores, (value) => _.get(value, 'score', 0) >= 1)
      ) {
        score = 1;
      }
      resultData.score = score;
    }
  }

  return {
    courseIssues,
    data: resultData,
    html: processedHtml,
    fileData,
    renderedElementNames,
  };
}

async function processQuestionServer(phase, codeCaller, data, html, fileData, context) {
  const courseIssues = [];
  const origData = JSON.parse(JSON.stringify(data));

  const checkErrBefore = checkData(data, origData, phase);
  if (checkErrBefore) {
    courseIssues.push(
      new CourseIssueError(`Invalid state before calling server ${phase}(): ${checkErrBefore}`, {
        fatal: true,
      }),
    );
    return { courseIssues, data, html: '', fileData: Buffer.from(''), renderedElementNames: [] };
  }

  let result, output;
  try {
    ({ result, output } = await execPythonServer(codeCaller, phase, data, html, context));
  } catch (err) {
    const serverFile = path.join(context.question_dir, 'server.py');
    courseIssues.push(
      new CourseIssueError(`${serverFile}: Error calling ${phase}(): ${err.toString()}`, {
        data: err.data,
        fatal: true,
        cause: err,
      }),
    );
    return { courseIssues, data };
  }

  if (_.isString(output) && output.length > 0) {
    const serverFile = path.join(context.question_dir, 'server.py');
    courseIssues.push(
      new CourseIssueError(`${serverFile}: output logged on console`, {
        data: { outputBoth: output },
        fatal: false,
      }),
    );
  }

  if (phase === 'render') {
    html = result;
  } else if (phase === 'file') {
    // Convert ret_val from base64 back to buffer (this always works,
    // whether or not ret_val is valid base64)
    var buf = Buffer.from(result, 'base64');

    // If the buffer has non-zero length...
    if (buf.length > 0) {
      if (fileData.length > 0) {
        // If fileData already has non-zero length, throw an error
        const serverFile = path.join(context.question_dir, 'server.py');
        courseIssues.push(
          new CourseIssueError(
            `${serverFile}: Error calling ${phase}(): attempting to overwrite non-empty fileData`,
            { fatal: true },
          ),
        );
        return { courseIssues, data };
      } else {
        // If not, replace fileData with a copy of buffer
        fileData = Buffer.from(buf);
      }
    }
  } else {
    data = result;
  }
  const checkErrAfter = checkData(data, origData, phase);
  if (checkErrAfter) {
    const serverFile = path.join(context.question_dir, 'server.py');
    courseIssues.push(
      new CourseIssueError(`${serverFile}: Invalid state after ${phase}(): ${checkErrAfter}`, {
        fatal: true,
      }),
    );
    return { courseIssues, data };
  }

  return { courseIssues, data, html, fileData };
}

/**
 *
 * @param {string} phase
 * @param {import('../lib/code-caller/index.js').CodeCaller} codeCaller
 * @param {any} data
 * @param {QuestionProcessingContext} context
 */
async function processQuestion(phase, codeCaller, data, context) {
  const meter = metrics.getMeter('prairielearn');
  return instrumentedWithMetrics(meter, `freeform.${phase}`, async () => {
    if (phase === 'generate') {
      return processQuestionServer(phase, codeCaller, data, '', Buffer.from(''), context);
    } else {
      const {
        courseIssues,
        data: htmlData,
        html,
        fileData,
        renderedElementNames,
      } = await processQuestionHtml(phase, codeCaller, data, context);
      const hasFatalError = _.some(_.map(courseIssues, 'fatal'));
      if (hasFatalError) {
        return {
          courseIssues,
          data,
          html,
          fileData,
          renderedElementNames,
        };
      }
      const {
        courseIssues: serverCourseIssues,
        data: serverData,
        html: serverHtml,
        fileData: serverFileData,
      } = await processQuestionServer(phase, codeCaller, htmlData, html, fileData, context);
      courseIssues.push(...serverCourseIssues);
      return {
        courseIssues,
        data: serverData,
        html: serverHtml,
        fileData: serverFileData,
        renderedElementNames,
      };
    }
  });
}

/**
 * Gets any options that are available in any freeform phase.
 * These include file paths that are relevant for questions and elements.
 * URLs are not included here because those are only applicable during 'render'.
 */
function getContextOptions(context) {
  let options = {};
  options.question_path = context.question_dir;
  options.client_files_question_path = path.join(context.question_dir, 'clientFilesQuestion');
  options.client_files_course_path = path.join(context.course_dir, 'clientFilesCourse');
  options.server_files_course_path = path.join(context.course_dir, 'serverFilesCourse');
  options.course_extensions_path = path.join(context.course_dir, 'elementExtensions');
  return options;
}

export async function generate(question, course, variant_seed) {
  return instrumented('freeform.generate', async () => {
    const context = await getContext(question, course);
    const data = {
      params: {},
      correct_answers: {},
      variant_seed: parseInt(variant_seed, 36),
      options: _.defaults({}, course.options, question.options),
    };
    _.extend(data.options, getContextOptions(context));

    return await withCodeCaller(course, async (codeCaller) => {
      const { courseIssues, data: resultData } = await processQuestion(
        'generate',
        codeCaller,
        data,
        context,
      );
      return {
        courseIssues,
        data: {
          params: resultData.params,
          true_answer: resultData.correct_answers,
        },
      };
    });
  });
}

export async function prepare(question, course, variant) {
  return instrumented('freeform.prepare', async () => {
    if (variant.broken_at) throw new Error('attempted to prepare broken variant');

    const context = await getContext(question, course);
    const data = {
      params: _.get(variant, 'params', {}),
      correct_answers: _.get(variant, 'true_answer', {}),
      variant_seed: parseInt(variant.variant_seed, 36),
      options: _.get(variant, 'options', {}),
      answers_names: {},
    };
    _.extend(data.options, getContextOptions(context));

    return await withCodeCaller(course, async (codeCaller) => {
      const { courseIssues, data: resultData } = await processQuestion(
        'prepare',
        codeCaller,
        data,
        context,
      );
      return {
        courseIssues,
        data: {
          params: resultData.params,
          true_answer: resultData.correct_answers,
        },
      };
    });
  });
}

/**
 * @typedef {Object} RenderPanelResult
 * @property {any[]} courseIssues
 * @property {string} html
 * @property {string} [renderer]
 * @property {string[]} [renderedElementNames]
 * @property {boolean} [cacheHit]
 */

/**
 * @param {'question' | 'answer' | 'submission'} panel
 * @param {import('../lib/code-caller/index.js').CodeCaller} codeCaller
 * @param {import('../lib/db-types.js').Variant} variant
 * @param {import('../lib/db-types.js').Submission?} submission
 * @param {import('../lib/db-types.js').Course} course
 * @param {Record<string, any>} locals
 * @param {QuestionProcessingContext} context
 * @returns {Promise<RenderPanelResult>}
 */
async function renderPanel(panel, codeCaller, variant, submission, course, locals, context) {
  debug(`renderPanel(${panel})`);
  // broken variant kills all rendering
  if (variant.broken_at) {
    return {
      courseIssues: [],
      html: 'Broken question due to error in question code',
    };
  }

  // broken submission kills the submission panel, but we can
  // proceed with other panels, treating the submission as
  // missing
  if (submission && submission.broken) {
    if (panel === 'submission') {
      return {
        courseIssues: [],
        html: 'Broken submission due to error in question code',
      };
    } else {
      submission = null;
    }
  }

  const data = {
    params: _.get(variant, 'params', {}),
    correct_answers: _.get(variant, 'true_answer', {}),
    submitted_answers: submission ? _.get(submission, 'submitted_answer', {}) : {},
    format_errors: submission?.format_errors ?? {},
    partial_scores: submission?.partial_scores ?? {},
    score: submission?.score ?? 0,
    feedback: submission?.feedback ?? {},
    variant_seed: parseInt(variant.variant_seed ?? '0', 36),
    options: _.get(variant, 'options') ?? {},
    raw_submitted_answers: submission ? _.get(submission, 'raw_submitted_answer', {}) : {},
    editable: !!(locals.allowAnswerEditing && !locals.manualGradingInterface),
    manual_grading: !!locals.manualGradingInterface,
    panel,
    num_valid_submissions: _.get(variant, 'num_tries', null),
  };

  // This URL is submission-specific, so we have to compute it here (that is,
  // it won't be present in `locals`). This URL will only have meaning if
  // there's a submission, so it will be `null` otherwise.
  const submissionFilesUrl = submission
    ? locals.questionUrl + `submission/${submission?.id}/file`
    : null;

  // Put base URLs in data.options for access by question code
  data.options.client_files_question_url = locals.clientFilesQuestionUrl;
  data.options.client_files_course_url = locals.clientFilesCourseUrl;
  data.options.client_files_question_dynamic_url = locals.clientFilesQuestionGeneratedFileUrl;
  data.options.submission_files_url = submission ? submissionFilesUrl : null;
  data.options.base_url = locals.baseUrl;
  data.options.workspace_url = locals.workspaceUrl || null;

  // Put key paths in data.options
  _.extend(data.options, getContextOptions(context));

  const { data: cachedData, cacheHit } = await getCachedDataOrCompute(
    course,
    data,
    context,
    async () => {
      const { courseIssues, html, renderedElementNames } = await processQuestion(
        'render',
        codeCaller,
        data,
        context,
      );
      return { courseIssues, html, renderedElementNames };
    },
  );

  return {
    ...cachedData,
    cacheHit,
  };
}

async function renderPanelInstrumented(
  panel,
  codeCaller,
  submission,
  variant,
  question,
  course,
  locals,
  context,
) {
  return instrumented(`freeform.renderPanel:${panel}`, async (span) => {
    span.setAttributes({
      panel,
      'variant.id': variant.id,
      'question.id': question.id,
      'course.id': course.id,
    });
    /** @type {RenderPanelResult} */
    const result = await renderPanel(
      panel,
      codeCaller,
      variant,
      submission,
      course,
      locals,
      context,
    );
    span.setAttribute('cache.status', result.cacheHit ? 'hit' : 'miss');
    return result;
  });
}

export async function render(
  renderSelection,
  variant,
  question,
  submission,
  submissions,
  course,
  locals,
) {
  return instrumented('freeform.render', async () => {
    debug('render()');
    const htmls = {
      extraHeadersHtml: '',
      questionHtml: '',
      submissionHtmls: _.map(submissions, () => ''),
      answerHtml: '',
    };
    let allRenderedElementNames = [];
    const courseIssues = [];
    const context = await getContext(question, course);

    // Hack: we need to propagate this back up to the original caller so
    // they can expose the selected renderer to the client via a header, but
    // parent functions don't actually return things. So we'll just stick it
    // in the `locals` object that the parent will be able to read from.
    //
    // See the `setRendererHeader` function in `lib/question-render`
    // for where this is actually used.
    locals.question_renderer = context.renderer;

    return withCodeCaller(course, async (codeCaller) => {
      if (renderSelection.question) {
        const {
          courseIssues: newCourseIssues,
          html,
          renderedElementNames,
        } = await renderPanelInstrumented(
          'question',
          codeCaller,
          submission,
          variant,
          question,
          course,
          locals,
          context,
        );

        courseIssues.push(...newCourseIssues);
        htmls.questionHtml = html;
        allRenderedElementNames = _.union(allRenderedElementNames, renderedElementNames);
      }

      if (renderSelection.submissions) {
        htmls.submissionHtmls = await async.mapSeries(submissions, async (submission) => {
          const {
            courseIssues: newCourseIssues,
            html,
            renderedElementNames,
          } = await renderPanelInstrumented(
            'submission',
            codeCaller,
            submission,
            variant,
            question,
            course,
            locals,
            context,
          );

          courseIssues.push(...newCourseIssues);
          allRenderedElementNames = _.union(allRenderedElementNames, renderedElementNames);
          return html;
        });
      }

      if (renderSelection.answer) {
        const {
          courseIssues: newCourseIssues,
          html,
          renderedElementNames,
        } = await renderPanelInstrumented(
          'answer',
          codeCaller,
          submission,
          variant,
          question,
          course,
          locals,
          context,
        );

        courseIssues.push(...newCourseIssues);
        htmls.answerHtml = html;
        allRenderedElementNames = _.union(allRenderedElementNames, renderedElementNames);
      }

      const extensions = context.course_element_extensions;
      const dependencies = {
        coreStyles: [],
        coreScripts: [],
        nodeModulesStyles: [],
        nodeModulesScripts: [],
        coreElementStyles: [],
        coreElementScripts: [],
        courseElementStyles: [],
        courseElementScripts: [],
        extensionStyles: [],
        extensionScripts: [],
        clientFilesCourseStyles: [],
        clientFilesCourseScripts: [],
        clientFilesQuestionStyles: [],
        clientFilesQuestionScripts: [],
      };
      const dynamicDependencies = {
        nodeModulesScripts: {},
        coreElementScripts: {},
        courseElementScripts: {},
        extensionScripts: {},
        clientFilesCourseScripts: {},
      };

      for (let type in question.dependencies) {
        if (!(type in dependencies)) continue;

        for (let dep of question.dependencies[type]) {
          if (!_.includes(dependencies[type], dep)) {
            dependencies[type].push(dep);
          }
        }
      }

      // Gather dependencies for all rendered elements
      allRenderedElementNames.forEach((elementName) => {
        let resolvedElement = resolveElement(elementName, context);
        const elementDependencies = _.cloneDeep(resolvedElement.dependencies || {});
        const elementDynamicDependencies = _.cloneDeep(resolvedElement.dynamicDependencies || {});

        // Transform non-global dependencies to be prefixed by the element name,
        // since they'll be served from their element's directory
        if (_.has(elementDependencies, 'elementStyles')) {
          elementDependencies.elementStyles = elementDependencies.elementStyles.map(
            (dep) => `${resolvedElement.name}/${dep}`,
          );
        }
        if (_.has(elementDependencies, 'elementScripts')) {
          elementDependencies.elementScripts = elementDependencies.elementScripts.map(
            (dep) => `${resolvedElement.name}/${dep}`,
          );
        }
        if (_.has(elementDynamicDependencies, 'elementScripts')) {
          elementDynamicDependencies.elementScripts = _.mapValues(
            elementDynamicDependencies.elementScripts,
            (dep) => `${resolvedElement.name}/${dep}`,
          );
        }

        // Rename properties so we can track core and course
        // element dependencies separately
        if (resolvedElement.type === 'course') {
          if (_.has(elementDependencies, 'elementStyles')) {
            elementDependencies.courseElementStyles = elementDependencies.elementStyles;
            delete elementDependencies.elementStyles;
          }
          if (_.has(elementDependencies, 'elementScripts')) {
            elementDependencies.courseElementScripts = elementDependencies.elementScripts;
            delete elementDependencies.elementScripts;
          }
          if (_.has(elementDynamicDependencies, 'elementScripts')) {
            elementDynamicDependencies.courseElementScripts =
              elementDynamicDependencies.elementScripts;
            delete elementDynamicDependencies.elementScripts;
          }
        } else {
          if (_.has(elementDependencies, 'elementStyles')) {
            elementDependencies.coreElementStyles = elementDependencies.elementStyles;
            delete elementDependencies.elementStyles;
          }
          if (_.has(elementDependencies, 'elementScripts')) {
            elementDependencies.coreElementScripts = elementDependencies.elementScripts;
            delete elementDependencies.elementScripts;
          }
          if (_.has(elementDynamicDependencies, 'elementScripts')) {
            elementDynamicDependencies.coreElementScripts =
              elementDynamicDependencies.elementScripts;
            delete elementDynamicDependencies.elementScripts;
          }
        }

        for (const type in elementDependencies) {
          if (!(type in dependencies)) continue;

          for (const dep of elementDependencies[type]) {
            if (!_.includes(dependencies[type], dep)) {
              dependencies[type].push(dep);
            }
          }
        }

        for (const type in elementDynamicDependencies) {
          for (const key in elementDynamicDependencies[type]) {
            if (!_.has(dynamicDependencies[type], key)) {
              dynamicDependencies[type][key] = elementDynamicDependencies[type][key];
            } else if (dynamicDependencies[type][key] !== elementDynamicDependencies[type][key]) {
              courseIssues.push(
                new CourseIssueError(`Dynamic dependency ${key} assigned to conflicting files`, {
                  data: {
                    dependencyType: type,
                    values: [dynamicDependencies[type][key], elementDynamicDependencies[type][key]],
                  },
                  fatal: true,
                }),
              );
            }
          }
        }

        // Load any extensions if they exist
        if (_.has(extensions, elementName)) {
          for (const extensionName of Object.keys(extensions[elementName])) {
            if (
              !_.has(extensions[elementName][extensionName], 'dependencies') &&
              !_.has(extensions[elementName][extensionName], 'dynamicDependencies')
            ) {
              continue;
            }

            const extension = _.cloneDeep(extensions[elementName][extensionName]).dependencies;
            const extensionDynamic = _.cloneDeep(
              extensions[elementName][extensionName],
            ).dynamicDependencies;
            if (_.has(extension, 'extensionStyles')) {
              extension.extensionStyles = extension.extensionStyles.map(
                (dep) => `${elementName}/${extensionName}/${dep}`,
              );
            }
            if (_.has(extension, 'extensionScripts')) {
              extension.extensionScripts = extension.extensionScripts.map(
                (dep) => `${elementName}/${extensionName}/${dep}`,
              );
            }
            if (_.has(extensionDynamic, 'extensionScripts')) {
              extensionDynamic.extensionScripts = _.mapValues(
                extensionDynamic.extensionScripts,
                (dep) => `${elementName}/${extensionName}/${dep}`,
              );
            }

            for (const type in extension) {
              if (!(type in dependencies)) continue;

              for (const dep of extension[type]) {
                if (!_.includes(dependencies[type], dep)) {
                  dependencies[type].push(dep);
                }
              }
            }
            for (const type in extensionDynamic) {
              for (const key in extensionDynamic[type]) {
                if (!_.has(dynamicDependencies[type], key)) {
                  dynamicDependencies[type][key] = extensionDynamic[type][key];
                } else if (dynamicDependencies[type][key] !== extensionDynamic[type][key]) {
                  courseIssues.push(
                    new CourseIssueError(
                      `Dynamic dependency ${key} assigned to conflicting files`,
                      {
                        data: {
                          dependencyType: type,
                          values: [dynamicDependencies[type][key], extensionDynamic[type][key]],
                        },
                        fatal: true,
                      },
                    ),
                  );
                }
              }
            }
          }
        }
      });

      // Transform dependency list into style/link tags
      const coreScriptUrls = [];
      const scriptUrls = [];
      const styleUrls = [];
      dependencies.coreStyles.forEach((file) =>
        styleUrls.push(assets.assetPath(`stylesheets/${file}`)),
      );
      dependencies.coreScripts.forEach((file) =>
        coreScriptUrls.push(assets.assetPath(`javascripts/${file}`)),
      );
      dependencies.nodeModulesStyles.forEach((file) =>
        styleUrls.push(assets.nodeModulesAssetPath(file)),
      );
      dependencies.nodeModulesScripts.forEach((file) =>
        coreScriptUrls.push(assets.nodeModulesAssetPath(file)),
      );
      dependencies.clientFilesCourseStyles.forEach((file) =>
        styleUrls.push(`${locals.urlPrefix}/clientFilesCourse/${file}`),
      );
      dependencies.clientFilesCourseScripts.forEach((file) =>
        scriptUrls.push(`${locals.urlPrefix}/clientFilesCourse/${file}`),
      );
      dependencies.clientFilesQuestionStyles.forEach((file) =>
        styleUrls.push(`${locals.clientFilesQuestionUrl}/${file}`),
      );
      dependencies.clientFilesQuestionScripts.forEach((file) =>
        scriptUrls.push(`${locals.clientFilesQuestionUrl}/${file}`),
      );
      dependencies.coreElementStyles.forEach((file) =>
        styleUrls.push(assets.coreElementAssetPath(file)),
      );
      dependencies.coreElementScripts.forEach((file) =>
        scriptUrls.push(assets.coreElementAssetPath(file)),
      );
      dependencies.courseElementStyles.forEach((file) =>
        styleUrls.push(
          assets.courseElementAssetPath(
            course.commit_hash,
            locals.urlPrefix +
              (!idsEqual(question.course_id, variant.course_id)
                ? `/sharedElements/course/${course.id}`
                : ''),
            file,
          ),
        ),
      );
      dependencies.courseElementScripts.forEach((file) =>
        scriptUrls.push(
          assets.courseElementAssetPath(
            course.commit_hash,
            locals.urlPrefix +
              (!idsEqual(question.course_id, variant.course_id)
                ? `/sharedElements/course/${course.id}`
                : ''),
            file,
          ),
        ),
      );
      dependencies.extensionStyles.forEach((file) =>
        styleUrls.push(
          assets.courseElementExtensionAssetPath(course.commit_hash, locals.urlPrefix, file),
        ),
      );
      dependencies.extensionScripts.forEach((file) =>
        scriptUrls.push(
          assets.courseElementExtensionAssetPath(course.commit_hash, locals.urlPrefix, file),
        ),
      );

      const importMap = {
        imports: {
          ..._.mapValues(dynamicDependencies.nodeModulesScripts, (file) =>
            assets.nodeModulesAssetPath(file),
          ),
          ..._.mapValues(
            dynamicDependencies.clientFilesCourseScripts,
            (file) => `${locals.urlPrefix}/clientFilesCourse/${file}`,
          ),
          ..._.mapValues(dynamicDependencies.coreElementScripts, (file) =>
            assets.coreElementAssetPath(file),
          ),
          ..._.mapValues(dynamicDependencies.courseElementScripts, (file) =>
            assets.courseElementAssetPath(
              course.commit_hash,
              locals.urlPrefix +
                (!idsEqual(question.course_id, variant.course_id)
                  ? `/sharedElements/course/${course.id}`
                  : ''),
              file,
            ),
          ),
          ..._.mapValues(dynamicDependencies.extensionScripts, (file) =>
            assets.courseElementExtensionAssetPath(course.commit_hash, locals.urlPrefix, file),
          ),
        },
      };

      // Check if any of the keys was found in more than one dependency type
      Object.keys(importMap.imports).forEach((key) => {
        const types = Object.entries(dynamicDependencies)
          .filter(([, value]) => _.has(value, key))
          .map(([type]) => type);
        if (types.length > 1) {
          courseIssues.push(
            new CourseIssueError(
              `Dynamic dependency key ${key} assigned to multiple types of dependencies`,
              { data: { types }, fatal: true },
            ),
          );
        }
      });

      const headerHtmls = [
        ...styleUrls.map((url) => `<link href="${url}" rel="stylesheet" />`),
        // The import map must come before any scripts that use imports
        !_.isEmpty(importMap.imports)
          ? `<script type="importmap">${JSON.stringify(importMap)}</script>`
          : ``,
        // It's important that any library-style scripts come first
        ...coreScriptUrls.map((url) => `<script type="text/javascript" src="${url}"></script>`),
        ...scriptUrls.map((url) => `<script type="text/javascript" src="${url}"></script>`),
      ];
      htmls.extraHeadersHtml = headerHtmls.join('\n');

      return { courseIssues, data: htmls };
    });
  });
}

export async function file(filename, variant, question, course) {
  return instrumented('freeform.file', async (span) => {
    debug('file()');
    if (variant.broken_at) throw new Error('attempted to get a file for a broken variant');

    const context = await getContext(question, course);

    const data = {
      params: _.get(variant, 'params', {}),
      correct_answers: _.get(variant, 'true_answer', {}),
      variant_seed: parseInt(variant.variant_seed, 36),
      options: _.get(variant, 'options', {}),
      filename,
    };
    _.extend(data.options, getContextOptions(context));

    const { data: cachedData, cacheHit } = await getCachedDataOrCompute(
      course,
      data,
      context,
      async () => {
        // function to compute the file data and return the cachedData
        return withCodeCaller(course, async (codeCaller) => {
          const { courseIssues, fileData } = await processQuestion(
            'file',
            codeCaller,
            data,
            context,
          );
          const fileDataBase64 = (fileData || '').toString('base64');
          return { courseIssues, fileDataBase64 };
        });
      },
    );

    span.setAttribute('cache.status', cacheHit ? 'hit' : 'miss');

    const { courseIssues, fileDataBase64 } = cachedData;
    const fileData = Buffer.from(fileDataBase64, 'base64');
    return { courseIssues, data: fileData };
  });
}

export async function parse(submission, variant, question, course) {
  return instrumented('freeform.parse', async () => {
    debug('parse()');
    if (variant.broken_at) throw new Error('attempted to parse broken variant');

    const context = await getContext(question, course);
    const data = {
      params: _.get(variant, 'params', {}),
      correct_answers: _.get(variant, 'true_answer', {}),
      submitted_answers: _.get(submission, 'submitted_answer', {}),
      feedback: _.get(submission, 'feedback', {}),
      format_errors: _.get(submission, 'format_errors', {}),
      variant_seed: parseInt(variant.variant_seed, 36),
      options: _.get(variant, 'options', {}),
      raw_submitted_answers: _.get(submission, 'raw_submitted_answer', {}),
      gradable: _.get(submission, 'gradable', true),
    };
    _.extend(data.options, getContextOptions(context));
    return withCodeCaller(course, async (codeCaller) => {
      const { courseIssues, data: resultData } = await processQuestion(
        'parse',
        codeCaller,
        data,
        context,
      );
      if (_.size(resultData.format_errors) > 0) resultData.gradable = false;
      return {
        courseIssues,
        data: {
          params: resultData.params,
          true_answer: resultData.correct_answers,
          submitted_answer: resultData.submitted_answers,
          feedback: resultData.feedback,
          raw_submitted_answer: resultData.raw_submitted_answers,
          format_errors: resultData.format_errors,
          gradable: resultData.gradable,
        },
      };
    });
  });
}

export async function grade(submission, variant, question, question_course) {
  return instrumented('freeform.grade', async () => {
    debug('grade()');
    if (variant.broken_at) throw new Error('attempted to grade broken variant');
    if (submission.broken) throw new Error('attempted to grade broken submission');

    const context = await getContext(question, question_course);
    let data = {
      params: variant.params,
      correct_answers: variant.true_answer,
      submitted_answers: submission.submitted_answer,
      format_errors: submission.format_errors,
      partial_scores: submission.partial_scores == null ? {} : submission.partial_scores,
      score: submission.score == null ? 0 : submission.score,
      feedback: submission.feedback == null ? {} : submission.feedback,
      variant_seed: parseInt(variant.variant_seed, 36),
      options: _.get(variant, 'options', {}),
      raw_submitted_answers: submission.raw_submitted_answer,
      gradable: submission.gradable,
    };
    _.extend(data.options, getContextOptions(context));
    return withCodeCaller(question_course, async (codeCaller) => {
      const { courseIssues, data: resultData } = await processQuestion(
        'grade',
        codeCaller,
        data,
        context,
      );
      if (_.size(resultData.format_errors) > 0) resultData.gradable = false;
      return {
        courseIssues,
        data: {
          params: resultData.params,
          true_answer: resultData.correct_answers,
          submitted_answer: resultData.submitted_answers,
          format_errors: resultData.format_errors,
          raw_submitted_answer: resultData.raw_submitted_answers,
          partial_scores: resultData.partial_scores,
          score: resultData.score,
          feedback: resultData.feedback,
          gradable: resultData.gradable,
        },
      };
    });
  });
}

export async function test(variant, question, course, test_type) {
  return instrumented('freeform.test', async () => {
    debug('test()');
    if (variant.broken_at) throw new Error('attempted to test broken variant');

    const context = await getContext(question, course);
    let data = {
      params: variant.params,
      correct_answers: variant.true_answer,
      format_errors: {},
      partial_scores: {},
      score: 0,
      feedback: {},
      variant_seed: parseInt(variant.variant_seed, 36),
      options: _.get(variant, 'options', {}),
      raw_submitted_answers: {},
      gradable: true,
      test_type,
    };
    _.extend(data.options, getContextOptions(context));
    return withCodeCaller(course, async (codeCaller) => {
      const { courseIssues, data: resultData } = await processQuestion(
        'test',
        codeCaller,
        data,
        context,
      );
      if (_.size(resultData.format_errors) > 0) resultData.gradable = false;
      return {
        courseIssues,
        data: {
          params: resultData.params,
          true_answer: resultData.correct_answers,
          format_errors: resultData.format_errors,
          raw_submitted_answer: resultData.raw_submitted_answers,
          partial_scores: resultData.partial_scores,
          score: resultData.score,
          gradable: resultData.gradable,
        },
      };
    });
  });
}

/**
 * @param {Object} question
 * @param {Object} course
 * @returns {Promise<QuestionProcessingContext>}
 */
async function getContext(question, course) {
  const coursePath = chunks.getRuntimeDirectoryForCourse(course);
  /** @type {chunks.Chunk[]} */
  const chunksToLoad = [
    { type: 'question', questionId: question.id },
    { type: 'clientFilesCourse' },
    { type: 'serverFilesCourse' },
    { type: 'elements' },
    { type: 'elementExtensions' },
  ];
  await chunks.ensureChunksForCourseAsync(course.id, chunksToLoad);

  // Select which rendering strategy we'll use. This is computed here so that
  // in can factor into the cache key.
  const useNewQuestionRenderer = course?.options?.useNewQuestionRenderer ?? false;
  const useExperimentalRenderer = await features.enabled('process-questions-in-worker', {
    institution_id: course.institution_id,
    course_id: course.id,
  });

  const renderer = useExperimentalRenderer
    ? 'experimental'
    : useNewQuestionRenderer
      ? 'default'
      : 'legacy';

  // The `*Host` values here refer to the paths relative to PrairieLearn;
  // the other values refer to the paths as they will be seen by the worker
  // that actually executes the question.
  const courseDirectory = config.workersExecutionMode === 'native' ? coursePath : '/course';
  const courseDirectoryHost = coursePath;
  const questionDirectory = path.join(courseDirectory, 'questions', question.directory);
  const questionDirectoryHost = path.join(coursePath, 'questions', question.directory);

  // Load elements and any extensions
  const elements = await loadElementsForCourse(course);
  const extensions = await loadExtensionsForCourse({
    course,
    course_dir: courseDirectory,
    course_dir_host: courseDirectoryHost,
  });

  return {
    question,
    course,
    course_dir: courseDirectory,
    course_dir_host: courseDirectoryHost,
    question_dir: questionDirectory,
    question_dir_host: questionDirectoryHost,
    course_elements: elements,
    course_element_extensions: extensions,
    renderer,
  };
}

async function getCacheKey(course, data, context) {
  try {
    const commitHash = await getOrUpdateCourseCommitHash(course);
    const dataHash = objectHash({ data, context }, { algorithm: 'sha1', encoding: 'base64' });
    return `question:${commitHash}-${dataHash}`;
  } catch (err) {
    return null;
  }
}

async function getCachedDataOrCompute(course, data, context, computeFcn) {
  // This function will compute the cachedData and cache it if
  // cacheKey is not null
  const doCompute = async (cacheKey) => {
    const computedData = await computeFcn();

    // Course issues during question/file rendering aren't actually
    // treated as errors - that is, the above function won't throw
    // an error, even if there are course issues. However, we
    // still want to avoid caching anything that produced a course
    // issue, as that might be a transient error that would go away
    // if the user refreshed, even if they didn't create a new variant.
    // Also, the `Error` objects that we use for course issues can't be
    // easily round-tripped through a cache, which means that pulling
    // an error out of the cache means the instructor would see an
    // error message of `[object Object]` which is useless.
    //
    // tl;dr: don't cache any results that would create course issues.
    const hasCourseIssues = computedData?.courseIssues?.length > 0;
    if (cacheKey && !hasCourseIssues) {
      cache.set(cacheKey, computedData, config.questionRenderCacheTtlSec * 1000);
    }

    return {
      data: computedData,
      cacheHit: false,
    };
  };

  // This function will check the cache for the specified
  // cacheKey and either return the cachedData for a cache hit,
  // or compute the cachedData for a cache miss
  const getFromCacheOrCompute = async (cacheKey) => {
    let cachedData;

    try {
      cachedData = await cache.get(cacheKey);
    } catch (err) {
      // We don't actually want to fail if the cache has an error; we'll
      // just compute the cachedData as normal
      logger.error('Error in cache.get()', err);
    }

    // Previously, there was a bug where we would cache operations
    // that failed with a course issue. We've since fixed that bug,
    // but so that we can gracefully deploy the fix alongside code
    // that may still be incorrectly caching errors, we'll ignore
    // any result from the cache that has course issues and
    // unconditionally recompute it.
    //
    // TODO: once this has been deployed in production for a while,
    // we can safely remove this check, as we can guarantee that the
    // cache will no longer contain any entries with `courseIssues`.
    const hasCachedCourseIssues = cachedData?.courseIssues?.length > 0;
    if (cachedData && !hasCachedCourseIssues) {
      return {
        data: cachedData,
        cacheHit: true,
      };
    } else {
      return doCompute(cacheKey);
    }
  };

  if (config.devMode) {
    // In dev mode, we should skip caching so that we'll immediately
    // pick up new changes from disk
    return doCompute(null);
  } else {
    const cacheKey = await getCacheKey(course, data, context);
    // If for some reason we failed to get a cache key, don't
    // actually fail the request, just skip the cache entirely
    // and compute as usual
    if (!cacheKey) {
      return doCompute(null);
    } else {
      return getFromCacheOrCompute(cacheKey);
    }
  }
}<|MERGE_RESOLUTION|>--- conflicted
+++ resolved
@@ -22,16 +22,12 @@
 import { withCodeCaller, FunctionMissingError } from '../lib/code-caller/index.js';
 import { config } from '../lib/config.js';
 import { features } from '../lib/features/index.js';
+import { idsEqual } from '../lib/id.js';
 import * as jsonLoad from '../lib/json-load.js';
 import * as markdown from '../lib/markdown.js';
 import { APP_ROOT_PATH } from '../lib/paths.js';
-<<<<<<< HEAD
-import { features } from '../lib/features/index.js';
-import { idsEqual } from '../lib/id.js';
-=======
 import { getOrUpdateCourseCommitHash } from '../models/course.js';
 import * as schemas from '../schemas/index.js';
->>>>>>> 22ab7c47
 
 const debug = debugfn('prairielearn:freeform');
 
