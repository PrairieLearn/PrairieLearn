--- conflicted
+++ resolved
@@ -407,10 +407,23 @@
   }
 }
 
-async function execTemplate(htmlFilename, data) {
-  const rawFile = await fs.readFile(htmlFilename, { encoding: 'utf8' });
-  let html = mustache.render(rawFile, data);
-  html = markdown.processQuestion(html);
+async function execTemplate(htmlFilename, mdFilename, data) {
+  let usingMdFile = false;
+  // Attempts to read the question.html file. If an error is thrown because the file does not
+  // exist, attempts to read the question.md file. A separate check if the file exists is not
+  // done to avoid race conditions.
+  const rawFile = await fs.readFile(htmlFilename, { encoding: 'utf8' }).catch((err) => {
+    if (err.code === 'ENOENT') {
+      usingMdFile = true;
+      return fs.readFile(mdFilename, { encoding: 'utf8' });
+    } else {
+      throw err;
+    }
+  });
+  const rendered = mustache.render(rawFile, data);
+  const html = usingMdFile
+    ? await markdown.processQuestionMd(rendered)
+    : markdown.processQuestion(rendered);
   const $ = cheerio.load(html, {
     recognizeSelfClosing: true,
   });
@@ -566,55 +579,6 @@
       if (phase === 'render' && !_.includes(renderedElementNames, elementName)) {
         renderedElementNames.push(elementName);
       }
-<<<<<<< HEAD
-      throw err;
-    }
-  },
-
-  async execTemplate(htmlFilename, mdFilename, data) {
-    let usingMdFile = false;
-    // Attempts to read the question.html file. If an error is thrown because the file does not
-    // exist, attempts to read the question.md file. A separate check if the file exists is not
-    // done to avoid race conditions.
-    const rawFile = await fs.readFile(htmlFilename, { encoding: 'utf8' }).catch((err) => {
-      if (err.code === 'ENOENT') {
-        usingMdFile = true;
-        return fs.readFile(mdFilename, { encoding: 'utf8' });
-      } else {
-        throw err;
-      }
-    });
-    const rendered = mustache.render(rawFile, data);
-    const html = usingMdFile
-      ? await markdown.processQuestionMd(rendered)
-      : markdown.processQuestion(rendered);
-    const $ = cheerio.load(html, {
-      recognizeSelfClosing: true,
-    });
-    return { html, $ };
-  },
-
-  checkData(data, origData, phase) {
-    const checked = [];
-    const checkProp = (prop, type, presentPhases, editPhases) => {
-      if (!presentPhases.includes(phase)) return null;
-      if (!_.has(data, prop)) return '"' + prop + '" is missing from "data"';
-      if (type === 'integer') {
-        if (!_.isInteger(data[prop])) {
-          return 'data.' + prop + ' is not an integer: ' + String(data[prop]);
-        }
-      } else if (type === 'number') {
-        if (!_.isFinite(data[prop])) {
-          return 'data.' + prop + ' is not a number: ' + String(data[prop]);
-        }
-      } else if (type === 'string') {
-        if (!_.isString(data[prop])) {
-          return 'data.' + prop + ' is not a string: ' + String(data[prop]);
-        }
-      } else if (type === 'boolean') {
-        if (!_.isBoolean(data[prop])) {
-          return 'data.' + prop + ' is not a boolean: ' + String(data[prop]);
-=======
       // Populate the extensions used by this element.
       data.extensions = [];
       if (_.has(context.course_element_extensions, elementName)) {
@@ -661,7 +625,6 @@
             `${elementFile}: Error calling ${phase}(): return value is not a string`,
             { data: ret_val, fatal: true },
           );
->>>>>>> 3df5e923
         }
         node = parse5.parseFragment(ret_val);
       } else if (phase === 'file') {
@@ -871,12 +834,25 @@
   }
 
   const htmlFilename = path.join(context.question_dir_host, 'question.html');
+  const mdFilename = path.join(context.question_dir_host, 'question.md');
   let html, $;
   try {
-    ({ html, $ } = await execTemplate(htmlFilename, data));
+    ({ html, $ } = await execTemplate(htmlFilename, mdFilename, data));
   } catch (err) {
+    // If the error is ENOENT, this means both question.html and question.md were attempted and
+    // neither exists. Other errors (e.g., permissions, file type, etc.) will have the name of the
+    // problematic file in err.path.
     return {
-      courseIssues: [new CourseIssueError(htmlFilename + ': ' + err.toString(), { fatal: true })],
+      courseIssues: [
+        new CourseIssueError(
+          err.code === 'ENOENT'
+            ? `Neither ${htmlFilename} nor ${mdFilename} exist`
+            : `${err.path ?? htmlFilename}: ${err.toString()}`,
+          {
+            fatal: true,
+          },
+        ),
+      ],
       data,
       html: '',
       fileData: Buffer.from(''),
@@ -1067,28 +1043,6 @@
   });
 }
 
-<<<<<<< HEAD
-    const htmlFilename = path.join(context.question_dir_host, 'question.html');
-    const mdFilename = path.join(context.question_dir_host, 'question.md');
-    let html, $;
-    try {
-      ({ html, $ } = await module.exports.execTemplate(htmlFilename, mdFilename, data));
-    } catch (err) {
-      // If the error is ENOENT, this means both question.html and question.md were attempted and
-      // neither exists. Other errors (e.g., permissions, file type, etc.) will have the name of the
-      // problematic file in err.path.
-      return {
-        courseIssues: [
-          new CourseIssueError(
-            err.code === 'ENOENT'
-              ? `Neither ${htmlFilename} nor ${mdFilename} exist`
-              : `${err.path ?? htmlFilename}: ${err.toString()}`,
-            {
-              fatal: true,
-            }
-          ),
-        ],
-=======
 /**
  * Gets any options that are available in any freeform phase.
  * These include file paths that are relevant for questions and elements.
@@ -1119,7 +1073,6 @@
       const { courseIssues, data: resultData } = await processQuestion(
         'generate',
         codeCaller,
->>>>>>> 3df5e923
         data,
         context,
       );
