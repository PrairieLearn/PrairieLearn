// @ts-check

import * as async from 'async';
import _ from 'lodash';
import fs from 'fs-extra';
import * as path from 'path';
import mustache from 'mustache';
// Use slim export, which relies on htmlparser2 instead of parse5. This provides
// support for questions with legacy renderer.
import * as cheerio from 'cheerio/lib/slim';
import * as parse5 from 'parse5';
import debugfn from 'debug';
import objectHash from 'object-hash';

import { instrumented, metrics, instrumentedWithMetrics } from '@prairielearn/opentelemetry';
import { logger } from '@prairielearn/logger';
import { cache } from '@prairielearn/cache';

<<<<<<< HEAD
import * as schemas from '../schemas';
import { config } from '../lib/config';
import { withCodeCaller, FunctionMissingError } from '../lib/code-caller';
import * as jsonLoad from '../lib/json-load';
import { getOrUpdateCourseCommitHash } from '../models/course';
import * as markdown from '../lib/markdown';
import * as chunks from '../lib/chunks';
import * as assets from '../lib/assets';
import { APP_ROOT_PATH } from '../lib/paths';
import { features } from '../lib/features';
import { idsEqual } from '../lib/id';
=======
import * as schemas from '../schemas/index.js';
import { config } from '../lib/config.js';
import { withCodeCaller, FunctionMissingError } from '../lib/code-caller/index.js';
import * as jsonLoad from '../lib/json-load.js';
import { getOrUpdateCourseCommitHash } from '../models/course.js';
import * as markdown from '../lib/markdown.js';
import * as chunks from '../lib/chunks.js';
import * as assets from '../lib/assets.js';
import { APP_ROOT_PATH } from '../lib/paths.js';
import { features } from '../lib/features/index.js';
>>>>>>> fc91cfc7

const debug = debugfn('prairielearn:freeform');

/**
 * @typedef {Object} QuestionProcessingContext
 * @property {import('../lib/db-types.js').Course} course
 * @property {import('../lib/db-types.js').Question} question
 * @property {string} course_dir
 * @property {string} course_dir_host
 * @property {string} question_dir
 * @property {string} question_dir_host
 * @property {'experimental' | 'default' | 'legacy'} renderer
 * @property {any} course_elements
 * @property {any} course_element_extensions
 */

// Maps core element names to element info
let coreElementsCache = {};
// Maps course IDs to course element info
let courseElementsCache = {};
// Maps course IDs to course element extension info
let courseExtensionsCache = {};

/**
 * @typedef {Object} CourseIssueErrorOptions
 * @property {any} [data]
 * @property {boolean} [fatal]
 * @property {Error} [cause]
 */
class CourseIssueError extends Error {
  /**
   *
   * @param {string} message
   * @param {CourseIssueErrorOptions} options
   */
  constructor(message, options) {
    super(message, { cause: options?.cause });
    this.name = 'CourseIssueError';
    this.data = options.data;
    this.fatal = options.fatal;
  }
}

export async function init() {
  // Populate the list of PrairieLearn elements
  coreElementsCache = await loadElements(path.join(APP_ROOT_PATH, 'elements'), 'core');
}

/**
 * Takes a directory containing element directories and returns an object
 * mapping element names to that element's controller, dependencies, etc.
 *
 * @param {string}   sourceDir Absolute path to the directory of elements
 * @param {'core' | 'course'} elementType The type of element to be loaded
 */
async function loadElements(sourceDir, elementType) {
  let elementSchema;
  switch (elementType) {
    case 'core':
      elementSchema = schemas.infoElementCore;
      break;
    case 'course':
      elementSchema = schemas.infoElementCourse;
      break;
    default:
      throw new Error(`Unknown element type ${elementType}`);
  }

  let files;
  try {
    files = await fs.readdir(sourceDir);
  } catch (err) {
    if (err && err.code === 'ENOENT') {
      // Directory doesn't exist, most likely a course with no elements.
      // Proceed with an empty object.
      return {};
    }

    throw err;
  }

  // Filter out any non-directories.
  const elementNames = await async.filter(files, async (file) => {
    const stats = await fs.promises.lstat(path.join(sourceDir, file));
    return stats.isDirectory();
  });

  // Construct a dictionary mapping element names to their info.
  const elements = {};
  await async.each(elementNames, async (elementName) => {
    const elementInfoPath = path.join(sourceDir, elementName, 'info.json');
    let info;
    try {
      info = await fs.readJSON(elementInfoPath);
    } catch (err) {
      if (err && err.code === 'ENOENT') {
        // This must not be an element directory, skip it
        logger.verbose(`${elementInfoPath} not found, skipping...`);
        return;
      }

      throw err;
    }

    jsonLoad.validateJSON(info, elementSchema);
    info.name = elementName;
    info.directory = path.join(sourceDir, elementName);
    info.type = elementType;
    elements[elementName] = info;

    // For backwards compatibility.
    // TODO remove once everyone is using the new version.
    if (elementType === 'core') {
      elements[elementName.replace(/-/g, '_')] = info;

      if ('additionalNames' in info) {
        info.additionalNames.forEach((name) => {
          elements[name] = info;
          elements[name.replace(/-/g, '_')] = info;
        });
      }
    }
  });

  return elements;
}

export async function loadElementsForCourse(course) {
  if (
    courseElementsCache[course.id] !== undefined &&
    courseElementsCache[course.id].commit_hash &&
    courseElementsCache[course.id].commit_hash === course.commit_hash
  ) {
    return courseElementsCache[course.id].data;
  }

  const coursePath = chunks.getRuntimeDirectoryForCourse(course);
  const elements = await loadElements(path.join(coursePath, 'elements'), 'course');
  courseElementsCache[course.id] = {
    commit_hash: course.commit_hash,
    data: elements,
  };
  return elements;
}

/**
 * Takes a directory containing an extension directory and returns a new
 * object mapping element names to each extension, which itself an object
 * that contains relevant extension scripts and styles.
 *
 * @param {string} sourceDir Absolute path to the directory of extensions
 * @param {string} runtimeDir The path that the worker will load extensions from
 */
export async function loadExtensions(sourceDir, runtimeDir) {
  // Load each root element extension folder
  let elementFolders;
  try {
    elementFolders = await fs.readdir(sourceDir);
  } catch (err) {
    if (err.code === 'ENOENT') {
      // We don't really care if there are no extensions, just return an empty object.
      return {};
    }

    throw err;
  }

  // Get extensions from each element folder.  Each is stored as
  // `['element name', 'extension name']`
  const elementArrays = (
    await async.map(elementFolders, async (element) => {
      const extensions = await fs.readdir(path.join(sourceDir, element));
      return extensions.map((ext) => [element, ext]);
    })
  ).flat();

  // Populate element map
  const elements = {};
  elementArrays.forEach((extension) => {
    if (!(extension[0] in elements)) {
      elements[extension[0]] = {};
    }
  });

  // Load extensions
  await async.each(elementArrays, async (extension) => {
    const [element, extensionDir] = extension;
    const infoPath = path.join(sourceDir, element, extensionDir, 'info.json');

    let info;
    try {
      info = await fs.readJson(infoPath);
    } catch (err) {
      if (err.code === 'ENOENT') {
        // Not an extension directory, skip it.
        logger.verbose(`${infoPath} not found, skipping...`);
        return;
      } else if (err.code === 'ENOTDIR') {
        // Random file, skip it as well.
        logger.verbose(`Found stray file ${infoPath}, skipping...`);
        return;
      } else {
        throw err;
      }
    }

    jsonLoad.validateJSON(info, schemas.infoElementExtension);
    info.name = extensionDir;
    info.directory = path.join(runtimeDir, element, extensionDir);
    elements[element][extensionDir] = info;
  });

  return elements;
}

async function loadExtensionsForCourse(context) {
  const { course, course_dir, course_dir_host } = context;
  if (
    courseExtensionsCache[course.id] !== undefined &&
    courseExtensionsCache[course.id].commit_hash &&
    courseExtensionsCache[course.id].commit_hash === course.commit_hash
  ) {
    return courseExtensionsCache[course.id].data;
  }

  const extensions = await loadExtensions(
    path.join(course_dir_host, 'elementExtensions'),
    path.join(course_dir, 'elementExtensions'),
  );
  courseExtensionsCache[course.id] = {
    commit_hash: course.commit_hash,
    data: extensions,
  };
  return extensions;
}

/**
 * Wipes the element and extension cache.  This is only needed in
 * dev mode because each cache tracks Git commit hashes.
 */
export function flushElementCache() {
  courseElementsCache = {};
  courseExtensionsCache = {};
}

function resolveElement(elementName, context) {
  if (_.has(context.course_elements, elementName)) {
    return context.course_elements[elementName];
  } else if (_.has(coreElementsCache, elementName)) {
    return coreElementsCache[elementName];
  } else {
    throw new Error(`No such element: ${elementName}`);
  }
}

function getElementController(elementName, context) {
  const element = resolveElement(elementName, context);
  return path.join(element.directory, element.controller);
}

/**
 * Add clientFiles urls for elements and extensions.
 * Returns a copy of data with the new urls inserted.
 */
function getElementClientFiles(data, elementName, context) {
  let dataCopy = _.cloneDeep(data);
  // The options field wont contain URLs unless in the 'render' stage, so
  // check if it is populated before adding the element url
  if ('base_url' in data.options) {
    // Join the URL using Posix join to avoid generating a path with
    // backslashes, as would be the case when running on Windows.
    dataCopy.options.client_files_element_url = path.posix.join(
      data.options.base_url,
      'elements',
      elementName,
      'clientFilesElement',
    );
    dataCopy.options.client_files_extensions_url = {};

    if (_.has(context.course_element_extensions, elementName)) {
      Object.keys(context.course_element_extensions[elementName]).forEach((extension) => {
        const url = path.posix.join(
          data.options.base_url,
          'elementExtensions',
          elementName,
          extension,
          'clientFilesExtension',
        );
        dataCopy.options.client_files_extensions_url[extension] = url;
      });
    }
  }
  return dataCopy;
}

async function elementFunction(codeCaller, fcn, elementName, elementHtml, data, context) {
  const resolvedElement = resolveElement(elementName, context);
  const { controller, type: resolvedElementType, name: resolvedElementName } = resolvedElement;
  const dataCopy = getElementClientFiles(data, elementName, context);

  const pythonArgs = [elementHtml, dataCopy];
  const pythonFile = controller.replace(/\.[pP][yY]$/, '');
  const type = `${resolvedElementType}-element`;
  const directory = resolvedElementName;

  try {
    return await codeCaller.call(type, directory, pythonFile, fcn, pythonArgs);
  } catch (err) {
    if (err instanceof FunctionMissingError) {
      // function wasn't present in server
      return {
        result: defaultElementFunctionRet(fcn, dataCopy),
        output: '',
      };
    }
    throw err;
  }
}

function defaultElementFunctionRet(phase, data) {
  if (phase === 'render') {
    return '';
  } else if (phase === 'file') {
    return '';
  } else {
    return data;
  }
}

function defaultServerRet(phase, data, html, _context) {
  if (phase === 'render') {
    return html;
  } else if (phase === 'file') {
    return '';
  } else {
    return data;
  }
}

async function execPythonServer(codeCaller, phase, data, html, context) {
  const pythonFile = 'server';
  const pythonFunction = phase;
  const pythonArgs = [data];
  if (phase === 'render') pythonArgs.push(html);
  const fullFilename = path.join(context.question_dir_host, 'server.py');
  const type = 'question';
  const directory = context.question.directory;

  try {
    await fs.access(fullFilename, fs.constants.R_OK);
  } catch (err) {
    // server.py does not exist
    return { result: defaultServerRet(phase, data, html, context), output: '' };
  }

  debug(
    `execPythonServer(): codeCaller.call(pythonFile=${pythonFile}, pythonFunction=${pythonFunction})`,
  );
  try {
    const { result, output } = await codeCaller.call(
      type,
      directory,
      pythonFile,
      pythonFunction,
      pythonArgs,
    );
    debug(`execPythonServer(): completed`);
    return { result, output };
  } catch (err) {
    if (err instanceof FunctionMissingError) {
      // function wasn't present in server
      debug(`execPythonServer(): function not present`);
      return {
        result: defaultServerRet(phase, data, html, context),
        output: '',
      };
    }
    throw err;
  }
}

async function execTemplate(htmlFilename, data) {
  const rawFile = await fs.readFile(htmlFilename, { encoding: 'utf8' });
  let html = mustache.render(rawFile, data);
  html = markdown.processQuestion(html);
  const $ = cheerio.load(html, {
    recognizeSelfClosing: true,
  });
  return { html, $ };
}

function checkData(data, origData, phase) {
  const checked = [];
  const checkProp = (prop, type, presentPhases, editPhases) => {
    if (!presentPhases.includes(phase)) return null;
    if (!_.has(data, prop)) return '"' + prop + '" is missing from "data"';
    if (type === 'integer') {
      if (!_.isInteger(data[prop])) {
        return 'data.' + prop + ' is not an integer: ' + String(data[prop]);
      }
    } else if (type === 'number') {
      if (!_.isFinite(data[prop])) {
        return 'data.' + prop + ' is not a number: ' + String(data[prop]);
      }
    } else if (type === 'string') {
      if (!_.isString(data[prop])) {
        return 'data.' + prop + ' is not a string: ' + String(data[prop]);
      }
    } else if (type === 'boolean') {
      if (!_.isBoolean(data[prop])) {
        return 'data.' + prop + ' is not a boolean: ' + String(data[prop]);
      }
    } else if (type === 'object') {
      if (!_.isObject(data[prop])) {
        return 'data.' + prop + ' is not an object: ' + String(data[prop]);
      }
    } else {
      return 'invalid type: ' + String(type);
    }
    if (!editPhases.includes(phase)) {
      if (!_.has(origData, prop)) return '"' + prop + '" is missing from "origData"';
      if (!_.isEqual(data[prop], origData[prop])) {
        return `data.${prop} has been illegally modified, new value: "${JSON.stringify(
          data[prop],
        )}", original value: "${JSON.stringify(origData[prop])}"`;
      }
    }
    checked.push(prop);
    return null;
  };

  let err;
  let allPhases = ['generate', 'prepare', 'render', 'parse', 'grade', 'test', 'file'];

  if (!allPhases.includes(phase)) return `unknown phase: ${phase}`;

  // The following code is deliberately formatted as it is to aid in comprehension,
  // so we prevent Prettier from reformatting the code to span multiple lines.
  // prettier-ignore
  /**************************************************************************************************************************************/
  //              property                 type       presentPhases                         changePhases
  /**************************************************************************************************************************************/
  err = checkProp('params',                'object',  allPhases,                            ['generate', 'prepare', 'grade'])
       || checkProp('correct_answers',       'object',  allPhases,                            ['generate', 'prepare', 'parse', 'grade'])
       || checkProp('variant_seed',          'integer', allPhases,                            [])
       || checkProp('options',               'object',  allPhases,                            [])
       || checkProp('submitted_answers',     'object',  ['render', 'parse', 'grade'],         ['parse', 'grade'])
       || checkProp('format_errors',         'object',  ['render', 'parse', 'grade', 'test'], ['parse', 'grade', 'test'])
       || checkProp('raw_submitted_answers', 'object',  ['render', 'parse', 'grade', 'test'], ['test'])
       || checkProp('partial_scores',        'object',  ['render', 'grade', 'test'],          ['grade', 'test'])
       || checkProp('score',                 'number',  ['render', 'grade', 'test'],          ['grade', 'test'])
       || checkProp('feedback',              'object',  ['render', 'parse', 'grade', 'test'], ['grade', 'parse', 'test'])
       || checkProp('editable',              'boolean', ['render'],                           [])
       || checkProp('manual_grading',        'boolean', ['render'],                           [])
       || checkProp('panel',                 'string',  ['render'],                           [])
       || checkProp('num_valid_submissions','integer',  ['render'],                           [])
       || checkProp('gradable',              'boolean', ['parse', 'grade', 'test'],           [])
       || checkProp('filename',              'string',  ['file'],                             [])
       || checkProp('test_type',             'string',  ['test'],                             [])
       || checkProp('answers_names',         'object',  ['prepare'],                          ['prepare']);
  if (err) return err;

  const extraProps = _.difference(_.keys(data), checked);
  if (extraProps.length > 0) return '"data" has invalid extra keys: ' + extraProps.join(', ');

  return null;
}

/**
 *
 * @param {string} phase
 * @param {import('../lib/code-caller/index.js').CodeCaller} codeCaller
 * @param {any} data
 * @param {any} context
 * @param {string} html
 */
async function experimentalProcess(phase, codeCaller, data, context, html) {
  const pythonContext = {
    html,
    elements: {
      ...coreElementsCache,
      // Course elements should always take precedence over core elements.
      ...context.course_elements,
    },
    element_extensions: context.course_element_extensions,
    course_path: config.workersExecutionMode === 'container' ? '/course' : context.course_dir_host,
  };
  const courseIssues = [];
  let result = null;
  let output = null;

  try {
    const res = await codeCaller.call(
      'question',
      context.question.directory,
      'question.html',
      phase,
      [data, pythonContext],
    );
    result = res.result;
    output = res.output;
  } catch (err) {
    courseIssues.push(err);
  }

  if ((output?.length ?? 0) > 0) {
    courseIssues.push(
      new CourseIssueError(`output logged on console during ${phase}()`, {
        data: { outputBoth: output },
        fatal: false,
      }),
    );
  }

  return {
    courseIssues,
    data: result?.data ?? data,
    html: result?.html ?? '',
    fileData: Buffer.from(result?.file ?? '', 'base64'),
    renderedElementNames: result?.processed_elements ?? [],
  };
}

async function traverseQuestionAndExecuteFunctions(phase, codeCaller, data, context, html) {
  const origData = JSON.parse(JSON.stringify(data));
  const renderedElementNames = [];
  const courseIssues = [];
  let fileData = Buffer.from('');
  const questionElements = new Set([
    ..._.keys(coreElementsCache),
    ..._.keys(context.course_elements),
  ]);

  const visitNode = async (node) => {
    if (node.tagName && questionElements.has(node.tagName)) {
      const elementName = node.tagName;
      const elementFile = getElementController(elementName, context);
      if (phase === 'render' && !_.includes(renderedElementNames, elementName)) {
        renderedElementNames.push(elementName);
      }
      // Populate the extensions used by this element.
      data.extensions = [];
      if (_.has(context.course_element_extensions, elementName)) {
        data.extensions = context.course_element_extensions[elementName];
      }
      // We need to wrap it in another node, since only child nodes
      // are serialized
      const serializedNode = parse5.serialize({
        childNodes: [node],
      });
      let ret_val, consoleLog;
      try {
        ({ result: ret_val, output: consoleLog } = await elementFunction(
          codeCaller,
          phase,
          elementName,
          serializedNode,
          data,
          context,
        ));
      } catch (e) {
        // We'll catch this and add it to the course issues list
        throw new CourseIssueError(`${elementFile}: Error calling ${phase}(): ${e.toString()}`, {
          cause: e,
          data: e.data,
          fatal: true,
        });
      }

      // We'll be sneaky and remove the extensions, since they're not used elsewhere.
      delete data.extensions;
      delete ret_val.extensions;
      if (_.isString(consoleLog) && consoleLog.length > 0) {
        courseIssues.push(
          new CourseIssueError(`${elementFile}: output logged on console during ${phase}()`, {
            data: { outputBoth: consoleLog },
            fatal: false,
          }),
        );
      }
      if (phase === 'render') {
        if (!_.isString(ret_val)) {
          throw new CourseIssueError(
            `${elementFile}: Error calling ${phase}(): return value is not a string`,
            { data: ret_val, fatal: true },
          );
        }
        node = parse5.parseFragment(ret_val);
      } else if (phase === 'file') {
        // Convert ret_val from base64 back to buffer (this always works,
        // whether or not ret_val is valid base64)
        const buf = Buffer.from(ret_val, 'base64');
        // If the buffer has non-zero length...
        if (buf.length > 0) {
          if (fileData.length > 0) {
            // If fileData already has non-zero length, throw an error
            throw new CourseIssueError(
              `${elementFile}: Error calling ${phase}(): attempting to overwrite non-empty fileData`,
              { fatal: true },
            );
          } else {
            // If not, replace fileData with buffer
            fileData = buf;
          }
        }
      } else {
        // the following line is safe because we can't be in multiple copies of this function simultaneously
        data = ret_val;
        const checkErr = checkData(data, origData, phase);
        if (checkErr) {
          throw new CourseIssueError(
            `${elementFile}: Invalid state after ${phase}(): ${checkErr}`,
            { fatal: true },
          );
        }
      }
    }
    const newChildren = [];
    for (let i = 0; i < (node.childNodes || []).length; i++) {
      const childRes = await visitNode(node.childNodes[i]);
      if (childRes) {
        if (childRes.nodeName === '#document-fragment') {
          newChildren.push(...childRes.childNodes);
        } else {
          newChildren.push(childRes);
        }
      }
    }
    // the following line is safe because we can't be in multiple copies of this function simultaneously
    node.childNodes = newChildren;
    return node;
  };
  let questionHtml = '';
  try {
    const res = await visitNode(parse5.parseFragment(html));
    questionHtml = parse5.serialize(res);
  } catch (e) {
    courseIssues.push(e);
  }

  return {
    courseIssues,
    data,
    html: questionHtml,
    fileData,
    renderedElementNames,
  };
}

async function legacyTraverseQuestionAndExecuteFunctions(phase, codeCaller, data, context, $) {
  const origData = JSON.parse(JSON.stringify(data));
  const renderedElementNames = [];
  const courseIssues = [];
  let fileData = Buffer.from('');
  const questionElements = new Set([
    ..._.keys(coreElementsCache),
    ..._.keys(context.course_elements),
  ]).values();

  try {
    await async.eachSeries(questionElements, async (elementName) => {
      await async.eachSeries($(elementName).toArray(), async (element) => {
        if (phase === 'render' && !_.includes(renderedElementNames, element)) {
          renderedElementNames.push(elementName);
        }

        const elementFile = getElementController(elementName, context);
        // Populate the extensions used by this element
        data.extensions = [];
        if (_.has(context.course_element_extensions, elementName)) {
          data.extensions = context.course_element_extensions[elementName];
        }

        const elementHtml = $(element).clone().wrap('<container/>').parent().html();

        let result, output;
        try {
          ({ result, output } = await elementFunction(
            codeCaller,
            phase,
            elementName,
            elementHtml,
            data,
            context,
          ));
        } catch (err) {
          const courseIssue = new CourseIssueError(
            `${elementFile}: Error calling ${phase}(): ${err.toString()}`,
            { data: err.data, fatal: true },
          );
          courseIssues.push(courseIssue);

          // We won't actually use this error, but we do still need to throw
          // it to abort the current traversal.
          throw courseIssue;
        }

        delete data.extensions;
        delete result.extensions;
        if (_.isString(output) && output.length > 0) {
          courseIssues.push(
            new CourseIssueError(
              elementFile + ': output logged on console during ' + phase + '()',
              { data: { outputBoth: output }, fatal: false },
            ),
          );
        }

        if (phase === 'render') {
          if (!_.isString(output)) {
            const courseIssue = new CourseIssueError(
              elementFile + ': Error calling ' + phase + '(): return value is not a string',
              { data: { result }, fatal: true },
            );
            courseIssues.push(courseIssue);

            // As above, we just throw to abort the traversal.
            throw courseIssue;
          }

          $(element).replaceWith(result);
        } else if (phase === 'file') {
          // Convert ret_val from base64 back to buffer (this always works,
          // whether or not ret_val is valid base64)
          const buf = Buffer.from(result, 'base64');

          // If the buffer has non-zero length...
          if (buf.length > 0) {
            if (fileData.length > 0) {
              // If fileData already has non-zero length, throw an error
              const courseIssue = new CourseIssueError(
                `${elementFile}: Error calling ${phase}(): attempting to overwrite non-empty fileData`,
                { fatal: true },
              );
              courseIssues.push(courseIssue);

              // As above, throw the error to abort the traversal.
              throw courseIssue;
            } else {
              // If not, replace fileData with buffer
              fileData = buf;
            }
          }
        } else {
          data = result;
          const checkErr = checkData(data, origData, phase);
          if (checkErr) {
            const courseIssue = new CourseIssueError(
              `${elementFile}: Invalid state after ${phase}(): ${checkErr}`,
              { fatal: true },
            );
            courseIssues.push(courseIssue);

            // As above, throw the error to abort the traversal.
            throw courseIssue;
          }
        }
      });
    });
  } catch (err) {
    // Black-hole any errors, they were (should have been) handled by course issues
  }

  return {
    courseIssues,
    data,
    html: $.html(),
    fileData,
    renderedElementNames,
  };
}

/**
 * @param {string} phase
 * @param {import('../lib/code-caller/index.js').CodeCaller} codeCaller
 * @param {any} data
 * @param {QuestionProcessingContext} context
 */
async function processQuestionHtml(phase, codeCaller, data, context) {
  const origData = JSON.parse(JSON.stringify(data));

  const checkErr = checkData(data, origData, phase);
  if (checkErr) {
    return {
      courseIssues: [
        new CourseIssueError(`Invalid state before ${phase}(): ${checkErr}`, { fatal: true }),
      ],
      data,
      html: '',
      fileData: Buffer.from(''),
      renderedElementNames: [],
    };
  }

  const htmlFilename = path.join(context.question_dir_host, 'question.html');
  let html, $;
  try {
    ({ html, $ } = await execTemplate(htmlFilename, data));
  } catch (err) {
    return {
      courseIssues: [new CourseIssueError(htmlFilename + ': ' + err.toString(), { fatal: true })],
      data,
      html: '',
      fileData: Buffer.from(''),
      renderedElementNames: [],
    };
  }

  let processFunction;
  /** @type {[string, import('../lib/code-caller/index.js').CodeCaller, any, any, any]} */
  let args;
  if (context.renderer === 'experimental') {
    processFunction = experimentalProcess;
    args = [phase, codeCaller, data, context, html];
  } else if (context.renderer === 'default') {
    processFunction = traverseQuestionAndExecuteFunctions;
    args = [phase, codeCaller, data, context, html];
  } else {
    processFunction = legacyTraverseQuestionAndExecuteFunctions;
    args = [phase, codeCaller, data, context, $];
  }

  const {
    courseIssues,
    data: resultData,
    html: processedHtml,
    fileData,
    renderedElementNames,
  } = await processFunction(...args);

  if (phase === 'grade' || phase === 'test') {
    if (context.question.partial_credit) {
      let total_weight = 0,
        total_weight_score = 0;
      _.each(resultData.partial_scores, (value) => {
        const score = _.get(value, 'score', 0);
        const weight = _.get(value, 'weight', 1);
        total_weight += weight;
        total_weight_score += weight * score;
      });
      resultData.score = total_weight_score / (total_weight === 0 ? 1 : total_weight);
    } else {
      let score = 0;
      if (
        _.size(resultData.partial_scores) > 0 &&
        _.every(resultData.partial_scores, (value) => _.get(value, 'score', 0) >= 1)
      ) {
        score = 1;
      }
      resultData.score = score;
    }
  }

  return {
    courseIssues,
    data: resultData,
    html: processedHtml,
    fileData,
    renderedElementNames,
  };
}

async function processQuestionServer(phase, codeCaller, data, html, fileData, context) {
  const courseIssues = [];
  const origData = JSON.parse(JSON.stringify(data));

  const checkErrBefore = checkData(data, origData, phase);
  if (checkErrBefore) {
    courseIssues.push(
      new CourseIssueError(`Invalid state before calling server ${phase}(): ${checkErrBefore}`, {
        fatal: true,
      }),
    );
    return { courseIssues, data, html: '', fileData: Buffer.from(''), renderedElementNames: [] };
  }

  let result, output;
  try {
    ({ result, output } = await execPythonServer(codeCaller, phase, data, html, context));
  } catch (err) {
    const serverFile = path.join(context.question_dir, 'server.py');
    courseIssues.push(
      new CourseIssueError(`${serverFile}: Error calling ${phase}(): ${err.toString()}`, {
        data: err.data,
        fatal: true,
        cause: err,
      }),
    );
    return { courseIssues, data };
  }

  if (_.isString(output) && output.length > 0) {
    const serverFile = path.join(context.question_dir, 'server.py');
    courseIssues.push(
      new CourseIssueError(`${serverFile}: output logged on console`, {
        data: { outputBoth: output },
        fatal: false,
      }),
    );
  }

  if (phase === 'render') {
    html = result;
  } else if (phase === 'file') {
    // Convert ret_val from base64 back to buffer (this always works,
    // whether or not ret_val is valid base64)
    var buf = Buffer.from(result, 'base64');

    // If the buffer has non-zero length...
    if (buf.length > 0) {
      if (fileData.length > 0) {
        // If fileData already has non-zero length, throw an error
        const serverFile = path.join(context.question_dir, 'server.py');
        courseIssues.push(
          new CourseIssueError(
            `${serverFile}: Error calling ${phase}(): attempting to overwrite non-empty fileData`,
            { fatal: true },
          ),
        );
        return { courseIssues, data };
      } else {
        // If not, replace fileData with a copy of buffer
        fileData = Buffer.from(buf);
      }
    }
  } else {
    data = result;
  }
  const checkErrAfter = checkData(data, origData, phase);
  if (checkErrAfter) {
    const serverFile = path.join(context.question_dir, 'server.py');
    courseIssues.push(
      new CourseIssueError(`${serverFile}: Invalid state after ${phase}(): ${checkErrAfter}`, {
        fatal: true,
      }),
    );
    return { courseIssues, data };
  }

  return { courseIssues, data, html, fileData };
}

/**
 *
 * @param {string} phase
 * @param {import('../lib/code-caller/index.js').CodeCaller} codeCaller
 * @param {any} data
 * @param {QuestionProcessingContext} context
 */
async function processQuestion(phase, codeCaller, data, context) {
  const meter = metrics.getMeter('prairielearn');
  return instrumentedWithMetrics(meter, `freeform.${phase}`, async () => {
    if (phase === 'generate') {
      return processQuestionServer(phase, codeCaller, data, '', Buffer.from(''), context);
    } else {
      const {
        courseIssues,
        data: htmlData,
        html,
        fileData,
        renderedElementNames,
      } = await processQuestionHtml(phase, codeCaller, data, context);
      const hasFatalError = _.some(_.map(courseIssues, 'fatal'));
      if (hasFatalError) {
        return {
          courseIssues,
          data,
          html,
          fileData,
          renderedElementNames,
        };
      }
      const {
        courseIssues: serverCourseIssues,
        data: serverData,
        html: serverHtml,
        fileData: serverFileData,
      } = await processQuestionServer(phase, codeCaller, htmlData, html, fileData, context);
      courseIssues.push(...serverCourseIssues);
      return {
        courseIssues,
        data: serverData,
        html: serverHtml,
        fileData: serverFileData,
        renderedElementNames,
      };
    }
  });
}

/**
 * Gets any options that are available in any freeform phase.
 * These include file paths that are relevant for questions and elements.
 * URLs are not included here because those are only applicable during 'render'.
 */
function getContextOptions(context) {
  let options = {};
  options.question_path = context.question_dir;
  options.client_files_question_path = path.join(context.question_dir, 'clientFilesQuestion');
  options.client_files_course_path = path.join(context.course_dir, 'clientFilesCourse');
  options.server_files_course_path = path.join(context.course_dir, 'serverFilesCourse');
  options.course_extensions_path = path.join(context.course_dir, 'elementExtensions');
  return options;
}

export async function generate(question, course, variant_seed) {
  return instrumented('freeform.generate', async () => {
    const context = await getContext(question, course);
    const data = {
      params: {},
      correct_answers: {},
      variant_seed: parseInt(variant_seed, 36),
      options: _.defaults({}, course.options, question.options),
    };
    _.extend(data.options, getContextOptions(context));

    return await withCodeCaller(course, async (codeCaller) => {
      const { courseIssues, data: resultData } = await processQuestion(
        'generate',
        codeCaller,
        data,
        context,
      );
      return {
        courseIssues,
        data: {
          params: resultData.params,
          true_answer: resultData.correct_answers,
        },
      };
    });
  });
}

export async function prepare(question, course, variant) {
  return instrumented('freeform.prepare', async () => {
    if (variant.broken_at) throw new Error('attempted to prepare broken variant');

    const context = await getContext(question, course);
    const data = {
      params: _.get(variant, 'params', {}),
      correct_answers: _.get(variant, 'true_answer', {}),
      variant_seed: parseInt(variant.variant_seed, 36),
      options: _.get(variant, 'options', {}),
      answers_names: {},
    };
    _.extend(data.options, getContextOptions(context));

    return await withCodeCaller(course, async (codeCaller) => {
      const { courseIssues, data: resultData } = await processQuestion(
        'prepare',
        codeCaller,
        data,
        context,
      );
      return {
        courseIssues,
        data: {
          params: resultData.params,
          true_answer: resultData.correct_answers,
        },
      };
    });
  });
}

/**
 * @typedef {Object} RenderPanelResult
 * @property {any[]} courseIssues
 * @property {string} html
 * @property {string} [renderer]
 * @property {string[]} [renderedElementNames]
 * @property {boolean} [cacheHit]
 */

/**
 * @param {'question' | 'answer' | 'submission'} panel
 * @param {import('../lib/code-caller/index.js').CodeCaller} codeCaller
 * @param {import('../lib/db-types.js').Variant} variant
 * @param {import('../lib/db-types.js').Submission?} submission
 * @param {import('../lib/db-types.js').Course} course
 * @param {Record<string, any>} locals
 * @param {QuestionProcessingContext} context
 * @returns {Promise<RenderPanelResult>}
 */
async function renderPanel(panel, codeCaller, variant, submission, course, locals, context) {
  debug(`renderPanel(${panel})`);
  // broken variant kills all rendering
  if (variant.broken_at) {
    return {
      courseIssues: [],
      html: 'Broken question due to error in question code',
    };
  }

  // broken submission kills the submission panel, but we can
  // proceed with other panels, treating the submission as
  // missing
  if (submission && submission.broken) {
    if (panel === 'submission') {
      return {
        courseIssues: [],
        html: 'Broken submission due to error in question code',
      };
    } else {
      submission = null;
    }
  }

  const data = {
    params: _.get(variant, 'params', {}),
    correct_answers: _.get(variant, 'true_answer', {}),
    submitted_answers: submission ? _.get(submission, 'submitted_answer', {}) : {},
    format_errors: submission?.format_errors ?? {},
    partial_scores: submission?.partial_scores ?? {},
    score: submission?.score ?? 0,
    feedback: submission?.feedback ?? {},
    variant_seed: parseInt(variant.variant_seed ?? '0', 36),
    options: _.get(variant, 'options') ?? {},
    raw_submitted_answers: submission ? _.get(submission, 'raw_submitted_answer', {}) : {},
    editable: !!(locals.allowAnswerEditing && !locals.manualGradingInterface),
    manual_grading: !!locals.manualGradingInterface,
    panel,
    num_valid_submissions: _.get(variant, 'num_tries', null),
  };

  // This URL is submission-specific, so we have to compute it here (that is,
  // it won't be present in `locals`). This URL will only have meaning if
  // there's a submission, so it will be `null` otherwise.
  const submissionFilesUrl = submission
    ? locals.questionUrl + `submission/${submission?.id}/file`
    : null;

  // Put base URLs in data.options for access by question code
  data.options.client_files_question_url = locals.clientFilesQuestionUrl;
  data.options.client_files_course_url = locals.clientFilesCourseUrl;
  data.options.client_files_question_dynamic_url = locals.clientFilesQuestionGeneratedFileUrl;
  data.options.submission_files_url = submission ? submissionFilesUrl : null;
  data.options.base_url = locals.baseUrl;
  data.options.workspace_url = locals.workspaceUrl || null;

  // Put key paths in data.options
  _.extend(data.options, getContextOptions(context));

  const { data: cachedData, cacheHit } = await getCachedDataOrCompute(
    course,
    data,
    context,
    async () => {
      const { courseIssues, html, renderedElementNames } = await processQuestion(
        'render',
        codeCaller,
        data,
        context,
      );
      return { courseIssues, html, renderedElementNames };
    },
  );

  return {
    ...cachedData,
    cacheHit,
  };
}

async function renderPanelInstrumented(
  panel,
  codeCaller,
  submission,
  variant,
  question,
  course,
  locals,
  context,
) {
  return instrumented(`freeform.renderPanel:${panel}`, async (span) => {
    span.setAttributes({
      panel,
      'variant.id': variant.id,
      'question.id': question.id,
      'course.id': course.id,
    });
    /** @type {RenderPanelResult} */
    const result = await renderPanel(
      panel,
      codeCaller,
      variant,
      submission,
      course,
      locals,
      context,
    );
    span.setAttribute('cache.status', result.cacheHit ? 'hit' : 'miss');
    return result;
  });
}

export async function render(
  renderSelection,
  variant,
  question,
  submission,
  submissions,
  course,
  locals,
) {
  return instrumented('freeform.render', async () => {
    debug('render()');
    const htmls = {
      extraHeadersHtml: '',
      questionHtml: '',
      submissionHtmls: _.map(submissions, () => ''),
      answerHtml: '',
    };
    let allRenderedElementNames = [];
    const courseIssues = [];
    const context = await getContext(question, course);
    // Hack: we need to propagate this back up to the original caller so
    // they can expose the selected renderer to the client via a header, but
    // parent functions don't actually return things. So we'll just stick it
    // in the `locals` object that the parent will be able to read from.
    //
    // See the `setRendererHeader` function in `lib/question-render`
    // for where this is actually used.
    locals.question_renderer = context.renderer;

    return withCodeCaller(course, async (codeCaller) => {
      if (renderSelection.question) {
        const {
          courseIssues: newCourseIssues,
          html,
          renderedElementNames,
        } = await renderPanelInstrumented(
          'question',
          codeCaller,
          submission,
          variant,
          question,
          course,
          locals,
          context,
        );

        courseIssues.push(...newCourseIssues);
        htmls.questionHtml = html;
        allRenderedElementNames = _.union(allRenderedElementNames, renderedElementNames);
      }

      if (renderSelection.submissions) {
        htmls.submissionHtmls = await async.mapSeries(submissions, async (submission) => {
          const {
            courseIssues: newCourseIssues,
            html,
            renderedElementNames,
          } = await renderPanelInstrumented(
            'submission',
            codeCaller,
            submission,
            variant,
            question,
            course,
            locals,
            context,
          );

          courseIssues.push(...newCourseIssues);
          allRenderedElementNames = _.union(allRenderedElementNames, renderedElementNames);
          return html;
        });
      }

      if (renderSelection.answer) {
        const {
          courseIssues: newCourseIssues,
          html,
          renderedElementNames,
        } = await renderPanelInstrumented(
          'answer',
          codeCaller,
          submission,
          variant,
          question,
          course,
          locals,
          context,
        );

        courseIssues.push(...newCourseIssues);
        htmls.answerHtml = html;
        allRenderedElementNames = _.union(allRenderedElementNames, renderedElementNames);
      }

      const extensions = context.course_element_extensions;
      const dependencies = {
        coreStyles: [],
        coreScripts: [],
        nodeModulesStyles: [],
        nodeModulesScripts: [],
        coreElementStyles: [],
        coreElementScripts: [],
        courseElementStyles: [],
        courseElementScripts: [],
        extensionStyles: [],
        extensionScripts: [],
        clientFilesCourseStyles: [],
        clientFilesCourseScripts: [],
        clientFilesQuestionStyles: [],
        clientFilesQuestionScripts: [],
      };
      const dynamicDependencies = {
        nodeModulesScripts: {},
        coreElementScripts: {},
        courseElementScripts: {},
        extensionScripts: {},
        clientFilesCourseScripts: {},
      };

      for (let type in question.dependencies) {
        if (!_.has(dependencies, type)) continue;

        for (let dep of question.dependencies[type]) {
          if (!_.includes(dependencies[type], dep)) {
            dependencies[type].push(dep);
          }
        }
      }

      // Gather dependencies for all rendered elements
      allRenderedElementNames.forEach((elementName) => {
        let resolvedElement = resolveElement(elementName, context);
        const elementDependencies = _.cloneDeep(resolvedElement.dependencies || {});
        const elementDynamicDependencies = _.cloneDeep(resolvedElement.dynamicDependencies || {});

        // Transform non-global dependencies to be prefixed by the element name,
        // since they'll be served from their element's directory
        if (_.has(elementDependencies, 'elementStyles')) {
          elementDependencies.elementStyles = elementDependencies.elementStyles.map(
            (dep) => `${resolvedElement.name}/${dep}`,
          );
        }
        if (_.has(elementDependencies, 'elementScripts')) {
          elementDependencies.elementScripts = elementDependencies.elementScripts.map(
            (dep) => `${resolvedElement.name}/${dep}`,
          );
        }
        if (_.has(elementDynamicDependencies, 'elementScripts')) {
          elementDynamicDependencies.elementScripts = _.mapValues(
            elementDynamicDependencies.elementScripts,
            (dep) => `${resolvedElement.name}/${dep}`,
          );
        }

        // Rename properties so we can track core and course
        // element dependencies separately
        if (resolvedElement.type === 'course') {
          if (_.has(elementDependencies, 'elementStyles')) {
            elementDependencies.courseElementStyles = elementDependencies.elementStyles;
            delete elementDependencies.elementStyles;
          }
          if (_.has(elementDependencies, 'elementScripts')) {
            elementDependencies.courseElementScripts = elementDependencies.elementScripts;
            delete elementDependencies.elementScripts;
          }
          if (_.has(elementDynamicDependencies, 'elementScripts')) {
            elementDynamicDependencies.courseElementScripts =
              elementDynamicDependencies.elementScripts;
            delete elementDynamicDependencies.elementScripts;
          }
        } else {
          if (_.has(elementDependencies, 'elementStyles')) {
            elementDependencies.coreElementStyles = elementDependencies.elementStyles;
            delete elementDependencies.elementStyles;
          }
          if (_.has(elementDependencies, 'elementScripts')) {
            elementDependencies.coreElementScripts = elementDependencies.elementScripts;
            delete elementDependencies.elementScripts;
          }
          if (_.has(elementDynamicDependencies, 'elementScripts')) {
            elementDynamicDependencies.coreElementScripts =
              elementDynamicDependencies.elementScripts;
            delete elementDynamicDependencies.elementScripts;
          }
        }

        for (const type in elementDependencies) {
          if (!_.has(dependencies, type)) continue;

          for (const dep of elementDependencies[type]) {
            if (!_.includes(dependencies[type], dep)) {
              dependencies[type].push(dep);
            }
          }
        }

        for (const type in elementDynamicDependencies) {
          for (const key in elementDynamicDependencies[type]) {
            if (!_.has(dynamicDependencies[type], key)) {
              dynamicDependencies[type][key] = elementDynamicDependencies[type][key];
            } else if (dynamicDependencies[type][key] !== elementDynamicDependencies[type][key]) {
              courseIssues.push(
                new CourseIssueError(`Dynamic dependency ${key} assigned to conflicting files`, {
                  data: {
                    dependencyType: type,
                    values: [dynamicDependencies[type][key], elementDynamicDependencies[type][key]],
                  },
                  fatal: true,
                }),
              );
            }
          }
        }

        // Load any extensions if they exist
        if (_.has(extensions, elementName)) {
          for (const extensionName of Object.keys(extensions[elementName])) {
            if (
              !_.has(extensions[elementName][extensionName], 'dependencies') &&
              !_.has(extensions[elementName][extensionName], 'dynamicDependencies')
            ) {
              continue;
            }

            const extension = _.cloneDeep(extensions[elementName][extensionName]).dependencies;
            const extensionDynamic = _.cloneDeep(
              extensions[elementName][extensionName],
            ).dynamicDependencies;
            if (_.has(extension, 'extensionStyles')) {
              extension.extensionStyles = extension.extensionStyles.map(
                (dep) => `${elementName}/${extensionName}/${dep}`,
              );
            }
            if (_.has(extension, 'extensionScripts')) {
              extension.extensionScripts = extension.extensionScripts.map(
                (dep) => `${elementName}/${extensionName}/${dep}`,
              );
            }
            if (_.has(extensionDynamic, 'extensionScripts')) {
              extensionDynamic.extensionScripts = _.mapValues(
                extensionDynamic.extensionScripts,
                (dep) => `${elementName}/${extensionName}/${dep}`,
              );
            }

            for (const type in extension) {
              if (!_.has(dependencies, type)) continue;

              for (const dep of extension[type]) {
                if (!_.includes(dependencies[type], dep)) {
                  dependencies[type].push(dep);
                }
              }
            }
            for (const type in extensionDynamic) {
              for (const key in extensionDynamic[type]) {
                if (!_.has(dynamicDependencies[type], key)) {
                  dynamicDependencies[type][key] = extensionDynamic[type][key];
                } else if (dynamicDependencies[type][key] !== extensionDynamic[type][key]) {
                  courseIssues.push(
                    new CourseIssueError(
                      `Dynamic dependency ${key} assigned to conflicting files`,
                      {
                        data: {
                          dependencyType: type,
                          values: [dynamicDependencies[type][key], extensionDynamic[type][key]],
                        },
                        fatal: true,
                      },
                    ),
                  );
                }
              }
            }
          }
        }
      });

      // Transform dependency list into style/link tags
      const coreScriptUrls = [];
      const scriptUrls = [];
      const styleUrls = [];
      dependencies.coreStyles.forEach((file) =>
        styleUrls.push(assets.assetPath(`stylesheets/${file}`)),
      );
      dependencies.coreScripts.forEach((file) =>
        coreScriptUrls.push(assets.assetPath(`javascripts/${file}`)),
      );
      dependencies.nodeModulesStyles.forEach((file) =>
        styleUrls.push(assets.nodeModulesAssetPath(file)),
      );
      dependencies.nodeModulesScripts.forEach((file) =>
        coreScriptUrls.push(assets.nodeModulesAssetPath(file)),
      );
      dependencies.clientFilesCourseStyles.forEach((file) =>
        styleUrls.push(`${locals.urlPrefix}/clientFilesCourse/${file}`),
      );
      dependencies.clientFilesCourseScripts.forEach((file) =>
        scriptUrls.push(`${locals.urlPrefix}/clientFilesCourse/${file}`),
      );
      dependencies.clientFilesQuestionStyles.forEach((file) =>
        styleUrls.push(`${locals.clientFilesQuestionUrl}/${file}`),
      );
      dependencies.clientFilesQuestionScripts.forEach((file) =>
        scriptUrls.push(`${locals.clientFilesQuestionUrl}/${file}`),
      );
      dependencies.coreElementStyles.forEach((file) =>
        styleUrls.push(assets.coreElementAssetPath(file)),
      );
      dependencies.coreElementScripts.forEach((file) =>
        scriptUrls.push(assets.coreElementAssetPath(file)),
      );
      dependencies.courseElementStyles.forEach((file) =>
        styleUrls.push(
          assets.courseElementAssetPath(course.commit_hash, locals.urlPrefix, file) +
            (!idsEqual(question.course_id, variant.course_id) ? `?variant_id=${variant.id}` : ''),
        ),
      );
      dependencies.courseElementScripts.forEach((file) =>
        scriptUrls.push(
          assets.courseElementAssetPath(course.commit_hash, locals.urlPrefix, file) +
            (!idsEqual(question.course_id, variant.course_id) ? `?variant_id=${variant.id}` : ''),
        ),
      );
      dependencies.extensionStyles.forEach((file) =>
        styleUrls.push(
          assets.courseElementExtensionAssetPath(course.commit_hash, locals.urlPrefix, file),
        ),
      );
      dependencies.extensionScripts.forEach((file) =>
        scriptUrls.push(
          assets.courseElementExtensionAssetPath(course.commit_hash, locals.urlPrefix, file),
        ),
      );

      const importMap = {
        imports: {
          ..._.mapValues(dynamicDependencies.nodeModulesScripts, (file) =>
            assets.nodeModulesAssetPath(file),
          ),
          ..._.mapValues(
            dynamicDependencies.clientFilesCourseScripts,
            (file) => `${locals.urlPrefix}/clientFilesCourse/${file}`,
          ),
          ..._.mapValues(dynamicDependencies.coreElementScripts, (file) =>
            assets.coreElementAssetPath(file),
          ),
          ..._.mapValues(
            dynamicDependencies.courseElementScripts,
            (file) =>
              assets.courseElementAssetPath(course.commit_hash, locals.urlPrefix, file) +
              (!idsEqual(question.course_id, variant.course_id) ? `?variant_id=${variant.id}` : ''),
          ),
          ..._.mapValues(dynamicDependencies.extensionScripts, (file) =>
            assets.courseElementExtensionAssetPath(course.commit_hash, locals.urlPrefix, file),
          ),
        },
      };

      // Check if any of the keys was found in more than one dependency type
      Object.keys(importMap.imports).forEach((key) => {
        const types = Object.entries(dynamicDependencies)
          .filter(([, value]) => _.has(value, key))
          .map(([type]) => type);
        if (types.length > 1) {
          courseIssues.push(
            new CourseIssueError(
              `Dynamic dependency key ${key} assigned to multiple types of dependencies`,
              { data: { types }, fatal: true },
            ),
          );
        }
      });

      const headerHtmls = [
        ...styleUrls.map((url) => `<link href="${url}" rel="stylesheet" />`),
        // The import map must come before any scripts that use imports
        !_.isEmpty(importMap.imports)
          ? `<script type="importmap">${JSON.stringify(importMap)}</script>`
          : ``,
        // It's important that any library-style scripts come first
        ...coreScriptUrls.map((url) => `<script type="text/javascript" src="${url}"></script>`),
        ...scriptUrls.map((url) => `<script type="text/javascript" src="${url}"></script>`),
      ];
      htmls.extraHeadersHtml = headerHtmls.join('\n');

      return { courseIssues, data: htmls };
    });
  });
}

export async function file(filename, variant, question, course) {
  return instrumented('freeform.file', async (span) => {
    debug('file()');
    if (variant.broken_at) throw new Error('attempted to get a file for a broken variant');

    const context = await getContext(question, course);

    const data = {
      params: _.get(variant, 'params', {}),
      correct_answers: _.get(variant, 'true_answer', {}),
      variant_seed: parseInt(variant.variant_seed, 36),
      options: _.get(variant, 'options', {}),
      filename,
    };
    _.extend(data.options, getContextOptions(context));

    const { data: cachedData, cacheHit } = await getCachedDataOrCompute(
      course,
      data,
      context,
      async () => {
        // function to compute the file data and return the cachedData
        return withCodeCaller(course, async (codeCaller) => {
          const { courseIssues, fileData } = await processQuestion(
            'file',
            codeCaller,
            data,
            context,
          );
          const fileDataBase64 = (fileData || '').toString('base64');
          return { courseIssues, fileDataBase64 };
        });
      },
    );

    span.setAttribute('cache.status', cacheHit ? 'hit' : 'miss');

    const { courseIssues, fileDataBase64 } = cachedData;
    const fileData = Buffer.from(fileDataBase64, 'base64');
    return { courseIssues, data: fileData };
  });
}

export async function parse(submission, variant, question, course) {
  return instrumented('freeform.parse', async () => {
    debug('parse()');
    if (variant.broken_at) throw new Error('attempted to parse broken variant');

    const context = await getContext(question, course);
    const data = {
      params: _.get(variant, 'params', {}),
      correct_answers: _.get(variant, 'true_answer', {}),
      submitted_answers: _.get(submission, 'submitted_answer', {}),
      feedback: _.get(submission, 'feedback', {}),
      format_errors: _.get(submission, 'format_errors', {}),
      variant_seed: parseInt(variant.variant_seed, 36),
      options: _.get(variant, 'options', {}),
      raw_submitted_answers: _.get(submission, 'raw_submitted_answer', {}),
      gradable: _.get(submission, 'gradable', true),
    };
    _.extend(data.options, getContextOptions(context));
    return withCodeCaller(course, async (codeCaller) => {
      const { courseIssues, data: resultData } = await processQuestion(
        'parse',
        codeCaller,
        data,
        context,
      );
      if (_.size(resultData.format_errors) > 0) resultData.gradable = false;
      return {
        courseIssues,
        data: {
          params: resultData.params,
          true_answer: resultData.correct_answers,
          submitted_answer: resultData.submitted_answers,
          feedback: resultData.feedback,
          raw_submitted_answer: resultData.raw_submitted_answers,
          format_errors: resultData.format_errors,
          gradable: resultData.gradable,
        },
      };
    });
  });
}

export async function grade(submission, variant, question, question_course) {
  return instrumented('freeform.grade', async () => {
    debug('grade()');
    if (variant.broken_at) throw new Error('attempted to grade broken variant');
    if (submission.broken) throw new Error('attempted to grade broken submission');

    const context = await getContext(question, question_course);
    let data = {
      params: variant.params,
      correct_answers: variant.true_answer,
      submitted_answers: submission.submitted_answer,
      format_errors: submission.format_errors,
      partial_scores: submission.partial_scores == null ? {} : submission.partial_scores,
      score: submission.score == null ? 0 : submission.score,
      feedback: submission.feedback == null ? {} : submission.feedback,
      variant_seed: parseInt(variant.variant_seed, 36),
      options: _.get(variant, 'options', {}),
      raw_submitted_answers: submission.raw_submitted_answer,
      gradable: submission.gradable,
    };
    _.extend(data.options, getContextOptions(context));
    return withCodeCaller(question_course, async (codeCaller) => {
      const { courseIssues, data: resultData } = await processQuestion(
        'grade',
        codeCaller,
        data,
        context,
      );
      if (_.size(resultData.format_errors) > 0) resultData.gradable = false;
      return {
        courseIssues,
        data: {
          params: resultData.params,
          true_answer: resultData.correct_answers,
          submitted_answer: resultData.submitted_answers,
          format_errors: resultData.format_errors,
          raw_submitted_answer: resultData.raw_submitted_answers,
          partial_scores: resultData.partial_scores,
          score: resultData.score,
          feedback: resultData.feedback,
          gradable: resultData.gradable,
        },
      };
    });
  });
}

export async function test(variant, question, course, test_type) {
  return instrumented('freeform.test', async () => {
    debug('test()');
    if (variant.broken_at) throw new Error('attempted to test broken variant');

    const context = await getContext(question, course);
    let data = {
      params: variant.params,
      correct_answers: variant.true_answer,
      format_errors: {},
      partial_scores: {},
      score: 0,
      feedback: {},
      variant_seed: parseInt(variant.variant_seed, 36),
      options: _.get(variant, 'options', {}),
      raw_submitted_answers: {},
      gradable: true,
      test_type,
    };
    _.extend(data.options, getContextOptions(context));
    return withCodeCaller(course, async (codeCaller) => {
      const { courseIssues, data: resultData } = await processQuestion(
        'test',
        codeCaller,
        data,
        context,
      );
      if (_.size(resultData.format_errors) > 0) resultData.gradable = false;
      return {
        courseIssues,
        data: {
          params: resultData.params,
          true_answer: resultData.correct_answers,
          format_errors: resultData.format_errors,
          raw_submitted_answer: resultData.raw_submitted_answers,
          partial_scores: resultData.partial_scores,
          score: resultData.score,
          gradable: resultData.gradable,
        },
      };
    });
  });
}

/**
 * @param {Object} question
 * @param {Object} course
 * @returns {Promise<QuestionProcessingContext>}
 */
async function getContext(question, course) {
  const coursePath = chunks.getRuntimeDirectoryForCourse(course);
  /** @type {chunks.Chunk[]} */
  const chunksToLoad = [
    { type: 'question', questionId: question.id },
    { type: 'clientFilesCourse' },
    { type: 'serverFilesCourse' },
    { type: 'elements' },
    { type: 'elementExtensions' },
  ];
  await chunks.ensureChunksForCourseAsync(course.id, chunksToLoad);

  // Select which rendering strategy we'll use. This is computed here so that
  // in can factor into the cache key.
  const useNewQuestionRenderer = course?.options?.useNewQuestionRenderer ?? false;
  const useExperimentalRenderer = await features.enabled('process-questions-in-worker', {
    institution_id: course.institution_id,
    course_id: course.id,
  });

  const renderer = useExperimentalRenderer
    ? 'experimental'
    : useNewQuestionRenderer
      ? 'default'
      : 'legacy';

  // The `*Host` values here refer to the paths relative to PrairieLearn;
  // the other values refer to the paths as they will be seen by the worker
  // that actually executes the question.
  const courseDirectory = config.workersExecutionMode === 'native' ? coursePath : '/course';
  const courseDirectoryHost = coursePath;
  const questionDirectory = path.join(courseDirectory, 'questions', question.directory);
  const questionDirectoryHost = path.join(coursePath, 'questions', question.directory);

  // Load elements and any extensions
  const elements = await loadElementsForCourse(course);
  const extensions = await loadExtensionsForCourse({
    course,
    course_dir: courseDirectory,
    course_dir_host: courseDirectoryHost,
  });

  return {
    question,
    course,
    course_dir: courseDirectory,
    course_dir_host: courseDirectoryHost,
    question_dir: questionDirectory,
    question_dir_host: questionDirectoryHost,
    course_elements: elements,
    course_element_extensions: extensions,
    renderer,
  };
}

async function getCacheKey(course, data, context) {
  try {
    const commitHash = await getOrUpdateCourseCommitHash(course);
    const dataHash = objectHash({ data, context }, { algorithm: 'sha1', encoding: 'base64' });
    return `question:${commitHash}-${dataHash}`;
  } catch (err) {
    return null;
  }
}

async function getCachedDataOrCompute(course, data, context, computeFcn) {
  // This function will compute the cachedData and cache it if
  // cacheKey is not null
  const doCompute = async (cacheKey) => {
    const computedData = await computeFcn();

    // Course issues during question/file rendering aren't actually
    // treated as errors - that is, the above function won't throw
    // an error, even if there are course issues. However, we
    // still want to avoid caching anything that produced a course
    // issue, as that might be a transient error that would go away
    // if the user refreshed, even if they didn't create a new variant.
    // Also, the `Error` objects that we use for course issues can't be
    // easily round-tripped through a cache, which means that pulling
    // an error out of the cache means the instructor would see an
    // error message of `[object Object]` which is useless.
    //
    // tl;dr: don't cache any results that would create course issues.
    const hasCourseIssues = computedData?.courseIssues?.length > 0;
    if (cacheKey && !hasCourseIssues) {
      cache.set(cacheKey, computedData, config.questionRenderCacheTtlSec * 1000);
    }

    return {
      data: computedData,
      cacheHit: false,
    };
  };

  // This function will check the cache for the specified
  // cacheKey and either return the cachedData for a cache hit,
  // or compute the cachedData for a cache miss
  const getFromCacheOrCompute = async (cacheKey) => {
    let cachedData;

    try {
      cachedData = await cache.get(cacheKey);
    } catch (err) {
      // We don't actually want to fail if the cache has an error; we'll
      // just compute the cachedData as normal
      logger.error('Error in cache.get()', err);
    }

    // Previously, there was a bug where we would cache operations
    // that failed with a course issue. We've since fixed that bug,
    // but so that we can gracefully deploy the fix alongside code
    // that may still be incorrectly caching errors, we'll ignore
    // any result from the cache that has course issues and
    // unconditionally recompute it.
    //
    // TODO: once this has been deployed in production for a while,
    // we can safely remove this check, as we can guarantee that the
    // cache will no longer contain any entries with `courseIssues`.
    const hasCachedCourseIssues = cachedData?.courseIssues?.length > 0;
    if (cachedData && !hasCachedCourseIssues) {
      return {
        data: cachedData,
        cacheHit: true,
      };
    } else {
      return doCompute(cacheKey);
    }
  };

  if (config.devMode) {
    // In dev mode, we should skip caching so that we'll immediately
    // pick up new changes from disk
    return doCompute(null);
  } else {
    const cacheKey = await getCacheKey(course, data, context);
    // If for some reason we failed to get a cache key, don't
    // actually fail the request, just skip the cache entirely
    // and compute as usual
    if (!cacheKey) {
      return doCompute(null);
    } else {
      return getFromCacheOrCompute(cacheKey);
    }
  }
}<|MERGE_RESOLUTION|>--- conflicted
+++ resolved
@@ -16,19 +16,6 @@
 import { logger } from '@prairielearn/logger';
 import { cache } from '@prairielearn/cache';
 
-<<<<<<< HEAD
-import * as schemas from '../schemas';
-import { config } from '../lib/config';
-import { withCodeCaller, FunctionMissingError } from '../lib/code-caller';
-import * as jsonLoad from '../lib/json-load';
-import { getOrUpdateCourseCommitHash } from '../models/course';
-import * as markdown from '../lib/markdown';
-import * as chunks from '../lib/chunks';
-import * as assets from '../lib/assets';
-import { APP_ROOT_PATH } from '../lib/paths';
-import { features } from '../lib/features';
-import { idsEqual } from '../lib/id';
-=======
 import * as schemas from '../schemas/index.js';
 import { config } from '../lib/config.js';
 import { withCodeCaller, FunctionMissingError } from '../lib/code-caller/index.js';
@@ -39,7 +26,7 @@
 import * as assets from '../lib/assets.js';
 import { APP_ROOT_PATH } from '../lib/paths.js';
 import { features } from '../lib/features/index.js';
->>>>>>> fc91cfc7
+import { idsEqual } from '../lib/id.js';
 
 const debug = debugfn('prairielearn:freeform');
 
