--- conflicted
+++ resolved
@@ -118,17 +118,10 @@
 };
 
 // This data object changes over the lifetime of the question grading process.
-<<<<<<< HEAD
-// That is why many fields are nullable / optional, as they are only set in later phases.
-export interface ExecutionData {
-  params: Record<string, any> | null;
-  correct_answers: Record<string, any> | null;
-=======
 // That is why many fields are optional, as they are only present in later phases.
 export interface ExecutionData {
   params: Record<string, any>;
   correct_answers: Record<string, any>;
->>>>>>> 330f53fb
   variant_seed: number;
   options: Record<string, any> & {
     question_path: string;
@@ -138,20 +131,6 @@
     course_extensions_path: string;
   };
   answers_names?: Record<string, string>;
-<<<<<<< HEAD
-  submitted_answers?: Record<string, any> | null;
-  format_errors?: Record<string, any> | null;
-  partial_scores?: Record<string, any>;
-  score?: number;
-  feedback?: Record<string, any>;
-  raw_submitted_answers?: Record<string, any> | null;
-  editable?: boolean;
-  manual_grading?: boolean;
-  panel?: 'question' | 'answer' | 'submission';
-  num_valid_submissions?: number | null;
-  filename?: string;
-  gradable?: boolean | null;
-=======
   submitted_answers?: Record<string, any>;
   format_errors?: Record<string, any>;
   partial_scores?: Record<string, any>;
@@ -164,6 +143,5 @@
   num_valid_submissions?: number;
   filename?: string;
   gradable?: boolean;
->>>>>>> 330f53fb
   extensions?: Record<string, ElementExtensionJsonExtension> | [];
 }