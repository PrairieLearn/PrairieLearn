import { type Course, type Question, type Submission, type Variant } from '../lib/db-types.js';
<<<<<<< HEAD
import type { UntypedResLocals } from '../lib/res-locals.js';
=======
import type { UntypedResLocals } from '../lib/res-locals.types.js';
>>>>>>> 5e4cbf5c
import type { ElementExtensionJson } from '../schemas/index.js';

export type EffectiveQuestionType = 'Calculation' | 'Freeform';

export interface RenderSelection {
  question?: boolean;
  submissions?: boolean;
  answer?: boolean;
}

export type QuestionServerReturnValue<T> = Promise<{
  courseIssues: (Error & { fatal?: boolean; data?: any })[];
  data: T;
}>;

export interface GenerateResultData {
  params: Record<string, unknown>;
  true_answer: Record<string, unknown>;
  options?: Record<string, unknown>;
}

export type PrepareResultData = GenerateResultData;

export interface RenderResultData {
  extraHeadersHtml: string;
  questionHtml: string;
  submissionHtmls: string[];
  answerHtml: string;
}

export interface ParseResultData {
  params: Record<string, unknown>;
  true_answer: Record<string, unknown>;
  submitted_answer: Record<string, unknown>;
  feedback: Record<string, unknown>;
  raw_submitted_answer: Record<string, unknown>;
  format_errors: Record<string, unknown>;
  gradable: boolean;
}

export interface GradeResultData {
  params: Record<string, unknown>;
  true_answer: Record<string, unknown>;
  submitted_answer: Record<string, unknown>;
  format_errors: Record<string, unknown>;
  raw_submitted_answer: Record<string, unknown>;
  partial_scores: Record<string, unknown>;
  score: number;
  feedback: Record<string, unknown>;
  gradable: boolean;
  v2_score?: number;
}

export interface TestResultData {
  params: Record<string, any>;
  true_answer: Record<string, unknown>;
  format_errors: Record<string, unknown>;
  raw_submitted_answer: Record<string, unknown>;
  partial_scores: Record<string, unknown>;
  score: number;
  gradable: boolean;
}

export type PrepareVariant = Pick<
  Variant,
  'variant_seed' | 'params' | 'true_answer' | 'options' | 'broken'
>;

export type ParseSubmission = Pick<
  Partial<Submission>,
  'submitted_answer' | 'feedback' | 'format_errors' | 'raw_submitted_answer' | 'gradable'
>;

export interface QuestionServer {
  generate: (
    question: Question,
    course: Course,
    variant_seed: string,
  ) => QuestionServerReturnValue<Partial<GenerateResultData>>;
  prepare: (
    question: Question,
    course: Course,
    variant: PrepareVariant,
  ) => QuestionServerReturnValue<PrepareResultData>;
  render: (
    renderSelection: RenderSelection,
    variant: Variant,
    question: Question,
    submission: Submission | null,
    submissions: Submission[],
    course: Course,
    locals: UntypedResLocals,
  ) => QuestionServerReturnValue<RenderResultData>;
  parse: (
    submission: ParseSubmission,
    variant: Variant,
    question: Question,
    course: Course,
  ) => QuestionServerReturnValue<ParseResultData>;
  grade: (
    submission: Submission,
    variant: Variant,
    question: Question,
    course: Course,
  ) => QuestionServerReturnValue<Partial<GradeResultData>>;
  file?: (
    filename: string,
    variant: Variant,
    question: Question,
    course: Course,
  ) => QuestionServerReturnValue<Buffer>;
  test?: (
    variant: Variant,
    question: Question,
    course: Course,
    test_type: 'correct' | 'incorrect' | 'invalid',
  ) => QuestionServerReturnValue<TestResultData>;
}

export type ElementExtensionJsonExtension = ElementExtensionJson & {
  name: string;
  directory: string;
};

// This data object changes over the lifetime of the question grading process.
// That is why many fields are optional, as they are only present in later phases.
export interface ExecutionData {
  params: Record<string, any>;
  correct_answers: Record<string, unknown>;
  variant_seed: number;
  options: Record<string, any> & {
    question_path: string;
    client_files_question_path: string;
    client_files_course_path: string;
    server_files_course_path: string;
    course_extensions_path: string;
  };
  answers_names?: Record<string, string>;
  submitted_answers?: Record<string, unknown>;
  format_errors?: Record<string, unknown>;
  partial_scores?: Record<string, unknown>;
  score?: number;
  feedback?: Record<string, unknown>;
  raw_submitted_answers?: Record<string, unknown>;
  editable?: boolean;
  manual_grading?: boolean;
  ai_grading?: boolean;
  panel?: 'question' | 'answer' | 'submission';
  num_valid_submissions?: number;
  filename?: string;
  gradable?: boolean;
  extensions?: Record<string, ElementExtensionJsonExtension>;
}<|MERGE_RESOLUTION|>--- conflicted
+++ resolved
@@ -1,9 +1,5 @@
 import { type Course, type Question, type Submission, type Variant } from '../lib/db-types.js';
-<<<<<<< HEAD
-import type { UntypedResLocals } from '../lib/res-locals.js';
-=======
 import type { UntypedResLocals } from '../lib/res-locals.types.js';
->>>>>>> 5e4cbf5c
 import type { ElementExtensionJson } from '../schemas/index.js';
 
 export type EffectiveQuestionType = 'Calculation' | 'Freeform';
