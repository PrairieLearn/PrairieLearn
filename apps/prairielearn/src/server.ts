#!/usr/bin/env node

/* eslint-disable import-x/order */
// IMPORTANT: this must come first so that it can properly instrument our
// dependencies like `pg` and `express`.
import * as opentelemetry from '@prairielearn/opentelemetry';
import * as Sentry from '@prairielearn/sentry';
/* eslint-enable import-x/order */

import * as fs from 'node:fs';
import * as http from 'node:http';
import * as https from 'node:https';
import * as path from 'node:path';
import * as url from 'node:url';
import * as util from 'node:util';

import blocked from 'blocked';
import blockedAt from 'blocked-at';
import bodyParser from 'body-parser';
import cookieParser from 'cookie-parser';
import esMain from 'es-main';
import express, {
  type Express,
  type NextFunction,
  type Request,
  type RequestHandler,
  type Response,
  Router,
} from 'express';
import asyncHandler from 'express-async-handler';
import minimist from 'minimist';
import multer from 'multer';
import onFinished from 'on-finished';
import passport from 'passport';
import favicon from 'serve-favicon';
import { v4 as uuidv4 } from 'uuid';

import { cache } from '@prairielearn/cache';
import { flashMiddleware } from '@prairielearn/flash';
import { addFileLogging, logger } from '@prairielearn/logger';
import * as migrations from '@prairielearn/migrations';
import {
  SCHEMA_MIGRATIONS_PATH,
  initBatchedMigrations,
  startBatchedMigrations,
  stopBatchedMigrations,
} from '@prairielearn/migrations';
import * as namedLocks from '@prairielearn/named-locks';
import * as nodeMetrics from '@prairielearn/node-metrics';
import * as sqldb from '@prairielearn/postgres';
import { createSessionMiddleware } from '@prairielearn/session';

import * as cron from './cron/index.js';
import * as assets from './lib/assets.js';
import { makeAwsClientConfig } from './lib/aws.js';
import { canonicalLoggerMiddleware } from './lib/canonical-logger.js';
import * as codeCaller from './lib/code-caller/index.js';
import { DEV_EXECUTION_MODE, config, loadConfig, setLocalsFromConfig } from './lib/config.js';
import { pullAndUpdateCourse } from './lib/course.js';
import { UserSchema } from './lib/db-types.js';
import * as externalGrader from './lib/externalGrader.js';
import * as externalGraderResults from './lib/externalGraderResults.js';
import * as externalGradingSocket from './lib/externalGradingSocket.js';
import * as externalImageCaptureSocket from './lib/externalImageCaptureSocket.js';
import { features } from './lib/features/index.js';
import { featuresMiddleware } from './lib/features/middleware.js';
import { isEnterprise } from './lib/license.js';
import * as lifecycleHooks from './lib/lifecycle-hooks.js';
import * as load from './lib/load.js';
import { APP_ROOT_PATH, REPOSITORY_ROOT_PATH } from './lib/paths.js';
import { isServerInitialized, isServerPending, setServerState } from './lib/server-initialized.js';
import * as serverJobs from './lib/server-jobs.js';
import { PostgresSessionStore } from './lib/session-store.js';
import * as socketServer from './lib/socket-server.js';
import { SocketActivityMetrics } from './lib/telemetry/socket-activity-metrics.js';
import { getSearchParams } from './lib/url.js';
import * as workspace from './lib/workspace.js';
import { markAllWorkspaceHostsUnhealthy } from './lib/workspaceHost.js';
import { enterpriseOnly } from './middlewares/enterpriseOnly.js';
import staticNodeModules from './middlewares/staticNodeModules.js';
import { makeWorkspaceProxyMiddleware } from './middlewares/workspaceProxy.js';
import * as news_items from './news_items/index.js';
import * as freeformServer from './question-servers/freeform.js';
import * as sprocs from './sprocs/index.js';

process.on('warning', (e) => console.warn(e));

const argv = minimist(process.argv.slice(2));

if ('h' in argv || 'help' in argv) {
  const msg = `PrairieLearn command line options:
    -h, --help                          Display this help and exit
    --config <filename>                 Use the specified configuration file
    --migrate-and-exit                  Run the DB initialization parts and exit
    --refresh-workspace-hosts-and-exit  Refresh the workspace hosts and exit
    --sync-course <course_id>           Synchronize a course and exit
`;

  // eslint-disable-next-line no-console
  console.log(msg);
  process.exit(0);
}

function excludeRoutes(routes: string[], handler: RequestHandler) {
  return (req: Request, res: Response, next: NextFunction) => {
    if (routes.some((route) => req.path.startsWith(route))) {
      next();
    } else {
      handler(req, res, next);
    }
  };
}

/**
 * Creates the express application and sets up all PrairieLearn routes.
 * @returns The express "app" object that was created.
 */
export async function initExpress(): Promise<Express> {
  const app = express();
  app.set('views', path.join(import.meta.dirname, 'pages'));
  app.set('trust proxy', config.trustProxy);

  // These should come first so that we get instrumentation on all our requests.
  if (config.sentryDsn) {
    app.use(Sentry.requestHandler());

    app.use((await import('./lib/sentry.js')).enrichSentryEventMiddleware);
  }

  // This should come before the session middleware so that we don't
  // create a session every time we get a health check request.
  app.get('/pl/webhooks/ping', function (req, res) {
    res.send('.');
  });

  // Set res.locals variables first, so they will be available on
  // all pages including the error page (which we could jump to at
  // any point.
  app.use((req, res, next) => {
    setLocalsFromConfig(res.locals);
    next();
  });

  const sessionMiddleware = createSessionMiddleware({
    secret: config.secretKey,
    store: new PostgresSessionStore(),
    cookie: {
      name: 'pl2_session',
      writeNames: ['prairielearn_session', 'pl2_session'],
      // Ensure that the legacy session cookie doesn't have a domain specified.
      // We can only safely set domains on the new session cookie.
      writeOverrides: [{ domain: undefined }, { domain: config.cookieDomain ?? undefined }],
      httpOnly: true,
      maxAge: config.sessionStoreExpireSeconds * 1000,
      secure: 'auto', // uses Express "trust proxy" setting
      sameSite: config.sessionCookieSameSite,
    },
  });

  const sessionRouter = Router();
  sessionRouter.use(sessionMiddleware);
  sessionRouter.use(flashMiddleware());
  sessionRouter.use((req, res, next) => {
    // This middleware helps ensure that sessions remain alive (un-expired) as
    // long as users are somewhat frequently active. See the documentation for
    // `config.sessionStoreAutoExtendThrottleSeconds` for more information.
    //
    // Compute the number of milliseconds until the session expires.
    const sessionTtl = req.session.getExpirationDate().getTime() - Date.now();

    if (
      sessionTtl <
      (config.sessionStoreExpireSeconds - config.sessionStoreAutoExtendThrottleSeconds) * 1000
    ) {
      req.session.setExpiration(config.sessionStoreExpireSeconds * 1000);
    }

    next();
  });

  // API routes don't utilize sessions; don't run the session/flash middleware for them.
  app.use(excludeRoutes(['/pl/api/'], sessionRouter));

  // special parsing of file upload paths -- this is inelegant having it
  // separate from the route handlers but it seems to be necessary
  // Special handling of file-upload routes so that we can parse multipart/form-data
  const upload = multer({
    storage: multer.memoryStorage(),
    limits: {
      fieldSize: config.fileUploadMaxBytes,
      fileSize: config.fileUploadMaxBytes,
      parts: config.fileUploadMaxParts,
    },
  });
  app.post(
    '/pl/course_instance/:course_instance_id(\\d+)/instructor/assessment/:assessment_id(\\d+)/uploads',
    upload.single('file'),
  );
  app.post(
    '/pl/course_instance/:course_instance_id(\\d+)/instance_question/:instance_question_id(\\d+)',
    upload.single('file'),
  );
  app.post(
    '/pl/course_instance/:course_instance_id(\\d+)/assessment_instance/:assessment_instance_id(\\d+)',
    upload.single('file'),
  );
  app.post(
    '/pl/course_instance/:course_instance_id(\\d+)/instructor/question/:question_id(\\d+)',
    upload.single('file'),
  );
  app.post('/pl/course/:course_id(\\d+)/question/:question_id(\\d+)', upload.single('file'));
  app.post(
    '/pl/course/:course_id(\\d+)/question/:question_id(\\d+)/file_view',
    upload.single('file'),
  );
  app.post(
    '/pl/course/:course_id(\\d+)/question/:question_id(\\d+)/file_view/*',
    upload.single('file'),
  );

  app.post(
    '/pl/course/:course_id(\\d+)/question/:question_id(\\d+)/externalImageCapture/variant/:variant_id(\\d+)',
    upload.single('file'),
  );

  app.post(
    '/pl/course_instance/:course_instance_id(\\d+)/instructor/assessment/:assessment_id(\\d+)/settings',
    upload.single('file'),
  );
  app.post(
    '/pl/course_instance/:course_instance_id(\\d+)/instructor/instance_admin/settings',
    upload.single('file'),
  );
  app.post(
    '/pl/course_instance/:course_instance_id(\\d+)/instructor/course_admin/settings',
    upload.single('file'),
  );
  app.post('/pl/course/:course_id(\\d+)/course_admin/settings', upload.single('file'));
  app.post('/pl/course/:course_id(\\d+)/course_admin/file_view', upload.single('file'));
  app.post('/pl/course/:course_id(\\d+)/course_admin/file_view/*', upload.single('file'));
  app.post(
    '/pl/course_instance/:course_instance_id(\\d+)/instructor/course_admin/file_view',
    upload.single('file'),
  );
  app.post(
    '/pl/course_instance/:course_instance_id(\\d+)/instructor/course_admin/file_view/*',
    upload.single('file'),
  );
  app.post(
    '/pl/course_instance/:course_instance_id(\\d+)/instructor/instance_admin/file_view',
    upload.single('file'),
  );
  app.post(
    '/pl/course_instance/:course_instance_id(\\d+)/instructor/instance_admin/file_view/*',
    upload.single('file'),
  );
  app.post(
    '/pl/course_instance/:course_instance_id(\\d+)/instructor/assessment/:assessment_id(\\d+)/file_view',
    upload.single('file'),
  );
  app.post(
    '/pl/course_instance/:course_instance_id(\\d+)/instructor/assessment/:assessment_id(\\d+)/file_view/*',
    upload.single('file'),
  );
  app.post(
    '/pl/course_instance/:course_instance_id(\\d+)/instructor/question/:question_id(\\d+)/file_view',
    upload.single('file'),
  );
  app.post(
    '/pl/course_instance/:course_instance_id(\\d+)/instructor/question/:question_id(\\d+)/file_view/*',
    upload.single('file'),
  );
  app.post(
    '/pl/course_instance/:course_instance_id(\\d+)/instructor/question/:question_id(\\d+)/externalImageCapture/variant/:variant_id(\\d+)',
    upload.single('file'),
  );
  app.post(
    '/pl/course_instance/:course_instance_id(\\d+)/instructor/assessment/:assessment_id(\\d+)/groups',
    upload.single('file'),
  );
  app.post(
    '/pl/course_instance/:course_instance_id(\\d+)/instance_question/:instance_question_id(\\d+)/externalImageCapture/variant/:variant_id(\\d+)',
    upload.single('file'),
  );
  app.post(
    '/pl/public/course/:course_id(\\d+)/question/:question_id(\\d+)/externalImageCapture/variant/:variant_id(\\d+)',
    upload.single('file'),
  );

  // Collect metrics on workspace proxy sockets. Note that this only tracks
  // outgoing sockets (those going to workspaces). Incoming sockets are tracked
  // globally for the entire server.
  const meter = opentelemetry.metrics.getMeter('prairielearn');
  const workspaceProxySocketActivityMetrics = new SocketActivityMetrics(meter, 'workspace-proxy');
  workspaceProxySocketActivityMetrics.start();

  async function makeWorkspaceContainerRoutes({
    url,
    containerPathRegex,
    publicQuestionEndpoint,
  }: {
    url: string;
    containerPathRegex: RegExp;
    publicQuestionEndpoint: boolean;
  }) {
    const workspaceAuthRouter = Router();
    workspaceAuthRouter.use([
      // We use a short-lived cookie to cache a successful
      // authn/authz for a specific workspace. We run the following
      // middlewares in this separate sub-router so that we can
      // short-circuit out of authzWorkspaceCookieCheck if we find
      // the workspace-authz cookie. Short-circuiting will exit this
      // sub-router immediately, so we can either exit this
      // sub-router by finding the cookie, or by running regular
      // authn/authz.

      (await import('./middlewares/authzWorkspaceCookieCheck.js')).default, // short-circuits if we have the workspace-authz cookie
      (await import('./middlewares/date.js')).default,
      (await import('./middlewares/authn.js')).default, // jumps to error handler if authn fails
      (await import('./middlewares/authzWorkspace.js')).default({ publicQuestionEndpoint }), // jumps to error handler if authz fails
      (await import('./middlewares/authzWorkspaceCookieSet.js')).default, // sets the workspace-authz cookie
    ]);
    app.use(url, [
      cookieParser(),
      (req: Request, res: Response, next: NextFunction) => {
        // Needed for workspaceAuthRouter.
        res.locals.workspace_id = req.params.workspace_id;
        next();
      },
      workspaceAuthRouter,
      (req: Request, res: Response, next: NextFunction) => {
        workspaceProxySocketActivityMetrics.addSocket(req.socket);
        next();
      },
      makeWorkspaceProxyMiddleware(containerPathRegex),
    ]);
  }
  await makeWorkspaceContainerRoutes({
    url: '/pl/workspace/:workspace_id(\\d+)/container',
    containerPathRegex: /^\/pl\/workspace\/([0-9]+)\/container\/(.*)/,
    publicQuestionEndpoint: false,
  });
  await makeWorkspaceContainerRoutes({
    url: '/pl/public/workspace/:workspace_id(\\d+)/container',
    containerPathRegex: /^\/pl\/public\/workspace\/([0-9]+)\/container\/(.*)/,
    publicQuestionEndpoint: true,
  });

  app.use((req, res, next) => {
    // Stripe webhook signature verification requires the raw body, so we avoid
    // using the body parser for that route.
    if (req.path === '/pl/webhooks/stripe') return next();

    // Limit to 5MB of JSON
    bodyParser.json({ limit: 5 * 1024 * 1024 })(req, res, next);
  });
  app.use(bodyParser.urlencoded({ extended: false, limit: 5 * 1536 * 1024 }));
  app.use(cookieParser());
  app.use(passport.initialize());
  if (config.devMode) app.use(favicon(path.join(APP_ROOT_PATH, 'public', 'favicon-dev.ico')));
  else app.use(favicon(path.join(APP_ROOT_PATH, 'public', 'favicon.ico')));

  assets.applyMiddleware(app);

  // This route is kept around for legacy reasons - new code should prefer the
  // assets system with cacheable assets.
  app.use(express.static(path.join(APP_ROOT_PATH, 'public')));

  // For backwards compatibility, we redirect requests for the old `node_modules`
  // route to the new `cacheable_node_modules` route.
  app.use('/node_modules', (req, res) => {
    // Strip the leading slash.
    const assetPath = req.url.slice(1);
    res.redirect(assets.nodeModulesAssetPath(assetPath));
  });

  // Support legacy use of ace by v2 questions
  app.use(
    '/localscripts/calculationQuestion/ace',
    staticNodeModules(path.join('ace-builds', 'src-min-noconflict')),
  );
  app.use('/javascripts/ace', staticNodeModules(path.join('ace-builds', 'src-min-noconflict')));

  // Middleware for all requests
  // response_id is logged on request, response, and error to link them together
  app.use(function (req, res, next) {
    res.locals.response_id = uuidv4();
    res.set('X-Response-ID', res.locals.response_id);
    next();
  });

  // load accounting for requests
  app.use(function (req, res, next) {
    load.startJob('request', res.locals.response_id);
    next();
  });
  app.use(function (req, res, next) {
    onFinished(res, function (err, res) {
      if (err) {
        logger.verbose('request on-response-finished error', {
          err,
          response_id: res.locals.response_id,
        });
      }
      load.endJob('request', res.locals.response_id);
    });
    next();
  });

  // This makes a `CanonicalLogger` instance available throughout this request
  // via AsyncLocalStorage.
  app.use(canonicalLoggerMiddleware());

  // More middlewares
  app.use((await import('./middlewares/logResponse.js')).default); // defers to end of response
  app.use((await import('./middlewares/cors.js')).default);
  app.use((await import('./middlewares/content-security-policy.js')).default);
  app.use((await import('./middlewares/date.js')).default);
  app.use((await import('./middlewares/effectiveRequestChanged.js')).default);

  app.use('/pl/oauth2login', (await import('./pages/authLoginOAuth2/authLoginOAuth2.js')).default);
  app.use(
    '/pl/oauth2callback',
    (await import('./pages/authCallbackOAuth2/authCallbackOAuth2.js')).default,
  );
  app.use(
    /\/pl\/shibcallback/,
    (await import('./pages/authCallbackShib/authCallbackShib.js')).default,
  );

  if (isEnterprise()) {
    if (config.hasAzure) {
      app.use('/pl/azure_login', (await import('./ee/auth/azure/login.js')).default);
      app.use('/pl/azure_callback', (await import('./ee/auth/azure/callback.js')).default);
    }

    app.use('/pl/lti13_instance', (await import('./ee/routers/lti13.js')).default);
    app.use(
      '/pl/auth/institution/:institution_id(\\d+)/saml',
      (await import('./ee/auth/saml/router.js')).default,
    );
  }

  app.use('/pl/lti', (await import('./pages/authCallbackLti/authCallbackLti.js')).default);
  app.use('/pl/login', (await import('./pages/authLogin/authLogin.js')).default);
  if (config.devMode) {
    app.use('/pl/dev_login', (await import('./pages/authLoginDev/authLoginDev.js')).default);
  }
  app.use('/pl/logout', [
    function (req: Request, res: Response, next: NextFunction) {
      res.locals.navPage = 'logout';
      next();
    },
    (await import('./pages/authLogout/authLogout.js')).default,
  ]);
  app.use((await import('./middlewares/authn.js')).default); // authentication, set res.locals.authn_user
  app.use('/pl/api/v1', (await import('./middlewares/authnToken.js')).default); // authn for the API, set res.locals.authn_user

  // Must come after the authentication middleware, as we need to read the
  // `authn_is_administrator` property from the response locals.
  //
  // This means that feature flag overrides will not be available for
  // unauthenticated routes.
  app.use(featuresMiddleware((req, res) => res.locals.authn_is_administrator));

  if (isEnterprise()) {
    app.use('/pl/prairietest/auth', (await import('./ee/auth/prairietest.js')).default);
  }

  // Must come before CSRF middleware; we do our own signature verification here.
  app.use('/pl/webhooks/terminate', (await import('./webhooks/terminate.js')).default);
  app.use(
    '/pl/webhooks/stripe',
    await enterpriseOnly(async () => (await import('./ee/webhooks/stripe/index.js')).default),
  );

  // Set and check `res.locals.__csrf_token`. We exclude API routes as those
  // don't require CSRF protection (and in fact can't have it at all).
  app.use(excludeRoutes(['/pl/api/'], (await import('./middlewares/csrfToken.js')).default));

  app.use((await import('./middlewares/logRequest.js')).default);

  // load accounting for authenticated accesses
  app.use(function (req, res, next) {
    load.startJob('authed_request', res.locals.response_id);
    next();
  });
  app.use(function (req, res, next) {
    onFinished(res, function (err, res) {
      if (err) {
        logger.verbose('authed_request on-response-finished error', {
          err,
          response_id: res.locals.response_id,
        });
      }
      load.endJob('authed_request', res.locals.response_id);
    });
    next();
  });

  // clear cookies on the homepage to reset any stale session state
  app.use(/^(\/?)$|^(\/pl\/?)$/, (await import('./middlewares/clearCookies.js')).default);

  // some pages don't need authorization
  app.use('/', (await import('./pages/home/home.js')).default);
  app.use('/pl', (await import('./pages/home/home.js')).default);
  app.use('/pl/settings', (await import('./pages/userSettings/userSettings.js')).default);
  app.use('/pl/enroll', (await import('./pages/enroll/enroll.js')).default);
  app.use('/pl/password', (await import('./pages/authPassword/authPassword.js')).default);
  app.use('/pl/news_items', (await import('./pages/newsItems/newsItems.js')).default);
  app.use('/pl/news_item', (await import('./pages/newsItem/newsItem.js')).default);
  app.use('/pl/request_course', [
    // Users can post data to this page and then view it, so we'll block access to prevent
    // students from using to infiltrate or exfiltrate exam information.
    (await import('./middlewares/forbidAccessInExamMode.js')).default,
    (await import('./pages/instructorRequestCourse/instructorRequestCourse.js')).default,
  ]);

  if (isEnterprise()) {
    app.use('/pl/terms', (await import('./ee/pages/terms/terms.js')).default);
  }

  // We deliberately omit the `authzCourseOrInstance` middleware here. The
  // route handler will only ever display courses for which the user has staff
  // access; the course ID in the URL is only used to determine which course
  // is the currently selected one.
  app.use(
    '/pl/navbar/course/:course_id(\\d+)/switcher',
    (await import('./pages/navbarCourseSwitcher/navbarCourseSwitcher.js')).default,
  );
  app.use(
    '/pl/navbar/course/:course_id(\\d+)/course_instance_switcher/:course_instance_id(\\d+)?',
    [
      (await import('./middlewares/authzCourseOrInstance.js')).default,
      (await import('./pages/navbarCourseInstanceSwitcher/navbarCourseInstanceSwitcher.js'))
        .default,
    ],
  );

  app.use(
    '/pl/navbar/course_instance/:course_instance_id(\\d+)/assessment/:assessment_id(\\d+)/switcher',
    [
      (await import('./middlewares/authzCourseOrInstance.js')).default,
      (await import('./pages/assessmentsSwitcher/assessmentsSwitcher.js')).default,
    ],
  );

  // Handles updates to the side nav expanded state.
  app.use(
    '/pl/side_nav/settings',
    (await import('./pages/sideNavSettings/sideNavSettings.js')).default,
  );

<<<<<<< HEAD
  // TODO: Move this
  // Handles updates to the graded submissions state.
  app.use(
    '/pl/manual_grading/skip_graded_submissions',
    (await import('./pages/skipGradedSubmissions/skipGradedSubmissions.js')).default,
=======
  // Handles updates to the manual grading skip graded submissions state.
  app.use(
    '/pl/manual_grading/settings',
    (await import('./pages/manualGradingSettings/manualGradingSettings.js')).default,
>>>>>>> 446671d8
  );

  app.use('/pl/workspace/:workspace_id(\\d+)', [
    (req: Request, res: Response, next: NextFunction) => {
      res.locals.workspace_id = req.params.workspace_id;
      next();
    },
    (await import('./middlewares/authzWorkspace.js')).default({ publicQuestionEndpoint: false }),
  ]);
  app.use(
    '/pl/workspace/:workspace_id(\\d+)',
    (await import('./pages/workspace/workspace.js')).default({ publicQuestionEndpoint: false }),
  );
  app.use(
    '/pl/workspace/:workspace_id(\\d+)/logs',
    (await import('./pages/workspaceLogs/workspaceLogs.js')).default,
  );

  // dev-mode pages are mounted for both out-of-course access (here) and within-course access (see below)
  if (config.devMode) {
    app.use(
      '/pl/loadFromDisk',
      (await import('./pages/instructorLoadFromDisk/instructorLoadFromDisk.js')).default,
    );
    app.use('/pl/jobSequence', (await import('./pages/jobSequence/jobSequence.js')).default);
  }

  // Redirect plain course instance page either to student or instructor assessments page
  app.use(/^(\/pl\/course_instance\/[0-9]+)\/?$/, (req, res, _next) => {
    res.redirect(`${req.params[0]}/assessments`);
  });
  app.use(/^(\/pl\/course_instance\/[0-9]+\/instructor)\/?$/, (req, res, _next) => {
    res.redirect(`${req.params[0]}/instance_admin/assessments`);
  });

  // is the course instance being accessed through the student or instructor page route
  app.use('/pl/course_instance/:course_instance_id(\\d+)', function (req, res, next) {
    res.locals.viewType = 'student';
    next();
  });
  app.use('/pl/course_instance/:course_instance_id(\\d+)/instructor', function (req, res, next) {
    res.locals.viewType = 'instructor';
    next();
  });

  // sets res.locals.course and res.locals.course_instance
  app.use(
    '/pl/course_instance/:course_instance_id(\\d+)',
    (await import('./middlewares/authzCourseOrInstance.js')).default,
  );

  if (isEnterprise()) {
    // This must come after `authzCourseOrInstance` but before the `checkPlanGrants`
    // or `autoEnroll` middlewares so that we can render it even when the student
    // isn't enrolled in the course instance or doesn't have the necessary plan grants.
    app.use('/pl/course_instance/:course_instance_id(\\d+)/upgrade', [
      (await import('./ee/pages/studentCourseInstanceUpgrade/studentCourseInstanceUpgrade.js'))
        .default,
    ]);

    // This must come after `authzCourseOrInstance` but before the `requireLinkedLtiUser`
    // middleware so that it can render it even if that middleware would otherwise
    // forbid access.
    app.use('/pl/course_instance/:course_instance_id(\\d+)/lti_linking_required', [
      (await import('./ee/pages/linkedLtiUserRequired/linkedLtiUserRequired.js')).default,
    ]);
  }

  // all pages under /pl/course_instance require authorization
  app.use('/pl/course_instance/:course_instance_id(\\d+)', [
    await enterpriseOnly(async () => (await import('./ee/middlewares/checkPlanGrants.js')).default),
    (await import('./middlewares/autoEnroll.js')).default,
    await enterpriseOnly(
      async () => (await import('./ee/middlewares/requireLinkedLtiUser.js')).default,
    ),
    function (req: Request, res: Response, next: NextFunction) {
      res.locals.navbarType = 'student';
      res.locals.urlPrefix = '/pl/course_instance/' + req.params.course_instance_id;
      next();
    },
  ]);

  // Some course instance student pages only require course instance authorization (already checked)
  app.use(
    '/pl/course_instance/:course_instance_id(\\d+)/news_items',
    (await import('./pages/newsItems/newsItems.js')).default,
  );
  app.use(
    '/pl/course_instance/:course_instance_id(\\d+)/news_item',
    (await import('./pages/newsItem/newsItem.js')).default,
  );

  // Some course instance student pages only require the authn user to have permissions
  app.use('/pl/course_instance/:course_instance_id(\\d+)/effectiveUser', [
    (await import('./middlewares/authzAuthnHasCoursePreviewOrInstanceView.js')).default,
    (await import('./pages/instructorEffectiveUser/instructorEffectiveUser.js')).default,
  ]);

  // All course instance instructor pages require the authn user to have permissions
  app.use('/pl/course_instance/:course_instance_id(\\d+)/instructor', [
    (await import('./middlewares/forbidAccessInExamMode.js')).default,
    (await import('./middlewares/authzAuthnHasCoursePreviewOrInstanceView.js')).default,
    (await import('./middlewares/selectOpenIssueCount.js')).default,
    (await import('./middlewares/selectGettingStartedTasksCounts.js')).default,
    function (req: Request, res: Response, next: NextFunction) {
      res.locals.navbarType = 'instructor';
      res.locals.urlPrefix = '/pl/course_instance/' + req.params.course_instance_id + '/instructor';
      next();
    },
  ]);

  // Some course instance instructor pages only require the authn user to have permissions (already checked)
  app.use(
    '/pl/course_instance/:course_instance_id(\\d+)/instructor/effectiveUser',
    (await import('./pages/instructorEffectiveUser/instructorEffectiveUser.js')).default,
  );
  app.use(
    '/pl/course_instance/:course_instance_id(\\d+)/instructor/news_items',
    (await import('./pages/newsItems/newsItems.js')).default,
  );
  app.use(
    '/pl/course_instance/:course_instance_id(\\d+)/instructor/news_item',
    (await import('./pages/newsItem/newsItem.js')).default,
  );

  // All other course instance student pages require the effective user to have permissions
  app.use(
    '/pl/course_instance/:course_instance_id(\\d+)',
    (await import('./middlewares/authzHasCourseInstanceAccess.js')).default,
  );

  // All other course instance instructor pages require the effective user to have permissions
  app.use(
    '/pl/course_instance/:course_instance_id(\\d+)/instructor',
    (await import('./middlewares/authzHasCoursePreviewOrInstanceView.js')).default,
  );

  // all pages under /pl/course require authorization
  app.use('/pl/course/:course_id(\\d+)', [
    (await import('./middlewares/forbidAccessInExamMode.js')).default,
    (await import('./middlewares/authzCourseOrInstance.js')).default, // set res.locals.course
    (await import('./middlewares/selectOpenIssueCount.js')).default,
    (await import('./middlewares/selectGettingStartedTasksCounts.js')).default,
    function (req: Request, res: Response, next: NextFunction) {
      res.locals.navbarType = 'instructor';
      res.locals.urlPrefix = '/pl/course/' + req.params.course_id;
      next();
    },
  ]);

  // Serve element statics. As with core PrairieLearn assets and files served
  // from `node_modules`, we include a cachebuster in the URL. This allows
  // files to be treated as immutable in production and cached aggressively.
  app.use(
    '/pl/course_instance/:course_instance_id(\\d+)/sharedElements/course/:producing_course_id(\\d+)/cacheableElements/:cachebuster',
    (await import('./pages/elementFiles/elementFiles.js')).default(),
  );
  app.use(
    '/pl/course_instance/:course_instance_id(\\d+)/instructor/sharedElements/course/:producing_course_id(\\d+)/cacheableElements/:cachebuster',
    (await import('./pages/elementFiles/elementFiles.js')).default(),
  );
  app.use(
    '/pl/course/:course_id(\\d+)/sharedElements/course/:producing_course_id(\\d+)/cacheableElements/:cachebuster',
    (await import('./pages/elementFiles/elementFiles.js')).default(),
  );
  app.use(
    '/pl/course_instance/:course_instance_id(\\d+)/cacheableElements/:cachebuster',
    (await import('./pages/elementFiles/elementFiles.js')).default(),
  );
  app.use(
    '/pl/course_instance/:course_instance_id(\\d+)/instructor/cacheableElements/:cachebuster',
    (await import('./pages/elementFiles/elementFiles.js')).default(),
  );
  app.use(
    '/pl/course/:course_id(\\d+)/cacheableElements/:cachebuster',
    (await import('./pages/elementFiles/elementFiles.js')).default(),
  );
  app.use(
    '/pl/course_instance/:course_instance_id(\\d+)/cacheableElementExtensions/:cachebuster',
    (await import('./pages/elementExtensionFiles/elementExtensionFiles.js')).default,
  );
  app.use(
    '/pl/course_instance/:course_instance_id(\\d+)/instructor/cacheableElementExtensions/:cachebuster',
    (await import('./pages/elementExtensionFiles/elementExtensionFiles.js')).default,
  );
  app.use(
    '/pl/course/:course_id(\\d+)/cacheableElementExtensions/:cachebuster',
    (await import('./pages/elementExtensionFiles/elementExtensionFiles.js')).default,
  );

  // For backwards compatibility, we continue to serve the non-cached element
  // files.
  // TODO: if we can determine that these routes are no longer receiving
  // traffic in the future, we can delete these.
  //
  // TODO: the only internal usage of this is in the `pl-drawing` element. Fix that.
  app.use(
    '/pl/static/elements',
    (await import('./pages/elementFiles/elementFiles.js')).default({
      publicQuestionEndpoint: false,
      coreElements: true,
    }),
  );
  app.use(
    '/pl/course_instance/:course_instance_id(\\d+)/elements',
    (await import('./pages/elementFiles/elementFiles.js')).default(),
  );
  app.use(
    '/pl/course_instance/:course_instance_id(\\d+)/instructor/elements',
    (await import('./pages/elementFiles/elementFiles.js')).default(),
  );
  app.use(
    '/pl/course/:course_id(\\d+)/elements',
    (await import('./pages/elementFiles/elementFiles.js')).default(),
  );
  app.use(
    '/pl/course_instance/:course_instance_id(\\d+)/sharedElements/course/:producing_course_id(\\d+)/elements',
    (await import('./pages/elementFiles/elementFiles.js')).default(),
  );
  app.use(
    '/pl/course_instance/:course_instance_id(\\d+)/instructor/sharedElements/course/:producing_course_id(\\d+)/elements',
    (await import('./pages/elementFiles/elementFiles.js')).default(),
  );
  app.use(
    '/pl/course/:course_id(\\d+)/sharedElements/course/:producing_course_id(\\d+)/elements',
    (await import('./pages/elementFiles/elementFiles.js')).default(),
  );
  app.use(
    '/pl/course_instance/:course_instance_id(\\d+)/elementExtensions',
    (await import('./pages/elementExtensionFiles/elementExtensionFiles.js')).default,
  );
  app.use(
    '/pl/course_instance/:course_instance_id(\\d+)/instructor/elementExtensions',
    (await import('./pages/elementExtensionFiles/elementExtensionFiles.js')).default,
  );
  app.use(
    '/pl/course/:course_id(\\d+)/elementExtensions',
    (await import('./pages/elementExtensionFiles/elementExtensionFiles.js')).default,
  );

  //////////////////////////////////////////////////////////////////////
  //////////////////////////////////////////////////////////////////////
  //////////////////////////////////////////////////////////////////////
  // API ///////////////////////////////////////////////////////////////

  app.use('/pl/api/trpc', (await import('./api/trpc/index.js')).default);
  app.use('/pl/api/v1', (await import('./api/v1/index.js')).default);

  //////////////////////////////////////////////////////////////////////
  //////////////////////////////////////////////////////////////////////
  //////////////////////////////////////////////////////////////////////
  // Instructor pages //////////////////////////////////////////////////

  app.use(
    '/pl/course_instance/:course_instance_id(\\d+)/instructor',
    asyncHandler(async (req, res, next) => {
      res.locals.lti11_enabled =
        config.hasLti && (await features.enabledFromLocals('lti11', res.locals));
      next();
    }),
  );

  // single assessment
  app.use(
    '/pl/course_instance/:course_instance_id(\\d+)/instructor/assessment/:assessment_id(\\d+)',
    [
      (await import('./middlewares/selectAndAuthzAssessment.js')).default,
      (await import('./middlewares/selectAssessments.js')).default,
    ],
  );
  app.use(
    /^(\/pl\/course_instance\/[0-9]+\/instructor\/assessment\/[0-9]+)\/?$/,
    (req, res, _next) => {
      res.redirect(`${req.params[0]}/questions`);
    },
  );
  app.use(
    '/pl/course_instance/:course_instance_id(\\d+)/instructor/assessment/:assessment_id(\\d+)',
    function (req, res, next) {
      res.locals.navPage = 'assessment';
      next();
    },
  );
  app.use(
    '/pl/course_instance/:course_instance_id(\\d+)/instructor/assessment/:assessment_id(\\d+)/settings',
    [
      function (req: Request, res: Response, next: NextFunction) {
        res.locals.navSubPage = 'settings';
        next();
      },
      (await import('./pages/instructorAssessmentSettings/instructorAssessmentSettings.js'))
        .default,
    ],
  );
  app.use(
    '/pl/course_instance/:course_instance_id(\\d+)/instructor/assessment/:assessment_id(\\d+)/questions',
    [
      function (req: Request, res: Response, next: NextFunction) {
        res.locals.navSubPage = 'questions';
        next();
      },
      (await import('./pages/instructorAssessmentQuestions/instructorAssessmentQuestions.js'))
        .default,
    ],
  );
  app.use(
    '/pl/course_instance/:course_instance_id(\\d+)/instructor/assessment/:assessment_id(\\d+)/groups',
    [
      function (req: Request, res: Response, next: NextFunction) {
        res.locals.navSubPage = 'groups';
        next();
      },
      (await import('./pages/instructorAssessmentGroups/instructorAssessmentGroups.js')).default,
    ],
  );
  app.use(
    '/pl/course_instance/:course_instance_id(\\d+)/instructor/assessment/:assessment_id(\\d+)/access',
    [
      function (req: Request, res: Response, next: NextFunction) {
        res.locals.navSubPage = 'access';
        next();
      },
      (await import('./pages/instructorAssessmentAccess/instructorAssessmentAccess.js')).default,
    ],
  );
  app.use(
    '/pl/course_instance/:course_instance_id(\\d+)/instructor/assessment/:assessment_id(\\d+)/assessment_statistics',
    [
      function (req: Request, res: Response, next: NextFunction) {
        res.locals.navSubPage = 'assessment_statistics';
        next();
      },
      (await import('./pages/instructorAssessmentStatistics/instructorAssessmentStatistics.js'))
        .default,
    ],
  );
  app.use(
    '/pl/course_instance/:course_instance_id(\\d+)/instructor/assessment/:assessment_id(\\d+)/question_statistics',
    [
      function (req: Request, res: Response, next: NextFunction) {
        res.locals.navSubPage = 'question_statistics';
        next();
      },
      (
        await import(
          './pages/instructorAssessmentQuestionStatistics/instructorAssessmentQuestionStatistics.js'
        )
      ).default,
    ],
  );
  app.use(
    '/pl/course_instance/:course_instance_id(\\d+)/instructor/assessment/:assessment_id(\\d+)/downloads',
    [
      function (req: Request, res: Response, next: NextFunction) {
        res.locals.navSubPage = 'downloads';
        next();
      },
      (await import('./pages/instructorAssessmentDownloads/instructorAssessmentDownloads.js'))
        .default,
    ],
  );
  app.use(
    '/pl/course_instance/:course_instance_id(\\d+)/instructor/assessment/:assessment_id(\\d+)/uploads',
    [
      function (req: Request, res: Response, next: NextFunction) {
        res.locals.navSubPage = 'uploads';
        next();
      },
      (await import('./pages/instructorAssessmentUploads/instructorAssessmentUploads.js')).default,
    ],
  );
  app.use(
    '/pl/course_instance/:course_instance_id(\\d+)/instructor/assessment/:assessment_id(\\d+)/regrading',
    [
      function (req: Request, res: Response, next: NextFunction) {
        res.locals.navSubPage = 'regrading';
        next();
      },
      (await import('./pages/instructorAssessmentRegrading/instructorAssessmentRegrading.js'))
        .default,
    ],
  );
  app.use(
    '/pl/course_instance/:course_instance_id(\\d+)/instructor/assessment/:assessment_id(\\d+)/instances',
    [
      function (req: Request, res: Response, next: NextFunction) {
        res.locals.navSubPage = 'instances';
        next();
      },
      (await import('./pages/instructorAssessmentInstances/instructorAssessmentInstances.js'))
        .default,
    ],
  );
  app.use(
    '/pl/course_instance/:course_instance_id(\\d+)/instructor/assessment/:assessment_id(\\d+)/file_edit',
    (await import('./pages/instructorFileEditor/instructorFileEditor.js')).default,
  );
  app.use(
    '/pl/course_instance/:course_instance_id(\\d+)/instructor/assessment/:assessment_id(\\d+)/file_view',
    (await import('./pages/instructorFileBrowser/instructorFileBrowser.js')).default,
  );
  app.use(
    '/pl/course_instance/:course_instance_id(\\d+)/instructor/assessment/:assessment_id(\\d+)/file_download',
    (await import('./pages/instructorFileDownload/instructorFileDownload.js')).default,
  );

  app.use(
    '/pl/course_instance/:course_instance_id(\\d+)/instructor/assessment/:assessment_id(\\d+)/manual_grading/assessment_question/:assessment_question_id(\\d+)',
    [
      function (req: Request, res: Response, next: NextFunction) {
        res.locals.navSubPage = 'manual_grading';
        next();
      },
      (await import('./middlewares/selectAndAuthzAssessmentQuestion.js')).default,
      (
        await import(
          './pages/instructorAssessmentManualGrading/assessmentQuestion/assessmentQuestion.js'
        )
      ).default,
    ],
  );
  app.use(
    '/pl/course_instance/:course_instance_id(\\d+)/instructor/assessment/:assessment_id(\\d+)/manual_grading/instance_question/:instance_question_id(\\d+)',
    [
      function (req: Request, res: Response, next: NextFunction) {
        res.locals.navSubPage = 'manual_grading';
        next();
      },
      (await import('./middlewares/selectAndAuthzInstanceQuestion.js')).default,
      (
        await import(
          './pages/instructorAssessmentManualGrading/instanceQuestion/instanceQuestion.js'
        )
      ).default,
    ],
  );
  app.use(
    '/pl/course_instance/:course_instance_id(\\d+)/instructor/instance_question/:instance_question_id(\\d+)/clientFilesCourse',
    (await import('./pages/clientFilesCourse/clientFilesCourse.js')).default,
  );
  app.use(
    '/pl/course_instance/:course_instance_id(\\d+)/instructor/instance_question/:instance_question_id(\\d+)/clientFilesQuestion',
    [
      (await import('./middlewares/selectAndAuthzInstanceQuestion.js')).default,
      (await import('./pages/clientFilesQuestion/clientFilesQuestion.js')).default(),
    ],
  );

  app.use(
    '/pl/course_instance/:course_instance_id(\\d+)/instructor/instance_question/:instance_question_id(\\d+)/generatedFilesQuestion',
    [
      (await import('./middlewares/selectAndAuthzInstanceQuestion.js')).default,
      (await import('./pages/generatedFilesQuestion/generatedFilesQuestion.js')).default(),
    ],
  );

  app.use(
    '/pl/course_instance/:course_instance_id(\\d+)/instructor/instance_question/:instance_question_id(\\d+)/file',
    [
      (await import('./middlewares/selectAndAuthzInstanceQuestion.js')).default,
      (await import('./pages/legacyQuestionFile/legacyQuestionFile.js')).default,
    ],
  );
  app.use(
    '/pl/course_instance/:course_instance_id(\\d+)/instructor/instance_question/:instance_question_id(\\d+)/text',
    [
      (await import('./middlewares/selectAndAuthzInstanceQuestion.js')).default,
      (await import('./pages/legacyQuestionText/legacyQuestionText.js')).default,
    ],
  );

  // Submission files
  app.use(
    '/pl/course_instance/:course_instance_id(\\d+)/instructor/instance_question/:instance_question_id(\\d+)/submission/:unsafe_submission_id(\\d+)/file',
    [
      (await import('./middlewares/selectAndAuthzInstanceQuestion.js')).default,
      (await import('./pages/submissionFile/submissionFile.js')).default(),
    ],
  );

  app.use(
    '/pl/course_instance/:course_instance_id(\\d+)/instructor/assessment/:assessment_id(\\d+)/manual_grading',
    [
      function (req: Request, res: Response, next: NextFunction) {
        res.locals.navSubPage = 'manual_grading';
        next();
      },
      (await import('./pages/instructorAssessmentManualGrading/assessment/assessment.js')).default,
    ],
  );

  app.use(
    '/pl/course_instance/:course_instance_id(\\d+)/instructor/assessment_instance/:assessment_instance_id(\\d+)',
    [
      (await import('./middlewares/selectAndAuthzAssessmentInstance.js')).default,
      (await import('./middlewares/selectAssessments.js')).default,
      (await import('./pages/instructorAssessmentInstance/instructorAssessmentInstance.js'))
        .default,
    ],
  );

  // single question
  app.use(
    '/pl/course_instance/:course_instance_id(\\d+)/instructor/question/:question_id(\\d+)',
    (await import('./middlewares/selectAndAuthzInstructorQuestion.js')).default,
    (await import('./middlewares/authzHasCoursePreview.js')).default,
  );
  app.use(
    /^(\/pl\/course_instance\/[0-9]+\/instructor\/question\/[0-9]+)\/?$/,
    (req, res, _next) => {
      // Redirect legacy question URLs to their preview page.
      // We need to maintain query parameters like `variant_id` so that the
      // preview page can render the correct variant.
      res.redirect(
        url.format({
          pathname: `${req.params[0]}/preview`,
          search: getSearchParams(req).toString(),
        }),
      );
    },
  );
  app.use(
    '/pl/course_instance/:course_instance_id(\\d+)/instructor/question/:question_id(\\d+)',
    function (req: Request, res: Response, next: NextFunction) {
      res.locals.navPage = 'question';
      next();
    },
  );
  app.use(
    '/pl/course_instance/:course_instance_id(\\d+)/instructor/question/:question_id(\\d+)/settings',
    (await import('./pages/instructorQuestionSettings/instructorQuestionSettings.js')).default,
  );
  app.use(
    '/pl/course_instance/:course_instance_id(\\d+)/instructor/question/:question_id(\\d+)/preview',
    (await import('./pages/instructorQuestionPreview/instructorQuestionPreview.js')).default,
  );
  app.use(
    '/pl/course_instance/:course_instance_id(\\d+)/instructor/question/:question_id(\\d+)/statistics',
    [
      function (req: Request, res: Response, next: NextFunction) {
        res.locals.navSubPage = 'statistics';
        next();
      },
      (await import('./pages/instructorQuestionStatistics/instructorQuestionStatistics.js'))
        .default,
    ],
  );
  app.use(
    '/pl/course_instance/:course_instance_id(\\d+)/instructor/question/:question_id(\\d+)/file_edit',
    (await import('./pages/instructorFileEditor/instructorFileEditor.js')).default,
  );
  app.use(
    '/pl/course_instance/:course_instance_id(\\d+)/instructor/question/:question_id(\\d+)/file_view',
    (await import('./pages/instructorFileBrowser/instructorFileBrowser.js')).default,
  );
  app.use(
    '/pl/course_instance/:course_instance_id(\\d+)/instructor/question/:question_id(\\d+)/file_download',
    (await import('./pages/instructorFileDownload/instructorFileDownload.js')).default,
  );
  app.use(
    '/pl/course_instance/:course_instance_id(\\d+)/instructor/question/:question_id(\\d+)/externalImageCapture/variant/:variant_id(\\d+)',
    (await import('./pages/externalImageCapture/externalImageCapture.js')).default(),
  );

  app.use(
    '/pl/course_instance/:course_instance_id(\\d+)/instructor/grading_job',
    (await import('./pages/instructorGradingJob/instructorGradingJob.js')).default,
  );
  app.use(
    '/pl/course_instance/:course_instance_id(\\d+)/instructor/jobSequence',
    (await import('./pages/jobSequence/jobSequence.js')).default,
  );
  app.use(
    '/pl/course_instance/:course_instance_id(\\d+)/instructor/loadFromDisk',
    (await import('./pages/instructorLoadFromDisk/instructorLoadFromDisk.js')).default,
  );
  app.use(
    '/pl/course_instance/:course_instance_id(\\d+)/instructor/edit_error',
    (await import('./pages/editError/editError.js')).default,
  );

  // course instance - course admin pages
  app.use(/^(\/pl\/course_instance\/[0-9]+\/instructor\/course_admin)\/?$/, (req, res, _next) => {
    res.redirect(`${req.params[0]}/instances`);
  });
  app.use(
    '/pl/course_instance/:course_instance_id(\\d+)/instructor/course_admin',
    function (req, res, next) {
      res.locals.navPage = 'course_admin';
      next();
    },
  );
  app.use(
    '/pl/course_instance/:course_instance_id(\\d+)/instructor/course_admin/settings',
    (await import('./pages/instructorCourseAdminSettings/instructorCourseAdminSettings.js'))
      .default,
  );
  app.use(
    '/pl/course_instance/:course_instance_id(\\d+)/instructor/course_admin/sharing',
    (await import('./pages/instructorCourseAdminSharing/instructorCourseAdminSharing.js')).default,
  );
  app.use(
    '/pl/course_instance/:course_instance_id(\\d+)/instructor/course_admin/staff',
    (await import('./pages/instructorCourseAdminStaff/instructorCourseAdminStaff.js')).default,
  );
  app.use(
    '/pl/course_instance/:course_instance_id(\\d+)/instructor/course_admin/sets',
    (await import('./pages/instructorCourseAdminSets/instructorCourseAdminSets.js')).default,
  );
  app.use(
    '/pl/course_instance/:course_instance_id(\\d+)/instructor/course_admin/modules',
    (await import('./pages/instructorCourseAdminModules/instructorCourseAdminModules.js')).default,
  );
  app.use(
    '/pl/course_instance/:course_instance_id(\\d+)/instructor/course_admin/instances',
    (await import('./pages/instructorCourseAdminInstances/instructorCourseAdminInstances.js'))
      .default,
  );
  app.use(
    '/pl/course_instance/:course_instance_id(\\d+)/instructor/course_admin/issues',
    (await import('./pages/instructorIssues/instructorIssues.js')).default,
  );
  app.use(
    '/pl/course_instance/:course_instance_id(\\d+)/instructor/course_admin/questions',
    (await import('./pages/instructorQuestions/instructorQuestions.js')).default,
  );
  app.use(
    '/pl/course_instance/:course_instance_id(\\d+)/instructor/course_admin/getting_started',
    (
      await import(
        './pages/instructorCourseAdminGettingStarted/instructorCourseAdminGettingStarted.js'
      )
    ).default,
  );
  if (isEnterprise()) {
    app.use(
      '/pl/course_instance/:course_instance_id(\\d+)/instructor/ai_generate_editor/:question_id(\\d+)',
      (
        await import(
          './ee/pages/instructorAiGenerateDraftEditor/instructorAiGenerateDraftEditor.js'
        )
      ).default,
    );
    app.use(
      '/pl/course_instance/:course_instance_id(\\d+)/instructor/ai_generate_question_drafts',
      (await import('./ee/pages/instructorAiGenerateDrafts/instructorAiGenerateDrafts.js')).default,
    );
  }
  app.use(
    '/pl/course_instance/:course_instance_id(\\d+)/instructor/course_admin/syncs',
    (await import('./pages/courseSyncs/courseSyncs.js')).default,
  );
  app.use(
    '/pl/course_instance/:course_instance_id(\\d+)/instructor/course_admin/topics',
    (await import('./pages/instructorCourseAdminTopics/instructorCourseAdminTopics.js')).default,
  );
  app.use(
    '/pl/course_instance/:course_instance_id(\\d+)/instructor/course_admin/tags',
    (await import('./pages/instructorCourseAdminTags/instructorCourseAdminTags.js')).default,
  );
  app.use(
    '/pl/course_instance/:course_instance_id(\\d+)/instructor/course_admin/file_edit',
    (await import('./pages/instructorFileEditor/instructorFileEditor.js')).default,
  );
  app.use(
    '/pl/course_instance/:course_instance_id(\\d+)/instructor/course_admin/file_view',
    (await import('./pages/instructorFileBrowser/instructorFileBrowser.js')).default,
  );
  app.use(
    '/pl/course_instance/:course_instance_id(\\d+)/instructor/course_admin/file_download',
    (await import('./pages/instructorFileDownload/instructorFileDownload.js')).default,
  );

  // course instance - instance admin pages
  app.use(/^(\/pl\/course_instance\/[0-9]+\/instructor\/instance_admin)\/?$/, (req, res, _next) => {
    res.redirect(`${req.params[0]}/assessments`);
  });
  app.use(
    '/pl/course_instance/:course_instance_id(\\d+)/instructor/instance_admin',
    function (req, res, next) {
      res.locals.navPage = 'instance_admin';
      next();
    },
    asyncHandler(async (req, res, next) => {
      // The navigation tabs rely on these values to know when to show/hide themselves
      // so we need to load it for all instance admin pages.
      const hasCourseInstanceBilling = await features.enabledFromLocals(
        'course-instance-billing',
        res.locals,
      );
      res.locals.billing_enabled = hasCourseInstanceBilling && isEnterprise();
      next();
    }),
  );
  app.use(
    '/pl/course_instance/:course_instance_id(\\d+)/instructor/instance_admin/settings',
    (await import('./pages/instructorInstanceAdminSettings/instructorInstanceAdminSettings.js'))
      .default,
  );
  app.use(
    '/pl/course_instance/:course_instance_id(\\d+)/instructor/instance_admin/access',
    (await import('./pages/instructorInstanceAdminAccess/instructorInstanceAdminAccess.js'))
      .default,
  );
  app.use(
    '/pl/course_instance/:course_instance_id(\\d+)/instructor/instance_admin/assessments',
    (await import('./pages/instructorAssessments/instructorAssessments.js')).default,
  );
  app.use(
    '/pl/course_instance/:course_instance_id(\\d+)/instructor/instance_admin/gradebook',
    (await import('./pages/instructorGradebook/instructorGradebook.js')).default,
  );
  app.use(
    '/pl/course_instance/:course_instance_id(\\d+)/instructor/instance_admin/student',
    (await import('./pages/instructorStudentDetail/instructorStudentDetail.js')).default,
  );
  app.use(
    '/pl/course_instance/:course_instance_id(\\d+)/instructor/instance_admin/students',
    (await import('./pages/instructorStudents/instructorStudents.js')).default,
  );
  app.use(
    '/pl/course_instance/:course_instance_id(\\d+)/instructor/instance_admin/lti',
    (await import('./pages/instructorInstanceAdminLti/instructorInstanceAdminLti.js')).default,
  );
  app.use(
    '/pl/course_instance/:course_instance_id(\\d+)/instructor/instance_admin/file_edit',
    (await import('./pages/instructorFileEditor/instructorFileEditor.js')).default,
  );
  app.use(
    '/pl/course_instance/:course_instance_id(\\d+)/instructor/instance_admin/file_view',
    (await import('./pages/instructorFileBrowser/instructorFileBrowser.js')).default,
  );
  app.use(
    '/pl/course_instance/:course_instance_id(\\d+)/instructor/instance_admin/file_download',
    (await import('./pages/instructorFileDownload/instructorFileDownload.js')).default,
  );
  if (isEnterprise()) {
    app.use(
      '/pl/course_instance/:course_instance_id(\\d+)/instructor/instance_admin/billing',
      (await import('./ee/pages/instructorInstanceAdminBilling/instructorInstanceAdminBilling.js'))
        .default,
    );
    app.use(
      '/pl/course_instance/:course_instance_id/instructor/instance_admin/lti13_instance',
      (await import('./ee/pages/instructorInstanceAdminLti13/instructorInstanceAdminLti13.js'))
        .default,
    );
  }

  // Global client files
  app.use(
    '/pl/course_instance/:course_instance_id(\\d+)/instructor/clientFilesCourse',
    (await import('./pages/clientFilesCourse/clientFilesCourse.js')).default,
  );
  app.use(
    '/pl/course_instance/:course_instance_id(\\d+)/instructor/clientFilesCourseInstance',
    (await import('./pages/clientFilesCourseInstance/clientFilesCourseInstance.js')).default,
  );

  // Client files for assessments
  app.use(
    '/pl/course_instance/:course_instance_id(\\d+)/instructor/assessment/:assessment_id(\\d+)/clientFilesCourse',
    (await import('./pages/clientFilesCourse/clientFilesCourse.js')).default,
  );
  app.use(
    '/pl/course_instance/:course_instance_id(\\d+)/instructor/assessment/:assessment_id(\\d+)/clientFilesCourseInstance',
    (await import('./pages/clientFilesCourseInstance/clientFilesCourseInstance.js')).default,
  );
  app.use(
    '/pl/course_instance/:course_instance_id(\\d+)/instructor/assessment/:assessment_id(\\d+)/clientFilesAssessment',
    [
      (await import('./middlewares/selectAndAuthzAssessment.js')).default,
      (await import('./pages/clientFilesAssessment/clientFilesAssessment.js')).default,
    ],
  );

  // Client files for questions
  app.use(
    '/pl/course_instance/:course_instance_id(\\d+)/instructor/question/:question_id(\\d+)/clientFilesCourse',
    (await import('./pages/clientFilesCourse/clientFilesCourse.js')).default,
  );
  app.use(
    '/pl/course_instance/:course_instance_id(\\d+)/instructor/question/:question_id(\\d+)/clientFilesQuestion',
    [
      (await import('./middlewares/selectAndAuthzInstructorQuestion.js')).default,
      (await import('./pages/clientFilesQuestion/clientFilesQuestion.js')).default(),
    ],
  );

  // generatedFiles
  app.use(
    '/pl/course_instance/:course_instance_id(\\d+)/instructor/question/:question_id(\\d+)/generatedFilesQuestion',
    [
      (await import('./middlewares/selectAndAuthzInstructorQuestion.js')).default,
      (await import('./pages/generatedFilesQuestion/generatedFilesQuestion.js')).default(),
    ],
  );

  // Submission files
  app.use(
    '/pl/course_instance/:course_instance_id(\\d+)/instructor/question/:question_id(\\d+)/submission/:unsafe_submission_id(\\d+)/file',
    [
      (await import('./middlewares/selectAndAuthzInstructorQuestion.js')).default,
      (await import('./pages/submissionFile/submissionFile.js')).default(),
    ],
  );

  // legacy client file paths
  // handle routes with and without /preview/ in them to handle URLs with and without trailing slashes
  app.use(
    '/pl/course_instance/:course_instance_id(\\d+)/instructor/question/:question_id(\\d+)/file',
    [
      (await import('./middlewares/selectAndAuthzInstructorQuestion.js')).default,
      (await import('./pages/legacyQuestionFile/legacyQuestionFile.js')).default,
    ],
  );
  app.use(
    '/pl/course_instance/:course_instance_id(\\d+)/instructor/question/:question_id(\\d+)/preview/file',
    [
      (await import('./middlewares/selectAndAuthzInstructorQuestion.js')).default,
      (await import('./pages/legacyQuestionFile/legacyQuestionFile.js')).default,
    ],
  );
  app.use(
    '/pl/course_instance/:course_instance_id(\\d+)/instructor/question/:question_id(\\d+)/text',
    [
      (await import('./middlewares/selectAndAuthzInstructorQuestion.js')).default,
      (await import('./pages/legacyQuestionText/legacyQuestionText.js')).default,
    ],
  );
  app.use(
    '/pl/course_instance/:course_instance_id(\\d+)/instructor/question/:question_id(\\d+)/preview/text',
    [
      (await import('./middlewares/selectAndAuthzInstructorQuestion.js')).default,
      (await import('./pages/legacyQuestionText/legacyQuestionText.js')).default,
    ],
  );

  //////////////////////////////////////////////////////////////////////
  //////////////////////////////////////////////////////////////////////
  //////////////////////////////////////////////////////////////////////
  // Student pages /////////////////////////////////////////////////////

  app.use('/pl/course_instance/:course_instance_id(\\d+)/gradebook', [
    (await import('./pages/studentGradebook/studentGradebook.js')).default,
  ]);
  app.use(
    '/pl/course_instance/:course_instance_id(\\d+)/assessments',
    (await import('./pages/studentAssessments/studentAssessments.js')).default,
  );

  // Client files for assessments - These routes must come before the
  // assessment route (.../assessment/:assessment_id) to avoid hitting the
  // middleware on that route first. The middleware on that route will redirect
  // to the student assessment instance if an instance exists and will prevent
  // reaching the client file route.
  app.use(
    '/pl/course_instance/:course_instance_id(\\d+)/assessment/:assessment_id(\\d+)/clientFilesCourse',
    [
      (await import('./middlewares/selectAndAuthzAssessment.js')).default,
      (await import('./middlewares/studentAssessmentAccess.js')).default,
      (await import('./pages/clientFilesCourse/clientFilesCourse.js')).default,
    ],
  );
  app.use(
    '/pl/course_instance/:course_instance_id(\\d+)/assessment/:assessment_id(\\d+)/clientFilesCourseInstance',
    [
      (await import('./middlewares/selectAndAuthzAssessment.js')).default,
      (await import('./middlewares/studentAssessmentAccess.js')).default,
      (await import('./pages/clientFilesCourseInstance/clientFilesCourseInstance.js')).default,
    ],
  );
  app.use(
    '/pl/course_instance/:course_instance_id(\\d+)/assessment/:assessment_id(\\d+)/clientFilesAssessment',
    [
      (await import('./middlewares/selectAndAuthzAssessment.js')).default,
      (await import('./middlewares/studentAssessmentAccess.js')).default,
      (await import('./pages/clientFilesAssessment/clientFilesAssessment.js')).default,
    ],
  );

  app.use(
    '/pl/course_instance/:course_instance_id(\\d+)/assessment/:assessment_id(\\d+)',
    (await import('./pages/studentAssessment/studentAssessment.js')).default,
  );
  app.use(
    '/pl/course_instance/:course_instance_id(\\d+)/assessment_instance/:assessment_instance_id(\\d+)/file',
    (await import('./pages/studentAssessmentInstanceFile/studentAssessmentInstanceFile.js'))
      .default,
  );
  app.use(
    '/pl/course_instance/:course_instance_id(\\d+)/assessment_instance/:assessment_instance_id(\\d+)/time_remaining',
    (
      await import(
        './pages/studentAssessmentInstanceTimeRemaining/studentAssessmentInstanceTimeRemaining.js'
      )
    ).default,
  );
  app.use(
    '/pl/course_instance/:course_instance_id(\\d+)/assessment_instance/:assessment_instance_id(\\d+)',
    (await import('./pages/studentAssessmentInstance/studentAssessmentInstance.js')).default,
  );

  app.use(
    '/pl/course_instance/:course_instance_id(\\d+)/instance_question/:instance_question_id(\\d+)',
    (await import('./pages/studentInstanceQuestion/studentInstanceQuestion.js')).default,
  );
  app.use(
    '/pl/course_instance/:course_instance_id(\\d+)/instance_question/:instance_question_id(\\d+)/externalImageCapture/variant/:variant_id(\\d+)',
    (await import('./pages/externalImageCapture/externalImageCapture.js')).default(),
  );

  if (config.devMode) {
    app.use(
      '/pl/course_instance/:course_instance_id(\\d+)/loadFromDisk',
      (await import('./pages/instructorLoadFromDisk/instructorLoadFromDisk.js')).default,
    );
    app.use(
      '/pl/course_instance/:course_instance_id(\\d+)/jobSequence',
      (await import('./pages/jobSequence/jobSequence.js')).default,
    );
  }

  // Global client files
  app.use(
    '/pl/course_instance/:course_instance_id(\\d+)/clientFilesCourse',
    (await import('./pages/clientFilesCourse/clientFilesCourse.js')).default,
  );
  app.use(
    '/pl/course_instance/:course_instance_id(\\d+)/clientFilesCourseInstance',
    (await import('./pages/clientFilesCourseInstance/clientFilesCourseInstance.js')).default,
  );

  // Client files for questions
  app.use(
    '/pl/course_instance/:course_instance_id(\\d+)/instance_question/:instance_question_id(\\d+)/clientFilesCourse',
    (await import('./pages/clientFilesCourse/clientFilesCourse.js')).default,
  );
  app.use(
    '/pl/course_instance/:course_instance_id(\\d+)/instance_question/:instance_question_id(\\d+)/clientFilesQuestion',
    (await import('./pages/clientFilesQuestion/clientFilesQuestion.js')).default(),
  );

  // generatedFiles
  app.use(
    '/pl/course_instance/:course_instance_id(\\d+)/instance_question/:instance_question_id(\\d+)/generatedFilesQuestion',
    (await import('./pages/generatedFilesQuestion/generatedFilesQuestion.js')).default(),
  );

  // Submission files
  app.use(
    '/pl/course_instance/:course_instance_id(\\d+)/instance_question/:instance_question_id(\\d+)/submission/:unsafe_submission_id(\\d+)/file',
    (await import('./pages/submissionFile/submissionFile.js')).default(),
  );

  // legacy client file paths
  app.use(
    '/pl/course_instance/:course_instance_id(\\d+)/instance_question/:instance_question_id(\\d+)/file',
    (await import('./pages/legacyQuestionFile/legacyQuestionFile.js')).default,
  );
  app.use(
    '/pl/course_instance/:course_instance_id(\\d+)/instance_question/:instance_question_id(\\d+)/text',
    (await import('./pages/legacyQuestionText/legacyQuestionText.js')).default,
  );

  //////////////////////////////////////////////////////////////////////
  //////////////////////////////////////////////////////////////////////
  //////////////////////////////////////////////////////////////////////
  // Course pages //////////////////////////////////////////////////////

  app.use(/^\/pl\/course\/[0-9]+\/?$/, function (req, res, _next) {
    res.redirect(res.locals.urlPrefix + '/course_admin');
  }); // redirect plain course URL to overview page

  // Some course pages only require the authn user to have permission (already checked)
  app.use(
    '/pl/course/:course_id(\\d+)/effectiveUser',
    (await import('./pages/instructorEffectiveUser/instructorEffectiveUser.js')).default,
  );
  app.use(
    '/pl/course/:course_id(\\d+)/news_items',
    (await import('./pages/newsItems/newsItems.js')).default,
  );
  app.use(
    '/pl/course/:course_id(\\d+)/news_item',
    (await import('./pages/newsItem/newsItem.js')).default,
  );

  // All other course pages require the effective user to have permission
  app.use(
    '/pl/course/:course_id(\\d+)',
    (await import('./middlewares/authzHasCoursePreview.js')).default,
  );

  // single question

  app.use(
    '/pl/course/:course_id(\\d+)/question/:question_id(\\d+)',
    (await import('./middlewares/selectAndAuthzInstructorQuestion.js')).default,
  );
  app.use(/^(\/pl\/course\/[0-9]+\/question\/[0-9]+)\/?$/, (req, res, _next) => {
    // Redirect legacy question URLs to their preview page.
    // We need to maintain query parameters like `variant_id` so that the
    // preview page can render the correct variant.
    res.redirect(
      url.format({
        pathname: `${req.params[0]}/preview`,
        search: getSearchParams(req).toString(),
      }),
    );
  });
  app.use('/pl/course/:course_id(\\d+)/question/:question_id(\\d+)', function (req, res, next) {
    res.locals.navPage = 'question';
    next();
  });

  app.use(
    '/pl/course/:course_id(\\d+)/question/:question_id(\\d+)/externalImageCapture/variant/:variant_id(\\d+)',
    (await import('./pages/externalImageCapture/externalImageCapture.js')).default(),
  );

  app.use(
    '/pl/course/:course_id(\\d+)/question/:question_id(\\d+)/settings',
    (await import('./pages/instructorQuestionSettings/instructorQuestionSettings.js')).default,
  );
  app.use(
    '/pl/course/:course_id(\\d+)/question/:question_id(\\d+)/preview',
    (await import('./pages/instructorQuestionPreview/instructorQuestionPreview.js')).default,
  );
  app.use(
    '/pl/course/:course_id(\\d+)/question/:question_id(\\d+)/statistics',
    (await import('./pages/instructorQuestionStatistics/instructorQuestionStatistics.js')).default,
  );
  app.use(
    '/pl/course/:course_id(\\d+)/question/:question_id(\\d+)/file_edit',
    (await import('./pages/instructorFileEditor/instructorFileEditor.js')).default,
  );
  app.use(
    '/pl/course/:course_id(\\d+)/question/:question_id(\\d+)/file_view',
    (await import('./pages/instructorFileBrowser/instructorFileBrowser.js')).default,
  );
  app.use(
    '/pl/course/:course_id(\\d+)/question/:question_id(\\d+)/file_download',
    (await import('./pages/instructorFileDownload/instructorFileDownload.js')).default,
  );

  app.use('/pl/course/:course_id(\\d+)/file_transfer', [
    (await import('./pages/instructorFileTransfer/instructorFileTransfer.js')).default,
  ]);

  app.use(
    '/pl/course/:course_id(\\d+)/edit_error',
    (await import('./pages/editError/editError.js')).default,
  );

  app.use(
    '/pl/course/:course_id(\\d+)/course_admin',
    (await import('./pages/instructorCourseAdmin/instructorCourseAdmin.js')).default,
  );
  app.use('/pl/course/:course_id(\\d+)/course_admin', function (req, res, next) {
    res.locals.navPage = 'course_admin';
    next();
  });
  app.use(
    '/pl/course/:course_id(\\d+)/course_admin/settings',
    (await import('./pages/instructorCourseAdminSettings/instructorCourseAdminSettings.js'))
      .default,
  );
  app.use(
    '/pl/course/:course_id(\\d+)/course_admin/sharing',
    (await import('./pages/instructorCourseAdminSharing/instructorCourseAdminSharing.js')).default,
  );
  app.use(
    '/pl/course/:course_id(\\d+)/course_admin/staff',
    (await import('./pages/instructorCourseAdminStaff/instructorCourseAdminStaff.js')).default,
  );
  app.use(
    '/pl/course/:course_id(\\d+)/course_admin/sets',
    (await import('./pages/instructorCourseAdminSets/instructorCourseAdminSets.js')).default,
  );
  app.use(
    '/pl/course/:course_id(\\d+)/course_admin/modules',
    (await import('./pages/instructorCourseAdminModules/instructorCourseAdminModules.js')).default,
  );
  app.use(
    '/pl/course/:course_id(\\d+)/course_admin/instances',
    (await import('./pages/instructorCourseAdminInstances/instructorCourseAdminInstances.js'))
      .default,
  );
  app.use('/pl/course/:course_id(\\d+)/course_admin/getting_started', [
    (
      await import(
        './pages/instructorCourseAdminGettingStarted/instructorCourseAdminGettingStarted.js'
      )
    ).default,
  ]);
  app.use(
    '/pl/course/:course_id(\\d+)/course_admin/issues',
    (await import('./pages/instructorIssues/instructorIssues.js')).default,
  );
  app.use(
    '/pl/course/:course_id(\\d+)/course_admin/questions',
    (await import('./pages/instructorQuestions/instructorQuestions.js')).default,
  );
  if (isEnterprise()) {
    app.use(
      '/pl/course/:course_id(\\d+)/ai_generate_editor/:question_id(\\d+)',
      (
        await import(
          './ee/pages/instructorAiGenerateDraftEditor/instructorAiGenerateDraftEditor.js'
        )
      ).default,
    );
    app.use(
      '/pl/course/:course_id(\\d+)/ai_generate_question_drafts',
      (await import('./ee/pages/instructorAiGenerateDrafts/instructorAiGenerateDrafts.js')).default,
    );
  }
  app.use(
    '/pl/course/:course_id(\\d+)/course_admin/syncs',
    (await import('./pages/courseSyncs/courseSyncs.js')).default,
  );
  app.use(
    '/pl/course/:course_id(\\d+)/course_admin/topics',
    (await import('./pages/instructorCourseAdminTopics/instructorCourseAdminTopics.js')).default,
  );
  app.use(
    '/pl/course/:course_id(\\d+)/course_admin/tags',
    (await import('./pages/instructorCourseAdminTags/instructorCourseAdminTags.js')).default,
  );
  app.use(
    '/pl/course/:course_id(\\d+)/course_admin/file_edit',
    (await import('./pages/instructorFileEditor/instructorFileEditor.js')).default,
  );
  app.use(
    '/pl/course/:course_id(\\d+)/course_admin/file_view',
    (await import('./pages/instructorFileBrowser/instructorFileBrowser.js')).default,
  );
  app.use(
    '/pl/course/:course_id(\\d+)/course_admin/file_download',
    (await import('./pages/instructorFileDownload/instructorFileDownload.js')).default,
  );

  app.use(
    '/pl/course/:course_id(\\d+)/loadFromDisk',
    (await import('./pages/instructorLoadFromDisk/instructorLoadFromDisk.js')).default,
  );
  app.use(
    '/pl/course/:course_id(\\d+)/jobSequence',
    (await import('./pages/jobSequence/jobSequence.js')).default,
  );
  app.use(
    '/pl/course/:course_id(\\d+)/grading_job',
    (await import('./pages/instructorGradingJob/instructorGradingJob.js')).default,
  );

  // This route is used to initiate a copy of a question with publicly shared source
  // or a question from a template course.
  // It is not actually a page; it's just used to initiate the transfer. The reason
  // that this is a route on the target course and not handled by the source question
  // pages is that the source question pages are served by chunk servers, but the
  // question transfer machinery relies on access to course repositories on disk,
  // which don't exist on chunk servers
  app.use(
    '/pl/course/:course_id(\\d+)/copy_public_question',
    (await import('./pages/instructorCopyPublicQuestion/instructorCopyPublicQuestion.js')).default,
  );
  // Also not a page, like above. This route is used to initiate the transfer of a public course instance
  app.use(
    '/pl/course/:course_id(\\d+)/copy_public_course_instance',
    (
      await import(
        './pages/instructorCopyPublicCourseInstance/instructorCopyPublicCourseInstance.js'
      )
    ).default,
  );

  // Global client files
  app.use(
    '/pl/course/:course_id(\\d+)/clientFilesCourse',
    (await import('./pages/clientFilesCourse/clientFilesCourse.js')).default,
  );

  // Client files for questions
  app.use(
    '/pl/course/:course_id(\\d+)/question/:question_id(\\d+)/clientFilesCourse',
    (await import('./pages/clientFilesCourse/clientFilesCourse.js')).default,
  );
  app.use('/pl/course/:course_id(\\d+)/question/:question_id(\\d+)/clientFilesQuestion', [
    (await import('./middlewares/selectAndAuthzInstructorQuestion.js')).default,
    (await import('./pages/clientFilesQuestion/clientFilesQuestion.js')).default(),
  ]);

  // generatedFiles
  app.use('/pl/course/:course_id(\\d+)/question/:question_id(\\d+)/generatedFilesQuestion', [
    (await import('./middlewares/selectAndAuthzInstructorQuestion.js')).default,
    (await import('./pages/generatedFilesQuestion/generatedFilesQuestion.js')).default(),
  ]);

  // Submission files
  app.use(
    '/pl/course/:course_id(\\d+)/question/:question_id(\\d+)/submission/:unsafe_submission_id(\\d+)/file',
    [
      (await import('./middlewares/selectAndAuthzInstructorQuestion.js')).default,
      (await import('./pages/submissionFile/submissionFile.js')).default(),
    ],
  );

  // legacy client file paths
  // handle routes with and without /preview/ in them to handle URLs with and without trailing slashes
  app.use('/pl/course/:course_id(\\d+)/question/:question_id(\\d+)/file', [
    (await import('./middlewares/selectAndAuthzInstructorQuestion.js')).default,
    (await import('./pages/legacyQuestionFile/legacyQuestionFile.js')).default,
  ]);
  app.use('/pl/course/:course_id(\\d+)/question/:question_id(\\d+)/preview/file', [
    (await import('./middlewares/selectAndAuthzInstructorQuestion.js')).default,
    (await import('./pages/legacyQuestionFile/legacyQuestionFile.js')).default,
  ]);
  app.use('/pl/course/:course_id(\\d+)/question/:question_id(\\d+)/text', [
    (await import('./middlewares/selectAndAuthzInstructorQuestion.js')).default,
    (await import('./pages/legacyQuestionText/legacyQuestionText.js')).default,
  ]);
  app.use('/pl/course/:course_id(\\d+)/question/:question_id(\\d+)/preview/text', [
    (await import('./middlewares/selectAndAuthzInstructorQuestion.js')).default,
    (await import('./pages/legacyQuestionText/legacyQuestionText.js')).default,
  ]);

  //////////////////////////////////////////////////////////////////////
  //////////////////////////////////////////////////////////////////////
  //////////////////////////////////////////////////////////////////////
  // Public course pages ///////////////////////////////////////////////

  // Prevent access to public pages when in exam mode.
  app.use('/pl/public', (await import('./middlewares/forbidAccessInExamMode.js')).default);

  app.use('/pl/public/course/:course_id(\\d+)', [
    function (req: Request, res: Response, next: NextFunction) {
      res.locals.navbarType = 'public';
      res.locals.urlPrefix = '/pl/public/course/' + req.params.course_id;
      next();
    },
  ]);
  app.use('/pl/public/course/:course_id(\\d+)/question/:question_id(\\d+)/file_view', [
    function (req, res, next) {
      res.locals.navPage = 'public_question';
      next();
    },
    (await import('./pages/publicQuestionFileBrowser/publicQuestionFileBrowser.js')).default,
  ]);
  app.use(
    '/pl/public/course/:course_id(\\d+)/question/:question_id(\\d+)/file_download',
    (await import('./pages/publicQuestionFileDownload/publicQuestionFileDownload.js')).default,
  );
  app.use(
    '/pl/public/course/:course_id(\\d+)/question/:question_id(\\d+)/preview',
    (await import('./pages/publicQuestionPreview/publicQuestionPreview.js')).default,
  );
  app.use('/pl/public/workspace/:workspace_id(\\d+)', [
    (req: Request, res: Response, next: NextFunction) => {
      res.locals.workspace_id = req.params.workspace_id;
      next();
    },
    (await import('./middlewares/authzWorkspace.js')).default({ publicQuestionEndpoint: true }),
  ]);
  app.use(
    '/pl/public/workspace/:workspace_id(\\d+)',
    (await import('./pages/workspace/workspace.js')).default({ publicQuestionEndpoint: true }),
  );
  app.use(
    '/pl/public/course/:course_id(\\d+)/question/:question_id(\\d+)/externalImageCapture/variant/:variant_id(\\d+)',
    (await import('./pages/externalImageCapture/externalImageCapture.js')).default({
      publicQuestionPreview: true,
    }),
  );
  app.use(
    '/pl/public/course/:course_id(\\d+)/questions',
    (await import('./pages/publicQuestions/publicQuestions.js')).default,
  );
  app.use(
    '/pl/public/course/:course_id(\\d+)/cacheableElements/:cachebuster',
    (await import('./pages/elementFiles/elementFiles.js')).default({
      publicQuestionEndpoint: true,
      coreElements: false,
    }),
  );
  app.use(
    '/pl/public/course/:course_id(\\d+)/elements',
    (await import('./pages/elementFiles/elementFiles.js')).default({
      publicQuestionEndpoint: true,
      coreElements: false,
    }),
  );
  app.use(
    '/pl/public/course_instance/:course_instance_id(\\d+)/assessments',
    (await import('./pages/publicAssessments/publicAssessments.js')).default,
  );
  app.use(/^(\/pl\/public\/course_instance\/[0-9]+\/assessment\/[0-9]+)\/?$/, (req, res, _next) => {
    res.redirect(`${req.params[0]}/questions`);
  });
  app.use(
    '/pl/public/course_instance/:course_instance_id(\\d+)/assessment/:assessment_id(\\d+)/questions',
    (await import('./pages/publicAssessmentQuestions/publicAssessmentQuestions.js')).default,
  );

  // Client files for questions
  app.use(
    '/pl/public/course/:course_id(\\d+)/question/:question_id(\\d+)/clientFilesQuestion',
    (await import('./pages/clientFilesQuestion/clientFilesQuestion.js')).default({
      publicEndpoint: true,
    }),
  );

  // generatedFiles
  app.use(
    '/pl/public/course/:course_id(\\d+)/question/:question_id(\\d+)/generatedFilesQuestion',
    (await import('./pages/generatedFilesQuestion/generatedFilesQuestion.js')).default({
      publicEndpoint: true,
    }),
  );

  // Submission files
  app.use(
    '/pl/public/course/:course_id(\\d+)/question/:question_id(\\d+)/submission/:unsafe_submission_id(\\d+)/file',
    [(await import('./pages/submissionFile/submissionFile.js')).default({ publicEndpoint: true })],
  );

  //////////////////////////////////////////////////////////////////////
  //////////////////////////////////////////////////////////////////////
  //////////////////////////////////////////////////////////////////////
  // Institution administrator pages ///////////////////////////////////
  if (isEnterprise()) {
    app.use(
      '/pl/institution/:institution_id(\\d+)/admin',
      (await import('./ee/routers/institutionAdmin.js')).default,
    );
  }

  //////////////////////////////////////////////////////////////////////
  //////////////////////////////////////////////////////////////////////
  //////////////////////////////////////////////////////////////////////
  // Administrator pages ///////////////////////////////////////////////

  app.use('/pl/administrator', (await import('./middlewares/authzIsAdministrator.js')).default);

  app.use(
    '/pl/administrator',
    asyncHandler(async (req, res, next) => {
      const usesLegacyNavigation = await features.enabled('legacy-navigation', {
        user_id: res.locals.authn_user.user_id,
      });
      res.locals.has_enhanced_navigation = !usesLegacyNavigation;
      next();
    }),
  );

  app.use(
    '/pl/administrator/admins',
    (await import('./pages/administratorAdmins/administratorAdmins.js')).default,
  );
  app.use(
    '/pl/administrator/settings',
    (await import('./pages/administratorSettings/administratorSettings.js')).default,
  );
  app.use(
    '/pl/administrator/institutions',
    (await import('./pages/administratorInstitutions/administratorInstitutions.js')).default,
  );
  app.use(
    '/pl/administrator/courses',
    (await import('./pages/administratorCourses/administratorCourses.js')).default,
  );
  app.use(
    '/pl/administrator/networks',
    (await import('./pages/administratorNetworks/administratorNetworks.js')).default,
  );
  app.use(
    '/pl/administrator/workspaces',
    (await import('./pages/administratorWorkspaces/administratorWorkspaces.js')).default,
  );
  app.use(
    '/pl/administrator/features',
    (await import('./pages/administratorFeatures/administratorFeatures.js')).default,
  );
  app.use(
    '/pl/administrator/queries',
    (await import('./pages/administratorQueries/administratorQueries.js')).default,
  );
  app.use(
    '/pl/administrator/query',
    (await import('./pages/administratorQuery/administratorQuery.js')).default,
  );
  app.use(
    '/pl/administrator/jobSequence',
    (await import('./pages/jobSequence/jobSequence.js')).default,
  );
  app.use(
    '/pl/administrator/courseRequests',
    (await import('./pages/administratorCourseRequests/administratorCourseRequests.js')).default,
  );
  app.use(
    '/pl/administrator/batchedMigrations',
    (await import('./pages/administratorBatchedMigrations/administratorBatchedMigrations.js'))
      .default,
  );

  if (isEnterprise()) {
    app.use(
      '/pl/administrator/institution/:institution_id(\\d+)',
      (await import('./ee/routers/administratorInstitution.js')).default,
    );
  }

  //////////////////////////////////////////////////////////////////////
  //////////////////////////////////////////////////////////////////////
  //////////////////////////////////////////////////////////////////////
  // Error handling ////////////////////////////////////////////////////

  // if no earlier routes matched, this will match and generate a 404 error
  app.use((await import('./middlewares/notFound.js')).default);

  app.use((await import('./middlewares/redirectEffectiveAccessDenied.js')).default);

  // This is not a true error handler; it just implements support for
  // "throwing" redirects.
  app.use((await import('./lib/redirect.js')).thrownRedirectMiddleware);

  /**
   * Attempts to extract a numeric status code from a Postgres error object.
   * The convention we use is to use a `ERRCODE` value of `ST###`, where ###
   * is the three-digit HTTP status code.
   *
   * For example, the following exception would set a 404 status code:
   *
   * RAISE EXCEPTION 'Entity not found' USING ERRCODE = 'ST404';
   *
   * @returns The extracted HTTP status code
   */
  function maybeGetStatusCodeFromSqlError(err: any): number | null {
    const rawCode = err?.data?.sqlError?.code;
    if (!rawCode?.startsWith('ST')) return null;

    const parsedCode = Number(rawCode.toString().slice(2));
    if (Number.isNaN(parsedCode)) return null;

    return parsedCode;
  }

  // This should come first so that both Sentry and our own error page can
  // read the error ID and any status code.
  app.use((err: any, req: Request, res: Response, next: NextFunction) => {
    const chars = [...'0123456789ABCDEFGHIJKLMNOPQRSTUVWXYZ'];

    res.locals.error_id = Array.from({ length: 12 })
      .map(() => chars[Math.floor(Math.random() * chars.length)])
      .join('');

    err.status = err.status ?? maybeGetStatusCodeFromSqlError(err) ?? 500;

    next(err);
  });

  // The Sentry error handler must come before our own.
  app.use(Sentry.expressErrorHandler());

  app.use((await import('./pages/error/error.js')).default);

  return app;
}

//////////////////////////////////////////////////////////////////////
//////////////////////////////////////////////////////////////////////
//////////////////////////////////////////////////////////////////////
// Server startup ////////////////////////////////////////////////////
let server: http.Server | https.Server;
let app: express.Express | undefined;

export async function startServer(app: express.Express) {
  if (config.serverType === 'https') {
    const options: https.ServerOptions = {};
    if (config.sslKeyFile) {
      options.key = await fs.promises.readFile(config.sslKeyFile);
    }
    if (config.sslCertificateFile) {
      options.cert = await fs.promises.readFile(config.sslCertificateFile);
    }
    if (config.sslCAFile) {
      options.ca = [await fs.promises.readFile(config.sslCAFile)];
    }
    server = https.createServer(options, app);
    logger.verbose('server listening to HTTPS on port ' + config.serverPort);
  } else if (config.serverType === 'http') {
    server = http.createServer(app);
    logger.verbose('server listening to HTTP on port ' + config.serverPort);
  } else {
    throw new Error('unknown serverType: ' + config.serverType);
  }

  // Capture metrics about the server, including the number of active connections
  // and the total number of connections that have been started.
  const meter = opentelemetry.metrics.getMeter('prairielearn');

  const connectionCounter = opentelemetry.getCounter(meter, 'http.connections', {
    valueType: opentelemetry.ValueType.INT,
  });
  server.on('connection', () => connectionCounter.add(1));

  // Hack to get us running in Bun, which doesn't currently support `getConnections`:
  // https://github.com/oven-sh/bun/issues/4459
  if (server.getConnections) {
    opentelemetry.createObservableValueGauges(
      meter,
      'http.connections.active',
      {
        valueType: opentelemetry.ValueType.INT,
        interval: 1000,
      },
      // @ts-expect-error TODO: type correctly
      () => {
        return util.promisify(server.getConnections.bind(server))();
      },
    );
  }

  const serverSocketActivity = new SocketActivityMetrics(meter, 'http');
  server.on('connection', (socket) => serverSocketActivity.addSocket(socket));
  serverSocketActivity.start();

  server.timeout = config.serverTimeout;
  server.keepAliveTimeout = config.serverKeepAliveTimeout;

  // When using Vite in development, it is responsible for the server.
  if (DEV_EXECUTION_MODE === 'hmr') {
    return server;
  }

  // When Vite is not in use, start the server normally
  server.listen(config.serverPort);

  // Wait for the server to either start successfully or error out.
  await new Promise((resolve, reject) => {
    let done = false;

    server.on('error', (err) => {
      if (!done) {
        done = true;
        reject(err);
      }
    });

    server.on('listening', () => {
      if (!done) {
        done = true;
        resolve(null);
      }
    });
  });

  return server;
}

export async function stopServer() {
  if (!server) throw new Error('cannot stop an undefined server');
  if (!server.listening) return;

  // This exists mostly for tests, where we might have dangling connections
  // from `fetch()` requests whose bodies we never read. `server.close()` won't
  // actually stop the server until all connections are closed, so we need to
  // manually close said connections.
  //
  // In production environments, PrairieLearn should always be deployed behind
  // a load balancer that will drain and close any open connections before
  // PrairieLearn is stopped.
  server.closeAllConnections();

  await util.promisify(server.close.bind(server))();
}

export async function insertDevUser() {
  // add dev user as Administrator
  const sql =
    'INSERT INTO users (uid, name)' +
    " VALUES ('dev@example.com', 'Dev User')" +
    ' ON CONFLICT (uid) DO UPDATE' +
    ' SET name = EXCLUDED.name' +
    ' RETURNING user_id;';
  const user_id = await sqldb.queryRow(sql, UserSchema.shape.user_id);
  const adminSql =
    'INSERT INTO administrators (user_id)' +
    ' VALUES ($user_id)' +
    ' ON CONFLICT (user_id) DO NOTHING;';
  await sqldb.queryAsync(adminSql, { user_id });
}

function idleErrorHandler(err: Error) {
  logger.error('idle client error', err);
  Sentry.captureException(err, {
    level: 'fatal',
    tags: {
      // This may have been set by `@prairielearn/postgres`. We include this in the
      // Sentry tags to more easily debug idle client errors.
      last_query: (err as any)?.data?.lastQuery ?? undefined,
    },
  });
  Sentry.close().finally(() => process.exit(1));
}

const isHMR = DEV_EXECUTION_MODE === 'hmr';

if (isHMR && isServerPending()) {
  throw new Error('The server was restarted, but it was not fully initialized.');
}

if ((esMain(import.meta) || (isHMR && !isServerInitialized())) && config.startServer) {
  try {
    setServerState('pending');
    logger.verbose('PrairieLearn server start');

    // For backwards compatibility, we'll default to trying to load config
    // files from both the application and repository root.
    //
    // We'll put the app config file second so that it can override anything
    // in the repository root config file.
    let configPaths = [
      path.join(REPOSITORY_ROOT_PATH, 'config.json'),
      path.join(APP_ROOT_PATH, 'config.json'),
    ];

    // If a config file was specified on the command line, we'll use that
    // instead of the default locations.
    if ('config' in argv) {
      configPaths = [argv['config']];
    }

    // Load config immediately so we can use it configure everything else.
    await loadConfig(configPaths);

    // This should be done as soon as we load our config so that we can
    // start exporting spans.
    await opentelemetry.init({
      ...config,
      serviceName: 'prairielearn',
      // For Sentry to work correctly, it needs to hook into our OpenTelemetry setup.
      // https://docs.sentry.io/platforms/javascript/guides/node/tracing/instrumentation/opentelemetry/
      //
      // However, despite what their documentation claims, only the `SentryContextManager`
      // is necessary if one isn't using Sentry for tracing. In fact, if `SentrySpanProcessor`
      // is used, 100% of traces will be sent to Sentry, despite us never having set
      // `tracesSampleRate` in the Sentry configuration.
      contextManager: config.sentryDsn ? new Sentry.SentryContextManager() : undefined,
    });

    // Same with Sentry configuration.
    if (config.sentryDsn) {
      await Sentry.init({
        dsn: config.sentryDsn,
        environment: config.sentryEnvironment,
      });
    }

    // Start capturing profiling information as soon as possible.
    if (config.pyroscopeEnabled) {
      if (
        !config.pyroscopeServerAddress ||
        !config.pyroscopeBasicAuthUser ||
        !config.pyroscopeBasicAuthPassword
      ) {
        throw new Error('Pyroscope configuration is incomplete');
      }

      const Pyroscope = await import('@pyroscope/nodejs');
      Pyroscope.init({
        appName: 'prairielearn',
        serverAddress: config.pyroscopeServerAddress,
        basicAuthUser: config.pyroscopeBasicAuthUser,
        basicAuthPassword: config.pyroscopeBasicAuthPassword,
        tags: {
          instanceId: config.instanceId,
          ...config.pyroscopeTags,
        },
      });
      Pyroscope.start();
    }

    if (config.logFilename) {
      addFileLogging({ filename: config.logFilename });
    }

    if (config.logErrorFilename) {
      addFileLogging({ filename: config.logErrorFilename, level: 'error' });
    }

    if (config.blockedAtWarnEnable) {
      blockedAt(
        (time, stack) => {
          const msg = `BLOCKED-AT: Blocked for ${time}ms`;
          logger.verbose(msg, { time, stack });
          console.warn(msg + '\n' + stack.join('\n'));
        },
        { threshold: config.blockedWarnThresholdMS },
      ); // threshold in milliseconds
    } else if (config.blockedWarnEnable) {
      blocked(
        (time) => {
          const msg = `BLOCKED: Blocked for ${time}ms (set config.blockedAtWarnEnable for stack trace)`;
          logger.verbose(msg, { time });
          console.warn(msg);
        },
        { threshold: config.blockedWarnThresholdMS },
      ); // threshold in milliseconds
    }

    if (isEnterprise() && config.hasAzure) {
      const { getAzureStrategy } = await import('./ee/auth/azure/index.js');
      passport.use(getAzureStrategy());
    }

    if (isEnterprise()) {
      const { strategy } = await import('./ee/auth/saml/index.js');
      passport.use(strategy);
    }

    const pgConfig = {
      user: config.postgresqlUser,
      database: config.postgresqlDatabase,
      host: config.postgresqlHost,
      password: config.postgresqlPassword ?? undefined,
      max: config.postgresqlPoolSize,
      idleTimeoutMillis: config.postgresqlIdleTimeoutMillis,
      ssl: config.postgresqlSsl,
      errorOnUnusedParameters: config.devMode,
    };

    logger.verbose(`Connecting to ${pgConfig.user}@${pgConfig.host}:${pgConfig.database}`);

    await sqldb.initAsync(pgConfig, idleErrorHandler);

    // Our named locks code maintains a separate pool of database connections.
    // This ensures that we avoid deadlocks.
    await namedLocks.init(pgConfig, idleErrorHandler, {
      renewIntervalMs: config.namedLocksRenewIntervalMs,
    });

    logger.verbose('Successfully connected to database');

    if (argv['refresh-workspace-hosts-and-exit']) {
      logger.info('option --refresh-workspace-hosts specified, refreshing workspace hosts');

      const hosts = await markAllWorkspaceHostsUnhealthy('refresh-workspace-hosts-and-exit');

      const pluralHosts = hosts.length === 1 ? 'host' : 'hosts';
      logger.info(`${hosts.length} ${pluralHosts} marked unhealthy`);
      hosts.forEach((host) => logger.info(`- ${host.instance_id} (${host.hostname})`));

      process.exit(0);
    }

    // We need to do this before we run migrations, as some migrations will
    // call `enqueueBatchedMigration` which requires this to be initialized.
    const runner = initBatchedMigrations({
      project: 'prairielearn',
      directories: [path.join(import.meta.dirname, 'batched-migrations')],
    });

    runner.on('error', (err) => {
      logger.error('Batched migration runner error', err);
      Sentry.captureException(err);
    });

    // Using the `--migrate-and-exit` flag will override the value of
    // `config.runMigrations`. This allows us to use the same config when
    // running migrations as we do when we start the server.
    if (config.runMigrations || argv['migrate-and-exit']) {
      await migrations.init(
        [path.join(import.meta.dirname, 'migrations'), SCHEMA_MIGRATIONS_PATH],
        'prairielearn',
      );

      if (argv['migrate-and-exit']) {
        logger.info('option --migrate-and-exit passed, running DB setup and exiting');
        process.exit(0);
      }
    }

    // Collect metrics on our Postgres connection pools.
    const meter = opentelemetry.metrics.getMeter('prairielearn');

    const pools = [
      {
        name: 'default',
        pool: sqldb.defaultPool,
      },
      {
        name: 'named-locks',
        pool: namedLocks.pool,
      },
    ];

    pools.forEach(({ name, pool }) => {
      opentelemetry.createObservableValueGauges(
        meter,
        `postgres.pool.${name}.total`,
        { valueType: opentelemetry.ValueType.INT, interval: 1000 },
        () => pool.totalCount,
      );

      opentelemetry.createObservableValueGauges(
        meter,
        `postgres.pool.${name}.idle`,
        { valueType: opentelemetry.ValueType.INT, interval: 1000 },
        () => pool.idleCount,
      );

      opentelemetry.createObservableValueGauges(
        meter,
        `postgres.pool.${name}.waiting`,
        { valueType: opentelemetry.ValueType.INT, interval: 1000 },
        () => pool.waitingCount,
      );

      const queryCounter = opentelemetry.getObservableCounter(
        meter,
        `postgres.pool.${name}.query.count`,
        { valueType: opentelemetry.ValueType.INT },
      );
      queryCounter.addCallback((observableResult) => {
        observableResult.observe(pool.queryCount);
      });
    });

    // Collect metrics on our code callers.
    opentelemetry.createObservableValueGauges(
      meter,
      'code-caller.pool.size',
      { valueType: opentelemetry.ValueType.INT, interval: 1000 },
      () => codeCaller.getMetrics().size,
    );
    opentelemetry.createObservableValueGauges(
      meter,
      'code-caller.pool.available',
      { valueType: opentelemetry.ValueType.INT, interval: 1000 },
      () => codeCaller.getMetrics().available,
    );
    opentelemetry.createObservableValueGauges(
      meter,
      'code-caller.pool.borrowed',
      { valueType: opentelemetry.ValueType.INT, interval: 1000 },
      () => codeCaller.getMetrics().borrowed,
    );
    opentelemetry.createObservableValueGauges(
      meter,
      'code-caller.pool.pending',
      { valueType: opentelemetry.ValueType.INT, interval: 1000 },
      () => codeCaller.getMetrics().pending,
    );

    // We create and activate a random DB schema name
    // (https://www.postgresql.org/docs/current/ddl-schemas.html)
    // after we have run the migrations but before we create
    // the sprocs. This means all tables (from migrations) are
    // in the public schema, but all sprocs are in the random
    // schema. Every server invocation thus has its own copy
    // of its sprocs, allowing us to update servers while old
    // servers are still running. See docs/dev-guide.md for
    // more info.
    //
    // We use the combination of instance ID and port number to uniquely
    // identify each server; in some cases, we're running multiple instances
    // on the same physical host.
    //
    // The schema prefix should not exceed 28 characters; this is due to
    // the underlying Postgres limit of 63 characters for schema names.
    // Currently, EC2 instance IDs are 19 characters long, and we use
    // 4-digit port numbers, so this will be safe (19+1+4=24). If either
    // of those ever get longer, we have a little wiggle room. Nonetheless,
    // we'll check to make sure we don't exceed the limit and fail fast if
    // we do.
    const schemaPrefix = `${config.instanceId}:${config.serverPort}`;
    if (schemaPrefix.length > 28) {
      throw new Error(`Schema prefix is too long: ${schemaPrefix}`);
    }
    await sqldb.setRandomSearchSchemaAsync(schemaPrefix);
    await sprocs.init();

    if (config.runBatchedMigrations) {
      // Now that all migrations have been run, we can start executing any
      // batched migrations that may have been enqueued by migrations.
      //
      // Note that we don't do this until sprocs have been created because
      // some batched migrations may depend on sprocs.
      startBatchedMigrations({
        workDurationMs: config.batchedMigrationsWorkDurationMs,
        sleepDurationMs: config.batchedMigrationsSleepDurationMs,
      });
    }

    if ('sync-course' in argv) {
      logger.info(`option --sync-course passed, syncing course ${argv['sync-course']}...`);
      const { jobSequenceId, jobPromise } = await pullAndUpdateCourse({
        courseId: argv['sync-course'],
        authnUserId: null,
        userId: null,
      });
      logger.info(`Course sync job sequence ${jobSequenceId} created.`);
      logger.info('Waiting for job to finish...');
      await jobPromise;
      (await serverJobs.selectJobsByJobSequenceId(jobSequenceId)).forEach((job) => {
        logger.info(`Job ${job.id} finished with status '${job.status}'.\n${job.output}`);
      });
      process.exit(0);
    }

    if (config.initNewsItems) {
      // We initialize news items asynchronously so that servers can boot up
      // in production as quickly as possible.
      news_items.initInBackground({
        // Always notify in production environments.
        notifyIfPreviouslyEmpty: !config.devMode,
      });
    }

    // We need to initialize these first, as the code callers require these
    // to be set up.
    load.initEstimator('request', 1);
    load.initEstimator('authed_request', 1);
    load.initEstimator('python', 1, false);
    load.initEstimator('python_worker_active', 1);
    load.initEstimator('python_worker_idle', 1, false);
    load.initEstimator('python_callback_waiting', 1);

    await codeCaller.init();
    await assets.init();
    await cache.init({
      type: config.cacheType,
      keyPrefix: config.cacheKeyPrefix,
      redisUrl: config.redisUrl,
    });
    await freeformServer.init();

    if (config.devMode) {
      await insertDevUser();
    }

    logger.verbose('Starting server...');
    app = await initExpress();
    const httpServer = await startServer(app);

    await socketServer.init(httpServer);

    externalGradingSocket.init();
    externalGrader.init();
    externalImageCaptureSocket.init();

    await workspace.init();
    serverJobs.init();

    if (config.runningInEc2 && config.nodeMetricsIntervalSec) {
      nodeMetrics.start({
        awsConfig: makeAwsClientConfig(),
        intervalSeconds: config.nodeMetricsIntervalSec,
        namespace: 'PrairieLearn',
        dimensions: [
          { Name: 'Server Group', Value: config.groupName },
          { Name: 'InstanceId', Value: `${config.instanceId}:${config.serverPort}` },
        ],
        onError(err) {
          logger.error('Error reporting Node metrics', err);
          Sentry.captureException(err);
        },
      });
    }

    // These should be the last things to start before we actually start taking
    // requests, as they may actually end up executing course code.
    if (config.externalGradingEnableResults) {
      await externalGraderResults.init();
    }

    await cron.init();
    await lifecycleHooks.completeInstanceLaunch();
  } catch (err) {
    // When HMR is active, we'll defer this error logging to the Vite plugin, which can
    // do a better job.
    if (!isHMR) {
      logger.error('Error initializing PrairieLearn server:', err);
    }

    throw err;
  }

  // SIGTERM can be used to gracefully shut down the process. This signal
  // may come from another process, but we also send it to ourselves if
  // we want to gracefully shut down. This is used below in the ASG
  // lifecycle handler, and also within the "terminate" webhook.
  process.once('SIGTERM', async () => {
    // By this point, we should no longer be attached to the load balancer,
    // so there's no point shutting down the HTTP server or the socket.io
    // server.
    //
    // We use `allSettled()` here to ensure that all tasks can gracefully
    // shut down, even if some of them fail.
    logger.info('Shutting down async processing');
    const results = await Promise.allSettled([
      externalGraderResults.stop(),
      cron.stop(),
      serverJobs.stop(),
      stopBatchedMigrations(),
    ]);
    results.forEach((r) => {
      if (r.status === 'rejected') {
        logger.error('Error shutting down async processing', r.reason);
        Sentry.captureException(r.reason);
      }
    });

    try {
      await lifecycleHooks.completeInstanceTermination();
    } catch (err) {
      logger.error('Error completing instance termination', err);
      Sentry.captureException(err);
    }

    logger.info('Terminating...');
    // Shut down OpenTelemetry exporting.
    try {
      await opentelemetry.shutdown();
    } catch (err) {
      logger.error('Error shutting down OpenTelemetry', err);
      Sentry.captureException(err);
    }

    // Flush all events to Sentry.
    try {
      await Sentry.flush();
    } finally {
      process.exit(0);
    }
  });

  setServerState('initialized');
  logger.info('PrairieLearn server ready, press Control-C to quit');
  if (config.devMode) {
    logger.info('Go to ' + config.serverType + '://localhost:' + config.serverPort);
  }
} else if (isHMR && isServerInitialized()) {
  // We need to re-initialize the server when we are running in HMR mode.
  await socketServer.close();
  app = await initExpress();
  const httpServer = await startServer(app);
  await socketServer.init(httpServer);
}

/**
 * Vite (and specifically our `@prairielearn/vite-plugin-express`) will call this
 * function when it wants to perform a full restart of the server. Anything that
 * creates long-lived resources (e.g. connection or worker pools) should be
 * cleaned up here.
 */
export async function close() {
  // These are run in the opposite order in which they're initialized/started.
  await cron.stop();
  await serverJobs.stop();
  await socketServer.close();
  await cache.close();
  await assets.close();
  await codeCaller.finish();
  load.close();
  await stopBatchedMigrations();
  await namedLocks.close();
  await sqldb.closeAsync();
}

export const viteExpressApp = app;<|MERGE_RESOLUTION|>--- conflicted
+++ resolved
@@ -551,18 +551,10 @@
     (await import('./pages/sideNavSettings/sideNavSettings.js')).default,
   );
 
-<<<<<<< HEAD
-  // TODO: Move this
-  // Handles updates to the graded submissions state.
-  app.use(
-    '/pl/manual_grading/skip_graded_submissions',
-    (await import('./pages/skipGradedSubmissions/skipGradedSubmissions.js')).default,
-=======
   // Handles updates to the manual grading skip graded submissions state.
   app.use(
     '/pl/manual_grading/settings',
     (await import('./pages/manualGradingSettings/manualGradingSettings.js')).default,
->>>>>>> 446671d8
   );
 
   app.use('/pl/workspace/:workspace_id(\\d+)', [
