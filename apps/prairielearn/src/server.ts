--- conflicted
+++ resolved
@@ -40,11 +40,7 @@
   stopBatchedMigrations,
 } from '@prairielearn/migrations';
 import * as namedLocks from '@prairielearn/named-locks';
-<<<<<<< HEAD
 import * as opentelemetry from '@prairielearn/opentelemetry';
-=======
-import * as nodeMetrics from '@prairielearn/node-metrics';
->>>>>>> 26d8fa1f
 import * as sqldb from '@prairielearn/postgres';
 import * as Sentry from '@prairielearn/sentry';
 import { createSessionMiddleware } from '@prairielearn/session';
