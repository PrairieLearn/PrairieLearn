--- conflicted
+++ resolved
@@ -175,23 +175,11 @@
   // API routes don't utilize sessions; don't run the session/flash middleware for them.
   app.use(excludeRoutes(['/pl/api'], sessionRouter));
 
-<<<<<<< HEAD
-  app.use(function (req, res, next) {
-    if (req.headers['user-agent']) {
-      res.locals.userAgent = Bowser.parse(req.headers['user-agent']);
-    } else {
-      res.locals.userAgent = null;
-    }
-    next();
-  });
-
   app.use(function (req, res, next) {
     res.locals.is_iframe = req.headers['sec-fetch-dest'] === 'iframe';
     next();
   });
 
-=======
->>>>>>> 4099a2df
   // special parsing of file upload paths -- this is inelegant having it
   // separate from the route handlers but it seems to be necessary
   // Special handling of file-upload routes so that we can parse multipart/form-data
