/* eslint-disable import-x/order */
// IMPORTANT: this must come first so that it can properly instrument our
// dependencies like `pg` and `express`.
import * as opentelemetry from '@prairielearn/opentelemetry';
import * as Sentry from '@prairielearn/sentry';
/* eslint-enable import-x/order */

import * as fs from 'node:fs';
import * as http from 'node:http';
import * as https from 'node:https';
import * as path from 'node:path';
import * as util from 'node:util';
import * as url from 'url';

import blocked from 'blocked';
import blockedAt from 'blocked-at';
import bodyParser from 'body-parser';
import Bowser from 'bowser';
import cookieParser from 'cookie-parser';
import esMain from 'es-main';
import express, {
  type Express,
  type NextFunction,
  type Request,
  type RequestHandler,
  type Response,
} from 'express';
import asyncHandler from 'express-async-handler';
<<<<<<< HEAD
import { createProxyMiddleware } from 'http-proxy-middleware';
import type * as httpProxyMiddleware from 'http-proxy-middleware';
=======
import _ from 'lodash';
>>>>>>> 4bc73469
import multer from 'multer';
import onFinished from 'on-finished';
import passport from 'passport';
import favicon from 'serve-favicon';
import { v4 as uuidv4 } from 'uuid';
import yargsParser from 'yargs-parser';

import { cache } from '@prairielearn/cache';
import { flashMiddleware } from '@prairielearn/flash';
import { addFileLogging, logger } from '@prairielearn/logger';
import * as migrations from '@prairielearn/migrations';
import {
  SCHEMA_MIGRATIONS_PATH,
  initBatchedMigrations,
  startBatchedMigrations,
  stopBatchedMigrations,
} from '@prairielearn/migrations';
import * as namedLocks from '@prairielearn/named-locks';
import * as nodeMetrics from '@prairielearn/node-metrics';
import * as sqldb from '@prairielearn/postgres';
import { createSessionMiddleware } from '@prairielearn/session';

import * as cron from './cron/index.js';
import { validateLti13CourseInstance } from './ee/lib/lti13.js';
import * as assets from './lib/assets.js';
import { makeAwsClientConfig } from './lib/aws.js';
import { canonicalLoggerMiddleware } from './lib/canonical-logger.js';
import * as codeCaller from './lib/code-caller/index.js';
import { config, loadConfig, setLocalsFromConfig } from './lib/config.js';
import { pullAndUpdateCourse } from './lib/course.js';
import * as externalGrader from './lib/externalGrader.js';
import * as externalGraderResults from './lib/externalGraderResults.js';
import * as externalGradingSocket from './lib/externalGradingSocket.js';
import { features } from './lib/features/index.js';
import { featuresMiddleware } from './lib/features/middleware.js';
import { isEnterprise } from './lib/license.js';
import * as lifecycleHooks from './lib/lifecycle-hooks.js';
import * as load from './lib/load.js';
import { APP_ROOT_PATH, REPOSITORY_ROOT_PATH } from './lib/paths.js';
import * as serverJobs from './lib/server-jobs.js';
import { PostgresSessionStore } from './lib/session-store.js';
import * as socketServer from './lib/socket-server.js';
import { SocketActivityMetrics } from './lib/telemetry/socket-activity-metrics.js';
import { getSearchParams } from './lib/url.js';
import * as workspace from './lib/workspace.js';
import { markAllWorkspaceHostsUnhealthy } from './lib/workspaceHost.js';
import { enterpriseOnly } from './middlewares/enterpriseOnly.js';
import staticNodeModules from './middlewares/staticNodeModules.js';
import { makeWorkspaceProxyMiddleware } from './middlewares/workspaceProxy.js';
import * as news_items from './news_items/index.js';
import * as freeformServer from './question-servers/freeform.js';
import * as sprocs from './sprocs/index.js';
process.on('warning', (e) => console.warn(e));

const argv = yargsParser(process.argv.slice(2));

if ('h' in argv || 'help' in argv) {
  const msg = `PrairieLearn command line options:
    -h, --help                          Display this help and exit
    --config <filename>
    <filename> and no other args        Load an alternative config filename
    --migrate-and-exit                  Run the DB initialization parts and exit
    --refresh-workspace-hosts-and-exit  Refresh the workspace hosts and exit
    --sync-course <course_id>           Synchronize a course and exit
`;

  console.log(msg);
  process.exit(0);
}

function excludeRoutes(routes: string[], handler: RequestHandler) {
  return (req: Request, res: Response, next: NextFunction) => {
    if (routes.some((route) => req.path.startsWith(route))) {
      next();
    } else {
      handler(req, res, next);
    }
  };
}

/**
 * Creates the express application and sets up all PrairieLearn routes.
 * @return The express "app" object that was created.
 */
export async function initExpress(): Promise<Express> {
  const app = express();
  app.set('views', path.join(import.meta.dirname, 'pages'));
  app.set('trust proxy', config.trustProxy);

  // These should come first so that we get instrumentation on all our requests.
  if (config.sentryDsn) {
    app.use(Sentry.requestHandler());

    app.use((await import('./lib/sentry.js')).enrichSentryEventMiddleware);
  }

  // This should come before the session middleware so that we don't
  // create a session every time we get a health check request.
  app.get('/pl/webhooks/ping', function (req, res) {
    res.send('.');
  });

  // Set res.locals variables first, so they will be available on
  // all pages including the error page (which we could jump to at
  // any point.
  app.use((req, res, next) => {
    setLocalsFromConfig(res.locals);
    next();
  });

  const sessionMiddleware = createSessionMiddleware({
    secret: config.secretKey,
    store: new PostgresSessionStore(),
    cookie: {
      name: 'pl2_session',
      writeNames: ['prairielearn_session', 'pl2_session'],
      // Ensure that the legacy session cookie doesn't have a domain specified.
      // We can only safely set domains on the new session cookie.
      writeOverrides: [{ domain: undefined }, { domain: config.cookieDomain ?? undefined }],
      httpOnly: true,
      maxAge: config.sessionStoreExpireSeconds * 1000,
      secure: 'auto', // uses Express "trust proxy" setting
      sameSite: config.sessionCookieSameSite,
    },
  });

  const sessionRouter = express.Router();
  sessionRouter.use(sessionMiddleware);
  sessionRouter.use(flashMiddleware());
  sessionRouter.use((req, res, next) => {
    // This middleware helps ensure that sessions remain alive (un-expired) as
    // long as users are somewhat frequently active. See the documentation for
    // `config.sessionStoreAutoExtendThrottleSeconds` for more information.
    //
    // Compute the number of milliseconds until the session expires.
    const sessionTtl = req.session.getExpirationDate().getTime() - Date.now();

    if (
      sessionTtl <
      (config.sessionStoreExpireSeconds - config.sessionStoreAutoExtendThrottleSeconds) * 1000
    ) {
      req.session.setExpiration(config.sessionStoreExpireSeconds * 1000);
    }

    next();
  });

  // API routes don't utilize sessions; don't run the session/flash middleware for them.
  app.use(excludeRoutes(['/pl/api'], sessionRouter));

  app.use(function (req, res, next) {
    if (req.headers['user-agent']) {
      res.locals.userAgent = Bowser.parse(req.headers['user-agent']);
    } else {
      res.locals.userAgent = null;
    }
    next();
  });

  // special parsing of file upload paths -- this is inelegant having it
  // separate from the route handlers but it seems to be necessary
  // Special handling of file-upload routes so that we can parse multipart/form-data
  const upload = multer({
    storage: multer.memoryStorage(),
    limits: {
      fieldSize: config.fileUploadMaxBytes,
      fileSize: config.fileUploadMaxBytes,
      parts: config.fileUploadMaxParts,
    },
  });
  app.post(
    '/pl/course_instance/:course_instance_id(\\d+)/instructor/assessment/:assessment_id(\\d+)/uploads',
    upload.single('file'),
  );
  app.post(
    '/pl/course_instance/:course_instance_id(\\d+)/instance_question/:instance_question_id(\\d+)',
    upload.single('file'),
  );
  app.post(
    '/pl/course_instance/:course_instance_id(\\d+)/assessment_instance/:assessment_instance_id(\\d+)',
    upload.single('file'),
  );
  app.post(
    '/pl/course_instance/:course_instance_id(\\d+)/instructor/question/:question_id(\\d+)',
    upload.single('file'),
  );
  app.post('/pl/course/:course_id(\\d+)/question/:question_id(\\d+)', upload.single('file'));
  app.post(
    '/pl/course/:course_id(\\d+)/question/:question_id(\\d+)/file_view',
    upload.single('file'),
  );
  app.post(
    '/pl/course/:course_id(\\d+)/question/:question_id(\\d+)/file_view/*',
    upload.single('file'),
  );
  app.post(
    '/pl/course_instance/:course_instance_id(\\d+)/instructor/assessment/:assessment_id(\\d+)/settings',
    upload.single('file'),
  );
  app.post(
    '/pl/course_instance/:course_instance_id(\\d+)/instructor/instance_admin/settings',
    upload.single('file'),
  );
  app.post(
    '/pl/course_instance/:course_instance_id(\\d+)/instructor/course_admin/settings',
    upload.single('file'),
  );
  app.post('/pl/course/:course_id(\\d+)/course_admin/settings', upload.single('file'));
  app.post('/pl/course/:course_id(\\d+)/course_admin/file_view', upload.single('file'));
  app.post('/pl/course/:course_id(\\d+)/course_admin/file_view/*', upload.single('file'));
  app.post(
    '/pl/course_instance/:course_instance_id(\\d+)/instructor/course_admin/file_view',
    upload.single('file'),
  );
  app.post(
    '/pl/course_instance/:course_instance_id(\\d+)/instructor/course_admin/file_view/*',
    upload.single('file'),
  );
  app.post(
    '/pl/course_instance/:course_instance_id(\\d+)/instructor/instance_admin/file_view',
    upload.single('file'),
  );
  app.post(
    '/pl/course_instance/:course_instance_id(\\d+)/instructor/instance_admin/file_view/*',
    upload.single('file'),
  );
  app.post(
    '/pl/course_instance/:course_instance_id(\\d+)/instructor/assessment/:assessment_id(\\d+)/file_view',
    upload.single('file'),
  );
  app.post(
    '/pl/course_instance/:course_instance_id(\\d+)/instructor/assessment/:assessment_id(\\d+)/file_view/*',
    upload.single('file'),
  );
  app.post(
    '/pl/course_instance/:course_instance_id(\\d+)/instructor/question/:question_id(\\d+)/file_view',
    upload.single('file'),
  );
  app.post(
    '/pl/course_instance/:course_instance_id(\\d+)/instructor/question/:question_id(\\d+)/file_view/*',
    upload.single('file'),
  );
  app.post(
    '/pl/course_instance/:course_instance_id(\\d+)/instructor/assessment/:assessment_id(\\d+)/groups',
    upload.single('file'),
  );

  // Collect metrics on workspace proxy sockets. Note that this only tracks
  // outgoing sockets (those going to workspaces). Incoming sockets are tracked
  // globally for the entire server.
  const meter = opentelemetry.metrics.getMeter('prairielearn');
  const workspaceProxySocketActivityMetrics = new SocketActivityMetrics(meter, 'workspace-proxy');
  workspaceProxySocketActivityMetrics.start();

  const workspaceAuthRouter = express.Router();
  workspaceAuthRouter.use([
    // We use a short-lived cookie to cache a successful
    // authn/authz for a specific workspace. We run the following
    // middlewares in this separate sub-router so that we can
    // short-circuit out of authzWorkspaceCookieCheck if we find
    // the workspace-authz cookie. Short-circuiting will exit this
    // sub-router immediately, so we can either exit this
    // sub-router by finding the cookie, or by running regular
    // authn/authz.

    (await import('./middlewares/authzWorkspaceCookieCheck.js')).default, // short-circuits if we have the workspace-authz cookie
    (await import('./middlewares/date.js')).default,
    (await import('./middlewares/authn.js')).default, // jumps to error handler if authn fails
    (await import('./middlewares/authzWorkspace.js')).default, // jumps to error handler if authz fails
    (await import('./middlewares/authzWorkspaceCookieSet.js')).default, // sets the workspace-authz cookie
  ]);
  app.use('/pl/workspace/:workspace_id(\\d+)/container', [
    cookieParser(),
    (req: Request, res: Response, next: NextFunction) => {
      // Needed for workspaceAuthRouter.
      res.locals.workspace_id = req.params.workspace_id;
      next();
    },
    workspaceAuthRouter,
    (req: Request, res: Response, next: NextFunction) => {
      workspaceProxySocketActivityMetrics.addSocket(req.socket);
      next();
    },
    makeWorkspaceProxyMiddleware(),
  ]);

  app.use((req, res, next) => {
    // Stripe webhook signature verification requires the raw body, so we avoid
    // using the body parser for that route.
    if (req.path === '/pl/webhooks/stripe') return next();

    // Limit to 5MB of JSON
    bodyParser.json({ limit: 5 * 1024 * 1024 })(req, res, next);
  });
  app.use(bodyParser.urlencoded({ extended: false, limit: 5 * 1536 * 1024 }));
  app.use(cookieParser());
  app.use(passport.initialize());
  if (config.devMode) app.use(favicon(path.join(APP_ROOT_PATH, 'public', 'favicon-dev.ico')));
  else app.use(favicon(path.join(APP_ROOT_PATH, 'public', 'favicon.ico')));

  assets.applyMiddleware(app);

  // This route is kept around for legacy reasons - new code should prefer the
  // assets system with cacheable assets.
  app.use(express.static(path.join(APP_ROOT_PATH, 'public')));

  // For backwards compatibility, we redirect requests for the old `node_modules`
  // route to the new `cacheable_node_modules` route.
  app.use('/node_modules', (req, res) => {
    // Strip the leading slash.
    const assetPath = req.url.slice(1);
    res.redirect(assets.nodeModulesAssetPath(assetPath));
  });

  // Support legacy use of ace by v2 questions
  app.use(
    '/localscripts/calculationQuestion/ace',
    staticNodeModules(path.join('ace-builds', 'src-min-noconflict')),
  );
  app.use('/javascripts/ace', staticNodeModules(path.join('ace-builds', 'src-min-noconflict')));

  // Middleware for all requests
  // response_id is logged on request, response, and error to link them together
  app.use(function (req, res, next) {
    res.locals.response_id = uuidv4();
    res.set('X-Response-ID', res.locals.response_id);
    next();
  });

  // load accounting for requests
  app.use(function (req, res, next) {
    load.startJob('request', res.locals.response_id);
    next();
  });
  app.use(function (req, res, next) {
    onFinished(res, function (err, res) {
      if (err) {
        logger.verbose('request on-response-finished error', {
          err,
          response_id: res.locals.response_id,
        });
      }
      load.endJob('request', res.locals.response_id);
    });
    next();
  });

  // This makes a `CanonicalLogger` instance available throughout this request
  // via AsyncLocalStorage.
  app.use(canonicalLoggerMiddleware());

  // More middlewares
  app.use((await import('./middlewares/logResponse.js')).default); // defers to end of response
  app.use((await import('./middlewares/cors.js')).default);
  app.use((await import('./middlewares/content-security-policy.js')).default);
  app.use((await import('./middlewares/date.js')).default);
  app.use((await import('./middlewares/effectiveRequestChanged.js')).default);

  app.use('/pl/oauth2login', (await import('./pages/authLoginOAuth2/authLoginOAuth2.js')).default);
  app.use(
    '/pl/oauth2callback',
    (await import('./pages/authCallbackOAuth2/authCallbackOAuth2.js')).default,
  );
  app.use(
    /\/pl\/shibcallback/,
    (await import('./pages/authCallbackShib/authCallbackShib.js')).default,
  );

  if (isEnterprise()) {
    if (config.hasAzure) {
      app.use('/pl/azure_login', (await import('./ee/auth/azure/login.js')).default);
      app.use('/pl/azure_callback', (await import('./ee/auth/azure/callback.js')).default);
    }

    app.use('/pl/lti13_instance', (await import('./ee/routers/lti13.js')).default);
    app.use(
      '/pl/auth/institution/:institution_id(\\d+)/saml',
      (await import('./ee/auth/saml/router.js')).default,
    );
  }

  app.use('/pl/lti', (await import('./pages/authCallbackLti/authCallbackLti.js')).default);
  app.use('/pl/login', (await import('./pages/authLogin/authLogin.js')).default);
  if (config.devMode) {
    app.use('/pl/dev_login', (await import('./pages/authLoginDev/authLoginDev.js')).default);
  }
  app.use('/pl/logout', [
    function (req: Request, res: Response, next: NextFunction) {
      res.locals.navPage = 'logout';
      next();
    },
    (await import('./pages/authLogout/authLogout.js')).default,
  ]);
  app.use((await import('./middlewares/authn.js')).default); // authentication, set res.locals.authn_user
  app.use('/pl/api/v1', (await import('./middlewares/authnToken.js')).default); // authn for the API, set res.locals.authn_user

  // Must come after the authentication middleware, as we need to read the
  // `authn_is_administrator` property from the response locals.
  //
  // This means that feature flag overrides will not be available for
  // unauthenticated routes.
  app.use(featuresMiddleware((req, res) => res.locals.authn_is_administrator));

  if (isEnterprise()) {
    app.use('/pl/prairietest/auth', (await import('./ee/auth/prairietest.js')).default);
  }

  // Must come before CSRF middleware; we do our own signature verification here.
  app.use('/pl/webhooks/terminate', (await import('./webhooks/terminate.js')).default);
  app.use(
    '/pl/webhooks/stripe',
    await enterpriseOnly(async () => (await import('./ee/webhooks/stripe/index.js')).default),
  );

  // Set and check `res.locals.__csrf_token`. We exclude API routes as those
  // don't require CSRF protection (and in fact can't have it at all).
  app.use(excludeRoutes(['/pl/api'], (await import('./middlewares/csrfToken.js')).default));

  app.use((await import('./middlewares/logRequest.js')).default);

  // load accounting for authenticated accesses
  app.use(function (req, res, next) {
    load.startJob('authed_request', res.locals.response_id);
    next();
  });
  app.use(function (req, res, next) {
    onFinished(res, function (err, res) {
      if (err) {
        logger.verbose('authed_request on-response-finished error', {
          err,
          response_id: res.locals.response_id,
        });
      }
      load.endJob('authed_request', res.locals.response_id);
    });
    next();
  });

  // clear cookies on the homepage to reset any stale session state
  app.use(/^(\/?)$|^(\/pl\/?)$/, (await import('./middlewares/clearCookies.js')).default);

  // some pages don't need authorization
  app.use('/', (await import('./pages/home/home.js')).default);
  app.use('/pl', (await import('./pages/home/home.js')).default);
  app.use('/pl/settings', (await import('./pages/userSettings/userSettings.js')).default);
  app.use('/pl/enroll', (await import('./pages/enroll/enroll.js')).default);
  app.use('/pl/password', (await import('./pages/authPassword/authPassword.js')).default);
  app.use('/pl/news_items', (await import('./pages/newsItems/newsItems.js')).default);
  app.use('/pl/news_item', (await import('./pages/newsItem/newsItem.js')).default);
  app.use('/pl/request_course', [
    // Users can post data to this page and then view it, so we'll block access to prevent
    // students from using to infiltrate or exfiltrate exam information.
    (await import('./middlewares/forbidAccessInExamMode.js')).default,
    (await import('./pages/instructorRequestCourse/instructorRequestCourse.js')).default,
  ]);

  if (isEnterprise()) {
    app.use('/pl/terms', (await import('./ee/pages/terms/terms.js')).default);
  }

  // We deliberately omit the `authzCourseOrInstance` middleware here. The
  // route handler will only ever display courses for which the user has staff
  // access; the course ID in the URL is only used to determine which course
  // is the currently selected one.
  app.use(
    '/pl/navbar/course/:course_id(\\d+)/switcher',
    (await import('./pages/navbarCourseSwitcher/navbarCourseSwitcher.js')).default,
  );
  app.use(
    '/pl/navbar/course/:course_id(\\d+)/course_instance_switcher/:course_instance_id(\\d+)?',
    [
      (await import('./middlewares/authzCourseOrInstance.js')).default,
      (await import('./pages/navbarCourseInstanceSwitcher/navbarCourseInstanceSwitcher.js'))
        .default,
    ],
  );

  // Handles updates to the side nav expanded state.
  app.use(
    '/pl/side_nav/settings',
    (await import('./pages/sideNavSettings/sideNavSettings.js')).default,
  );

  app.use('/pl/workspace/:workspace_id(\\d+)', [
    (req: Request, res: Response, next: NextFunction) => {
      res.locals.workspace_id = req.params.workspace_id;
      next();
    },
    (await import('./middlewares/authzWorkspace.js')).default,
  ]);
  app.use(
    '/pl/workspace/:workspace_id(\\d+)',
    (await import('./pages/workspace/workspace.js')).default,
  );
  app.use(
    '/pl/workspace/:workspace_id(\\d+)/logs',
    (await import('./pages/workspaceLogs/workspaceLogs.js')).default,
  );

  // dev-mode pages are mounted for both out-of-course access (here) and within-course access (see below)
  if (config.devMode) {
    app.use(
      '/pl/loadFromDisk',
      (await import('./pages/instructorLoadFromDisk/instructorLoadFromDisk.js')).default,
    );
    app.use('/pl/jobSequence', (await import('./pages/jobSequence/jobSequence.js')).default);
  }

  // Redirect plain course instance page either to student or instructor assessments page
  app.use(/^(\/pl\/course_instance\/[0-9]+)\/?$/, (req, res, _next) => {
    res.redirect(`${req.params[0]}/assessments`);
  });
  app.use(/^(\/pl\/course_instance\/[0-9]+\/instructor)\/?$/, (req, res, _next) => {
    res.redirect(`${req.params[0]}/instance_admin/assessments`);
  });

  // is the course instance being accessed through the student or instructor page route
  app.use('/pl/course_instance/:course_instance_id(\\d+)', function (req, res, next) {
    res.locals.viewType = 'student';
    next();
  });
  app.use('/pl/course_instance/:course_instance_id(\\d+)/instructor', function (req, res, next) {
    res.locals.viewType = 'instructor';
    next();
  });

  // sets res.locals.course and res.locals.course_instance
  app.use(
    '/pl/course_instance/:course_instance_id(\\d+)',
    (await import('./middlewares/authzCourseOrInstance.js')).default,
  );

  // This must come after `authzCourseOrInstance` but before the `checkPlanGrants`
  // or `autoEnroll` middlewares so that we can render it even when the student
  // isn't enrolled in the course instance or doesn't have the necessary plan grants.
  if (isEnterprise()) {
    // This must come before `authzHasCourseInstanceAccess` and the upgrade page
    // below so that we can render it even when the student isn't enrolled in the
    // course instance.
    app.use('/pl/course_instance/:course_instance_id(\\d+)/upgrade', [
      (await import('./ee/pages/studentCourseInstanceUpgrade/studentCourseInstanceUpgrade.js'))
        .default,
    ]);
  }

  // all pages under /pl/course_instance require authorization
  app.use('/pl/course_instance/:course_instance_id(\\d+)', [
    await enterpriseOnly(async () => (await import('./ee/middlewares/checkPlanGrants.js')).default),
    (await import('./middlewares/autoEnroll.js')).default,
    function (req: Request, res: Response, next: NextFunction) {
      res.locals.urlPrefix = '/pl/course_instance/' + req.params.course_instance_id;
      next();
    },
    function (req: Request, res: Response, next: NextFunction) {
      res.locals.navbarType = 'student';
      next();
    },
  ]);

  // Some course instance student pages only require course instance authorization (already checked)
  app.use(
    '/pl/course_instance/:course_instance_id(\\d+)/news_items',
    (await import('./pages/newsItems/newsItems.js')).default,
  );
  app.use(
    '/pl/course_instance/:course_instance_id(\\d+)/news_item',
    (await import('./pages/newsItem/newsItem.js')).default,
  );

  // Some course instance student pages only require the authn user to have permissions
  app.use('/pl/course_instance/:course_instance_id(\\d+)/effectiveUser', [
    (await import('./middlewares/authzAuthnHasCoursePreviewOrInstanceView.js')).default,
    (await import('./pages/instructorEffectiveUser/instructorEffectiveUser.js')).default,
  ]);

  // All course instance instructor pages require the authn user to have permissions
  app.use('/pl/course_instance/:course_instance_id(\\d+)/instructor', [
    (await import('./middlewares/forbidAccessInExamMode.js')).default,
    (await import('./middlewares/authzAuthnHasCoursePreviewOrInstanceView.js')).default,
    (await import('./middlewares/selectOpenIssueCount.js')).default,
    (await import('./middlewares/selectGettingStartedTasksCounts.js')).default,
    function (req: Request, res: Response, next: NextFunction) {
      res.locals.navbarType = 'instructor';
      next();
    },
    function (req: Request, res: Response, next: NextFunction) {
      res.locals.urlPrefix = '/pl/course_instance/' + req.params.course_instance_id + '/instructor';
      next();
    },
  ]);

  // Some course instance instructor pages only require the authn user to have permissions (already checked)
  app.use(
    '/pl/course_instance/:course_instance_id(\\d+)/instructor/effectiveUser',
    (await import('./pages/instructorEffectiveUser/instructorEffectiveUser.js')).default,
  );
  app.use(
    '/pl/course_instance/:course_instance_id(\\d+)/instructor/news_items',
    (await import('./pages/newsItems/newsItems.js')).default,
  );
  app.use(
    '/pl/course_instance/:course_instance_id(\\d+)/instructor/news_item',
    (await import('./pages/newsItem/newsItem.js')).default,
  );

  // All other course instance student pages require the effective user to have permissions
  app.use(
    '/pl/course_instance/:course_instance_id(\\d+)',
    (await import('./middlewares/authzHasCourseInstanceAccess.js')).default,
  );

  // All other course instance instructor pages require the effective user to have permissions
  app.use(
    '/pl/course_instance/:course_instance_id(\\d+)/instructor',
    (await import('./middlewares/authzHasCoursePreviewOrInstanceView.js')).default,
  );

  // all pages under /pl/course require authorization
  app.use('/pl/course/:course_id(\\d+)', [
    (await import('./middlewares/forbidAccessInExamMode.js')).default,
    (await import('./middlewares/authzCourseOrInstance.js')).default, // set res.locals.course
    (await import('./middlewares/selectOpenIssueCount.js')).default,
    (await import('./middlewares/selectGettingStartedTasksCounts.js')).default,
    function (req: Request, res: Response, next: NextFunction) {
      res.locals.navbarType = 'instructor';
      next();
    },
    function (req: Request, res: Response, next: NextFunction) {
      res.locals.urlPrefix = '/pl/course/' + req.params.course_id;
      next();
    },
  ]);

  // Serve element statics. As with core PrairieLearn assets and files served
  // from `node_modules`, we include a cachebuster in the URL. This allows
  // files to be treated as immutable in production and cached aggressively.
  app.use(
    '/pl/course_instance/:course_instance_id(\\d+)/sharedElements/course/:producing_course_id(\\d+)/cacheableElements/:cachebuster',
    (await import('./pages/elementFiles/elementFiles.js')).default(),
  );
  app.use(
    '/pl/course_instance/:course_instance_id(\\d+)/instructor/sharedElements/course/:producing_course_id(\\d+)/cacheableElements/:cachebuster',
    (await import('./pages/elementFiles/elementFiles.js')).default(),
  );
  app.use(
    '/pl/course/:course_id(\\d+)/sharedElements/course/:producing_course_id(\\d+)/cacheableElements/:cachebuster',
    (await import('./pages/elementFiles/elementFiles.js')).default(),
  );
  app.use(
    '/pl/course_instance/:course_instance_id(\\d+)/cacheableElements/:cachebuster',
    (await import('./pages/elementFiles/elementFiles.js')).default(),
  );
  app.use(
    '/pl/course_instance/:course_instance_id(\\d+)/instructor/cacheableElements/:cachebuster',
    (await import('./pages/elementFiles/elementFiles.js')).default(),
  );
  app.use(
    '/pl/course/:course_id(\\d+)/cacheableElements/:cachebuster',
    (await import('./pages/elementFiles/elementFiles.js')).default(),
  );
  app.use(
    '/pl/course_instance/:course_instance_id(\\d+)/cacheableElementExtensions/:cachebuster',
    (await import('./pages/elementExtensionFiles/elementExtensionFiles.js')).default,
  );
  app.use(
    '/pl/course_instance/:course_instance_id(\\d+)/instructor/cacheableElementExtensions/:cachebuster',
    (await import('./pages/elementExtensionFiles/elementExtensionFiles.js')).default,
  );
  app.use(
    '/pl/course/:course_id(\\d+)/cacheableElementExtensions/:cachebuster',
    (await import('./pages/elementExtensionFiles/elementExtensionFiles.js')).default,
  );

  // For backwards compatibility, we continue to serve the non-cached element
  // files.
  // TODO: if we can determine that these routes are no longer receiving
  // traffic in the future, we can delete these.
  //
  // TODO: the only internal usage of this is in the `pl-drawing` element. Fix that.
  app.use(
    '/pl/static/elements',
    (await import('./pages/elementFiles/elementFiles.js')).default({
      publicQuestionEndpoint: false,
      coreElements: true,
    }),
  );
  app.use(
    '/pl/course_instance/:course_instance_id(\\d+)/elements',
    (await import('./pages/elementFiles/elementFiles.js')).default(),
  );
  app.use(
    '/pl/course_instance/:course_instance_id(\\d+)/instructor/elements',
    (await import('./pages/elementFiles/elementFiles.js')).default(),
  );
  app.use(
    '/pl/course/:course_id(\\d+)/elements',
    (await import('./pages/elementFiles/elementFiles.js')).default(),
  );
  app.use(
    '/pl/course_instance/:course_instance_id(\\d+)/sharedElements/course/:producing_course_id(\\d+)/elements',
    (await import('./pages/elementFiles/elementFiles.js')).default(),
  );
  app.use(
    '/pl/course_instance/:course_instance_id(\\d+)/instructor/sharedElements/course/:producing_course_id(\\d+)/elements',
    (await import('./pages/elementFiles/elementFiles.js')).default(),
  );
  app.use(
    '/pl/course/:course_id(\\d+)/sharedElements/course/:producing_course_id(\\d+)/elements',
    (await import('./pages/elementFiles/elementFiles.js')).default(),
  );
  app.use(
    '/pl/course_instance/:course_instance_id(\\d+)/elementExtensions',
    (await import('./pages/elementExtensionFiles/elementExtensionFiles.js')).default,
  );
  app.use(
    '/pl/course_instance/:course_instance_id(\\d+)/instructor/elementExtensions',
    (await import('./pages/elementExtensionFiles/elementExtensionFiles.js')).default,
  );
  app.use(
    '/pl/course/:course_id(\\d+)/elementExtensions',
    (await import('./pages/elementExtensionFiles/elementExtensionFiles.js')).default,
  );

  //////////////////////////////////////////////////////////////////////
  //////////////////////////////////////////////////////////////////////
  //////////////////////////////////////////////////////////////////////
  // API ///////////////////////////////////////////////////////////////

  app.use('/pl/api/trpc', (await import('./api/trpc/index.js')).default);
  app.use('/pl/api/v1', (await import('./api/v1/index.js')).default);

  //////////////////////////////////////////////////////////////////////
  //////////////////////////////////////////////////////////////////////
  //////////////////////////////////////////////////////////////////////
  // Instructor pages //////////////////////////////////////////////////

  // single assessment
  app.use(
    '/pl/course_instance/:course_instance_id(\\d+)/instructor/assessment/:assessment_id(\\d+)',
    [
      (await import('./middlewares/selectAndAuthzAssessment.js')).default,
      (await import('./middlewares/selectAssessments.js')).default,
    ],
  );
  app.use(
    /^(\/pl\/course_instance\/[0-9]+\/instructor\/assessment\/[0-9]+)\/?$/,
    (req, res, _next) => {
      res.redirect(`${req.params[0]}/questions`);
    },
  );
  app.use(
    '/pl/course_instance/:course_instance_id(\\d+)/instructor/assessment/:assessment_id(\\d+)',
    function (req, res, next) {
      res.locals.navPage = 'assessment';
      next();
    },
  );
  app.use(
    '/pl/course_instance/:course_instance_id(\\d+)/instructor/assessment/:assessment_id(\\d+)/settings',
    [
      function (req: Request, res: Response, next: NextFunction) {
        res.locals.navSubPage = 'settings';
        next();
      },
      (await import('./pages/instructorAssessmentSettings/instructorAssessmentSettings.js'))
        .default,
    ],
  );
  app.use(
    '/pl/course_instance/:course_instance_id(\\d+)/instructor/assessment/:assessment_id(\\d+)/questions',
    [
      function (req: Request, res: Response, next: NextFunction) {
        res.locals.navSubPage = 'questions';
        next();
      },
      (await import('./pages/instructorAssessmentQuestions/instructorAssessmentQuestions.js'))
        .default,
    ],
  );
  app.use(
    '/pl/course_instance/:course_instance_id(\\d+)/instructor/assessment/:assessment_id(\\d+)/groups',
    [
      function (req: Request, res: Response, next: NextFunction) {
        res.locals.navSubPage = 'groups';
        next();
      },
      (await import('./pages/instructorAssessmentGroups/instructorAssessmentGroups.js')).default,
    ],
  );
  app.use(
    '/pl/course_instance/:course_instance_id(\\d+)/instructor/assessment/:assessment_id(\\d+)/access',
    [
      function (req: Request, res: Response, next: NextFunction) {
        res.locals.navSubPage = 'access';
        next();
      },
      (await import('./pages/instructorAssessmentAccess/instructorAssessmentAccess.js')).default,
    ],
  );
  app.use(
    '/pl/course_instance/:course_instance_id(\\d+)/instructor/assessment/:assessment_id(\\d+)/assessment_statistics',
    [
      function (req: Request, res: Response, next: NextFunction) {
        res.locals.navSubPage = 'assessment_statistics';
        next();
      },
      (await import('./pages/instructorAssessmentStatistics/instructorAssessmentStatistics.js'))
        .default,
    ],
  );
  app.use(
    '/pl/course_instance/:course_instance_id(\\d+)/instructor/assessment/:assessment_id(\\d+)/question_statistics',
    [
      function (req: Request, res: Response, next: NextFunction) {
        res.locals.navSubPage = 'question_statistics';
        next();
      },
      (
        await import(
          './pages/instructorAssessmentQuestionStatistics/instructorAssessmentQuestionStatistics.js'
        )
      ).default,
    ],
  );
  app.use(
    '/pl/course_instance/:course_instance_id(\\d+)/instructor/assessment/:assessment_id(\\d+)/downloads',
    [
      function (req: Request, res: Response, next: NextFunction) {
        res.locals.navSubPage = 'downloads';
        next();
      },
      (await import('./pages/instructorAssessmentDownloads/instructorAssessmentDownloads.js'))
        .default,
    ],
  );
  app.use(
    '/pl/course_instance/:course_instance_id(\\d+)/instructor/assessment/:assessment_id(\\d+)/uploads',
    [
      function (req: Request, res: Response, next: NextFunction) {
        res.locals.navSubPage = 'uploads';
        next();
      },
      (await import('./pages/instructorAssessmentUploads/instructorAssessmentUploads.js')).default,
    ],
  );
  app.use(
    '/pl/course_instance/:course_instance_id(\\d+)/instructor/assessment/:assessment_id(\\d+)/regrading',
    [
      function (req: Request, res: Response, next: NextFunction) {
        res.locals.navSubPage = 'regrading';
        next();
      },
      (await import('./pages/instructorAssessmentRegrading/instructorAssessmentRegrading.js'))
        .default,
    ],
  );
  app.use(
    '/pl/course_instance/:course_instance_id(\\d+)/instructor/assessment/:assessment_id(\\d+)/instances',
    [
      function (req: Request, res: Response, next: NextFunction) {
        res.locals.navSubPage = 'instances';
        next();
      },
      (await import('./pages/instructorAssessmentInstances/instructorAssessmentInstances.js'))
        .default,
    ],
  );
  app.use(
    '/pl/course_instance/:course_instance_id(\\d+)/instructor/assessment/:assessment_id(\\d+)/file_edit',
    (await import('./pages/instructorFileEditor/instructorFileEditor.js')).default,
  );
  app.use(
    '/pl/course_instance/:course_instance_id(\\d+)/instructor/assessment/:assessment_id(\\d+)/file_view',
    (await import('./pages/instructorFileBrowser/instructorFileBrowser.js')).default,
  );
  app.use(
    '/pl/course_instance/:course_instance_id(\\d+)/instructor/assessment/:assessment_id(\\d+)/file_download',
    (await import('./pages/instructorFileDownload/instructorFileDownload.js')).default,
  );

  app.use(
    '/pl/course_instance/:course_instance_id(\\d+)/instructor/assessment/:assessment_id(\\d+)/manual_grading/assessment_question/:assessment_question_id(\\d+)',
    [
      function (req: Request, res: Response, next: NextFunction) {
        res.locals.navSubPage = 'manual_grading';
        next();
      },
      (await import('./middlewares/selectAndAuthzAssessmentQuestion.js')).default,
      (
        await import(
          './pages/instructorAssessmentManualGrading/assessmentQuestion/assessmentQuestion.js'
        )
      ).default,
    ],
  );
  app.use(
    '/pl/course_instance/:course_instance_id(\\d+)/instructor/assessment/:assessment_id(\\d+)/manual_grading/instance_question/:instance_question_id(\\d+)',
    [
      function (req: Request, res: Response, next: NextFunction) {
        res.locals.navSubPage = 'manual_grading';
        next();
      },
      (await import('./middlewares/selectAndAuthzInstanceQuestion.js')).default,
      (
        await import(
          './pages/instructorAssessmentManualGrading/instanceQuestion/instanceQuestion.js'
        )
      ).default,
    ],
  );
  app.use(
    '/pl/course_instance/:course_instance_id(\\d+)/instructor/instance_question/:instance_question_id(\\d+)/clientFilesCourse',
    (await import('./pages/clientFilesCourse/clientFilesCourse.js')).default,
  );
  app.use(
    '/pl/course_instance/:course_instance_id(\\d+)/instructor/instance_question/:instance_question_id(\\d+)/clientFilesQuestion',
    [
      (await import('./middlewares/selectAndAuthzInstanceQuestion.js')).default,
      (await import('./pages/clientFilesQuestion/clientFilesQuestion.js')).default(),
    ],
  );

  app.use(
    '/pl/course_instance/:course_instance_id(\\d+)/instructor/instance_question/:instance_question_id(\\d+)/generatedFilesQuestion',
    [
      (await import('./middlewares/selectAndAuthzInstanceQuestion.js')).default,
      (await import('./pages/generatedFilesQuestion/generatedFilesQuestion.js')).default(),
    ],
  );

  app.use(
    '/pl/course_instance/:course_instance_id(\\d+)/instructor/instance_question/:instance_question_id(\\d+)/file',
    [
      (await import('./middlewares/selectAndAuthzInstanceQuestion.js')).default,
      (await import('./pages/legacyQuestionFile/legacyQuestionFile.js')).default,
    ],
  );
  app.use(
    '/pl/course_instance/:course_instance_id(\\d+)/instructor/instance_question/:instance_question_id(\\d+)/text',
    [
      (await import('./middlewares/selectAndAuthzInstanceQuestion.js')).default,
      (await import('./pages/legacyQuestionText/legacyQuestionText.js')).default,
    ],
  );

  // Submission files
  app.use(
    '/pl/course_instance/:course_instance_id(\\d+)/instructor/instance_question/:instance_question_id(\\d+)/submission/:unsafe_submission_id(\\d+)/file',
    [
      (await import('./middlewares/selectAndAuthzInstanceQuestion.js')).default,
      (await import('./pages/submissionFile/submissionFile.js')).default(),
    ],
  );

  app.use(
    '/pl/course_instance/:course_instance_id(\\d+)/instructor/assessment/:assessment_id(\\d+)/manual_grading',
    [
      function (req: Request, res: Response, next: NextFunction) {
        res.locals.navSubPage = 'manual_grading';
        next();
      },
      (await import('./pages/instructorAssessmentManualGrading/assessment/assessment.js')).default,
    ],
  );

  app.use(
    '/pl/course_instance/:course_instance_id(\\d+)/instructor/assessment_instance/:assessment_instance_id(\\d+)',
    [
      (await import('./middlewares/selectAndAuthzAssessmentInstance.js')).default,
      (await import('./middlewares/selectAssessments.js')).default,
      (await import('./pages/instructorAssessmentInstance/instructorAssessmentInstance.js'))
        .default,
    ],
  );

  // single question
  app.use(
    '/pl/course_instance/:course_instance_id(\\d+)/instructor/question/:question_id(\\d+)',
    (await import('./middlewares/selectAndAuthzInstructorQuestion.js')).default,
    (await import('./middlewares/authzHasCoursePreview.js')).default,
  );
  app.use(
    /^(\/pl\/course_instance\/[0-9]+\/instructor\/question\/[0-9]+)\/?$/,
    (req, res, _next) => {
      // Redirect legacy question URLs to their preview page.
      // We need to maintain query parameters like `variant_id` so that the
      // preview page can render the correct variant.
      res.redirect(
        url.format({
          pathname: `${req.params[0]}/preview`,
          search: getSearchParams(req).toString(),
        }),
      );
    },
  );
  app.use(
    '/pl/course_instance/:course_instance_id(\\d+)/instructor/question/:question_id(\\d+)',
    function (req: Request, res: Response, next: NextFunction) {
      res.locals.navPage = 'question';
      next();
    },
  );
  app.use(
    '/pl/course_instance/:course_instance_id(\\d+)/instructor/question/:question_id(\\d+)/settings',
    (await import('./pages/instructorQuestionSettings/instructorQuestionSettings.js')).default,
  );
  app.use(
    '/pl/course_instance/:course_instance_id(\\d+)/instructor/question/:question_id(\\d+)/preview',
    (await import('./pages/instructorQuestionPreview/instructorQuestionPreview.js')).default,
  );
  app.use(
    '/pl/course_instance/:course_instance_id(\\d+)/instructor/question/:question_id(\\d+)/statistics',
    [
      function (req: Request, res: Response, next: NextFunction) {
        res.locals.navSubPage = 'statistics';
        next();
      },
      (await import('./pages/instructorQuestionStatistics/instructorQuestionStatistics.js'))
        .default,
    ],
  );
  app.use(
    '/pl/course_instance/:course_instance_id(\\d+)/instructor/question/:question_id(\\d+)/file_edit',
    (await import('./pages/instructorFileEditor/instructorFileEditor.js')).default,
  );
  app.use(
    '/pl/course_instance/:course_instance_id(\\d+)/instructor/question/:question_id(\\d+)/file_view',
    (await import('./pages/instructorFileBrowser/instructorFileBrowser.js')).default,
  );
  app.use(
    '/pl/course_instance/:course_instance_id(\\d+)/instructor/question/:question_id(\\d+)/file_download',
    (await import('./pages/instructorFileDownload/instructorFileDownload.js')).default,
  );

  app.use(
    '/pl/course_instance/:course_instance_id(\\d+)/instructor/grading_job',
    (await import('./pages/instructorGradingJob/instructorGradingJob.js')).default,
  );
  app.use(
    '/pl/course_instance/:course_instance_id(\\d+)/instructor/jobSequence',
    (await import('./pages/jobSequence/jobSequence.js')).default,
  );
  app.use(
    '/pl/course_instance/:course_instance_id(\\d+)/instructor/loadFromDisk',
    (await import('./pages/instructorLoadFromDisk/instructorLoadFromDisk.js')).default,
  );
  app.use(
    '/pl/course_instance/:course_instance_id(\\d+)/instructor/edit_error',
    (await import('./pages/editError/editError.js')).default,
  );

  // course instance - course admin pages
  app.use(/^(\/pl\/course_instance\/[0-9]+\/instructor\/course_admin)\/?$/, (req, res, _next) => {
    res.redirect(`${req.params[0]}/instances`);
  });
  app.use(
    '/pl/course_instance/:course_instance_id(\\d+)/instructor/course_admin',
    function (req, res, next) {
      res.locals.navPage = 'course_admin';
      next();
    },
  );
  app.use(
    '/pl/course_instance/:course_instance_id(\\d+)/instructor/course_admin/settings',
    (await import('./pages/instructorCourseAdminSettings/instructorCourseAdminSettings.js'))
      .default,
  );
  app.use(
    '/pl/course_instance/:course_instance_id(\\d+)/instructor/course_admin/sharing',
    (await import('./pages/instructorCourseAdminSharing/instructorCourseAdminSharing.js')).default,
  );
  app.use(
    '/pl/course_instance/:course_instance_id(\\d+)/instructor/course_admin/staff',
    (await import('./pages/instructorCourseAdminStaff/instructorCourseAdminStaff.js')).default,
  );
  app.use(
    '/pl/course_instance/:course_instance_id(\\d+)/instructor/course_admin/sets',
    (await import('./pages/instructorCourseAdminSets/instructorCourseAdminSets.js')).default,
  );
  app.use(
    '/pl/course_instance/:course_instance_id(\\d+)/instructor/course_admin/modules',
    (await import('./pages/instructorCourseAdminModules/instructorCourseAdminModules.js')).default,
  );
  app.use(
    '/pl/course_instance/:course_instance_id(\\d+)/instructor/course_admin/instances',
    (await import('./pages/instructorCourseAdminInstances/instructorCourseAdminInstances.js'))
      .default,
  );
  app.use(
    '/pl/course_instance/:course_instance_id(\\d+)/instructor/course_admin/issues',
    (await import('./pages/instructorIssues/instructorIssues.js')).default,
  );
  app.use(
    '/pl/course_instance/:course_instance_id(\\d+)/instructor/course_admin/questions',
    (await import('./pages/instructorQuestions/instructorQuestions.js')).default,
  );
  app.use(
    '/pl/course_instance/:course_instance_id(\\d+)/instructor/course_admin/getting_started',
    (
      await import(
        './pages/instructorCourseAdminGettingStarted/instructorCourseAdminGettingStarted.js'
      )
    ).default,
  );
  app.use(
    '/pl/course_instance/:course_instance_id(\\d+)/instructor/ai_generate_editor/:question_id(\\d+)',
    (await import('./ee/pages/instructorAiGenerateDraftEditor/instructorAiGenerateDraftEditor.js'))
      .default,
  );
  app.use(
    '/pl/course_instance/:course_instance_id(\\d+)/instructor/ai_generate_question_drafts',
    (await import('./ee/pages/instructorAiGenerateDrafts/instructorAiGenerateDrafts.js')).default,
  );
  app.use(
    '/pl/course_instance/:course_instance_id(\\d+)/instructor/course_admin/syncs',
    (await import('./pages/courseSyncs/courseSyncs.js')).default,
  );
  app.use(
    '/pl/course_instance/:course_instance_id(\\d+)/instructor/course_admin/topics',
    (await import('./pages/instructorCourseAdminTopics/instructorCourseAdminTopics.js')).default,
  );
  app.use(
    '/pl/course_instance/:course_instance_id(\\d+)/instructor/course_admin/tags',
    (await import('./pages/instructorCourseAdminTags/instructorCourseAdminTags.js')).default,
  );
  app.use(
    '/pl/course_instance/:course_instance_id(\\d+)/instructor/course_admin/file_edit',
    (await import('./pages/instructorFileEditor/instructorFileEditor.js')).default,
  );
  app.use(
    '/pl/course_instance/:course_instance_id(\\d+)/instructor/course_admin/file_view',
    (await import('./pages/instructorFileBrowser/instructorFileBrowser.js')).default,
  );
  app.use(
    '/pl/course_instance/:course_instance_id(\\d+)/instructor/course_admin/file_download',
    (await import('./pages/instructorFileDownload/instructorFileDownload.js')).default,
  );

  // course instance - instance admin pages
  app.use(/^(\/pl\/course_instance\/[0-9]+\/instructor\/instance_admin)\/?$/, (req, res, _next) => {
    res.redirect(`${req.params[0]}/assessments`);
  });
  app.use(
    '/pl/course_instance/:course_instance_id(\\d+)/instructor/instance_admin',
    function (req, res, next) {
      res.locals.navPage = 'instance_admin';
      next();
    },
    asyncHandler(async (req, res, next) => {
      // The navigation tabs rely on these values to know when to show/hide themselves
      // so we need to load it for all instance admin pages.
      const hasCourseInstanceBilling = await features.enabledFromLocals(
        'course-instance-billing',
        res.locals,
      );
      res.locals.billing_enabled = hasCourseInstanceBilling && isEnterprise();

      const hasLti13CourseInstance = await validateLti13CourseInstance(res.locals);
      res.locals.lti13_enabled = hasLti13CourseInstance && isEnterprise();
      next();
    }),
  );
  app.use(
    '/pl/course_instance/:course_instance_id(\\d+)/instructor/instance_admin/settings',
    (await import('./pages/instructorInstanceAdminSettings/instructorInstanceAdminSettings.js'))
      .default,
  );
  app.use(
    '/pl/course_instance/:course_instance_id(\\d+)/instructor/instance_admin/access',
    (await import('./pages/instructorInstanceAdminAccess/instructorInstanceAdminAccess.js'))
      .default,
  );
  app.use(
    '/pl/course_instance/:course_instance_id(\\d+)/instructor/instance_admin/assessments',
    (await import('./pages/instructorAssessments/instructorAssessments.js')).default,
  );
  app.use(
    '/pl/course_instance/:course_instance_id(\\d+)/instructor/instance_admin/gradebook',
    (await import('./pages/instructorGradebook/instructorGradebook.js')).default,
  );
  app.use(
    '/pl/course_instance/:course_instance_id(\\d+)/instructor/instance_admin/lti',
    (await import('./pages/instructorInstanceAdminLti/instructorInstanceAdminLti.js')).default,
  );
  app.use(
    '/pl/course_instance/:course_instance_id(\\d+)/instructor/instance_admin/file_edit',
    (await import('./pages/instructorFileEditor/instructorFileEditor.js')).default,
  );
  app.use(
    '/pl/course_instance/:course_instance_id(\\d+)/instructor/instance_admin/file_view',
    (await import('./pages/instructorFileBrowser/instructorFileBrowser.js')).default,
  );
  app.use(
    '/pl/course_instance/:course_instance_id(\\d+)/instructor/instance_admin/file_download',
    (await import('./pages/instructorFileDownload/instructorFileDownload.js')).default,
  );
  if (isEnterprise()) {
    app.use(
      '/pl/course_instance/:course_instance_id(\\d+)/instructor/instance_admin/billing',
      (await import('./ee/pages/instructorInstanceAdminBilling/instructorInstanceAdminBilling.js'))
        .default,
    );
    app.use(
      '/pl/course_instance/:course_instance_id/instructor/instance_admin/lti13_instance',
      (await import('./ee/pages/instructorInstanceAdminLti13/instructorInstanceAdminLti13.js'))
        .default,
    );
  }

  // Global client files
  app.use(
    '/pl/course_instance/:course_instance_id(\\d+)/instructor/clientFilesCourse',
    (await import('./pages/clientFilesCourse/clientFilesCourse.js')).default,
  );
  app.use(
    '/pl/course_instance/:course_instance_id(\\d+)/instructor/clientFilesCourseInstance',
    (await import('./pages/clientFilesCourseInstance/clientFilesCourseInstance.js')).default,
  );

  // Client files for assessments
  app.use(
    '/pl/course_instance/:course_instance_id(\\d+)/instructor/assessment/:assessment_id(\\d+)/clientFilesCourse',
    (await import('./pages/clientFilesCourse/clientFilesCourse.js')).default,
  );
  app.use(
    '/pl/course_instance/:course_instance_id(\\d+)/instructor/assessment/:assessment_id(\\d+)/clientFilesCourseInstance',
    (await import('./pages/clientFilesCourseInstance/clientFilesCourseInstance.js')).default,
  );
  app.use(
    '/pl/course_instance/:course_instance_id(\\d+)/instructor/assessment/:assessment_id(\\d+)/clientFilesAssessment',
    [
      (await import('./middlewares/selectAndAuthzAssessment.js')).default,
      (await import('./pages/clientFilesAssessment/clientFilesAssessment.js')).default,
    ],
  );

  // Client files for questions
  app.use(
    '/pl/course_instance/:course_instance_id(\\d+)/instructor/question/:question_id(\\d+)/clientFilesCourse',
    (await import('./pages/clientFilesCourse/clientFilesCourse.js')).default,
  );
  app.use(
    '/pl/course_instance/:course_instance_id(\\d+)/instructor/question/:question_id(\\d+)/clientFilesQuestion',
    [
      (await import('./middlewares/selectAndAuthzInstructorQuestion.js')).default,
      (await import('./pages/clientFilesQuestion/clientFilesQuestion.js')).default(),
    ],
  );

  // generatedFiles
  app.use(
    '/pl/course_instance/:course_instance_id(\\d+)/instructor/question/:question_id(\\d+)/generatedFilesQuestion',
    [
      (await import('./middlewares/selectAndAuthzInstructorQuestion.js')).default,
      (await import('./pages/generatedFilesQuestion/generatedFilesQuestion.js')).default(),
    ],
  );

  // Submission files
  app.use(
    '/pl/course_instance/:course_instance_id(\\d+)/instructor/question/:question_id(\\d+)/submission/:unsafe_submission_id(\\d+)/file',
    [
      (await import('./middlewares/selectAndAuthzInstructorQuestion.js')).default,
      (await import('./pages/submissionFile/submissionFile.js')).default(),
    ],
  );

  // legacy client file paths
  // handle routes with and without /preview/ in them to handle URLs with and without trailing slashes
  app.use(
    '/pl/course_instance/:course_instance_id(\\d+)/instructor/question/:question_id(\\d+)/file',
    [
      (await import('./middlewares/selectAndAuthzInstructorQuestion.js')).default,
      (await import('./pages/legacyQuestionFile/legacyQuestionFile.js')).default,
    ],
  );
  app.use(
    '/pl/course_instance/:course_instance_id(\\d+)/instructor/question/:question_id(\\d+)/preview/file',
    [
      (await import('./middlewares/selectAndAuthzInstructorQuestion.js')).default,
      (await import('./pages/legacyQuestionFile/legacyQuestionFile.js')).default,
    ],
  );
  app.use(
    '/pl/course_instance/:course_instance_id(\\d+)/instructor/question/:question_id(\\d+)/text',
    [
      (await import('./middlewares/selectAndAuthzInstructorQuestion.js')).default,
      (await import('./pages/legacyQuestionText/legacyQuestionText.js')).default,
    ],
  );
  app.use(
    '/pl/course_instance/:course_instance_id(\\d+)/instructor/question/:question_id(\\d+)/preview/text',
    [
      (await import('./middlewares/selectAndAuthzInstructorQuestion.js')).default,
      (await import('./pages/legacyQuestionText/legacyQuestionText.js')).default,
    ],
  );

  //////////////////////////////////////////////////////////////////////
  //////////////////////////////////////////////////////////////////////
  //////////////////////////////////////////////////////////////////////
  // Student pages /////////////////////////////////////////////////////

  app.use('/pl/course_instance/:course_instance_id(\\d+)/gradebook', [
    (await import('./pages/studentGradebook/studentGradebook.js')).default,
  ]);
  app.use(
    '/pl/course_instance/:course_instance_id(\\d+)/assessments',
    (await import('./pages/studentAssessments/studentAssessments.js')).default,
  );

  // Client files for assessments - These routes must come before the
  // assessment route (.../assessment/:assessment_id) to avoid hitting the
  // middleware on that route first. The middleware on that route will redirect
  // to the student assessment instance if an instance exists and will prevent
  // reaching the client file route.
  app.use(
    '/pl/course_instance/:course_instance_id(\\d+)/assessment/:assessment_id(\\d+)/clientFilesCourse',
    [
      (await import('./middlewares/selectAndAuthzAssessment.js')).default,
      (await import('./middlewares/studentAssessmentAccess.js')).default,
      (await import('./pages/clientFilesCourse/clientFilesCourse.js')).default,
    ],
  );
  app.use(
    '/pl/course_instance/:course_instance_id(\\d+)/assessment/:assessment_id(\\d+)/clientFilesCourseInstance',
    [
      (await import('./middlewares/selectAndAuthzAssessment.js')).default,
      (await import('./middlewares/studentAssessmentAccess.js')).default,
      (await import('./pages/clientFilesCourseInstance/clientFilesCourseInstance.js')).default,
    ],
  );
  app.use(
    '/pl/course_instance/:course_instance_id(\\d+)/assessment/:assessment_id(\\d+)/clientFilesAssessment',
    [
      (await import('./middlewares/selectAndAuthzAssessment.js')).default,
      (await import('./middlewares/studentAssessmentAccess.js')).default,
      (await import('./pages/clientFilesAssessment/clientFilesAssessment.js')).default,
    ],
  );

  app.use(
    '/pl/course_instance/:course_instance_id(\\d+)/assessment/:assessment_id(\\d+)',
    (await import('./pages/studentAssessment/studentAssessment.js')).default,
  );
  app.use(
    '/pl/course_instance/:course_instance_id(\\d+)/assessment_instance/:assessment_instance_id(\\d+)/file',
    (await import('./pages/studentAssessmentInstanceFile/studentAssessmentInstanceFile.js'))
      .default,
  );
  app.use(
    '/pl/course_instance/:course_instance_id(\\d+)/assessment_instance/:assessment_instance_id(\\d+)/time_remaining',
    (
      await import(
        './pages/studentAssessmentInstanceTimeRemaining/studentAssessmentInstanceTimeRemaining.js'
      )
    ).default,
  );
  app.use(
    '/pl/course_instance/:course_instance_id(\\d+)/assessment_instance/:assessment_instance_id(\\d+)',
    (await import('./pages/studentAssessmentInstance/studentAssessmentInstance.js')).default,
  );

  app.use(
    '/pl/course_instance/:course_instance_id(\\d+)/instance_question/:instance_question_id(\\d+)',
    (await import('./pages/studentInstanceQuestion/studentInstanceQuestion.js')).default,
  );
  if (config.devMode) {
    app.use(
      '/pl/course_instance/:course_instance_id(\\d+)/loadFromDisk',
      (await import('./pages/instructorLoadFromDisk/instructorLoadFromDisk.js')).default,
    );
    app.use(
      '/pl/course_instance/:course_instance_id(\\d+)/jobSequence',
      (await import('./pages/jobSequence/jobSequence.js')).default,
    );
  }

  // Global client files
  app.use(
    '/pl/course_instance/:course_instance_id(\\d+)/clientFilesCourse',
    (await import('./pages/clientFilesCourse/clientFilesCourse.js')).default,
  );
  app.use(
    '/pl/course_instance/:course_instance_id(\\d+)/clientFilesCourseInstance',
    (await import('./pages/clientFilesCourseInstance/clientFilesCourseInstance.js')).default,
  );

  // Client files for questions
  app.use(
    '/pl/course_instance/:course_instance_id(\\d+)/instance_question/:instance_question_id(\\d+)/clientFilesCourse',
    (await import('./pages/clientFilesCourse/clientFilesCourse.js')).default,
  );
  app.use(
    '/pl/course_instance/:course_instance_id(\\d+)/instance_question/:instance_question_id(\\d+)/clientFilesQuestion',
    (await import('./pages/clientFilesQuestion/clientFilesQuestion.js')).default(),
  );

  // generatedFiles
  app.use(
    '/pl/course_instance/:course_instance_id(\\d+)/instance_question/:instance_question_id(\\d+)/generatedFilesQuestion',
    (await import('./pages/generatedFilesQuestion/generatedFilesQuestion.js')).default(),
  );

  // Submission files
  app.use(
    '/pl/course_instance/:course_instance_id(\\d+)/instance_question/:instance_question_id(\\d+)/submission/:unsafe_submission_id(\\d+)/file',
    (await import('./pages/submissionFile/submissionFile.js')).default(),
  );

  // legacy client file paths
  app.use(
    '/pl/course_instance/:course_instance_id(\\d+)/instance_question/:instance_question_id(\\d+)/file',
    (await import('./pages/legacyQuestionFile/legacyQuestionFile.js')).default,
  );
  app.use(
    '/pl/course_instance/:course_instance_id(\\d+)/instance_question/:instance_question_id(\\d+)/text',
    (await import('./pages/legacyQuestionText/legacyQuestionText.js')).default,
  );

  //////////////////////////////////////////////////////////////////////
  //////////////////////////////////////////////////////////////////////
  //////////////////////////////////////////////////////////////////////
  // Course pages //////////////////////////////////////////////////////

  app.use(/^\/pl\/course\/[0-9]+\/?$/, function (req, res, _next) {
    res.redirect(res.locals.urlPrefix + '/course_admin');
  }); // redirect plain course URL to overview page

  // Some course pages only require the authn user to have permission (already checked)
  app.use(
    '/pl/course/:course_id(\\d+)/effectiveUser',
    (await import('./pages/instructorEffectiveUser/instructorEffectiveUser.js')).default,
  );
  app.use(
    '/pl/course/:course_id(\\d+)/news_items',
    (await import('./pages/newsItems/newsItems.js')).default,
  );
  app.use(
    '/pl/course/:course_id(\\d+)/news_item',
    (await import('./pages/newsItem/newsItem.js')).default,
  );

  // All other course pages require the effective user to have permission
  app.use(
    '/pl/course/:course_id(\\d+)',
    (await import('./middlewares/authzHasCoursePreview.js')).default,
  );

  // single question

  app.use(
    '/pl/course/:course_id(\\d+)/question/:question_id(\\d+)',
    (await import('./middlewares/selectAndAuthzInstructorQuestion.js')).default,
  );
  app.use(/^(\/pl\/course\/[0-9]+\/question\/[0-9]+)\/?$/, (req, res, _next) => {
    // Redirect legacy question URLs to their preview page.
    // We need to maintain query parameters like `variant_id` so that the
    // preview page can render the correct variant.
    res.redirect(
      url.format({
        pathname: `${req.params[0]}/preview`,
        search: getSearchParams(req).toString(),
      }),
    );
  });
  app.use('/pl/course/:course_id(\\d+)/question/:question_id(\\d+)', function (req, res, next) {
    res.locals.navPage = 'question';
    next();
  });
  app.use(
    '/pl/course/:course_id(\\d+)/question/:question_id(\\d+)/settings',
    (await import('./pages/instructorQuestionSettings/instructorQuestionSettings.js')).default,
  );
  app.use(
    '/pl/course/:course_id(\\d+)/question/:question_id(\\d+)/preview',
    (await import('./pages/instructorQuestionPreview/instructorQuestionPreview.js')).default,
  );
  app.use(
    '/pl/course/:course_id(\\d+)/question/:question_id(\\d+)/statistics',
    (await import('./pages/instructorQuestionStatistics/instructorQuestionStatistics.js')).default,
  );
  app.use(
    '/pl/course/:course_id(\\d+)/question/:question_id(\\d+)/file_edit',
    (await import('./pages/instructorFileEditor/instructorFileEditor.js')).default,
  );
  app.use(
    '/pl/course/:course_id(\\d+)/question/:question_id(\\d+)/file_view',
    (await import('./pages/instructorFileBrowser/instructorFileBrowser.js')).default,
  );
  app.use(
    '/pl/course/:course_id(\\d+)/question/:question_id(\\d+)/file_download',
    (await import('./pages/instructorFileDownload/instructorFileDownload.js')).default,
  );

  app.use('/pl/course/:course_id(\\d+)/file_transfer', [
    (await import('./pages/instructorFileTransfer/instructorFileTransfer.js')).default,
  ]);

  app.use(
    '/pl/course/:course_id(\\d+)/edit_error',
    (await import('./pages/editError/editError.js')).default,
  );

  app.use(
    '/pl/course/:course_id(\\d+)/course_admin',
    (await import('./pages/instructorCourseAdmin/instructorCourseAdmin.js')).default,
  );
  app.use('/pl/course/:course_id(\\d+)/course_admin', function (req, res, next) {
    res.locals.navPage = 'course_admin';
    next();
  });
  app.use(
    '/pl/course/:course_id(\\d+)/course_admin/settings',
    (await import('./pages/instructorCourseAdminSettings/instructorCourseAdminSettings.js'))
      .default,
  );
  app.use(
    '/pl/course/:course_id(\\d+)/course_admin/sharing',
    (await import('./pages/instructorCourseAdminSharing/instructorCourseAdminSharing.js')).default,
  );
  app.use(
    '/pl/course/:course_id(\\d+)/course_admin/staff',
    (await import('./pages/instructorCourseAdminStaff/instructorCourseAdminStaff.js')).default,
  );
  app.use(
    '/pl/course/:course_id(\\d+)/course_admin/sets',
    (await import('./pages/instructorCourseAdminSets/instructorCourseAdminSets.js')).default,
  );
  app.use(
    '/pl/course/:course_id(\\d+)/course_admin/modules',
    (await import('./pages/instructorCourseAdminModules/instructorCourseAdminModules.js')).default,
  );
  app.use(
    '/pl/course/:course_id(\\d+)/course_admin/instances',
    (await import('./pages/instructorCourseAdminInstances/instructorCourseAdminInstances.js'))
      .default,
  );
  app.use('/pl/course/:course_id(\\d+)/course_admin/getting_started', [
    (
      await import(
        './pages/instructorCourseAdminGettingStarted/instructorCourseAdminGettingStarted.js'
      )
    ).default,
  ]);
  app.use(
    '/pl/course/:course_id(\\d+)/course_admin/issues',
    (await import('./pages/instructorIssues/instructorIssues.js')).default,
  );
  app.use(
    '/pl/course/:course_id(\\d+)/course_admin/questions',
    (await import('./pages/instructorQuestions/instructorQuestions.js')).default,
  );
  app.use(
    '/pl/course/:course_id(\\d+)/ai_generate_editor/:question_id(\\d+)',
    (await import('./ee/pages/instructorAiGenerateDraftEditor/instructorAiGenerateDraftEditor.js'))
      .default,
  );
  app.use(
    '/pl/course/:course_id(\\d+)/ai_generate_question_drafts',
    (await import('./ee/pages/instructorAiGenerateDrafts/instructorAiGenerateDrafts.js')).default,
  );
  app.use(
    '/pl/course/:course_id(\\d+)/course_admin/syncs',
    (await import('./pages/courseSyncs/courseSyncs.js')).default,
  );
  app.use(
    '/pl/course/:course_id(\\d+)/course_admin/topics',
    (await import('./pages/instructorCourseAdminTopics/instructorCourseAdminTopics.js')).default,
  );
  app.use(
    '/pl/course/:course_id(\\d+)/course_admin/tags',
    (await import('./pages/instructorCourseAdminTags/instructorCourseAdminTags.js')).default,
  );
  app.use(
    '/pl/course/:course_id(\\d+)/course_admin/file_edit',
    (await import('./pages/instructorFileEditor/instructorFileEditor.js')).default,
  );
  app.use(
    '/pl/course/:course_id(\\d+)/course_admin/file_view',
    (await import('./pages/instructorFileBrowser/instructorFileBrowser.js')).default,
  );
  app.use(
    '/pl/course/:course_id(\\d+)/course_admin/file_download',
    (await import('./pages/instructorFileDownload/instructorFileDownload.js')).default,
  );

  app.use(
    '/pl/course/:course_id(\\d+)/loadFromDisk',
    (await import('./pages/instructorLoadFromDisk/instructorLoadFromDisk.js')).default,
  );
  app.use(
    '/pl/course/:course_id(\\d+)/jobSequence',
    (await import('./pages/jobSequence/jobSequence.js')).default,
  );
  app.use(
    '/pl/course/:course_id(\\d+)/grading_job',
    (await import('./pages/instructorGradingJob/instructorGradingJob.js')).default,
  );

  // This route is used to initiate a copy of a question with publicly shared source
  // or a question from a template course.
  // It is not actually a page; it's just used to initiate the transfer. The reason
  // that this is a route on the target course and not handled by the source question
  // pages is that the source question pages are served by chunk servers, but the
  // question transfer machinery relies on access to course repositories on disk,
  // which don't exist on chunk servers
  app.use(
    '/pl/course/:course_id(\\d+)/copy_public_question',
    (await import('./pages/instructorCopyPublicQuestion/instructorCopyPublicQuestion.js')).default,
  );

  // Global client files
  app.use(
    '/pl/course/:course_id(\\d+)/clientFilesCourse',
    (await import('./pages/clientFilesCourse/clientFilesCourse.js')).default,
  );

  // Client files for questions
  app.use(
    '/pl/course/:course_id(\\d+)/question/:question_id(\\d+)/clientFilesCourse',
    (await import('./pages/clientFilesCourse/clientFilesCourse.js')).default,
  );
  app.use('/pl/course/:course_id(\\d+)/question/:question_id(\\d+)/clientFilesQuestion', [
    (await import('./middlewares/selectAndAuthzInstructorQuestion.js')).default,
    (await import('./pages/clientFilesQuestion/clientFilesQuestion.js')).default(),
  ]);

  // generatedFiles
  app.use('/pl/course/:course_id(\\d+)/question/:question_id(\\d+)/generatedFilesQuestion', [
    (await import('./middlewares/selectAndAuthzInstructorQuestion.js')).default,
    (await import('./pages/generatedFilesQuestion/generatedFilesQuestion.js')).default(),
  ]);

  // Submission files
  app.use(
    '/pl/course/:course_id(\\d+)/question/:question_id(\\d+)/submission/:unsafe_submission_id(\\d+)/file',
    [
      (await import('./middlewares/selectAndAuthzInstructorQuestion.js')).default,
      (await import('./pages/submissionFile/submissionFile.js')).default(),
    ],
  );

  // legacy client file paths
  // handle routes with and without /preview/ in them to handle URLs with and without trailing slashes
  app.use('/pl/course/:course_id(\\d+)/question/:question_id(\\d+)/file', [
    (await import('./middlewares/selectAndAuthzInstructorQuestion.js')).default,
    (await import('./pages/legacyQuestionFile/legacyQuestionFile.js')).default,
  ]);
  app.use('/pl/course/:course_id(\\d+)/question/:question_id(\\d+)/preview/file', [
    (await import('./middlewares/selectAndAuthzInstructorQuestion.js')).default,
    (await import('./pages/legacyQuestionFile/legacyQuestionFile.js')).default,
  ]);
  app.use('/pl/course/:course_id(\\d+)/question/:question_id(\\d+)/text', [
    (await import('./middlewares/selectAndAuthzInstructorQuestion.js')).default,
    (await import('./pages/legacyQuestionText/legacyQuestionText.js')).default,
  ]);
  app.use('/pl/course/:course_id(\\d+)/question/:question_id(\\d+)/preview/text', [
    (await import('./middlewares/selectAndAuthzInstructorQuestion.js')).default,
    (await import('./pages/legacyQuestionText/legacyQuestionText.js')).default,
  ]);

  //////////////////////////////////////////////////////////////////////
  //////////////////////////////////////////////////////////////////////
  //////////////////////////////////////////////////////////////////////
  // Public course pages ///////////////////////////////////////////////

  // Prevent access to public pages when in exam mode.
  app.use('/pl/public', (await import('./middlewares/forbidAccessInExamMode.js')).default);

  app.use('/pl/public/course/:course_id(\\d+)', [
    function (req: Request, res: Response, next: NextFunction) {
      res.locals.navbarType = 'public';
      res.locals.urlPrefix = '/pl/public/course/' + req.params.course_id;
      next();
    },
  ]);
  app.use('/pl/public/course/:course_id(\\d+)/question/:question_id(\\d+)/file_view', [
    function (req, res, next) {
      res.locals.navPage = 'public_question';
      next();
    },
    (await import('./pages/publicQuestionFileBrowser/publicQuestionFileBrowser.js')).default,
  ]);
  app.use(
    '/pl/public/course/:course_id(\\d+)/question/:question_id(\\d+)/file_download',
    (await import('./pages/publicQuestionFileDownload/publicQuestionFileDownload.js')).default,
  );
  app.use(
    '/pl/public/course/:course_id(\\d+)/question/:question_id(\\d+)/preview',
    (await import('./pages/publicQuestionPreview/publicQuestionPreview.js')).default,
  );
  app.use(
    '/pl/public/course/:course_id(\\d+)/questions',
    (await import('./pages/publicQuestions/publicQuestions.js')).default,
  );
  app.use(
    '/pl/public/course/:course_id(\\d+)/cacheableElements/:cachebuster',
    (await import('./pages/elementFiles/elementFiles.js')).default({
      publicQuestionEndpoint: true,
      coreElements: false,
    }),
  );
  app.use(
    '/pl/public/course/:course_id(\\d+)/elements',
    (await import('./pages/elementFiles/elementFiles.js')).default({
      publicQuestionEndpoint: true,
      coreElements: false,
    }),
  );

  // Client files for questions
  app.use(
    '/pl/public/course/:course_id(\\d+)/question/:question_id(\\d+)/clientFilesQuestion',
    (await import('./pages/clientFilesQuestion/clientFilesQuestion.js')).default({
      publicEndpoint: true,
    }),
  );

  // generatedFiles
  app.use(
    '/pl/public/course/:course_id(\\d+)/question/:question_id(\\d+)/generatedFilesQuestion',
    (await import('./pages/generatedFilesQuestion/generatedFilesQuestion.js')).default({
      publicEndpoint: true,
    }),
  );

  // Submission files
  app.use(
    '/pl/public/course/:course_id(\\d+)/question/:question_id(\\d+)/submission/:unsafe_submission_id(\\d+)/file',
    [(await import('./pages/submissionFile/submissionFile.js')).default({ publicEndpoint: true })],
  );

  //////////////////////////////////////////////////////////////////////
  //////////////////////////////////////////////////////////////////////
  //////////////////////////////////////////////////////////////////////
  // Institution administrator pages ///////////////////////////////////
  if (isEnterprise()) {
    app.use(
      '/pl/institution/:institution_id(\\d+)/admin',
      (await import('./ee/routers/institutionAdmin.js')).default,
    );
  }

  //////////////////////////////////////////////////////////////////////
  //////////////////////////////////////////////////////////////////////
  //////////////////////////////////////////////////////////////////////
  // Administrator pages ///////////////////////////////////////////////

  app.use('/pl/administrator', (await import('./middlewares/authzIsAdministrator.js')).default);

  app.use(
    '/pl/administrator',
    asyncHandler(async (req, res, next) => {
      const hasEnhancedNavigation = await features.enabled('enhanced-navigation', {
        user_id: res.locals.authn_user.user_id,
      });
      res.locals.has_enhanced_navigation = hasEnhancedNavigation;
      next();
    }),
  );

  app.use(
    '/pl/administrator/admins',
    (await import('./pages/administratorAdmins/administratorAdmins.js')).default,
  );
  app.use(
    '/pl/administrator/settings',
    (await import('./pages/administratorSettings/administratorSettings.js')).default,
  );
  app.use(
    '/pl/administrator/institutions',
    (await import('./pages/administratorInstitutions/administratorInstitutions.js')).default,
  );
  app.use(
    '/pl/administrator/courses',
    (await import('./pages/administratorCourses/administratorCourses.js')).default,
  );
  app.use(
    '/pl/administrator/networks',
    (await import('./pages/administratorNetworks/administratorNetworks.js')).default,
  );
  app.use(
    '/pl/administrator/workspaces',
    (await import('./pages/administratorWorkspaces/administratorWorkspaces.js')).default,
  );
  app.use(
    '/pl/administrator/features',
    (await import('./pages/administratorFeatures/administratorFeatures.js')).default,
  );
  app.use(
    '/pl/administrator/queries',
    (await import('./pages/administratorQueries/administratorQueries.js')).default,
  );
  app.use(
    '/pl/administrator/query',
    (await import('./pages/administratorQuery/administratorQuery.js')).default,
  );
  app.use(
    '/pl/administrator/jobSequence',
    (await import('./pages/jobSequence/jobSequence.js')).default,
  );
  app.use(
    '/pl/administrator/courseRequests',
    (await import('./pages/administratorCourseRequests/administratorCourseRequests.js')).default,
  );
  app.use(
    '/pl/administrator/batchedMigrations',
    (await import('./pages/administratorBatchedMigrations/administratorBatchedMigrations.js'))
      .default,
  );

  if (isEnterprise()) {
    app.use(
      '/pl/administrator/institution/:institution_id(\\d+)',
      (await import('./ee/routers/administratorInstitution.js')).default,
    );
  }

  //////////////////////////////////////////////////////////////////////
  //////////////////////////////////////////////////////////////////////
  //////////////////////////////////////////////////////////////////////
  // Error handling ////////////////////////////////////////////////////

  // if no earlier routes matched, this will match and generate a 404 error
  app.use((await import('./middlewares/notFound.js')).default);

  app.use((await import('./middlewares/redirectEffectiveAccessDenied.js')).default);

  // This is not a true error handler; it just implements support for
  // "throwing" redirects.
  app.use((await import('./lib/redirect.js')).thrownRedirectMiddleware);

  /**
   * Attempts to extract a numeric status code from a Postgres error object.
   * The convention we use is to use a `ERRCODE` value of `ST###`, where ###
   * is the three-digit HTTP status code.
   *
   * For example, the following exception would set a 404 status code:
   *
   * RAISE EXCEPTION 'Entity not found' USING ERRCODE = 'ST404';
   *
   * @returns The extracted HTTP status code
   */
  function maybeGetStatusCodeFromSqlError(err: any): number | null {
    const rawCode = err?.data?.sqlError?.code;
    if (!rawCode?.startsWith('ST')) return null;

    const parsedCode = Number(rawCode.toString().substring(2));
    if (Number.isNaN(parsedCode)) return null;

    return parsedCode;
  }

  // This should come first so that both Sentry and our own error page can
  // read the error ID and any status code.
  app.use((err: any, req: Request, res: Response, next: NextFunction) => {
    const chars = '0123456789ABCDEFGHIJKLMNOPQRSTUVWXYZ'.split('');

    res.locals.error_id = Array.from({ length: 12 })
      .map(() => chars[Math.floor(Math.random() * chars.length)])
      .join('');

    err.status = err.status ?? maybeGetStatusCodeFromSqlError(err) ?? 500;

    next(err);
  });

  // The Sentry error handler must come before our own.
  app.use(Sentry.expressErrorHandler());

  app.use((await import('./pages/error/error.js')).default);

  return app;
}

//////////////////////////////////////////////////////////////////////
//////////////////////////////////////////////////////////////////////
//////////////////////////////////////////////////////////////////////
// Server startup ////////////////////////////////////////////////////

let server: http.Server | https.Server;

export async function startServer() {
  const app = await initExpress();

  if (config.serverType === 'https') {
    const options: https.ServerOptions = {};
    if (config.sslKeyFile) {
      options.key = await fs.promises.readFile(config.sslKeyFile);
    }
    if (config.sslCertificateFile) {
      options.cert = await fs.promises.readFile(config.sslCertificateFile);
    }
    if (config.sslCAFile) {
      options.ca = [await fs.promises.readFile(config.sslCAFile)];
    }
    server = https.createServer(options, app);
    logger.verbose('server listening to HTTPS on port ' + config.serverPort);
  } else if (config.serverType === 'http') {
    server = http.createServer(app);
    logger.verbose('server listening to HTTP on port ' + config.serverPort);
  } else {
    throw new Error('unknown serverType: ' + config.serverType);
  }

  // Capture metrics about the server, including the number of active connections
  // and the total number of connections that have been started.
  const meter = opentelemetry.metrics.getMeter('prairielearn');

  const connectionCounter = opentelemetry.getCounter(meter, 'http.connections', {
    valueType: opentelemetry.ValueType.INT,
  });
  server.on('connection', () => connectionCounter.add(1));

  // Hack to get us running in Bun, which doesn't currently support `getConnections`:
  // https://github.com/oven-sh/bun/issues/4459
  if (server.getConnections) {
    opentelemetry.createObservableValueGauges(
      meter,
      'http.connections.active',
      {
        valueType: opentelemetry.ValueType.INT,
        interval: 1000,
      },
      () => {
        return util.promisify(server.getConnections.bind(server))();
      },
    );
  }

  const serverSocketActivity = new SocketActivityMetrics(meter, 'http');
  server.on('connection', (socket) => serverSocketActivity.addSocket(socket));
  serverSocketActivity.start();

  server.timeout = config.serverTimeout;
  server.keepAliveTimeout = config.serverKeepAliveTimeout;
  server.listen(config.serverPort);

  // Wait for the server to either start successfully or error out.
  await new Promise((resolve, reject) => {
    let done = false;

    server.on('error', (err) => {
      if (!done) {
        done = true;
        reject(err);
      }
    });

    server.on('listening', () => {
      if (!done) {
        done = true;
        resolve(null);
      }
    });
  });

  return server;
}

export async function stopServer() {
  if (!server) throw new Error('cannot stop an undefined server');
  if (!server.listening) return;

  // This exists mostly for tests, where we might have dangling connections
  // from `fetch()` requests whose bodies we never read. `server.close()` won't
  // actually stop the server until all connections are closed, so we need to
  // manually close said connections.
  //
  // In production environments, PrairieLearn should always be deployed behind
  // a load balancer that will drain and close any open connections before
  // PrairieLearn is stopped.
  server.closeAllConnections();

  await util.promisify(server.close.bind(server))();
}

export async function insertDevUser() {
  // add dev user as Administrator
  const sql =
    'INSERT INTO users (uid, name)' +
    " VALUES ('dev@example.com', 'Dev User')" +
    ' ON CONFLICT (uid) DO UPDATE' +
    ' SET name = EXCLUDED.name' +
    ' RETURNING user_id;';
  const result = await sqldb.queryOneRowAsync(sql, []);
  const user_id = result.rows[0].user_id;
  const adminSql =
    'INSERT INTO administrators (user_id)' +
    ' VALUES ($user_id)' +
    ' ON CONFLICT (user_id) DO NOTHING;';
  await sqldb.queryAsync(adminSql, { user_id });
}

function idleErrorHandler(err: Error) {
  logger.error('idle client error', err);
  Sentry.captureException(err, {
    level: 'fatal',
    tags: {
      // This may have been set by `@prairielearn/postgres`. We include this in the
      // Sentry tags to more easily debug idle client errors.
      last_query: (err as any)?.data?.lastQuery ?? undefined,
    },
  });
  Sentry.close().finally(() => process.exit(1));
}

if (esMain(import.meta) && config.startServer) {
  try {
    logger.verbose('PrairieLearn server start');

    // For backwards compatibility, we'll default to trying to load config
    // files from both the application and repository root.
    //
    // We'll put the app config file second so that it can override anything
    // in the repository root config file.
    let configPaths = [
      path.join(REPOSITORY_ROOT_PATH, 'config.json'),
      path.join(APP_ROOT_PATH, 'config.json'),
    ];

    // If a config file was specified on the command line, we'll use that
    // instead of the default locations.
    if ('config' in argv) {
      configPaths = [argv['config']];
    }

    // Load config immediately so we can use it configure everything else.
    await loadConfig(configPaths);

    // This should be done as soon as we load our config so that we can
    // start exporting spans.
    await opentelemetry.init({
      ...config,
      serviceName: 'prairielearn',
      // For Sentry to work correctly, it needs to hook into our OpenTelemetry setup.
      // https://docs.sentry.io/platforms/javascript/guides/node/tracing/instrumentation/opentelemetry/
      //
      // However, despite what their documentation claims, only the `SentryContextManager`
      // is necessary if one isn't using Sentry for tracing. In fact, if `SentrySpanProcessor`
      // is used, 100% of traces will be sent to Sentry, despite us never having set
      // `tracesSampleRate` in the Sentry configuration.
      contextManager: config.sentryDsn ? new Sentry.SentryContextManager() : undefined,
    });

    // Same with Sentry configuration.
    if (config.sentryDsn) {
      await Sentry.init({
        dsn: config.sentryDsn,
        environment: config.sentryEnvironment,

        // We have our own OpenTelemetry setup, so ensure Sentry doesn't
        // try to set that up for itself, but only if OpenTelemetry is
        // enabled. Otherwise, allow Sentry to install its own stuff so
        // that request isolation works correctly.
        skipOpenTelemetrySetup: config.openTelemetryEnabled,

        beforeSend: (event) => {
          // This will be necessary until we can consume the following change:
          // https://github.com/chimurai/http-proxy-middleware/pull/823
          //
          // The following error message should match the error that's thrown
          // from the `router` function in our `http-proxy-middleware` config.
          if (
            event.exception?.values?.some(
              (value) => value.type === 'Error' && value.value === 'Workspace is not running',
            )
          ) {
            return null;
          }

          return event;
        },
      });
    }

    // Start capturing profiling information as soon as possible.
    if (config.pyroscopeEnabled) {
      if (
        !config.pyroscopeServerAddress ||
        !config.pyroscopeBasicAuthUser ||
        !config.pyroscopeBasicAuthPassword
      ) {
        throw new Error('Pyroscope configuration is incomplete');
      }

      const Pyroscope = await import('@pyroscope/nodejs');
      Pyroscope.init({
        appName: 'prairielearn',
        serverAddress: config.pyroscopeServerAddress,
        basicAuthUser: config.pyroscopeBasicAuthUser,
        basicAuthPassword: config.pyroscopeBasicAuthPassword,
        tags: {
          instanceId: config.instanceId,
          ...config.pyroscopeTags,
        },
      });
      Pyroscope.start();
    }

    if (config.logFilename) {
      addFileLogging({ filename: config.logFilename });
    }

    if (config.logErrorFilename) {
      addFileLogging({ filename: config.logErrorFilename, level: 'error' });
    }

    if (config.blockedAtWarnEnable) {
      blockedAt(
        (time, stack) => {
          const msg = `BLOCKED-AT: Blocked for ${time}ms`;
          logger.verbose(msg, { time, stack });
          console.log(msg + '\n' + stack.join('\n'));
        },
        { threshold: config.blockedWarnThresholdMS },
      ); // threshold in milliseconds
    } else if (config.blockedWarnEnable) {
      blocked(
        (time) => {
          const msg = `BLOCKED: Blocked for ${time}ms (set config.blockedAtWarnEnable for stack trace)`;
          logger.verbose(msg, { time });
          console.log(msg);
        },
        { threshold: config.blockedWarnThresholdMS },
      ); // threshold in milliseconds
    }

    if (isEnterprise() && config.hasAzure) {
      const { getAzureStrategy } = await import('./ee/auth/azure/index.js');
      passport.use(getAzureStrategy());
    }

    if (isEnterprise()) {
      const { strategy } = await import('./ee/auth/saml/index.js');
      passport.use(strategy);
    }

    const pgConfig = {
      user: config.postgresqlUser,
      database: config.postgresqlDatabase,
      host: config.postgresqlHost,
      password: config.postgresqlPassword ?? undefined,
      max: config.postgresqlPoolSize,
      idleTimeoutMillis: config.postgresqlIdleTimeoutMillis,
      ssl: config.postgresqlSsl,
      errorOnUnusedParameters: config.devMode,
    };

    logger.verbose(`Connecting to ${pgConfig.user}@${pgConfig.host}:${pgConfig.database}`);

    await sqldb.initAsync(pgConfig, idleErrorHandler);

    // Our named locks code maintains a separate pool of database connections.
    // This ensures that we avoid deadlocks.
    await namedLocks.init(pgConfig, idleErrorHandler, {
      renewIntervalMs: config.namedLocksRenewIntervalMs,
    });

    logger.verbose('Successfully connected to database');

    if (argv['refresh-workspace-hosts-and-exit']) {
      logger.info('option --refresh-workspace-hosts specified, refreshing workspace hosts');

      const hosts = await markAllWorkspaceHostsUnhealthy('refresh-workspace-hosts-and-exit');

      const pluralHosts = hosts.length === 1 ? 'host' : 'hosts';
      logger.info(`${hosts.length} ${pluralHosts} marked unhealthy`);
      hosts.forEach((host) => logger.info(`- ${host.instance_id} (${host.hostname})`));

      process.exit(0);
    }

    // We need to do this before we run migrations, as some migrations will
    // call `enqueueBatchedMigration` which requires this to be initialized.
    const runner = initBatchedMigrations({
      project: 'prairielearn',
      directories: [path.join(import.meta.dirname, 'batched-migrations')],
    });

    runner.on('error', (err) => {
      logger.error('Batched migration runner error', err);
      Sentry.captureException(err);
    });

    // Using the `--migrate-and-exit` flag will override the value of
    // `config.runMigrations`. This allows us to use the same config when
    // running migrations as we do when we start the server.
    if (config.runMigrations || argv['migrate-and-exit']) {
      await migrations.init(
        [path.join(import.meta.dirname, 'migrations'), SCHEMA_MIGRATIONS_PATH],
        'prairielearn',
      );

      if (argv['migrate-and-exit']) {
        logger.info('option --migrate-and-exit passed, running DB setup and exiting');
        process.exit(0);
      }
    }

    // Collect metrics on our Postgres connection pools.
    const meter = opentelemetry.metrics.getMeter('prairielearn');

    const pools = [
      {
        name: 'default',
        pool: sqldb.defaultPool,
      },
      {
        name: 'named-locks',
        pool: namedLocks.pool,
      },
    ];

    pools.forEach(({ name, pool }) => {
      opentelemetry.createObservableValueGauges(
        meter,
        `postgres.pool.${name}.total`,
        { valueType: opentelemetry.ValueType.INT, interval: 1000 },
        () => pool.totalCount,
      );

      opentelemetry.createObservableValueGauges(
        meter,
        `postgres.pool.${name}.idle`,
        { valueType: opentelemetry.ValueType.INT, interval: 1000 },
        () => pool.idleCount,
      );

      opentelemetry.createObservableValueGauges(
        meter,
        `postgres.pool.${name}.waiting`,
        { valueType: opentelemetry.ValueType.INT, interval: 1000 },
        () => pool.waitingCount,
      );

      const queryCounter = opentelemetry.getObservableCounter(
        meter,
        `postgres.pool.${name}.query.count`,
        { valueType: opentelemetry.ValueType.INT },
      );
      queryCounter.addCallback((observableResult) => {
        observableResult.observe(pool.queryCount);
      });
    });

    // Collect metrics on our code callers.
    opentelemetry.createObservableValueGauges(
      meter,
      'code-caller.pool.size',
      { valueType: opentelemetry.ValueType.INT, interval: 1000 },
      () => codeCaller.getMetrics().size,
    );
    opentelemetry.createObservableValueGauges(
      meter,
      'code-caller.pool.available',
      { valueType: opentelemetry.ValueType.INT, interval: 1000 },
      () => codeCaller.getMetrics().available,
    );
    opentelemetry.createObservableValueGauges(
      meter,
      'code-caller.pool.borrowed',
      { valueType: opentelemetry.ValueType.INT, interval: 1000 },
      () => codeCaller.getMetrics().borrowed,
    );
    opentelemetry.createObservableValueGauges(
      meter,
      'code-caller.pool.pending',
      { valueType: opentelemetry.ValueType.INT, interval: 1000 },
      () => codeCaller.getMetrics().pending,
    );

    // We create and activate a random DB schema name
    // (https://www.postgresql.org/docs/current/ddl-schemas.html)
    // after we have run the migrations but before we create
    // the sprocs. This means all tables (from migrations) are
    // in the public schema, but all sprocs are in the random
    // schema. Every server invocation thus has its own copy
    // of its sprocs, allowing us to update servers while old
    // servers are still running. See docs/dev-guide.md for
    // more info.
    //
    // We use the combination of instance ID and port number to uniquely
    // identify each server; in some cases, we're running multiple instances
    // on the same physical host.
    //
    // The schema prefix should not exceed 28 characters; this is due to
    // the underlying Postgres limit of 63 characters for schema names.
    // Currently, EC2 instance IDs are 19 characters long, and we use
    // 4-digit port numbers, so this will be safe (19+1+4=24). If either
    // of those ever get longer, we have a little wiggle room. Nonetheless,
    // we'll check to make sure we don't exceed the limit and fail fast if
    // we do.
    const schemaPrefix = `${config.instanceId}:${config.serverPort}`;
    if (schemaPrefix.length > 28) {
      throw new Error(`Schema prefix is too long: ${schemaPrefix}`);
    }
    await sqldb.setRandomSearchSchemaAsync(schemaPrefix);
    await sprocs.init();

    if (config.runBatchedMigrations) {
      // Now that all migrations have been run, we can start executing any
      // batched migrations that may have been enqueued by migrations.
      //
      // Note that we don't do this until sprocs have been created because
      // some batched migrations may depend on sprocs.
      startBatchedMigrations({
        workDurationMs: config.batchedMigrationsWorkDurationMs,
        sleepDurationMs: config.batchedMigrationsSleepDurationMs,
      });
    }

    if ('sync-course' in argv) {
      logger.info(`option --sync-course passed, syncing course ${argv['sync-course']}...`);
      const { jobSequenceId, jobPromise } = await pullAndUpdateCourse({
        courseId: argv['sync-course'],
        authnUserId: null,
        userId: null,
      });
      logger.info(`Course sync job sequence ${jobSequenceId} created.`);
      logger.info('Waiting for job to finish...');
      await jobPromise;
      (await serverJobs.selectJobsByJobSequenceId(jobSequenceId)).forEach((job) => {
        logger.info(`Job ${job.id} finished with status '${job.status}'.\n${job.output}`);
      });
      process.exit(0);
    }

    if (config.initNewsItems) {
      // We initialize news items asynchronously so that servers can boot up
      // in production as quickly as possible.
      news_items.initInBackground({
        // Always notify in production environments.
        notifyIfPreviouslyEmpty: !config.devMode,
      });
    }

    // We need to initialize these first, as the code callers require these
    // to be set up.
    load.initEstimator('request', 1);
    load.initEstimator('authed_request', 1);
    load.initEstimator('python', 1, false);
    load.initEstimator('python_worker_active', 1);
    load.initEstimator('python_worker_idle', 1, false);
    load.initEstimator('python_callback_waiting', 1);

    await codeCaller.init();
    await assets.init();
    await cache.init({
      type: config.cacheType,
      keyPrefix: config.cacheKeyPrefix,
      redisUrl: config.redisUrl,
    });
    await freeformServer.init();

    if (config.devMode) {
      await insertDevUser();
    }

    logger.verbose('Starting server...');
    const server = await startServer();

    await socketServer.init(server);

    externalGradingSocket.init();
    externalGrader.init();

    await workspace.init();
    serverJobs.init();

    if (config.runningInEc2 && config.nodeMetricsIntervalSec) {
      nodeMetrics.start({
        awsConfig: makeAwsClientConfig(),
        intervalSeconds: config.nodeMetricsIntervalSec,
        dimensions: [
          { Name: 'Server Group', Value: config.groupName },
          { Name: 'InstanceId', Value: `${config.instanceId}:${config.serverPort}` },
        ],
        onError(err) {
          logger.error('Error reporting Node metrics', err);
          Sentry.captureException(err);
        },
      });
    }

    // These should be the last things to start before we actually start taking
    // requests, as they may actually end up executing course code.
    if (config.externalGradingEnableResults) {
      await externalGraderResults.init();
    }

    await cron.init();
    await lifecycleHooks.completeInstanceLaunch();
  } catch (err) {
    logger.error('Error initializing PrairieLearn server:', err);
    throw err;
  }
  logger.info('PrairieLearn server ready, press Control-C to quit');
  if (config.devMode) {
    logger.info('Go to ' + config.serverType + '://localhost:' + config.serverPort);
  }

  // SIGTERM can be used to gracefully shut down the process. This signal
  // may come from another process, but we also send it to ourselves if
  // we want to gracefully shut down. This is used below in the ASG
  // lifecycle handler, and also within the "terminate" webhook.
  process.once('SIGTERM', async () => {
    // By this point, we should no longer be attached to the load balancer,
    // so there's no point shutting down the HTTP server or the socket.io
    // server.
    //
    // We use `allSettled()` here to ensure that all tasks can gracefully
    // shut down, even if some of them fail.
    logger.info('Shutting down async processing');
    const results = await Promise.allSettled([
      externalGraderResults.stop(),
      cron.stop(),
      serverJobs.stop(),
      stopBatchedMigrations(),
    ]);
    results.forEach((r) => {
      if (r.status === 'rejected') {
        logger.error('Error shutting down async processing', r.reason);
        Sentry.captureException(r.reason);
      }
    });

    try {
      await lifecycleHooks.completeInstanceTermination();
    } catch (err) {
      logger.error('Error completing instance termination', err);
      Sentry.captureException(err);
    }

    logger.info('Terminating...');
    // Shut down OpenTelemetry exporting.
    try {
      await opentelemetry.shutdown();
    } catch (err) {
      logger.error('Error shutting down OpenTelemetry', err);
      Sentry.captureException(err);
    }

    // Flush all events to Sentry.
    try {
      await Sentry.flush();
    } finally {
      process.exit(0);
    }
  });
}<|MERGE_RESOLUTION|>--- conflicted
+++ resolved
@@ -26,12 +26,6 @@
   type Response,
 } from 'express';
 import asyncHandler from 'express-async-handler';
-<<<<<<< HEAD
-import { createProxyMiddleware } from 'http-proxy-middleware';
-import type * as httpProxyMiddleware from 'http-proxy-middleware';
-=======
-import _ from 'lodash';
->>>>>>> 4bc73469
 import multer from 'multer';
 import onFinished from 'on-finished';
 import passport from 'passport';
