--- conflicted
+++ resolved
@@ -59,15 +59,8 @@
     }
   }
 
-<<<<<<< HEAD
   const nonTerminatedHosts = new Set(
-    await queryRows(sql.select_nonterminated_workspace_hosts, z.string())
-=======
-  const db_hosts_nonterminated = new Set(
-    (await sqldb.queryAsync(sql.select_nonterminated_workspace_hosts, [])).rows.map(
-      (instance) => instance.instance_id,
-    ),
->>>>>>> 69e6cfa3
+    await queryRows(sql.select_nonterminated_workspace_hosts, z.string()),
   );
 
   // Kill off any host that is running but not in the db
@@ -85,7 +78,7 @@
   if (hostsNotInEc2.size > 0) {
     logger.info('Terminating hosts that are not running in EC2', Array.from(hostsNotInEc2));
     const stoppedWorkspaces = await workspaceHostUtils.terminateWorkspaceHostsIfNotLaunching(
-      Array.from(hostsNotInEc2)
+      Array.from(hostsNotInEc2),
     );
     stoppedWorkspaces.forEach((workspace) => {
       workspaceHelper.emitMessageForWorkspace(workspace.workspace_id, 'change:state', {
@@ -101,7 +94,7 @@
   const ec2 = new EC2(makeAwsClientConfig());
   const hosts = await workspaceHostUtils.findTerminableWorkspaceHosts(
     config.workspaceHostUnhealthyTimeoutSec,
-    config.workspaceHostLaunchTimeoutSec
+    config.workspaceHostLaunchTimeoutSec,
   );
   if (hosts.length > 0) {
     logger.info('Found terminable hosts', hosts);
@@ -116,7 +109,7 @@
       id: z.string(),
       instance_id: z.string().nullable(),
       hostname: z.string().nullable(),
-    })
+    }),
   );
 
   await async.each(hosts, async (host) => {
