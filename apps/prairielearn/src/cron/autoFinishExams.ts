--- conflicted
+++ resolved
@@ -26,35 +26,6 @@
 
   for (const assessment_instance of assessment_instances) {
     logger.verbose('autoFinishExams: finishing ' + assessment_instance.id, assessment_instance);
-<<<<<<< HEAD
-    // Grading was performed by the system.
-    const user_id = null;
-    const authn_user_id = null;
-    // Don't require the assessment to be open. This is important to
-    // ensure we correctly handle the case where the PrairieLearn process
-    // dies in the middle of grading a question. In that case, the assessment
-    // would have already been closed, but we still need to grade it.
-    const requireOpen = false;
-    // Only mark this assessment as needing to be closed if it's still open.
-    const close = !!assessment_instance.open;
-    // Override any submission or grading rate limits.
-    const overrideGradeRate = true;
-    // Override real-time grading disabled checks.
-    const overrideRealTimeGradingDisabled = true;
-    // We don't have a client fingerprint ID, so pass null.
-    const clientFingerprintId = null;
-    try {
-      await gradeAssessmentInstance(
-        assessment_instance.id,
-        user_id,
-        authn_user_id,
-        requireOpen,
-        close,
-        overrideGradeRate,
-        overrideRealTimeGradingDisabled,
-        clientFingerprintId,
-      );
-=======
     try {
       await gradeAssessmentInstance({
         assessment_instance_id: assessment_instance.id,
@@ -70,10 +41,11 @@
         close: !!assessment_instance.open,
         // Ignore any submission or grading rate limits.
         ignoreGradeRateLimit: true,
+        // Ignore real-time grading disabled checks.
+        ignoreRealTimeGradingDisabled: true,
         // We don't have a client fingerprint ID, so pass null.
         client_fingerprint_id: null,
       });
->>>>>>> 0775f139
     } catch (err) {
       logger.error('Error finishing exam', error.addData(err, { assessment_instance }));
       Sentry.captureException(err, {
