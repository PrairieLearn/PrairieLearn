import random
from enum import Enum
from itertools import count
from typing import Any, NamedTuple, cast

import chevron
import lxml.etree
import lxml.html
import prairielearn as pl
from typing_extensions import assert_never


class PartialCreditType(Enum):
    """Partial credit grading modes for checkbox questions.

    - ALL_OR_NOTHING: Must get everything correct, no partial credit
    - COVERAGE: Rewards finding correct answers without over-guessing
    - EACH_ANSWER: Each individual answer choice is graded independently to be right or wrong
    - NET_CORRECT: Net correct answers (correct minus incorrect selected)
    """

    ALL_OR_NOTHING = "off"
    COVERAGE = "coverage"
    EACH_ANSWER = "each-answer"
    NET_CORRECT = "net-correct"


class OrderType(Enum):
    RANDOM = "random"
    ASCEND = "ascend"
    DESCEND = "descend"
    FIXED = "fixed"


class AnswerTuple(NamedTuple):
    idx: int
    correct: bool
    html: str
    feedback: str | None


WEIGHT_DEFAULT = 1
INLINE_DEFAULT = False
PARTIAL_CREDIT_DEFAULT = PartialCreditType.NET_CORRECT
HIDE_ANSWER_PANEL_DEFAULT = False
HIDE_HELP_TEXT_DEFAULT = False
DETAILED_HELP_TEXT_DEFAULT = False
HIDE_LETTER_KEYS_DEFAULT = False
HIDE_SCORE_BADGE_DEFAULT = False
SHOW_NUMBER_CORRECT_DEFAULT = False
MIN_CORRECT_DEFAULT = 1
MIN_SELECT_DEFAULT = 1
FEEDBACK_DEFAULT = None
ALLOW_BLANK_DEFAULT = False
MIN_SELECT_BLANK = 0

CHECKBOX_MUSTACHE_TEMPLATE_NAME = "pl-checkbox.mustache"


def generate_help_text(
    *,
    num_correct: int,
    num_display_answers: int,
    show_number_correct: bool,
    detailed_help_text: bool,
    has_min_select_attrib: bool,
    has_max_select_attrib: bool,
    min_options_to_select: int,
    max_options_to_select: int,
    allow_blank: bool,
) -> str:
    """Generate help text for checkbox element.

    Args:
        num_correct: Number of correct answers
        num_display_answers: Total number of displayed answers
        show_number_correct: Whether to show the number of correct options
        detailed_help_text: Whether to show detailed help text
        has_min_select_attrib: Whether min-select attribute is specified
        has_max_select_attrib: Whether max-select attribute is specified
        min_options_to_select: Minimum options that must be selected
        max_options_to_select: Maximum options that can be selected
        allow_blank: Whether blank (zero) selections are allowed

    Returns:
        HTML string for help text
    """
    # Generate number correct text if requested
    if show_number_correct:
        if num_correct == 1:
            number_correct_text = (
                " There is exactly <b>1</b> correct option in the list above."
            )
        else:
            number_correct_text = f" There are exactly <b>{num_correct}</b> correct options in the list above."
    else:
        number_correct_text = ""

    # Determine whether to show min/max select values
    show_min_select = (
        has_min_select_attrib and min_options_to_select != MIN_SELECT_DEFAULT
    )
    show_max_select = (
        has_max_select_attrib and max_options_to_select != num_display_answers
    )

    # Generate the selection requirement text
    if detailed_help_text or (show_min_select and show_max_select):
        # Show both min and max
        if min_options_to_select != max_options_to_select:
            insert_text = f" between <b>{min_options_to_select}</b> and <b>{max_options_to_select}</b> options."
        else:
            insert_text = f" exactly <b>{min_options_to_select}</b> options."
    elif show_min_select:
        insert_text = f" at least <b>{min_options_to_select}</b> options."
    elif show_max_select:
        insert_text = f" at most <b>{max_options_to_select}</b> options."
    else:
        # Default case - no specific requirements shown
        insert_text = " at least 0 options." if allow_blank else " at least 1 option."

    insert_text += number_correct_text

    # Generate final help text
    if detailed_help_text or show_min_select or show_max_select:
        helptext = f'<small class="form-text text-muted">Select {insert_text}</small>'
    else:
        # Generic help text when no specific requirements are shown
        helptext = f'<small class="form-text text-muted">Select all possible options that apply.{number_correct_text}</small>'

    return helptext


def get_order_type(element: lxml.html.HtmlElement) -> OrderType:
    """Convert external fixed-order attribute to internal enum.

    Args:
        element: The pl-checkbox HTML element

    Returns:
        OrderType enum value
    """
    fixed_order = pl.get_boolean_attrib(element, "fixed-order", FIXED_ORDER_DEFAULT)
    return OrderType.FIXED if fixed_order else OrderType.RANDOM


def get_partial_credit_mode(element: lxml.html.HtmlElement) -> PartialCreditType:
    """Convert external partial credit attributes to internal enum.

    Args:
        element: The pl-checkbox HTML element

    Returns:
        PartialCreditType enum value

    Raises:
        ValueError: If partial_credit_method is not one of "PC", "COV", or "EDC"
    """
    partial_credit = pl.get_boolean_attrib(
        element, "partial-credit", PARTIAL_CREDIT_DEFAULT
    )
    partial_credit_method = pl.get_string_attrib(
        element, "partial-credit-method", PARTIAL_CREDIT_METHOD_DEFAULT
    )

    if not partial_credit:
        return PartialCreditType.ALL_OR_NOTHING

    if partial_credit_method == "PC":
        return PartialCreditType.NET_CORRECT
    elif partial_credit_method == "COV":
        return PartialCreditType.COVERAGE
    elif partial_credit_method == "EDC":
        return PartialCreditType.EACH_ANSWER
    else:
        raise ValueError(f"Unknown partial_credit_method: {partial_credit_method}")


def validate_min_max_options(
    min_correct: int,
    max_correct: int,
    len_correct: int,
    len_incorrect: int,
    number_answers: int,
    min_select: int,
    max_select: int,
    min_select_default: int,
) -> None:
    """Validate that min/max select and correct options have sensible values.

    Args:
        min_correct: Minimum number of correct answers
        max_correct: Maximum number of correct answers
        len_correct: Total number of correct answers available
        len_incorrect: Total number of incorrect answers available
        number_answers: Total number of answers to display
        min_select: Minimum number of options that must be selected
        max_select: Maximum number of options that can be selected
        min_select_default: Default value for min_select

    Raises:
        ValueError: If any validation constraints are violated
    """
    if min_select > max_select:
        raise ValueError(
            f"min-select ({min_select}) is greater than max-select ({max_select})"
        )
    if min_select > number_answers:
        raise ValueError(
            f"min-select ({min_select}) is greater than the total number of answers to display ({number_answers})"
        )
    if min_select > min_correct:
        raise ValueError(
            f"min-select ({min_select}) is greater than the minimum possible number of correct answers ({min_correct})"
        )
    if max_select < max_correct:
        raise ValueError(
            f"max-select ({max_select}) is less than the maximum possible number of correct answers ({max_correct})"
        )


def categorize_options(
    element: lxml.html.HtmlElement,
) -> tuple[list[AnswerTuple], list[AnswerTuple]]:
    """Get provided correct and incorrect answers.

    Args:
        element: The pl-checkbox HTML element

    Returns:
        Tuple of (correct_answers, incorrect_answers) as AnswerTuple lists
    """
    correct_answers = []
    incorrect_answers = []
    index = count(0)

    for child in element:
        if child.tag in ["pl-answer", "pl_answer"]:
            pl.check_attribs(
                child, required_attribs=[], optional_attribs=["correct", "feedback"]
            )
            correct = pl.get_boolean_attrib(child, "correct", False)
            child_html = pl.inner_html(child)
            child_feedback = pl.get_string_attrib(child, "feedback", FEEDBACK_DEFAULT)
            answer_tuple = AnswerTuple(next(index), correct, child_html, child_feedback)
            if correct:
                correct_answers.append(answer_tuple)
            else:
                incorrect_answers.append(answer_tuple)
        elif isinstance(child, lxml.etree._Comment):
            continue
        else:
            raise ValueError(
                f'Tags inside of pl-checkbox must be pl-answer, not "{child.tag}".'
            )

    return correct_answers, incorrect_answers


def get_order_type(element: lxml.html.HtmlElement) -> OrderType:
    """Gets order type in a backwards-compatible way. New display overwrites old."""
    if pl.has_attrib(element, "fixed-order") and pl.has_attrib(element, "order"):
        raise ValueError(
            'Setting answer choice order should be done with the "order" attribute.'
        )

    fixed_order_default = False
    fixed_order = pl.get_boolean_attrib(element, "fixed-order", fixed_order_default)
    order_type_default = OrderType.FIXED if fixed_order else OrderType.RANDOM

    return pl.get_enum_attrib(element, "order", OrderType, order_type_default)


def get_partial_credit_mode(element: lxml.html.HtmlElement) -> PartialCreditType:
    """Get partial credit mode with backward compatibility.

    New usage: partial-credit="off|coverage|each-answer|net-correct"
    Old usage: partial-credit="true|false" + partial-credit-method="PC|COV|EDC"

    Returns:
        PartialCreditType enum value

    Raises:
        ValueError: If invalid partial-credit value or deprecated partial-credit-method is used with new style
    """
    if not pl.has_attrib(element, "partial-credit"):
        # No attribute specified, use default
        return PARTIAL_CREDIT_DEFAULT

    # Try to parse as enum first (new style)
    partial_credit_str = pl.get_string_attrib(element, "partial-credit", "")

    # Handle backward compatibility: old boolean + method style
    if partial_credit_str.lower() in ["true", "false"]:
        if pl.has_attrib(element, "partial-credit-method"):
            # Old style: partial-credit="true" + partial-credit-method="PC|COV|EDC"
            partial_credit_bool = partial_credit_str.lower() == "true"
            if not partial_credit_bool:
                return PartialCreditType.ALL_OR_NOTHING

            partial_credit_method = pl.get_string_attrib(
                element, "partial-credit-method", "PC"
            )
            old_to_new_mapping = {
                "PC": PartialCreditType.NET_CORRECT,
                "COV": PartialCreditType.COVERAGE,
                "EDC": PartialCreditType.EACH_ANSWER,
            }
            if partial_credit_method not in old_to_new_mapping:
                raise ValueError(
                    f'Invalid partial-credit-method: {partial_credit_method}. Must be "PC", "COV", or "EDC".'
                )
            return old_to_new_mapping[partial_credit_method]
        else:
            # Old style: partial-credit="true|false" without method (defaults to PC)
            partial_credit_bool = partial_credit_str.lower() == "true"
            return (
                PartialCreditType.NET_CORRECT
                if partial_credit_bool
                else PartialCreditType.ALL_OR_NOTHING
            )

    # New style: partial-credit="off|coverage|each-answer|net-correct"
    if pl.has_attrib(element, "partial-credit-method"):
        raise ValueError(
            'partial-credit-method is deprecated. Use partial-credit="off|coverage|each-answer|net-correct" instead.'
        )

    # Try to match against enum values (case-insensitive)
    partial_credit_normalized = partial_credit_str.lower()
    for pct in PartialCreditType:
        if pct.value == partial_credit_normalized:
            return pct

    # If we got here, invalid value
    valid_values = ", ".join([pct.value for pct in PartialCreditType])
    raise ValueError(
        f'Invalid partial-credit value: "{partial_credit_str}". '
        f"Must be one of: {valid_values}"
    )


def validate_min_max_options(
    min_correct: int,
    max_correct: int,
    len_correct: int,
    len_incorrect: int,
    number_answers: int,
    min_select: int,
    max_select: int,
    min_select_default: int,
) -> None:
    """Raise an exception if any of these are invalid. TODO do a better job comparmentalizing the logic here."""
    if not (0 <= min_correct <= max_correct <= len_correct):
        raise ValueError(
            f"INTERNAL ERROR: correct number: ({min_correct}, {max_correct}, {len_correct}, {len_incorrect})"
        )

    min_incorrect = number_answers - max_correct
    max_incorrect = number_answers - min_correct
    if not (0 <= min_incorrect <= max_incorrect <= len_incorrect):
        raise ValueError(
            f"INTERNAL ERROR: incorrect number: ({min_correct}, {max_correct}, {len_correct}, {len_incorrect})"
        )

    if min_select < min_select_default:
        raise ValueError(
            f"The attribute min-select is {min_select}, but must be at least {min_select_default}"
        )

        # Check that min_select, max_select, number_answers, min_correct, and max_correct all have sensible values relative to each other.
    if min_select > max_select:
        raise ValueError(
            f"min-select ({min_select}) is greater than max-select ({max_select})"
        )
    if min_select > number_answers:
        raise ValueError(
            f"min-select ({min_select}) is greater than the total number of answers to display ({number_answers})"
        )
    if min_select > min_correct:
        raise ValueError(
            f"min-select ({min_select}) is greater than the minimum possible number of correct answers ({min_correct})"
        )
    if max_select < max_correct:
        raise ValueError(
            f"max-select ({max_select}) is less than the maximum possible number of correct answers ({max_correct})"
        )


def prepare(element_html: str, data: pl.QuestionData) -> None:
    element = lxml.html.fragment_fromstring(element_html)

    required_attribs = ["answers-name"]
    optional_attribs = [
        "weight",
        "number-answers",
        "min-correct",
        "max-correct",
        "order",
        "inline",
        "hide-answer-panel",
        "hide-help-text",
        "detailed-help-text",
        "partial-credit",
        "hide-letter-keys",
        "hide-score-badge",
        "min-select",
        "allow-blank",
        "max-select",
        "show-number-correct",
        # Legacy attributes for backward compatibility
        "partial-credit-method",
        "fixed-order",
    ]

    pl.check_attribs(element, required_attribs, optional_attribs)
    name = pl.get_string_attrib(element, "answers-name")

    if name in data["params"]:
        raise ValueError(f"duplicate params variable name: {name}")
    if name in data["correct_answers"]:
        raise ValueError(f"Duplicate correct_answers variable name: {name}")

    # Don't use value but call getter here to do validation right away.
    get_partial_credit_mode(element)

    correct_answers, incorrect_answers = categorize_options(element)

    len_correct = len(correct_answers)
    len_incorrect = len(incorrect_answers)
    len_total = len_correct + len_incorrect

    if len_correct == 0:
        raise ValueError("At least one option must be true.")

    number_answers = pl.get_integer_attrib(element, "number-answers", len_total)
    min_correct = pl.get_integer_attrib(element, "min-correct", MIN_CORRECT_DEFAULT)
    max_correct = pl.get_integer_attrib(element, "max-correct", len(correct_answers))

    allow_blank = pl.get_boolean_attrib(element, "allow-blank", ALLOW_BLANK_DEFAULT)

    if min_correct < 1:
        raise ValueError(
            f"The attribute min-correct is {min_correct} but must be at least 1"
        )

    # No longer need max number of options, this was an old limitation of the index2key function

    number_answers = max(0, min(len_total, number_answers))
    min_correct = min(
        len_correct, number_answers, max(0, number_answers - len_incorrect, min_correct)
    )
    max_correct = min(len_correct, number_answers, max(min_correct, max_correct))

    min_select_default = MIN_SELECT_BLANK if allow_blank else MIN_SELECT_DEFAULT
    min_select = pl.get_integer_attrib(element, "min-select", min_select_default)

    max_select = pl.get_integer_attrib(element, "max-select", number_answers)

    validate_min_max_options(
<<<<<<< HEAD
        min_correct,
        max_correct,
        len_correct,
        len_incorrect,
        number_answers,
        min_select,
        max_select,
        min_select_default,
=======
        min_correct=min_correct,
        max_correct=max_correct,
        len_correct=len_correct,
        len_incorrect=len_incorrect,
        number_answers=number_answers,
        min_select=min_select,
        max_select=max_select,
        min_select_default=MIN_SELECT_DEFAULT,
>>>>>>> a54a1e66
    )

    number_correct = random.randint(min_correct, max_correct)
    number_incorrect = number_answers - number_correct

    sampled_correct = random.sample(correct_answers, number_correct)
    sampled_incorrect = random.sample(incorrect_answers, number_incorrect)

    sampled_answers = sampled_correct + sampled_incorrect
    random.shuffle(sampled_answers)

    order_type = get_order_type(element)
<<<<<<< HEAD
=======

>>>>>>> a54a1e66
    if order_type is OrderType.FIXED:
        sampled_answers.sort(key=lambda a: a.idx)  # sort by stored original index
    elif order_type is OrderType.DESCEND:
        sampled_answers.sort(key=lambda a: a.html, reverse=True)
    elif order_type is OrderType.ASCEND:
        sampled_answers.sort(key=lambda a: a.html, reverse=False)
    elif order_type is OrderType.RANDOM:
        random.shuffle(sampled_answers)
    else:
        assert_never(order_type)

    display_answers = []
    correct_answer_list = []
    for key, answer in zip(pl.iter_keys(), sampled_answers, strict=False):
        keyed_answer = {
            "key": key,
            "html": answer.html,
            "feedback": answer.feedback,
        }
        display_answers.append(keyed_answer)
        if answer.correct:
            correct_answer_list.append(keyed_answer)

    data["params"][name] = display_answers
    data["correct_answers"][name] = correct_answer_list


def render(element_html: str, data: pl.QuestionData) -> str:
    element = lxml.html.fragment_fromstring(element_html)
    name = pl.get_string_attrib(element, "answers-name")

    partial_credit_mode = get_partial_credit_mode(element)

    hide_score_badge = pl.get_boolean_attrib(
        element, "hide-score-badge", HIDE_SCORE_BADGE_DEFAULT
    )

    editable = data["editable"]
    # answer feedback is not displayed when partial credit is True
    # (unless the question is disabled)
    show_answer_feedback = True
    if (
        partial_credit_mode is not PartialCreditType.ALL_OR_NOTHING and editable
    ) or hide_score_badge:
        show_answer_feedback = False

    display_answers = data["params"].get(name, [])
    inline = pl.get_boolean_attrib(element, "inline", INLINE_DEFAULT)
    submitted_keys_raw = data["submitted_answers"].get(name, [])

    # if there is only one key then it is passed as a string,
    # not as a length-one list, so we fix that next
    if isinstance(submitted_keys_raw, str):
        submitted_keys_raw = [submitted_keys_raw]

    submitted_keys = set(submitted_keys_raw)

    correct_keys = {answer["key"] for answer in data["correct_answers"].get(name, [])}

    if data["panel"] == "question":
        partial_score = data["partial_scores"].get(name, {"score": None})
        score = partial_score.get("score", None)
<<<<<<< HEAD
        # Change the type becasue of how this element works
        feedback = cast(dict[str, str], partial_score.get("feedback", None))
=======
        feedback = cast("dict[str, Any] | None", partial_score.get("feedback", None))
>>>>>>> a54a1e66

        answerset = []
        for answer in display_answers:
            answer_html = {
                "key": answer["key"],
                "checked": (answer["key"] in submitted_keys),
                "html": answer["html"].strip(),
                "display_score_badge": score is not None
                and show_answer_feedback
                and answer["key"] in submitted_keys,
                "display_feedback": answer["key"] in submitted_keys
                and feedback is not None
                and feedback.get(answer["key"], None) is not None,
                "feedback": feedback.get(answer["key"], None) if feedback is not None else None,
            }
            if answer_html["display_score_badge"]:
                answer_html["correct"] = answer["key"] in correct_keys
                answer_html["incorrect"] = answer["key"] not in correct_keys
            answerset.append(answer_html)

        info_params: dict[str, Any] = {"format": True}
        # Adds decorative help text per bootstrap formatting guidelines:
        # http://getbootstrap.com/docs/4.0/components/forms/#help-text
        # Determine whether we should add a choice selection requirement
        hide_help_text = pl.get_boolean_attrib(
            element, "hide-help-text", HIDE_HELP_TEXT_DEFAULT
        )
        helptext = None

        if not hide_help_text:
            # Generate help text using helper function
            detailed_help_text = pl.get_boolean_attrib(
                element, "detailed-help-text", DETAILED_HELP_TEXT_DEFAULT
            )
            show_number_correct = pl.get_boolean_attrib(
                element, "show-number-correct", SHOW_NUMBER_CORRECT_DEFAULT
            )
            allow_blank = pl.get_boolean_attrib(
                element, "allow-blank", ALLOW_BLANK_DEFAULT
            )

            min_options_to_select = _get_min_options_to_select(
                element, MIN_SELECT_DEFAULT
            )
            max_options_to_select = _get_max_options_to_select(
                element, len(display_answers)
            )

            helptext = generate_help_text(
                num_correct=len(correct_keys),
                num_display_answers=len(display_answers),
                show_number_correct=show_number_correct,
                detailed_help_text=detailed_help_text,
                has_min_select_attrib=pl.has_attrib(element, "min-select"),
                has_max_select_attrib=pl.has_attrib(element, "max-select"),
                min_options_to_select=min_options_to_select,
                max_options_to_select=max_options_to_select,
                allow_blank=allow_blank,
            )

            # Extract insert_text for popover info
            # This is a bit hacky but maintains backward compatibility
            if show_number_correct:
                if len(correct_keys) == 1:
                    number_correct_text = (
                        " There is exactly <b>1</b> correct option in the list above."
                    )
                else:
                    number_correct_text = f" There are exactly <b>{len(correct_keys)}</b> correct options in the list above."
            else:
                number_correct_text = ""

            show_min_select = (
                pl.has_attrib(element, "min-select")
                and min_options_to_select != MIN_SELECT_DEFAULT
            )
            show_max_select = pl.has_attrib(
                element, "max-select"
            ) and max_options_to_select != len(display_answers)

            if detailed_help_text or (show_min_select and show_max_select):
                if min_options_to_select != max_options_to_select:
                    insert_text = f" between <b>{min_options_to_select}</b> and <b>{max_options_to_select}</b> options."
                else:
                    insert_text = f" exactly <b>{min_options_to_select}</b> options."
            elif show_min_select:
                insert_text = f" at least <b>{min_options_to_select}</b> options."
            elif show_max_select:
                insert_text = f" at most <b>{max_options_to_select}</b> options."
            else:
                insert_text = (
                    " at least 0 options." if allow_blank else " at least 1 option."
                )

            insert_text += number_correct_text

<<<<<<< HEAD
            info_params[partial_credit_mode.value] = True
            info_params["insert_text"] = insert_text
            info_params["num_display_answers"] = len(display_answers)
=======
            if partial_credit:
                if partial_credit_method == "PC":
                    gradingtext = (
                        "You must select"
                        + insert_text
                        + " You will receive a score of <code>100% * (t - f) / n</code>, "
                        + "where <code>t</code> is the number of true options that you select, <code>f</code> "
                        + "is the number of false options that you select, and <code>n</code> is the total number of true options. "
                        + "At minimum, you will receive a score of 0%."
                    )
                elif partial_credit_method == "EDC":
                    gradingtext = (
                        "You must select"
                        + insert_text
                        + " You will receive a score of <code>100% * (t + f) / "
                        + str(len(display_answers))
                        + "</code>, "
                        + "where <code>t</code> is the number of true options that you select and <code>f</code> "
                        + "is the number of false options that you do not select."
                    )
                elif partial_credit_method == "COV":
                    gradingtext = (
                        "You must select"
                        + insert_text
                        + " You will receive a score of <code>100% * (t / c) * (t / n)</code>, "
                        + "where <code>t</code> is the number of true options that you select, <code>c</code> is the total number of true options, "
                        + "and <code>n</code> is the total number of options you select."
                    )
                else:
                    raise ValueError(
                        f"Unknown value for partial_credit_method: {partial_credit_method}"
                    )
            else:
                gradingtext = (
                    "You must select"
                    + insert_text
                    + " You will receive a score of 100% "
                    + "if you select all options that are true and no options that are false. "
                    + "Otherwise, you will receive a score of 0%."
                )

            info_params["gradingtext"] = gradingtext
>>>>>>> a54a1e66

        with open(CHECKBOX_MUSTACHE_TEMPLATE_NAME, encoding="utf-8") as f:
            info = chevron.render(f, info_params).strip()

        html_params = {
            "question": True,
            "name": name,
            "editable": editable,
            "uuid": pl.get_uuid(),
            "info": info,
            "answers": answerset,
            "inline": inline,
            "hide_letter_keys": pl.get_boolean_attrib(
                element, "hide-letter-keys", HIDE_LETTER_KEYS_DEFAULT
            ),
            "helptext": helptext,
        }

        if score is not None:
            score_type, score_value = pl.determine_score_params(score)
            html_params[score_type] = bool(score_value)

        with open(CHECKBOX_MUSTACHE_TEMPLATE_NAME, encoding="utf-8") as f:
            return chevron.render(f, html_params).strip()

    elif data["panel"] == "submission":
        parse_error = data["format_errors"].get(name, None)
        if parse_error is None:
            partial_score = data["partial_scores"].get(name, {"score": None})
<<<<<<< HEAD

            # Change the type becasue of how this element works
            feedback = cast(dict[str, str], partial_score.get("feedback", None))
=======
            feedback = cast("dict[str, Any] | None", partial_score.get("feedback", None))
>>>>>>> a54a1e66
            score = partial_score.get("score", None)

            answers = []
            for submitted_key in submitted_keys:
                submitted_answer = next(
                    filter(lambda a: a["key"] == submitted_key, display_answers)
                )
                if submitted_answer is None:
                    continue
                answer_item = {
                    "key": submitted_key,
                    "html": submitted_answer["html"],
                    "display_score_badge": score is not None and show_answer_feedback,
                }
                if answer_item["display_score_badge"]:
                    answer_item["correct"] = submitted_key in correct_keys
                    answer_item["incorrect"] = submitted_key not in correct_keys
                answer_item["display_feedback"] = feedback is not None and feedback.get(
                    submitted_key, None
                ) is not None
                answer_item["feedback"] = (
                    feedback.get(submitted_key, None) if feedback is not None else None
                )
                answers.append(answer_item)

            html_params: dict[str, Any] = {
                "submission": True,
                "display_score_badge": (score is not None),
                "answers": answers,
                "inline": inline,
                "hide_letter_keys": pl.get_boolean_attrib(
                    element, "hide-letter-keys", HIDE_LETTER_KEYS_DEFAULT
                ),
            }

            # Add parameter for displaying overall score badge
            if score is not None:
                score_type, score_value = pl.determine_score_params(score)
                html_params[score_type] = bool(score_value)

            with open(CHECKBOX_MUSTACHE_TEMPLATE_NAME, encoding="utf-8") as f:
                return chevron.render(f, html_params).strip()
        else:
            html_params = {
                "submission": True,
                "uuid": pl.get_uuid(),
                "parse_error": parse_error,
                "inline": inline,
            }
            with open(CHECKBOX_MUSTACHE_TEMPLATE_NAME, encoding="utf-8") as f:
                return chevron.render(f, html_params).strip()

    elif data["panel"] == "answer":
        if pl.get_boolean_attrib(
            element, "hide-answer-panel", HIDE_ANSWER_PANEL_DEFAULT
        ):
            return ""
        correct_answer_list = data["correct_answers"].get(name, [])
        if len(correct_answer_list) == 0:
            raise ValueError("At least one option must be true.")
        html_params = {
            "answer": True,
            "inline": inline,
            "answers": correct_answer_list,
            "hide_letter_keys": pl.get_boolean_attrib(
                element, "hide-letter-keys", HIDE_LETTER_KEYS_DEFAULT
            ),
        }
        with open(CHECKBOX_MUSTACHE_TEMPLATE_NAME, encoding="utf-8") as f:
            return chevron.render(f, html_params).strip()

    else:
        assert_never(data["panel"])


def parse(element_html: str, data: pl.QuestionData) -> None:
    element = lxml.html.fragment_fromstring(element_html)
    name = pl.get_string_attrib(element, "answers-name")

    allow_blank = pl.get_boolean_attrib(element, "allow-blank", ALLOW_BLANK_DEFAULT)
    submitted_key = data["submitted_answers"].get(name, None)

    if not allow_blank:
        # Check that at least one option was selected
        if submitted_key is None:
            data["format_errors"][name] = "You must select at least one option."
            return

    # Check that the selected options are a subset of the valid options
    # FIXME: raise ValueError instead of treating as parse error?
    submitted_key_set = set(submitted_key) if submitted_key else set()
    all_keys_set = {a["key"] for a in data["params"][name]}

    if not submitted_key_set.issubset(all_keys_set):
        one_bad_key = submitted_key_set.difference(all_keys_set).pop()
        one_bad_key_str = pl.escape_invalid_string(str(one_bad_key))
        data["format_errors"][name] = (
            f"You selected an invalid option: {one_bad_key_str}"
        )
        return

    # Get minimum and maximum number of options to be selected
    min_options_to_select = _get_min_options_to_select(element, MIN_SELECT_DEFAULT)
    max_options_to_select = _get_max_options_to_select(
        element, len(data["params"][name])
    )

    # Check that the number of submitted answers is in the interval [min_options_to_select, max_options_to_select].
    if not (min_options_to_select <= len(submitted_key_set) <= max_options_to_select):
        if min_options_to_select != max_options_to_select:
            data["format_errors"][name] = (
                f"You must select between <b>{min_options_to_select}</b> and <b>{max_options_to_select}</b> options."
            )
        else:
            data["format_errors"][name] = (
                f"You must select exactly <b>{min_options_to_select}</b> options."
            )


def grade(element_html: str, data: pl.QuestionData) -> None:
    element = lxml.html.fragment_fromstring(element_html)
    name = pl.get_string_attrib(element, "answers-name")
    weight = pl.get_integer_attrib(element, "weight", WEIGHT_DEFAULT)
    number_answers = len(data["params"][name])
<<<<<<< HEAD
    partial_credit_mode = get_partial_credit_mode(element)
=======

    partial_credit_type = get_partial_credit_mode(element)
>>>>>>> a54a1e66

    submitted_set = set(data["submitted_answers"].get(name, []))
    correct_set = {answer["key"] for answer in data["correct_answers"].get(name, [])}
    feedback = {
        option["key"]: option.get("feedback", None) for option in data["params"][name]
    }

    score = 0
    if partial_credit_mode is PartialCreditType.ALL_OR_NOTHING:
        score = 1 if submitted_set == correct_set else 0
    elif partial_credit_mode is PartialCreditType.NET_CORRECT:
        if submitted_set == correct_set:
            score = 1
        else:
            n_correct_answers = len(correct_set) - len(correct_set - submitted_set)
            points = n_correct_answers - len(submitted_set - correct_set)
            score = max(0, points / len(correct_set))
    elif partial_credit_mode is PartialCreditType.EACH_ANSWER:
        number_wrong = len(submitted_set - correct_set) + len(
            correct_set - submitted_set
        )
        score = 1 - 1.0 * number_wrong / number_answers
    elif partial_credit_mode is PartialCreditType.COVERAGE:
        n_correct_answers = len(correct_set & submitted_set)
        base_score = n_correct_answers / len(correct_set)
        guessing_factor = n_correct_answers / len(submitted_set)
        score = base_score * guessing_factor
    else:
        assert_never(partial_credit_mode)

    data["partial_scores"][name] = {
        "score": score,
        "weight": weight,
        "feedback": feedback,
    }


def test(element_html: str, data: pl.ElementTestData) -> None:
    element = lxml.html.fragment_fromstring(element_html)
    name = pl.get_string_attrib(element, "answers-name")
    weight = pl.get_integer_attrib(element, "weight", WEIGHT_DEFAULT)

<<<<<<< HEAD
    partial_credit_mode = get_partial_credit_mode(element)
=======
    partial_credit_type = get_partial_credit_mode(element)
>>>>>>> a54a1e66

    correct_keys = {answer["key"] for answer in data["correct_answers"].get(name, [])}
    number_answers = len(data["params"][name])

    min_options_to_select = _get_min_options_to_select(element, MIN_SELECT_DEFAULT)
    max_options_to_select = _get_max_options_to_select(element, number_answers)

    result = data["test_type"]

    if result == "correct":
        if len(correct_keys) == 1:
            data["raw_submitted_answers"][name] = correct_keys.pop()
        elif len(correct_keys) > 1:
            data["raw_submitted_answers"][name] = list(correct_keys)
        else:
            pass  # no raw_submitted_answer if no correct keys
        feedback = {
            option["key"]: option.get("feedback", None)
            for option in data["params"][name]
        }
        data["partial_scores"][name] = {
            "score": 1,
            "weight": weight,
            "feedback": feedback,
        }
    elif result == "incorrect":
        while True:
            # select answer keys at random
            ans = {
                k
                for k in map(pl.index2key, range(number_answers))
                if random.choice([True, False])
            }
            # break and use this choice if it isn't correct
            if (
                ans != correct_keys
                and min_options_to_select <= len(ans) <= max_options_to_select
            ):
                break
        if partial_credit_mode is not PartialCreditType.ALL_OR_NOTHING:
            if partial_credit_mode is PartialCreditType.NET_CORRECT:
                if ans == correct_keys:
                    score = 1
                else:
                    n_correct_answers = len(correct_keys) - len(correct_keys - ans)
                    points = n_correct_answers - len(ans - correct_keys)
                    score = max(0, points / len(correct_keys))
            elif partial_credit_mode is PartialCreditType.EACH_ANSWER:
                number_wrong = len(ans - correct_keys) + len(correct_keys - ans)
                score = 1 - 1.0 * number_wrong / number_answers
            elif partial_credit_mode is PartialCreditType.COVERAGE:
                n_correct_answers = len(correct_keys & ans)
                base_score = n_correct_answers / len(correct_keys)
                guessing_factor = n_correct_answers / len(ans)
                score = base_score * guessing_factor
            else:
                assert_never(partial_credit_mode)
        else:
            score = 0
        feedback = {
            option["key"]: option.get("feedback", None)
            for option in data["params"][name]
        }
        data["raw_submitted_answers"][name] = list(ans)
        data["partial_scores"][name] = {
            "score": score,
            "weight": weight,
            "feedback": feedback,
        }
    elif result == "invalid":
        # FIXME: add more invalid examples
        data["raw_submitted_answers"][name] = None
        data["format_errors"][name] = "You must select at least one option."
    else:
        assert_never(result)


def _get_min_options_to_select(element: lxml.html.HtmlElement, default_val: int) -> int:
    """
    Given an HTML fragment containing a pl-checkbox element, returns the minimum number of options that must be selected in
    the checkbox element for a submission to be valid. In order of descending priority, the returned value equals:
        1. The value of the "min-select" attribute, if specified.
        2. The value of the "min-correct" attribute, if the "detailed-help-text" attribute is set to True.
        3. default_val otherwise.

    Note: this function should only be called from within this file.

    Returns:
        The minimum number of options that must be selected in the checkbox element for a submission to be valid
    """
    detailed_help_text = pl.get_boolean_attrib(
        element, "detailed-help-text", DETAILED_HELP_TEXT_DEFAULT
    )

    allow_blank = pl.get_boolean_attrib(element, "allow-blank", ALLOW_BLANK_DEFAULT)

    if pl.has_attrib(element, "min-select"):
        min_options_to_select = pl.get_integer_attrib(element, "min-select")
    elif pl.has_attrib(element, "min-correct") and detailed_help_text:
        min_options_to_select = pl.get_integer_attrib(element, "min-correct")
    elif allow_blank:
        min_options_to_select = MIN_SELECT_BLANK
    else:
        min_options_to_select = default_val

    return min_options_to_select


def _get_max_options_to_select(element: lxml.html.HtmlElement, default_val: int) -> int:
    """
    Given an HTML fragment containing a pl-checkbox element, returns the maximum number of options that can be selected in
    the checkbox element for a submission to be valid. In order of descending priority, the returned value equals:
        1. The value of the "max-select" attribute, if specified.
        2. The value of the "max-correct" attribute, if the "detailed-help-text" attribute is set to True.
        3. default_val otherwise.

    Note: this function should only be called from within this file.

    Returns:
        The maximum number of options that can be selected in the checkbox element for a submission to be valid
    """
    detailed_help_text = pl.get_boolean_attrib(
        element, "detailed-help-text", DETAILED_HELP_TEXT_DEFAULT
    )

    if pl.has_attrib(element, "max-select"):
        max_options_to_select = pl.get_integer_attrib(element, "max-select")
    elif pl.has_attrib(element, "max-correct") and detailed_help_text:
        max_options_to_select = pl.get_integer_attrib(element, "max-correct")
    else:
        max_options_to_select = default_val

    return max_options_to_select<|MERGE_RESOLUTION|>--- conflicted
+++ resolved
@@ -4,44 +4,39 @@
 from typing import Any, NamedTuple, cast
 
 import chevron
-import lxml.etree
 import lxml.html
 import prairielearn as pl
 from typing_extensions import assert_never
 
 
+# Internal enums for better code organization
 class PartialCreditType(Enum):
-    """Partial credit grading modes for checkbox questions.
-
-    - ALL_OR_NOTHING: Must get everything correct, no partial credit
-    - COVERAGE: Rewards finding correct answers without over-guessing
-    - EACH_ANSWER: Each individual answer choice is graded independently to be right or wrong
-    - NET_CORRECT: Net correct answers (correct minus incorrect selected)
-    """
-
-    ALL_OR_NOTHING = "off"
-    COVERAGE = "coverage"
-    EACH_ANSWER = "each-answer"
-    NET_CORRECT = "net-correct"
+    ALL_OR_NOTHING = "none"
+    NET_CORRECT = "PC"
+    EACH_ANSWER = "EDC"
+    COVERAGE = "COV"
 
 
 class OrderType(Enum):
     RANDOM = "random"
-    ASCEND = "ascend"
-    DESCEND = "descend"
     FIXED = "fixed"
 
 
 class AnswerTuple(NamedTuple):
+    """Represents an answer option with its properties."""
+
     idx: int
     correct: bool
     html: str
     feedback: str | None
 
 
+# Default values
 WEIGHT_DEFAULT = 1
+FIXED_ORDER_DEFAULT = False
 INLINE_DEFAULT = False
 PARTIAL_CREDIT_DEFAULT = PartialCreditType.NET_CORRECT
+PARTIAL_CREDIT_METHOD_DEFAULT = "PC"
 HIDE_ANSWER_PANEL_DEFAULT = False
 HIDE_HELP_TEXT_DEFAULT = False
 DETAILED_HELP_TEXT_DEFAULT = False
@@ -51,8 +46,6 @@
 MIN_CORRECT_DEFAULT = 1
 MIN_SELECT_DEFAULT = 1
 FEEDBACK_DEFAULT = None
-ALLOW_BLANK_DEFAULT = False
-MIN_SELECT_BLANK = 0
 
 CHECKBOX_MUSTACHE_TEMPLATE_NAME = "pl-checkbox.mustache"
 
@@ -67,7 +60,6 @@
     has_max_select_attrib: bool,
     min_options_to_select: int,
     max_options_to_select: int,
-    allow_blank: bool,
 ) -> str:
     """Generate help text for checkbox element.
 
@@ -80,7 +72,6 @@
         has_max_select_attrib: Whether max-select attribute is specified
         min_options_to_select: Minimum options that must be selected
         max_options_to_select: Maximum options that can be selected
-        allow_blank: Whether blank (zero) selections are allowed
 
     Returns:
         HTML string for help text
@@ -117,7 +108,7 @@
         insert_text = f" at most <b>{max_options_to_select}</b> options."
     else:
         # Default case - no specific requirements shown
-        insert_text = " at least 0 options." if allow_blank else " at least 1 option."
+        insert_text = " at least 1 option."
 
     insert_text += number_correct_text
 
@@ -129,132 +120,6 @@
         helptext = f'<small class="form-text text-muted">Select all possible options that apply.{number_correct_text}</small>'
 
     return helptext
-
-
-def get_order_type(element: lxml.html.HtmlElement) -> OrderType:
-    """Convert external fixed-order attribute to internal enum.
-
-    Args:
-        element: The pl-checkbox HTML element
-
-    Returns:
-        OrderType enum value
-    """
-    fixed_order = pl.get_boolean_attrib(element, "fixed-order", FIXED_ORDER_DEFAULT)
-    return OrderType.FIXED if fixed_order else OrderType.RANDOM
-
-
-def get_partial_credit_mode(element: lxml.html.HtmlElement) -> PartialCreditType:
-    """Convert external partial credit attributes to internal enum.
-
-    Args:
-        element: The pl-checkbox HTML element
-
-    Returns:
-        PartialCreditType enum value
-
-    Raises:
-        ValueError: If partial_credit_method is not one of "PC", "COV", or "EDC"
-    """
-    partial_credit = pl.get_boolean_attrib(
-        element, "partial-credit", PARTIAL_CREDIT_DEFAULT
-    )
-    partial_credit_method = pl.get_string_attrib(
-        element, "partial-credit-method", PARTIAL_CREDIT_METHOD_DEFAULT
-    )
-
-    if not partial_credit:
-        return PartialCreditType.ALL_OR_NOTHING
-
-    if partial_credit_method == "PC":
-        return PartialCreditType.NET_CORRECT
-    elif partial_credit_method == "COV":
-        return PartialCreditType.COVERAGE
-    elif partial_credit_method == "EDC":
-        return PartialCreditType.EACH_ANSWER
-    else:
-        raise ValueError(f"Unknown partial_credit_method: {partial_credit_method}")
-
-
-def validate_min_max_options(
-    min_correct: int,
-    max_correct: int,
-    len_correct: int,
-    len_incorrect: int,
-    number_answers: int,
-    min_select: int,
-    max_select: int,
-    min_select_default: int,
-) -> None:
-    """Validate that min/max select and correct options have sensible values.
-
-    Args:
-        min_correct: Minimum number of correct answers
-        max_correct: Maximum number of correct answers
-        len_correct: Total number of correct answers available
-        len_incorrect: Total number of incorrect answers available
-        number_answers: Total number of answers to display
-        min_select: Minimum number of options that must be selected
-        max_select: Maximum number of options that can be selected
-        min_select_default: Default value for min_select
-
-    Raises:
-        ValueError: If any validation constraints are violated
-    """
-    if min_select > max_select:
-        raise ValueError(
-            f"min-select ({min_select}) is greater than max-select ({max_select})"
-        )
-    if min_select > number_answers:
-        raise ValueError(
-            f"min-select ({min_select}) is greater than the total number of answers to display ({number_answers})"
-        )
-    if min_select > min_correct:
-        raise ValueError(
-            f"min-select ({min_select}) is greater than the minimum possible number of correct answers ({min_correct})"
-        )
-    if max_select < max_correct:
-        raise ValueError(
-            f"max-select ({max_select}) is less than the maximum possible number of correct answers ({max_correct})"
-        )
-
-
-def categorize_options(
-    element: lxml.html.HtmlElement,
-) -> tuple[list[AnswerTuple], list[AnswerTuple]]:
-    """Get provided correct and incorrect answers.
-
-    Args:
-        element: The pl-checkbox HTML element
-
-    Returns:
-        Tuple of (correct_answers, incorrect_answers) as AnswerTuple lists
-    """
-    correct_answers = []
-    incorrect_answers = []
-    index = count(0)
-
-    for child in element:
-        if child.tag in ["pl-answer", "pl_answer"]:
-            pl.check_attribs(
-                child, required_attribs=[], optional_attribs=["correct", "feedback"]
-            )
-            correct = pl.get_boolean_attrib(child, "correct", False)
-            child_html = pl.inner_html(child)
-            child_feedback = pl.get_string_attrib(child, "feedback", FEEDBACK_DEFAULT)
-            answer_tuple = AnswerTuple(next(index), correct, child_html, child_feedback)
-            if correct:
-                correct_answers.append(answer_tuple)
-            else:
-                incorrect_answers.append(answer_tuple)
-        elif isinstance(child, lxml.etree._Comment):
-            continue
-        else:
-            raise ValueError(
-                f'Tags inside of pl-checkbox must be pl-answer, not "{child.tag}".'
-            )
-
-    return correct_answers, incorrect_answers
 
 
 def get_order_type(element: lxml.html.HtmlElement) -> OrderType:
@@ -387,6 +252,38 @@
         )
 
 
+def categorize_options(
+    element: lxml.html.HtmlElement,
+) -> tuple[list[AnswerTuple], list[AnswerTuple]]:
+    """Get provided correct and incorrect answers.
+
+    Args:
+        element: The pl-checkbox HTML element
+
+    Returns:
+        Tuple of (correct_answers, incorrect_answers) as AnswerTuple lists
+    """
+    correct_answers = []
+    incorrect_answers = []
+    index = count(0)
+
+    for child in element:
+        if child.tag in ["pl-answer", "pl_answer"]:
+            pl.check_attribs(
+                child, required_attribs=[], optional_attribs=["correct", "feedback"]
+            )
+            correct = pl.get_boolean_attrib(child, "correct", False)
+            child_html = pl.inner_html(child)
+            child_feedback = pl.get_string_attrib(child, "feedback", FEEDBACK_DEFAULT)
+            answer_tuple = AnswerTuple(next(index), correct, child_html, child_feedback)
+            if correct:
+                correct_answers.append(answer_tuple)
+            else:
+                incorrect_answers.append(answer_tuple)
+
+    return correct_answers, incorrect_answers
+
+
 def prepare(element_html: str, data: pl.QuestionData) -> None:
     element = lxml.html.fragment_fromstring(element_html)
 
@@ -396,30 +293,23 @@
         "number-answers",
         "min-correct",
         "max-correct",
-        "order",
+        "fixed-order",
         "inline",
         "hide-answer-panel",
         "hide-help-text",
         "detailed-help-text",
         "partial-credit",
+        "partial-credit-method",
         "hide-letter-keys",
         "hide-score-badge",
         "min-select",
-        "allow-blank",
         "max-select",
         "show-number-correct",
-        # Legacy attributes for backward compatibility
-        "partial-credit-method",
-        "fixed-order",
     ]
 
     pl.check_attribs(element, required_attribs, optional_attribs)
     name = pl.get_string_attrib(element, "answers-name")
-
-    if name in data["params"]:
-        raise ValueError(f"duplicate params variable name: {name}")
-    if name in data["correct_answers"]:
-        raise ValueError(f"Duplicate correct_answers variable name: {name}")
+    pl.check_answers_names(data, name)
 
     # Don't use value but call getter here to do validation right away.
     get_partial_credit_mode(element)
@@ -437,37 +327,40 @@
     min_correct = pl.get_integer_attrib(element, "min-correct", MIN_CORRECT_DEFAULT)
     max_correct = pl.get_integer_attrib(element, "max-correct", len(correct_answers))
 
-    allow_blank = pl.get_boolean_attrib(element, "allow-blank", ALLOW_BLANK_DEFAULT)
-
     if min_correct < 1:
         raise ValueError(
-            f"The attribute min-correct is {min_correct} but must be at least 1"
-        )
-
-    # No longer need max number of options, this was an old limitation of the index2key function
-
-    number_answers = max(0, min(len_total, number_answers))
+            f"The attribute min-correct is {min_correct:d} but must be at least 1"
+        )
+
+    # FIXME: why enforce a maximum number of options?
+    max_answers = 26  # will not display more than 26 checkbox answers
+
+    number_answers = max(0, min(len_total, max_answers, number_answers))
     min_correct = min(
         len_correct, number_answers, max(0, number_answers - len_incorrect, min_correct)
     )
     max_correct = min(len_correct, number_answers, max(min_correct, max_correct))
-
-    min_select_default = MIN_SELECT_BLANK if allow_blank else MIN_SELECT_DEFAULT
-    min_select = pl.get_integer_attrib(element, "min-select", min_select_default)
-
+    if not (0 <= min_correct <= max_correct <= len_correct):
+        raise ValueError(
+            f"INTERNAL ERROR: correct number: ({min_correct}, {max_correct}, {len_correct}, {len_incorrect})"
+        )
+    min_incorrect = number_answers - max_correct
+    max_incorrect = number_answers - min_correct
+    if not (0 <= min_incorrect <= max_incorrect <= len_incorrect):
+        raise ValueError(
+            f"INTERNAL ERROR: incorrect number: ({min_incorrect}, {max_incorrect}, {len_incorrect}, {len_correct})"
+        )
+
+    min_select = pl.get_integer_attrib(element, "min-select", MIN_SELECT_DEFAULT)
     max_select = pl.get_integer_attrib(element, "max-select", number_answers)
 
+    if min_select < 1:
+        raise ValueError(
+            f"The attribute min-select is {min_select} but must be at least 1"
+        )
+
+    # Check that min_select, max_select, number_answers, min_correct, and max_correct all have sensible values relative to each other.
     validate_min_max_options(
-<<<<<<< HEAD
-        min_correct,
-        max_correct,
-        len_correct,
-        len_incorrect,
-        number_answers,
-        min_select,
-        max_select,
-        min_select_default,
-=======
         min_correct=min_correct,
         max_correct=max_correct,
         len_correct=len_correct,
@@ -476,7 +369,6 @@
         min_select=min_select,
         max_select=max_select,
         min_select_default=MIN_SELECT_DEFAULT,
->>>>>>> a54a1e66
     )
 
     number_correct = random.randint(min_correct, max_correct)
@@ -489,26 +381,21 @@
     random.shuffle(sampled_answers)
 
     order_type = get_order_type(element)
-<<<<<<< HEAD
-=======
-
->>>>>>> a54a1e66
+
     if order_type is OrderType.FIXED:
+        # we can't simply skip the shuffle because we already broke the original
+        # order by separating into correct/incorrect lists
         sampled_answers.sort(key=lambda a: a.idx)  # sort by stored original index
-    elif order_type is OrderType.DESCEND:
-        sampled_answers.sort(key=lambda a: a.html, reverse=True)
-    elif order_type is OrderType.ASCEND:
-        sampled_answers.sort(key=lambda a: a.html, reverse=False)
     elif order_type is OrderType.RANDOM:
-        random.shuffle(sampled_answers)
+        pass  # already shuffled
     else:
         assert_never(order_type)
 
     display_answers = []
     correct_answer_list = []
-    for key, answer in zip(pl.iter_keys(), sampled_answers, strict=False):
+    for i, answer in enumerate(sampled_answers):
         keyed_answer = {
-            "key": key,
+            "key": pl.index2key(i),
             "html": answer.html,
             "feedback": answer.feedback,
         }
@@ -516,6 +403,10 @@
         if answer.correct:
             correct_answer_list.append(keyed_answer)
 
+    if name in data["params"]:
+        raise ValueError(f"duplicate params variable name: {name}")
+    if name in data["correct_answers"]:
+        raise ValueError(f"duplicate correct_answers variable name: {name}")
     data["params"][name] = display_answers
     data["correct_answers"][name] = correct_answer_list
 
@@ -541,26 +432,20 @@
 
     display_answers = data["params"].get(name, [])
     inline = pl.get_boolean_attrib(element, "inline", INLINE_DEFAULT)
-    submitted_keys_raw = data["submitted_answers"].get(name, [])
+    submitted_keys = data["submitted_answers"].get(name, [])
 
     # if there is only one key then it is passed as a string,
     # not as a length-one list, so we fix that next
-    if isinstance(submitted_keys_raw, str):
-        submitted_keys_raw = [submitted_keys_raw]
-
-    submitted_keys = set(submitted_keys_raw)
-
-    correct_keys = {answer["key"] for answer in data["correct_answers"].get(name, [])}
+    if isinstance(submitted_keys, str):
+        submitted_keys = [submitted_keys]
+
+    correct_answer_list = data["correct_answers"].get(name, [])
+    correct_keys = [answer["key"] for answer in correct_answer_list]
 
     if data["panel"] == "question":
         partial_score = data["partial_scores"].get(name, {"score": None})
         score = partial_score.get("score", None)
-<<<<<<< HEAD
-        # Change the type becasue of how this element works
-        feedback = cast(dict[str, str], partial_score.get("feedback", None))
-=======
         feedback = cast("dict[str, Any] | None", partial_score.get("feedback", None))
->>>>>>> a54a1e66
 
         answerset = []
         for answer in display_answers:
@@ -598,9 +483,6 @@
             show_number_correct = pl.get_boolean_attrib(
                 element, "show-number-correct", SHOW_NUMBER_CORRECT_DEFAULT
             )
-            allow_blank = pl.get_boolean_attrib(
-                element, "allow-blank", ALLOW_BLANK_DEFAULT
-            )
 
             min_options_to_select = _get_min_options_to_select(
                 element, MIN_SELECT_DEFAULT
@@ -610,7 +492,7 @@
             )
 
             helptext = generate_help_text(
-                num_correct=len(correct_keys),
+                num_correct=len(correct_answer_list),
                 num_display_answers=len(display_answers),
                 show_number_correct=show_number_correct,
                 detailed_help_text=detailed_help_text,
@@ -618,28 +500,27 @@
                 has_max_select_attrib=pl.has_attrib(element, "max-select"),
                 min_options_to_select=min_options_to_select,
                 max_options_to_select=max_options_to_select,
-                allow_blank=allow_blank,
-            )
-
-            # Extract insert_text for popover info
-            # This is a bit hacky but maintains backward compatibility
+            )
+
+            # Extract insert_text for backward compatibility with info_params
+            # (This is needed for the grading text generation below)
+            show_min_select = (
+                pl.has_attrib(element, "min-select")
+                and min_options_to_select != MIN_SELECT_DEFAULT
+            )
+            show_max_select = pl.has_attrib(
+                element, "max-select"
+            ) and max_options_to_select != len(display_answers)
+
             if show_number_correct:
-                if len(correct_keys) == 1:
+                if len(correct_answer_list) == 1:
                     number_correct_text = (
                         " There is exactly <b>1</b> correct option in the list above."
                     )
                 else:
-                    number_correct_text = f" There are exactly <b>{len(correct_keys)}</b> correct options in the list above."
+                    number_correct_text = f" There are exactly <b>{len(correct_answer_list)}</b> correct options in the list above."
             else:
                 number_correct_text = ""
-
-            show_min_select = (
-                pl.has_attrib(element, "min-select")
-                and min_options_to_select != MIN_SELECT_DEFAULT
-            )
-            show_max_select = pl.has_attrib(
-                element, "max-select"
-            ) and max_options_to_select != len(display_answers)
 
             if detailed_help_text or (show_min_select and show_max_select):
                 if min_options_to_select != max_options_to_select:
@@ -651,60 +532,13 @@
             elif show_max_select:
                 insert_text = f" at most <b>{max_options_to_select}</b> options."
             else:
-                insert_text = (
-                    " at least 0 options." if allow_blank else " at least 1 option."
-                )
+                insert_text = " at least 1 option."
 
             insert_text += number_correct_text
 
-<<<<<<< HEAD
             info_params[partial_credit_mode.value] = True
             info_params["insert_text"] = insert_text
             info_params["num_display_answers"] = len(display_answers)
-=======
-            if partial_credit:
-                if partial_credit_method == "PC":
-                    gradingtext = (
-                        "You must select"
-                        + insert_text
-                        + " You will receive a score of <code>100% * (t - f) / n</code>, "
-                        + "where <code>t</code> is the number of true options that you select, <code>f</code> "
-                        + "is the number of false options that you select, and <code>n</code> is the total number of true options. "
-                        + "At minimum, you will receive a score of 0%."
-                    )
-                elif partial_credit_method == "EDC":
-                    gradingtext = (
-                        "You must select"
-                        + insert_text
-                        + " You will receive a score of <code>100% * (t + f) / "
-                        + str(len(display_answers))
-                        + "</code>, "
-                        + "where <code>t</code> is the number of true options that you select and <code>f</code> "
-                        + "is the number of false options that you do not select."
-                    )
-                elif partial_credit_method == "COV":
-                    gradingtext = (
-                        "You must select"
-                        + insert_text
-                        + " You will receive a score of <code>100% * (t / c) * (t / n)</code>, "
-                        + "where <code>t</code> is the number of true options that you select, <code>c</code> is the total number of true options, "
-                        + "and <code>n</code> is the total number of options you select."
-                    )
-                else:
-                    raise ValueError(
-                        f"Unknown value for partial_credit_method: {partial_credit_method}"
-                    )
-            else:
-                gradingtext = (
-                    "You must select"
-                    + insert_text
-                    + " You will receive a score of 100% "
-                    + "if you select all options that are true and no options that are false. "
-                    + "Otherwise, you will receive a score of 0%."
-                )
-
-            info_params["gradingtext"] = gradingtext
->>>>>>> a54a1e66
 
         with open(CHECKBOX_MUSTACHE_TEMPLATE_NAME, encoding="utf-8") as f:
             info = chevron.render(f, info_params).strip()
@@ -734,19 +568,13 @@
         parse_error = data["format_errors"].get(name, None)
         if parse_error is None:
             partial_score = data["partial_scores"].get(name, {"score": None})
-<<<<<<< HEAD
-
-            # Change the type becasue of how this element works
-            feedback = cast(dict[str, str], partial_score.get("feedback", None))
-=======
             feedback = cast("dict[str, Any] | None", partial_score.get("feedback", None))
->>>>>>> a54a1e66
             score = partial_score.get("score", None)
 
             answers = []
             for submitted_key in submitted_keys:
                 submitted_answer = next(
-                    filter(lambda a: a["key"] == submitted_key, display_answers)
+                    filter(lambda a: a["key"] == submitted_key, display_answers), None
                 )
                 if submitted_answer is None:
                     continue
@@ -766,7 +594,7 @@
                 )
                 answers.append(answer_item)
 
-            html_params: dict[str, Any] = {
+            html_params = {
                 "submission": True,
                 "display_score_badge": (score is not None),
                 "answers": answers,
@@ -820,26 +648,11 @@
     element = lxml.html.fragment_fromstring(element_html)
     name = pl.get_string_attrib(element, "answers-name")
 
-    allow_blank = pl.get_boolean_attrib(element, "allow-blank", ALLOW_BLANK_DEFAULT)
     submitted_key = data["submitted_answers"].get(name, None)
 
-    if not allow_blank:
-        # Check that at least one option was selected
-        if submitted_key is None:
-            data["format_errors"][name] = "You must select at least one option."
-            return
-
-    # Check that the selected options are a subset of the valid options
-    # FIXME: raise ValueError instead of treating as parse error?
-    submitted_key_set = set(submitted_key) if submitted_key else set()
-    all_keys_set = {a["key"] for a in data["params"][name]}
-
-    if not submitted_key_set.issubset(all_keys_set):
-        one_bad_key = submitted_key_set.difference(all_keys_set).pop()
-        one_bad_key_str = pl.escape_invalid_string(str(one_bad_key))
-        data["format_errors"][name] = (
-            f"You selected an invalid option: {one_bad_key_str}"
-        )
+    # Check that at least one option was selected
+    if submitted_key is None:
+        data["format_errors"][name] = "You must select at least one option."
         return
 
     # Get minimum and maximum number of options to be selected
@@ -849,7 +662,7 @@
     )
 
     # Check that the number of submitted answers is in the interval [min_options_to_select, max_options_to_select].
-    if not (min_options_to_select <= len(submitted_key_set) <= max_options_to_select):
+    if not (min_options_to_select <= len(submitted_key) <= max_options_to_select):
         if min_options_to_select != max_options_to_select:
             data["format_errors"][name] = (
                 f"You must select between <b>{min_options_to_select}</b> and <b>{max_options_to_select}</b> options."
@@ -865,12 +678,8 @@
     name = pl.get_string_attrib(element, "answers-name")
     weight = pl.get_integer_attrib(element, "weight", WEIGHT_DEFAULT)
     number_answers = len(data["params"][name])
-<<<<<<< HEAD
-    partial_credit_mode = get_partial_credit_mode(element)
-=======
 
     partial_credit_type = get_partial_credit_mode(element)
->>>>>>> a54a1e66
 
     submitted_set = set(data["submitted_answers"].get(name, []))
     correct_set = {answer["key"] for answer in data["correct_answers"].get(name, [])}
@@ -879,27 +688,27 @@
     }
 
     score = 0
-    if partial_credit_mode is PartialCreditType.ALL_OR_NOTHING:
+    if partial_credit_type is PartialCreditType.ALL_OR_NOTHING:
         score = 1 if submitted_set == correct_set else 0
-    elif partial_credit_mode is PartialCreditType.NET_CORRECT:
+    elif partial_credit_type is PartialCreditType.NET_CORRECT:
         if submitted_set == correct_set:
             score = 1
         else:
             n_correct_answers = len(correct_set) - len(correct_set - submitted_set)
             points = n_correct_answers - len(submitted_set - correct_set)
             score = max(0, points / len(correct_set))
-    elif partial_credit_mode is PartialCreditType.EACH_ANSWER:
+    elif partial_credit_type is PartialCreditType.EACH_ANSWER:
         number_wrong = len(submitted_set - correct_set) + len(
             correct_set - submitted_set
         )
         score = 1 - 1.0 * number_wrong / number_answers
-    elif partial_credit_mode is PartialCreditType.COVERAGE:
+    elif partial_credit_type is PartialCreditType.COVERAGE:
         n_correct_answers = len(correct_set & submitted_set)
         base_score = n_correct_answers / len(correct_set)
         guessing_factor = n_correct_answers / len(submitted_set)
         score = base_score * guessing_factor
     else:
-        assert_never(partial_credit_mode)
+        assert_never(partial_credit_type)
 
     data["partial_scores"][name] = {
         "score": score,
@@ -913,11 +722,7 @@
     name = pl.get_string_attrib(element, "answers-name")
     weight = pl.get_integer_attrib(element, "weight", WEIGHT_DEFAULT)
 
-<<<<<<< HEAD
-    partial_credit_mode = get_partial_credit_mode(element)
-=======
     partial_credit_type = get_partial_credit_mode(element)
->>>>>>> a54a1e66
 
     correct_keys = {answer["key"] for answer in data["correct_answers"].get(name, [])}
     number_answers = len(data["params"][name])
@@ -957,24 +762,24 @@
                 and min_options_to_select <= len(ans) <= max_options_to_select
             ):
                 break
-        if partial_credit_mode is not PartialCreditType.ALL_OR_NOTHING:
-            if partial_credit_mode is PartialCreditType.NET_CORRECT:
+        if partial_credit_type is not PartialCreditType.ALL_OR_NOTHING:
+            if partial_credit_type is PartialCreditType.NET_CORRECT:
                 if ans == correct_keys:
                     score = 1
                 else:
                     n_correct_answers = len(correct_keys) - len(correct_keys - ans)
                     points = n_correct_answers - len(ans - correct_keys)
                     score = max(0, points / len(correct_keys))
-            elif partial_credit_mode is PartialCreditType.EACH_ANSWER:
+            elif partial_credit_type is PartialCreditType.EACH_ANSWER:
                 number_wrong = len(ans - correct_keys) + len(correct_keys - ans)
                 score = 1 - 1.0 * number_wrong / number_answers
-            elif partial_credit_mode is PartialCreditType.COVERAGE:
+            elif partial_credit_type is PartialCreditType.COVERAGE:
                 n_correct_answers = len(correct_keys & ans)
                 base_score = n_correct_answers / len(correct_keys)
                 guessing_factor = n_correct_answers / len(ans)
                 score = base_score * guessing_factor
             else:
-                assert_never(partial_credit_mode)
+                assert_never(partial_credit_type)
         else:
             score = 0
         feedback = {
@@ -1012,14 +817,10 @@
         element, "detailed-help-text", DETAILED_HELP_TEXT_DEFAULT
     )
 
-    allow_blank = pl.get_boolean_attrib(element, "allow-blank", ALLOW_BLANK_DEFAULT)
-
     if pl.has_attrib(element, "min-select"):
         min_options_to_select = pl.get_integer_attrib(element, "min-select")
     elif pl.has_attrib(element, "min-correct") and detailed_help_text:
         min_options_to_select = pl.get_integer_attrib(element, "min-correct")
-    elif allow_blank:
-        min_options_to_select = MIN_SELECT_BLANK
     else:
         min_options_to_select = default_val
 
