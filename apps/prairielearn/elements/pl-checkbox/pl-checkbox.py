--- conflicted
+++ resolved
@@ -8,7 +8,6 @@
 import lxml.html
 import prairielearn as pl
 from typing_extensions import assert_never
-<<<<<<< HEAD
 
 
 class PartialCreditType(Enum):
@@ -35,8 +34,6 @@
     html: str
     feedback: str | None
 
-=======
->>>>>>> 166d2ef8
 
 WEIGHT_DEFAULT = 1
 INLINE_DEFAULT = False
@@ -59,7 +56,6 @@
 
 def get_order_type(element: lxml.html.HtmlElement) -> OrderType:
     """Gets order type in a backwards-compatible way. New display overwrites old."""
-
     if pl.has_attrib(element, "fixed-order") and pl.has_attrib(element, "order"):
         raise ValueError(
             'Setting answer choice order should be done with the "order" attribute.'
@@ -128,7 +124,6 @@
             f"INTERNAL ERROR: correct number: ({min_correct}, {max_correct}, {len_correct}, {len_incorrect})"
         )
 
-<<<<<<< HEAD
     min_incorrect = number_answers - max_correct
     max_incorrect = number_answers - min_correct
     if not (0 <= min_incorrect <= max_incorrect <= len_incorrect):
@@ -164,7 +159,6 @@
     element: lxml.html.HtmlElement,
 ) -> tuple[list[AnswerTuple], list[AnswerTuple]]:
     """Get provided correct and incorrect answers."""
-
     correct_answers = []
     incorrect_answers = []
     index = count(0)
@@ -193,8 +187,6 @@
     return correct_answers, incorrect_answers
 
 
-=======
->>>>>>> 166d2ef8
 def prepare(element_html: str, data: pl.QuestionData) -> None:
     element = lxml.html.fragment_fromstring(element_html)
 
@@ -226,21 +218,10 @@
     pl.check_attribs(element, required_attribs, optional_attribs)
     name = pl.get_string_attrib(element, "answers-name")
 
-<<<<<<< HEAD
     if name in data["params"]:
         raise ValueError(f"duplicate params variable name: {name}")
     if name in data["correct_answers"]:
         raise ValueError(f"Duplicate correct_answers variable name: {name}")
-=======
-    partial_credit = pl.get_boolean_attrib(
-        element, "partial-credit", PARTIAL_CREDIT_DEFAULT
-    )
-    partial_credit_method = pl.get_string_attrib(element, "partial-credit-method", None)
-    if not partial_credit and partial_credit_method is not None:
-        raise ValueError(
-            "Cannot specify partial-credit-method if partial-credit is not enabled"
-        )
->>>>>>> 166d2ef8
 
     # Don't use value but call getter here to do validation right away.
     get_partial_credit_mode(element)
@@ -262,38 +243,17 @@
 
     if min_correct < 1:
         raise ValueError(
-<<<<<<< HEAD
             f"The attribute min-correct is {min_correct} but must be at least 1"
-=======
-            f"The attribute min-correct is {min_correct:d} but must be at least 1"
->>>>>>> 166d2ef8
         )
 
     # No longer need max number of options, this was an old limitation of the index2key function
 
-<<<<<<< HEAD
     number_answers = max(0, min(len_total, number_answers))
-=======
-    number_answers = max(0, min(len_total, max_answers, number_answers))
->>>>>>> 166d2ef8
     min_correct = min(
-        len_correct, number_answers, max(0, number_answers - len_incorrect, min_correct)
+        len_correct,
+        min(number_answers, max(0, max(number_answers - len_incorrect, min_correct))),
     )
-<<<<<<< HEAD
     max_correct = min(len_correct, min(number_answers, max(min_correct, max_correct)))
-=======
-    max_correct = min(len_correct, number_answers, max(min_correct, max_correct))
-    if not (0 <= min_correct <= max_correct <= len_correct):
-        raise ValueError(
-            f"INTERNAL ERROR: correct number: ({min_correct}, {max_correct}, {len_correct}, {len_incorrect})"
-        )
-    min_incorrect = number_answers - max_correct
-    max_incorrect = number_answers - min_correct
-    if not (0 <= min_incorrect <= max_incorrect <= len_incorrect):
-        raise ValueError(
-            f"INTERNAL ERROR: incorrect number: ({min_incorrect}, {max_incorrect}, {len_incorrect}, {len_correct})"
-        )
->>>>>>> 166d2ef8
 
     min_select_default = MIN_SELECT_BLANK if allow_blank else MIN_SELECT_DEFAULT
     min_select = pl.get_integer_attrib(element, "min-select", min_select_default)
@@ -335,28 +295,16 @@
 
     display_answers = []
     correct_answer_list = []
-<<<<<<< HEAD
-    for key, answer in zip(pl.iter_keys(), sampled_answers):
+    for key, answer in zip(pl.iter_keys(), sampled_answers, strict=False):
         keyed_answer = {
             "key": key,
             "html": answer.html,
             "feedback": answer.feedback,
         }
-=======
-    for i, (_index, correct, html, feedback) in enumerate(sampled_answers):
-        keyed_answer = {"key": pl.index2key(i), "html": html, "feedback": feedback}
->>>>>>> 166d2ef8
         display_answers.append(keyed_answer)
         if answer.correct:
             correct_answer_list.append(keyed_answer)
 
-<<<<<<< HEAD
-=======
-    if name in data["params"]:
-        raise ValueError(f"duplicate params variable name: {name}")
-    if name in data["correct_answers"]:
-        raise ValueError(f"duplicate correct_answers variable name: {name}")
->>>>>>> 166d2ef8
     data["params"][name] = display_answers
     data["correct_answers"][name] = correct_answer_list
 
@@ -486,21 +434,10 @@
             elif show_max_select:
                 insert_text = f" at most <b>{max_options_to_select}</b> options."
             else:
-<<<<<<< HEAD
-                # If we get here, at least one of min_options_to_select and max_options_to_select should *not* be revealed.
-                if show_min_select:
-                    insert_text = f" at least <b>{min_options_to_select}</b> options."
-                elif show_max_select:
-                    insert_text = f" at most <b>{max_options_to_select}</b> options."
-                else:
-                    # This is the case where we reveal nothing about min_options_to_select and max_options_to_select.
-                    insert_text = (
-                        " at least 0 options." if allow_blank else " at least 1 option."
-                    )
-=======
                 # This is the case where we reveal nothing about min_options_to_select and max_options_to_select.
-                insert_text = " at least 1 option."
->>>>>>> 166d2ef8
+                insert_text = (
+                    " at least 0 options." if allow_blank else " at least 1 option."
+                )
 
             insert_text += number_correct_text
 
@@ -519,7 +456,6 @@
                     + "</small>"
                 )
 
-<<<<<<< HEAD
             # # TODO move this into the mustache template
             # if partial_credit_mode is PartialCreditType.PERCENT_CORRECT:
             #     gradingtext = (
@@ -564,53 +500,7 @@
             info_params["insert_text"] = insert_text
             info_params["num_display_answers"] = len(display_answers)
 
-        with open(CHECKBOX_MUSTACHE_TEMPLATE_NAME, "r", encoding="utf-8") as f:
-=======
-            if partial_credit:
-                if partial_credit_method == "PC":
-                    gradingtext = (
-                        "You must select"
-                        + insert_text
-                        + " You will receive a score of <code>100% * (t - f) / n</code>, "
-                        + "where <code>t</code> is the number of true options that you select, <code>f</code> "
-                        + "is the number of false options that you select, and <code>n</code> is the total number of true options. "
-                        + "At minimum, you will receive a score of 0%."
-                    )
-                elif partial_credit_method == "EDC":
-                    gradingtext = (
-                        "You must select"
-                        + insert_text
-                        + " You will receive a score of <code>100% * (t + f) / "
-                        + str(len(display_answers))
-                        + "</code>, "
-                        + "where <code>t</code> is the number of true options that you select and <code>f</code> "
-                        + "is the number of false options that you do not select."
-                    )
-                elif partial_credit_method == "COV":
-                    gradingtext = (
-                        "You must select"
-                        + insert_text
-                        + " You will receive a score of <code>100% * (t / c) * (t / n)</code>, "
-                        + "where <code>t</code> is the number of true options that you select, <code>c</code> is the total number of true options, "
-                        + "and <code>n</code> is the total number of options you select."
-                    )
-                else:
-                    raise ValueError(
-                        f"Unknown value for partial_credit_method: {partial_credit_method}"
-                    )
-            else:
-                gradingtext = (
-                    "You must select"
-                    + insert_text
-                    + " You will receive a score of 100% "
-                    + "if you select all options that are true and no options that are false. "
-                    + "Otherwise, you will receive a score of 0%."
-                )
-
-            info_params.update({"gradingtext": gradingtext})
-
-        with open("pl-checkbox.mustache", encoding="utf-8") as f:
->>>>>>> 166d2ef8
+        with open(CHECKBOX_MUSTACHE_TEMPLATE_NAME, encoding="utf-8") as f:
             info = chevron.render(f, info_params).strip()
 
         html_params = {
@@ -628,27 +518,11 @@
         }
 
         if score is not None:
-<<<<<<< HEAD
             score_type, score_value = pl.determine_score_params(score)
             html_params[score_type] = score_value
 
-        with open(CHECKBOX_MUSTACHE_TEMPLATE_NAME, "r", encoding="utf-8") as f:
+        with open(CHECKBOX_MUSTACHE_TEMPLATE_NAME, encoding="utf-8") as f:
             return chevron.render(f, html_params).strip()
-=======
-            try:
-                score = float(score)
-                if score >= 1:
-                    html_params["correct"] = True
-                elif score > 0:
-                    html_params["partial"] = math.floor(score * 100)
-                else:
-                    html_params["incorrect"] = True
-            except Exception as exc:
-                raise ValueError(f"invalid score: {score}") from exc
-
-        with open("pl-checkbox.mustache", encoding="utf-8") as f:
-            html = chevron.render(f, html_params).strip()
->>>>>>> 166d2ef8
 
     elif data["panel"] == "submission":
         parse_error = data["format_errors"].get(name, None)
@@ -690,30 +564,13 @@
                 ),
             }
 
-<<<<<<< HEAD
             # Add parameter for displaying overall score badge
             if score is not None:
                 score_type, score_value = pl.determine_score_params(score)
                 html_params[score_type] = score_value
 
-            with open(CHECKBOX_MUSTACHE_TEMPLATE_NAME, "r", encoding="utf-8") as f:
+            with open(CHECKBOX_MUSTACHE_TEMPLATE_NAME, encoding="utf-8") as f:
                 return chevron.render(f, html_params).strip()
-=======
-            if html_params["display_score_badge"]:
-                try:
-                    score = float(score)
-                    if score >= 1:
-                        html_params["correct"] = True
-                    elif score > 0:
-                        html_params["partial"] = math.floor(score * 100)
-                    else:
-                        html_params["incorrect"] = True
-                except Exception as exc:
-                    raise ValueError(f"invalid score: {score}") from exc
-
-            with open("pl-checkbox.mustache", encoding="utf-8") as f:
-                html = chevron.render(f, html_params).strip()
->>>>>>> 166d2ef8
         else:
             html_params = {
                 "submission": True,
@@ -721,62 +578,32 @@
                 "parse_error": parse_error,
                 "inline": inline,
             }
-<<<<<<< HEAD
-            with open(CHECKBOX_MUSTACHE_TEMPLATE_NAME, "r", encoding="utf-8") as f:
+            with open(CHECKBOX_MUSTACHE_TEMPLATE_NAME, encoding="utf-8") as f:
                 return chevron.render(f, html_params).strip()
-=======
-            with open("pl-checkbox.mustache", encoding="utf-8") as f:
-                html = chevron.render(f, html_params).strip()
->>>>>>> 166d2ef8
 
     elif data["panel"] == "answer":
         if pl.get_boolean_attrib(
             element, "hide-answer-panel", HIDE_ANSWER_PANEL_DEFAULT
         ):
-<<<<<<< HEAD
             return ""
         correct_answer_list = data["correct_answers"].get(name, [])
         if len(correct_answer_list) == 0:
             raise ValueError("At least one option must be true.")
-=======
-            correct_answer_list = data["correct_answers"].get(name, [])
-            if len(correct_answer_list) == 0:
-                raise ValueError("At least one option must be true.")
-            html_params = {
-                "answer": True,
-                "inline": inline,
-                "answers": correct_answer_list,
-                "hide_letter_keys": pl.get_boolean_attrib(
-                    element, "hide-letter-keys", HIDE_LETTER_KEYS_DEFAULT
-                ),
-            }
-            with open("pl-checkbox.mustache", encoding="utf-8") as f:
-                html = chevron.render(f, html_params).strip()
->>>>>>> 166d2ef8
-        else:
-            html_params = {
-                "answer": True,
-                "inline": inline,
-                "answers": correct_answer_list,
-                "hide_letter_keys": pl.get_boolean_attrib(
-                    element, "hide-letter-keys", HIDE_LETTER_KEYS_DEFAULT
-                ),
-            }
-            with open(CHECKBOX_MUSTACHE_TEMPLATE_NAME, "r", encoding="utf-8") as f:
-                return chevron.render(f, html_params).strip()
+        html_params = {
+            "answer": True,
+            "inline": inline,
+            "answers": correct_answer_list,
+            "hide_letter_keys": pl.get_boolean_attrib(
+                element, "hide-letter-keys", HIDE_LETTER_KEYS_DEFAULT
+            ),
+        }
+        with open(CHECKBOX_MUSTACHE_TEMPLATE_NAME, encoding="utf-8") as f:
+            return chevron.render(f, html_params).strip()
 
     else:
-<<<<<<< HEAD
         assert_never(data["panel"])
-=======
-        raise ValueError("Invalid panel type: {}".format(data["panel"]))
->>>>>>> 166d2ef8
-
-
-<<<<<<< HEAD
-=======
-
->>>>>>> 166d2ef8
+
+
 def parse(element_html: str, data: pl.QuestionData) -> None:
     element = lxml.html.fragment_fromstring(element_html)
     name = pl.get_string_attrib(element, "answers-name")
@@ -784,7 +611,6 @@
     allow_blank = pl.get_boolean_attrib(element, "allow-blank", ALLOW_BLANK_DEFAULT)
     submitted_key = data["submitted_answers"].get(name, None)
 
-<<<<<<< HEAD
     if not allow_blank:
         # Check that at least one option was selected
         if submitted_key is None:
@@ -803,22 +629,6 @@
                 f"You selected an invalid option: {one_bad_key_str}"
             )
             return
-=======
-    # Check that at least one option was selected
-    if submitted_key is None:
-        data["format_errors"][name] = "You must select at least one option."
-        return
-
-    # Check that the selected options are a subset of the valid options
-    # FIXME: raise ValueError instead of treating as parse error?
-    submitted_key_set = set(submitted_key)
-    all_keys_set = set(all_keys)
-    if not submitted_key_set.issubset(all_keys_set):
-        one_bad_key = submitted_key_set.difference(all_keys_set).pop()
-        # FIXME: escape one_bad_key
-        data["format_errors"][name] = f"You selected an invalid option: {one_bad_key}"
-        return
->>>>>>> 166d2ef8
 
     # Get minimum and maximum number of options to be selected
     min_options_to_select = _get_min_options_to_select(element, MIN_SELECT_DEFAULT)
@@ -851,39 +661,12 @@
         option["key"]: option.get("feedback", None) for option in data["params"][name]
     }
 
-<<<<<<< HEAD
     score = 0
     if partial_credit_mode is PartialCreditType.NONE:
         score = 1 if submittedSet == correctSet else 0
     elif partial_credit_mode is PartialCreditType.PERCENT_CORRECT:
         if submittedSet == correctSet:
             score = 1
-=======
-    submitted_set = set(submitted_keys)
-    correct_set = set(correct_keys)
-
-    score = 0
-    if not partial_credit and submitted_set == correct_set:
-        score = 1
-    elif partial_credit:
-        if partial_credit_method == "PC":
-            if submitted_set == correct_set:
-                score = 1
-            else:
-                n_correct_answers = len(correct_set) - len(correct_set - submitted_set)
-                points = n_correct_answers - len(submitted_set - correct_set)
-                score = max(0, points / len(correct_set))
-        elif partial_credit_method == "EDC":
-            number_wrong = len(submitted_set - correct_set) + len(
-                correct_set - submitted_set
-            )
-            score = 1 - 1.0 * number_wrong / number_answers
-        elif partial_credit_method == "COV":
-            n_correct_answers = len(correct_set & submitted_set)
-            base_score = n_correct_answers / len(correct_set)
-            guessing_factor = n_correct_answers / len(submitted_set)
-            score = base_score * guessing_factor
->>>>>>> 166d2ef8
         else:
             n_correct_answers = len(correctSet) - len(correctSet - submittedSet)
             points = n_correct_answers - len(submittedSet - correctSet)
