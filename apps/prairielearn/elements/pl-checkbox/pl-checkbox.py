--- conflicted
+++ resolved
@@ -1,11 +1,7 @@
 import random
 from enum import Enum
 from itertools import count
-<<<<<<< HEAD
 from typing import Any, NamedTuple, cast
-=======
-from typing import NamedTuple
->>>>>>> 30372c8b
 
 import chevron
 import lxml.etree
@@ -14,7 +10,6 @@
 from typing_extensions import assert_never
 
 
-<<<<<<< HEAD
 class PartialCreditType(Enum):
     """Partial credit grading modes for checkbox questions.
 
@@ -34,49 +29,16 @@
     RANDOM = "random"
     ASCEND = "ascend"
     DESCEND = "descend"
-=======
-# Internal enums for better code organization
-class PartialCreditType(Enum):
-    """Internal enum for partial credit grading modes.
-
-    Note: This is an internal implementation detail. The external API still uses
-    partial-credit="true|false" + partial-credit-method="PC|COV|EDC"
-    """
-
-    ALL_OR_NOTHING = "none"
-    NET_CORRECT = "PC"
-    EACH_ANSWER = "EDC"
-    COVERAGE = "COV"
-
-
-class OrderType(Enum):
-    """Internal enum for answer ordering.
-
-    Note: This is an internal implementation detail. The external API still uses
-    fixed-order="true|false"
-    """
-
-    RANDOM = "random"
->>>>>>> 30372c8b
     FIXED = "fixed"
 
 
 class AnswerTuple(NamedTuple):
-<<<<<<< HEAD
-=======
-    """Represents an answer option with its properties."""
-
->>>>>>> 30372c8b
     idx: int
     correct: bool
     html: str
     feedback: str | None
 
 
-<<<<<<< HEAD
-=======
-# Default values
->>>>>>> 30372c8b
 WEIGHT_DEFAULT = 1
 INLINE_DEFAULT = False
 PARTIAL_CREDIT_DEFAULT = PartialCreditType.NET_CORRECT
@@ -93,6 +55,118 @@
 MIN_SELECT_BLANK = 0
 
 CHECKBOX_MUSTACHE_TEMPLATE_NAME = "pl-checkbox.mustache"
+
+
+def generate_help_text(
+    *,
+    num_correct: int,
+    num_display_answers: int,
+    show_number_correct: bool,
+    detailed_help_text: bool,
+    has_min_select_attrib: bool,
+    has_max_select_attrib: bool,
+    min_options_to_select: int,
+    max_options_to_select: int,
+    allow_blank: bool,
+) -> str:
+    """Generate help text for checkbox element.
+
+    Args:
+        num_correct: Number of correct answers
+        num_display_answers: Total number of displayed answers
+        show_number_correct: Whether to show the number of correct options
+        detailed_help_text: Whether to show detailed help text
+        has_min_select_attrib: Whether min-select attribute is specified
+        has_max_select_attrib: Whether max-select attribute is specified
+        min_options_to_select: Minimum options that must be selected
+        max_options_to_select: Maximum options that can be selected
+        allow_blank: Whether blank (zero) selections are allowed
+
+    Returns:
+        HTML string for help text
+    """
+    # Generate number correct text if requested
+    if show_number_correct:
+        if num_correct == 1:
+            number_correct_text = (
+                " There is exactly <b>1</b> correct option in the list above."
+            )
+        else:
+            number_correct_text = f" There are exactly <b>{num_correct}</b> correct options in the list above."
+    else:
+        number_correct_text = ""
+
+    # Determine whether to show min/max select values
+    show_min_select = (
+        has_min_select_attrib and min_options_to_select != MIN_SELECT_DEFAULT
+    )
+    show_max_select = (
+        has_max_select_attrib and max_options_to_select != num_display_answers
+    )
+
+    # Generate the selection requirement text
+    if detailed_help_text or (show_min_select and show_max_select):
+        # Show both min and max
+        if min_options_to_select != max_options_to_select:
+            insert_text = f" between <b>{min_options_to_select}</b> and <b>{max_options_to_select}</b> options."
+        else:
+            insert_text = f" exactly <b>{min_options_to_select}</b> options."
+    elif show_min_select:
+        insert_text = f" at least <b>{min_options_to_select}</b> options."
+    elif show_max_select:
+        insert_text = f" at most <b>{max_options_to_select}</b> options."
+    else:
+        # Default case - no specific requirements shown
+        insert_text = " at least 0 options." if allow_blank else " at least 1 option."
+
+    insert_text += number_correct_text
+
+    # Generate final help text
+    if detailed_help_text or show_min_select or show_max_select:
+        helptext = f'<small class="form-text text-muted">Select {insert_text}</small>'
+    else:
+        # Generic help text when no specific requirements are shown
+        helptext = f'<small class="form-text text-muted">Select all possible options that apply.{number_correct_text}</small>'
+
+    return helptext
+
+
+def categorize_options(
+    element: lxml.html.HtmlElement,
+) -> tuple[list[AnswerTuple], list[AnswerTuple]]:
+    """Get provided correct and incorrect answers.
+
+    Args:
+        element: The pl-checkbox HTML element
+
+    Returns:
+        Tuple of (correct_answers, incorrect_answers) as AnswerTuple lists
+    """
+    correct_answers = []
+    incorrect_answers = []
+    index = count(0)
+
+    for child in element:
+        if child.tag in ["pl-answer", "pl_answer"]:
+            pl.check_attribs(
+                child, required_attribs=[], optional_attribs=["correct", "feedback"]
+            )
+            correct = pl.get_boolean_attrib(child, "correct", False)
+            child_html = pl.inner_html(child)
+            child_feedback = pl.get_string_attrib(child, "feedback", FEEDBACK_DEFAULT)
+            answer_tuple = AnswerTuple(next(index), correct, child_html, child_feedback)
+            if correct:
+                correct_answers.append(answer_tuple)
+            else:
+                incorrect_answers.append(answer_tuple)
+        elif isinstance(child, lxml.etree._Comment):
+            continue
+        else:
+            raise ValueError(
+                f'Tags inside of pl-checkbox must be pl-answer, not "{child.tag}".'
+            )
+
+    return correct_answers, incorrect_answers
 
 
 def get_order_type(element: lxml.html.HtmlElement) -> OrderType:
@@ -223,258 +297,6 @@
         raise ValueError(
             f"max-select ({max_select}) is less than the maximum possible number of correct answers ({max_correct})"
         )
-
-
-def categorize_options(
-    element: lxml.html.HtmlElement,
-) -> tuple[list[AnswerTuple], list[AnswerTuple]]:
-    """Get provided correct and incorrect answers."""
-    correct_answers = []
-    incorrect_answers = []
-    index = count(0)
-
-    for child in element:
-        if child.tag in ["pl-answer", "pl_answer"]:
-            pl.check_attribs(
-                child, required_attribs=[], optional_attribs=["correct", "feedback"]
-            )
-            correct = pl.get_boolean_attrib(child, "correct", False)
-            child_html = pl.inner_html(child)
-            child_feedback = pl.get_string_attrib(child, "feedback", FEEDBACK_DEFAULT)
-            answer_tuple = AnswerTuple(next(index), correct, child_html, child_feedback)
-            if correct:
-                correct_answers.append(answer_tuple)
-            else:
-                incorrect_answers.append(answer_tuple)
-        elif isinstance(child, lxml.etree._Comment):
-            continue
-
-        else:
-            raise ValueError(
-                f'Tags inside of pl-checkbox must be pl-answer, not "{child.tag}".'
-            )
-
-    return correct_answers, incorrect_answers
-
-
-def generate_help_text(
-    *,
-    num_correct: int,
-    num_display_answers: int,
-    show_number_correct: bool,
-    detailed_help_text: bool,
-    has_min_select_attrib: bool,
-    has_max_select_attrib: bool,
-    min_options_to_select: int,
-    max_options_to_select: int,
-    allow_blank: bool,
-) -> str:
-    """Generate help text for checkbox element.
-
-    Args:
-        num_correct: Number of correct answers
-        num_display_answers: Total number of displayed answers
-        show_number_correct: Whether to show the number of correct options
-        detailed_help_text: Whether to show detailed help text
-        has_min_select_attrib: Whether min-select attribute is specified
-        has_max_select_attrib: Whether max-select attribute is specified
-        min_options_to_select: Minimum options that must be selected
-        max_options_to_select: Maximum options that can be selected
-        allow_blank: Whether blank (zero) selections are allowed
-
-    Returns:
-        HTML string for help text
-    """
-    # Generate number correct text if requested
-    if show_number_correct:
-        if num_correct == 1:
-            number_correct_text = (
-                " There is exactly <b>1</b> correct option in the list above."
-            )
-        else:
-            number_correct_text = f" There are exactly <b>{num_correct}</b> correct options in the list above."
-    else:
-        number_correct_text = ""
-
-    # Determine whether to show min/max select values
-    show_min_select = (
-        has_min_select_attrib and min_options_to_select != MIN_SELECT_DEFAULT
-    )
-    show_max_select = (
-        has_max_select_attrib and max_options_to_select != num_display_answers
-    )
-
-    # Generate the selection requirement text
-    if detailed_help_text or (show_min_select and show_max_select):
-        # Show both min and max
-        if min_options_to_select != max_options_to_select:
-            insert_text = f" between <b>{min_options_to_select}</b> and <b>{max_options_to_select}</b> options."
-        else:
-            insert_text = f" exactly <b>{min_options_to_select}</b> options."
-    elif show_min_select:
-        insert_text = f" at least <b>{min_options_to_select}</b> options."
-    elif show_max_select:
-        insert_text = f" at most <b>{max_options_to_select}</b> options."
-    else:
-        # Default case - no specific requirements shown
-        insert_text = " at least 0 options." if allow_blank else " at least 1 option."
-
-    insert_text += number_correct_text
-
-    # Generate final help text
-    if detailed_help_text or show_min_select or show_max_select:
-        helptext = f'<small class="form-text text-muted">Select {insert_text}</small>'
-    else:
-        # Generic help text when no specific requirements are shown
-        helptext = f'<small class="form-text text-muted">Select all possible options that apply.{number_correct_text}</small>'
-
-    return helptext
-
-CHECKBOX_MUSTACHE_TEMPLATE_NAME = "pl-checkbox.mustache"
-
-
-def _get_partial_credit_type(
-    partial_credit: bool, partial_credit_method: str
-) -> PartialCreditType:
-    """Convert external partial credit attributes to internal enum.
-
-    Args:
-        partial_credit: Boolean indicating if partial credit is enabled
-        partial_credit_method: Method string ("PC", "COV", or "EDC")
-
-    Returns:
-        PartialCreditType enum value
-
-    Raises:
-        ValueError: If partial_credit_method is not one of "PC", "COV", or "EDC"
-    """
-    if not partial_credit:
-        return PartialCreditType.ALL_OR_NOTHING
-
-    if partial_credit_method == "PC":
-        return PartialCreditType.NET_CORRECT
-    elif partial_credit_method == "COV":
-        return PartialCreditType.COVERAGE
-    elif partial_credit_method == "EDC":
-        return PartialCreditType.EACH_ANSWER
-    else:
-        raise ValueError(f"Unknown partial_credit_method: {partial_credit_method}")
-
-
-def _get_order_type(fixed_order: bool) -> OrderType:
-    """Convert external fixed-order attribute to internal enum.
-
-    Args:
-        fixed_order: Boolean indicating if answers should be in fixed order
-
-    Returns:
-        OrderType enum value
-    """
-    return OrderType.FIXED if fixed_order else OrderType.RANDOM
-
-
-def generate_help_text(
-    *,
-    num_correct: int,
-    num_display_answers: int,
-    show_number_correct: bool,
-    detailed_help_text: bool,
-    has_min_select_attrib: bool,
-    has_max_select_attrib: bool,
-    min_options_to_select: int,
-    max_options_to_select: int,
-) -> str:
-    """Generate help text for checkbox element.
-
-    Args:
-        num_correct: Number of correct answers
-        num_display_answers: Total number of displayed answers
-        show_number_correct: Whether to show the number of correct options
-        detailed_help_text: Whether to show detailed help text
-        has_min_select_attrib: Whether min-select attribute is specified
-        has_max_select_attrib: Whether max-select attribute is specified
-        min_options_to_select: Minimum options that must be selected
-        max_options_to_select: Maximum options that can be selected
-
-    Returns:
-        HTML string for help text
-    """
-    # Generate number correct text if requested
-    if show_number_correct:
-        if num_correct == 1:
-            number_correct_text = (
-                " There is exactly <b>1</b> correct option in the list above."
-            )
-        else:
-            number_correct_text = f" There are exactly <b>{num_correct}</b> correct options in the list above."
-    else:
-        number_correct_text = ""
-
-    # Determine whether to show min/max select values
-    show_min_select = (
-        has_min_select_attrib and min_options_to_select != MIN_SELECT_DEFAULT
-    )
-    show_max_select = (
-        has_max_select_attrib and max_options_to_select != num_display_answers
-    )
-
-    # Generate the selection requirement text
-    if detailed_help_text or (show_min_select and show_max_select):
-        # Show both min and max
-        if min_options_to_select != max_options_to_select:
-            insert_text = f" between <b>{min_options_to_select}</b> and <b>{max_options_to_select}</b> options."
-        else:
-            insert_text = f" exactly <b>{min_options_to_select}</b> options."
-    elif show_min_select:
-        insert_text = f" at least <b>{min_options_to_select}</b> options."
-    elif show_max_select:
-        insert_text = f" at most <b>{max_options_to_select}</b> options."
-    else:
-        # Default case - no specific requirements shown
-        insert_text = " at least 1 option."
-
-    insert_text += number_correct_text
-
-    # Generate final help text
-    if detailed_help_text or show_min_select or show_max_select:
-        helptext = f'<small class="form-text text-muted">Select {insert_text}</small>'
-    else:
-        # Generic help text when no specific requirements are shown
-        helptext = f'<small class="form-text text-muted">Select all possible options that apply.{number_correct_text}</small>'
-
-    return helptext
-
-
-def categorize_options(
-    element: lxml.html.HtmlElement,
-) -> tuple[list[AnswerTuple], list[AnswerTuple]]:
-    """Get provided correct and incorrect answers.
-
-    Args:
-        element: The pl-checkbox HTML element
-
-    Returns:
-        Tuple of (correct_answers, incorrect_answers) as AnswerTuple lists
-    """
-    correct_answers = []
-    incorrect_answers = []
-    index = count(0)
-
-    for child in element:
-        if child.tag in ["pl-answer", "pl_answer"]:
-            pl.check_attribs(
-                child, required_attribs=[], optional_attribs=["correct", "feedback"]
-            )
-            correct = pl.get_boolean_attrib(child, "correct", False)
-            child_html = pl.inner_html(child)
-            child_feedback = pl.get_string_attrib(child, "feedback", FEEDBACK_DEFAULT)
-            answer_tuple = AnswerTuple(next(index), correct, child_html, child_feedback)
-            if correct:
-                correct_answers.append(answer_tuple)
-            else:
-                incorrect_answers.append(answer_tuple)
-
-    return correct_answers, incorrect_answers
 
 
 def prepare(element_html: str, data: pl.QuestionData) -> None:
@@ -511,12 +333,9 @@
     if name in data["correct_answers"]:
         raise ValueError(f"Duplicate correct_answers variable name: {name}")
 
-<<<<<<< HEAD
     # Don't use value but call getter here to do validation right away.
     get_partial_credit_mode(element)
 
-=======
->>>>>>> 30372c8b
     correct_answers, incorrect_answers = categorize_options(element)
 
     len_correct = len(correct_answers)
@@ -570,7 +389,6 @@
     sampled_answers = sampled_correct + sampled_incorrect
     random.shuffle(sampled_answers)
 
-<<<<<<< HEAD
     order_type = get_order_type(element)
     if order_type is OrderType.FIXED:
         sampled_answers.sort(key=lambda a: a.idx)  # sort by stored original index
@@ -580,32 +398,14 @@
         sampled_answers.sort(key=lambda a: a.html, reverse=False)
     elif order_type is OrderType.RANDOM:
         random.shuffle(sampled_answers)
-=======
-    # Use internal enum for order type
-    fixed_order = pl.get_boolean_attrib(element, "fixed-order", FIXED_ORDER_DEFAULT)
-    order_type = _get_order_type(fixed_order)
-
-    if order_type is OrderType.FIXED:
-        # we can't simply skip the shuffle because we already broke the original
-        # order by separating into correct/incorrect lists
-        sampled_answers.sort(key=lambda a: a.idx)  # sort by stored original index
-    elif order_type is OrderType.RANDOM:
-        pass  # already shuffled
->>>>>>> 30372c8b
     else:
         assert_never(order_type)
 
     display_answers = []
     correct_answer_list = []
-<<<<<<< HEAD
     for key, answer in zip(pl.iter_keys(), sampled_answers, strict=False):
         keyed_answer = {
             "key": key,
-=======
-    for i, answer in enumerate(sampled_answers):
-        keyed_answer = {
-            "key": pl.index2key(i),
->>>>>>> 30372c8b
             "html": answer.html,
             "feedback": answer.feedback,
         }
@@ -691,12 +491,9 @@
             show_number_correct = pl.get_boolean_attrib(
                 element, "show-number-correct", SHOW_NUMBER_CORRECT_DEFAULT
             )
-<<<<<<< HEAD
             allow_blank = pl.get_boolean_attrib(
                 element, "allow-blank", ALLOW_BLANK_DEFAULT
             )
-=======
->>>>>>> 30372c8b
 
             min_options_to_select = _get_min_options_to_select(
                 element, MIN_SELECT_DEFAULT
@@ -706,11 +503,7 @@
             )
 
             helptext = generate_help_text(
-<<<<<<< HEAD
                 num_correct=len(correct_keys),
-=======
-                num_correct=len(correct_answer_list),
->>>>>>> 30372c8b
                 num_display_answers=len(display_answers),
                 show_number_correct=show_number_correct,
                 detailed_help_text=detailed_help_text,
@@ -718,7 +511,6 @@
                 has_max_select_attrib=pl.has_attrib(element, "max-select"),
                 min_options_to_select=min_options_to_select,
                 max_options_to_select=max_options_to_select,
-<<<<<<< HEAD
                 allow_blank=allow_blank,
             )
 
@@ -733,12 +525,7 @@
                     number_correct_text = f" There are exactly <b>{len(correct_keys)}</b> correct options in the list above."
             else:
                 number_correct_text = ""
-=======
-            )
->>>>>>> 30372c8b
-
-            # Extract insert_text for backward compatibility with info_params
-            # (This is needed for the grading text generation below)
+
             show_min_select = (
                 pl.has_attrib(element, "min-select")
                 and min_options_to_select != MIN_SELECT_DEFAULT
@@ -746,16 +533,6 @@
             show_max_select = pl.has_attrib(
                 element, "max-select"
             ) and max_options_to_select != len(display_answers)
-
-            if show_number_correct:
-                if len(correct_answer_list) == 1:
-                    number_correct_text = (
-                        " There is exactly <b>1</b> correct option in the list above."
-                    )
-                else:
-                    number_correct_text = f" There are exactly <b>{len(correct_answer_list)}</b> correct options in the list above."
-            else:
-                number_correct_text = ""
 
             if detailed_help_text or (show_min_select and show_max_select):
                 if min_options_to_select != max_options_to_select:
@@ -767,59 +544,11 @@
             elif show_max_select:
                 insert_text = f" at most <b>{max_options_to_select}</b> options."
             else:
-<<<<<<< HEAD
                 insert_text = (
                     " at least 0 options." if allow_blank else " at least 1 option."
                 )
 
             insert_text += number_correct_text
-=======
-                insert_text = " at least 1 option."
-
-            insert_text += number_correct_text
-
-            # Generate grading text (still uses old partial credit method strings)
-            if partial_credit:
-                if partial_credit_method == "PC":
-                    gradingtext = (
-                        "You must select"
-                        + insert_text
-                        + " You will receive a score of <code>100% * (t - f) / n</code>, "
-                        + "where <code>t</code> is the number of true options that you select, <code>f</code> "
-                        + "is the number of false options that you select, and <code>n</code> is the total number of true options. "
-                        + "At minimum, you will receive a score of 0%."
-                    )
-                elif partial_credit_method == "EDC":
-                    gradingtext = (
-                        "You must select"
-                        + insert_text
-                        + " You will receive a score of <code>100% * (t + f) / "
-                        + str(len(display_answers))
-                        + "</code>, "
-                        + "where <code>t</code> is the number of true options that you select and <code>f</code> "
-                        + "is the number of false options that you do not select."
-                    )
-                elif partial_credit_method == "COV":
-                    gradingtext = (
-                        "You must select"
-                        + insert_text
-                        + " You will receive a score of <code>100% * (t / c) * (t / n)</code>, "
-                        + "where <code>t</code> is the number of true options that you select, <code>c</code> is the total number of true options, "
-                        + "and <code>n</code> is the total number of options you select."
-                    )
-                else:
-                    raise ValueError(
-                        f"Unknown value for partial_credit_method: {partial_credit_method}"
-                    )
-            else:
-                gradingtext = (
-                    "You must select"
-                    + insert_text
-                    + " You will receive a score of 100% "
-                    + "if you select all options that are true and no options that are false. "
-                    + "Otherwise, you will receive a score of 0%."
-                )
->>>>>>> 30372c8b
 
             info_params[partial_credit_mode.value] = True
             info_params["insert_text"] = insert_text
@@ -936,32 +665,24 @@
     allow_blank = pl.get_boolean_attrib(element, "allow-blank", ALLOW_BLANK_DEFAULT)
     submitted_key = data["submitted_answers"].get(name, None)
 
-<<<<<<< HEAD
     if not allow_blank:
-        submitted_key_set = set()
         # Check that at least one option was selected
         if submitted_key is None:
             data["format_errors"][name] = "You must select at least one option."
             return
-    else:
-        # Check that the selected options are a subset of the valid options
-        # FIXME: raise ValueError instead of treating as parse error?
-        submitted_key_set = set(submitted_key) if submitted_key else set()
-        all_keys_set = {a["key"] for a in data["params"][name]}
-
-        if not submitted_key_set.issubset(all_keys_set):
-            one_bad_key = submitted_key_set.difference(all_keys_set).pop()
-            one_bad_key_str = pl.escape_invalid_string(str(one_bad_key))
-            data["format_errors"][name] = (
-                f"You selected an invalid option: {one_bad_key_str}"
-            )
-            return
-=======
-    # Check that at least one option was selected
-    if submitted_key is None:
-        data["format_errors"][name] = "You must select at least one option."
+
+    # Check that the selected options are a subset of the valid options
+    # FIXME: raise ValueError instead of treating as parse error?
+    submitted_key_set = set(submitted_key) if submitted_key else set()
+    all_keys_set = {a["key"] for a in data["params"][name]}
+
+    if not submitted_key_set.issubset(all_keys_set):
+        one_bad_key = submitted_key_set.difference(all_keys_set).pop()
+        one_bad_key_str = pl.escape_invalid_string(str(one_bad_key))
+        data["format_errors"][name] = (
+            f"You selected an invalid option: {one_bad_key_str}"
+        )
         return
->>>>>>> 30372c8b
 
     # Get minimum and maximum number of options to be selected
     min_options_to_select = _get_min_options_to_select(element, MIN_SELECT_DEFAULT)
@@ -970,11 +691,7 @@
     )
 
     # Check that the number of submitted answers is in the interval [min_options_to_select, max_options_to_select].
-<<<<<<< HEAD
     if not (min_options_to_select <= len(submitted_key_set) <= max_options_to_select):
-=======
-    if not (min_options_to_select <= len(submitted_key) <= max_options_to_select):
->>>>>>> 30372c8b
         if min_options_to_select != max_options_to_select:
             data["format_errors"][name] = (
                 f"You must select between <b>{min_options_to_select}</b> and <b>{max_options_to_select}</b> options."
@@ -990,24 +707,8 @@
     name = pl.get_string_attrib(element, "answers-name")
     weight = pl.get_integer_attrib(element, "weight", WEIGHT_DEFAULT)
     number_answers = len(data["params"][name])
-<<<<<<< HEAD
     partial_credit_mode = get_partial_credit_mode(element)
 
-=======
-
-    partial_credit = pl.get_boolean_attrib(
-        element, "partial-credit", PARTIAL_CREDIT_DEFAULT
-    )
-    partial_credit_method = pl.get_string_attrib(
-        element, "partial-credit-method", PARTIAL_CREDIT_METHOD_DEFAULT
-    )
-
-    # Convert to internal enum
-    partial_credit_type = _get_partial_credit_type(
-        partial_credit, partial_credit_method
-    )
-
->>>>>>> 30372c8b
     submitted_set = set(data["submitted_answers"].get(name, []))
     correct_set = {answer["key"] for answer in data["correct_answers"].get(name, [])}
     feedback = {
@@ -1015,45 +716,27 @@
     }
 
     score = 0
-<<<<<<< HEAD
     if partial_credit_mode is PartialCreditType.ALL_OR_NOTHING:
         score = 1 if submitted_set == correct_set else 0
     elif partial_credit_mode is PartialCreditType.NET_CORRECT:
-=======
-    if partial_credit_type is PartialCreditType.ALL_OR_NOTHING:
-        score = 1 if submitted_set == correct_set else 0
-    elif partial_credit_type is PartialCreditType.NET_CORRECT:
->>>>>>> 30372c8b
         if submitted_set == correct_set:
             score = 1
         else:
             n_correct_answers = len(correct_set) - len(correct_set - submitted_set)
             points = n_correct_answers - len(submitted_set - correct_set)
             score = max(0, points / len(correct_set))
-<<<<<<< HEAD
     elif partial_credit_mode is PartialCreditType.EACH_ANSWER:
-=======
-    elif partial_credit_type is PartialCreditType.EACH_ANSWER:
->>>>>>> 30372c8b
         number_wrong = len(submitted_set - correct_set) + len(
             correct_set - submitted_set
         )
         score = 1 - 1.0 * number_wrong / number_answers
-<<<<<<< HEAD
     elif partial_credit_mode is PartialCreditType.COVERAGE:
-=======
-    elif partial_credit_type is PartialCreditType.COVERAGE:
->>>>>>> 30372c8b
         n_correct_answers = len(correct_set & submitted_set)
         base_score = n_correct_answers / len(correct_set)
         guessing_factor = n_correct_answers / len(submitted_set)
         score = base_score * guessing_factor
     else:
-<<<<<<< HEAD
         assert_never(partial_credit_mode)
-=======
-        assert_never(partial_credit_type)
->>>>>>> 30372c8b
 
     data["partial_scores"][name] = {
         "score": score,
@@ -1066,23 +749,8 @@
     element = lxml.html.fragment_fromstring(element_html)
     name = pl.get_string_attrib(element, "answers-name")
     weight = pl.get_integer_attrib(element, "weight", WEIGHT_DEFAULT)
-<<<<<<< HEAD
 
     partial_credit_mode = get_partial_credit_mode(element)
-=======
-
-    partial_credit = pl.get_boolean_attrib(
-        element, "partial-credit", PARTIAL_CREDIT_DEFAULT
-    )
-    partial_credit_method = pl.get_string_attrib(
-        element, "partial-credit-method", PARTIAL_CREDIT_METHOD_DEFAULT
-    )
-
-    # Convert to internal enum
-    partial_credit_type = _get_partial_credit_type(
-        partial_credit, partial_credit_method
-    )
->>>>>>> 30372c8b
 
     correct_keys = {answer["key"] for answer in data["correct_answers"].get(name, [])}
     number_answers = len(data["params"][name])
@@ -1122,40 +790,24 @@
                 and min_options_to_select <= len(ans) <= max_options_to_select
             ):
                 break
-<<<<<<< HEAD
         if partial_credit_mode is not PartialCreditType.ALL_OR_NOTHING:
             if partial_credit_mode is PartialCreditType.NET_CORRECT:
-=======
-        if partial_credit_type is not PartialCreditType.ALL_OR_NOTHING:
-            if partial_credit_type is PartialCreditType.NET_CORRECT:
->>>>>>> 30372c8b
                 if ans == correct_keys:
                     score = 1
                 else:
                     n_correct_answers = len(correct_keys) - len(correct_keys - ans)
                     points = n_correct_answers - len(ans - correct_keys)
                     score = max(0, points / len(correct_keys))
-<<<<<<< HEAD
             elif partial_credit_mode is PartialCreditType.EACH_ANSWER:
                 number_wrong = len(ans - correct_keys) + len(correct_keys - ans)
                 score = 1 - 1.0 * number_wrong / number_answers
             elif partial_credit_mode is PartialCreditType.COVERAGE:
-=======
-            elif partial_credit_type is PartialCreditType.EACH_ANSWER:
-                number_wrong = len(ans - correct_keys) + len(correct_keys - ans)
-                score = 1 - 1.0 * number_wrong / number_answers
-            elif partial_credit_type is PartialCreditType.COVERAGE:
->>>>>>> 30372c8b
                 n_correct_answers = len(correct_keys & ans)
                 base_score = n_correct_answers / len(correct_keys)
                 guessing_factor = n_correct_answers / len(ans)
                 score = base_score * guessing_factor
             else:
-<<<<<<< HEAD
                 assert_never(partial_credit_mode)
-=======
-                assert_never(partial_credit_type)
->>>>>>> 30372c8b
         else:
             score = 0
         feedback = {
