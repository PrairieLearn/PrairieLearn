--- conflicted
+++ resolved
@@ -221,87 +221,6 @@
       >
     </div>
   </div>
-<<<<<<< HEAD
-  <div class="js-crop-rotate-container d-none position-relative">
-    <div class="position-relative">
-      <div class="js-cropper-container">
-        <img class="js-cropper-base-image w-100" alt="Captured image" />
-      </div>
-      <div class="d-flex align-items-center gap-2 p-2 flex-wrap justify-content-end">
-        <div class="d-flex align-items-center gap-2">
-          <label for="rotation-slider-{{uuid}}" class="text-muted text-nowrap mb-0 me-1">
-            Rotation: 
-          </label>
-          <input 
-            id="rotation-slider-{{uuid}}"
-            type="range" 
-            class="js-rotation-slider form-range mx-2" 
-            style="max-width: 200px; min-width: 100px;" 
-            min="-45" 
-            max="45" 
-            step="1" 
-            value="0"
-          />  
-        </div>
-        <div class="d-flex align-items-center gap-2">
-          <button 
-            type="button"
-            class="js-rotate-clockwise-button btn btn-light border"
-            title="Rotate clockwise"
-            data-toggle="tooltip"
-            data-placement="top" 
-            aria-label="Rotate clockwise"
-          >
-            <i class="bi bi-arrow-clockwise"></i>
-          </button>
-          <button 
-            type="button"
-            class="js-rotate-counterclockwise-button btn btn-light border"
-            title="Rotate counterclockwise"
-            data-toggle="tooltip"
-            data-placement="top"
-            aria-label="Rotate counterclockwise"
-          >
-            <i class="bi bi-arrow-counterclockwise"></i>
-          </button>
-
-          <button 
-            type="button"
-            class="js-flip-horizontal-button btn btn-light border"
-            title="Flip horizontally"
-            data-toggle="tooltip"
-            data-placement="top"
-            aria-label="Flip horizontally"
-          >
-            <i class="bi bi-symmetry-vertical"></i>
-          </button>
-          <button 
-            type="button"
-            class="js-flip-vertical-button btn btn-light border"
-            title="Flip vertically"
-            data-toggle="tooltip"
-            data-placement="top"
-            aria-label="Flip vertically"
-          >
-            <i class="bi bi-symmetry-horizontal"></i>
-          </button>
-        </div>
-        <div class="d-flex align-items-center gap-2 justify-content-end flex-wrap">
-          <button 
-            type="button"
-            class="js-cancel-crop-rotate-button btn btn-secondary"
-          >
-            Cancel
-          </button>
-          <button 
-            type="button" 
-            class="js-apply-changes-button btn btn-info"
-          >
-            <i class="bi bi-check2 me-1"></i>
-            Apply changes
-          </button>
-        </div>
-=======
   <div class="js-crop-rotate-container d-none">
     <div class="js-cropper-container">
       <img class="js-cropper-base-image w-100" alt="Captured image" />
@@ -379,7 +298,6 @@
           <i class="bi bi-check2 me-1"></i>
           Apply changes
         </button>
->>>>>>> 77536d4e
       </div>
     </div>
     <div class="js-top-buttons position-absolute top-0 end-0 m-2">
