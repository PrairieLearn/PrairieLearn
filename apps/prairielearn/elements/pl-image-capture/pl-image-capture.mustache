<script>
$(function() {
    new window.PLImageCapture(
      "{{uuid}}"
    );
});
</script>

<<<<<<< HEAD
<div id="image-capture-{{uuid}}" class="card w-75 mb-3" {{#submitted_file_name}}data-submitted-image-name="{{submitted_file_name}}"{{/submitted_file_name}}>
=======
<div id="image-capture-{{uuid}}" class="card w-75 mb-3" data-options="{{image_capture_options_json}}">
>>>>>>> ca0e26c0
  <div class="card-header">
    Image capture
  </div>
  <div 
<<<<<<< HEAD
    class="capture-preview-container p-3" 
=======
    class="js-capture-preview-container p-3" 
>>>>>>> ca0e26c0
    {{#submission_files_url}}data-submission-files-url="{{submission_files_url}}"{{/submission_files_url}}
  >
    <input
      class="js-hidden-capture-input"
      type="hidden"
      name="{{file_name}}"
      data-skip-unload-check="true"
    />
    <div class="js-uploaded-image-container mb-2">
      <div
        class="js-image-placeholder bg-body-secondary d-flex justify-content-center align-items-center rounded border"
      >
        <div class="spinning-wheel spinner-border">
          <span class="visually-hidden">Loading...</span>
        </div>
      </div>
    </div>

    {{#editable}}
      <div class="d-flex gap-1 flex-wrap">
        <button
          type="button"
          class="js-capture-with-local-camera-button btn btn-info"
        >
          <i class="bi bi-camera-fill me-1"></i>
          Capture with local camera
        </button>
        {{#mobile_capture_enabled}}
          <button 
            type="button" 
            class="js-capture-with-mobile-device-button btn btn-info"
            data-bs-toggle="popover"
            data-bs-container="body"
            data-bs-html="true"
            data-bs-placement="auto"
            data-bs-title="Capture with mobile device"
            data-bs-content='
            <div class="w-100 d-flex flex-column align-items-center">
              <div id="qr-code-{{uuid}}" class="mb-3 bg-body-secondary d-flex justify-content-center align-items-center rounded border" style="width:200px;height:200px">
                <div class="spinning-wheel spinner-border">
                  <span class="visually-hidden">Loading...</span>
                </div>
              </div>
              <p class="text-muted mb-0">
                Scan the QR code with your mobile device to capture an image of your solution. 
              </p>
            </div>
            '
          >
            <i class="bi bi-qr-code-scan me-1"></i>
            Capture with mobile device
          </button>
        {{/mobile_capture_enabled}}
      </div>
    {{/editable}}
  </div>
  <div class="js-local-camera-capture-container d-none flex-column p-3">
    <div class="position-relative">
      <video
        class="js-local-camera-video w-100 bg-body-secondary rounded border"
        autoplay
        playsinline
      >
      </video>

      <div
        class="js-local-camera-permission-message position-absolute top-50 start-50 translate-middle text-center text-muted px-2"
        style="pointer-events: none;"
      >
        Give permission to access your camera to capture an image.
      </div>
    </div>

    <p class="text-muted mt-0">
      Ensure that your entire solution is visible, legible, and well-lit.
    </p>

    <div class="d-flex gap-1 mt-1">
      <button class="js-capture-local-camera-image-button btn btn-info" disabled>
        <i class="bi bi-camera-fill me-1"></i>
        Capture image
      </button>
      <button class="js-cancel-local-camera-button btn btn-secondary">
        Cancel
      </button>
    </div>
  </div>
  <div class="js-local-camera-confirmation-container d-none d-flex flex-column p-3">
    <canvas
      class="js-local-camera-image-preview w-100 bg-body-secondary rounded border mb-1"
      autoplay
      playsinline
    >
    </canvas>
    <div class="d-flex gap-1 mt-1">
      <button class="js-confirm-local-camera-image-button btn btn-info" type="submit">
        <i class="bi bi-check2 me-1"></i>
        Use image
      </button>
      <button class="js-retake-local-camera-image-button btn btn-secondary">
        <i class="bi bi-arrow-counterclockwise me-1"></i>
        Retake
      </button>
      <button class="js-cancel-local-camera-confirmation-button btn btn-secondary">
        Cancel
      </button>
    </div>
  </div>
</div><|MERGE_RESOLUTION|>--- conflicted
+++ resolved
@@ -6,20 +6,12 @@
 });
 </script>
 
-<<<<<<< HEAD
-<div id="image-capture-{{uuid}}" class="card w-75 mb-3" {{#submitted_file_name}}data-submitted-image-name="{{submitted_file_name}}"{{/submitted_file_name}}>
-=======
 <div id="image-capture-{{uuid}}" class="card w-75 mb-3" data-options="{{image_capture_options_json}}">
->>>>>>> ca0e26c0
   <div class="card-header">
     Image capture
   </div>
   <div 
-<<<<<<< HEAD
-    class="capture-preview-container p-3" 
-=======
     class="js-capture-preview-container p-3" 
->>>>>>> ca0e26c0
     {{#submission_files_url}}data-submission-files-url="{{submission_files_url}}"{{/submission_files_url}}
   >
     <input
