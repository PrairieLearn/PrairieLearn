--- conflicted
+++ resolved
@@ -87,16 +87,11 @@
     <div class="d-flex gap-2 flex-wrap p-2 justify-content-end border-top">
       <button
         type="button"
-<<<<<<< HEAD
-        class="js-crop-rotate-button btn btn-sm btn-secondary d-none"
-=======
         class="js-crop-rotate-button btn btn-secondary btn-sm d-none"
->>>>>>> ea9eddcc
       >
         <i class="bi bi-crop me-1"></i>
         Crop/rotate
       </button>
-<<<<<<< HEAD
       <div class="js-capture-buttons-horizontal d-flex gap-2 flex-wrap justify-content-end">
         <button
           type="button"
@@ -109,19 +104,6 @@
         <button 
           type="button" 
           class="js-capture-with-mobile-device-button btn btn-sm btn-info"
-=======
-      <button
-        type="button"
-        class="js-capture-with-local-camera-button btn btn-info btn-sm"
-      >
-        <i class="bi bi-camera-fill me-1"></i>
-        <span>Use webcam</span>
-      </button>
-      {{#mobile_capture_enabled}}
-        <button 
-          type="button" 
-          class="js-capture-with-mobile-device-button btn btn-info btn-sm"
->>>>>>> ea9eddcc
           data-bs-toggle="popover"
           data-bs-container="body"
           data-bs-html="true"
@@ -252,11 +234,7 @@
       </div>
     </div>
     <div class="d-flex p-2 gap-2 justify-content-end align-items-center flex-wrap">
-<<<<<<< HEAD
-      <p class="js-local-camera-instructions text-muted my-0 me-auto text-sm">
-=======
       <p class="js-local-camera-instructions text-muted my-0 me-auto small">
->>>>>>> ea9eddcc
         Make sure your photo is clear, well-lit, and shows all your work legibly. 
         <br/>
         Later, you can crop or rotate the image as needed.
