--- conflicted
+++ resolved
@@ -512,14 +512,10 @@
       const capturePreviewParent = document.createElement('div');
       capturePreviewParent.className = 'js-capture-preview-div bg-body-secondary';
 
-      capturePreviewParent.appendChild(capturePreview);
+      capturePreviewParent.append(capturePreview);
 
       uploadedImageContainer.innerHTML = '';
-<<<<<<< HEAD
-      uploadedImageContainer.append(capturePreview);
-=======
-      uploadedImageContainer.appendChild(capturePreviewParent);
->>>>>>> dcde8668
+      uploadedImageContainer.append(capturePreviewParent);
 
       if (originalCapture) {
         capturePreview.addEventListener(
