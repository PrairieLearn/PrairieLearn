--- conflicted
+++ resolved
@@ -444,13 +444,9 @@
       });
 
       const capturePreview = document.createElement('img');
-<<<<<<< HEAD
       capturePreview.className =
-        'js-capture-preview img-fluid rounded border border-secondary w-100';
-=======
-      capturePreview.id = 'capture-preview';
-      capturePreview.className = 'img-fluid rounded border bg-body-secondary w-100';
->>>>>>> 678a3047
+        'js-capture-preview img-fluid rounded border bg-body-secondary w-100';
+
       capturePreview.src = dataUrl;
       capturePreview.alt = 'Captured image preview';
 
