{{#question}}
<script>
$(function() {
    var UUID = "{{uuid}}";

    new window.PLOrderBlocks(UUID, {
        maxIndent: {{max_indent}},
        enableIndentation: {{check_indentation}}
    });
});
</script>

    <div class="d-flex flex-wrap">
        <div class="pl-order-blocks-container {{dropzone_layout}}">
            <div class="card-header pl-order-blocks-header list-group-item-primary">{{source-header}}</div>
            <ul id="order-blocks-options-{{uuid}}" name="{{answer_name}}" class="card-body list-group pl-order-blocks-connected-sortable {{inline}}">
                {{#options}}
<<<<<<< HEAD
                    <li class="{{block_formatting}} shadow pl-order-block"
                        uuid="{{uuid}}"
                        string="{{inner_html}}"
                        {{#distractor_bin}}data-distractor-bin="{{distractor_bin}}"{{/distractor_bin}}
                        >
                        {{{inner_html}}}
                    </li>
=======
                    <li class="{{block_formatting}} shadow {{^editable}}nodrag{{/editable}}" uuid="{{uuid}}" string="{{inner_html}}">{{{inner_html}}}</li>
>>>>>>> eed15f69
                {{/options}}
            </ul>
        </div>
        <div class="pl-order-blocks-container {{dropzone_layout}}">
            <div class="card-header pl-order-blocks-header list-group-item-primary">
                <span class="mr-2">{{solution-header}}</span>
                <a role="button" style="vertical-align:middle;" class="btn btn-light btn-sm" data-toggle="popover" data-html="true" title="Order Blocks" data-content="{{help_text}}" data-trigger="focus" tabindex="0">
                    <i class="fa fa-question-circle" aria-hidden="true"></i>
                </a>
            </div>
            <ul id="order-blocks-dropzone-{{uuid}}" name="{{answer_name}}" class="card-body list-group pl-order-blocks-connected-sortable dropzone">
                {{#submission_dict}}
<<<<<<< HEAD
                    <li class="{{block_formatting}} shadow pl-order-block"
                        style='margin-left: {{indent}}px;'
                        uuid="{{uuid}}"
                        string="{{inner_html}}"
                        {{#distractor_bin}}data-distractor-bin="{{distractor_bin}}"{{/distractor_bin}}
                        >
                        {{{inner_html}}}
                    </li>
=======
                    <li uuid="{{uuid}}" string="{{inner_html}}" style='margin-left: {{indent}}px;' class="{{block_formatting}} shadow {{^editable}}nodrag{{/editable}}">{{{inner_html}}}</li>
>>>>>>> eed15f69
                {{/submission_dict}}
            </ul>
        </div>
    </div>
    <input id="{{uuid}}-input" type="hidden" name="{{answer_name}}-input" value=""/>

{{/question}}

{{#submission}}
    {{^parse-error}}
    <div class="pl-order-blocks-answer-container">
        <div class="card-header">
            Your answer:
        {{#correct}}
            <span class="badge badge-success"><i class="fa fa-check" aria-hidden="true"></i> 100%</span>
        {{/correct}}
        {{#partially_correct}}
            <span class="badge badge-warning"><i class="fa fa-times" aria-hidden="true"></i> {{partially_correct}}%</span>
        {{/partially_correct}}
        {{#incorrect}}
            <span class="badge badge-danger"><i class="fa fa-times" aria-hidden="true"></i> 0%</span>
        {{/incorrect}}
        </div>
        <ul class="card-body list-group">
            {{#student_submission}}
            	<li class="{{block_formatting}}" style="margin-left: {{indent}}px">{{{inner_html}}}</li>
            {{/student_submission}}
        </ul>
    </div>
    <p>{{{feedback}}}</p>
    {{/parse-error}}

    {{#parse-error}}
        <strong>Your answer: </strong>
        <div id="pl-order-blocks" class="d-inline-block">
            <span class="badge text-danger badge-invalid"><i class="fa fa-exclamation-triangle" aria-hidden="true"></i> Invalid</span>
            <a role="button" class="btn btn-sm btn-secondary small border" data-placement="auto" data-trigger="focus" data-toggle="popover" data-html="true" style="margin-left: 5px" title="Format Error" tabindex="0" data-content="{{parse-error}}"> Why <i class="fa fa-question-circle" aria-hidden="true"></i></a>
        </div>
    {{/parse-error}}
{{/submission}}

{{#true_answer}}
    <div class="pl-order-blocks-answer-container">
        <div class="card-header list-group-item-success">Correct answer ({{ordering_message}}{{indentation_message}}):</div>
        <ul class="card-body list-group">
        {{#question_solution}}
            <li class="{{block_formatting}}" style="margin-left: {{indent}}px">{{{inner_html}}}</li>
        {{/question_solution}}
        </ul>
    </div>
{{/true_answer}}<|MERGE_RESOLUTION|>--- conflicted
+++ resolved
@@ -15,17 +15,13 @@
             <div class="card-header pl-order-blocks-header list-group-item-primary">{{source-header}}</div>
             <ul id="order-blocks-options-{{uuid}}" name="{{answer_name}}" class="card-body list-group pl-order-blocks-connected-sortable {{inline}}">
                 {{#options}}
-<<<<<<< HEAD
-                    <li class="{{block_formatting}} shadow pl-order-block"
+                    <li class="{{block_formatting}} shadow pl-order-block {{^editable}}nodrag{{/editable}}"
                         uuid="{{uuid}}"
                         string="{{inner_html}}"
                         {{#distractor_bin}}data-distractor-bin="{{distractor_bin}}"{{/distractor_bin}}
                         >
                         {{{inner_html}}}
                     </li>
-=======
-                    <li class="{{block_formatting}} shadow {{^editable}}nodrag{{/editable}}" uuid="{{uuid}}" string="{{inner_html}}">{{{inner_html}}}</li>
->>>>>>> eed15f69
                 {{/options}}
             </ul>
         </div>
@@ -38,8 +34,7 @@
             </div>
             <ul id="order-blocks-dropzone-{{uuid}}" name="{{answer_name}}" class="card-body list-group pl-order-blocks-connected-sortable dropzone">
                 {{#submission_dict}}
-<<<<<<< HEAD
-                    <li class="{{block_formatting}} shadow pl-order-block"
+                    <li class="{{block_formatting}} shadow pl-order-block {{^editable}}nodrag{{/editable}}"
                         style='margin-left: {{indent}}px;'
                         uuid="{{uuid}}"
                         string="{{inner_html}}"
@@ -47,9 +42,6 @@
                         >
                         {{{inner_html}}}
                     </li>
-=======
-                    <li uuid="{{uuid}}" string="{{inner_html}}" style='margin-left: {{indent}}px;' class="{{block_formatting}} shadow {{^editable}}nodrag{{/editable}}">{{{inner_html}}}</li>
->>>>>>> eed15f69
                 {{/submission_dict}}
             </ul>
         </div>
