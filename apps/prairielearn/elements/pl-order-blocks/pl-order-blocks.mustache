{{#question}}
<script>
$(function() {
    var UUID = "{{uuid}}";

    new window.PLOrderBlocks(UUID, {
        maxIndent: {{max_indent}},
        inline: {{inline}},
        enableIndentation: {{check_indentation}},
    });
});
</script>


    <div class="d-flex flex-wrap pl-order-blocks-question-{{uuid}}">
        <div class="pl-order-blocks-container {{block_layout}} {{dropzone_layout}} ">
            <div class="card-header pl-order-blocks-header list-group-item-primary">
                <span class="mr-2">{{source-header}}</span>
                <a role="button" style="vertical-align:middle;" class="btn btn-light btn-sm" data-toggle="popover" data-html="true" title="Order Blocks" data-content="{{help_text}}" data-trigger="focus" tabindex="0">
                    <i class="fa fa-question-circle" aria-hidden="true"></i>
                </a>
            </div>
            <ul id="order-blocks-options-{{uuid}}" name="{{answer_name}}" class="card-body list-group pl-order-blocks-connected-sortable">
                {{#options}}
                    <li class="{{block_formatting}} shadow pl-order-block {{^editable}}nodrag{{/editable}}"
                        uuid="{{uuid}}"
                        string="{{inner_html}}"
                        {{#distractor_bin}}data-distractor-bin="{{distractor_bin}}"{{/distractor_bin}}
                        tabindex="0"
                        >{{{inner_html}}}
                    </li>
                {{/options}}
            </ul>
        </div>
        <div class="pl-order-blocks-container {{block_layout}} {{dropzone_layout}} ">
            <div class="card-header pl-order-blocks-header list-group-item-primary">
                <span class="mr-2">{{solution-header}}</span>
<<<<<<< HEAD
=======
                <button type="button" style="vertical-align:middle;" class="btn btn-light btn-sm" data-toggle="popover" data-html="true" title="Order Blocks" data-content="{{help_text}}">
                    <i class="fa fa-question-circle" aria-hidden="true"></i>
                </button>
>>>>>>> d333c67a
            </div>
            <ul id="order-blocks-dropzone-{{uuid}}" name="{{answer_name}}" class="card-body list-group pl-order-blocks-connected-sortable dropzone">
                {{#submission_dict}}
                    <li class="{{block_formatting}} shadow pl-order-block {{^editable}}nodrag{{/editable}}"
                        style='margin-left: {{indent}}px;'
                        uuid="{{uuid}}"
                        string="{{inner_html}}"
                        {{#distractor_bin}}data-distractor-bin="{{distractor_bin}}"{{/distractor_bin}}
                        >
                        {{{inner_html}}}
                    </li>
                {{/submission_dict}}
            </ul>
        </div>
    </div>
    <input id="{{uuid}}-input" type="hidden" name="{{answer_name}}-input" value=""/>

{{/question}}

{{#submission}}
    {{^parse-error}}
    <div class="pl-order-blocks-answer-container {{block_layout}} {{dropzone_layout}}">
        <div class="card-header">
            Your answer:
        {{#correct}}
            <span class="badge badge-success"><i class="fa fa-check" aria-hidden="true"></i> 100%</span>
        {{/correct}}
        {{#partially_correct}}
            <span class="badge badge-warning"><i class="fa fa-times" aria-hidden="true"></i> {{partially_correct}}%</span>
        {{/partially_correct}}
        {{#incorrect}}
            <span class="badge badge-danger"><i class="fa fa-times" aria-hidden="true"></i> 0%</span>
        {{/incorrect}}
        </div>
        <ul class="card-body list-group list-unstyled">
            {{#student_submission}}
                {{#distractor_feedback}}
                <li class="pl-order-blocks-pairing-indicator list-group-item-warning">
                    <ul class="list-unstyled">
                        <li>
                            <div class="pl-order-blocks-correctness-badge-container">
                                {{#allow_feedback_badges}}
                                <span class="pl-order-blocks-correctness-badge badge {{badge_type}}"><i class="fa {{icon}}" aria-hidden="true"></i></span>
                                {{/allow_feedback_badges}}
                                <div class="{{block_formatting}} pl-order-block" style="margin-left: {{indent}}px;flex-grow:1;">{{{inner_html}}}</div>
                            </div>
                        </li>
                    </ul>
                    <div>
                        <span class="pl-order-blocks-feedback-icon"><i class="fa fa-question-circle" aria-hidden="true"></i></span>
                        {{distractor_feedback}}
                    </div>
                </li>
                {{/distractor_feedback}}
                {{^distractor_feedback}}
                <li>
                    <div class="pl-order-blocks-correctness-badge-container">
                        {{#allow_feedback_badges}}
                        <span class="pl-order-blocks-correctness-badge badge {{badge_type}}"><i class="fa {{icon}}" aria-hidden="true"></i></span>
                        {{/allow_feedback_badges}}
                        <div class="{{block_formatting}} pl-order-block" style="margin-left: {{indent}}px;flex-grow:1;">{{{inner_html}}}</div>
                    </div>
                </li>
                {{/distractor_feedback}}
            {{/student_submission}}
        </ul>
    </div>
    <p>{{{feedback}}}</p>
    {{/parse-error}}

    {{#parse-error}}
        <strong>Your answer: </strong>
        <div id="pl-order-blocks" class="d-inline-block">
            <span class="badge text-danger badge-invalid"><i class="fa fa-exclamation-triangle" aria-hidden="true"></i> Invalid</span>
            <button type="button" class="btn btn-sm btn-secondary small border" data-placement="auto" data-toggle="popover" data-html="true" style="margin-left: 5px" title="Format Error" data-content="{{parse-error}}"> Why <i class="fa fa-question-circle" aria-hidden="true"></i></a>
        </div>
    {{/parse-error}}
{{/submission}}

{{#true_answer}}
    <div class="pl-order-blocks-answer-container {{block_layout}} {{dropzone_layout}}">
        <div class="card-header list-group-item-success">Correct answer ({{ordering_message}}{{indentation_message}}):</div>
        <ul class="card-body list-group">
        {{#question_solution}}
            <li class="{{block_formatting}} pl-order-block" style="margin-left: {{indent}}px">{{{inner_html}}}</li>
        {{/question_solution}}
        </ul>
    </div>

    {{#show_distractors}}
    <br><br>
    <div class="pl-order-blocks-answer-container  {{block_layout}} {{dropzone_layout}}">
        <div class="card-header list-group-item-danger">Incorrect Blocks (these blocks should not be included in your solution):</div>
        <ul class="card-body list-group list-unstyled">
        {{#distractors}}
            {{#distractor_feedback}}
            <li class="pl-order-blocks-pairing-indicator list-group-item-warning">
                <ul class="p-0">
                    <li class="{{block_formatting}} pl-order-block">{{{inner_html}}}</li>
                </ul>
                <div>
                    <span class="pl-order-blocks-feedback-icon"><i class="fa fa-question-circle" aria-hidden="true"></i></span>
                    {{distractor_feedback}}
                </div>
            </li>
            {{/distractor_feedback}}
            {{^distractor_feedback}}
                <li class="{{block_formatting}} pl-order-block">{{{inner_html}}}</li>
            {{/distractor_feedback}}
        {{/distractors}}
        </ul>
    </div>
    {{/show_distractors}}
{{/true_answer}}<|MERGE_RESOLUTION|>--- conflicted
+++ resolved
@@ -35,12 +35,9 @@
         <div class="pl-order-blocks-container {{block_layout}} {{dropzone_layout}} ">
             <div class="card-header pl-order-blocks-header list-group-item-primary">
                 <span class="mr-2">{{solution-header}}</span>
-<<<<<<< HEAD
-=======
                 <button type="button" style="vertical-align:middle;" class="btn btn-light btn-sm" data-toggle="popover" data-html="true" title="Order Blocks" data-content="{{help_text}}">
                     <i class="fa fa-question-circle" aria-hidden="true"></i>
                 </button>
->>>>>>> d333c67a
             </div>
             <ul id="order-blocks-dropzone-{{uuid}}" name="{{answer_name}}" class="card-body list-group pl-order-blocks-connected-sortable dropzone">
                 {{#submission_dict}}
