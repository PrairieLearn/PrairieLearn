--- conflicted
+++ resolved
@@ -4,6 +4,8 @@
 import lxml.html
 import prairielearn as pl
 from lxml.etree import _Comment
+
+from dag_checker import Edges, ColoredEdges
 
 
 class GroupInfo(TypedDict):
@@ -87,17 +89,16 @@
 
 def get_graph_info(
     html_tag: lxml.html.HtmlElement,
-) -> tuple[str, list[str]]:
+) -> tuple[str, Edges]:
     tag = pl.get_string_attrib(html_tag, "tag", pl.get_uuid()).strip()
     depends = pl.get_string_attrib(html_tag, "depends", "")
     depends = [tag.strip() for tag in depends.split(",")] if depends else []
     return tag, depends
 
 
-<<<<<<< HEAD
 def get_multigraph_info(
     html_tag: lxml.html.HtmlElement,
-) -> tuple[str, list | list[list], bool | None]:
+) -> tuple[str, Edges | ColoredEdges, bool | None]:
     tag = pl.get_string_attrib(html_tag, "tag", pl.get_uuid()).strip()
     depends = pl.get_string_attrib(html_tag, "depends", "")
     final = pl.get_boolean_attrib(html_tag, "final", False)
@@ -114,7 +115,8 @@
     else:
         depends = [tag.strip() for tag in depends.split(",")] if depends else []
     return tag, depends, final
-=======
+
+
 class AnswerOptions:
     """
     Collects and validates <pl-answer> tag options
@@ -131,15 +133,21 @@
     ordering_feedback: str | None
     inner_html: str
     group_info: GroupInfo
+    final: bool
 
     def __init__(
         self,
         html_element: lxml.html.HtmlElement,
         group_info: GroupInfo,
         grading_method: GradingMethodType,
+        has_optional_lines: bool
     ) -> None:
         self._check_options(html_element, grading_method)
-        self.tag, self.depends = get_graph_info(html_element)
+        if has_optional_lines:
+            self.tag, self.depends, self.final = get_multigraph_info(html_element)
+        else:
+            self.tag, self.depends = get_graph_info(html_element)
+            self.final = False
         self.correct = pl.get_boolean_attrib(
             html_element, "correct", ANSWER_CORRECT_DEFAULT
         )
@@ -208,12 +216,13 @@
                     "distractor-feedback",
                     "distractor-for",
                     "ordering-feedback",
+                    "final",
                 ],
             )
 
 
 def collect_answer_options(
-    html_element: lxml.html.HtmlElement, grading_method: GradingMethodType
+    html_element: lxml.html.HtmlElement, order_blocks_options: OrderBlocksOptions
 ) -> list[AnswerOptions]:
     answer_options = []
     for inner_element in html_element:
@@ -229,15 +238,15 @@
                     options = AnswerOptions(
                         answer_element,
                         {"tag": group_tag, "depends": group_depends},
-                        grading_method,
+                        order_blocks_options.grading_method,
+                        order_blocks_options.has_optional_lines,
                     )
                     answer_options.append(options)
             case "pl-answer":
-                answer_options.append(
-                    AnswerOptions(
-                        inner_element, {"tag": None, "depends": None}, grading_method
-                    )
-                )
+                options = AnswerOptions(
+                    inner_element, {"tag": None, "depends": None}, order_blocks_options.grading_method, order_blocks_options.has_optional_lines
+                )
+                answer_options.append(options)
             case _:
                 raise ValueError(
                     """Any html tags nested inside <pl-order-blocks> must be <pl-answer> or <pl-block-group>.
@@ -245,8 +254,6 @@
                 )
 
     return answer_options
->>>>>>> 305a8d66
-
 
 class OrderBlocksOptions:
     """
@@ -504,128 +511,4 @@
                     + ">"
                     + answer_options.inner_html
                     + "</pl-code>"
-<<<<<<< HEAD
-                )
-
-
-class AnswerOptions:
-    def __init__(
-        self,
-        html_element: lxml.html.HtmlElement,
-        group_info: GroupInfo,
-        order_block_options: OrderBlocksOptions,
-    ) -> None:
-        self._check_options(html_element, order_block_options.grading_method)
-        if order_block_options.has_optional_lines:
-            self.tag, self.depends, self.final = get_multigraph_info(html_element)
-        else:
-            self.tag, self.depends = get_graph_info(html_element)
-            self.final = False
-        self.correct = pl.get_boolean_attrib(
-            html_element, "correct", ANSWER_CORRECT_DEFAULT
-        )
-        self.ranking = pl.get_integer_attrib(html_element, "ranking", -1)
-        self.indent = pl.get_integer_attrib(
-            html_element, "indent", ANSWER_INDENT_DEFAULT
-        )
-        self.distractor_for = pl.get_string_attrib(
-            html_element, "distractor-for", DISTRACTOR_FOR_DEFAULT
-        )
-        self.distractor_feedback = pl.get_string_attrib(
-            html_element, "distractor-feedback", DISTRACTOR_FEEDBACK_DEFAULT
-        )
-        self.ordering_feedback = pl.get_string_attrib(
-            html_element, "ordering-feedback", ORDERING_FEEDBACK_DEFAULT
-        )
-        self.inner_html = pl.inner_html(html_element)
-        self.group_info = group_info
-
-    def _check_options(
-        self, html_element: lxml.html.HtmlElement, grading_method: GradingMethodType
-    ) -> None:
-        if html_element.tag != "pl-answer":
-            raise ValueError(
-                """Any html tags nested inside <pl-order-blocks> must be <pl-answer> or <pl-block-group>.
-                    Any html tags nested inside <pl-block-group> must be <pl-answer>"""
-            )
-
-        if grading_method is GradingMethodType.EXTERNAL:
-            pl.check_attribs(
-                html_element, required_attribs=[], optional_attribs=["correct"]
-            )
-        elif grading_method in [
-            GradingMethodType.UNORDERED,
-            GradingMethodType.ORDERED,
-        ]:
-            pl.check_attribs(
-                html_element,
-                required_attribs=[],
-                optional_attribs=["correct", "indent", "distractor-feedback"],
-            )
-        elif grading_method is GradingMethodType.RANKING:
-            pl.check_attribs(
-                html_element,
-                required_attribs=[],
-                optional_attribs=[
-                    "correct",
-                    "tag",
-                    "ranking",
-                    "indent",
-                    "distractor-feedback",
-                    "distractor-for",
-                    "ordering-feedback",
-                ],
-            )
-        elif grading_method is GradingMethodType.DAG:
-            pl.check_attribs(
-                html_element,
-                required_attribs=[],
-                optional_attribs=[
-                    "correct",
-                    "tag",
-                    "depends",
-                    "comment",
-                    "indent",
-                    "distractor-feedback",
-                    "distractor-for",
-                    "ordering-feedback",
-                    "final",
-                ],
-            )
-
-
-def collect_answer_options(
-    html_element: lxml.html.HtmlElement, order_blocks_options: OrderBlocksOptions
-) -> list[AnswerOptions]:
-    answer_options = []
-    for inner_element in html_element:
-        if isinstance(inner_element, _Comment):
-            continue
-
-        match inner_element.tag:
-            case "pl-block-group":
-                group_tag, group_depends = get_graph_info(inner_element)
-                for answer_element in inner_element:
-                    if isinstance(answer_element, _Comment):
-                        continue
-                    options = AnswerOptions(
-                        answer_element,
-                        {"tag": group_tag, "depends": group_depends},
-                        order_blocks_options,
-                    )
-                    answer_options.append(options)
-            case "pl-answer":
-                options = AnswerOptions(
-                    inner_element, {"tag": None, "depends": None}, order_blocks_options
-                )
-                answer_options.append(options)
-            case _:
-                raise ValueError(
-                    """Any html tags nested inside <pl-order-blocks> must be <pl-answer> or <pl-block-group>.
-                        Any html tags nested inside <pl-block-group> must be <pl-answer>"""
-                )
-
-    return answer_options
-=======
-                )
->>>>>>> 305a8d66
+                )