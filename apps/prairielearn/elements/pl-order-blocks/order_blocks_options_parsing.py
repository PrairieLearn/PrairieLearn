from enum import Enum
from typing import TypedDict

import lxml.html
import prairielearn as pl
from lxml.etree import _Comment


class GroupInfo(TypedDict):
    tag: str | None
    depends: list[str] | None


class GradingMethodType(Enum):
    UNORDERED = "unordered"
    ORDERED = "ordered"
    RANKING = "ranking"
    DAG = "dag"
    EXTERNAL = "external"


class SourceBlocksOrderType(Enum):
    RANDOM = "random"
    ALPHABETIZED = "alphabetized"
    ORDERED = "ordered"


class SolutionPlacementType(Enum):
    RIGHT = "right"
    BOTTOM = "bottom"


class FeedbackType(Enum):
    NONE = "none"
    FIRST_WRONG = "first-wrong"
    FIRST_WRONG_VERBOSE = "first-wrong-verbose"


class PartialCreditType(Enum):
    NONE = "none"
    LCS = "lcs"


class FormatType(Enum):
    DEFAULT = "default"
    CODE = "code"


LCS_GRADABLE_TYPES = frozenset([
    GradingMethodType.RANKING,
    GradingMethodType.DAG,
    GradingMethodType.ORDERED,
])


GRADING_METHOD_DEFAULT = GradingMethodType.ORDERED
MAX_INDENTION_DEFAULT = 4
DISTRACTOR_FOR_DEFAULT = None
DISTRACTOR_FEEDBACK_DEFAULT = None
ANSWER_CORRECT_DEFAULT = True
ANSWER_INDENT_DEFAULT = None
ALLOW_BLANK_DEFAULT = False
INDENTION_DEFAULT = False
INLINE_DEFAULT = False
FILE_NAME_DEFAULT = "user_code.py"
ORDERING_FEEDBACK_DEFAULT = None
PARTIAL_CREDIT_DEFAULT = PartialCreditType.NONE
SOURCE_HEADER_DEFAULT = "Drag from here:"
SOURCE_BLOCKS_ORDER_DEFAULT = SourceBlocksOrderType.ALPHABETIZED
SOLUTION_HEADER_DEFAULT = "Construct your solution here:"
SOLUTION_PLACEMENT_DEFAULT = SolutionPlacementType.RIGHT
FEEDBACK_DEFAULT = FeedbackType.NONE
WEIGHT_DEFAULT = 1
SPEC_CHAR_STR = "*&^$@!~[]{}()|:@?/\\"
SPEC_CHAR = frozenset(SPEC_CHAR_STR)


def get_graph_info(
    html_tag: lxml.html.HtmlElement,
) -> tuple[str, list[str]]:
    tag = pl.get_string_attrib(html_tag, "tag", pl.get_uuid()).strip()
    depends = pl.get_string_attrib(html_tag, "depends", "")
    depends = [tag.strip() for tag in depends.split(",")] if depends else []
    return tag, depends


class AnswerOptions:
    """
    A data class that collects and validates pl-answer tag options within a pl-order-block tag
    For more information on the pl-order-blocks attributes see the [pl-order-block docs](https://prairielearn.readthedocs.io/en/latest/elements/#pl-order-blocks-element)
    """

    tag: str
    """
    Optional attribute. Used to identify the block when declaring which other blocks depend on it or are a distractor for it.

    Default: UUID
    """

    depends: list[str]
    """
    Optional attribute when grading-method="dag". Used to specify the directed
    acyclic graph relation among the blocks, with blocks being referred to by
    their tag. For example, if depends="1,3" for a particular block, it must
    appear later in the solution than the block with tag="1" and the block with
    tag="3".


    Default: ""
    """

    correct: bool
    """
	Specifies whether the answer block is a correct answer to the question (and should be moved to the solution area).

    Default: True
    """

    ranking: int
    """
    This attribute is used when grading-method="ranking" and specifies the correct
    ranking of the answer block. For example, a block with ranking 2 should be
    placed below a block with ranking 1. The same ranking can be used when the
    order of certain blocks is not relevant. Blocks that can be placed at any
    position should not have the ranking attribute.

    Default = -1
    """

    indent: int | None
    """
    Specifies the correct indentation level of the block. For example, a value of 2
    means the block should be indented twice. A value of -1 means the indention of
    the block does not matter. This attribute can only be used when
    indentation="true".

    Default: None
    """

    distractor_for: str | None
    """
    Optional attribute on blocks where correct=false. Used to visually group a
    distractor block with a correct block that it is similar to, should match the
    tag attribute of the block that it should be visually paired with.

    Default: None
    """

    distractor_feedback: str | None
    """
    Optional attribute, used when correct=false that indicates why a given block is
    incorrect or should not be included in the solution. Shown to the student after
    all attempts at a problem are exhausted, or if feedback="first-wrong" and the
    first incorrect line in their submission has distractor-feedback.

    Default: None
    """

    ordering_feedback: str | None
    """
    Optional attribute used when grading-method="dag" or grading-method="ranking"
    and correct=true. Used to provide specific feedback when the block is placed in
    the wrong position relative to other blocks. This feedback is shown to the
    student after submission to help clarify ordering errors.

    Default: None
    """

    inner_html: str
    """
    The inner html that is within the pl-answer tag
    """

    group_info: GroupInfo
    """
    Data class that contains the tag and the depends attributes.
    """

    def __init__(
        self,
        html_element: lxml.html.HtmlElement,
        group_info: GroupInfo,
        grading_method: GradingMethodType,
    ) -> None:
        self._check_options(html_element, grading_method)
        self.tag, self.depends = get_graph_info(html_element)
        self.correct = pl.get_boolean_attrib(
            html_element, "correct", ANSWER_CORRECT_DEFAULT
        )
        self.ranking = pl.get_integer_attrib(html_element, "ranking", -1)
        self.indent = pl.get_integer_attrib(
            html_element, "indent", ANSWER_INDENT_DEFAULT
        )
        self.distractor_for = pl.get_string_attrib(
            html_element, "distractor-for", DISTRACTOR_FOR_DEFAULT
        )
        self.distractor_feedback = pl.get_string_attrib(
            html_element, "distractor-feedback", DISTRACTOR_FEEDBACK_DEFAULT
        )
        self.ordering_feedback = pl.get_string_attrib(
            html_element, "ordering-feedback", ORDERING_FEEDBACK_DEFAULT
        )
        self.inner_html = pl.inner_html(html_element)
        self.group_info = group_info

    def _check_options(
        self, html_element: lxml.html.HtmlElement, grading_method: GradingMethodType
    ) -> None:
        if html_element.tag != "pl-answer":
            raise ValueError(
                """Any html tags nested inside <pl-order-blocks> must be <pl-answer> or <pl-block-group>.
                    Any html tags nested inside <pl-block-group> must be <pl-answer>"""
            )

        if grading_method is GradingMethodType.EXTERNAL:
            pl.check_attribs(
                html_element, required_attribs=[], optional_attribs=["correct"]
            )
        elif grading_method in [
            GradingMethodType.UNORDERED,
            GradingMethodType.ORDERED,
        ]:
            pl.check_attribs(
                html_element,
                required_attribs=[],
                optional_attribs=["correct", "indent", "distractor-feedback"],
            )
        elif grading_method is GradingMethodType.RANKING:
            pl.check_attribs(
                html_element,
                required_attribs=[],
                optional_attribs=[
                    "correct",
                    "tag",
                    "ranking",
                    "indent",
                    "distractor-feedback",
                    "distractor-for",
                    "ordering-feedback",
                ],
            )
        elif grading_method is GradingMethodType.DAG:
            pl.check_attribs(
                html_element,
                required_attribs=[],
                optional_attribs=[
                    "correct",
                    "tag",
                    "depends",
                    "comment",
                    "indent",
                    "distractor-feedback",
                    "distractor-for",
                    "ordering-feedback",
                ],
            )


def collect_answer_options(
    html_element: lxml.html.HtmlElement, grading_method: GradingMethodType
) -> list[AnswerOptions]:
    answer_options = []
    for inner_element in html_element:
        if isinstance(inner_element, _Comment):
            continue

        match inner_element.tag:
            case "pl-block-group":
                group_tag, group_depends = get_graph_info(inner_element)
                for answer_element in inner_element:
                    options = AnswerOptions(
                        answer_element,
                        {"tag": group_tag, "depends": group_depends},
                        grading_method,
                    )
                    answer_options.append(options)
            case "pl-answer":
                answer_options.append(
                    AnswerOptions(
                        inner_element, {"tag": None, "depends": None}, grading_method
                    )
                )
            case _:
                raise ValueError(
                    """Any html tags nested inside <pl-order-blocks> must be <pl-answer> or <pl-block-group>.
                        Any html tags nested inside <pl-block-group> must be <pl-answer>"""
                )

    return answer_options


class OrderBlocksOptions:
    """
    A data class that collects and validates pl-order-block question options
    For more information on the pl-order-blocks attributes see the [pl-order-block docs](https://prairielearn.readthedocs.io/en/latest/elements/#pl-order-blocks-element)
    """

    answers_name: str
    """
    Variable name to store data in. Note that this attribute has to be unique
    within a question, i.e., no value for this attribute should be repeated
    within a question.
    """

    weight: int
    """
    Weight to use when computing a weighted average score over all elements
    in a question.

    Default = `1`
    """

    grading_method: GradingMethodType
    """
    The method that will be used to grade the pl-order-blocks question.

    # Options
    * GradingMethodType.UNORDERED = "unordered"
    * GradingMethodType.ORDERED = "ordered"
    * GradingMethodType.RANKING = "ranking"
    * GradingMethodType.DAG = "dag"
    * GradingMethodType.EXTERNAL = "external"

    Default: `GradingMethodType.ORDERED`
    """

    allow_blank: bool
    """
    Whether an empty solution area is allowed. By default, an empty
    solution area with no dropped blocks will not be graded (invalid format).

    Default: `False`
    """

    file_name: str
    """
    Name of the file where the information from the blocks will be saved,
    to be used by the external grader.

    Default: '"user_code.py"'
    """

    source_blocks_order: SourceBlocksOrderType
    """
    The order of the blocks in the source area.

    # Options
    * SourceBlocksOrderType.RANDOM = "random"
    * SourceBlocksOrderType.ALPHABETIZED = "alphabetized"
    * SourceBlocksOrderType.ORDERED = "ordered"

    Default: `SourceBlocksOrderType.ALPHABETIZED`
    """

    indentation: bool
    """
    Enable both the ability for indentation in the solution area and the grading of
    the expected indentation (set by indent in pl-answer, as described below).

    Default: `False`
    """

    source_header: str
    """
    Enable both the ability for indentation in the solution area and the grading of
    the expected indentation (set by indent in pl-answer, as described below).

    Default: `"Construct your solution here:"`
    """

    solution_header: str
    """
    The text that appears at the start of the solution area.

    Default: `SolutionPlacementType.RIGHT`
    """

    solution_placement: SolutionPlacementType
    """
    "right" shows the source and solution areas aligned side-by-side. "bottom"
    shows the solution area below the source area.

    # Options
    * SolutionPlacementType.RIGHT = "right"
    * SolutionPlacementType.BOTTOM = "bottom"

    Default: `SolutionPlacementType.RIGHT`
    """

    max_indent: int
    """
    Maximum possible indent depth for blocks in the solution area. Note only
    applied when indentation is enabled.

    Default: `4`
    """

    partial_credit: PartialCreditType
    """
    For the "dag", "ordered", and "ranking" grading methods, you may specify
    "none" for no partial credit or "lcs" for partial credit based on the LCS
    edit-distance from the student solution to some correct solution.

    # Options
    * PartialCreditType.NONE = `none`
    * PartialCreditType.LCS = `lcs`

    Default: `PartialCreditType.NONE`
    """

    feedback: FeedbackType
    """
    The level of feedback the student will receive upon giving an incorrect answer.
    Available with the "dag" or "ranking grading mode. "none" will give no
    feedback. "first-wrong" will tell the student which block in their answer was
    the first to be incorrect. If set to "first-wrong-verbose", if the first
    incorrect block is a distractor any feedback associated with that distractor
    will be shown as well (see "distractor-feedback" in <pl-answer>)

    # Options
    * FeedbackType.NONE = "none"
    * FeedbackType.FIRST_WRONG = "first-wrong"
    * FeedbackType.FIRST_WRONG_VERBOSE = "first-wrong-verbose"

    Default: `FeedbackType.NONE`
    """

    format: FormatType
    """
    If this property is set to "code", then the contents of each of the blocks will
    be wrapped with a <pl-code> element.

    # Options
    * FormatType.DEFAULT = "default"
    * FormatType.CODE = "code"

    Default: `FormatType.DEFAULT`
    """

    code_language: str | None
    """
    The programming language syntax highlighting to use. Only available when
    using format="code".
    """

    inline: bool
    """
    Inline set to `false` sets the blocks to be stacked vertically whereas true
    requires blocks to be placed horizontally.
    """

    answer_options: list[AnswerOptions]
    """
    List of AnswerOptions parsed from interior pl-answer tags.
    """

    correct_answers: list[AnswerOptions]
    """
    List of correct AnswerOptions parsed from interior pl-answer tags.
    """

    incorrect_answers: list[AnswerOptions]
    """
    List of incorrect AnswerOptions parsed from interior pl-answer tags.
    """

    max_incorrect: int
    """
    The maximum number of incorrect answers to be displayed in the source area.
    The incorrect answers are set using <pl-answer correct="false">. Defaults
    to displaying all incorrect answers.

    Default: len(correct_answers)
    """

    min_incorrect: int
    """
    The minimum number of incorrect answers to be displayed in the source area.
    The incorrect answers are set using <pl-answer correct="false">. Defaults
    to displaying all incorrect answers.

    Default: len(incorrect_answers)
    """

    def __init__(self, html_element: lxml.html.HtmlElement) -> None:
        self._check_options(html_element)
        self.answers_name = pl.get_string_attrib(html_element, "answers-name")
        self.weight = pl.get_integer_attrib(html_element, "weight", WEIGHT_DEFAULT)
        self.grading_method = pl.get_enum_attrib(
            html_element, "grading-method", GradingMethodType, GRADING_METHOD_DEFAULT
        )
        self.allow_blank = pl.get_boolean_attrib(
            html_element, "allow-blank", ALLOW_BLANK_DEFAULT
        )
        self.file_name = pl.get_string_attrib(
            html_element, "file-name", FILE_NAME_DEFAULT
        )
        self.source_blocks_order = pl.get_enum_attrib(
            html_element,
            "source-blocks-order",
            SourceBlocksOrderType,
            SOURCE_BLOCKS_ORDER_DEFAULT,
        )
        self.indentation = pl.get_boolean_attrib(
            html_element, "indentation", INDENTION_DEFAULT
        )
        self.source_header = pl.get_string_attrib(
            html_element, "source-header", SOURCE_HEADER_DEFAULT
        )
        self.solution_header = pl.get_string_attrib(
            html_element, "solution-header", SOLUTION_HEADER_DEFAULT
        )
        self.solution_placement = pl.get_enum_attrib(
            html_element,
            "solution-placement",
            SolutionPlacementType,
            SOLUTION_PLACEMENT_DEFAULT,
        )
        self.max_indent = pl.get_integer_attrib(
            html_element, "max-indent", MAX_INDENTION_DEFAULT
        )
        self.partial_credit = pl.get_enum_attrib(
            html_element, "partial-credit", PartialCreditType, PARTIAL_CREDIT_DEFAULT
        )
        self.feedback = pl.get_enum_attrib(
            html_element, "feedback", FeedbackType, FEEDBACK_DEFAULT
        )
        self.format = pl.get_enum_attrib(
            html_element, "format", FormatType, FormatType.DEFAULT
        )
        self.code_language = pl.get_string_attrib(html_element, "code-language", None)
        self.inline = pl.get_boolean_attrib(html_element, "inline", INLINE_DEFAULT)

        self.answer_options = collect_answer_options(html_element, self.grading_method)
        self.correct_answers = [
            options for options in self.answer_options if options.correct
        ]
        self.incorrect_answers = [
            options for options in self.answer_options if not options.correct
        ]

        self.max_incorrect = pl.get_integer_attrib(
            html_element, "max-incorrect", len(self.incorrect_answers)
        )
        self.min_incorrect = pl.get_integer_attrib(
            html_element, "min-incorrect", len(self.incorrect_answers)
        )

    def _check_options(self, html_element: lxml.html.HtmlElement) -> None:
        if html_element.tag != "pl-order-blocks":
            raise ValueError("HTML element is not a pl-order-blocks")

        required_attribs = ["answers-name"]
        optional_attribs = [
            "source-blocks-order",
            "grading-method",
            "indentation",
            "source-header",
            "solution-header",
            "file-name",
            "solution-placement",
            "max-incorrect",
            "min-incorrect",
            "weight",
            "inline",
            "max-indent",
            "feedback",
            "partial-credit",
            "format",
            "code-language",
            "allow-blank",
        ]
        pl.check_attribs(
            html_element,
            required_attribs=required_attribs,
            optional_attribs=optional_attribs,
        )

    def validate(self) -> None:
        self._validate_order_blocks_options()
        self._validate_answer_options()

    def _validate_order_blocks_options(self) -> None:
        if (
            self.grading_method not in LCS_GRADABLE_TYPES
            and self.partial_credit != PARTIAL_CREDIT_DEFAULT
        ):
            raise ValueError(
                "You may only specify partial credit options in the DAG, ordered, and ranking grading modes."
            )

        if (
            self.grading_method is not GradingMethodType.DAG
            and self.grading_method is not GradingMethodType.RANKING
            and self.feedback is not FeedbackType.NONE
        ):
            raise ValueError(
                f"feedback type {self.feedback.value} is not available with the {self.grading_method.value} grading-method."
            )

        if self.format is FormatType.DEFAULT and self.code_language is not None:
            raise ValueError(
                'code-language attribute may only be used with format="code"'
            )

        if (
            self.grading_method is not GradingMethodType.EXTERNAL
            and len(self.correct_answers) == 0
        ):
            raise ValueError(
                "There are no correct answers specified for this question."
            )

        all_incorrect_answers = len(self.incorrect_answers)
        if (
            self.min_incorrect > all_incorrect_answers
            or self.max_incorrect > all_incorrect_answers
        ):
            raise ValueError(
                "The min-incorrect or max-incorrect attribute may not exceed the number of incorrect <pl-answers>."
            )
        if self.min_incorrect > self.max_incorrect:
            raise ValueError(
                "The attribute min-incorrect must be smaller than max-incorrect."
            )

        if self.inline and self.indentation:
            raise ValueError(
                "The indentation attribute may not be used when inline is true."
            )

    def _validate_answer_options(self) -> None:
        used_tags = []
        used_groups = []

        for answer_options in self.answer_options:
            if (
                self.grading_method is not GradingMethodType.DAG
                and answer_options.group_info["tag"] is not None
            ):
                raise ValueError(
                    'Block groups only supported in the "dag" grading mode.'
                )

            if self.indentation is False and answer_options.indent is not None:
                raise ValueError(
                    "<pl-answer> should not specify indentation if indentation is disabled."
                )

            if (
                answer_options.ordering_feedback is not None
                and not answer_options.correct
            ):
                raise ValueError(
                    "The ordering-feedback attribute may only be used on blocks with correct=true."
                )

            if SPEC_CHAR.intersection(answer_options.tag):
                raise ValueError(
                    f'<pl-answer tag="{answer_options.tag}"> tag attribute may not contain special characters: "{SPEC_CHAR_STR}"'
                )

            if answer_options.correct:
                if answer_options.tag in used_tags:
                    raise ValueError(
                        f'Tag "{answer_options.tag}" used in multiple places. The tag attribute for each <pl-answer> and <pl-block-group> must be unique.'
                    )
                used_tags.append(answer_options.tag)

            if (
                answer_options.group_info["tag"] in used_tags
                and answer_options.group_info not in used_groups
            ):
                raise ValueError(
                    f'Tag "{answer_options.group_info["tag"]}" used in multiple places. The tag attribute for each <pl-answer> and <pl-block-group> must be unique.'
                )
            if answer_options.group_info["tag"] is not None:
                used_tags.append(answer_options.group_info["tag"])
                used_groups.append(answer_options.group_info)

            if self.format is FormatType.CODE:
                answer_options.inner_html = (
                    "<pl-code"
                    + (
                        ' language="' + self.code_language + '"'
                        if self.code_language
                        else ""
                    )
                    + ">"
                    + answer_options.inner_html
                    + "</pl-code>"
<<<<<<< HEAD
                )
=======
                )


class AnswerOptions:
    def __init__(
        self,
        html_element: lxml.html.HtmlElement,
        group_info: GroupInfo,
        grading_method: GradingMethodType,
    ) -> None:
        self._check_options(html_element, grading_method)
        self.tag, self.depends = get_graph_info(html_element)
        self.correct = pl.get_boolean_attrib(
            html_element, "correct", ANSWER_CORRECT_DEFAULT
        )
        self.ranking = pl.get_integer_attrib(html_element, "ranking", -1)
        self.indent = pl.get_integer_attrib(
            html_element, "indent", ANSWER_INDENT_DEFAULT
        )
        self.distractor_for = pl.get_string_attrib(
            html_element, "distractor-for", DISTRACTOR_FOR_DEFAULT
        )
        self.distractor_feedback = pl.get_string_attrib(
            html_element, "distractor-feedback", DISTRACTOR_FEEDBACK_DEFAULT
        )
        self.ordering_feedback = pl.get_string_attrib(
            html_element, "ordering-feedback", ORDERING_FEEDBACK_DEFAULT
        )
        self.inner_html = pl.inner_html(html_element)
        self.group_info = group_info

    def _check_options(
        self, html_element: lxml.html.HtmlElement, grading_method: GradingMethodType
    ) -> None:
        if html_element.tag != "pl-answer":
            raise ValueError(
                """Any html tags nested inside <pl-order-blocks> must be <pl-answer> or <pl-block-group>.
                    Any html tags nested inside <pl-block-group> must be <pl-answer>"""
            )

        if grading_method is GradingMethodType.EXTERNAL:
            pl.check_attribs(
                html_element, required_attribs=[], optional_attribs=["correct"]
            )
        elif grading_method in [
            GradingMethodType.UNORDERED,
            GradingMethodType.ORDERED,
        ]:
            pl.check_attribs(
                html_element,
                required_attribs=[],
                optional_attribs=["correct", "indent", "distractor-feedback"],
            )
        elif grading_method is GradingMethodType.RANKING:
            pl.check_attribs(
                html_element,
                required_attribs=[],
                optional_attribs=[
                    "correct",
                    "tag",
                    "ranking",
                    "indent",
                    "distractor-feedback",
                    "distractor-for",
                    "ordering-feedback",
                ],
            )
        elif grading_method is GradingMethodType.DAG:
            pl.check_attribs(
                html_element,
                required_attribs=[],
                optional_attribs=[
                    "correct",
                    "tag",
                    "depends",
                    "comment",
                    "indent",
                    "distractor-feedback",
                    "distractor-for",
                    "ordering-feedback",
                ],
            )


def collect_answer_options(
    html_element: lxml.html.HtmlElement, grading_method: GradingMethodType
) -> list[AnswerOptions]:
    answer_options = []
    for inner_element in html_element:
        if isinstance(inner_element, _Comment):
            continue

        match inner_element.tag:
            case "pl-block-group":
                group_tag, group_depends = get_graph_info(inner_element)
                for answer_element in inner_element:
                    if isinstance(answer_element, _Comment):
                        continue
                    options = AnswerOptions(
                        answer_element,
                        {"tag": group_tag, "depends": group_depends},
                        grading_method,
                    )
                    answer_options.append(options)
            case "pl-answer":
                answer_options.append(
                    AnswerOptions(
                        inner_element, {"tag": None, "depends": None}, grading_method
                    )
                )
            case _:
                raise ValueError(
                    """Any html tags nested inside <pl-order-blocks> must be <pl-answer> or <pl-block-group>.
                        Any html tags nested inside <pl-block-group> must be <pl-answer>"""
                )

    return answer_options
>>>>>>> b71cc3ab
<|MERGE_RESOLUTION|>--- conflicted
+++ resolved
@@ -268,6 +268,8 @@
             case "pl-block-group":
                 group_tag, group_depends = get_graph_info(inner_element)
                 for answer_element in inner_element:
+                    if isinstance(answer_element, _Comment):
+                        continue
                     options = AnswerOptions(
                         answer_element,
                         {"tag": group_tag, "depends": group_depends},
@@ -689,124 +691,4 @@
                     + ">"
                     + answer_options.inner_html
                     + "</pl-code>"
-<<<<<<< HEAD
-                )
-=======
-                )
-
-
-class AnswerOptions:
-    def __init__(
-        self,
-        html_element: lxml.html.HtmlElement,
-        group_info: GroupInfo,
-        grading_method: GradingMethodType,
-    ) -> None:
-        self._check_options(html_element, grading_method)
-        self.tag, self.depends = get_graph_info(html_element)
-        self.correct = pl.get_boolean_attrib(
-            html_element, "correct", ANSWER_CORRECT_DEFAULT
-        )
-        self.ranking = pl.get_integer_attrib(html_element, "ranking", -1)
-        self.indent = pl.get_integer_attrib(
-            html_element, "indent", ANSWER_INDENT_DEFAULT
-        )
-        self.distractor_for = pl.get_string_attrib(
-            html_element, "distractor-for", DISTRACTOR_FOR_DEFAULT
-        )
-        self.distractor_feedback = pl.get_string_attrib(
-            html_element, "distractor-feedback", DISTRACTOR_FEEDBACK_DEFAULT
-        )
-        self.ordering_feedback = pl.get_string_attrib(
-            html_element, "ordering-feedback", ORDERING_FEEDBACK_DEFAULT
-        )
-        self.inner_html = pl.inner_html(html_element)
-        self.group_info = group_info
-
-    def _check_options(
-        self, html_element: lxml.html.HtmlElement, grading_method: GradingMethodType
-    ) -> None:
-        if html_element.tag != "pl-answer":
-            raise ValueError(
-                """Any html tags nested inside <pl-order-blocks> must be <pl-answer> or <pl-block-group>.
-                    Any html tags nested inside <pl-block-group> must be <pl-answer>"""
-            )
-
-        if grading_method is GradingMethodType.EXTERNAL:
-            pl.check_attribs(
-                html_element, required_attribs=[], optional_attribs=["correct"]
-            )
-        elif grading_method in [
-            GradingMethodType.UNORDERED,
-            GradingMethodType.ORDERED,
-        ]:
-            pl.check_attribs(
-                html_element,
-                required_attribs=[],
-                optional_attribs=["correct", "indent", "distractor-feedback"],
-            )
-        elif grading_method is GradingMethodType.RANKING:
-            pl.check_attribs(
-                html_element,
-                required_attribs=[],
-                optional_attribs=[
-                    "correct",
-                    "tag",
-                    "ranking",
-                    "indent",
-                    "distractor-feedback",
-                    "distractor-for",
-                    "ordering-feedback",
-                ],
-            )
-        elif grading_method is GradingMethodType.DAG:
-            pl.check_attribs(
-                html_element,
-                required_attribs=[],
-                optional_attribs=[
-                    "correct",
-                    "tag",
-                    "depends",
-                    "comment",
-                    "indent",
-                    "distractor-feedback",
-                    "distractor-for",
-                    "ordering-feedback",
-                ],
-            )
-
-
-def collect_answer_options(
-    html_element: lxml.html.HtmlElement, grading_method: GradingMethodType
-) -> list[AnswerOptions]:
-    answer_options = []
-    for inner_element in html_element:
-        if isinstance(inner_element, _Comment):
-            continue
-
-        match inner_element.tag:
-            case "pl-block-group":
-                group_tag, group_depends = get_graph_info(inner_element)
-                for answer_element in inner_element:
-                    if isinstance(answer_element, _Comment):
-                        continue
-                    options = AnswerOptions(
-                        answer_element,
-                        {"tag": group_tag, "depends": group_depends},
-                        grading_method,
-                    )
-                    answer_options.append(options)
-            case "pl-answer":
-                answer_options.append(
-                    AnswerOptions(
-                        inner_element, {"tag": None, "depends": None}, grading_method
-                    )
-                )
-            case _:
-                raise ValueError(
-                    """Any html tags nested inside <pl-order-blocks> must be <pl-answer> or <pl-block-group>.
-                        Any html tags nested inside <pl-block-group> must be <pl-answer>"""
-                )
-
-    return answer_options
->>>>>>> b71cc3ab
+                )