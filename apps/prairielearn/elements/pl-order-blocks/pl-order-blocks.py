import base64
import json
import math
import os
import random
from copy import deepcopy
from enum import Enum
from typing import TypedDict

import chevron
import lxml.html
import prairielearn as pl
from dag_checker import grade_dag, lcs_partial_credit, solve_dag
from lxml.etree import _Comment
from typing_extensions import NotRequired, assert_never


class GradingMethodType(Enum):
    UNORDERED = "unordered"
    ORDERED = "ordered"
    RANKING = "ranking"
    DAG = "dag"
    EXTERNAL = "external"


class SourceBlocksOrderType(Enum):
    RANDOM = "random"
    ALPHABETIZED = "alphabetized"
    ORDERED = "ordered"


class SolutionPlacementType(Enum):
    RIGHT = "right"
    BOTTOM = "bottom"


class FeedbackType(Enum):
    NONE = "none"
    FIRST_WRONG = "first-wrong"
    FIRST_WRONG_VERBOSE = "first-wrong-verbose"


class PartialCreditType(Enum):
    NONE = "none"
    LCS = "lcs"


class FormatType(Enum):
    DEFAULT = "default"
    CODE = "code"


class GroupInfo(TypedDict):
    tag: str | None
    depends: list[str] | None


class OrderBlocksAnswerData(TypedDict):
    inner_html: str
    indent: int | None
    ranking: int
    index: int
    tag: str
    distractor_for: str | None
    depends: list[str]  # only used with DAG grader
    group_info: GroupInfo  # only used with DAG grader
    distractor_bin: NotRequired[str]
    distractor_feedback: str | None
    ordering_feedback: str | None
    uuid: str


FIRST_WRONG_TYPES = frozenset([
    FeedbackType.FIRST_WRONG,
    FeedbackType.FIRST_WRONG_VERBOSE,
])
LCS_GRADABLE_TYPES = frozenset([
    GradingMethodType.RANKING,
    GradingMethodType.DAG,
    GradingMethodType.ORDERED,
])
GRADING_METHOD_DEFAULT = GradingMethodType.ORDERED
SOURCE_BLOCKS_ORDER_DEFAULT = SourceBlocksOrderType.ALPHABETIZED
FEEDBACK_DEFAULT = FeedbackType.NONE
PL_ANSWER_CORRECT_DEFAULT = True
PL_ANSWER_INDENT_DEFAULT = -1
ALLOW_BLANK_DEFAULT = False
INDENTION_DEFAULT = False
INLINE_DEFAULT = False
ANSWER_INDENT_DEFAULT = None
DISTRACTOR_FEEDBACK_DEFAULT = None
ORDERING_FEEDBACK_DEFAULT = None
DISTRACTOR_FOR_DEFAULT = None
MAX_INDENTION_DEFAULT = 4
FILE_NAME_DEFAULT = "user_code.py"
PARTIAL_CREDIT_DEFAULT = PartialCreditType.NONE
SOURCE_HEADER_DEFAULT = "Drag from here:"
SOLUTION_HEADER_DEFAULT = "Construct your solution here:"
SOLUTION_PLACEMENT_DEFAULT = SolutionPlacementType.RIGHT
FILE_NAME_DEFAULT = "user_code.py"
WEIGHT_DEFAULT = 1
TAB_SIZE_PX = 50
SPEC_CHAR_STR = "*&^$@!~[]{}()|:@?/\\"
SPEC_CHAR = frozenset(SPEC_CHAR_STR)
FIRST_WRONG_FEEDBACK = {
    "incomplete": "Your answer is correct so far, but it is incomplete.",
    "wrong-at-block": r"""Your answer is incorrect starting at <span style="color:red;">block number {}</span>.
        The problem is most likely one of the following:
        <ul><li> This block is not a part of the correct solution </li>
        <li>This block needs to come after a block that did not appear before it </li>""",
    "indentation": r"""<li>This line is indented incorrectly </li>""",
    "block-group": r"""<li> You have attempted to start a new section of the answer without finishing the previous section </li>""",
    "distractor-feedback": r"""Your answer is incorrect starting at <span style="color:red;">block number {}</span> as the block at that location is not a part of any correct solution.""",
}


def extract_dag(
    answers_list: list[OrderBlocksAnswerData],
) -> tuple[dict[str, list[str]], dict[str, str | None]]:
    depends_graph = {ans["tag"]: ans["depends"] for ans in answers_list}
    group_belonging = {ans["tag"]: ans["group_info"]["tag"] for ans in answers_list}
    group_depends = {
        ans["group_info"]["tag"]: ans["group_info"]["depends"]
        for ans in answers_list
        if ans["group_info"]["depends"] is not None
        and ans["group_info"]["tag"] is not None
    }
    depends_graph.update(group_depends)
    return depends_graph, group_belonging


def solve_problem(
    answers_list: list[OrderBlocksAnswerData], grading_method: GradingMethodType
) -> list[OrderBlocksAnswerData]:
    if (
        grading_method is GradingMethodType.EXTERNAL
        or grading_method is GradingMethodType.UNORDERED
        or grading_method is GradingMethodType.ORDERED
    ):
        return answers_list
    elif grading_method is GradingMethodType.RANKING:
        return sorted(answers_list, key=lambda x: int(x["ranking"]))
    elif grading_method is GradingMethodType.DAG:
        depends_graph, group_belonging = extract_dag(answers_list)
        solution = solve_dag(depends_graph, group_belonging)
        return sorted(answers_list, key=lambda x: solution.index(x["tag"]))
    else:
        assert_never(grading_method)


class PLBlockGroupAttribs:
    tag: str
    depends: list[str]


class PLAnswerAttribs:
    correct: bool
    ranking: int
    indent: int
    tag: str
    depends: list[str]
    inner_html: str
    distractor_feedback: str
    ordering_feedback: str
    distractor_for: str


class PLOrderBlocksAttribs(TypedDict):
    answer_name: str
    indentation: bool
    grading_method: GradingMethodType
    feedback_type: FeedbackType
    code_language: str
    weight: int
    allow_blank: bool
    file_name: str
    source_blocks_order: str
    max_incorrect: int
    min_incorrect: int
    source_header: str
    solution_header: str
    solution_placement: str
    max_indent: int
    partial_credit_type: PartialCreditType
    inline: str
    answers: list[PLAnswerAttribs]


def get_pl_block_group_attribs(
    html_tags: lxml.html.HtmlElement,
) -> PLOrderBlocksAttribs:
    tag = pl.get_string_attrib(html_tags, "tag", pl.get_uuid()).strip()
    depends = pl.get_string_attrib(html_tags, "depends", "")
    depends = [tag.strip() for tag in depends.split(",")] if depends else []
    return {"tag": tag, "depends": depends}


def check_pl_order_blocks_attribs(element: lxml.html.HtmlElement) -> None:
    if element.tag != "pl-order-blocks":
        raise ValueError("HTML element is not a pl-order-block")

    required_attribs = ["answers-name"]
    optional_attribs = [
        "source-blocks-order",
        "grading-method",
        "indentation",
        "source-header",
        "solution-header",
        "file-name",
        "solution-placement",
        "max-incorrect",
        "min-incorrect",
        "weight",
        "inline",
        "max-indent",
        "feedback",
        "partial-credit",
        "format",
        "code-language",
        "allow-blank",
    ]
    pl.check_attribs(
        element, required_attribs=required_attribs, optional_attribs=optional_attribs
    )


def get_pl_order_blocks_attribs(
    element: lxml.html.HtmlElement,
) -> PLOrderBlocksAttribs:
    check_pl_order_blocks_attribs(element)
    return {
        "answer_name": pl.get_string_attrib(element, "answers-name"),
        "weight": pl.get_integer_attrib(element, "weight", None),
        "grading_method": pl.get_enum_attrib(
            element, "grading-method", GradingMethodType, GRADING_METHOD_DEFAULT
        ),
        "allow_blank": pl.get_boolean_attrib(
            element, "allow-blank", ALLOW_BLANK_DEFAULT
        ),
        "file_name": pl.get_string_attrib(element, "file-name", FILE_NAME_DEFAULT),
        "source_blocks_order": pl.get_enum_attrib(
            element,
            "source-blocks-order",
            SourceBlocksOrderType,
            SOURCE_BLOCKS_ORDER_DEFAULT,
        ),
        "indentation": pl.get_boolean_attrib(element, "indentation", INDENTION_DEFAULT),
        "max_incorrect": pl.get_integer_attrib(element, "max-incorrect", None),
        "min_incorrect": pl.get_integer_attrib(element, "min-incorrect", None),
        "source_header": pl.get_string_attrib(
            element, "source-header", SOURCE_HEADER_DEFAULT
        ),
        "solution_header": pl.get_string_attrib(
            element, "solution-header", SOLUTION_HEADER_DEFAULT
        ),
        "solution_placement": pl.get_enum_attrib(
            element,
            "solution-placement",
            SolutionPlacementType,
            SOLUTION_PLACEMENT_DEFAULT,
        ),
        "max_indent": pl.get_integer_attrib(
            element, "max-indent", MAX_INDENTION_DEFAULT
        ),
        "partial_credit_type": pl.get_enum_attrib(
            element, "partial-credit", PartialCreditType, PARTIAL_CREDIT_DEFAULT
        ),
        "feedback_type": pl.get_enum_attrib(
            element, "feedback", FeedbackType, FEEDBACK_DEFAULT
        ),
        "format_type": pl.get_enum_attrib(
            element, "format", FormatType, FormatType.DEFAULT
        ),
        "code_language": pl.get_string_attrib(element, "code-language", None),
        "inline": pl.get_string_attrib(element, "inline", INLINE_DEFAULT),
    }


def validate_pl_order_blocks_attribs(
    data: pl.QuestionData,
    order_block_attribs: PLOrderBlocksAttribs,
) -> None:
    pl.check_answers_names(data, order_block_attribs["answer_name"])
    if (
        order_block_attribs["grading_method"] not in LCS_GRADABLE_TYPES
        and order_block_attribs["partial_credit_type"] != PARTIAL_CREDIT_DEFAULT
    ):
        raise ValueError(
            "You may only specify partial credit options in the DAG, ordered, and ranking grading modes."
        )

    if (
        order_block_attribs["grading_method"] is not GradingMethodType.DAG
        and order_block_attribs["grading_method"] is not GradingMethodType.RANKING
        and order_block_attribs["feedback_type"] is not FeedbackType.NONE
    ):
        raise ValueError(
            f"feedback type {order_block_attribs['feedback_type'].value} is not available with the {order_block_attribs['grading_method'].value} grading-method."
        )

    if (
        order_block_attribs["format_type"] is FormatType.DEFAULT
        and order_block_attribs["code_language"] is not None
    ):
        raise ValueError('code-language attribute may only be used with format="code"')


def check_pl_answer_attribs(
    element: lxml.html.HtmlElement, order_blocks_attribs: PLOrderBlocksAttribs
) -> None:
    if element.tag != "pl-answer":
        raise ValueError(
            "Any html tags nested inside <pl-order-blocks> must be <pl-answer> or <pl-block-group>. \
                Any html tags nested inside <pl-block-group> must be <pl-answer>"
        )

    if order_blocks_attribs["grading_method"] is GradingMethodType.EXTERNAL:
        pl.check_attribs(element, required_attribs=[], optional_attribs=["correct"])
    elif order_blocks_attribs["grading_method"] in [
        GradingMethodType.UNORDERED,
        GradingMethodType.ORDERED,
    ]:
        pl.check_attribs(
            element,
            required_attribs=[],
            optional_attribs=["correct", "indent", "distractor-feedback"],
        )
    elif order_blocks_attribs["grading_method"] is GradingMethodType.RANKING:
        pl.check_attribs(
            element,
            required_attribs=[],
            optional_attribs=[
                "correct",
                "tag",
                "ranking",
                "indent",
                "distractor-feedback",
                "distractor-for",
                "ordering-feedback",
            ],
        )
    elif order_blocks_attribs["grading_method"] is GradingMethodType.DAG:
        pl.check_attribs(
            element,
            required_attribs=[],
            optional_attribs=[
                "correct",
                "tag",
                "depends",
                "comment",
                "indent",
                "distractor-feedback",
                "distractor-for",
                "ordering-feedback",
            ],
        )


def get_pl_answer_attribs(element: lxml.html.HtmlElement) -> PLAnswerAttribs:
    depends = pl.get_string_attrib(element, "depends", "")
    return {
        "correct": pl.get_boolean_attrib(element, "correct", PL_ANSWER_CORRECT_DEFAULT),
        "ranking": pl.get_integer_attrib(element, "ranking", -1),
        "indent": pl.get_integer_attrib(element, "indent", ANSWER_INDENT_DEFAULT),
        "depends": [tag.strip() for tag in depends.split(",")] if depends else [],
        "tag": pl.get_string_attrib(element, "tag", pl.get_uuid()).strip(),
        "distractor_for": pl.get_string_attrib(
            element, "distractor-for", DISTRACTOR_FOR_DEFAULT
        ),
        "distractor_feedback": pl.get_string_attrib(
            element, "distractor-feedback", DISTRACTOR_FEEDBACK_DEFAULT
        ),
        "ordering_feedback": pl.get_string_attrib(
            element, "ordering-feedback", ORDERING_FEEDBACK_DEFAULT
        ),
        "inner_html": pl.inner_html(element),
    }


def validate_pl_answer_attribs(
    answer_attribs: PLAnswerAttribs,
    order_blocks_attribs: PLOrderBlocksAttribs,
    used_tags: set,
) -> None:
    if (
        answer_attribs["ordering_feedback"] is not None
        and not answer_attribs["correct"]
    ):
        raise ValueError(
            "The ordering-feedback attribute may only be used on blocks with correct=true."
        )

    if SPEC_CHAR.intersection(answer_attribs["tag"]):
        raise ValueError(
            f'<pl-answer tag="{answer_attribs["tag"]}"> tag attribute may not contain special characters: "{SPEC_CHAR_STR}"'
        )

    if answer_attribs["correct"]:
        if answer_attribs["tag"] in used_tags:
            raise ValueError(
                f'Tag "{answer_attribs["tag"]}" used in multiple places. The tag attribute for each <pl-answer> and <pl-block-group> must be unique.'
            )
        used_tags.add(answer_attribs["tag"])

    if (
        order_blocks_attribs["indentation"] is False
        and answer_attribs["indent"] is not None
    ):
        raise ValueError(
            "<pl-answer> should not specify indentation if indentation is disabled."
        )

    if order_blocks_attribs["format_type"] is FormatType.CODE:
        answer_attribs["inner_html"] = (
            "<pl-code"
            + (
                ' language="' + order_blocks_attribs["code_language"] + '"'
                if order_blocks_attribs["code_language"]
                else ""
            )
            + ">"
            + answer_attribs["inner_html"]
            + "</pl-code>"
        )

<<<<<<< HEAD
=======
        tag, depends = get_graph_info(html_tags)
        if SPEC_CHAR.intersection(tag):
            raise ValueError(
                f'<pl-answer tag="{tag}"> tag attribute may not contain special characters: "{SPEC_CHAR_STR}"'
            )

        if is_correct:
            if tag in used_tags:
                raise ValueError(
                    f'Tag "{tag}" used in multiple places. The tag attribute for each <pl-answer> and <pl-block-group> must be unique.'
                )
            used_tags.add(tag)
>>>>>>> be39f882

def prepare(html: str, data: pl.QuestionData) -> None:
    html_element = lxml.html.fragment_fromstring(html)

    order_blocks_attribs = get_pl_order_blocks_attribs(html_element)
    validate_pl_order_blocks_attribs(data, order_blocks_attribs)

    correct_answers: list[OrderBlocksAnswerData] = []
    incorrect_answers: list[OrderBlocksAnswerData] = []
    used_tags = set()

    def prepare_tag(
        html_tag: lxml.html.HtmlElement,
        index: int,
        group_attribs: PLBlockGroupAttribs,
    ) -> OrderBlocksAnswerData:
        check_pl_answer_attribs(html_tag, order_blocks_attribs)
        answer_attribs = get_pl_answer_attribs(html_tag)
        validate_pl_answer_attribs(answer_attribs, order_blocks_attribs, used_tags)

        answer_data_dict: OrderBlocksAnswerData = {
            "inner_html": answer_attribs["inner_html"],
            "indent": answer_attribs["indent"],
            "ranking": answer_attribs["ranking"],
            "index": index,
            "tag": answer_attribs["tag"],
            "distractor_for": answer_attribs["distractor_for"],
            "depends": answer_attribs["depends"],  # only used with DAG grader
            "group_info": group_attribs,  # only used with DAG grader
            "distractor_feedback": answer_attribs["distractor_feedback"],
            "ordering_feedback": answer_attribs["ordering_feedback"],
            "uuid": pl.get_uuid(),
        }

        if answer_attribs["correct"]:
            correct_answers.append(answer_data_dict)
        else:
            incorrect_answers.append(answer_data_dict)

    index = 0  # iterate through the html tags inside pl-order-blocks
    for html_tags in html_element:
        if isinstance(html_tags, _Comment):
            continue
        if html_tags.tag == "pl-block-group":
            if order_blocks_attribs["grading_method"] is not GradingMethodType.DAG:
                raise ValueError(
                    'Block groups only supported in the "dag" grading mode.'
                )

            group_attribs = get_pl_block_group_attribs(html_tags)
            if group_attribs["tag"] in used_tags:
                raise ValueError(
                    f'Tag "{group_attribs["tag"]}" used in multiple places. The tag attribute for each <pl-answer> and <pl-block-group> must be unique.'
                )
            used_tags.add(group_attribs["tag"])

            for grouped_tag in html_tags:
                if isinstance(grouped_tag, _Comment):
                    continue
                prepare_tag(grouped_tag, index, group_attribs)
                index += 1
        else:
            prepare_tag(html_tags, index, {"tag": None, "depends": None})
            index += 1

    if (
        order_blocks_attribs["grading_method"] is not GradingMethodType.EXTERNAL
        and len(correct_answers) == 0
    ):
        raise ValueError("There are no correct answers specified for this question.")

    all_incorrect_answers = len(incorrect_answers)
    max_incorrect = pl.get_integer_attrib(
        html_element, "max-incorrect", all_incorrect_answers
    )
    min_incorrect = pl.get_integer_attrib(
        html_element, "min-incorrect", all_incorrect_answers
    )

    if min_incorrect > all_incorrect_answers or max_incorrect > all_incorrect_answers:
        raise ValueError(
            "The min-incorrect or max-incorrect attribute may not exceed the number of incorrect <pl-answers>."
        )
    if min_incorrect > max_incorrect:
        raise ValueError(
            "The attribute min-incorrect must be smaller than max-incorrect."
        )

    incorrect_answers_count = random.randint(min_incorrect, max_incorrect)

    sampled_correct_answers = correct_answers
    sampled_incorrect_answers = random.sample(
        incorrect_answers, incorrect_answers_count
    )

    all_blocks = sampled_correct_answers + sampled_incorrect_answers

    if order_blocks_attribs["source_blocks_order"] == SourceBlocksOrderType.RANDOM:
        random.shuffle(all_blocks)
    elif order_blocks_attribs["source_blocks_order"] == SourceBlocksOrderType.ORDERED:
        all_blocks.sort(key=lambda a: a["index"])
    elif (
        order_blocks_attribs["source_blocks_order"]
        == SourceBlocksOrderType.ALPHABETIZED
    ):
        all_blocks.sort(key=lambda a: a["inner_html"])
    else:
        assert_never(order_blocks_attribs["source_blocks_order"])

    # prep for visual pairing
    correct_tags = {block["tag"] for block in all_blocks}
    incorrect_tags = {
        block["distractor_for"] for block in all_blocks if block["distractor_for"]
    }

    if not incorrect_tags.issubset(correct_tags):
        raise ValueError(
            f"The following distractor-for tags do not have matching correct answer tags: {incorrect_tags - correct_tags}"
        )

    for block in all_blocks:
        if block["distractor_for"] is not None:
            continue

        distractors = [
            block2
            for block2 in all_blocks
            if (block["tag"] == block2.get("distractor_for"))
        ]

        if len(distractors) == 0:
            continue

        distractor_bin = pl.get_uuid()
        block["distractor_bin"] = distractor_bin
        for distractor in distractors:
            distractor["distractor_bin"] = distractor_bin

    data["params"][order_blocks_attribs["answer_name"]] = all_blocks
    data["correct_answers"][order_blocks_attribs["answer_name"]] = correct_answers

    # if the order of the blocks in the HTML is a correct solution, leave it unchanged, but if it
    # isn't we need to change it into a solution before displaying it as such
    data_copy = deepcopy(data)
    data_copy["submitted_answers"] = {
        order_blocks_attribs["answer_name"]: deepcopy(correct_answers)
    }
    data_copy["partial_scores"] = {}
    grade(html, data_copy)
    if data_copy["partial_scores"][order_blocks_attribs["answer_name"]]["score"] != 1:
        data["correct_answers"][order_blocks_attribs["answer_name"]] = solve_problem(
            correct_answers, order_blocks_attribs["grading_method"]
        )


def get_distractors(
    all_blocks: list[OrderBlocksAnswerData], correct_blocks: list[OrderBlocksAnswerData]
) -> list[OrderBlocksAnswerData]:
    return [
        block
        for block in all_blocks
        if block["uuid"] not in {block2["uuid"] for block2 in correct_blocks}
    ]


def render(element_html: str, data: pl.QuestionData) -> str:
    element = lxml.html.fragment_fromstring(element_html)
    answer_name = pl.get_string_attrib(element, "answers-name")
    format_type = pl.get_enum_attrib(element, "format", FormatType, FormatType.DEFAULT)
    inline = pl.get_boolean_attrib(element, "inline", INLINE_DEFAULT)
    dropzone_layout = pl.get_enum_attrib(
        element,
        "solution-placement",
        SolutionPlacementType,
        SolutionPlacementType.RIGHT,
    )
    block_formatting = (
        "pl-order-blocks-code" if format_type is FormatType.CODE else "list-group-item"
    )
    grading_method = pl.get_enum_attrib(
        element, "grading-method", GradingMethodType, GRADING_METHOD_DEFAULT
    )

    if data["panel"] == "question":
        editable = data["editable"]

        answer_name = pl.get_string_attrib(element, "answers-name")
        source_header = pl.get_string_attrib(
            element, "source-header", SOURCE_HEADER_DEFAULT
        )
        solution_header = pl.get_string_attrib(
            element, "solution-header", SOLUTION_HEADER_DEFAULT
        )

        # We aren't allowed to mutate the `data` object during render, so we'll
        # make a deep copy of the submitted answer so we can update the `indent`
        # to a value suitable for rendering.
        student_previous_submission = deepcopy(
            data["submitted_answers"].get(answer_name, [])
        )
        submitted_block_ids = {block["uuid"] for block in student_previous_submission}

        all_blocks = data["params"][answer_name]
        source_blocks = [
            block for block in all_blocks if block["uuid"] not in submitted_block_ids
        ]

        for option in student_previous_submission:
            submission_indent = option.get("indent", None)

            if submission_indent is not None:
                submission_indent = int(submission_indent) * TAB_SIZE_PX
            option["indent"] = submission_indent

        check_indentation = pl.get_boolean_attrib(
            element, "indentation", INDENTION_DEFAULT
        )
        max_indent = pl.get_integer_attrib(element, "max-indent", MAX_INDENTION_DEFAULT)

        help_text = (
            "Drag answer tiles into the answer area to the "
            + dropzone_layout.value
            + ". "
        )

        if inline and check_indentation:
            raise ValueError(
                "The indentation attribute may not be used when inline is true."
            )

        if grading_method is GradingMethodType.UNORDERED:
            help_text += "<p>Your answer ordering does not matter. </p>"
        elif grading_method is not GradingMethodType.EXTERNAL:
            help_text += "<p>The ordering of your answer matters and is graded.</p>"
        else:
            help_text += "<p>Your answer will be autograded; be sure to indent and order your answer properly.</p>"

        if check_indentation:
            help_text += "<p><strong>Your answer should be indented.</strong> Indent your tiles by dragging them horizontally in the answer area.</p>"

        help_text += "<p>Keyboard Controls: Arrows to navigate; Enter to select; Escape to deselect blocks.</p>"

        uuid = pl.get_uuid()
        html_params = {
            "question": True,
            "answer_name": answer_name,
            "source-header": source_header,
            "solution-header": solution_header,
            "options": source_blocks,
            "submission_dict": student_previous_submission,
            "dropzone_layout": (
                "pl-order-blocks-bottom"
                if dropzone_layout is SolutionPlacementType.BOTTOM
                else "pl-order-blocks-right"
            ),
            "inline": str(inline).lower(),
            "check_indentation": "true" if check_indentation else "false",
            "help_text": help_text,
            "max_indent": max_indent,
            "uuid": uuid,
            "block_formatting": block_formatting,
            "editable": editable,
            "block_layout": "pl-order-blocks-horizontal" if inline else "",
        }

        with open("pl-order-blocks.mustache", encoding="utf-8") as f:
            html = chevron.render(f, html_params)
        return html

    elif data["panel"] == "submission":
        if grading_method is GradingMethodType.EXTERNAL:
            return ""  # external grader is responsible for displaying results screen

        student_submission = [
            {
                "inner_html": attempt["inner_html"],
                "indent": (attempt["indent"] or 0) * TAB_SIZE_PX,
                "badge_type": attempt.get("badge_type", ""),
                "icon": attempt.get("icon", ""),
                "distractor_feedback": attempt.get("distractor_feedback", ""),
                "ordering_feedback": attempt.get("ordering_feedback", ""),
            }
            for attempt in data["submitted_answers"].get(answer_name, [])
        ]

        score = None
        feedback = None
        if answer_name in data["partial_scores"]:
            score = data["partial_scores"][answer_name]["score"]
            feedback = data["partial_scores"][answer_name].get("feedback", "")

        html_params = {
            "submission": True,
            "parse-error": data["format_errors"].get(answer_name, None),
            "student_submission": student_submission,
            "feedback": feedback,
            "block_formatting": block_formatting,
            "allow_feedback_badges": not all(
                block.get("badge_type", "") == "" for block in student_submission
            ),
            "block_layout": "pl-order-blocks-horizontal" if inline else "",
            "dropzone_layout": (
                "pl-order-blocks-bottom"
                if dropzone_layout is SolutionPlacementType.BOTTOM
                else "pl-order-blocks-right"
            ),
        }

        if score is not None:
            try:
                score = float(score * 100)
                if score >= 100:
                    html_params["correct"] = True
                elif score > 0:
                    html_params["partially_correct"] = math.floor(score)
                else:
                    html_params["incorrect"] = True
            except Exception as exc:
                raise ValueError(
                    f"invalid score: {data['partial_scores'][answer_name].get('score', 0)}"
                ) from exc

        with open("pl-order-blocks.mustache", encoding="utf-8") as f:
            html = chevron.render(f, html_params)
        return html

    elif data["panel"] == "answer":
        if grading_method is GradingMethodType.EXTERNAL:
            try:
                base_path = data["options"]["question_path"]
                file_lead_path = os.path.join(base_path, "tests/ans.py")
                with open(file_lead_path) as file:
                    solution_file = file.read()
                return f'<pl-code language="python">{solution_file}</pl-code>'
            except FileNotFoundError:
                return "The reference solution is not provided for this question."

        if grading_method is GradingMethodType.UNORDERED:
            ordering_message = "in any order"
        elif grading_method in [GradingMethodType.DAG, GradingMethodType.RANKING]:
            ordering_message = "there may be other correct orders"
        else:
            ordering_message = "in the specified order"
        check_indentation = pl.get_boolean_attrib(
            element, "indentation", INDENTION_DEFAULT
        )

        required_indents = {
            block["indent"] for block in data["correct_answers"][answer_name]
        }
        indentation_message = ""
        if check_indentation:
            if -1 not in required_indents:
                indentation_message = ", correct indentation required"
            elif len(required_indents) > 1:
                indentation_message = ", some blocks require correct indentation"

        distractors = get_distractors(
            data["params"][answer_name], data["correct_answers"][answer_name]
        )

        question_solution = [
            {
                "inner_html": solution["inner_html"],
                "indent": max(0, (solution["indent"] or 0) * TAB_SIZE_PX),
            }
            for solution in data["correct_answers"][answer_name]
        ]

        html_params = {
            "true_answer": True,
            "question_solution": question_solution,
            "ordering_message": ordering_message,
            "indentation_message": indentation_message,
            "block_formatting": block_formatting,
            "distractors": distractors,
            "show_distractors": (len(distractors) > 0),
            "block_layout": "pl-order-blocks-horizontal" if inline else "",
            "dropzone_layout": (
                "pl-order-blocks-bottom"
                if dropzone_layout is SolutionPlacementType.BOTTOM
                else "pl-order-blocks-right"
            ),
        }
        with open("pl-order-blocks.mustache", encoding="utf-8") as f:
            html = chevron.render(f, html_params)
        return html

    else:
        assert_never(data["panel"])


def parse(element_html: str, data: pl.QuestionData) -> None:
    element = lxml.html.fragment_fromstring(element_html)
    answer_name = pl.get_string_attrib(element, "answers-name")
    allow_blank_submission = pl.get_boolean_attrib(
        element, "allow-blank", ALLOW_BLANK_DEFAULT
    )

    answer_raw_name = answer_name + "-input"
    student_answer = data["raw_submitted_answers"].get(answer_raw_name, "[]")
    student_answer = json.loads(student_answer)

    if (not allow_blank_submission) and (
        student_answer is None or student_answer == []
    ):
        data["format_errors"][answer_name] = (
            "Your submitted answer was blank; you did not drag any answer blocks into the answer area."
        )
        return

    grading_method = pl.get_enum_attrib(
        element, "grading-method", GradingMethodType, GRADING_METHOD_DEFAULT
    )
    correct_answers = data["correct_answers"][answer_name]
    blocks = data["params"][answer_name]

    if grading_method in LCS_GRADABLE_TYPES:
        for answer in student_answer:
            matching_block = next(
                (
                    block
                    for block in correct_answers
                    if block["inner_html"] == answer["inner_html"]
                ),
                None,
            )
            answer["tag"] = (
                matching_block["tag"] if matching_block is not None else None
            )
            if grading_method is GradingMethodType.RANKING:
                answer["ranking"] = (
                    matching_block["ranking"] if matching_block is not None else None
                )

            if matching_block is None:
                matching_block = next(
                    block
                    for block in blocks
                    if block["inner_html"] == answer["inner_html"]
                )
            answer["distractor_feedback"] = matching_block.get(
                "distractor_feedback", ""
            )
            answer["ordering_feedback"] = matching_block.get("ordering_feedback", "")

    if grading_method is GradingMethodType.EXTERNAL:
        for html_tags in element:
            if html_tags.tag == "pl-answer":
                pl.check_attribs(html_tags, required_attribs=[], optional_attribs=[])
        file_name = pl.get_string_attrib(element, "file-name", FILE_NAME_DEFAULT)

        answer_code = ""
        for answer in student_answer:
            indent = int(answer["indent"] or 0)
            answer_code += (
                ("    " * indent)
                + lxml.html.fromstring(answer["inner_html"]).text_content()
                + "\n"
            )

        if len(answer_code) == 0:
            pl.add_files_format_error(data, "The submitted file was empty.")
        else:
            pl.add_submitted_file(
                data,
                file_name,
                base64.b64encode(answer_code.encode("utf-8")).decode("utf-8"),
            )

    data["submitted_answers"][answer_name] = student_answer
    data["submitted_answers"].pop(answer_raw_name, None)


def construct_feedback(
    feedback_type: FeedbackType,
    first_wrong: int | None,
    group_belonging: dict[str, str | None],
    check_indentation: bool,
    first_wrong_is_distractor: bool,
) -> str:
    if feedback_type is FeedbackType.NONE:
        return ""

    if first_wrong is None:
        return FIRST_WRONG_FEEDBACK["incomplete"]
    elif (
        feedback_type is FeedbackType.FIRST_WRONG_VERBOSE and first_wrong_is_distractor
    ):
        return FIRST_WRONG_FEEDBACK["distractor-feedback"].format(str(first_wrong + 1))
    else:
        feedback = FIRST_WRONG_FEEDBACK["wrong-at-block"].format(str(first_wrong + 1))
        has_block_groups = group_belonging and set(group_belonging.values()) != {None}
        if check_indentation:
            feedback += FIRST_WRONG_FEEDBACK["indentation"]
        if has_block_groups:
            feedback += FIRST_WRONG_FEEDBACK["block-group"]
        feedback += "</ul>"
        return feedback


def grade(element_html: str, data: pl.QuestionData) -> None:
    element = lxml.html.fragment_fromstring(element_html)
    answer_name = pl.get_string_attrib(element, "answers-name")
    student_answer = data["submitted_answers"][answer_name]
    grading_method = pl.get_enum_attrib(
        element, "grading-method", GradingMethodType, GRADING_METHOD_DEFAULT
    )
    check_indentation = pl.get_boolean_attrib(element, "indentation", INDENTION_DEFAULT)
    feedback_type = pl.get_enum_attrib(
        element, "feedback", FeedbackType, FEEDBACK_DEFAULT
    )
    answer_weight = pl.get_integer_attrib(element, "weight", WEIGHT_DEFAULT)

    partial_credit_type = pl.get_enum_attrib(
        element,
        "partial-credit",
        PartialCreditType,
        get_default_partial_credit_type(grading_method),
    )

    true_answer_list = data["correct_answers"][answer_name]

    final_score = 0
    feedback = ""
    first_wrong = None

    if check_indentation:
        indentations = {ans["uuid"]: ans["indent"] for ans in true_answer_list}
        for ans in student_answer:
            indentation = indentations.get(ans["uuid"])
            if indentation != -1 and ans["indent"] != indentation:
                if "tag" in ans:
                    ans["tag"] = None
                else:
                    ans["inner_html"] = None

    if grading_method is GradingMethodType.UNORDERED:
        true_answer_uuids = {ans["uuid"] for ans in true_answer_list}
        student_answer_uuids = {ans["uuid"] for ans in student_answer}
        correct_selections = len(true_answer_uuids.intersection(student_answer_uuids))
        incorrect_selections = len(student_answer) - correct_selections

        final_score = float(correct_selections - incorrect_selections) / len(
            true_answer_list
        )
        final_score = max(0.0, final_score)  # scores cannot be below 0

    elif grading_method in LCS_GRADABLE_TYPES:
        submission = [ans["tag"] for ans in student_answer]
        depends_graph = {}
        group_belonging = {}

        if grading_method in [GradingMethodType.RANKING, GradingMethodType.ORDERED]:
            if grading_method is GradingMethodType.ORDERED:
                for index, answer in enumerate(true_answer_list):
                    answer["ranking"] = index

            true_answer_list = sorted(true_answer_list, key=lambda x: int(x["ranking"]))
            true_answer = [answer["tag"] for answer in true_answer_list]
            tag_to_rank = {
                answer["tag"]: answer["ranking"] for answer in true_answer_list
            }
            lines_of_rank = {
                rank: [tag for tag in tag_to_rank if tag_to_rank[tag] == rank]
                for rank in set(tag_to_rank.values())
            }

            cur_rank_depends = []
            prev_rank = None
            for tag in true_answer:
                ranking = tag_to_rank[tag]
                if prev_rank is not None and ranking != prev_rank:
                    cur_rank_depends = lines_of_rank[prev_rank]
                depends_graph[tag] = cur_rank_depends
                prev_rank = ranking

        elif grading_method is GradingMethodType.DAG:
            depends_graph, group_belonging = extract_dag(true_answer_list)

        num_initial_correct, true_answer_length = grade_dag(
            submission, depends_graph, group_belonging
        )
        first_wrong = (
            None if num_initial_correct == len(submission) else num_initial_correct
        )

        if feedback_type in FIRST_WRONG_TYPES:
            for block in student_answer[:num_initial_correct]:
                block["badge_type"] = "text-bg-success"
                block["icon"] = "fa-check"
                block["distractor_feedback"] = ""
                block["ordering_feedback"] = ""

            if first_wrong is not None:
                student_answer[first_wrong]["badge_type"] = "text-bg-danger"
                student_answer[first_wrong]["icon"] = "fa-xmark"
                if feedback_type is not FeedbackType.FIRST_WRONG_VERBOSE:
                    student_answer[first_wrong]["distractor_feedback"] = ""
                    student_answer[first_wrong]["ordering_feedback"] = ""

                for block in student_answer[first_wrong + 1 :]:
                    block["badge_type"] = ""
                    block["icon"] = ""
                    block["distractor_feedback"] = ""
                    block["ordering_feedback"] = ""

        num_initial_correct, true_answer_length = grade_dag(
            submission, depends_graph, group_belonging
        )

        if partial_credit_type is PartialCreditType.NONE:
            if num_initial_correct == true_answer_length:
                final_score = 1
            elif num_initial_correct < true_answer_length:
                final_score = 0
        elif partial_credit_type is PartialCreditType.LCS:
            edit_distance = lcs_partial_credit(
                submission, depends_graph, group_belonging
            )
            final_score = max(
                0, float(true_answer_length - edit_distance) / true_answer_length
            )

        if final_score < 1:
            first_wrong_is_distractor = first_wrong is not None and student_answer[
                first_wrong
            ]["uuid"] in {
                block["uuid"]
                for block in get_distractors(
                    data["params"][answer_name], data["correct_answers"][answer_name]
                )
            }
            feedback = construct_feedback(
                feedback_type,
                first_wrong,
                group_belonging,
                check_indentation,
                first_wrong_is_distractor,
            )

    data["partial_scores"][answer_name] = {
        "score": round(final_score, 2),
        "feedback": feedback,
        "weight": answer_weight,
    }


def get_default_partial_credit_type(
    grading_method: GradingMethodType,
) -> PartialCreditType:
    # For backward compatibility, we need to override the default partial credit type
    # when grading_method = ORDERED
    return (
        PartialCreditType.NONE
        if grading_method is GradingMethodType.ORDERED
        else PartialCreditType.LCS
    )


def test(element_html: str, data: pl.ElementTestData) -> None:
    element = lxml.html.fragment_fromstring(element_html)
    grading_method = pl.get_enum_attrib(
        element, "grading-method", GradingMethodType, GRADING_METHOD_DEFAULT
    )
    answer_name = pl.get_string_attrib(element, "answers-name")
    answer_name_field = answer_name + "-input"
    weight = pl.get_integer_attrib(element, "weight", WEIGHT_DEFAULT)
    check_indentation = pl.get_boolean_attrib(element, "indentation", INDENTION_DEFAULT)
    feedback_type = pl.get_enum_attrib(
        element, "feedback", FeedbackType, FEEDBACK_DEFAULT
    )

    partial_credit_type = pl.get_enum_attrib(
        element,
        "partial-credit",
        PartialCreditType,
        get_default_partial_credit_type(grading_method),
    )

    # Right now invalid input must mean an empty response. Because user input is only
    # through drag and drop, there is no other way for their to be invalid input. This
    # may change in the future if we have nested input boxes (like faded parsons' problems).
    if data["test_type"] == "invalid":
        data["raw_submitted_answers"][answer_name_field] = json.dumps([])
        data["format_errors"][answer_name] = "No answer was submitted."

    # TODO grading modes 'unordered,' 'dag,' and 'ranking' allow multiple different possible
    # correct answers, we should check them at random instead of just the provided solution
    elif data["test_type"] == "correct":
        answer = data["correct_answers"][answer_name]
        data["raw_submitted_answers"][answer_name_field] = json.dumps(answer)
        data["partial_scores"][answer_name] = {
            "score": 1,
            "weight": weight,
            "feedback": "",
        }

    # TODO: The only wrong answer being tested is the correct answer with the first
    # block mising. We should instead do a random selection of correct and incorrect blocks.
    elif data["test_type"] == "incorrect":
        answer = deepcopy(data["correct_answers"][answer_name])
        answer.pop(0)
        score = 0
        if grading_method is GradingMethodType.UNORDERED or (
            grading_method in LCS_GRADABLE_TYPES
            and partial_credit_type is PartialCreditType.LCS
        ):
            score = round(float(len(answer)) / (len(answer) + 1), 2)

        if grading_method in [
            GradingMethodType.DAG,
            GradingMethodType.RANKING,
        ]:
            first_wrong = 0
            group_belonging = {
                ans["tag"]: ans["group_info"]["tag"]
                for ans in data["correct_answers"][answer_name]
            }
            first_wrong_is_distractor = answer[first_wrong]["uuid"] in {
                block["uuid"]
                for block in get_distractors(
                    data["params"][answer_name], data["correct_answers"][answer_name]
                )
            }
            feedback = construct_feedback(
                feedback_type,
                first_wrong,
                group_belonging,
                check_indentation,
                first_wrong_is_distractor,
            )
        else:
            feedback = ""

        data["raw_submitted_answers"][answer_name_field] = json.dumps(answer)
        data["partial_scores"][answer_name] = {
            "score": score,
            "weight": weight,
            "feedback": feedback,
        }

    else:
        raise ValueError("invalid result: {}".format(data["test_type"]))<|MERGE_RESOLUTION|>--- conflicted
+++ resolved
@@ -423,21 +423,6 @@
             + "</pl-code>"
         )
 
-<<<<<<< HEAD
-=======
-        tag, depends = get_graph_info(html_tags)
-        if SPEC_CHAR.intersection(tag):
-            raise ValueError(
-                f'<pl-answer tag="{tag}"> tag attribute may not contain special characters: "{SPEC_CHAR_STR}"'
-            )
-
-        if is_correct:
-            if tag in used_tags:
-                raise ValueError(
-                    f'Tag "{tag}" used in multiple places. The tag attribute for each <pl-answer> and <pl-block-group> must be unique.'
-                )
-            used_tags.add(tag)
->>>>>>> be39f882
 
 def prepare(html: str, data: pl.QuestionData) -> None:
     html_element = lxml.html.fragment_fromstring(html)
@@ -457,7 +442,6 @@
         check_pl_answer_attribs(html_tag, order_blocks_attribs)
         answer_attribs = get_pl_answer_attribs(html_tag)
         validate_pl_answer_attribs(answer_attribs, order_blocks_attribs, used_tags)
-
         answer_data_dict: OrderBlocksAnswerData = {
             "inner_html": answer_attribs["inner_html"],
             "indent": answer_attribs["indent"],
