import base64
import json
import math
import os
import random
from copy import deepcopy

import chevron
import lxml.html
import prairielearn as pl
from dag_checker import grade_dag, lcs_partial_credit, solve_dag
from lxml import etree

PL_ANSWER_CORRECT_DEFAULT = True
PL_ANSWER_INDENT_DEFAULT = -1
INDENTION_DEFAULT = False
DISTRACTOR_INFO_DEFAULT = "none"
MAX_INDENTION_DEFAULT = 4
SOURCE_BLOCKS_ORDER_DEFAULT = "random"
GRADING_METHOD_DEFAULT = "ordered"
FEEDBACK_DEFAULT = "none"
SOURCE_HEADER_DEFAULT = "Drag from here:"
SOLUTION_HEADER_DEFAULT = "Construct your solution here:"
FILE_NAME_DEFAULT = "user_code.py"
SOLUTION_PLACEMENT_DEFAULT = "right"
WEIGHT_DEFAULT = 1
TAB_SIZE_PX = 50

FIRST_WRONG_FEEDBACK = {
    "incomplete": "Your answer is correct so far, but it is incomplete.",
    "wrong-at-block": r"""Your answer is incorrect starting at <span style="color:red;">block number {}</span>.
        The problem is most likely one of the following:
        <ul><li> This block is not a part of the correct solution </li>
        <li>This block needs to come after a block that did not appear before it </li>""",
    "indentation": r"""<li>This line is indented incorrectly </li>""",
    "block-group": r"""<li> You have attempted to start a new section of the answer without finishing the previous section </li>""",
    "distractor-feedback": r"""Your answer is incorrect starting at <span style="color:red;">block number {}</span> as the block at that location is not a part of any correct solution.""",
}


def filter_multiple_from_array(data, keys):
    return [{key: item[key] for key in keys} for item in data]


def get_graph_info(html_tags):
    tag = pl.get_string_attrib(html_tags, "tag", pl.get_uuid()).strip()
    depends = pl.get_string_attrib(html_tags, "depends", "")
    depends = [tag.strip() for tag in depends.split(",")] if depends else []
    return tag, depends


def extract_dag(answers_list):
    depends_graph = {ans["tag"]: ans["depends"] for ans in answers_list}
    group_belonging = {ans["tag"]: ans["group_info"]["tag"] for ans in answers_list}
    group_depends = {
        ans["group_info"]["tag"]: ans["group_info"]["depends"]
        for ans in answers_list
        if ans["group_info"]["depends"] is not None
    }
    depends_graph.update(group_depends)
    return depends_graph, group_belonging


def solve_problem(answers_list, grading_method):
    if grading_method in ["external", "unordered", "ordered"]:
        return answers_list
    elif grading_method == "ranking":
        return sorted(answers_list, key=lambda x: int(x["ranking"]))
    elif grading_method == "dag":
        depends_graph, group_belonging = extract_dag(answers_list)
        solution = solve_dag(depends_graph, group_belonging)
        return sorted(answers_list, key=lambda x: solution.index(x["tag"]))


def prepare(element_html, data):
    element = lxml.html.fragment_fromstring(element_html)
    answer_name = pl.get_string_attrib(element, "answers-name")

    required_attribs = ["answers-name"]
    optional_attribs = [
        "source-blocks-order",
        "grading-method",
        "indentation",
        "source-header",
        "solution-header",
        "file-name",
        "solution-placement",
        "max-incorrect",
        "min-incorrect",
        "weight",
        "inline",
        "max-indent",
        "feedback",
        "distractor-info",
        "partial-credit",
        "format",
        "code-language",
    ]

    pl.check_attribs(
        element, required_attribs=required_attribs, optional_attribs=optional_attribs
    )

    check_indentation = pl.get_boolean_attrib(element, "indentation", INDENTION_DEFAULT)
    grading_method = pl.get_string_attrib(
        element, "grading-method", GRADING_METHOD_DEFAULT
    )
    feedback_type = pl.get_string_attrib(element, "feedback", FEEDBACK_DEFAULT)

    if grading_method in ["dag", "ranking"]:
        partial_credit_type = pl.get_string_attrib(element, "partial-credit", "lcs")
        if partial_credit_type not in ["none", "lcs"]:
            raise Exception(
                'partial credit type "'
                + partial_credit_type
                + '" is not available with the "'
                + grading_method
                + '" grading-method.'
            )
    elif pl.get_string_attrib(element, "partial-credit", None) is not None:
        raise Exception(
            "You may only specify partial credit options in the DAG and ranking grading modes."
        )

    accepted_grading_method = ["ordered", "unordered", "ranking", "dag", "external"]
    if grading_method not in accepted_grading_method:
        raise Exception(
            "The grading-method attribute must be one of the following: "
            + ", ".join(accepted_grading_method)
        )

    if (grading_method not in ["dag", "ranking"] and feedback_type != "none") or (
        grading_method in ["dag", "ranking"]
        and feedback_type not in ["none", "first-wrong", "first-wrong-verbose"]
    ):
        raise Exception(
            'feedback type "'
            + feedback_type
            + '" is not available with the "'
            + grading_method
            + '" grading-method.'
        )

    format = pl.get_string_attrib(element, "format", "default")
    code_language = pl.get_string_attrib(element, "code-language", None)
    if format != "code" and code_language is not None:
        raise Exception('code-language attribute may only be used with format="code"')

    correct_answers = []
    incorrect_answers = []
    used_tags = set()

    def prepare_tag(html_tags, index, group_info={"tag": None, "depends": None}):
        if html_tags.tag != "pl-answer":
            raise Exception(
                "Any html tags nested inside <pl-order-blocks> must be <pl-answer> or <pl-block-group>. \
                Any html tags nested inside <pl-block-group> must be <pl-answer>"
            )

        if grading_method == "external":
            pl.check_attribs(
                html_tags, required_attribs=[], optional_attribs=["correct"]
            )
        elif grading_method in ["unordered", "ordered"]:
            pl.check_attribs(
                html_tags,
                required_attribs=[],
                optional_attribs=["correct", "indent", "distractor-feedback"],
            )
        elif grading_method == "ranking":
            pl.check_attribs(
                html_tags,
                required_attribs=[],
                optional_attribs=[
                    "correct",
<<<<<<< HEAD
                    "ranking",
                    "indent",
                    "distractor-feedback",
=======
                    "tag",
                    "ranking",
                    "indent",
                    "distractor-for",
>>>>>>> f89695c1
                ],
            )
        elif grading_method == "dag":
            pl.check_attribs(
                html_tags,
                required_attribs=[],
                optional_attribs=[
                    "correct",
                    "tag",
                    "depends",
                    "comment",
                    "indent",
<<<<<<< HEAD
                    "distractor-feedback",
=======
                    "distractor-for",
>>>>>>> f89695c1
                ],
            )

        is_correct = pl.get_boolean_attrib(
            html_tags, "correct", PL_ANSWER_CORRECT_DEFAULT
        )
        answer_indent = pl.get_integer_attrib(html_tags, "indent", None)
        inner_html = pl.inner_html(html_tags)
        ranking = pl.get_integer_attrib(html_tags, "ranking", -1)
<<<<<<< HEAD
        distractor_info = pl.get_string_attrib(
            element, "distractor-info", DISTRACTOR_INFO_DEFAULT
        )
        distractor_feedback = pl.get_string_attrib(
            html_tags, "distractor-feedback", None
        )
        is_correct = pl.get_boolean_attrib(
            html_tags, "correct", PL_ANSWER_CORRECT_DEFAULT
        )

        if (distractor_info == "none") and (distractor_feedback is not None):
            raise Exception(
                "distractor-info must be 'show-distractors' for the distractor-feedback tag to be used in <pl-answer>"
=======
        distractor_for = pl.get_string_attrib(html_tags, "distractor-for", None)
        if distractor_for is not None and is_correct:
            raise Exception(
                "The distractor-for attribute may only be used on blocks with correct=false."
>>>>>>> f89695c1
            )

        tag, depends = get_graph_info(html_tags)
        if is_correct:
            if tag in used_tags:
                raise Exception(
                    f'Tag "{tag}" used in multiple places. The tag attribute for each <pl-answer> and <pl-block-group> must be unique.'
                )
            else:
                used_tags.add(tag)

        if check_indentation is False and answer_indent is not None:
            raise Exception(
                "<pl-answer> should not specify indentation if indentation is disabled."
            )

        if format == "code":
            inner_html = (
                "<pl-code"
                + (' language="' + code_language + '"' if code_language else "")
                + ">"
                + inner_html
                + "</pl-code>"
            )

        answer_data_dict = {
            "inner_html": inner_html,
            "indent": answer_indent,
            "ranking": ranking,
            "index": index,
            "tag": tag,
            "distractor_for": distractor_for,
            "depends": depends,  # only used with DAG grader
            "group_info": group_info,  # only used with DAG grader
            "distractor-feedback": distractor_feedback,
            "is_correct": is_correct,
        }
        if is_correct:
            correct_answers.append(answer_data_dict)
        else:
            incorrect_answers.append(answer_data_dict)

    index = 0
    for html_tags in element:  # iterate through the html tags inside pl-order-blocks
        if html_tags.tag is etree.Comment:
            continue
        elif html_tags.tag == "pl-block-group":
            if grading_method != "dag":
                raise Exception(
                    'Block groups only supported in the "dag" grading mode.'
                )

            group_tag, group_depends = get_graph_info(html_tags)
            if group_tag in used_tags:
                raise Exception(
                    f'Tag "{group_tag}" used in multiple places. The tag attribute for each <pl-answer> and <pl-block-group> must be unique.'
                )
            else:
                used_tags.add(group_tag)

            for grouped_tag in html_tags:
                if html_tags.tag is etree.Comment:
                    continue
                else:
                    prepare_tag(
                        grouped_tag, index, {"tag": group_tag, "depends": group_depends}
                    )
                    index += 1
        else:
            prepare_tag(html_tags, index)
            index += 1

    if grading_method != "external" and len(correct_answers) == 0:
        raise Exception("There are no correct answers specified for this question.")

    all_incorrect_answers = len(incorrect_answers)
    max_incorrect = pl.get_integer_attrib(
        element, "max-incorrect", all_incorrect_answers
    )
    min_incorrect = pl.get_integer_attrib(
        element, "min-incorrect", all_incorrect_answers
    )

    if min_incorrect > len(incorrect_answers) or max_incorrect > len(incorrect_answers):
        raise Exception(
            "The min-incorrect or max-incorrect attribute may not exceed the number of incorrect <pl-answers>."
        )
    if min_incorrect > max_incorrect:
        raise Exception(
            "The attribute min-incorrect must be smaller than max-incorrect."
        )

    incorrect_answers_count = random.randint(min_incorrect, max_incorrect)

    sampled_correct_answers = correct_answers
    sampled_incorrect_answers = random.sample(
        incorrect_answers, incorrect_answers_count
    )

    all_blocks = sampled_correct_answers + sampled_incorrect_answers

    source_blocks_order = pl.get_string_attrib(
        element, "source-blocks-order", SOURCE_BLOCKS_ORDER_DEFAULT
    )
    if source_blocks_order == "random":
        random.shuffle(all_blocks)
    elif source_blocks_order == "ordered":
        all_blocks.sort(key=lambda a: a["index"])
    elif source_blocks_order == "alphabetized":
        all_blocks.sort(key=lambda a: a["inner_html"])
    else:
        raise Exception(
            'The specified option for the "source-blocks-order" attribute is invalid.'
        )

    for option in all_blocks:
        option["uuid"] = pl.get_uuid()

    # prep for visual pairing
    correct_tags = set(block["tag"] for block in all_blocks if block["tag"] is not None)
    incorrect_tags = set(
        block["distractor_for"] for block in all_blocks if block["distractor_for"]
    )

    if not incorrect_tags.issubset(correct_tags):
        raise ValueError(
            f"The following distractor-for tags do not have matching correct answer tags: {incorrect_tags - correct_tags}"
        )

    for block in all_blocks:
        if block["distractor_for"] is not None:
            continue

        distractors = [
            block2
            for block2 in all_blocks
            if (block["tag"] == block2.get("distractor_for"))
            and (block["tag"] is not None)
        ]

        if len(distractors) == 0:
            continue

        distractor_bin = pl.get_uuid()
        block["distractor_bin"] = distractor_bin
        for distractor in distractors:
            distractor["distractor_bin"] = distractor_bin

    data["params"][answer_name] = all_blocks
    data["correct_answers"][answer_name] = correct_answers

    # if the order of the blocks in the HTML is a correct solution, leave it unchanged, but if it
    # isn't we need to change it into a solution before displaying it as such
    data_copy = deepcopy(data)
    data_copy["submitted_answers"] = {answer_name: correct_answers}
    data_copy["partial_scores"] = {}
    grade(element_html, data_copy)
    if data_copy["partial_scores"][answer_name]["score"] != 1:
        data["correct_answers"][answer_name] = solve_problem(
            correct_answers, grading_method
        )


def render(element_html, data):
    element = lxml.html.fragment_fromstring(element_html)
    answer_name = pl.get_string_attrib(element, "answers-name")
    format = pl.get_string_attrib(element, "format", "default")

    block_formatting = "pl-order-blocks-code" if format == "code" else "list-group-item"
    grading_method = pl.get_string_attrib(
        element, "grading-method", GRADING_METHOD_DEFAULT
    )

    if data["panel"] == "question":
        editable = data["editable"]

        answer_name = pl.get_string_attrib(element, "answers-name")
        source_header = pl.get_string_attrib(
            element, "source-header", SOURCE_HEADER_DEFAULT
        )
        solution_header = pl.get_string_attrib(
            element, "solution-header", SOLUTION_HEADER_DEFAULT
        )

<<<<<<< HEAD
        mcq_options = data["params"][answer_name]
        mcq_options = filter_multiple_from_array(mcq_options, ["inner_html", "uuid"])

        if answer_name in data["submitted_answers"]:
            student_previous_submission = filter_multiple_from_array(
                data["submitted_answers"][answer_name], ["inner_html", "uuid", "indent"]
            )
            mcq_options = [
                opt
                for opt in mcq_options
                if opt
                not in filter_multiple_from_array(
                    student_previous_submission, ["inner_html", "uuid"]
                )
            ]
        for index, option in enumerate(student_previous_submission):
=======
        all_blocks = data["params"][answer_name]
        student_previous_submission = data["submitted_answers"].get(answer_name, [])
        submitted_block_ids = {block["uuid"] for block in student_previous_submission}
        source_blocks = [
            block for block in all_blocks if block["uuid"] not in submitted_block_ids
        ]

        for option in student_previous_submission:
>>>>>>> f89695c1
            submission_indent = option.get("indent", None)
            distractor_feedback = option.get("distractor-feedback", None)
            if submission_indent is not None:
                submission_indent = int(submission_indent) * TAB_SIZE_PX
<<<<<<< HEAD

            temp = {
                "inner_html": option["inner_html"],
                "indent": submission_indent,
                "distractor-feedback": distractor_feedback,
                "uuid": option["uuid"],
            }
            student_submission_dict_list.append(dict(temp))
=======
            option["indent"] = submission_indent
>>>>>>> f89695c1

        dropzone_layout = pl.get_string_attrib(
            element, "solution-placement", SOLUTION_PLACEMENT_DEFAULT
        )
        check_indentation = pl.get_boolean_attrib(
            element, "indentation", INDENTION_DEFAULT
        )
        max_indent = pl.get_integer_attrib(element, "max-indent", MAX_INDENTION_DEFAULT)

        help_text = (
            "Drag answer tiles into the answer area to the " + dropzone_layout + ". "
        )

        if grading_method == "unordered":
            help_text += "<br>Your answer ordering does not matter. "
        elif grading_method != "external":
            help_text += "<br>The ordering of your answer matters and is graded."
        else:
            help_text += "<br>Your answer will be autograded; be sure to indent and order your answer properly."

        if check_indentation:
            help_text += "<br><b>Your answer should be indented. </b> Indent your tiles by dragging them horizontally in the answer area."

        uuid = pl.get_uuid()
        html_params = {
            "question": True,
            "answer_name": answer_name,
            "source-header": source_header,
            "solution-header": solution_header,
            "options": source_blocks,
            "submission_dict": student_previous_submission,
            "dropzone_layout": "pl-order-blocks-bottom"
            if dropzone_layout == "bottom"
            else "pl-order-blocks-right",
            "check_indentation": "true" if check_indentation else "false",
            "help_text": help_text,
            "max_indent": max_indent,
            "uuid": uuid,
            "block_formatting": block_formatting,
            "editable": editable,
        }

        with open("pl-order-blocks.mustache", "r", encoding="utf-8") as f:
            html = chevron.render(f, html_params)
        return html

    elif data["panel"] == "submission":
        feedback_type = pl.get_string_attrib(element, "feedback", FEEDBACK_DEFAULT)

        if grading_method == "external":
            return ""  # external grader is responsible for displaying results screen

        student_submission = ""
        score = None
        feedback = None
        if answer_name in data["submitted_answers"]:
            student_submission = [
                {
                    "inner_html": attempt["inner_html"],
                    "indent": (attempt["indent"] or 0) * TAB_SIZE_PX,
                    "badge_type": attempt["badge_type"]
                    if (feedback_type.startswith("first-wrong"))
                    else "",
                    "icon": attempt["icon"]
                    if (feedback_type.startswith("first-wrong"))
                    else "",
                    "first-wrong": feedback_type.startswith("first-wrong"),
                    "distractor-feedback": attempt.get("distractor-feedback"),
                    "show-distractor-feedback": (
                        attempt.get("distractor-feedback", None) is not None
                    )
                    and (i <= data["partial_scores"][answer_name]["first_wrong"])
                    and (feedback_type == "first-wrong-verbose"),
                }
                for i, attempt in enumerate(data["submitted_answers"][answer_name])
            ]

        if answer_name in data["partial_scores"]:
            score = data["partial_scores"][answer_name]["score"]
            feedback = data["partial_scores"][answer_name]["feedback"]

        html_params = {
            "submission": True,
            "parse-error": data["format_errors"].get(answer_name, None),
            "student_submission": student_submission,
            "feedback": feedback,
            "block_formatting": block_formatting,
        }

        if score is not None:
            try:
                score = float(score * 100)
                if score >= 100:
                    html_params["correct"] = True
                elif score > 0:
                    html_params["partially_correct"] = math.floor(score)
                else:
                    html_params["incorrect"] = True
            except Exception:
                raise ValueError(
                    "invalid score: " + data["partial_scores"][answer_name]["score"]
                )

        with open("pl-order-blocks.mustache", "r", encoding="utf-8") as f:
            html = chevron.render(f, html_params)
        return html

    elif data["panel"] == "answer":
        if grading_method == "external":
            try:
                base_path = data["options"]["question_path"]
                file_lead_path = os.path.join(base_path, "tests/ans.py")
                with open(file_lead_path, "r") as file:
                    solution_file = file.read()
                return f'<pl-code language="python">{solution_file}</pl-code>'
            except FileNotFoundError:
                return "The reference solution is not provided for this question."

        if grading_method == "unordered":
            ordering_message = "in any order"
        elif grading_method == "dag" or grading_method == "ranking":
            ordering_message = "there may be other correct orders"
        else:
            ordering_message = "in the specified order"
        check_indentation = pl.get_boolean_attrib(
            element, "indentation", INDENTION_DEFAULT
        )

        required_indents = set(
            block["indent"] for block in data["correct_answers"][answer_name]
        )
        indentation_message = ""
        if check_indentation:
            if -1 not in required_indents:
                indentation_message = ", correct indentation required"
            elif len(required_indents) > 1:
                indentation_message = ", some blocks require correct indentation"

        distractor_info = pl.get_string_attrib(
            element, "distractor-info", DISTRACTOR_INFO_DEFAULT
        )
        all_distractors = []
        if distractor_info != "none":
            all_distractors = [
                item for item in data["params"][answer_name] if not item["is_correct"]
            ]
            for distractor in all_distractors:
                distractor["has-distractor-feedback"] = (
                    distractor["distractor-feedback"] is not None
                )

        question_solution = [
            {
                "inner_html": solution["inner_html"],
                "indent": max(0, (solution["indent"] or 0) * TAB_SIZE_PX),
            }
            for solution in data["correct_answers"][answer_name]
        ]

        html_params = {
            "true_answer": True,
            "question_solution": question_solution,
            "ordering_message": ordering_message,
            "indentation_message": indentation_message,
            "block_formatting": block_formatting,
            "distractor-feedback": all_distractors,
            "show-distractors": (len(all_distractors) > 0)
            and (distractor_info == "show-distractors"),
        }
        with open("pl-order-blocks.mustache", "r", encoding="utf-8") as f:
            html = chevron.render(f, html_params)
        return html

    else:
        raise Exception("Invalid panel type")


def parse(element_html, data):
    element = lxml.html.fragment_fromstring(element_html)
    answer_name = pl.get_string_attrib(element, "answers-name")

    answer_raw_name = answer_name + "-input"
    student_answer = data["raw_submitted_answers"].get(answer_raw_name, "[]")

    student_answer = json.loads(student_answer)
    if student_answer is None or student_answer == []:
        data["format_errors"][answer_name] = "No answer was submitted."
        return

    grading_mode = pl.get_string_attrib(
        element, "grading-method", GRADING_METHOD_DEFAULT
    )
    correct_answers = data["correct_answers"][answer_name]
    mcq_options = data["params"][answer_name]

    if grading_mode == "ranking":
        for answer in student_answer:
            search = next(
                (
                    item
                    for item in correct_answers
                    if item["inner_html"] == answer["inner_html"]
                ),
                None,
            )
            answer["ranking"] = search["ranking"] if search is not None else None
            answer["tag"] = search["tag"] if search is not None else None
            if search is None:
                search = next(
                    (
                        item
                        for item in mcq_options
                        if item["inner_html"] == answer["inner_html"]
                    ),
                    None,
                )
                answer["distractor-feedback"] = (
                    search["distractor-feedback"] if search is not None else None
                )
    elif grading_mode == "dag":
        for answer in student_answer:
            search = next(
                (
                    item
                    for item in correct_answers
                    if item["inner_html"] == answer["inner_html"]
                ),
                None,
            )
            answer["tag"] = search["tag"] if search is not None else None
            answer["distractor-feedback"] = (
                search["distractor-feedback"] if search is not None else None
            )
            if search is None:
                search = next(
                    (
                        item
                        for item in mcq_options
                        if item["inner_html"] == answer["inner_html"]
                    ),
                    None,
                )
                answer["distractor-feedback"] = (
                    search["distractor-feedback"] if search is not None else None
                )

    if pl.get_string_attrib(element, "grading-method", "ordered") == "external":
        for html_tags in element:
            if html_tags.tag == "pl-answer":
                pl.check_attribs(html_tags, required_attribs=[], optional_attribs=[])
        file_name = pl.get_string_attrib(element, "file-name", FILE_NAME_DEFAULT)

        answer_code = ""
        for index, answer in enumerate(student_answer):
            indent = int(answer["indent"] or 0)
            answer_code += (
                ("    " * indent)
                + lxml.html.fromstring(answer["inner_html"]).text_content()
                + "\n"
            )

        if len(answer_code) == 0:
            data["format_errors"]["_files"] = "The submitted file was empty."
        else:
            data["submitted_answers"]["_files"] = [
                {
                    "name": file_name,
                    "contents": base64.b64encode(answer_code.encode("utf-8")).decode(
                        "utf-8"
                    ),
                }
            ]

    data["submitted_answers"][answer_name] = student_answer
    if answer_raw_name in data["submitted_answers"]:
        del data["submitted_answers"][answer_raw_name]


def grade(element_html, data):
    element = lxml.html.fragment_fromstring(element_html)
    answer_name = pl.get_string_attrib(element, "answers-name")

    student_answer = data["submitted_answers"][answer_name]
    grading_mode = pl.get_string_attrib(
        element, "grading-method", GRADING_METHOD_DEFAULT
    )
    check_indentation = pl.get_boolean_attrib(element, "indentation", INDENTION_DEFAULT)
    feedback_type = pl.get_string_attrib(element, "feedback", FEEDBACK_DEFAULT)
    answer_weight = pl.get_integer_attrib(element, "weight", WEIGHT_DEFAULT)
    partial_credit_type = pl.get_string_attrib(element, "partial-credit", "lcs")

    true_answer_list = data["correct_answers"][answer_name]

    distractor_feedback = {
        item["inner_html"]: item["distractor-feedback"]
        for item in data["params"][answer_name]
        if not item["is_correct"]
    }

    final_score = 0
    feedback = ""
    first_wrong = -1

    if len(student_answer) == 0:
        data["format_errors"][answer_name] = "Your submitted answer was empty."
        return

    if check_indentation:
        indentations = {ans["uuid"]: ans["indent"] for ans in true_answer_list}
        for ans in student_answer:
            indentation = indentations.get(ans["uuid"])
            if indentation != -1 and ans["indent"] != indentation:
                if "tag" in ans:
                    ans["tag"] = None
                else:
                    ans["inner_html"] = None

    if grading_mode == "unordered":
        true_answer_list = filter_multiple_from_array(
            true_answer_list, ["uuid", "indent", "inner_html"]
        )
        correct_selections = [opt for opt in student_answer if opt in true_answer_list]
        incorrect_selections = [
            opt for opt in student_answer if opt not in true_answer_list
        ]
        final_score = float(
            (len(correct_selections) - len(incorrect_selections))
            / len(true_answer_list)
        )
        final_score = max(0.0, final_score)  # scores cannot be below 0
    elif grading_mode == "ordered":
        student_answer = [ans["inner_html"] for ans in student_answer]
        true_answer = [ans["inner_html"] for ans in true_answer_list]
        final_score = 1 if student_answer == true_answer else 0

    elif grading_mode in ["ranking", "dag"]:
        submission = [ans["tag"] for ans in student_answer]
        depends_graph = {}
        group_belonging = {}

        if grading_mode == "ranking":
            true_answer_list = sorted(true_answer_list, key=lambda x: int(x["ranking"]))
            true_answer = [answer["tag"] for answer in true_answer_list]
            tag_to_rank = {
                answer["tag"]: answer["ranking"] for answer in true_answer_list
            }
            lines_of_rank = {
                rank: [tag for tag in tag_to_rank if tag_to_rank[tag] == rank]
                for rank in set(tag_to_rank.values())
            }

            cur_rank_depends = []
            prev_rank = None
            for tag in true_answer:
                ranking = tag_to_rank[tag]
                if prev_rank is not None and ranking != prev_rank:
                    cur_rank_depends = lines_of_rank[prev_rank]
                depends_graph[tag] = cur_rank_depends
                prev_rank = ranking

        elif grading_mode == "dag":
            depends_graph, group_belonging = extract_dag(true_answer_list)

        num_initial_correct, true_answer_length = grade_dag(
            submission, depends_graph, group_belonging
        )
        first_wrong = (
            -1 if num_initial_correct == len(submission) else num_initial_correct
        )

        if feedback_type.startswith("first-wrong"):
            for i, block in enumerate(student_answer):
                if i >= num_initial_correct:
                    break
                block["badge_type"] = "badge-success"
                block["icon"] = "fa-check"

            if first_wrong != -1:
                student_answer[first_wrong]["badge_type"] = "badge-danger"
                student_answer[first_wrong]["icon"] = "fa-xmark"

                for block in student_answer[first_wrong + 1 :]:
                    block["badge_type"] = ""
                    block["icon"] = ""

        num_initial_correct, true_answer_length = grade_dag(
            submission, depends_graph, group_belonging
        )
        first_wrong = (
            -1 if num_initial_correct == len(submission) else num_initial_correct
        )

        if partial_credit_type == "none":
            if num_initial_correct == true_answer_length:
                final_score = 1
            elif num_initial_correct < true_answer_length:
                final_score = 0
        elif partial_credit_type == "lcs":
            edit_distance = lcs_partial_credit(
                submission, depends_graph, group_belonging
            )
            final_score = max(
                0, float(true_answer_length - edit_distance) / true_answer_length
            )

        if final_score < 1:
            if feedback_type == "none":
                feedback = ""
            elif feedback_type.startswith("first-wrong"):
                if first_wrong == -1:
                    feedback = FIRST_WRONG_FEEDBACK["incomplete"]
                elif (
                    feedback_type.endswith("verbose")
                    and student_answer[first_wrong]["inner_html"] in distractor_feedback
                ):
                    feedback += FIRST_WRONG_FEEDBACK["distractor-feedback"].format(
                        str(first_wrong + 1)
                    )
                else:
                    feedback = FIRST_WRONG_FEEDBACK["wrong-at-block"].format(
                        str(first_wrong + 1)
                    )
                    has_block_groups = group_belonging != {} and set(
                        group_belonging.values()
                    ) != {None}
                    if check_indentation:
                        feedback += FIRST_WRONG_FEEDBACK["indentation"]
                    if has_block_groups:
                        feedback += FIRST_WRONG_FEEDBACK["block-group"]
                    feedback += "</ul>"

    data["partial_scores"][answer_name] = {
        "score": round(final_score, 2),
        "feedback": feedback,
        "weight": answer_weight,
        "first_wrong": first_wrong,
    }


def test(element_html, data):
    element = lxml.html.fragment_fromstring(element_html)
    grading_mode = pl.get_string_attrib(element, "grading-method", "ordered")
    answer_name = pl.get_string_attrib(element, "answers-name")
    answer_name_field = answer_name + "-input"
    weight = pl.get_integer_attrib(element, "weight", WEIGHT_DEFAULT)
    feedback_type = pl.get_string_attrib(element, "feedback", FEEDBACK_DEFAULT)
    partial_credit_type = pl.get_string_attrib(element, "partial-credit", "lcs")

    # Right now invalid input must mean an empty response. Because user input is only
    # through drag and drop, there is no other way for their to be invalid input. This
    # may change in the future if we have nested input boxes (like faded parsons' problems).
    if data["test_type"] == "invalid":
        data["raw_submitted_answers"][answer_name_field] = json.dumps([])
        data["format_errors"][answer_name] = "No answer was submitted."

    # TODO grading modes 'unordered,' 'dag,' and 'ranking' allow multiple different possible
    # correct answers, we should check them at random instead of just the provided solution
    elif data["test_type"] == "correct":
        answer = filter_multiple_from_array(
            data["correct_answers"][answer_name], ["inner_html", "indent", "uuid"]
        )
        data["raw_submitted_answers"][answer_name_field] = json.dumps(answer)
        data["partial_scores"][answer_name] = {
            "score": 1,
            "weight": weight,
            "feedback": "",
            "first_wrong": -1,
        }

    # TODO: The only wrong answer being tested is the correct answer with the first
    # block mising. We should instead do a random selection of correct and incorrect blocks.
    elif data["test_type"] == "incorrect":
        answer = filter_multiple_from_array(
            data["correct_answers"][answer_name], ["inner_html", "indent", "uuid"]
        )
        answer.pop(0)
        score = 0
        if grading_mode == "unordered" or (
            grading_mode in ["dag", "ranking"] and partial_credit_type == "lcs"
        ):
            score = round(float(len(answer)) / (len(answer) + 1), 2)
        first_wrong = 0 if grading_mode in ["dag", "ranking"] else -1

        if grading_mode == "dag" and feedback_type == "first-wrong":
            feedback = FIRST_WRONG_FEEDBACK["wrong-at-block"].format(1)
            group_belonging = {
                ans["tag"]: ans["group_info"]["tag"]
                for ans in data["correct_answers"][answer_name]
            }
            has_block_groups = group_belonging != {} and set(
                group_belonging.values()
            ) != {None}
            if has_block_groups:
                feedback += FIRST_WRONG_FEEDBACK["block-group"]
            feedback += "</ul>"
        else:
            feedback = ""

        data["raw_submitted_answers"][answer_name_field] = json.dumps(answer)
        data["partial_scores"][answer_name] = {
            "score": score,
            "weight": weight,
            "feedback": feedback,
            "first_wrong": first_wrong,
        }

    else:
        raise Exception("invalid result: %s" % data["test_type"])<|MERGE_RESOLUTION|>--- conflicted
+++ resolved
@@ -173,16 +173,11 @@
                 required_attribs=[],
                 optional_attribs=[
                     "correct",
-<<<<<<< HEAD
                     "ranking",
                     "indent",
                     "distractor-feedback",
-=======
                     "tag",
-                    "ranking",
-                    "indent",
                     "distractor-for",
->>>>>>> f89695c1
                 ],
             )
         elif grading_method == "dag":
@@ -195,11 +190,8 @@
                     "depends",
                     "comment",
                     "indent",
-<<<<<<< HEAD
                     "distractor-feedback",
-=======
                     "distractor-for",
->>>>>>> f89695c1
                 ],
             )
 
@@ -209,7 +201,6 @@
         answer_indent = pl.get_integer_attrib(html_tags, "indent", None)
         inner_html = pl.inner_html(html_tags)
         ranking = pl.get_integer_attrib(html_tags, "ranking", -1)
-<<<<<<< HEAD
         distractor_info = pl.get_string_attrib(
             element, "distractor-info", DISTRACTOR_INFO_DEFAULT
         )
@@ -223,12 +214,11 @@
         if (distractor_info == "none") and (distractor_feedback is not None):
             raise Exception(
                 "distractor-info must be 'show-distractors' for the distractor-feedback tag to be used in <pl-answer>"
-=======
+            )
         distractor_for = pl.get_string_attrib(html_tags, "distractor-for", None)
         if distractor_for is not None and is_correct:
             raise Exception(
                 "The distractor-for attribute may only be used on blocks with correct=false."
->>>>>>> f89695c1
             )
 
         tag, depends = get_graph_info(html_tags)
@@ -413,24 +403,6 @@
             element, "solution-header", SOLUTION_HEADER_DEFAULT
         )
 
-<<<<<<< HEAD
-        mcq_options = data["params"][answer_name]
-        mcq_options = filter_multiple_from_array(mcq_options, ["inner_html", "uuid"])
-
-        if answer_name in data["submitted_answers"]:
-            student_previous_submission = filter_multiple_from_array(
-                data["submitted_answers"][answer_name], ["inner_html", "uuid", "indent"]
-            )
-            mcq_options = [
-                opt
-                for opt in mcq_options
-                if opt
-                not in filter_multiple_from_array(
-                    student_previous_submission, ["inner_html", "uuid"]
-                )
-            ]
-        for index, option in enumerate(student_previous_submission):
-=======
         all_blocks = data["params"][answer_name]
         student_previous_submission = data["submitted_answers"].get(answer_name, [])
         submitted_block_ids = {block["uuid"] for block in student_previous_submission}
@@ -439,23 +411,10 @@
         ]
 
         for option in student_previous_submission:
->>>>>>> f89695c1
             submission_indent = option.get("indent", None)
-            distractor_feedback = option.get("distractor-feedback", None)
             if submission_indent is not None:
                 submission_indent = int(submission_indent) * TAB_SIZE_PX
-<<<<<<< HEAD
-
-            temp = {
-                "inner_html": option["inner_html"],
-                "indent": submission_indent,
-                "distractor-feedback": distractor_feedback,
-                "uuid": option["uuid"],
-            }
-            student_submission_dict_list.append(dict(temp))
-=======
             option["indent"] = submission_indent
->>>>>>> f89695c1
 
         dropzone_layout = pl.get_string_attrib(
             element, "solution-placement", SOLUTION_PLACEMENT_DEFAULT
