import base64
import json
import math
import os
import random
from copy import deepcopy
from enum import Enum
from typing import Any, Optional, TypedDict

import chevron
import lxml.html
import prairielearn as pl
from dag_checker import grade_dag, lcs_partial_credit, solve_dag
from lxml import etree
from typing_extensions import NotRequired, assert_never


class GradingMethodType(Enum):
    UNORDERED = "unordered"
    ORDERED = "ordered"
    RANKING = "ranking"
    DAG = "dag"
    EXTERNAL = "external"


class SourceBlocksOrderType(Enum):
    RANDOM = "random"
    ALPHABETIZED = "alphabetized"
    ORDERED = "ordered"


class FeedbackType(Enum):
    NONE = "none"
    FIRST_WRONG = "first-wrong"


class PartialCreditType(Enum):
    NONE = "none"
    LCS = "lcs"


class FormatType(Enum):
    DEFAULT = "default"
    CODE = "code"


class GroupInfo(TypedDict):
    tag: Optional[str]
    depends: Optional[list[str]]


class OrderBlocksAnswerData(TypedDict):
    inner_html: str
    indent: Optional[int]
    ranking: int
    index: int
    tag: str
    distractor_for: Optional[str]
    depends: list[str]  # only used with DAG grader
    group_info: GroupInfo  # only used with DAG grader
    distractor_bin: NotRequired[str]
    uuid: str


GRADING_METHOD_DEFAULT = GradingMethodType.ORDERED
SOURCE_BLOCKS_ORDER_DEFAULT = SourceBlocksOrderType.ALPHABETIZED
FEEDBACK_DEFAULT = FeedbackType.NONE
PL_ANSWER_CORRECT_DEFAULT = True
PL_ANSWER_INDENT_DEFAULT = -1
ALLOW_BLANK_DEFAULT = False
INDENTION_DEFAULT = False
MAX_INDENTION_DEFAULT = 4
SOURCE_HEADER_DEFAULT = "Drag from here:"
SOLUTION_HEADER_DEFAULT = "Construct your solution here:"
FILE_NAME_DEFAULT = "user_code.py"
SOLUTION_PLACEMENT_DEFAULT = "right"
WEIGHT_DEFAULT = 1
TAB_SIZE_PX = 50
FIRST_WRONG_FEEDBACK = {
    "incomplete": "Your answer is correct so far, but it is incomplete.",
    "wrong-at-block": r"""Your answer is incorrect starting at <span style="color:red;">block number {}</span>.
        The problem is most likely one of the following:
        <ul><li> This block is not a part of the correct solution </li>
        <li>This block needs to come after a block that did not appear before it </li>""",
    "indentation": r"""<li>This line is indented incorrectly </li>""",
    "block-group": r"""<li> You have attempted to start a new section of the answer without finishing the previous section </li>""",
    "distractor-feedback": r"""Your answer is incorrect starting at <span style="color:red;">block number {}</span> as the block at that location is not a part of any correct solution.""",
}


<<<<<<< HEAD
def get_graph_info(html_tags):
=======
def filter_multiple_from_array(
    data: list[dict[str, Any]], keys: list[str]
) -> list[dict[str, Any]]:
    return [{key: item[key] for key in keys} for item in data]


def get_graph_info(html_tags: lxml.html.HtmlElement) -> tuple[str, list[str]]:
>>>>>>> 80097d8a
    tag = pl.get_string_attrib(html_tags, "tag", pl.get_uuid()).strip()
    depends = pl.get_string_attrib(html_tags, "depends", "")
    depends = [tag.strip() for tag in depends.split(",")] if depends else []
    return tag, depends


def extract_dag(
    answers_list: list[OrderBlocksAnswerData],
) -> tuple[dict[str, list[str]], dict[str, Optional[str]]]:
    depends_graph = {ans["tag"]: ans["depends"] for ans in answers_list}
    group_belonging = {ans["tag"]: ans["group_info"]["tag"] for ans in answers_list}
    group_depends = {
        ans["group_info"]["tag"]: ans["group_info"]["depends"]
        for ans in answers_list
        if ans["group_info"]["depends"] is not None
        and ans["group_info"]["tag"] is not None
    }
    depends_graph.update(group_depends)
    return depends_graph, group_belonging


def solve_problem(
    answers_list: list[OrderBlocksAnswerData], grading_method: GradingMethodType
) -> list[OrderBlocksAnswerData]:
    if (
        grading_method is GradingMethodType.EXTERNAL
        or grading_method is GradingMethodType.UNORDERED
        or grading_method is GradingMethodType.ORDERED
    ):
        return answers_list
    elif grading_method is GradingMethodType.RANKING:
        return sorted(answers_list, key=lambda x: int(x["ranking"]))
    elif grading_method is GradingMethodType.DAG:
        depends_graph, group_belonging = extract_dag(answers_list)
        solution = solve_dag(depends_graph, group_belonging)
        return sorted(answers_list, key=lambda x: solution.index(x["tag"]))
    else:
        assert_never(grading_method)


def prepare(element_html: str, data: pl.QuestionData) -> None:
    element = lxml.html.fragment_fromstring(element_html)

    required_attribs = ["answers-name"]
    optional_attribs = [
        "source-blocks-order",
        "grading-method",
        "indentation",
        "source-header",
        "solution-header",
        "file-name",
        "solution-placement",
        "max-incorrect",
        "min-incorrect",
        "weight",
        "inline",
        "max-indent",
        "feedback",
        "partial-credit",
        "format",
        "code-language",
        "allow-blank",
    ]

    pl.check_attribs(
        element, required_attribs=required_attribs, optional_attribs=optional_attribs
    )
    answer_name = pl.get_string_attrib(element, "answers-name")
    pl.check_answers_names(data, answer_name)

    check_indentation = pl.get_boolean_attrib(element, "indentation", INDENTION_DEFAULT)
    grading_method = pl.get_enum_attrib(
        element, "grading-method", GradingMethodType, GRADING_METHOD_DEFAULT
    )
    feedback_type = pl.get_enum_attrib(
        element, "feedback", FeedbackType, FEEDBACK_DEFAULT
    )

    if (
        grading_method is not GradingMethodType.DAG
        and grading_method is not GradingMethodType.RANKING
        and pl.has_attrib(element, "partial-credit")
    ):
        raise Exception(
            "You may only specify partial credit options in the DAG and ranking grading modes."
        )

<<<<<<< HEAD
    accepted_grading_method = ["ordered", "unordered", "ranking", "dag", "external"]
    if grading_method not in accepted_grading_method:
        raise Exception(
            "The grading-method attribute must be one of the following: "
            + ", ".join(accepted_grading_method)
        )

    if (grading_method not in ["dag", "ranking"] and feedback_type != "none") or (
        grading_method in ["dag", "ranking"]
        and feedback_type not in ["none", "first-wrong", "first-wrong-verbose"]
=======
    if (
        grading_method is not GradingMethodType.DAG
        and grading_method is not GradingMethodType.RANKING
        and feedback_type is not FeedbackType.NONE
>>>>>>> 80097d8a
    ):
        raise Exception(
            "feedback type {feedback_type.value} is not available with the {grading_method.value} grading-method."
        )

    format = pl.get_enum_attrib(element, "format", FormatType, FormatType.DEFAULT)
    code_language = pl.get_string_attrib(element, "code-language", None)
    if format is FormatType.DEFAULT and code_language is not None:
        raise Exception('code-language attribute may only be used with format="code"')

    correct_answers: list[OrderBlocksAnswerData] = []
    incorrect_answers: list[OrderBlocksAnswerData] = []
    used_tags = set()

    def prepare_tag(
        html_tags: lxml.html.HtmlElement,
        index: int,
        group_info: GroupInfo,
    ):
        if html_tags.tag != "pl-answer":
            raise Exception(
                "Any html tags nested inside <pl-order-blocks> must be <pl-answer> or <pl-block-group>. \
                Any html tags nested inside <pl-block-group> must be <pl-answer>"
            )

        if grading_method is GradingMethodType.EXTERNAL:
            pl.check_attribs(
                html_tags, required_attribs=[], optional_attribs=["correct"]
            )
        elif grading_method in [GradingMethodType.UNORDERED, GradingMethodType.ORDERED]:
            pl.check_attribs(
                html_tags,
                required_attribs=[],
                optional_attribs=["correct", "indent", "distractor-feedback"],
            )
        elif grading_method is GradingMethodType.RANKING:
            pl.check_attribs(
                html_tags,
                required_attribs=[],
                optional_attribs=[
                    "correct",
                    "tag",
                    "ranking",
                    "indent",
                    "distractor-feedback",
                    "distractor-for",
                ],
            )
        elif grading_method is GradingMethodType.DAG:
            pl.check_attribs(
                html_tags,
                required_attribs=[],
                optional_attribs=[
                    "correct",
                    "tag",
                    "depends",
                    "comment",
                    "indent",
                    "distractor-feedback",
                    "distractor-for",
                ],
            )

        is_correct = pl.get_boolean_attrib(
            html_tags, "correct", PL_ANSWER_CORRECT_DEFAULT
        )
        answer_indent = pl.get_integer_attrib(html_tags, "indent", None)
        inner_html = pl.inner_html(html_tags)
        ranking = pl.get_integer_attrib(html_tags, "ranking", -1)
        distractor_feedback = pl.get_string_attrib(
            html_tags, "distractor-feedback", None
        )

        distractor_for = pl.get_string_attrib(html_tags, "distractor-for", None)
        if distractor_for is not None and is_correct:
            raise Exception(
                "The distractor-for attribute may only be used on blocks with correct=false."
            )

        tag, depends = get_graph_info(html_tags)
        if is_correct:
            if tag in used_tags:
                raise Exception(
                    f'Tag "{tag}" used in multiple places. The tag attribute for each <pl-answer> and <pl-block-group> must be unique.'
                )
            else:
                used_tags.add(tag)

        if check_indentation is False and answer_indent is not None:
            raise Exception(
                "<pl-answer> should not specify indentation if indentation is disabled."
            )

        if format is FormatType.CODE:
            inner_html = (
                "<pl-code"
                + (' language="' + code_language + '"' if code_language else "")
                + ">"
                + inner_html
                + "</pl-code>"
            )

        answer_data_dict: OrderBlocksAnswerData = {
            "inner_html": inner_html,
            "indent": answer_indent,
            "ranking": ranking,
            "index": index,
            "tag": tag,
            "distractor_for": distractor_for,
            "depends": depends,  # only used with DAG grader
            "group_info": group_info,  # only used with DAG grader
<<<<<<< HEAD
            "distractor_feedback": distractor_feedback,
            "is_correct": is_correct,
=======
            "uuid": pl.get_uuid(),
>>>>>>> 80097d8a
        }
        if is_correct:
            correct_answers.append(answer_data_dict)
        else:
            incorrect_answers.append(answer_data_dict)

    index = 0
    for html_tags in element:  # iterate through the html tags inside pl-order-blocks
        if html_tags.tag is etree.Comment:
            continue
        elif html_tags.tag == "pl-block-group":
            if grading_method is not GradingMethodType.DAG:
                raise Exception(
                    'Block groups only supported in the "dag" grading mode.'
                )

            group_tag, group_depends = get_graph_info(html_tags)
            if group_tag in used_tags:
                raise Exception(
                    f'Tag "{group_tag}" used in multiple places. The tag attribute for each <pl-answer> and <pl-block-group> must be unique.'
                )
            else:
                used_tags.add(group_tag)

            for grouped_tag in html_tags:
                if html_tags.tag is etree.Comment:
                    continue
                else:
                    prepare_tag(
                        grouped_tag, index, {"tag": group_tag, "depends": group_depends}
                    )
                    index += 1
        else:
            prepare_tag(html_tags, index, {"tag": None, "depends": None})
            index += 1

    if grading_method is not GradingMethodType.EXTERNAL and len(correct_answers) == 0:
        raise Exception("There are no correct answers specified for this question.")

    all_incorrect_answers = len(incorrect_answers)
    max_incorrect = pl.get_integer_attrib(
        element, "max-incorrect", all_incorrect_answers
    )
    min_incorrect = pl.get_integer_attrib(
        element, "min-incorrect", all_incorrect_answers
    )

    if min_incorrect > len(incorrect_answers) or max_incorrect > len(incorrect_answers):
        raise Exception(
            "The min-incorrect or max-incorrect attribute may not exceed the number of incorrect <pl-answers>."
        )
    if min_incorrect > max_incorrect:
        raise Exception(
            "The attribute min-incorrect must be smaller than max-incorrect."
        )

    incorrect_answers_count = random.randint(min_incorrect, max_incorrect)

    sampled_correct_answers = correct_answers
    sampled_incorrect_answers = random.sample(
        incorrect_answers, incorrect_answers_count
    )

    all_blocks = sampled_correct_answers + sampled_incorrect_answers

    source_blocks_order = pl.get_enum_attrib(
        element,
        "source-blocks-order",
        SourceBlocksOrderType,
        SOURCE_BLOCKS_ORDER_DEFAULT,
    )
    if source_blocks_order == SourceBlocksOrderType.RANDOM:
        random.shuffle(all_blocks)
    elif source_blocks_order == SourceBlocksOrderType.ORDERED:
        all_blocks.sort(key=lambda a: a["index"])
    elif source_blocks_order == SourceBlocksOrderType.ALPHABETIZED:
        all_blocks.sort(key=lambda a: a["inner_html"])
    else:
        assert_never(source_blocks_order)

    # prep for visual pairing
    correct_tags = set(block["tag"] for block in all_blocks if block["tag"] is not None)
    incorrect_tags = set(
        block["distractor_for"] for block in all_blocks if block["distractor_for"]
    )

    if not incorrect_tags.issubset(correct_tags):
        raise ValueError(
            f"The following distractor-for tags do not have matching correct answer tags: {incorrect_tags - correct_tags}"
        )

    for block in all_blocks:
        if block["distractor_for"] is not None:
            continue

        distractors = [
            block2
            for block2 in all_blocks
            if (block["tag"] == block2.get("distractor_for"))
            and (block["tag"] is not None)
        ]

        if len(distractors) == 0:
            continue

        distractor_bin = pl.get_uuid()
        block["distractor_bin"] = distractor_bin
        for distractor in distractors:
            distractor["distractor_bin"] = distractor_bin

    data["params"][answer_name] = all_blocks
    data["correct_answers"][answer_name] = correct_answers

    # if the order of the blocks in the HTML is a correct solution, leave it unchanged, but if it
    # isn't we need to change it into a solution before displaying it as such
    data_copy = deepcopy(data)
    data_copy["submitted_answers"] = {answer_name: correct_answers}
    data_copy["partial_scores"] = {}
    grade(element_html, data_copy)
    if data_copy["partial_scores"][answer_name]["score"] != 1:
        data["correct_answers"][answer_name] = solve_problem(
            correct_answers, grading_method
        )


def render(element_html: str, data: pl.QuestionData) -> str:
    element = lxml.html.fragment_fromstring(element_html)
    answer_name = pl.get_string_attrib(element, "answers-name")
    format = pl.get_enum_attrib(element, "format", FormatType, FormatType.DEFAULT)

    block_formatting = (
        "pl-order-blocks-code" if format is FormatType.CODE else "list-group-item"
    )
    grading_method = pl.get_enum_attrib(
        element, "grading-method", GradingMethodType, GRADING_METHOD_DEFAULT
    )

    if data["panel"] == "question":
        editable = data["editable"]

        answer_name = pl.get_string_attrib(element, "answers-name")
        source_header = pl.get_string_attrib(
            element, "source-header", SOURCE_HEADER_DEFAULT
        )
        solution_header = pl.get_string_attrib(
            element, "solution-header", SOLUTION_HEADER_DEFAULT
        )

        all_blocks = data["params"][answer_name]
        student_previous_submission = data["submitted_answers"].get(answer_name, [])
        submitted_block_ids = {block["uuid"] for block in student_previous_submission}
        source_blocks = [
            block for block in all_blocks if block["uuid"] not in submitted_block_ids
        ]

        for option in student_previous_submission:
            submission_indent = option.get("indent", None)
            if submission_indent is not None:
                submission_indent = int(submission_indent) * TAB_SIZE_PX
            option["indent"] = submission_indent

        dropzone_layout = pl.get_string_attrib(
            element, "solution-placement", SOLUTION_PLACEMENT_DEFAULT
        )
        check_indentation = pl.get_boolean_attrib(
            element, "indentation", INDENTION_DEFAULT
        )
        max_indent = pl.get_integer_attrib(element, "max-indent", MAX_INDENTION_DEFAULT)

        help_text = (
            "Drag answer tiles into the answer area to the " + dropzone_layout + ". "
        )

        if grading_method is GradingMethodType.UNORDERED:
            help_text += "<br>Your answer ordering does not matter. "
        elif grading_method is not GradingMethodType.EXTERNAL:
            help_text += "<br>The ordering of your answer matters and is graded."
        else:
            help_text += "<br>Your answer will be autograded; be sure to indent and order your answer properly."

        if check_indentation:
            help_text += "<br><b>Your answer should be indented. </b> Indent your tiles by dragging them horizontally in the answer area."

        uuid = pl.get_uuid()
        html_params = {
            "question": True,
            "answer_name": answer_name,
            "source-header": source_header,
            "solution-header": solution_header,
            "options": source_blocks,
            "submission_dict": student_previous_submission,
            "dropzone_layout": "pl-order-blocks-bottom"
            if dropzone_layout == "bottom"
            else "pl-order-blocks-right",
            "check_indentation": "true" if check_indentation else "false",
            "help_text": help_text,
            "max_indent": max_indent,
            "uuid": uuid,
            "block_formatting": block_formatting,
            "editable": editable,
        }

        with open("pl-order-blocks.mustache", "r", encoding="utf-8") as f:
            html = chevron.render(f, html_params)
        return html

    elif data["panel"] == "submission":
<<<<<<< HEAD
        feedback_type = pl.get_string_attrib(element, "feedback", FEEDBACK_DEFAULT)

        if grading_method == "external":
=======
        if grading_method is GradingMethodType.EXTERNAL:
>>>>>>> 80097d8a
            return ""  # external grader is responsible for displaying results screen

        student_submission = ""
        score = None
        feedback = None
        if answer_name in data["submitted_answers"]:
            student_submission = [
                {
                    "inner_html": attempt["inner_html"],
                    "indent": (attempt["indent"] or 0) * TAB_SIZE_PX,
                    "badge_type": attempt["badge_type"]
                    if (feedback_type.startswith("first-wrong"))
                    else "",
                    "icon": attempt["icon"]
                    if (feedback_type.startswith("first-wrong"))
                    else "",
                    "first_wrong": feedback_type.startswith("first-wrong"),
                    "distractor_feedback": attempt.get("distractor_feedback"),
                    "show_distractor_feedback": (
                        attempt.get("distractor_feedback") is not None
                    )
                    and (i <= data["partial_scores"][answer_name]["first_wrong"])
                    and (feedback_type == "first-wrong-verbose"),
                }
                for i, attempt in enumerate(data["submitted_answers"][answer_name])
            ]

        if answer_name in data["partial_scores"]:
            score = data["partial_scores"][answer_name]["score"]
            feedback = data["partial_scores"][answer_name].get("feedback", "")

        html_params = {
            "submission": True,
            "parse-error": data["format_errors"].get(answer_name, None),
            "student_submission": student_submission,
            "feedback": feedback,
            "block_formatting": block_formatting,
            "allow_feedback_badges": not all(
                block["badge_type"] == "" for block in student_submission
            ),
        }

        if score is not None:
            try:
                score = float(score * 100)
                if score >= 100:
                    html_params["correct"] = True
                elif score > 0:
                    html_params["partially_correct"] = math.floor(score)
                else:
                    html_params["incorrect"] = True
            except Exception:
                raise ValueError(
                    f"invalid score: {data['partial_scores'][answer_name].get('score', 0)}"
                )

        with open("pl-order-blocks.mustache", "r", encoding="utf-8") as f:
            html = chevron.render(f, html_params)
        return html

    elif data["panel"] == "answer":
        if grading_method is GradingMethodType.EXTERNAL:
            try:
                base_path = data["options"]["question_path"]
                file_lead_path = os.path.join(base_path, "tests/ans.py")
                with open(file_lead_path, "r") as file:
                    solution_file = file.read()
                return f'<pl-code language="python">{solution_file}</pl-code>'
            except FileNotFoundError:
                return "The reference solution is not provided for this question."

        if grading_method is GradingMethodType.UNORDERED:
            ordering_message = "in any order"
        elif grading_method in [GradingMethodType.DAG, GradingMethodType.RANKING]:
            ordering_message = "there may be other correct orders"
        else:
            ordering_message = "in the specified order"
        check_indentation = pl.get_boolean_attrib(
            element, "indentation", INDENTION_DEFAULT
        )

        required_indents = set(
            block["indent"] for block in data["correct_answers"][answer_name]
        )
        indentation_message = ""
        if check_indentation:
            if -1 not in required_indents:
                indentation_message = ", correct indentation required"
            elif len(required_indents) > 1:
                indentation_message = ", some blocks require correct indentation"

        distractors = [
            item for item in data["params"][answer_name] if not item["is_correct"]
        ]

        question_solution = [
            {
                "inner_html": solution["inner_html"],
                "indent": max(0, (solution["indent"] or 0) * TAB_SIZE_PX),
            }
            for solution in data["correct_answers"][answer_name]
        ]

        html_params = {
            "true_answer": True,
            "question_solution": question_solution,
            "ordering_message": ordering_message,
            "indentation_message": indentation_message,
            "block_formatting": block_formatting,
            "distractors": distractors,
            "show_distractors": (len(distractors) > 0),
        }
        with open("pl-order-blocks.mustache", "r", encoding="utf-8") as f:
            html = chevron.render(f, html_params)
        return html

    else:
        assert_never(data["panel"])


def parse(element_html: str, data: pl.QuestionData) -> None:
    element = lxml.html.fragment_fromstring(element_html)
    answer_name = pl.get_string_attrib(element, "answers-name")
    allow_blank_submission = pl.get_boolean_attrib(
        element, "allow-blank", ALLOW_BLANK_DEFAULT
    )

    answer_raw_name = answer_name + "-input"
    student_answer = data["raw_submitted_answers"].get(answer_raw_name, "[]")

    student_answer = json.loads(student_answer)

    if (not allow_blank_submission) and (
        student_answer is None or student_answer == []
    ):
        data["format_errors"][
            answer_name
        ] = "Your submitted answer was blank; you did not drag any answer blocks into the answer area."
        return

    grading_method = pl.get_enum_attrib(
        element, "grading-method", GradingMethodType, GRADING_METHOD_DEFAULT
    )
    correct_answers = data["correct_answers"][answer_name]
    blocks = data["params"][answer_name]

    if grading_method is GradingMethodType.RANKING:
        for answer in student_answer:
            matching_block = next(
                (
                    item
                    for item in correct_answers
                    if item["inner_html"] == answer["inner_html"]
                ),
                None,
            )
<<<<<<< HEAD
            answer["ranking"] = (
                matching_block["ranking"] if matching_block is not None else None
            )
            answer["tag"] = (
                matching_block["tag"] if matching_block is not None else None
            )
            if matching_block is None:
                matching_block = next(
                    (
                        item
                        for item in blocks
                        if item["inner_html"] == answer["inner_html"]
                    ),
                    None,
                )
                answer["distractor_feedback"] = (
                    matching_block["distractor_feedback"]
                    if matching_block is not None
                    else None
                )
    elif grading_mode == "dag":
=======
            answer["ranking"] = search["ranking"] if search is not None else None
            answer["tag"] = search["tag"] if search is not None else None
    elif grading_method is GradingMethodType.DAG:
>>>>>>> 80097d8a
        for answer in student_answer:
            matching_block = next(
                (
                    item
                    for item in correct_answers
                    if item["inner_html"] == answer["inner_html"]
                ),
                None,
            )
            answer["tag"] = (
                matching_block["tag"] if matching_block is not None else None
            )
            answer["distractor_feedback"] = (
                matching_block["distractor_feedback"]
                if matching_block is not None
                else None
            )
            if matching_block is None:
                matching_block = next(
                    (
                        item
                        for item in blocks
                        if item["inner_html"] == answer["inner_html"]
                    ),
                    None,
                )
                answer["distractor_feedback"] = (
                    matching_block["distractor_feedback"]
                    if matching_block is not None
                    else None
                )

    if grading_method is GradingMethodType.EXTERNAL:
        for html_tags in element:
            if html_tags.tag == "pl-answer":
                pl.check_attribs(html_tags, required_attribs=[], optional_attribs=[])
        file_name = pl.get_string_attrib(element, "file-name", FILE_NAME_DEFAULT)

        answer_code = ""
        for index, answer in enumerate(student_answer):
            indent = int(answer["indent"] or 0)
            answer_code += (
                ("    " * indent)
                + lxml.html.fromstring(answer["inner_html"]).text_content()  # type: ignore
                + "\n"
            )

        if len(answer_code) == 0:
            data["format_errors"]["_files"] = "The submitted file was empty."
        else:
            data["submitted_answers"]["_files"] = [
                {
                    "name": file_name,
                    "contents": base64.b64encode(answer_code.encode("utf-8")).decode(
                        "utf-8"
                    ),
                }
            ]

    data["submitted_answers"][answer_name] = student_answer
    if answer_raw_name in data["submitted_answers"]:
        del data["submitted_answers"][answer_raw_name]


def grade(element_html: str, data: pl.QuestionData) -> None:
    element = lxml.html.fragment_fromstring(element_html)
    answer_name = pl.get_string_attrib(element, "answers-name")

    student_answer = data["submitted_answers"][answer_name]
    grading_method = pl.get_enum_attrib(
        element, "grading-method", GradingMethodType, GRADING_METHOD_DEFAULT
    )
    check_indentation = pl.get_boolean_attrib(element, "indentation", INDENTION_DEFAULT)
    feedback_type = pl.get_enum_attrib(
        element, "feedback", FeedbackType, FEEDBACK_DEFAULT
    )
    answer_weight = pl.get_integer_attrib(element, "weight", WEIGHT_DEFAULT)
    partial_credit_type = pl.get_enum_attrib(
        element, "partial-credit", PartialCreditType, PartialCreditType.LCS
    )

    true_answer_list = data["correct_answers"][answer_name]

    distractor_feedback = {
        item["inner_html"]: item["distractor_feedback"]
        for item in data["params"][answer_name]
        if not item["is_correct"]
    }

    final_score = 0
    feedback = ""
    first_wrong = None

    if check_indentation:
        indentations = {ans["uuid"]: ans["indent"] for ans in true_answer_list}
        for ans in student_answer:
            indentation = indentations.get(ans["uuid"])
            if indentation != -1 and ans["indent"] != indentation:
                if "tag" in ans:
                    ans["tag"] = None
                else:
                    ans["inner_html"] = None

    if grading_method is GradingMethodType.UNORDERED:
        true_answer_uuids = set(ans["uuid"] for ans in true_answer_list)
        student_answer_uuids = set(ans["uuid"] for ans in student_answer)
        correct_selections = len(true_answer_uuids.intersection(student_answer_uuids))
        incorrect_selections = len(student_answer) - correct_selections

        final_score = float((correct_selections - incorrect_selections)) / len(
            true_answer_list
        )
        final_score = max(0.0, final_score)  # scores cannot be below 0

    elif grading_method is GradingMethodType.ORDERED:
        student_answer = [ans["inner_html"] for ans in student_answer]
        true_answer = [ans["inner_html"] for ans in true_answer_list]
        final_score = 1 if student_answer == true_answer else 0

    elif grading_method in [GradingMethodType.RANKING, GradingMethodType.DAG]:
        submission = [ans["tag"] for ans in student_answer]
        depends_graph = {}
        group_belonging = {}

        if grading_method is GradingMethodType.RANKING:
            true_answer_list = sorted(true_answer_list, key=lambda x: int(x["ranking"]))
            true_answer = [answer["tag"] for answer in true_answer_list]
            tag_to_rank = {
                answer["tag"]: answer["ranking"] for answer in true_answer_list
            }
            lines_of_rank = {
                rank: [tag for tag in tag_to_rank if tag_to_rank[tag] == rank]
                for rank in set(tag_to_rank.values())
            }

            cur_rank_depends = []
            prev_rank = None
            for tag in true_answer:
                ranking = tag_to_rank[tag]
                if prev_rank is not None and ranking != prev_rank:
                    cur_rank_depends = lines_of_rank[prev_rank]
                depends_graph[tag] = cur_rank_depends
                prev_rank = ranking

        elif grading_method is GradingMethodType.DAG:
            depends_graph, group_belonging = extract_dag(true_answer_list)

        num_initial_correct, true_answer_length = grade_dag(
            submission, depends_graph, group_belonging
        )
        first_wrong = (
            None if num_initial_correct == len(submission) else num_initial_correct
        )

<<<<<<< HEAD
        if feedback_type.startswith("first-wrong"):
            for i, block in enumerate(student_answer):
                if i >= num_initial_correct:
                    break
                block["badge_type"] = "badge-success"
                block["icon"] = "fa-check"

            if first_wrong != -1:
                student_answer[first_wrong]["badge_type"] = "badge-danger"
                student_answer[first_wrong]["icon"] = "fa-xmark"

                for block in student_answer[first_wrong + 1 :]:
                    block["badge_type"] = ""
                    block["icon"] = ""

        num_initial_correct, true_answer_length = grade_dag(
            submission, depends_graph, group_belonging
        )
        first_wrong = (
            -1 if num_initial_correct == len(submission) else num_initial_correct
        )

        if partial_credit_type == "none":
=======
        if partial_credit_type is PartialCreditType.NONE:
>>>>>>> 80097d8a
            if num_initial_correct == true_answer_length:
                final_score = 1
            elif num_initial_correct < true_answer_length:
                final_score = 0
        elif partial_credit_type is PartialCreditType.LCS:
            edit_distance = lcs_partial_credit(
                submission, depends_graph, group_belonging
            )
            final_score = max(
                0, float(true_answer_length - edit_distance) / true_answer_length
            )

        if final_score < 1:
            if feedback_type is FeedbackType.NONE:
                feedback = ""
<<<<<<< HEAD
            elif feedback_type.startswith("first-wrong"):
                if first_wrong == -1:
=======
            elif feedback_type is FeedbackType.FIRST_WRONG:
                if first_wrong is None:
>>>>>>> 80097d8a
                    feedback = FIRST_WRONG_FEEDBACK["incomplete"]
                elif (
                    feedback_type.endswith("verbose")
                    and student_answer[first_wrong]["inner_html"] in distractor_feedback
                ):
                    feedback += FIRST_WRONG_FEEDBACK["distractor-feedback"].format(
                        str(first_wrong + 1)
                    )
                else:
                    feedback = FIRST_WRONG_FEEDBACK["wrong-at-block"].format(
                        str(first_wrong + 1)
                    )
                    has_block_groups = group_belonging != {} and set(
                        group_belonging.values()
                    ) != {None}
                    if check_indentation:
                        feedback += FIRST_WRONG_FEEDBACK["indentation"]
                    if has_block_groups:
                        feedback += FIRST_WRONG_FEEDBACK["block-group"]
                    feedback += "</ul>"

    data["partial_scores"][answer_name] = {
        "score": round(final_score, 2),
        "feedback": feedback,
        "weight": answer_weight,
    }


def test(element_html: str, data: pl.ElementTestData) -> None:
    element = lxml.html.fragment_fromstring(element_html)
    grading_method = pl.get_enum_attrib(
        element, "grading-method", GradingMethodType, GRADING_METHOD_DEFAULT
    )
    answer_name = pl.get_string_attrib(element, "answers-name")
    answer_name_field = answer_name + "-input"
    weight = pl.get_integer_attrib(element, "weight", WEIGHT_DEFAULT)
<<<<<<< HEAD
    feedback_type = pl.get_string_attrib(element, "feedback", FEEDBACK_DEFAULT)
    partial_credit_type = pl.get_string_attrib(element, "partial-credit", "lcs")
    check_indentation = pl.get_boolean_attrib(element, "indentation", INDENTION_DEFAULT)
=======
    feedback_type = pl.get_enum_attrib(
        element, "feedback", FeedbackType, FEEDBACK_DEFAULT
    )
    partial_credit_type = pl.get_enum_attrib(
        element, "partial-credit", PartialCreditType, PartialCreditType.LCS
    )
>>>>>>> 80097d8a

    # Right now invalid input must mean an empty response. Because user input is only
    # through drag and drop, there is no other way for their to be invalid input. This
    # may change in the future if we have nested input boxes (like faded parsons' problems).
    if data["test_type"] == "invalid":
        data["raw_submitted_answers"][answer_name_field] = json.dumps([])
        data["format_errors"][answer_name] = "No answer was submitted."

    # TODO grading modes 'unordered,' 'dag,' and 'ranking' allow multiple different possible
    # correct answers, we should check them at random instead of just the provided solution
    elif data["test_type"] == "correct":
        answer = data["correct_answers"][answer_name]
        data["raw_submitted_answers"][answer_name_field] = json.dumps(answer)
        data["partial_scores"][answer_name] = {
            "score": 1,
            "weight": weight,
            "feedback": "",
        }

    # TODO: The only wrong answer being tested is the correct answer with the first
    # block mising. We should instead do a random selection of correct and incorrect blocks.
    elif data["test_type"] == "incorrect":
        answer = deepcopy(data["correct_answers"][answer_name])
        distractor_feedback = {
            item["inner_html"]: item["distractor_feedback"]
            for item in data["params"][answer_name]
            if not item["is_correct"]
        }

        answer.pop(0)
        score = 0
        if grading_method is GradingMethodType.UNORDERED or (
            (
                grading_method is GradingMethodType.DAG
                or grading_method is GradingMethodType.RANKING
            )
            and partial_credit_type is PartialCreditType.LCS
        ):
            score = round(float(len(answer)) / (len(answer) + 1), 2)

<<<<<<< HEAD
        if grading_mode in ["dag", "ranking"] and feedback_type.startswith(
            "first-wrong"
        ):
            if (
                feedback_type.endswith("verbose")
                and answer[first_wrong]["inner_html"] in distractor_feedback
            ):
                feedback = FIRST_WRONG_FEEDBACK["distractor-feedback"].format(
                    str(first_wrong + 1)
                )
            else:
                feedback = FIRST_WRONG_FEEDBACK["wrong-at-block"].format(1)
=======
        if (
            grading_method is GradingMethodType.DAG
            and feedback_type is FeedbackType.FIRST_WRONG
        ):
            feedback = FIRST_WRONG_FEEDBACK["wrong-at-block"].format(1)
>>>>>>> 80097d8a
            group_belonging = {
                ans["tag"]: ans["group_info"]["tag"]
                for ans in data["correct_answers"][answer_name]
            }
            has_block_groups = group_belonging != {} and set(
                group_belonging.values()
            ) != {None}
            if has_block_groups:
                feedback += FIRST_WRONG_FEEDBACK["block-group"]
            if check_indentation:
                feedback += FIRST_WRONG_FEEDBACK["indentation"]
            feedback += "</ul>"
        else:
            feedback = ""

        data["raw_submitted_answers"][answer_name_field] = json.dumps(answer)
        data["partial_scores"][answer_name] = {
            "score": score,
            "weight": weight,
            "feedback": feedback,
        }

    else:
        raise Exception("invalid result: %s" % data["test_type"])<|MERGE_RESOLUTION|>--- conflicted
+++ resolved
@@ -32,6 +32,7 @@
 class FeedbackType(Enum):
     NONE = "none"
     FIRST_WRONG = "first-wrong"
+    FIRST_WRONG_VERBOSE = "first-wrong-verbose"
 
 
 class PartialCreditType(Enum):
@@ -59,6 +60,8 @@
     depends: list[str]  # only used with DAG grader
     group_info: GroupInfo  # only used with DAG grader
     distractor_bin: NotRequired[str]
+    distractor_feedback: Optional[str]
+    is_correct: bool
     uuid: str
 
 
@@ -88,17 +91,7 @@
 }
 
 
-<<<<<<< HEAD
-def get_graph_info(html_tags):
-=======
-def filter_multiple_from_array(
-    data: list[dict[str, Any]], keys: list[str]
-) -> list[dict[str, Any]]:
-    return [{key: item[key] for key in keys} for item in data]
-
-
 def get_graph_info(html_tags: lxml.html.HtmlElement) -> tuple[str, list[str]]:
->>>>>>> 80097d8a
     tag = pl.get_string_attrib(html_tags, "tag", pl.get_uuid()).strip()
     depends = pl.get_string_attrib(html_tags, "depends", "")
     depends = [tag.strip() for tag in depends.split(",")] if depends else []
@@ -186,23 +179,10 @@
             "You may only specify partial credit options in the DAG and ranking grading modes."
         )
 
-<<<<<<< HEAD
-    accepted_grading_method = ["ordered", "unordered", "ranking", "dag", "external"]
-    if grading_method not in accepted_grading_method:
-        raise Exception(
-            "The grading-method attribute must be one of the following: "
-            + ", ".join(accepted_grading_method)
-        )
-
-    if (grading_method not in ["dag", "ranking"] and feedback_type != "none") or (
-        grading_method in ["dag", "ranking"]
-        and feedback_type not in ["none", "first-wrong", "first-wrong-verbose"]
-=======
     if (
         grading_method is not GradingMethodType.DAG
         and grading_method is not GradingMethodType.RANKING
         and feedback_type is not FeedbackType.NONE
->>>>>>> 80097d8a
     ):
         raise Exception(
             "feedback type {feedback_type.value} is not available with the {grading_method.value} grading-method."
@@ -314,12 +294,9 @@
             "distractor_for": distractor_for,
             "depends": depends,  # only used with DAG grader
             "group_info": group_info,  # only used with DAG grader
-<<<<<<< HEAD
             "distractor_feedback": distractor_feedback,
             "is_correct": is_correct,
-=======
             "uuid": pl.get_uuid(),
->>>>>>> 80097d8a
         }
         if is_correct:
             correct_answers.append(answer_data_dict)
@@ -527,36 +504,33 @@
         return html
 
     elif data["panel"] == "submission":
-<<<<<<< HEAD
-        feedback_type = pl.get_string_attrib(element, "feedback", FEEDBACK_DEFAULT)
-
-        if grading_method == "external":
-=======
         if grading_method is GradingMethodType.EXTERNAL:
->>>>>>> 80097d8a
             return ""  # external grader is responsible for displaying results screen
-
+        feedback_type = pl.get_enum_attrib(
+            element, "feedback", FeedbackType, FEEDBACK_DEFAULT
+        )
+        show_first_wrong = feedback_type in [
+            FeedbackType.FIRST_WRONG,
+            FeedbackType.FIRST_WRONG_VERBOSE,
+        ]
         student_submission = ""
         score = None
         feedback = None
+
         if answer_name in data["submitted_answers"]:
             student_submission = [
                 {
                     "inner_html": attempt["inner_html"],
                     "indent": (attempt["indent"] or 0) * TAB_SIZE_PX,
-                    "badge_type": attempt["badge_type"]
-                    if (feedback_type.startswith("first-wrong"))
-                    else "",
-                    "icon": attempt["icon"]
-                    if (feedback_type.startswith("first-wrong"))
-                    else "",
-                    "first_wrong": feedback_type.startswith("first-wrong"),
+                    "badge_type": attempt["badge_type"] if show_first_wrong else "",
+                    "icon": attempt["icon"] if show_first_wrong else "",
+                    "first_wrong": show_first_wrong,
                     "distractor_feedback": attempt.get("distractor_feedback"),
                     "show_distractor_feedback": (
                         attempt.get("distractor_feedback") is not None
                     )
                     and (i <= data["partial_scores"][answer_name]["first_wrong"])
-                    and (feedback_type == "first-wrong-verbose"),
+                    and (feedback_type is FeedbackType.FIRST_WRONG_VERBOSE),
                 }
                 for i, attempt in enumerate(data["submitted_answers"][answer_name])
             ]
@@ -690,7 +664,6 @@
                 ),
                 None,
             )
-<<<<<<< HEAD
             answer["ranking"] = (
                 matching_block["ranking"] if matching_block is not None else None
             )
@@ -711,12 +684,7 @@
                     if matching_block is not None
                     else None
                 )
-    elif grading_mode == "dag":
-=======
-            answer["ranking"] = search["ranking"] if search is not None else None
-            answer["tag"] = search["tag"] if search is not None else None
     elif grading_method is GradingMethodType.DAG:
->>>>>>> 80097d8a
         for answer in student_answer:
             matching_block = next(
                 (
@@ -871,15 +839,17 @@
             None if num_initial_correct == len(submission) else num_initial_correct
         )
 
-<<<<<<< HEAD
-        if feedback_type.startswith("first-wrong"):
+        if feedback_type in [
+            FeedbackType.FIRST_WRONG,
+            FeedbackType.FIRST_WRONG_VERBOSE,
+        ]:
             for i, block in enumerate(student_answer):
                 if i >= num_initial_correct:
                     break
                 block["badge_type"] = "badge-success"
                 block["icon"] = "fa-check"
 
-            if first_wrong != -1:
+            if first_wrong is not None:
                 student_answer[first_wrong]["badge_type"] = "badge-danger"
                 student_answer[first_wrong]["icon"] = "fa-xmark"
 
@@ -890,14 +860,7 @@
         num_initial_correct, true_answer_length = grade_dag(
             submission, depends_graph, group_belonging
         )
-        first_wrong = (
-            -1 if num_initial_correct == len(submission) else num_initial_correct
-        )
-
-        if partial_credit_type == "none":
-=======
         if partial_credit_type is PartialCreditType.NONE:
->>>>>>> 80097d8a
             if num_initial_correct == true_answer_length:
                 final_score = 1
             elif num_initial_correct < true_answer_length:
@@ -913,16 +876,14 @@
         if final_score < 1:
             if feedback_type is FeedbackType.NONE:
                 feedback = ""
-<<<<<<< HEAD
-            elif feedback_type.startswith("first-wrong"):
-                if first_wrong == -1:
-=======
-            elif feedback_type is FeedbackType.FIRST_WRONG:
+            elif feedback_type in [
+                FeedbackType.FIRST_WRONG,
+                FeedbackType.FIRST_WRONG_VERBOSE,
+            ]:
                 if first_wrong is None:
->>>>>>> 80097d8a
                     feedback = FIRST_WRONG_FEEDBACK["incomplete"]
                 elif (
-                    feedback_type.endswith("verbose")
+                    feedback_type is FeedbackType.FIRST_WRONG_VERBOSE
                     and student_answer[first_wrong]["inner_html"] in distractor_feedback
                 ):
                     feedback += FIRST_WRONG_FEEDBACK["distractor-feedback"].format(
@@ -956,18 +917,13 @@
     answer_name = pl.get_string_attrib(element, "answers-name")
     answer_name_field = answer_name + "-input"
     weight = pl.get_integer_attrib(element, "weight", WEIGHT_DEFAULT)
-<<<<<<< HEAD
-    feedback_type = pl.get_string_attrib(element, "feedback", FEEDBACK_DEFAULT)
-    partial_credit_type = pl.get_string_attrib(element, "partial-credit", "lcs")
     check_indentation = pl.get_boolean_attrib(element, "indentation", INDENTION_DEFAULT)
-=======
     feedback_type = pl.get_enum_attrib(
         element, "feedback", FeedbackType, FEEDBACK_DEFAULT
     )
     partial_credit_type = pl.get_enum_attrib(
         element, "partial-credit", PartialCreditType, PartialCreditType.LCS
     )
->>>>>>> 80097d8a
 
     # Right now invalid input must mean an empty response. Because user input is only
     # through drag and drop, there is no other way for their to be invalid input. This
@@ -1001,19 +957,23 @@
         score = 0
         if grading_method is GradingMethodType.UNORDERED or (
             (
-                grading_method is GradingMethodType.DAG
-                or grading_method is GradingMethodType.RANKING
-            )
-            and partial_credit_type is PartialCreditType.LCS
+                grading_method in [GradingMethodType.DAG, GradingMethodType.RANKING]
+                and partial_credit_type is PartialCreditType.LCS
+            )
         ):
             score = round(float(len(answer)) / (len(answer) + 1), 2)
-
-<<<<<<< HEAD
-        if grading_mode in ["dag", "ranking"] and feedback_type.startswith(
-            "first-wrong"
-        ):
+        first_wrong = (
+            0
+            if grading_method in [GradingMethodType.DAG, GradingMethodType.RANKING]
+            else -1
+        )
+
+        if grading_method is GradingMethodType.DAG and feedback_type in [
+            FeedbackType.FIRST_WRONG,
+            FeedbackType.FIRST_WRONG_VERBOSE,
+        ]:
             if (
-                feedback_type.endswith("verbose")
+                feedback_type is FeedbackType.FIRST_WRONG_VERBOSE
                 and answer[first_wrong]["inner_html"] in distractor_feedback
             ):
                 feedback = FIRST_WRONG_FEEDBACK["distractor-feedback"].format(
@@ -1021,13 +981,6 @@
                 )
             else:
                 feedback = FIRST_WRONG_FEEDBACK["wrong-at-block"].format(1)
-=======
-        if (
-            grading_method is GradingMethodType.DAG
-            and feedback_type is FeedbackType.FIRST_WRONG
-        ):
-            feedback = FIRST_WRONG_FEEDBACK["wrong-at-block"].format(1)
->>>>>>> 80097d8a
             group_belonging = {
                 ans["tag"]: ans["group_info"]["tag"]
                 for ans in data["correct_answers"][answer_name]
