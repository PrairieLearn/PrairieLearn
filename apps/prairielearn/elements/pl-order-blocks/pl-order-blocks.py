import base64
import json
import math
import os
import random
from copy import deepcopy

import chevron
import lxml.html
import prairielearn as pl
from dag_checker import grade_dag, lcs_partial_credit, solve_dag
from lxml import etree

PL_ANSWER_CORRECT_DEFAULT = True
PL_ANSWER_INDENT_DEFAULT = -1
INDENTION_DEFAULT = False
DISTRACTOR_INFO_DEFAULT = "none"
MAX_INDENTION_DEFAULT = 4
SOURCE_BLOCKS_ORDER_DEFAULT = "random"
GRADING_METHOD_DEFAULT = "ordered"
FEEDBACK_DEFAULT = "none"
SOURCE_HEADER_DEFAULT = "Drag from here:"
SOLUTION_HEADER_DEFAULT = "Construct your solution here:"
FILE_NAME_DEFAULT = "user_code.py"
SOLUTION_PLACEMENT_DEFAULT = "right"
WEIGHT_DEFAULT = 1
TAB_SIZE_PX = 50

FIRST_WRONG_FEEDBACK = {
    "incomplete": "Your answer is correct so far, but it is incomplete.",
    "wrong-at-block": r"""Your answer is incorrect starting at <span style="color:red;">block number {}</span>.
        The problem is most likely one of the following:
        <ul><li> This block is not a part of the correct solution </li>
        <li>This block needs to come after a block that did not appear before it </li>""",
    "indentation": r"""<li>This line is indented incorrectly </li>""",
    "block-group": r"""<li> You have attempted to start a new section of the answer without finishing the previous section </li>""",
    "distractor-feedback": r"""Your answer is incorrect starting at <span style="color:red;">block number {}</span> as the block at that location is not a part of any correct solution.""",
}


def filter_multiple_from_array(data, keys):
    return [{key: item[key] for key in keys} for item in data]


def get_graph_info(html_tags):
    tag = pl.get_string_attrib(html_tags, "tag", pl.get_uuid()).strip()
    depends = pl.get_string_attrib(html_tags, "depends", "")
    depends = [tag.strip() for tag in depends.split(",")] if depends else []
    return tag, depends


def extract_dag(answers_list):
    depends_graph = {ans["tag"]: ans["depends"] for ans in answers_list}
    group_belonging = {ans["tag"]: ans["group_info"]["tag"] for ans in answers_list}
    group_depends = {
        ans["group_info"]["tag"]: ans["group_info"]["depends"]
        for ans in answers_list
        if ans["group_info"]["depends"] is not None
    }
    depends_graph.update(group_depends)
    return depends_graph, group_belonging


def solve_problem(answers_list, grading_method):
    if grading_method in ["external", "unordered", "ordered"]:
        return answers_list
    elif grading_method == "ranking":
        return sorted(answers_list, key=lambda x: int(x["ranking"]))
    elif grading_method == "dag":
        depends_graph, group_belonging = extract_dag(answers_list)
        solution = solve_dag(depends_graph, group_belonging)
        return sorted(answers_list, key=lambda x: solution.index(x["tag"]))


def prepare(element_html, data):
    element = lxml.html.fragment_fromstring(element_html)

    required_attribs = ["answers-name"]
    optional_attribs = [
        "source-blocks-order",
        "grading-method",
        "indentation",
        "source-header",
        "solution-header",
        "file-name",
        "solution-placement",
        "max-incorrect",
        "min-incorrect",
        "weight",
        "inline",
        "max-indent",
        "feedback",
        "distractor-info",
        "partial-credit",
        "format",
        "code-language",
    ]

    pl.check_attribs(
        element, required_attribs=required_attribs, optional_attribs=optional_attribs
    )
    answer_name = pl.get_string_attrib(element, "answers-name")
    pl.check_answers_names(data, answer_name)

    check_indentation = pl.get_boolean_attrib(element, "indentation", INDENTION_DEFAULT)
    grading_method = pl.get_string_attrib(
        element, "grading-method", GRADING_METHOD_DEFAULT
    )
    feedback_type = pl.get_string_attrib(element, "feedback", FEEDBACK_DEFAULT)

    if grading_method in ["dag", "ranking"]:
        partial_credit_type = pl.get_string_attrib(element, "partial-credit", "lcs")
        if partial_credit_type not in ["none", "lcs"]:
            raise Exception(
                'partial credit type "'
                + partial_credit_type
                + '" is not available with the "'
                + grading_method
                + '" grading-method.'
            )
    elif pl.get_string_attrib(element, "partial-credit", None) is not None:
        raise Exception(
            "You may only specify partial credit options in the DAG and ranking grading modes."
        )

    accepted_grading_method = ["ordered", "unordered", "ranking", "dag", "external"]
    if grading_method not in accepted_grading_method:
        raise Exception(
            "The grading-method attribute must be one of the following: "
            + ", ".join(accepted_grading_method)
        )

    if (grading_method not in ["dag", "ranking"] and feedback_type != "none") or (
        grading_method in ["dag", "ranking"]
        and feedback_type not in ["none", "first-wrong", "first-wrong-verbose"]
    ):
        raise Exception(
            'feedback type "'
            + feedback_type
            + '" is not available with the "'
            + grading_method
            + '" grading-method.'
        )

    format = pl.get_string_attrib(element, "format", "default")
    code_language = pl.get_string_attrib(element, "code-language", None)
    if format != "code" and code_language is not None:
        raise Exception('code-language attribute may only be used with format="code"')

    correct_answers = []
    incorrect_answers = []
    used_tags = set()

    def prepare_tag(html_tags, index, group_info={"tag": None, "depends": None}):
        if html_tags.tag != "pl-answer":
            raise Exception(
                "Any html tags nested inside <pl-order-blocks> must be <pl-answer> or <pl-block-group>. \
                Any html tags nested inside <pl-block-group> must be <pl-answer>"
            )

        if grading_method == "external":
            pl.check_attribs(
                html_tags, required_attribs=[], optional_attribs=["correct"]
            )
        elif grading_method in ["unordered", "ordered"]:
            pl.check_attribs(
                html_tags,
                required_attribs=[],
                optional_attribs=["correct", "indent", "distractor-feedback"],
            )
        elif grading_method == "ranking":
            pl.check_attribs(
                html_tags,
                required_attribs=[],
                optional_attribs=[
                    "correct",
<<<<<<< HEAD
                    "ranking",
                    "indent",
                    "distractor-feedback",
                    "tag",
=======
                    "tag",
                    "ranking",
                    "indent",
>>>>>>> 0d62b3d6
                    "distractor-for",
                ],
            )
        elif grading_method == "dag":
            pl.check_attribs(
                html_tags,
                required_attribs=[],
                optional_attribs=[
                    "correct",
                    "tag",
                    "depends",
                    "comment",
                    "indent",
<<<<<<< HEAD
                    "distractor-feedback",
=======
>>>>>>> 0d62b3d6
                    "distractor-for",
                ],
            )

        is_correct = pl.get_boolean_attrib(
            html_tags, "correct", PL_ANSWER_CORRECT_DEFAULT
        )
        answer_indent = pl.get_integer_attrib(html_tags, "indent", None)
        inner_html = pl.inner_html(html_tags)
        ranking = pl.get_integer_attrib(html_tags, "ranking", -1)
<<<<<<< HEAD
        distractor_info = pl.get_string_attrib(
            element, "distractor-info", DISTRACTOR_INFO_DEFAULT
        )
        distractor_feedback = pl.get_string_attrib(
            html_tags, "distractor-feedback", None
        )
        is_correct = pl.get_boolean_attrib(
            html_tags, "correct", PL_ANSWER_CORRECT_DEFAULT
        )

        if (distractor_info == "none") and (distractor_feedback is not None):
            raise Exception(
                "distractor-info must be 'show-distractors' for the distractor-feedback tag to be used in <pl-answer>"
            )
        distractor_for = pl.get_string_attrib(html_tags, "distractor-for", None)
        if distractor_for is not None and is_correct:
            raise Exception(
                "The distractor-for attribute may only be used on blocks with correct=false."
            )

=======
        distractor_for = pl.get_string_attrib(html_tags, "distractor-for", None)
        if distractor_for is not None and is_correct:
            raise Exception(
                "The distractor-for attribute may only be used on blocks with correct=false."
            )

>>>>>>> 0d62b3d6
        tag, depends = get_graph_info(html_tags)
        if is_correct:
            if tag in used_tags:
                raise Exception(
                    f'Tag "{tag}" used in multiple places. The tag attribute for each <pl-answer> and <pl-block-group> must be unique.'
                )
            else:
                used_tags.add(tag)

        if check_indentation is False and answer_indent is not None:
            raise Exception(
                "<pl-answer> should not specify indentation if indentation is disabled."
            )

        if format == "code":
            inner_html = (
                "<pl-code"
                + (' language="' + code_language + '"' if code_language else "")
                + ">"
                + inner_html
                + "</pl-code>"
            )

        answer_data_dict = {
            "inner_html": inner_html,
            "indent": answer_indent,
            "ranking": ranking,
            "index": index,
            "tag": tag,
            "distractor_for": distractor_for,
            "depends": depends,  # only used with DAG grader
            "group_info": group_info,  # only used with DAG grader
            "distractor-feedback": distractor_feedback,
            "is_correct": is_correct,
        }
        if is_correct:
            correct_answers.append(answer_data_dict)
        else:
            incorrect_answers.append(answer_data_dict)

    index = 0
    for html_tags in element:  # iterate through the html tags inside pl-order-blocks
        if html_tags.tag is etree.Comment:
            continue
        elif html_tags.tag == "pl-block-group":
            if grading_method != "dag":
                raise Exception(
                    'Block groups only supported in the "dag" grading mode.'
                )

            group_tag, group_depends = get_graph_info(html_tags)
            if group_tag in used_tags:
                raise Exception(
                    f'Tag "{group_tag}" used in multiple places. The tag attribute for each <pl-answer> and <pl-block-group> must be unique.'
                )
            else:
                used_tags.add(group_tag)

            for grouped_tag in html_tags:
                if html_tags.tag is etree.Comment:
                    continue
                else:
                    prepare_tag(
                        grouped_tag, index, {"tag": group_tag, "depends": group_depends}
                    )
                    index += 1
        else:
            prepare_tag(html_tags, index)
            index += 1

    if grading_method != "external" and len(correct_answers) == 0:
        raise Exception("There are no correct answers specified for this question.")

    all_incorrect_answers = len(incorrect_answers)
    max_incorrect = pl.get_integer_attrib(
        element, "max-incorrect", all_incorrect_answers
    )
    min_incorrect = pl.get_integer_attrib(
        element, "min-incorrect", all_incorrect_answers
    )

    if min_incorrect > len(incorrect_answers) or max_incorrect > len(incorrect_answers):
        raise Exception(
            "The min-incorrect or max-incorrect attribute may not exceed the number of incorrect <pl-answers>."
        )
    if min_incorrect > max_incorrect:
        raise Exception(
            "The attribute min-incorrect must be smaller than max-incorrect."
        )

    incorrect_answers_count = random.randint(min_incorrect, max_incorrect)

    sampled_correct_answers = correct_answers
    sampled_incorrect_answers = random.sample(
        incorrect_answers, incorrect_answers_count
    )

    all_blocks = sampled_correct_answers + sampled_incorrect_answers

    source_blocks_order = pl.get_string_attrib(
        element, "source-blocks-order", SOURCE_BLOCKS_ORDER_DEFAULT
    )
    if source_blocks_order == "random":
        random.shuffle(all_blocks)
    elif source_blocks_order == "ordered":
        all_blocks.sort(key=lambda a: a["index"])
    elif source_blocks_order == "alphabetized":
        all_blocks.sort(key=lambda a: a["inner_html"])
    else:
        raise Exception(
            'The specified option for the "source-blocks-order" attribute is invalid.'
        )

    for option in all_blocks:
        option["uuid"] = pl.get_uuid()

    # prep for visual pairing
    correct_tags = set(block["tag"] for block in all_blocks if block["tag"] is not None)
    incorrect_tags = set(
        block["distractor_for"] for block in all_blocks if block["distractor_for"]
    )

    if not incorrect_tags.issubset(correct_tags):
        raise ValueError(
            f"The following distractor-for tags do not have matching correct answer tags: {incorrect_tags - correct_tags}"
        )

    for block in all_blocks:
        if block["distractor_for"] is not None:
            continue

        distractors = [
            block2
            for block2 in all_blocks
            if (block["tag"] == block2.get("distractor_for"))
            and (block["tag"] is not None)
        ]

        if len(distractors) == 0:
            continue

        distractor_bin = pl.get_uuid()
        block["distractor_bin"] = distractor_bin
        for distractor in distractors:
            distractor["distractor_bin"] = distractor_bin

    data["params"][answer_name] = all_blocks
    data["correct_answers"][answer_name] = correct_answers

    # if the order of the blocks in the HTML is a correct solution, leave it unchanged, but if it
    # isn't we need to change it into a solution before displaying it as such
    data_copy = deepcopy(data)
    data_copy["submitted_answers"] = {answer_name: correct_answers}
    data_copy["partial_scores"] = {}
    grade(element_html, data_copy)
    if data_copy["partial_scores"][answer_name]["score"] != 1:
        data["correct_answers"][answer_name] = solve_problem(
            correct_answers, grading_method
        )


def render(element_html, data):
    element = lxml.html.fragment_fromstring(element_html)
    answer_name = pl.get_string_attrib(element, "answers-name")
    format = pl.get_string_attrib(element, "format", "default")

    block_formatting = "pl-order-blocks-code" if format == "code" else "list-group-item"
    grading_method = pl.get_string_attrib(
        element, "grading-method", GRADING_METHOD_DEFAULT
    )

    if data["panel"] == "question":
        editable = data["editable"]

        answer_name = pl.get_string_attrib(element, "answers-name")
        source_header = pl.get_string_attrib(
            element, "source-header", SOURCE_HEADER_DEFAULT
        )
        solution_header = pl.get_string_attrib(
            element, "solution-header", SOLUTION_HEADER_DEFAULT
        )

        all_blocks = data["params"][answer_name]
        student_previous_submission = data["submitted_answers"].get(answer_name, [])
        submitted_block_ids = {block["uuid"] for block in student_previous_submission}
        source_blocks = [
            block for block in all_blocks if block["uuid"] not in submitted_block_ids
        ]

        for option in student_previous_submission:
            submission_indent = option.get("indent", None)
            if submission_indent is not None:
                submission_indent = int(submission_indent) * TAB_SIZE_PX
            option["indent"] = submission_indent

        dropzone_layout = pl.get_string_attrib(
            element, "solution-placement", SOLUTION_PLACEMENT_DEFAULT
        )
        check_indentation = pl.get_boolean_attrib(
            element, "indentation", INDENTION_DEFAULT
        )
        max_indent = pl.get_integer_attrib(element, "max-indent", MAX_INDENTION_DEFAULT)

        help_text = (
            "Drag answer tiles into the answer area to the " + dropzone_layout + ". "
        )

        if grading_method == "unordered":
            help_text += "<br>Your answer ordering does not matter. "
        elif grading_method != "external":
            help_text += "<br>The ordering of your answer matters and is graded."
        else:
            help_text += "<br>Your answer will be autograded; be sure to indent and order your answer properly."

        if check_indentation:
            help_text += "<br><b>Your answer should be indented. </b> Indent your tiles by dragging them horizontally in the answer area."

        uuid = pl.get_uuid()
        html_params = {
            "question": True,
            "answer_name": answer_name,
            "source-header": source_header,
            "solution-header": solution_header,
            "options": source_blocks,
            "submission_dict": student_previous_submission,
            "dropzone_layout": "pl-order-blocks-bottom"
            if dropzone_layout == "bottom"
            else "pl-order-blocks-right",
            "check_indentation": "true" if check_indentation else "false",
            "help_text": help_text,
            "max_indent": max_indent,
            "uuid": uuid,
            "block_formatting": block_formatting,
            "editable": editable,
        }

        with open("pl-order-blocks.mustache", "r", encoding="utf-8") as f:
            html = chevron.render(f, html_params)
        return html

    elif data["panel"] == "submission":
        feedback_type = pl.get_string_attrib(element, "feedback", FEEDBACK_DEFAULT)

        if grading_method == "external":
            return ""  # external grader is responsible for displaying results screen

        student_submission = ""
        score = None
        feedback = None
        if answer_name in data["submitted_answers"]:
            student_submission = [
                {
                    "inner_html": attempt["inner_html"],
                    "indent": (attempt["indent"] or 0) * TAB_SIZE_PX,
                    "badge_type": attempt["badge_type"]
                    if (feedback_type.startswith("first-wrong"))
                    else "",
                    "icon": attempt["icon"]
                    if (feedback_type.startswith("first-wrong"))
                    else "",
                    "first-wrong": feedback_type.startswith("first-wrong"),
                    "distractor-feedback": attempt.get("distractor-feedback"),
                    "show-distractor-feedback": (
                        attempt.get("distractor-feedback", None) is not None
                    )
                    and (i <= data["partial_scores"][answer_name]["first_wrong"])
                    and (feedback_type == "first-wrong-verbose"),
                }
                for i, attempt in enumerate(data["submitted_answers"][answer_name])
            ]

        if answer_name in data["partial_scores"]:
            score = data["partial_scores"][answer_name]["score"]
            feedback = data["partial_scores"][answer_name]["feedback"]

        html_params = {
            "submission": True,
            "parse-error": data["format_errors"].get(answer_name, None),
            "student_submission": student_submission,
            "feedback": feedback,
            "block_formatting": block_formatting,
        }

        if score is not None:
            try:
                score = float(score * 100)
                if score >= 100:
                    html_params["correct"] = True
                elif score > 0:
                    html_params["partially_correct"] = math.floor(score)
                else:
                    html_params["incorrect"] = True
            except Exception:
                raise ValueError(
                    "invalid score: " + data["partial_scores"][answer_name]["score"]
                )

        with open("pl-order-blocks.mustache", "r", encoding="utf-8") as f:
            html = chevron.render(f, html_params)
        return html

    elif data["panel"] == "answer":
        if grading_method == "external":
            try:
                base_path = data["options"]["question_path"]
                file_lead_path = os.path.join(base_path, "tests/ans.py")
                with open(file_lead_path, "r") as file:
                    solution_file = file.read()
                return f'<pl-code language="python">{solution_file}</pl-code>'
            except FileNotFoundError:
                return "The reference solution is not provided for this question."

        if grading_method == "unordered":
            ordering_message = "in any order"
        elif grading_method == "dag" or grading_method == "ranking":
            ordering_message = "there may be other correct orders"
        else:
            ordering_message = "in the specified order"
        check_indentation = pl.get_boolean_attrib(
            element, "indentation", INDENTION_DEFAULT
        )

        required_indents = set(
            block["indent"] for block in data["correct_answers"][answer_name]
        )
        indentation_message = ""
        if check_indentation:
            if -1 not in required_indents:
                indentation_message = ", correct indentation required"
            elif len(required_indents) > 1:
                indentation_message = ", some blocks require correct indentation"

        distractor_info = pl.get_string_attrib(
            element, "distractor-info", DISTRACTOR_INFO_DEFAULT
        )
        all_distractors = []
        if distractor_info != "none":
            all_distractors = [
                item for item in data["params"][answer_name] if not item["is_correct"]
            ]
            for distractor in all_distractors:
                distractor["has-distractor-feedback"] = (
                    distractor["distractor-feedback"] is not None
                )

        question_solution = [
            {
                "inner_html": solution["inner_html"],
                "indent": max(0, (solution["indent"] or 0) * TAB_SIZE_PX),
            }
            for solution in data["correct_answers"][answer_name]
        ]

        html_params = {
            "true_answer": True,
            "question_solution": question_solution,
            "ordering_message": ordering_message,
            "indentation_message": indentation_message,
            "block_formatting": block_formatting,
            "distractor-feedback": all_distractors,
            "show-distractors": (len(all_distractors) > 0)
            and (distractor_info == "show-distractors"),
        }
        with open("pl-order-blocks.mustache", "r", encoding="utf-8") as f:
            html = chevron.render(f, html_params)
        return html

    else:
        raise Exception("Invalid panel type")


def parse(element_html, data):
    element = lxml.html.fragment_fromstring(element_html)
    answer_name = pl.get_string_attrib(element, "answers-name")

    answer_raw_name = answer_name + "-input"
    student_answer = data["raw_submitted_answers"].get(answer_raw_name, "[]")

    student_answer = json.loads(student_answer)
    if student_answer is None or student_answer == []:
        data["format_errors"][answer_name] = "No answer was submitted."
        return

    grading_mode = pl.get_string_attrib(
        element, "grading-method", GRADING_METHOD_DEFAULT
    )
    correct_answers = data["correct_answers"][answer_name]
    mcq_options = data["params"][answer_name]

    if grading_mode == "ranking":
        for answer in student_answer:
            search = next(
                (
                    item
                    for item in correct_answers
                    if item["inner_html"] == answer["inner_html"]
                ),
                None,
            )
            answer["ranking"] = search["ranking"] if search is not None else None
            answer["tag"] = search["tag"] if search is not None else None
            if search is None:
                search = next(
                    (
                        item
                        for item in mcq_options
                        if item["inner_html"] == answer["inner_html"]
                    ),
                    None,
                )
                answer["distractor-feedback"] = (
                    search["distractor-feedback"] if search is not None else None
                )
    elif grading_mode == "dag":
        for answer in student_answer:
            search = next(
                (
                    item
                    for item in correct_answers
                    if item["inner_html"] == answer["inner_html"]
                ),
                None,
            )
            answer["tag"] = search["tag"] if search is not None else None
            answer["distractor-feedback"] = (
                search["distractor-feedback"] if search is not None else None
            )
            if search is None:
                search = next(
                    (
                        item
                        for item in mcq_options
                        if item["inner_html"] == answer["inner_html"]
                    ),
                    None,
                )
                answer["distractor-feedback"] = (
                    search["distractor-feedback"] if search is not None else None
                )

    if pl.get_string_attrib(element, "grading-method", "ordered") == "external":
        for html_tags in element:
            if html_tags.tag == "pl-answer":
                pl.check_attribs(html_tags, required_attribs=[], optional_attribs=[])
        file_name = pl.get_string_attrib(element, "file-name", FILE_NAME_DEFAULT)

        answer_code = ""
        for index, answer in enumerate(student_answer):
            indent = int(answer["indent"] or 0)
            answer_code += (
                ("    " * indent)
                + lxml.html.fromstring(answer["inner_html"]).text_content()
                + "\n"
            )

        if len(answer_code) == 0:
            data["format_errors"]["_files"] = "The submitted file was empty."
        else:
            data["submitted_answers"]["_files"] = [
                {
                    "name": file_name,
                    "contents": base64.b64encode(answer_code.encode("utf-8")).decode(
                        "utf-8"
                    ),
                }
            ]

    data["submitted_answers"][answer_name] = student_answer
    if answer_raw_name in data["submitted_answers"]:
        del data["submitted_answers"][answer_raw_name]


def grade(element_html, data):
    element = lxml.html.fragment_fromstring(element_html)
    answer_name = pl.get_string_attrib(element, "answers-name")

    student_answer = data["submitted_answers"][answer_name]
    grading_mode = pl.get_string_attrib(
        element, "grading-method", GRADING_METHOD_DEFAULT
    )
    check_indentation = pl.get_boolean_attrib(element, "indentation", INDENTION_DEFAULT)
    feedback_type = pl.get_string_attrib(element, "feedback", FEEDBACK_DEFAULT)
    answer_weight = pl.get_integer_attrib(element, "weight", WEIGHT_DEFAULT)
    partial_credit_type = pl.get_string_attrib(element, "partial-credit", "lcs")

    true_answer_list = data["correct_answers"][answer_name]

    distractor_feedback = {
        item["inner_html"]: item["distractor-feedback"]
        for item in data["params"][answer_name]
        if not item["is_correct"]
    }

    final_score = 0
    feedback = ""
    first_wrong = -1

    if len(student_answer) == 0:
        data["format_errors"][answer_name] = "Your submitted answer was empty."
        return

    if check_indentation:
        indentations = {ans["uuid"]: ans["indent"] for ans in true_answer_list}
        for ans in student_answer:
            indentation = indentations.get(ans["uuid"])
            if indentation != -1 and ans["indent"] != indentation:
                if "tag" in ans:
                    ans["tag"] = None
                else:
                    ans["inner_html"] = None

    if grading_mode == "unordered":
        true_answer_list = filter_multiple_from_array(
            true_answer_list, ["uuid", "indent", "inner_html"]
        )
        correct_selections = [opt for opt in student_answer if opt in true_answer_list]
        incorrect_selections = [
            opt for opt in student_answer if opt not in true_answer_list
        ]
        final_score = float(
            (len(correct_selections) - len(incorrect_selections))
            / len(true_answer_list)
        )
        final_score = max(0.0, final_score)  # scores cannot be below 0
    elif grading_mode == "ordered":
        student_answer = [ans["inner_html"] for ans in student_answer]
        true_answer = [ans["inner_html"] for ans in true_answer_list]
        final_score = 1 if student_answer == true_answer else 0

    elif grading_mode in ["ranking", "dag"]:
        submission = [ans["tag"] for ans in student_answer]
        depends_graph = {}
        group_belonging = {}

        if grading_mode == "ranking":
            true_answer_list = sorted(true_answer_list, key=lambda x: int(x["ranking"]))
            true_answer = [answer["tag"] for answer in true_answer_list]
            tag_to_rank = {
                answer["tag"]: answer["ranking"] for answer in true_answer_list
            }
            lines_of_rank = {
                rank: [tag for tag in tag_to_rank if tag_to_rank[tag] == rank]
                for rank in set(tag_to_rank.values())
            }

            cur_rank_depends = []
            prev_rank = None
            for tag in true_answer:
                ranking = tag_to_rank[tag]
                if prev_rank is not None and ranking != prev_rank:
                    cur_rank_depends = lines_of_rank[prev_rank]
                depends_graph[tag] = cur_rank_depends
                prev_rank = ranking

        elif grading_mode == "dag":
            depends_graph, group_belonging = extract_dag(true_answer_list)

        num_initial_correct, true_answer_length = grade_dag(
            submission, depends_graph, group_belonging
        )
        first_wrong = (
            -1 if num_initial_correct == len(submission) else num_initial_correct
        )

        if feedback_type.startswith("first-wrong"):
            for i, block in enumerate(student_answer):
                if i >= num_initial_correct:
                    break
                block["badge_type"] = "badge-success"
                block["icon"] = "fa-check"

            if first_wrong != -1:
                student_answer[first_wrong]["badge_type"] = "badge-danger"
                student_answer[first_wrong]["icon"] = "fa-xmark"

                for block in student_answer[first_wrong + 1 :]:
                    block["badge_type"] = ""
                    block["icon"] = ""

        num_initial_correct, true_answer_length = grade_dag(
            submission, depends_graph, group_belonging
        )
        first_wrong = (
            -1 if num_initial_correct == len(submission) else num_initial_correct
        )

        if partial_credit_type == "none":
            if num_initial_correct == true_answer_length:
                final_score = 1
            elif num_initial_correct < true_answer_length:
                final_score = 0
        elif partial_credit_type == "lcs":
            edit_distance = lcs_partial_credit(
                submission, depends_graph, group_belonging
            )
            final_score = max(
                0, float(true_answer_length - edit_distance) / true_answer_length
            )

        if final_score < 1:
            if feedback_type == "none":
                feedback = ""
            elif feedback_type.startswith("first-wrong"):
                if first_wrong == -1:
                    feedback = FIRST_WRONG_FEEDBACK["incomplete"]
                elif (
                    feedback_type.endswith("verbose")
                    and student_answer[first_wrong]["inner_html"] in distractor_feedback
                ):
                    feedback += FIRST_WRONG_FEEDBACK["distractor-feedback"].format(
                        str(first_wrong + 1)
                    )
                else:
                    feedback = FIRST_WRONG_FEEDBACK["wrong-at-block"].format(
                        str(first_wrong + 1)
                    )
                    has_block_groups = group_belonging != {} and set(
                        group_belonging.values()
                    ) != {None}
                    if check_indentation:
                        feedback += FIRST_WRONG_FEEDBACK["indentation"]
                    if has_block_groups:
                        feedback += FIRST_WRONG_FEEDBACK["block-group"]
                    feedback += "</ul>"

    data["partial_scores"][answer_name] = {
        "score": round(final_score, 2),
        "feedback": feedback,
        "weight": answer_weight,
        "first_wrong": first_wrong,
    }


def test(element_html, data):
    element = lxml.html.fragment_fromstring(element_html)
    grading_mode = pl.get_string_attrib(element, "grading-method", "ordered")
    answer_name = pl.get_string_attrib(element, "answers-name")
    answer_name_field = answer_name + "-input"
    weight = pl.get_integer_attrib(element, "weight", WEIGHT_DEFAULT)
    feedback_type = pl.get_string_attrib(element, "feedback", FEEDBACK_DEFAULT)
    partial_credit_type = pl.get_string_attrib(element, "partial-credit", "lcs")

    # Right now invalid input must mean an empty response. Because user input is only
    # through drag and drop, there is no other way for their to be invalid input. This
    # may change in the future if we have nested input boxes (like faded parsons' problems).
    if data["test_type"] == "invalid":
        data["raw_submitted_answers"][answer_name_field] = json.dumps([])
        data["format_errors"][answer_name] = "No answer was submitted."

    # TODO grading modes 'unordered,' 'dag,' and 'ranking' allow multiple different possible
    # correct answers, we should check them at random instead of just the provided solution
    elif data["test_type"] == "correct":
        answer = filter_multiple_from_array(
            data["correct_answers"][answer_name], ["inner_html", "indent", "uuid"]
        )
        data["raw_submitted_answers"][answer_name_field] = json.dumps(answer)
        data["partial_scores"][answer_name] = {
            "score": 1,
            "weight": weight,
            "feedback": "",
            "first_wrong": -1,
        }

    # TODO: The only wrong answer being tested is the correct answer with the first
    # block mising. We should instead do a random selection of correct and incorrect blocks.
    elif data["test_type"] == "incorrect":
        answer = filter_multiple_from_array(
            data["correct_answers"][answer_name], ["inner_html", "indent", "uuid"]
        )
        answer.pop(0)
        score = 0
        if grading_mode == "unordered" or (
            grading_mode in ["dag", "ranking"] and partial_credit_type == "lcs"
        ):
            score = round(float(len(answer)) / (len(answer) + 1), 2)
        first_wrong = 0 if grading_mode in ["dag", "ranking"] else -1

        if grading_mode == "dag" and feedback_type == "first-wrong":
            feedback = FIRST_WRONG_FEEDBACK["wrong-at-block"].format(1)
            group_belonging = {
                ans["tag"]: ans["group_info"]["tag"]
                for ans in data["correct_answers"][answer_name]
            }
            has_block_groups = group_belonging != {} and set(
                group_belonging.values()
            ) != {None}
            if has_block_groups:
                feedback += FIRST_WRONG_FEEDBACK["block-group"]
            feedback += "</ul>"
        else:
            feedback = ""

        data["raw_submitted_answers"][answer_name_field] = json.dumps(answer)
        data["partial_scores"][answer_name] = {
            "score": score,
            "weight": weight,
            "feedback": feedback,
            "first_wrong": first_wrong,
        }

    else:
        raise Exception("invalid result: %s" % data["test_type"])<|MERGE_RESOLUTION|>--- conflicted
+++ resolved
@@ -174,16 +174,10 @@
                 required_attribs=[],
                 optional_attribs=[
                     "correct",
-<<<<<<< HEAD
                     "ranking",
                     "indent",
                     "distractor-feedback",
                     "tag",
-=======
-                    "tag",
-                    "ranking",
-                    "indent",
->>>>>>> 0d62b3d6
                     "distractor-for",
                 ],
             )
@@ -197,10 +191,7 @@
                     "depends",
                     "comment",
                     "indent",
-<<<<<<< HEAD
                     "distractor-feedback",
-=======
->>>>>>> 0d62b3d6
                     "distractor-for",
                 ],
             )
@@ -211,7 +202,6 @@
         answer_indent = pl.get_integer_attrib(html_tags, "indent", None)
         inner_html = pl.inner_html(html_tags)
         ranking = pl.get_integer_attrib(html_tags, "ranking", -1)
-<<<<<<< HEAD
         distractor_info = pl.get_string_attrib(
             element, "distractor-info", DISTRACTOR_INFO_DEFAULT
         )
@@ -232,14 +222,6 @@
                 "The distractor-for attribute may only be used on blocks with correct=false."
             )
 
-=======
-        distractor_for = pl.get_string_attrib(html_tags, "distractor-for", None)
-        if distractor_for is not None and is_correct:
-            raise Exception(
-                "The distractor-for attribute may only be used on blocks with correct=false."
-            )
-
->>>>>>> 0d62b3d6
         tag, depends = get_graph_info(html_tags)
         if is_correct:
             if tag in used_tags:
