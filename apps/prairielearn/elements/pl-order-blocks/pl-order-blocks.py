import base64
import json
import math
import os
import random
from copy import deepcopy
from typing import TypedDict

import chevron
import lxml.html
import prairielearn as pl
from dag_checker import grade_dag, lcs_partial_credit, solve_dag
from order_blocks_options_parsing import (
    LCS_GRADABLE_TYPES,
    FeedbackType,
    FormatType,
    GradingMethodType,
    GroupInfo,
    OrderBlocksOptions,
    PartialCreditType,
    SolutionPlacementType,
    SourceBlocksOrderType,
)
from typing_extensions import NotRequired, assert_never


class OrderBlocksAnswerData(TypedDict):
    inner_html: str
    indent: int | None
    ranking: int
    index: int
    tag: str
    distractor_for: str | None
    depends: list[str]  # only used with DAG grader
    group_info: GroupInfo  # only used with DAG grader
    distractor_bin: NotRequired[str]
    distractor_feedback: str | None
    ordering_feedback: str | None
    uuid: str


FIRST_WRONG_TYPES = frozenset([
    FeedbackType.FIRST_WRONG,
    FeedbackType.FIRST_WRONG_VERBOSE,
])


TAB_SIZE_PX = 50
FIRST_WRONG_FEEDBACK = {
    "incomplete": "Your answer is correct so far, but it is incomplete.",
    "wrong-at-block": r"""Your answer is incorrect starting at <span style="color:red;">block number {}</span>.
        The problem is most likely one of the following:
        <ul><li> This block is not a part of the correct solution </li>
        <li>This block needs to come after a block that did not appear before it </li>""",
    "indentation": r"""<li>This line is indented incorrectly </li>""",
    "block-group": r"""<li> You have attempted to start a new section of the answer without finishing the previous section </li>""",
    "distractor-feedback": r"""Your answer is incorrect starting at <span style="color:red;">block number {}</span> as the block at that location is not a part of any correct solution.""",
}


def extract_dag(
    answers_list: list[OrderBlocksAnswerData],
) -> tuple[dict[str, list[str]], dict[str, str | None]]:
    depends_graph = {ans["tag"]: ans["depends"] for ans in answers_list}
    group_belonging = {ans["tag"]: ans["group_info"]["tag"] for ans in answers_list}
    group_depends = {
        ans["group_info"]["tag"]: ans["group_info"]["depends"]
        for ans in answers_list
        if ans["group_info"]["depends"] is not None
        and ans["group_info"]["tag"] is not None
    }
    depends_graph.update(group_depends)
    return depends_graph, group_belonging


def solve_problem(
    answers_list: list[OrderBlocksAnswerData], grading_method: GradingMethodType
) -> list[OrderBlocksAnswerData]:
    if (
        grading_method is GradingMethodType.EXTERNAL
        or grading_method is GradingMethodType.UNORDERED
        or grading_method is GradingMethodType.ORDERED
    ):
        return answers_list
    elif grading_method is GradingMethodType.RANKING:
        return sorted(answers_list, key=lambda x: int(x["ranking"]))
    elif grading_method is GradingMethodType.DAG:
        depends_graph, group_belonging = extract_dag(answers_list)
        solution = solve_dag(depends_graph, group_belonging)
        return sorted(answers_list, key=lambda x: solution.index(x["tag"]))
    else:
        assert_never(grading_method)


def prepare(html: str, data: pl.QuestionData) -> None:
    html_element = lxml.html.fragment_fromstring(html)

    order_blocks_options = OrderBlocksOptions(html_element)
    order_blocks_options.validate()

    correct_answers: list[OrderBlocksAnswerData] = []
    incorrect_answers: list[OrderBlocksAnswerData] = []
    for i, answer_options in enumerate(order_blocks_options.answer_options):
        answer_data_dict: OrderBlocksAnswerData = {
            "inner_html": answer_options.inner_html,
            "indent": answer_options.indent,
            "ranking": answer_options.ranking,
            "index": i,
            "tag": answer_options.tag,
            "distractor_for": answer_options.distractor_for,
            "depends": answer_options.depends,  # only used with DAG grader
            "group_info": answer_options.group_info,  # only used with DAG grader
            "distractor_feedback": answer_options.distractor_feedback,
            "ordering_feedback": answer_options.ordering_feedback,
            "uuid": pl.get_uuid(),
        }
        if answer_options.correct:
            correct_answers.append(answer_data_dict)
        else:
            incorrect_answers.append(answer_data_dict)

    incorrect_answers_count = random.randint(
        order_blocks_options.min_incorrect, order_blocks_options.max_incorrect
    )

    sampled_correct_answers = correct_answers
    sampled_incorrect_answers = random.sample(
        incorrect_answers, incorrect_answers_count
    )

    all_blocks = sampled_correct_answers + sampled_incorrect_answers

    if order_blocks_options.source_blocks_order == SourceBlocksOrderType.RANDOM:
        random.shuffle(all_blocks)
    elif order_blocks_options.source_blocks_order == SourceBlocksOrderType.ORDERED:
        all_blocks.sort(key=lambda a: a["index"])
    elif order_blocks_options.source_blocks_order == SourceBlocksOrderType.ALPHABETIZED:
        all_blocks.sort(key=lambda a: a["inner_html"])
    else:
        assert_never(order_blocks_options.source_blocks_order)

    # prep for visual pairing
    correct_tags = {block["tag"] for block in all_blocks}
    incorrect_tags = {
        block["distractor_for"] for block in all_blocks if block["distractor_for"]
    }

    if not incorrect_tags.issubset(correct_tags):
        raise ValueError(
            f"The following distractor-for tags do not have matching correct answer tags: {incorrect_tags - correct_tags}"
        )

    for block in all_blocks:
        if block["distractor_for"] is not None:
            continue

        distractors = [
            block2
            for block2 in all_blocks
            if (block["tag"] == block2.get("distractor_for"))
        ]

        if len(distractors) == 0:
            continue

        distractor_bin = pl.get_uuid()
        block["distractor_bin"] = distractor_bin
        for distractor in distractors:
            distractor["distractor_bin"] = distractor_bin

    data["params"][order_blocks_options.answers_name] = all_blocks
    data["correct_answers"][order_blocks_options.answers_name] = correct_answers

    # if the order of the blocks in the HTML is a correct solution, leave it unchanged, but if it
    # isn't we need to change it into a solution before displaying it as such
    data_copy = deepcopy(data)
    data_copy["submitted_answers"] = {
        order_blocks_options.answers_name: deepcopy(correct_answers)
    }
    data_copy["partial_scores"] = {}
    grade(html, data_copy)
    if data_copy["partial_scores"][order_blocks_options.answers_name]["score"] != 1:
        data["correct_answers"][order_blocks_options.answers_name] = solve_problem(
            correct_answers, order_blocks_options.grading_method
        )


def get_distractors(
    all_blocks: list[OrderBlocksAnswerData], correct_blocks: list[OrderBlocksAnswerData]
) -> list[OrderBlocksAnswerData]:
    return [
        block
        for block in all_blocks
        if block["uuid"] not in {block2["uuid"] for block2 in correct_blocks}
    ]


def render(element_html: str, data: pl.QuestionData) -> str:
    element = lxml.html.fragment_fromstring(element_html)
    order_blocks_options = OrderBlocksOptions(element)
    answer_name = order_blocks_options.answers_name
    inline = order_blocks_options.inline
    dropzone_layout = order_blocks_options.solution_placement

    block_formatting = (
        "pl-order-blocks-code"
        if order_blocks_options.format is FormatType.CODE
        else "list-group-item"
    )
    grading_method = order_blocks_options.grading_method

    if data["panel"] == "question":
        editable = data["editable"]

        # We aren't allowed to mutate the `data` object during render, so we'll
        # make a deep copy of the submitted answer so we can update the `indent`
        # to a value suitable for rendering.
        student_previous_submission = deepcopy(
            data["submitted_answers"].get(answer_name, [])
        )
        submitted_block_ids = {block["uuid"] for block in student_previous_submission}

        all_blocks = data["params"][answer_name]
        source_blocks = [
            block for block in all_blocks if block["uuid"] not in submitted_block_ids
        ]

        for option in student_previous_submission:
            submission_indent = option.get("indent", None)

            if submission_indent is not None:
                submission_indent = int(submission_indent) * TAB_SIZE_PX
            option["indent"] = submission_indent

        help_text = (
            f"Move answer blocks from the options area to the {dropzone_layout.value}."
        )

        if grading_method is GradingMethodType.UNORDERED:
            help_text += "<p>Your answer ordering does not matter. </p>"
        elif grading_method is not GradingMethodType.EXTERNAL:
            help_text += "<p>The ordering of your answer matters and is graded.</p>"
        else:
            help_text += "<p>Your answer will be autograded; be sure to indent and order your answer properly.</p>"

<<<<<<< HEAD
        help_text += "<p>Keyboard Controls: Arrows to navigate; Enter to select; Escape to deselect blocks. With a block selected, up/down arrows to reorder; left/right arrows to move between the options area and answer area.</p>"
=======
        check_indentation = order_blocks_options.indentation
        if check_indentation:
            help_text += "<p><strong>Your answer should be indented.</strong> Indent your tiles by dragging them horizontally in the answer area.</p>"
>>>>>>> e0811f74

        if check_indentation:
            help_text += "<p><strong>Your answer should be indented.</strong> Indent your tiles by dragging them horizontally in the answer area, or by using left/right arrows with the block selected.</p>"

        uuid = pl.get_uuid()
        html_params = {
            "question": True,
            "answer_name": answer_name,
            "source-header": order_blocks_options.source_header,
            "solution-header": order_blocks_options.solution_header,
            "options": source_blocks,
            "submission_dict": student_previous_submission,
            "dropzone_layout": (
                "pl-order-blocks-bottom"
                if dropzone_layout is SolutionPlacementType.BOTTOM
                else "pl-order-blocks-right"
            ),
            "inline": str(inline).lower(),
            "check_indentation": "true" if check_indentation else "false",
            "help_text": help_text,
            "max_indent": order_blocks_options.max_indent,
            "uuid": uuid,
            "block_formatting": block_formatting,
            "editable": editable,
            "block_layout": "pl-order-blocks-horizontal" if inline else "",
        }

        with open("pl-order-blocks.mustache", encoding="utf-8") as f:
            html = chevron.render(f, html_params)
        return html

    elif data["panel"] == "submission":
        if grading_method is GradingMethodType.EXTERNAL:
            return ""  # external grader is responsible for displaying results screen

        student_submission = [
            {
                "inner_html": attempt["inner_html"],
                "indent": (attempt["indent"] or 0) * TAB_SIZE_PX,
                "badge_type": attempt.get("badge_type", ""),
                "icon": attempt.get("icon", ""),
                "distractor_feedback": attempt.get("distractor_feedback", ""),
                "ordering_feedback": attempt.get("ordering_feedback", ""),
            }
            for attempt in data["submitted_answers"].get(answer_name, [])
        ]

        score = None
        feedback = None
        if answer_name in data["partial_scores"]:
            score = data["partial_scores"][answer_name]["score"]
            feedback = data["partial_scores"][answer_name].get("feedback", "")

        html_params = {
            "submission": True,
            "parse-error": data["format_errors"].get(answer_name, None),
            "student_submission": student_submission,
            "feedback": feedback,
            "block_formatting": block_formatting,
            "allow_feedback_badges": not all(
                block.get("badge_type", "") == "" for block in student_submission
            ),
            "block_layout": "pl-order-blocks-horizontal" if inline else "",
            "dropzone_layout": (
                "pl-order-blocks-bottom"
                if dropzone_layout is SolutionPlacementType.BOTTOM
                else "pl-order-blocks-right"
            ),
        }

        if score is not None:
            try:
                score = float(score * 100)
                if score >= 100:
                    html_params["correct"] = True
                elif score > 0:
                    html_params["partially_correct"] = math.floor(score)
                else:
                    html_params["incorrect"] = True
            except Exception as exc:
                raise ValueError(
                    f"invalid score: {data['partial_scores'][answer_name].get('score', 0)}"
                ) from exc

        with open("pl-order-blocks.mustache", encoding="utf-8") as f:
            html = chevron.render(f, html_params)
        return html

    elif data["panel"] == "answer":
        if grading_method is GradingMethodType.EXTERNAL:
            try:
                base_path = data["options"]["question_path"]
                file_lead_path = os.path.join(base_path, "tests/ans.py")
                with open(file_lead_path) as file:
                    solution_file = file.read()
                return f'<pl-code language="python">{solution_file}</pl-code>'
            except FileNotFoundError:
                return "The reference solution is not provided for this question."

        if grading_method is GradingMethodType.UNORDERED:
            ordering_message = "in any order"
        elif grading_method in [GradingMethodType.DAG, GradingMethodType.RANKING]:
            ordering_message = "there may be other correct orders"
        else:
            ordering_message = "in the specified order"
        check_indentation = order_blocks_options.indentation
        required_indents = {
            block["indent"] for block in data["correct_answers"][answer_name]
        }
        indentation_message = ""
        if check_indentation:
            if -1 not in required_indents:
                indentation_message = ", correct indentation required"
            elif len(required_indents) > 1:
                indentation_message = ", some blocks require correct indentation"

        distractors = get_distractors(
            data["params"][answer_name], data["correct_answers"][answer_name]
        )

        question_solution = [
            {
                "inner_html": solution["inner_html"],
                "indent": max(0, (solution["indent"] or 0) * TAB_SIZE_PX),
            }
            for solution in data["correct_answers"][answer_name]
        ]

        html_params = {
            "true_answer": True,
            "question_solution": question_solution,
            "ordering_message": ordering_message,
            "indentation_message": indentation_message,
            "block_formatting": block_formatting,
            "distractors": distractors,
            "show_distractors": (len(distractors) > 0),
            "block_layout": "pl-order-blocks-horizontal" if inline else "",
            "dropzone_layout": (
                "pl-order-blocks-bottom"
                if dropzone_layout is SolutionPlacementType.BOTTOM
                else "pl-order-blocks-right"
            ),
        }
        with open("pl-order-blocks.mustache", encoding="utf-8") as f:
            html = chevron.render(f, html_params)
        return html

    else:
        assert_never(data["panel"])


def parse(element_html: str, data: pl.QuestionData) -> None:
    element = lxml.html.fragment_fromstring(element_html)
    order_block_options = OrderBlocksOptions(element)
    answer_name = order_block_options.answers_name
    answer_raw_name = answer_name + "-input"
    student_answer = data["raw_submitted_answers"].get(answer_raw_name, "[]")

    student_answer = json.loads(student_answer)

    if (not order_block_options.allow_blank) and (
        student_answer is None or student_answer == []
    ):
        data["format_errors"][answer_name] = (
            "Your submitted answer was blank; you did not drag any answer blocks into the answer area."
        )
        return

    grading_method = order_block_options.grading_method
    correct_answers = data["correct_answers"][answer_name]
    blocks = data["params"][answer_name]

    if grading_method in LCS_GRADABLE_TYPES:
        for answer in student_answer:
            matching_block = next(
                (
                    block
                    for block in correct_answers
                    if block["inner_html"] == answer["inner_html"]
                ),
                None,
            )
            answer["tag"] = (
                matching_block["tag"] if matching_block is not None else None
            )
            if grading_method is GradingMethodType.RANKING:
                answer["ranking"] = (
                    matching_block["ranking"] if matching_block is not None else None
                )

            if matching_block is None:
                matching_block = next(
                    block
                    for block in blocks
                    if block["inner_html"] == answer["inner_html"]
                )
            answer["distractor_feedback"] = matching_block.get(
                "distractor_feedback", ""
            )
            answer["ordering_feedback"] = matching_block.get("ordering_feedback", "")

    if grading_method is GradingMethodType.EXTERNAL:
        answer_code = ""
        for answer in student_answer:
            indent = int(answer["indent"] or 0)
            answer_code += (
                ("    " * indent)
                + lxml.html.fromstring(answer["inner_html"]).text_content()
                + "\n"
            )

        if len(answer_code) == 0:
            pl.add_files_format_error(data, "The submitted file was empty.")
        else:
            pl.add_submitted_file(
                data,
                order_block_options.file_name,
                base64.b64encode(answer_code.encode("utf-8")).decode("utf-8"),
            )

    data["submitted_answers"][answer_name] = student_answer
    data["submitted_answers"].pop(answer_raw_name, None)


def construct_feedback(
    feedback_type: FeedbackType,
    first_wrong: int | None,
    group_belonging: dict[str, str | None],
    check_indentation: bool,
    first_wrong_is_distractor: bool,
) -> str:
    if feedback_type is FeedbackType.NONE:
        return ""

    if first_wrong is None:
        return FIRST_WRONG_FEEDBACK["incomplete"]
    elif (
        feedback_type is FeedbackType.FIRST_WRONG_VERBOSE and first_wrong_is_distractor
    ):
        return FIRST_WRONG_FEEDBACK["distractor-feedback"].format(str(first_wrong + 1))
    else:
        feedback = FIRST_WRONG_FEEDBACK["wrong-at-block"].format(str(first_wrong + 1))
        has_block_groups = group_belonging and set(group_belonging.values()) != {None}
        if check_indentation:
            feedback += FIRST_WRONG_FEEDBACK["indentation"]
        if has_block_groups:
            feedback += FIRST_WRONG_FEEDBACK["block-group"]
        feedback += "</ul>"
        return feedback


def grade(element_html: str, data: pl.QuestionData) -> None:
    element = lxml.html.fragment_fromstring(element_html)
<<<<<<< HEAD
    answer_name = pl.get_string_attrib(element, "answers-name")

=======
    order_blocks_options = OrderBlocksOptions(element)
    answer_name = order_blocks_options.answers_name
>>>>>>> e0811f74
    student_answer = data["submitted_answers"][answer_name]
    grading_method = order_blocks_options.grading_method

    true_answer_list = data["correct_answers"][answer_name]

    final_score = 0
    feedback = ""
    first_wrong = None

    if order_blocks_options.indentation:
        indentations = {ans["uuid"]: ans["indent"] for ans in true_answer_list}
        for ans in student_answer:
            indentation = indentations.get(ans["uuid"])
            if indentation != -1 and ans["indent"] != indentation:
                if "tag" in ans:
                    ans["tag"] = None
                else:
                    ans["inner_html"] = None

    if grading_method is GradingMethodType.UNORDERED:
        true_answer_uuids = {ans["uuid"] for ans in true_answer_list}
        student_answer_uuids = {ans["uuid"] for ans in student_answer}
        correct_selections = len(true_answer_uuids.intersection(student_answer_uuids))
        incorrect_selections = len(student_answer) - correct_selections

        final_score = float(correct_selections - incorrect_selections) / len(
            true_answer_list
        )
        final_score = max(0.0, final_score)  # scores cannot be below 0

    elif grading_method in LCS_GRADABLE_TYPES:
        submission = [ans["tag"] for ans in student_answer]
        depends_graph = {}
        group_belonging = {}

        if grading_method in [GradingMethodType.RANKING, GradingMethodType.ORDERED]:
            if grading_method is GradingMethodType.ORDERED:
                for index, answer in enumerate(true_answer_list):
                    answer["ranking"] = index

            true_answer_list = sorted(true_answer_list, key=lambda x: int(x["ranking"]))
            true_answer = [answer["tag"] for answer in true_answer_list]
            tag_to_rank = {
                answer["tag"]: answer["ranking"] for answer in true_answer_list
            }
            lines_of_rank = {
                rank: [tag for tag in tag_to_rank if tag_to_rank[tag] == rank]
                for rank in set(tag_to_rank.values())
            }

            cur_rank_depends = []
            prev_rank = None
            for tag in true_answer:
                ranking = tag_to_rank[tag]
                if prev_rank is not None and ranking != prev_rank:
                    cur_rank_depends = lines_of_rank[prev_rank]
                depends_graph[tag] = cur_rank_depends
                prev_rank = ranking

        elif grading_method is GradingMethodType.DAG:
            depends_graph, group_belonging = extract_dag(true_answer_list)

        num_initial_correct, true_answer_length = grade_dag(
            submission, depends_graph, group_belonging
        )
        first_wrong = (
            None if num_initial_correct == len(submission) else num_initial_correct
        )

        if order_blocks_options.feedback in FIRST_WRONG_TYPES:
            for block in student_answer[:num_initial_correct]:
                block["badge_type"] = "text-bg-success"
                block["icon"] = "fa-check"
                block["distractor_feedback"] = ""
                block["ordering_feedback"] = ""

            if first_wrong is not None:
                student_answer[first_wrong]["badge_type"] = "text-bg-danger"
                student_answer[first_wrong]["icon"] = "fa-xmark"
                if (
                    order_blocks_options.feedback
                    is not FeedbackType.FIRST_WRONG_VERBOSE
                ):
                    student_answer[first_wrong]["distractor_feedback"] = ""
                    student_answer[first_wrong]["ordering_feedback"] = ""

                for block in student_answer[first_wrong + 1 :]:
                    block["badge_type"] = ""
                    block["icon"] = ""
                    block["distractor_feedback"] = ""
                    block["ordering_feedback"] = ""

        num_initial_correct, true_answer_length = grade_dag(
            submission, depends_graph, group_belonging
        )

        if order_blocks_options.partial_credit is PartialCreditType.NONE:
            if num_initial_correct == true_answer_length:
                final_score = 1
            elif num_initial_correct < true_answer_length:
                final_score = 0
        elif order_blocks_options.partial_credit is PartialCreditType.LCS:
            edit_distance = lcs_partial_credit(
                submission, depends_graph, group_belonging
            )
            final_score = max(
                0, float(true_answer_length - edit_distance) / true_answer_length
            )

        if final_score < 1:
            first_wrong_is_distractor = first_wrong is not None and student_answer[
                first_wrong
            ]["uuid"] in {
                block["uuid"]
                for block in get_distractors(
                    data["params"][answer_name], data["correct_answers"][answer_name]
                )
            }
            feedback = construct_feedback(
                order_blocks_options.feedback,
                first_wrong,
                group_belonging,
                order_blocks_options.indentation,
                first_wrong_is_distractor,
            )

    data["partial_scores"][answer_name] = {
        "score": round(final_score, 2),
        "feedback": feedback,
        "weight": order_blocks_options.weight,
    }


def get_default_partial_credit_type(
    grading_method: GradingMethodType,
) -> PartialCreditType:
    # For backward compatibility, we need to override the default partial credit type
    # when grading_method = ORDERED
    return (
        PartialCreditType.NONE
        if grading_method is GradingMethodType.ORDERED
        else PartialCreditType.LCS
    )


def test(element_html: str, data: pl.ElementTestData) -> None:
    element = lxml.html.fragment_fromstring(element_html)
    order_block_options = OrderBlocksOptions(element)
    grading_method = order_block_options.grading_method
    answer_name = order_block_options.answers_name
    answer_name_field = answer_name + "-input"

    # Right now invalid input must mean an empty response. Because user input is only
    # through drag and drop, there is no other way for their to be invalid input. This
    # may change in the future if we have nested input boxes (like faded parsons' problems).
    if data["test_type"] == "invalid":
        data["raw_submitted_answers"][answer_name_field] = json.dumps([])
        data["format_errors"][answer_name] = "No answer was submitted."

    # TODO grading modes 'unordered,' 'dag,' and 'ranking' allow multiple different possible
    # correct answers, we should check them at random instead of just the provided solution
    elif data["test_type"] == "correct":
        answer = data["correct_answers"][answer_name]
        data["raw_submitted_answers"][answer_name_field] = json.dumps(answer)
        data["partial_scores"][answer_name] = {
            "score": 1,
            "weight": order_block_options.weight,
            "feedback": "",
        }

    # TODO: The only wrong answer being tested is the correct answer with the first
    # block mising. We should instead do a random selection of correct and incorrect blocks.
    elif data["test_type"] == "incorrect":
        answer = deepcopy(data["correct_answers"][answer_name])
        answer.pop(0)
        score = 0
        if grading_method is GradingMethodType.UNORDERED or (
            grading_method in LCS_GRADABLE_TYPES
            and order_block_options.partial_credit is PartialCreditType.LCS
        ):
            score = round(float(len(answer)) / (len(answer) + 1), 2)

        if grading_method in [
            GradingMethodType.DAG,
            GradingMethodType.RANKING,
        ]:
            first_wrong = 0
            group_belonging = {
                ans["tag"]: ans["group_info"]["tag"]
                for ans in data["correct_answers"][answer_name]
            }
            first_wrong_is_distractor = answer[first_wrong]["uuid"] in {
                block["uuid"]
                for block in get_distractors(
                    data["params"][answer_name], data["correct_answers"][answer_name]
                )
            }
            feedback = construct_feedback(
                order_block_options.feedback,
                first_wrong,
                group_belonging,
                order_block_options.indentation,
                first_wrong_is_distractor,
            )
        else:
            feedback = ""

        data["raw_submitted_answers"][answer_name_field] = json.dumps(answer)
        data["partial_scores"][answer_name] = {
            "score": score,
            "weight": order_block_options.weight,
            "feedback": feedback,
        }

    else:
        raise ValueError("invalid result: {}".format(data["test_type"]))<|MERGE_RESOLUTION|>--- conflicted
+++ resolved
@@ -243,14 +243,8 @@
         else:
             help_text += "<p>Your answer will be autograded; be sure to indent and order your answer properly.</p>"
 
-<<<<<<< HEAD
         help_text += "<p>Keyboard Controls: Arrows to navigate; Enter to select; Escape to deselect blocks. With a block selected, up/down arrows to reorder; left/right arrows to move between the options area and answer area.</p>"
-=======
         check_indentation = order_blocks_options.indentation
-        if check_indentation:
-            help_text += "<p><strong>Your answer should be indented.</strong> Indent your tiles by dragging them horizontally in the answer area.</p>"
->>>>>>> e0811f74
-
         if check_indentation:
             help_text += "<p><strong>Your answer should be indented.</strong> Indent your tiles by dragging them horizontally in the answer area, or by using left/right arrows with the block selected.</p>"
 
@@ -503,13 +497,8 @@
 
 def grade(element_html: str, data: pl.QuestionData) -> None:
     element = lxml.html.fragment_fromstring(element_html)
-<<<<<<< HEAD
-    answer_name = pl.get_string_attrib(element, "answers-name")
-
-=======
     order_blocks_options = OrderBlocksOptions(element)
     answer_name = order_blocks_options.answers_name
->>>>>>> e0811f74
     student_answer = data["submitted_answers"][answer_name]
     grading_method = order_blocks_options.grading_method
 
