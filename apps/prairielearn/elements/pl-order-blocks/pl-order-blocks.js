--- conflicted
+++ resolved
@@ -289,13 +289,8 @@
       const indicator = getOrCreateIndicator(binUuid, blocks[0]);
       const innerList = indicator.getElementsByClassName('inner-list')[0];
 
-<<<<<<< HEAD
-      for (let block of blocks) {
-        innerList.insertAdjacentElement('beforeend', block);
-=======
       for (const block of blocks) {
         innerList.append(block);
->>>>>>> f9e417ef
       }
     }
   }
