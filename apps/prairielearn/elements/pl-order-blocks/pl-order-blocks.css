div.pl-order-blocks-right {
  /* This style applies to the DIV that holds each dropzone column */
  /* This particular style renders the dropzones in a single row horizontally */
  width: calc(50% - 16px);
  margin: 8px
}

div.pl-order-blocks-bottom {
  /* This style applies to the DIV that holds each dropzone column */
  /* This particular style renders the dropzones in a single column vertically */
  width: 100%;
  margin: 8px;
}

li.pl-order-blocks-code {
  list-style-type: none;
  padding: 0px !important;
<<<<<<< HEAD
  /* adds border lines for code */
  border: 1px solid grey !important;
=======
>>>>>>> f89695c1
}

.pl-order-blocks-code > .pl-code,
.pl-order-blocks-code > .pl-code div {
  /* override margins on code block to ensure code is centered properly */
  margin-bottom: 0px !important;
}

ul.pl-order-blocks-connected-sortable .pl-order-block:hover:not(.nodrag){
  cursor: move; /* For UX: The answer tiles shows a 'grab' cursor on mouse over */
  outline: 2px solid blue;
  outline-offset: -2px;
}

ul.pl-order-blocks-connected-sortable li.nodrag {
  opacity: 0.6;
}

ul.pl-order-blocks-connected-sortable li.nodrag:hover {
  cursor: not-allowed;
}

li.ui-state-highlight {
  /* This styling applies to the placeholder answer tile created by jquery-ui when the user is dragging */
  border: none !important;
  list-style-type: none;
  background-color: #90a4ae !important;
  min-width: 3em !important;
}

.pl-order-blocks-container > ul {
  padding: 17px 17px 17px 17px;
  height: 100%;
  margin-bottom: 0px;
}

.pl-order-blocks-container .pl-order-block,
.pl-order-blocks-pairing-indicator .pl-order-block,
.pl-order-blocks-answer-container li {
  margin-bottom: 5px;
  border: 1px solid grey !important;
  border-radius: 5px !important;
  line-height: 1.2em;
  color: black;
}

.pl-order-blocks-answer-container > ul {
  padding: 10px;
}

div.pl-order-blocks-answer-container {
  display: inline-block;
  border: 1px solid #9e9e9e;
  border-radius: 4px;
}

div.pl-order-blocks-container {
  display: block;
  box-shadow: 2px #888888;
  border-radius: 4px;
  background-color: #eeeeee;
  border: 1px solid #9e9e9e;
}

.pl-order-blocks-header {
  height: 3rem;
  display: flex;
  align-items: center;
}

<<<<<<< HEAD
.feedback_badge_container{
  display: flex;
  align-items: center;
  padding: 5px !important;
  border-radius: inherit;
}

.feedback_badge_container_white {
  display: flex;
  align-items: center;
  background-color: white !important;
  padding: 5px !important;
  border-radius: inherit;
  border: 1px solid grey;
}

.pl-order-blocks-feedback-tag{
  color: #6c757d;
  margin-right: 10px;
}

.pl-order-blocks-feedback-container {
  border-radius: 10px;
  border: 0px !important;
  list-style: none;
  margin-left: -3px;
  margin-right: -3px;
=======
.pl-order-blocks-pairing-indicator {
  border-radius: 10px;
  border: 0px !important;
  list-style: none;
  margin-left: -10px;
  margin-right: -10px;
>>>>>>> f89695c1
  padding: 4px 10px 4px 10px;
  margin-top: 5px;
  margin-bottom: 5px;
  overflow: hidden;
<<<<<<< HEAD
=======
}

.pl-order-blocks-pairing-indicator li:last-child {
  margin-bottom: 0px !important;
>>>>>>> f89695c1
}<|MERGE_RESOLUTION|>--- conflicted
+++ resolved
@@ -15,11 +15,6 @@
 li.pl-order-blocks-code {
   list-style-type: none;
   padding: 0px !important;
-<<<<<<< HEAD
-  /* adds border lines for code */
-  border: 1px solid grey !important;
-=======
->>>>>>> f89695c1
 }
 
 .pl-order-blocks-code > .pl-code,
@@ -90,7 +85,6 @@
   align-items: center;
 }
 
-<<<<<<< HEAD
 .feedback_badge_container{
   display: flex;
   align-items: center;
@@ -118,23 +112,20 @@
   list-style: none;
   margin-left: -3px;
   margin-right: -3px;
-=======
+}
+
 .pl-order-blocks-pairing-indicator {
   border-radius: 10px;
   border: 0px !important;
   list-style: none;
   margin-left: -10px;
   margin-right: -10px;
->>>>>>> f89695c1
   padding: 4px 10px 4px 10px;
   margin-top: 5px;
   margin-bottom: 5px;
   overflow: hidden;
-<<<<<<< HEAD
-=======
 }
 
 .pl-order-blocks-pairing-indicator li:last-child {
   margin-bottom: 0px !important;
->>>>>>> f89695c1
 }