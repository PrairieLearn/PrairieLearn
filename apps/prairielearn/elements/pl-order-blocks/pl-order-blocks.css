div.pl-order-blocks-right {
  /* This style applies to the DIV that holds each dropzone column */
  /* This particular style renders the dropzones in a single row horizontally */
  width: calc(50% - 16px);
  margin: 8px
}

div.pl-order-blocks-bottom {
  /* This style applies to the DIV that holds each dropzone column */
  /* This particular style renders the dropzones in a single column vertically */
  width: 100%;
  margin: 8px;
}

li.pl-order-blocks-code {
  list-style-type: none;
  padding: 0px !important;
}

.pl-order-blocks-code > .pl-code,
.pl-order-blocks-code > .pl-code div {
  /* override margins on code block to ensure code is centered properly */
  margin-bottom: 0px !important;
}

<<<<<<< HEAD
ul.pl-order-blocks-connected-sortable .pl-order-block:hover{
=======
ul.pl-order-blocks-connected-sortable li:hover:not(.nodrag){
>>>>>>> eed15f69
  cursor: move; /* For UX: The answer tiles shows a 'grab' cursor on mouse over */
  outline: 2px solid blue;
  outline-offset: -2px;
}

ul.pl-order-blocks-connected-sortable li.nodrag {
  opacity: 0.6;
}

ul.pl-order-blocks-connected-sortable li.nodrag:hover {
  cursor: not-allowed;
}

li.ui-state-highlight {
  /* This styling applies to the placeholder answer tile created by jquery-ui when the user is dragging */
  border: none !important;
  list-style-type: none;
  background-color: #90a4ae !important;
  min-width: 3em !important;
}

.pl-order-blocks-container > ul {
  padding: 17px 17px 17px 17px;
  height: 100%;
  margin-bottom: 0px;
}

.pl-order-blocks-container .pl-order-block,
.pl-order-blocks-pairing-indicator .pl-order-block,
.pl-order-blocks-answer-container li {
  margin-bottom: 5px;
  border: 1px solid grey !important;
  border-radius: 5px !important;
  line-height: 1.2em;
  color: black;
}

.pl-order-blocks-answer-container > ul {
  padding: 5px 5px 5px 5px;
}

div.pl-order-blocks-answer-container {
  display: inline-block;
  border: 1px solid #9e9e9e;
  border-radius: 4px;
}

div.pl-order-blocks-container {
  display: block;
  box-shadow: 2px #888888;
  border-radius: 4px;
  background-color: #eeeeee;
  border: 1px solid #9e9e9e;
}

.pl-order-blocks-header {
  height: 3rem;
  display: flex;
  align-items: center;
}

.pl-order-blocks-pairing-indicator {
  border-radius: 10px;
  border: 0px !important;
  list-style: none;
  margin-left: -10px;
  margin-right: -10px;
  padding: 4px 10px 4px 10px;
  margin-top: 5px;
  margin-bottom: 5px;
  overflow: hidden;
}

.pl-order-blocks-pairing-indicator li:last-child {
  margin-bottom: 0px !important;
}<|MERGE_RESOLUTION|>--- conflicted
+++ resolved
@@ -23,11 +23,7 @@
   margin-bottom: 0px !important;
 }
 
-<<<<<<< HEAD
-ul.pl-order-blocks-connected-sortable .pl-order-block:hover{
-=======
-ul.pl-order-blocks-connected-sortable li:hover:not(.nodrag){
->>>>>>> eed15f69
+ul.pl-order-blocks-connected-sortable .pl-order-block:hover:not(.nodrag){
   cursor: move; /* For UX: The answer tiles shows a 'grab' cursor on mouse over */
   outline: 2px solid blue;
   outline-offset: -2px;
