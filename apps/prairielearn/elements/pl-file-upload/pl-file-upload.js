--- conflicted
+++ resolved
@@ -94,9 +94,9 @@
           if (!this.acceptedFilesLowerCase.includes(fileNameLowerCase)) {
             this.addWarningMessage(
               '<strong>' +
-                file.name +
-                '</strong>' +
-                ' did not match any accepted file for this question.',
+              file.name +
+              '</strong>' +
+              ' did not match any accepted file for this question.',
             );
             return;
           }
@@ -209,10 +209,10 @@
         var $file = $('<li class="list-group-item" data-file="' + fileName + '"></li>');
         var $fileStatusContainer = $(
           '<div class="file-status-container collapsed d-flex flex-row" data-toggle="collapse" data-target="#file-preview-' +
-            uuid +
-            '-' +
-            index +
-            '"></div>',
+          uuid +
+          '-' +
+          index +
+          '"></div>',
         );
         if (isExpanded) {
           $fileStatusContainer.removeClass('collapsed');
@@ -233,11 +233,7 @@
           );
         } else if (fileData) {
           $fileStatusContainerLeft.append(
-<<<<<<< HEAD
-            `<i class="file-status-icon fa fa-check-circle" style="color: ${this.checkIconColor}" aria-hidden="true"></i>`
-=======
-            '<i class="file-status-icon fa fa-check-circle text-success" aria-hidden="true"></i>',
->>>>>>> 19b2b437
+            '<i class="file-status-icon fa fa-check-circle" style="color: ${this.checkIconColor}" aria-hidden="true"></i>',
           );
         } else {
           $fileStatusContainerLeft.append(
@@ -268,10 +264,10 @@
 
           var $preview = $(
             '<div class="file-preview collapse" id="file-preview-' +
-              uuid +
-              '-' +
-              index +
-              '"></div>',
+            uuid +
+            '-' +
+            index +
+            '"></div>',
           );
 
           var $error = $('<div class="alert alert-danger mt-2 d-none" role="alert"></div>');
@@ -311,8 +307,8 @@
           $file.append($preview);
           $fileStatusContainer.append(
             '<div class="align-self-center">' +
-              download +
-              '<button type="button" class="btn btn-outline-secondary btn-sm file-preview-button"><span class="file-preview-icon fa fa-angle-down"></span></button></div>',
+            download +
+            '<button type="button" class="btn btn-outline-secondary btn-sm file-preview-button"><span class="file-preview-icon fa fa-angle-down"></span></button></div>',
           );
         }
 
