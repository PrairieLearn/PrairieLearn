/* eslint-env browser,jquery */

(() => {
  function escapeFileName(name) {
    return name
      .replace('&', '&amp;')
      .replace('<', '&lt;')
      .replace('>', '&gt;')
      .replace('"', '&quot;')
      .replace("'", '&#39;');
  }

  function escapePath(path) {
    return path
      .replace(/^\//, '')
      .split('/')
      .map((part) => encodeURIComponent(part))
      .join('/');
  }

  class PLFileUpload {
    constructor(uuid, options) {
      // Not configurable at this point as this matches the request size limit enforced by the server
      this.maxFileSizeMB = 5;
      this.uuid = uuid;
      this.files = [];
      this.requiredFiles = options.requiredFiles || [];
      this.requiredFilesLowerCase = this.requiredFiles.map((f) => f.toLowerCase());
      this.requiredFilesRegex = options.requiredFilesRegex || [];
      // Initialized after files are downloaded
      this.requiredFilesUnmatchedRegex = this.requiredFilesRegex.slice();
      this.optionalFiles = options.optionalFiles || [];
      this.optionalFilesLowerCase = this.optionalFiles.map((f) => f.toLowerCase());
      this.optionalFilesRegex = options.optionalFilesRegex || [];

      // Checks whether a file name is acceptable
      // If yes, it returns the canonical name of the file, if not, it returns null
      // Note the priority order: first, fill required file names, then required patterns, then optional names, then optional patterns
      this.findAcceptedFileName = (fileName) => {
        if (this.requiredFilesLowerCase.includes(fileName)) {
          return this.requiredFiles[this.requiredFilesLowerCase.indexOf(fileName)];
        }
        if (this.requiredFilesUnmatchedRegex.some((f) => new RegExp(f[0], 'i').test(fileName))) {
          return fileName;
        }
        if (this.optionalFilesLowerCase.includes(fileName)) {
          return this.optionalFiles[this.optionalFilesLowerCase.indexOf(fileName)];
        }
        if (this.optionalFilesRegex.some((f) => new RegExp(f[0], 'i').test(fileName))) {
          return fileName;
        }
        return null;
      };

      this.pendingFileDownloads = new Set();
      this.failedFileDownloads = new Set();

      const elementId = '#file-upload-' + uuid;
      this.element = $(elementId);
      if (!this.element) {
        throw new Error(`File upload element ${elementId} was not found!`);
      }

      if (options.submittedFileNames) {
        options.submittedFileNames.forEach((n) => {
          if (this.requiredFiles.includes(n)) return;
          const matchingRegex = this.requiredFilesUnmatchedRegex.findIndex(
            (f) => new RegExp(f[0], 'i').test(n) && this.requiredFilesUnmatchedRegex.includes(f),
          );
          if (matchingRegex >= 0) {
            this.requiredFilesUnmatchedRegex.splice(matchingRegex, 1);
          }
        });
        this.downloadExistingFiles(options.submittedFileNames).then(() => {
          this.syncFilesToHiddenInput();
        });
      }

      this.checkIconColor = options.checkIconColor;

      // We need to render after we start loading the existing files so that we
      // can pick up the right values from `pendingFileDownloads`.
      this.initializeTemplate();
    }

    async downloadExistingFiles(fileNames) {
      const submissionFilesUrl = this.element.data('submission-files-url');
      fileNames.forEach((file) => this.pendingFileDownloads.add(file));

      await Promise.all(
        fileNames.map(async (file) => {
          const escapedFileName = escapePath(file);
          const path = `${submissionFilesUrl}/${escapedFileName}`;
          try {
            const res = await fetch(path, { method: 'GET' });
            if (!res.ok) {
              throw new Error(`Failed to download file: ${res.status}`);
            }
            if (!res) {
              this.pendingFileDownloads.delete(file);
              this.failedFileDownloads.add(file);
              this.renderFileList();
              return;
            }

            // Avoid race condition with student initiated upload. If the student
            // added a file while this was loading, the file name would have been
            // removed from the list of pending downloads, so we can just ignore
            // the result.
            if (this.pendingFileDownloads.has(file)) {
              const blob = await res.blob();
              this.addFileFromBlob(file, blob.size, blob, true);
            }
          } catch (e) {
            console.error(e);
          }
        }),
      );
    }

    /**
     * Initializes the file upload zone on the question.
     */
    initializeTemplate() {
      const $dropTarget = this.element.find('.upload-dropzone');

      $dropTarget.dropzone({
        url: '/none',
        autoProcessQueue: false,
        accept: (file, done) => {
          // fuzzy case match
          const fileNameLowerCase = file.name.toLowerCase();
          if (this.findAcceptedFileName(fileNameLowerCase)) {
            return done();
          }
          return done('invalid file');
        },
        addedfile: (file) => {
          const existingFileSize = this.files.reduce((prev, next) => prev + next.size, 0);
          if (existingFileSize + file.size > this.maxFileSizeMB * 1024 * 1024) {
            this.addWarningMessage(
              `Combined file size of new file and existing files (<strong>${
                Math.round((existingFileSize + file.size) / 1024 / 10.24) / 100
              } MB</strong>) and is greater than maximum file size of ${this.maxFileSizeMB} MB.`,
            );
            return;
          }

          // fuzzy case match
          const fileNameLowerCase = file.name.toLowerCase();
          const acceptedFileName = this.findAcceptedFileName(fileNameLowerCase);

          if (acceptedFileName === null) {
            this.addWarningMessage(
              `<strong>${escapeFileName(file.name)}</strong> did not match any accepted file for this question.`,
            );
            return;
          }

          // Special case: if a file was accepted via a required regex, remove that regex from the unmatched list to ensure it is not re-used
          if (!this.requiredFilesLowerCase.includes(fileNameLowerCase)) {
            const matchingRegex = this.requiredFilesUnmatchedRegex.findIndex((f) =>
              new RegExp(f[0], 'i').test(fileNameLowerCase),
            );
            if (matchingRegex >= 0) {
              this.requiredFilesUnmatchedRegex.splice(matchingRegex, 1);
            }
          }

          this.addFileFromBlob(acceptedFileName, file.size, file, false);
        },
      });

      this.renderFileList();
    }

    /**
     * Syncs the internal file array to the hidden input element
     * @type {[type]}
     */
    syncFilesToHiddenInput() {
      this.element.find('input').val(JSON.stringify(this.files));
    }

    addFileFromBlob(name, size, blob, isFromDownload) {
      this.pendingFileDownloads.delete(name);
      this.failedFileDownloads.delete(name);

      var reader = new FileReader();
      reader.onload = (e) => {
        var dataUrl = e.target.result;

        var commaSplitIdx = dataUrl.indexOf(',');
        if (commaSplitIdx === -1) {
          this.addWarningMessage(
            `<strong>${escapeFileName(name)}</strong> is empty, ignoring file.`,
          );
          return;
        }

        // Store the file as base-64 encoded data
        var base64FileData = dataUrl.substring(commaSplitIdx + 1);
        this.saveSubmittedFile(name, size, isFromDownload ? null : new Date(), base64FileData);
        this.renderFileList();

        if (!isFromDownload) {
          // Show the preview for the newly-uploaded file
          const container = this.element.find(`li[data-file="${escapeFileName(name)}"]`);
          container.find('.file-preview').addClass('show');
          container.find('.file-preview-button').removeClass('collapsed');

          // Ensure that students see a prompt if they try to navigate away
          // from the page without saving the form. This check is initially
          // disabled because we don't want students to see the prompt if they
          // haven't actually made any changes.
          this.element.find('input').removeAttr('data-disable-unload-check');
        }
      };

      reader.readAsDataURL(blob);
    }

    /**
     * Saves or updates the given file.
     * @param  {String} name     Name of the file
     * @param  {Number} size     Size of the file in bytes
     * @param  {Date} date     Date when the file was uploaded (null if file is downloaded)
     * @param  {String} contents The file's base64-encoded contents
     */
    saveSubmittedFile(name, size, date, contents) {
      var idx = this.files.findIndex((file) => file.name === name);
      if (idx === -1) {
        this.files.push({
          name,
          size,
          date,
          contents,
        });
      } else {
        this.files[idx].contents = contents;
        this.files[idx].size = size;
        this.files[idx].date = date;
      }

      this.syncFilesToHiddenInput();
    }

    /**
     * Gets the base64-encoded contents of a file with the given name.
     * @param  {String} name The desired file
     * @return {String}      The file's contents, or null if the file was not found
     */
    getSubmittedFileContents(name) {
      const file = this.files.find((file) => file.name === name);
      return file ? file.contents : null;
    }

    deleteUploadedFile(name) {
      this.pendingFileDownloads.delete(name);
      this.failedFileDownloads.delete(name);
      var idx = this.files.findIndex((file) => file.name === name);
      if (idx !== -1) {
        this.files.splice(idx, 1);
      }

      // Recompute which regexes are matched by remaining files
      this.requiredFilesUnmatchedRegex = this.requiredFilesRegex.slice();
      this.files.forEach((n) => {
        if (this.requiredFiles.includes(n.name)) return;
        const matchingRegex = this.requiredFilesUnmatchedRegex.findIndex(
          (f) => new RegExp(f[0], 'i').test(n.name) && this.requiredFilesUnmatchedRegex.includes(f),
        );
        if (matchingRegex >= 0) {
          this.requiredFilesUnmatchedRegex.splice(matchingRegex, 1);
        }
      });

      this.syncFilesToHiddenInput();
      this.renderFileList();
    }

    /**
     * Generates markup to show the status of the uploaded files, including
     * previews of files as appropriate.
     */
    renderFileList() {
      var $fileList = this.element.find('.file-upload-status .card ul.list-group');

      // Save which cards are currently expanded
      var expandedFiles = [];
      $fileList.children().each(function () {
        var fileName = $(this).attr('data-file');
        if (fileName && $(this).find('.file-preview').hasClass('show')) {
          expandedFiles.push(fileName);
        }
      });

      $fileList.html('');

      var uuid = this.uuid;
      var index = 0;

      // This is called repeatedly with different parameters for required/optional/regex entries
      var renderFileListEntry = (fileName, isOptional = false, isWildcard = false) => {
        var isExpanded = expandedFiles.includes(fileName);
        var fileData = this.getSubmittedFileContents(fileName);

        var $file = $(`<li class="list-group-item" data-file="${escapeFileName(fileName)}"></li>`);
        var $fileStatusContainer = $('<div class="file-status-container d-flex flex-row"></div>');
        if (isExpanded) {
          $fileStatusContainer.removeClass('collapsed');
        }

        if (fileData) {
          $fileStatusContainer.addClass('has-preview');
        }
        $file.append($fileStatusContainer);
        var $fileStatusContainerLeft = $('<div class="flex-grow-1"></div>');
        $fileStatusContainer.append($fileStatusContainerLeft);
        if (this.pendingFileDownloads.has(fileName)) {
          $fileStatusContainerLeft.append(
            '<i class="file-status-icon fas fa-spinner fa-spin" aria-hidden="true"></i>',
          );
        } else if (this.failedFileDownloads.has(fileName)) {
          $fileStatusContainerLeft.append(
            '<i class="file-status-icon fas fa-circle-exclamation text-danger" aria-hidden="true"></i>',
          );
        } else if (fileData) {
          $fileStatusContainerLeft.append(
            `<i class="file-status-icon fa fa-check-circle" style="color: ${this.checkIconColor}" aria-hidden="true"></i>`,
          );
        } else {
          $fileStatusContainerLeft.append(
            '<i class="file-status-icon far fa-circle" aria-hidden="true"></i>',
          );
        }
        if (isOptional) {
          if (isWildcard) {
            $fileStatusContainerLeft.append(
              `Any files with pattern: <em>${escapeFileName(fileName)}</em> (optional)`,
            );
          } else {
            $fileStatusContainerLeft.append(`${escapeFileName(fileName)} (optional)`);
          }
        } else {
          if (isWildcard) {
            $fileStatusContainerLeft.append(
              `One file with pattern: <em>${escapeFileName(fileName)}</em>`,
            );
          } else {
            $fileStatusContainerLeft.append(escapeFileName(fileName));
          }
        }
        if (this.pendingFileDownloads.has(fileName)) {
          $fileStatusContainerLeft.append(
            '<p class="file-status">fetching previous submission...</p>',
          );
        } else if (this.failedFileDownloads.has(fileName)) {
          $fileStatusContainerLeft.append(
            '<p class="file-status">failed to fetch previous submission; upload this file again</p>',
          );
        } else if (!fileData) {
          $fileStatusContainerLeft.append('<p class="file-status">not uploaded</p>');
        } else {
          var uploadDate = this.files.find((file) => file.name === fileName).date;
          if (uploadDate !== null) {
            $fileStatusContainerLeft.append(
              `<p class="file-status">uploaded at ${uploadDate.toLocaleString()}</p>`,
            );
          } else {
            $fileStatusContainerLeft.append('<p class="file-status">uploaded and submitted</p>');
          }
        }
        if (fileData) {
          var $download = $(
            `<a download="${fileName}" class="btn btn-outline-secondary btn-sm mr-1" href="data:application/octet-stream;base64,${fileData}">Download</a>`,
          );

          var $preview = $(
            `<div class="file-preview collapse" id="file-preview-${uuid}-${index}"></div>`,
          );

          var $deleteUpload = $(
            `<button type="button" class="btn btn-outline-secondary btn-sm mr-1" id="file-delete-${uuid}-${index}">Delete</button>`,
          );

          var $error = $('<div class="alert alert-danger mt-2 d-none" role="alert"></div>');
          $preview.append($error);

          var $imgPreview = $('<img class="mw-100 mt-2 d-none"/>');
          $preview.append($imgPreview);

          var $codePreview = $(
            '<pre class="bg-dark text-white rounded p-3 mt-2 mb-0 d-none"><code></code></pre>',
          );
          $preview.append($codePreview);

          if (isExpanded) {
            $preview.addClass('show');
          }

          try {
            if (this.isPdf(fileData)) {
              const url = this.b64ToBlobUrl(fileData, { type: 'application/pdf' });
              const $objectPreview = $(
                `<div class="mt-2 embed-responsive embed-responsive-4by3">
                   <iframe class="embed-responsive-item" src="${url}">
                     PDF file cannot be displayed.
                   </iframe>
                 </div>`,
              );
              $objectPreview.find('iframe').on('load', () => {
                URL.revokeObjectURL(url);
              });
              $preview.append($objectPreview);
            } else {
              var fileContents = this.b64DecodeUnicode(fileData);
              if (!this.isBinary(fileContents)) {
                $preview.find('code').text(fileContents);
              } else {
                $preview.find('code').text('Binary file not previewed.');
              }
              $codePreview.removeClass('d-none');
            }
          } catch {
            const url = this.b64ToBlobUrl(fileData);
            $imgPreview
              .on('load', () => {
                $imgPreview.removeClass('d-none');
                URL.revokeObjectURL(url);
              })
              .on('error', () => {
                $error
                  .text('Content preview is not available for this type of file.')
                  .removeClass('d-none');
                URL.revokeObjectURL(url);
              })
<<<<<<< HEAD
              .attr('src', `data:application/octet-stream;base64,${fileData}`);
=======
              .attr('src', url);
>>>>>>> 203dd139
          }
          $file.append($preview);
          var $fileButtons = $('<div class="align-self-center"></div>');
          $fileButtons.append($download);
          $deleteUpload.on('click', () => this.deleteUploadedFile(fileName));
          $fileButtons.append($deleteUpload);
          $fileButtons.append(
            `<button type="button" class="btn btn-outline-secondary btn-sm file-preview-button ${!isExpanded ? 'collapsed' : ''}" data-toggle="collapse" data-target="#file-preview-${uuid}-${index}" aria-expanded="${isExpanded ? 'true' : 'false'}" aria-controls="file-preview-${uuid}-${index}"><span class="file-preview-icon fa fa-angle-down"></span></button></div>`,
          );
          $fileStatusContainer.append($fileButtons);
        }

        $fileList.append($file);
        index++;
      };

      // First list required files...
      this.requiredFiles.forEach((n) => renderFileListEntry(n));
      // ... then uploaded files matching a required regex (in 1:1 mapping) ...
      const matchedRegex = [];
      const matchedRegexFiles = [];
      this.files
        .map((f) => f.name)
        .filter((n) => {
          if (this.requiredFiles.includes(n)) return false;
          const matchingRegex = this.requiredFilesRegex.findIndex(
            (f) => new RegExp(f[0], 'i').test(n) && !matchedRegex.includes(f),
          );
          if (matchingRegex >= 0) {
            matchedRegex.push(this.requiredFilesRegex[matchingRegex]);
            matchedRegexFiles.push(n);
            return true;
          } else {
            return false;
          }
        })
        .forEach((n) => renderFileListEntry(n));
      // ...then unmatched required regexes ...
      this.requiredFilesUnmatchedRegex.forEach((n) => renderFileListEntry(n[1], false, true));
      // ...then optional file names...
      this.optionalFiles.forEach((n) => renderFileListEntry(n, true));
      // ...then all remaining uploaded files (matching a wildcard regex)...
      this.files
        .map((f) => f.name)
        .filter(
          (n) =>
            !this.requiredFiles.includes(n) &&
            !this.optionalFiles.includes(n) &&
            !matchedRegexFiles.includes(n),
        )
        .forEach((n) => renderFileListEntry(n, true));
      // ...and finally all wildcard patterns (which might accept an arbitrary number of uploads)
      this.optionalFilesRegex.map((n) => n[1]).forEach((n) => renderFileListEntry(n, true, true));
    }

    addWarningMessage(message) {
      var $alert = $(
        '<div class="alert alert-warning alert-dismissible" role="alert"><button type="button" class="close" data-dismiss="alert" aria-label="Close"><span aria-hidden="true">&times;</span></button></div>',
      );
      $alert.append(message);
      this.element.find('.messages').find('.alert').remove();
      this.element.find('.messages').append($alert);
    }

    /**
     * Checks if the given file contents should be treated as binary or
     * text. Uses the same method as git: if the first 8000 bytes contain a
     * NUL character ('\0'), we consider the file to be binary.
     * http://stackoverflow.com/questions/6119956/how-to-determine-if-git-handles-a-file-as-binary-or-as-text
     * @param  {String}  decodedFileContents File contents to check
     * @return {Boolean}                     If the file is recognized as binary
     */
    isBinary(decodedFileContents) {
      var nulIdx = decodedFileContents.indexOf('\0');
      var fileLength = decodedFileContents.length;
      return nulIdx !== -1 && nulIdx <= (fileLength <= 8000 ? fileLength : 8000);
    }

    /**
     * Checks if the given file contents should be interpreted as a PDF file.
     * Using the magic numbers from the `file` utility command:
     * https://github.com/file/file/blob/master/magic/Magdir/pdf
     * The signatures are converted to base64 for comparison, to avoid issues
     * with converting from base64 to binary.
     */
    isPdf(base64FileData) {
      return (
        base64FileData.match(/^JVBERi[0-3]/) || // "%PDF-"
        base64FileData.match(/^CiVQREYt/) || // "\x0a%PDF-"
        base64FileData.match(/^77u\/JVBERi[0-3]/) // "\xef\xbb\xbf%PDF-"
      );
    }

    /**
     * To support unicode strings, we use a method from Mozilla to decode:
     * first we get the bytestream, then we percent-encode it, then we
     * decode that to the original string.
     * https://developer.mozilla.org/en-US/docs/Web/API/WindowBase64/Base64_encoding_and_decoding#The_Unicode_Problem
     * @param  {String} str the base64 string to decode
     * @return {String}     the decoded string
     */
    b64DecodeUnicode(str) {
      // Going backwards: from bytestream, to percent-encoding, to original string.
      return decodeURIComponent(
        atob(str)
          .split('')
          .map(function (c) {
            return '%' + ('00' + c.charCodeAt(0).toString(16)).slice(-2);
          })
          .join(''),
      );
    }

    b64ToBlobUrl(str, options = undefined) {
      const blob = new Blob(
        [
          new Uint8Array(
            atob(str)
              .split('')
              .map((c) => c.charCodeAt(0)),
          ),
        ],
        options,
      );
      return URL.createObjectURL(blob);
    }
  }

  window.PLFileUpload = PLFileUpload;
})();<|MERGE_RESOLUTION|>--- conflicted
+++ resolved
@@ -435,11 +435,7 @@
                   .removeClass('d-none');
                 URL.revokeObjectURL(url);
               })
-<<<<<<< HEAD
-              .attr('src', `data:application/octet-stream;base64,${fileData}`);
-=======
               .attr('src', url);
->>>>>>> 203dd139
           }
           $file.append($preview);
           var $fileButtons = $('<div class="align-self-center"></div>');
