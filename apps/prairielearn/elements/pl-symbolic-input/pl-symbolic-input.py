import random
import re
from enum import Enum

import chevron
import lxml.html
import prairielearn as pl
import prairielearn.sympy_utils as psu
import sympy
from typing_extensions import assert_never


class DisplayType(Enum):
    INLINE = "inline"
    BLOCK = "block"


WEIGHT_DEFAULT = 1
VARIABLES_DEFAULT = None
CUSTOM_FUNCTIONS_DEFAULT = None
LABEL_DEFAULT = None
ARIA_LABEL_DEFAULT = None
SUFFIX_DEFAULT = None
DISPLAY_DEFAULT = DisplayType.INLINE
ALLOW_COMPLEX_DEFAULT = False
DISPLAY_LOG_AS_LN_DEFAULT = False
DISPLAY_SIMPLIFIED_EXPRESSION_DEFAULT = True
IMAGINARY_UNIT_FOR_DISPLAY_DEFAULT = "i"
ALLOW_TRIG_FUNCTIONS_DEFAULT = True
SIZE_DEFAULT = 35
SHOW_FORMULA_EDITOR_DEFAULT = False
SHOW_HELP_TEXT_DEFAULT = True
ALLOW_BLANK_DEFAULT = False
BLANK_VALUE_DEFAULT = "0"
PLACEHOLDER_DEFAULT = "symbolic expression"
SHOW_SCORE_DEFAULT = True
SYMBOLIC_INPUT_MUSTACHE_TEMPLATE_NAME = "pl-symbolic-input.mustache"


def prepare(element_html: str, data: pl.QuestionData) -> None:
    element = lxml.html.fragment_fromstring(element_html)
    required_attribs = ["answers-name"]
    optional_attribs = [
        "weight",
        "correct-answer",
        "variables",
        "label",
        "aria-label",
        "display",
        "allow-complex",
        "imaginary-unit-for-display",
        "allow-trig-functions",
        "size",
        "formula-editor",
        "show-help-text",
        "allow-blank",
        "blank-value",
        "placeholder",
        "custom-functions",
        "display-log-as-ln",
        "display-simplified-expression",
        "show-score",
        "suffix",
    ]
    pl.check_attribs(element, required_attribs, optional_attribs)
    name = pl.get_string_attrib(element, "answers-name")
    pl.check_answers_names(data, name)

    if pl.has_attrib(element, "correct-answer"):
        if name in data["correct_answers"]:
            raise ValueError(f"duplicate correct_answers variable name: {name}")

        a_true = pl.get_string_attrib(element, "correct-answer")
        variables = psu.get_items_list(
            pl.get_string_attrib(element, "variables", VARIABLES_DEFAULT)
        )
        custom_functions = psu.get_items_list(
            pl.get_string_attrib(element, "custom-functions", CUSTOM_FUNCTIONS_DEFAULT)
        )
        allow_complex = pl.get_boolean_attrib(
            element, "allow-complex", ALLOW_COMPLEX_DEFAULT
        )
        allow_trig = pl.get_boolean_attrib(
            element, "allow-trig-functions", ALLOW_TRIG_FUNCTIONS_DEFAULT
        )
        allow_blank = pl.get_boolean_attrib(element, "allow-blank", ALLOW_BLANK_DEFAULT)
        blank_value = pl.get_string_attrib(element, "blank-value", BLANK_VALUE_DEFAULT)
        simplify_expression = pl.get_boolean_attrib(
            element,
            "display-simplified-expression",
            DISPLAY_SIMPLIFIED_EXPRESSION_DEFAULT,
        )
        # Validate that the answer can be parsed before storing
        if a_true.strip() != "":
            try:
                psu.convert_string_to_sympy(
                    a_true,
                    variables,
                    allow_complex=allow_complex,
                    allow_trig_functions=allow_trig,
                    custom_functions=custom_functions,
                    simplify_expression=simplify_expression,
                )
            except psu.BaseSympyError as exc:
                raise ValueError(
                    f'Parsing correct answer "{a_true}" for "{name}" failed.'
                ) from exc
        elif allow_blank and blank_value == "":
            a_true = ""
        else:
            raise ValueError(
                "Correct answer cannot be blank unless 'allow-blank' is true and 'blank-value' is empty."
            )

        data["correct_answers"][name] = a_true

    imaginary_unit = pl.get_string_attrib(
        element, "imaginary-unit-for-display", IMAGINARY_UNIT_FOR_DISPLAY_DEFAULT
    )
    if imaginary_unit not in {"i", "j"}:
        raise ValueError("imaginary-unit-for-display must be either i or j")


def render(element_html: str, data: pl.QuestionData) -> str:
    element = lxml.html.fragment_fromstring(element_html)
    name = pl.get_string_attrib(element, "answers-name")
    label = pl.get_string_attrib(element, "label", LABEL_DEFAULT)
    aria_label = pl.get_string_attrib(element, "aria-label", ARIA_LABEL_DEFAULT)
    suffix = pl.get_string_attrib(element, "suffix", SUFFIX_DEFAULT)
    variables = psu.get_items_list(
        pl.get_string_attrib(element, "variables", VARIABLES_DEFAULT)
    )
    custom_functions = psu.get_items_list(
        pl.get_string_attrib(element, "custom-functions", CUSTOM_FUNCTIONS_DEFAULT)
    )
    display = pl.get_enum_attrib(element, "display", DisplayType, DISPLAY_DEFAULT)
    allow_complex = pl.get_boolean_attrib(
        element, "allow-complex", ALLOW_COMPLEX_DEFAULT
    )
    imaginary_unit = pl.get_string_attrib(
        element, "imaginary-unit-for-display", IMAGINARY_UNIT_FOR_DISPLAY_DEFAULT
    )
    allow_trig = pl.get_boolean_attrib(
        element, "allow-trig-functions", ALLOW_TRIG_FUNCTIONS_DEFAULT
    )
    simplify_expression = pl.get_boolean_attrib(
        element, "display-simplified-expression", DISPLAY_SIMPLIFIED_EXPRESSION_DEFAULT
    )
    display_log_as_ln = pl.get_boolean_attrib(
        element, "display-log-as-ln", DISPLAY_LOG_AS_LN_DEFAULT
    )
    size = pl.get_integer_attrib(element, "size", SIZE_DEFAULT)
    placeholder = pl.get_string_attrib(element, "placeholder", PLACEHOLDER_DEFAULT)
    show_score = pl.get_boolean_attrib(element, "show-score", SHOW_SCORE_DEFAULT)
    show_info = pl.get_boolean_attrib(element, "show-help-text", SHOW_HELP_TEXT_DEFAULT)
    constants_class = psu._Constants()

    operators: list[str] = list(psu.STANDARD_OPERATORS)
    operators.extend(custom_functions)
    operators.extend(constants_class.functions.keys())
    if allow_trig:
        operators.extend(constants_class.trig_functions.keys())

    constants = list(constants_class.variables.keys())

    info_params = {
        "format": True,
        "variables": variables,
        "operators": operators,
        "constants": constants,
        "allow_complex": allow_complex,
    }

    with open(SYMBOLIC_INPUT_MUSTACHE_TEMPLATE_NAME, encoding="utf-8") as f:
        template = f.read()

    info = chevron.render(template, info_params).strip()

    parse_error: str | None = data["format_errors"].get(name)
    missing_input = False
    a_sub_converted = None

    if parse_error is None and name in data["submitted_answers"]:
        a_sub = data["submitted_answers"][name]

        if isinstance(a_sub, str) and a_sub.strip() == "":
            a_sub_parsed = ""
        elif isinstance(a_sub, str):
            # this is for backward-compatibility
            a_sub_parsed = psu.convert_string_to_sympy(
                a_sub,
                variables,
                allow_complex=allow_complex,
                custom_functions=custom_functions,
                allow_trig_functions=allow_trig,
                simplify_expression=simplify_expression,
            ).subs(sympy.I, sympy.Symbol(imaginary_unit))
        else:
            a_sub_parsed = psu.json_to_sympy(
                a_sub,
                allow_complex=allow_complex,
                allow_trig_functions=allow_trig,
                simplify_expression=simplify_expression,
            ).subs(sympy.I, sympy.Symbol(imaginary_unit))

        if display_log_as_ln and a_sub_parsed != "":
            a_sub_parsed = a_sub_parsed.replace(sympy.log, sympy.Function("ln"))
        a_sub_converted = "" if a_sub_parsed == "" else sympy.latex(a_sub_parsed)
    elif name not in data["submitted_answers"]:
        missing_input = True
        parse_error = None
    # Use the existing format text in the invalid popup and render it
    elif parse_error is not None:
        parse_error += chevron.render(
            template, {"format_error": True, "format_string": info}
        ).strip()

    # Next, get some attributes we will use in multiple places
    formula_editor = pl.get_boolean_attrib(
        element, "formula-editor", SHOW_FORMULA_EDITOR_DEFAULT
    )
    raw_submitted_answer_latex = data["raw_submitted_answers"].get(
        name + "-latex", None
    )
    raw_submitted_answer = data["raw_submitted_answers"].get(name, None)

    score = data["partial_scores"].get(name, {}).get("score")

    if data["panel"] == "question":
        editable = data["editable"]

        html_params = {
            "question": True,
            "name": name,
            "label": label,
            "aria_label": aria_label,
            "suffix": suffix,
            "editable": editable,
            "info": info,
            "placeholder": placeholder,
            "size": size,
            "show_info": show_info,
            "uuid": pl.get_uuid(),
            "allow_complex": allow_complex,
            "allow_trig": allow_trig,
            "imaginary_unit": imaginary_unit,
            "log_as_ln": display_log_as_ln,
            "raw_submitted_answer": raw_submitted_answer,
            "raw_submitted_answer_latex": raw_submitted_answer_latex,
            "parse_error": parse_error,
            display.value: True,
            "formula_editor": formula_editor,
            "custom_functions": ",".join(custom_functions),
        }

        if show_score and score is not None:
            score_type, score_value = pl.determine_score_params(score)
            html_params[score_type] = score_value

        return chevron.render(template, html_params).strip()

    elif data["panel"] == "submission":
        html_params = {
            "submission": True,
            "label": label,
            "suffix": suffix,
            "parse_error": parse_error,
            "uuid": pl.get_uuid(),
            "a_sub": a_sub_converted,
            "raw_submitted_answer": raw_submitted_answer,
            "raw_submitted_answer_latex": raw_submitted_answer_latex,
            "formula_editor": formula_editor,
            "custom_functions": ",".join(custom_functions),
            "allow_trig": allow_trig,
            "imaginary_unit": imaginary_unit,
            "log_as_ln": display_log_as_ln,
            display.value: True,
            "error": parse_error or missing_input,
            "missing_input": missing_input,
        }

        if show_score and score is not None:
            score_type, score_value = pl.determine_score_params(score)
            html_params[score_type] = score_value

        return chevron.render(template, html_params).strip()

    elif data["panel"] == "answer":
        a_tru = data["correct_answers"].get(name)
        if a_tru is None:
            return ""

        elif isinstance(a_tru, str):
            if a_tru != "":
                # this is so instructors can specify the true answer simply as a string
                a_tru = psu.convert_string_to_sympy(
                    a_tru,
                    variables,
                    allow_complex=allow_complex,
                    allow_trig_functions=allow_trig,
                    custom_functions=custom_functions,
                    simplify_expression=simplify_expression,
                ).subs(sympy.I, sympy.Symbol(imaginary_unit))
        else:
            a_tru = psu.json_to_sympy(
                a_tru,
                allow_complex=allow_complex,
                allow_trig_functions=allow_trig,
                simplify_expression=simplify_expression,
            ).subs(sympy.I, sympy.Symbol(imaginary_unit))

        if display_log_as_ln and a_tru != "":
            a_tru = a_tru.replace(sympy.log, sympy.Function("ln"))

        html_params = {
            "answer": True,
            "label": label,
            "suffix": suffix,
            "a_tru": sympy.latex(a_tru),
        }
        return chevron.render(template, html_params).strip()

    assert_never(data["panel"])


def parse(element_html: str, data: pl.QuestionData) -> None:
    element = lxml.html.fragment_fromstring(element_html)
    name = pl.get_string_attrib(element, "answers-name")
    formula_editor = pl.get_boolean_attrib(
        element, "formula-editor", SHOW_FORMULA_EDITOR_DEFAULT
    )
    variables = psu.get_items_list(
        pl.get_string_attrib(element, "variables", VARIABLES_DEFAULT)
    )
    custom_functions = psu.get_items_list(
        pl.get_string_attrib(element, "custom-functions", CUSTOM_FUNCTIONS_DEFAULT)
    )
    allow_complex = pl.get_boolean_attrib(
        element, "allow-complex", ALLOW_COMPLEX_DEFAULT
    )
    imaginary_unit = pl.get_string_attrib(
        element, "imaginary-unit-for-display", IMAGINARY_UNIT_FOR_DISPLAY_DEFAULT
    )
    allow_trig = pl.get_boolean_attrib(
        element, "allow-trig-functions", ALLOW_TRIG_FUNCTIONS_DEFAULT
    )
    simplify_expression = pl.get_boolean_attrib(
        element, "display-simplified-expression", DISPLAY_SIMPLIFIED_EXPRESSION_DEFAULT
    )
    allow_blank = pl.get_boolean_attrib(element, "allow-blank", ALLOW_BLANK_DEFAULT)
    blank_value = pl.get_string_attrib(element, "blank-value", BLANK_VALUE_DEFAULT)

    # Get submitted answer or return parse_error if it does not exist
<<<<<<< HEAD
    submitted_answer = data["submitted_answers"].get(name, None)
    if formula_editor:
        a_sub = format_formula_editor_submission_for_sympy(
            submitted_answer,
            allow_trig,
            variables,
            custom_functions,
        )
    else:
        a_sub = submitted_answer

=======
    a_sub = data["submitted_answers"].get(name, None)
>>>>>>> c0590156
    if a_sub is None:
        data["format_errors"][name] = "No submitted answer."
        data["submitted_answers"][name] = None
        return

    if a_sub.strip() == "":
        if allow_blank:
            a_sub = blank_value
            if a_sub.strip() == "":  # Handle blank case
                data["submitted_answers"][name] = ""
                return
        else:
            data["format_errors"][name] = "No submitted answer."
            data["submitted_answers"][name] = None
            return
<<<<<<< HEAD

=======
>>>>>>> c0590156
    error_msg = psu.validate_string_as_sympy(
        a_sub,
        variables,
        allow_complex=allow_complex,
        allow_trig_functions=allow_trig,
        imaginary_unit=imaginary_unit,
        custom_functions=custom_functions,
    )

    if error_msg is not None:
        data["format_errors"][name] = error_msg
        data["submitted_answers"][name] = None
        return

    # Retrieve variable assumptions encoded in correct answer
    assumptions_dict = None
    a_tru = data["correct_answers"].get(name, {})
    if isinstance(a_tru, dict):
        assumptions_dict = a_tru.get("_assumptions")

    a_sub_parsed = psu.convert_string_to_sympy(
        a_sub,
        variables,
        allow_hidden=True,
        allow_complex=allow_complex,
        allow_trig_functions=allow_trig,
        assumptions=assumptions_dict,
        custom_functions=custom_functions,
        simplify_expression=simplify_expression,
    )

    # Make sure we can parse the json again
    try:
        a_sub_json = psu.sympy_to_json(a_sub_parsed, allow_complex=allow_complex)

        # Convert safely to sympy
        psu.json_to_sympy(
            a_sub_json,
            allow_complex=allow_complex,
            simplify_expression=simplify_expression,
        )

        # Finally, store the result
        data["submitted_answers"][name] = a_sub_json
    except Exception:
        data["format_errors"][name] = (
            f"Your answer was simplified to this, which contains an invalid expression: $${sympy.latex(a_sub_parsed)}$$"
        )
        data["submitted_answers"][name] = None


def format_formula_editor_submission_for_sympy(
    sub: str | None,
    allow_trig: bool,
    variables: list[str],
    custom_functions: list[str],
) -> str | None:
    """
    Format raw formula editor input to be compatible with SymPy.

    The formula editor outputs text with several quirks that need correction:
    1. Invisible "{:" and ":}" operators from LaTeX copy-paste
    2. Multi-character names are space-separated: "s i n" instead of "sin"
    3. Numbers after variables need spacing: "x2" should be "x 2" for multiplication

    Args:
        sub: Raw text from the formula editor
        allow_trig: Whether trig functions (sin, cos, etc.) are available
        variables: List of allowed variable names
        custom_functions: List of custom function names

    Returns:
        Formatted text ready for SymPy parsing, or None if input is None
    """
    if sub is None:
        return None

    # Remove invisible LaTeX formatting operators
    text = sub.replace("{:", "").replace(":}", "")

    # Build list of all multi-character tokens that should be recognized as units
    known_tokens = _build_known_tokens(allow_trig, variables, custom_functions)

    # Replace Greek unicode letters with spaced ASCII for consistent handling further on
    text = _greek_transform(text)

    # Merge space-separated characters into proper tokens (e.g., "s i n" -> "sin")
    text = _merge_spaced_tokens(text, known_tokens)

    # Add spaces between letters and numbers for implicit multiplication,
    # but preserve tokens like "f2" that are custom function names
    text = _add_multiplication_spaces(text, known_tokens)

    return text


def _build_known_tokens(
    allow_trig: bool,
    variables: list[str],
    custom_functions: list[str],
) -> list[str]:
    """
    Build a list of all multi-character tokens that should be recognized as single units.

    Returns tokens sorted by length (longest first) to handle prefix matching correctly.
    For example, "acosh" must be checked before "acos" to avoid partial matches.

    Returns:
        List of all multi-character tokens that should be recognized as single units.
    """
    constants_class = psu._Constants()
    tokens = (
        list(psu.STANDARD_OPERATORS)
        + list(constants_class.functions.keys())
        + custom_functions
    )
    if allow_trig:
        tokens += list(constants_class.trig_functions.keys())

    # Add multi-character variables
    tokens += [var for var in variables if len(var) > 1]
    tokens.sort(key=len, reverse=True)

    return tokens


def _greek_transform(text: str) -> str:
    """
    Replace Greek unicode letters with their English spelling and insert spaces, so that
    they are handled equivalently to letters already spelled in English.

    Example: "Α0x" becomes "A l p h a 0 x", the same as if it was spelled out in the
    submission (and the consecutive processing steps will correct the spacing)

    Returns:
        The string with Greek unicode letters replaced by spaced-out English spelling
    """  # noqa: RUF002
    return " ".join(psu.greek_unicode_transform(text))


def _merge_spaced_tokens(text: str, tokens: list[str]) -> str:
    """
    Replace space-separated versions of tokens with their unspaced form.

    Example: "s i n ( x )" becomes "sin ( x )"

    Returns:
        The text with spaced tokens merged
    """
    for token in tokens:
        spaced_version = " ".join(token)
        text = text.replace(spaced_version, token)
    return text


def _add_multiplication_spaces(text: str, protected_tokens: list[str]) -> str:
    """
    Insert spaces between letter-digit pairs to indicate multiplication.

    Example: "x2" becomes "x 2"

    However, we preserve tokens that naturally contain digits (like "f2" for
    a custom function) by marking their character positions as protected.

    Returns:
        The text with multiplication spaces added
    """
    # Find all positions that are part of tokens containing digits
    protected_positions = set()
    for token in protected_tokens:
        if not re.search(r"\d", token):
            continue
        for match in re.finditer(re.escape(token), text):
            protected_positions.update(range(match.start(), match.end()))

    # Build result, inserting spaces where appropriate
    result = []
    for i, char in enumerate(text):
        result.append(char)

        # Check if we need a space after this character
        has_next = i + 1 < len(text)
        if not has_next:
            continue

        next_char = text[i + 1]
        next_position = i + 1

        # Insert space if: letter followed by digit, and next position is not protected
        if (
            char.isalpha()
            and next_char.isdigit()
            and next_position not in protected_positions
        ):
            result.append(" ")

    return "".join(result)


def grade(element_html: str, data: pl.QuestionData) -> None:
    element = lxml.html.fragment_fromstring(element_html)
    name = pl.get_string_attrib(element, "answers-name")
    variables = psu.get_items_list(
        pl.get_string_attrib(element, "variables", VARIABLES_DEFAULT)
    )
    custom_functions = psu.get_items_list(
        pl.get_string_attrib(element, "custom-functions", CUSTOM_FUNCTIONS_DEFAULT)
    )
    allow_complex = pl.get_boolean_attrib(
        element, "allow-complex", ALLOW_COMPLEX_DEFAULT
    )
    allow_trig = pl.get_boolean_attrib(
        element, "allow-trig-functions", ALLOW_TRIG_FUNCTIONS_DEFAULT
    )
    weight = pl.get_integer_attrib(element, "weight", WEIGHT_DEFAULT)

    # Get true answer (if it does not exist, create no grade - leave it
    # up to the question code)
    a_tru = data["correct_answers"].get(name, None)
    if a_tru is None:
        return

    def grade_function(a_sub: str | psu.SympyJson) -> tuple[bool, None]:
        # Special case: submitted answer or correct answer is the empty string
        if isinstance(a_tru, str) and a_tru == "":
            if isinstance(a_sub, str) and a_sub == "":
                return True, None
            else:
                return False, None
        elif isinstance(a_sub, str) and a_sub == "":
            return False, None

        # Parse true answer
        if isinstance(a_tru, str):
            # this is so instructors can specify the true answer simply as a string
            a_tru_sympy = psu.convert_string_to_sympy(
                a_tru,
                variables,
                allow_complex=allow_complex,
                allow_trig_functions=allow_trig,
                custom_functions=custom_functions,
            )
        else:
            a_tru_sympy = psu.json_to_sympy(a_tru, allow_complex=allow_complex)

        # Parse submitted answer
        if isinstance(a_sub, str):
            # this is for backward-compatibility
            a_sub_sympy = psu.convert_string_to_sympy(
                a_sub,
                variables,
                allow_complex=allow_complex,
                allow_trig_functions=allow_trig,
                custom_functions=custom_functions,
                assumptions=a_tru_sympy.assumptions0,
            )
        else:
            a_sub_sympy = psu.json_to_sympy(
                a_sub, allow_complex=allow_complex, allow_trig_functions=allow_trig
            )

        return a_tru_sympy.equals(a_sub_sympy) is True, None

    pl.grade_answer_parameterized(data, name, grade_function, weight=weight)


def test(element_html: str, data: pl.ElementTestData) -> None:
    element = lxml.html.fragment_fromstring(element_html)
    name = pl.get_string_attrib(element, "answers-name")
    variables = psu.get_items_list(
        pl.get_string_attrib(element, "variables", VARIABLES_DEFAULT)
    )
    custom_functions = psu.get_items_list(
        pl.get_string_attrib(element, "custom-functions", CUSTOM_FUNCTIONS_DEFAULT)
    )
    allow_complex = pl.get_boolean_attrib(
        element, "allow-complex", ALLOW_COMPLEX_DEFAULT
    )
    weight = pl.get_integer_attrib(element, "weight", WEIGHT_DEFAULT)
    imaginary_unit = pl.get_string_attrib(
        element, "imaginary-unit-for-display", IMAGINARY_UNIT_FOR_DISPLAY_DEFAULT
    )
    allow_trig = pl.get_boolean_attrib(
        element, "allow-trig-functions", ALLOW_TRIG_FUNCTIONS_DEFAULT
    )

    result = data["test_type"]
    a_tru_str = ""

    if result in ["correct", "incorrect"]:
        if name not in data["correct_answers"]:
            # This element cannot test itself. Defer the generation of test inputs to server.py
            return

        # Get raw correct answer
        a_tru = data["correct_answers"][name]

        # Parse correct answer based on type
        if isinstance(a_tru, str):
            if a_tru != "":
                a_tru = psu.convert_string_to_sympy(
                    a_tru,
                    variables,
                    allow_complex=allow_complex,
                    allow_trig_functions=allow_trig,
                    custom_functions=custom_functions,
                )
        else:
            a_tru = psu.json_to_sympy(
                a_tru, allow_complex=allow_complex, allow_trig_functions=allow_trig
            )

        if a_tru != "":
            # Substitute in imaginary unit symbol
            a_tru_str = str(a_tru.subs(sympy.I, sympy.Symbol(imaginary_unit)))

    if result == "correct":
        if a_tru_str == "":
            data["raw_submitted_answers"][name] = ""
        else:
            correct_answers = [
                a_tru_str,
                f"{a_tru_str} + 0",
            ]
            if allow_complex:
                correct_answers.append(f"2j + {a_tru_str} - 3j + j")
            if allow_trig:
                correct_answers.append(f"cos(0) * ( {a_tru_str} )")

            data["raw_submitted_answers"][name] = random.choice(correct_answers)
        data["partial_scores"][name] = {"score": 1, "weight": weight}

    elif result == "incorrect":
        if a_tru_str == "":
            data["raw_submitted_answers"][name] = f"{random.randint(1, 100):d}"
        else:
            data["raw_submitted_answers"][name] = (
                f"{a_tru_str} + {random.randint(1, 100):d}"
            )
        data["partial_scores"][name] = {"score": 0, "weight": weight}

    elif result == "invalid":
        invalid_answers = [
            "n + 1.234",
            "x + (1+2j)",
            "1 and 0",
            "aatan(n)",
            "x + y",
            "x +* 1",
            "x + 1\\n",
            "x # some text",
        ]
        if not allow_complex:
            invalid_answers.append("3j")
        if not allow_trig:
            invalid_answers.append("cos(2)")

        # TODO add back detailed format errors if this gets checked in the future
        data["raw_submitted_answers"][name] = random.choice(invalid_answers)
        data["format_errors"][name] = ""
    else:
        assert_never(result)<|MERGE_RESOLUTION|>--- conflicted
+++ resolved
@@ -351,7 +351,6 @@
     blank_value = pl.get_string_attrib(element, "blank-value", BLANK_VALUE_DEFAULT)
 
     # Get submitted answer or return parse_error if it does not exist
-<<<<<<< HEAD
     submitted_answer = data["submitted_answers"].get(name, None)
     if formula_editor:
         a_sub = format_formula_editor_submission_for_sympy(
@@ -363,9 +362,6 @@
     else:
         a_sub = submitted_answer
 
-=======
-    a_sub = data["submitted_answers"].get(name, None)
->>>>>>> c0590156
     if a_sub is None:
         data["format_errors"][name] = "No submitted answer."
         data["submitted_answers"][name] = None
@@ -381,10 +377,7 @@
             data["format_errors"][name] = "No submitted answer."
             data["submitted_answers"][name] = None
             return
-<<<<<<< HEAD
-
-=======
->>>>>>> c0590156
+
     error_msg = psu.validate_string_as_sympy(
         a_sub,
         variables,
