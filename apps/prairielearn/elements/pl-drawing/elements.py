import json
import math

import numpy as np
import prairielearn as pl
from defaults import drawing_defaults


def get_error_box(x1, y1, theta, tol, offset_forward, offset_backward):
    # Get the position of the anchor point of the vector
    rpos = np.array([x1, y1])
    # Defining the direction of the vector
    dir = np.array([math.cos(theta), math.sin(theta)])
    # Defining the error box limit in the direction of the vector
    max_forward = offset_forward + tol
    max_backward = offset_backward + tol
    wbox = max_backward + max_forward
    # Defining the error box limit in the direction perpendicular to the vector
    max_perp = tol
    hbox = 2 * max_perp
    pc = rpos - (wbox / 2 - max_forward) * dir
    return (pc, hbox, wbox, max_forward, max_backward)


def abserr(x, xapp):
    return np.abs(x - xapp)


def abserr_ang(ref, x):
    return np.abs(((np.abs(ref - x) + 180) % 360) - 180)


# Drawing Elements

elements = {}


class BaseElement:
    def generate(element, data):
        return {}

    def is_gradable():
        return False

    def grade(ref, student, tol, angtol):
        return True

    def grading_name(element):
        return None

    def validate_attributes():
        return True

    def get_attributes():
        """
        Returns a list of attributes that the element may contain.
        """
        return []


class ControlledLine(BaseElement):
    def generate(el, data):
        if "draw-error-box" in el.attrib:
            obj_draw = el.attrib["draw-error-box"] == "true"
        else:
            obj_draw = None

        offset_x = pl.get_float_attrib(el, "offset-tol-x", 0)
        offset_y = pl.get_float_attrib(el, "offset-tol-y", 0)
        grid_size = pl.get_integer_attrib(el, "grid-size", 20)
        tol = pl.get_float_attrib(el, "tol", grid_size / 2)

        # Defining the error boxes for end points
        wbox = 2 * tol + 2 * offset_x
        hbox = 2 * tol + 2 * offset_y

        return {
            "x1": pl.get_float_attrib(el, "x1", 20),
            "x2": pl.get_float_attrib(el, "x2", 40),
            "y1": pl.get_float_attrib(el, "y1", 40),
            "y2": pl.get_float_attrib(el, "y2", 40),
            "stroke": pl.get_color_attrib(el, "color", "red"),
            "strokeWidth": pl.get_float_attrib(el, "stroke-width", 4),
            "handleRadius": pl.get_float_attrib(el, "handle-radius", 6),
            "objectDrawErrorBox": obj_draw,
            "widthErrorBox": wbox,
            "heightErrorBox": hbox,
            "offset_x": offset_x,
            "offset_y": offset_y,
        }

    def is_gradable():
        return True

    def grade(ref, st, tol, angtol):
        ex1, ex2 = st["x1"], st["x2"]
        ey1, ey2 = st["y1"], st["y2"]
        rx1, rx2 = ref["x1"], ref["x2"]
        ry1, ry2 = ref["y1"], ref["y2"]
        # Check endpoints (any order)
        return (
            abserr(ex1, rx1) <= ref["offset_x"] + tol
            and abserr(ey1, ry1) <= ref["offset_y"] + tol
            and abserr(ex2, rx2) <= ref["offset_x"] + tol
            and abserr(ey2, ry2) <= ref["offset_y"] + tol
        ) or (
            abserr(ex1, rx2) <= ref["offset_x"] + tol
            and abserr(ey1, ry2) <= ref["offset_y"] + tol
            and abserr(ex2, rx1) <= ref["offset_x"] + tol
            and abserr(ey2, ry1) <= ref["offset_y"] + tol
        )

    def get_attributes():
        return [
            "x1",
            "y1",
            "x2",
            "y2",
            "x3",
            "y3",
            "draw-error-box",
            "offset-tol-x",
            "offset-tol-y",
            "offset-control-tol-x",
            "offset-control-tol-y",
            "color",
            "stroke-width",
            "handle-radius",
        ]


class ControlledCurvedLine(BaseElement):
    def generate(el, data):
        if "draw-error-box" in el.attrib:
            obj_draw = el.attrib["draw-error-box"] == "true"
        else:
            obj_draw = None

        offset_x = pl.get_float_attrib(el, "offset-tol-x", 0)
        offset_y = pl.get_float_attrib(el, "offset-tol-y", 0)
        offset_control_x = pl.get_float_attrib(el, "offset-control-tol-x", 0)
        offset_control_y = pl.get_float_attrib(el, "offset-control-tol-y", 0)
        grid_size = pl.get_integer_attrib(el, "grid-size", 20)
        tol = pl.get_float_attrib(el, "tol", grid_size / 2)

        # Defining the error boxes for end points
        wbox = 2 * tol + 2 * offset_x
        hbox = 2 * tol + 2 * offset_y
        # Defining the error box for the control point
        wbox_c = 2 * tol + 2 * offset_control_x
        hbox_c = 2 * tol + 2 * offset_control_y

        return {
            "x1": pl.get_float_attrib(el, "x1", 20),
            "y1": pl.get_float_attrib(el, "y1", 40),
            "x3": pl.get_float_attrib(el, "x2", 60),
            "y3": pl.get_float_attrib(el, "y2", 40),
            "x2": pl.get_float_attrib(el, "x3", 40),
            "y2": pl.get_float_attrib(el, "y3", 60),
            "stroke": pl.get_color_attrib(el, "color", "red"),
            "strokeWidth": pl.get_float_attrib(el, "stroke-width", 4),
            "handleRadius": pl.get_float_attrib(el, "handle-radius", 6),
            "objectDrawErrorBox": obj_draw,
            "widthErrorBox": wbox,
            "heightErrorBox": hbox,
            "widthErrorBoxControl": wbox_c,
            "heightErrorBoxControl": hbox_c,
            "offset_x": offset_x,
            "offset_y": offset_y,
            "offset_control_x": offset_control_x,
            "offset_control_y": offset_control_y,
        }

    def is_gradable():
        return True

    def grade(ref, st, tol, angtol):
        ex1, ex2, exm = st["x1"], st["x3"], st["x2"]
        ey1, ey2, eym = st["y1"], st["y3"], st["y2"]
        rx1, rx2, rxm = ref["x1"], ref["x3"], ref["x2"]
        ry1, ry2, rym = ref["y1"], ref["y3"], ref["y2"]
        # Check endpoints (any order) and the mid control point
        b1 = (
            abserr(ex1, rx1) <= ref["offset_x"] + tol
            and abserr(ey1, ry1) <= ref["offset_y"] + tol
            and abserr(ex2, rx2) <= ref["offset_x"] + tol
            and abserr(ey2, ry2) <= ref["offset_y"] + tol
            and abserr(exm, rxm) <= ref["offset_control_x"] + tol
            and abserr(eym, rym) <= ref["offset_control_y"] + tol
        )
        b2 = (
            abserr(ex1, rx2) <= ref["offset_x"] + tol
            and abserr(ey1, ry2) <= ref["offset_y"] + tol
            and abserr(ex2, rx1) <= ref["offset_x"] + tol
            and abserr(ey2, ry1) <= ref["offset_y"] + tol
            and abserr(exm, rxm) <= ref["offset_control_x"] + tol
            and abserr(eym, rym) <= ref["offset_control_y"] + tol
        )
        return b1 or b2

    def get_attributes():
        return [
            "x1",
            "y1",
            "x2",
            "y2",
            "x3",
            "y3",
            "draw-error-box",
            "offset-tol-x",
            "offset-tol-y",
            "offset-control-tol-x",
            "offset-control-tol-y",
            "color",
            "stroke-width",
            "handle-radius",
        ]


class Roller(BaseElement):
    def generate(el, data):
        color = pl.get_color_attrib(el, "color", "brown1")
        stroke_color = pl.get_color_attrib(el, "stroke-color", "black")
        return {
            "x1": pl.get_float_attrib(el, "x1", drawing_defaults["x1"]),
            "y1": pl.get_float_attrib(el, "y1", drawing_defaults["y1"]),
            "height": pl.get_float_attrib(el, "height", drawing_defaults["height"]),
            "width": pl.get_float_attrib(el, "width", drawing_defaults["width"]),
            "angle": pl.get_float_attrib(el, "angle", drawing_defaults["angle"]),
            "label": pl.get_string_attrib(el, "label", drawing_defaults["label"]),
            "offsetx": pl.get_float_attrib(el, "offsetx", drawing_defaults["offsetx"]),
            "offsety": pl.get_float_attrib(el, "offsety", drawing_defaults["offsety"]),
            "color": color,
            "stroke": stroke_color,
            "strokeWidth": pl.get_float_attrib(
                el, "stroke-width", drawing_defaults["stroke-width"]
            ),
            "drawPin": json.loads(pl.get_string_attrib(el, "draw-pin", "true")),
            "drawGround": json.loads(pl.get_string_attrib(el, "draw-ground", "true")),
            "selectable": drawing_defaults["selectable"],
            "evented": drawing_defaults["selectable"],
        }

    def get_attributes():
        return [
            "x1",
            "y1",
            "height",
            "width",
            "angle",
            "draw-pin",
            "draw-ground",
            "label",
            "offsetx",
            "offsety",
            "color",
            "stroke-color",
            "stroke-width",
        ]


class Clamped(BaseElement):
    def generate(el, data):
        color = pl.get_color_attrib(el, "color", "black")
        return {
            "x1": pl.get_float_attrib(el, "x1", drawing_defaults["x1"]),
            "y1": pl.get_float_attrib(el, "y1", drawing_defaults["y1"]),
            "height": pl.get_float_attrib(el, "height", drawing_defaults["height"]),
            "width": pl.get_float_attrib(el, "width", drawing_defaults["width"]),
            "angle": pl.get_float_attrib(el, "angle", drawing_defaults["angle"]),
            "label": pl.get_string_attrib(el, "label", drawing_defaults["label"]),
            "offsetx": pl.get_float_attrib(el, "offsetx", drawing_defaults["offsetx"]),
            "offsety": pl.get_float_attrib(el, "offsety", drawing_defaults["offsety"]),
            "color": color,
            "stroke": pl.get_string_attrib(el, "stroke-color", "black"),
            "strokeWidth": pl.get_float_attrib(
                el, "stroke-width", drawing_defaults["stroke-width"]
            ),
            "selectable": drawing_defaults["selectable"],
            "evented": drawing_defaults["selectable"],
        }

    def get_attributes():
        return [
            "x1",
            "y1",
            "height",
            "width",
            "angle",
            "label",
            "offsetx",
            "offsety",
            "color",
            "stroke-width",
        ]


class FixedPin(BaseElement):
    def generate(el, data):
        color = pl.get_color_attrib(el, "color", "brown1")
        stroke_color = pl.get_color_attrib(el, "stroke-color", "black")
        obj = {
            "x1": pl.get_float_attrib(el, "x1", drawing_defaults["x1"]),
            "y1": pl.get_float_attrib(el, "y1", drawing_defaults["y1"]),
            "height": pl.get_float_attrib(el, "height", drawing_defaults["height"]),
            "width": pl.get_float_attrib(el, "width", drawing_defaults["width"]),
            "angle": pl.get_float_attrib(el, "angle", drawing_defaults["angle"]),
            "label": pl.get_string_attrib(el, "label", drawing_defaults["label"]),
            "offsetx": pl.get_float_attrib(el, "offsetx", drawing_defaults["offsetx"]),
            "offsety": pl.get_float_attrib(el, "offsety", drawing_defaults["offsety"]),
            "color": color,
            "stroke": stroke_color,
            "strokeWidth": pl.get_float_attrib(
                el, "stroke-width", drawing_defaults["stroke-width"]
            ),
            "drawPin": json.loads(pl.get_string_attrib(el, "draw-pin", "true")),
            "drawGround": json.loads(pl.get_string_attrib(el, "draw-ground", "true")),
            "selectable": drawing_defaults["selectable"],
            "evented": drawing_defaults["selectable"],
        }
        return obj

    def get_attributes():
        return [
            "x1",
            "y1",
            "height",
            "width",
            "angle",
            "draw-pin",
            "draw-ground",
            "label",
            "offsetx",
            "offsety",
            "color",
            "stroke-color",
            "stroke-width",
        ]


class Rod(BaseElement):
    def generate(el, data):
        color = pl.get_color_attrib(el, "color", "white")
        stroke_color = pl.get_color_attrib(el, "stroke-color", "black")
        return {
            "height": pl.get_float_attrib(el, "width", drawing_defaults["width-rod"]),
            "x1": pl.get_float_attrib(el, "x1", drawing_defaults["x1"]),
            "y1": pl.get_float_attrib(el, "y1", drawing_defaults["y1"]),
            "label1": pl.get_string_attrib(el, "label1", drawing_defaults["label"]),
            "offsetx1": pl.get_float_attrib(
                el, "offsetx1", drawing_defaults["offsetx"]
            ),
            "offsety1": pl.get_float_attrib(
                el, "offsety1", drawing_defaults["offsety"]
            ),
            "x2": pl.get_float_attrib(el, "x2", drawing_defaults["x2"]),
            "y2": pl.get_float_attrib(el, "y2", drawing_defaults["y2"]),
            "label2": pl.get_string_attrib(el, "label2", drawing_defaults["label"]),
            "offsetx2": pl.get_float_attrib(
                el, "offsetx2", drawing_defaults["offsetx"]
            ),
            "offsety2": pl.get_float_attrib(
                el, "offsety2", drawing_defaults["offsety"]
            ),
            "color": color,
            "stroke": stroke_color,
            "strokeWidth": pl.get_float_attrib(
                el, "stroke-width", drawing_defaults["stroke-width"]
            ),
            "drawPin": json.loads(pl.get_string_attrib(el, "draw-pin", "true")),
            "selectable": drawing_defaults["selectable"],
            "evented": drawing_defaults["selectable"],
        }

    def get_attributes():
        return [
            "x1",
            "y1",
            "x2",
            "y2",
            "width",
            "draw-pin",
            "label1",
            "offsetx1",
            "offsety1",
            "label2",
            "offsetx2",
            "offsety2",
            "color",
            "stroke-color",
            "stroke-width",
        ]


class CollarRod(BaseElement):
    def generate(el, data):
        w = pl.get_float_attrib(el, "width", 20)
        color = pl.get_color_attrib(el, "color", "white")
        stroke_color = pl.get_color_attrib(el, "stroke-color", "black")
        return {
            "height": w,
            "x1": pl.get_float_attrib(el, "x1", 40),
            "y1": pl.get_float_attrib(el, "y1", 40),
            "collar1": pl.get_boolean_attrib(el, "draw-collar-end1", True),
            "w1": pl.get_float_attrib(el, "w1", 1.5 * w),
            "h1": pl.get_float_attrib(el, "h1", 2 * w),
            "label1": pl.get_string_attrib(el, "label1", ""),
            "offsetx1": pl.get_float_attrib(el, "offsetx1", 2),
            "offsety1": pl.get_float_attrib(el, "offsety1", 2),
            "x2": pl.get_float_attrib(el, "x2", 100),
            "y2": pl.get_float_attrib(el, "y2", 40),
            "w2": pl.get_float_attrib(el, "w2", 1.5 * w),
            "h2": pl.get_float_attrib(el, "h2", 2 * w),
            "collar2": pl.get_boolean_attrib(el, "draw-collar-end2", False),
            "label2": pl.get_string_attrib(el, "label2", ""),
            "offsetx2": pl.get_float_attrib(el, "offsetx2", 2),
            "offsety2": pl.get_float_attrib(el, "offsety2", 2),
            "color": color,
            "stroke": stroke_color,
            "strokeWidth": pl.get_float_attrib(
                el, "stroke-width", drawing_defaults["stroke-width"]
            ),
            "drawPin": json.loads(pl.get_string_attrib(el, "draw-pin", "true")),
            "selectable": drawing_defaults["selectable"],
            "evented": drawing_defaults["selectable"],
        }

    def get_attributes():
        return [
            "x1",
            "y1",
            "x2",
            "y2",
            "width",
            "draw-pin",
            "label1",
            "offsetx1",
            "offsety1",
            "label2",
            "offsetx2",
            "offsety2",
            "draw-collar-end1",
            "w1",
            "h1",
            "draw-collar-end2",
            "w2",
            "h2",
            "color",
            "stroke-color",
            "stroke-width",
        ]


class ThreePointRod(BaseElement):
    def generate(el, data):
        color = pl.get_color_attrib(el, "color", "white")
        stroke_color = pl.get_color_attrib(el, "stroke-color", "black")
        x1 = pl.get_float_attrib(el, "x1", 40)
        y1 = pl.get_float_attrib(el, "y1", 100)
        x2 = pl.get_float_attrib(el, "x2", 100)
        y2 = pl.get_float_attrib(el, "y2", 100)
        x3 = pl.get_float_attrib(el, "x3", 100)
        y3 = pl.get_float_attrib(el, "y3", 140)
        return {
            "height": pl.get_float_attrib(el, "width", 20),
            "x1": x1,
            "y1": y1,
            "x2": x2,
            "y2": y2,
            "x3": x3,
            "y3": y3,
            "label1": pl.get_string_attrib(el, "label1", ""),
            "offsetx1": pl.get_float_attrib(el, "offsetx1", 0),
            "offsety1": pl.get_float_attrib(el, "offsety1", -20),
            "label2": pl.get_string_attrib(el, "label2", ""),
            "offsetx2": pl.get_float_attrib(el, "offsetx2", 0),
            "offsety2": pl.get_float_attrib(el, "offsety2", -20),
            "label3": pl.get_string_attrib(el, "label3", ""),
            "offsetx3": pl.get_float_attrib(el, "offsetx3", 0),
            "offsety3": pl.get_float_attrib(el, "offsety3", -20),
            "color": color,
            "stroke": stroke_color,
            "strokeWidth": pl.get_float_attrib(
                el, "stroke-width", drawing_defaults["stroke-width"]
            ),
            "drawPin": json.loads(pl.get_string_attrib(el, "draw-pin", "true")),
            "selectable": drawing_defaults["selectable"],
            "evented": drawing_defaults["selectable"],
        }

    def get_attributes():
        return [
            "x1",
            "y1",
            "x2",
            "y2",
            "x3",
            "y3",
            "width",
            "draw-pin",
            "label1",
            "offsetx1",
            "offsety1",
            "label2",
            "offsetx2",
            "offsety2",
            "label3",
            "offsetx3",
            "offsety3",
            "color",
            "stroke-color",
            "stroke-width",
        ]


class FourPointRod(BaseElement):
    def generate(el, data):
        color = pl.get_color_attrib(el, "color", "white")
        stroke_color = pl.get_color_attrib(el, "stroke-color", "black")
        x1 = pl.get_float_attrib(el, "x1", 40)
        y1 = pl.get_float_attrib(el, "y1", 100)
        x2 = pl.get_float_attrib(el, "x2", 100)
        y2 = pl.get_float_attrib(el, "y2", 100)
        x3 = pl.get_float_attrib(el, "x3", 100)
        y3 = pl.get_float_attrib(el, "y3", 160)
        x4 = pl.get_float_attrib(el, "x4", 140)
        y4 = pl.get_float_attrib(el, "y4", 60)

        return {
            "height": pl.get_float_attrib(el, "width", 20),
            "x1": x1,
            "y1": y1,
            "x2": x2,
            "y2": y2,
            "x3": x3,
            "y3": y3,
            "x4": x4,
            "y4": y4,
            "label1": pl.get_string_attrib(el, "label1", ""),
            "offsetx1": pl.get_float_attrib(el, "offsetx1", 0),
            "offsety1": pl.get_float_attrib(el, "offsety1", -20),
            "label2": pl.get_string_attrib(el, "label2", ""),
            "offsetx2": pl.get_float_attrib(el, "offsetx2", 0),
            "offsety2": pl.get_float_attrib(el, "offsety2", -20),
            "label3": pl.get_string_attrib(el, "label3", ""),
            "offsetx3": pl.get_float_attrib(el, "offsetx3", 0),
            "offsety3": pl.get_float_attrib(el, "offsety3", -20),
            "label4": pl.get_string_attrib(el, "label4", ""),
            "offsetx4": pl.get_float_attrib(el, "offsetx4", 0),
            "offsety4": pl.get_float_attrib(el, "offsety4", -20),
            "color": color,
            "stroke": stroke_color,
            "strokeWidth": pl.get_float_attrib(
                el, "stroke-width", drawing_defaults["stroke-width"]
            ),
            "drawPin": json.loads(pl.get_string_attrib(el, "draw-pin", "true")),
            "selectable": drawing_defaults["selectable"],
            "evented": drawing_defaults["selectable"],
        }

    def get_attributes():
        return [
            "x1",
            "y1",
            "x2",
            "y2",
            "x3",
            "y3",
            "x4",
            "y4",
            "width",
            "draw-pin",
            "label1",
            "offsetx1",
            "offsety1",
            "label2",
            "offsetx2",
            "offsety2",
            "label3",
            "offsetx3",
            "offsety3",
            "label4",
            "offsetx4",
            "offsety4",
            "color",
            "stroke-color",
            "stroke-width",
        ]


class Pulley(BaseElement):
    def generate(el, data):
        color = pl.get_color_attrib(el, "color", "gray")
        stroke_color = pl.get_color_attrib(el, "stroke-color", "black")
        r = pl.get_float_attrib(el, "radius", 20)
        x1 = pl.get_float_attrib(el, "x1", 100)
        y1 = pl.get_float_attrib(el, "y1", 100)
        x2 = pl.get_float_attrib(el, "x2", 140)
        y2 = pl.get_float_attrib(el, "y2", 140)
        x3 = pl.get_float_attrib(el, "x3", 40)
        y3 = pl.get_float_attrib(el, "y3", 130)
        longer = pl.get_boolean_attrib(el, "alternative-path", "false")

        return {
            "x1": x1,
            "y1": y1,
            "x2": x2,
            "y2": y2,
            "x3": x3,
            "y3": y3,
            "longer": longer,
            "radius": r,
            "label": pl.get_string_attrib(el, "label", ""),
            "offsetx": pl.get_float_attrib(el, "offsetx", 2),
            "offsety": pl.get_float_attrib(el, "offsety", 2),
            "stroke": stroke_color,
            "strokeWidth": pl.get_float_attrib(
                el, "stroke-width", drawing_defaults["stroke-width"]
            ),
            "fill": color,
        }

    def get_attributes():
        return [
            "x1",
            "y1",
            "x2",
            "y2",
            "x3",
            "y3",
            "alternative-path",
            "radius",
            "label",
            "offsetx",
            "offsety",
            "color",
            "stroke-color",
            "stroke-width",
        ]


class Vector(BaseElement):
    def generate(el, data):
        color = pl.get_color_attrib(el, "color", "red3")
        anchor_is_tail = pl.get_boolean_attrib(el, "anchor-is-tail", True)
        # This is the anchor point for Grading
        x1 = pl.get_float_attrib(el, "x1", 30)
        y1 = pl.get_float_attrib(el, "y1", 10)
        # This is the end point used for plotting
        left = x1
        top = y1
        w = pl.get_float_attrib(el, "width", drawing_defaults["force-width"])
        angle = pl.get_float_attrib(el, "angle", 0)
        theta = angle * math.pi / 180
        if not anchor_is_tail:
            left -= w * math.cos(theta)
            top -= w * math.sin(theta)
        # Error box for grading
        disregard_sense = pl.get_boolean_attrib(el, "disregard-sense", False)
        if disregard_sense:
            offset_forward_default = w
        else:
            offset_forward_default = 0
        offset_forward = pl.get_float_attrib(
            el, "offset-forward", offset_forward_default
        )
        offset_backward = pl.get_float_attrib(el, "offset-backward", w)

        grid_size = pl.get_integer_attrib(el, "grid-size", 20)
        tol = pl.get_float_attrib(el, "tol", grid_size / 2)
        pc, hbox, wbox, _, _ = get_error_box(
            x1, y1, theta, tol, offset_forward, offset_backward
        )

        if "draw-error-box" in el.attrib:
            obj_draw = el.attrib["draw-error-box"] == "true"
        else:
            obj_draw = None

        return {
            "left": left,
            "top": top,
            "x1": x1,
            "y1": y1,
            "width": w,
            "angle": angle,
            "label": pl.get_string_attrib(el, "label", ""),
            "offsetx": pl.get_float_attrib(el, "offsetx", 2),
            "offsety": pl.get_float_attrib(el, "offsety", 2),
            "stroke": color,
            "strokeWidth": pl.get_float_attrib(el, "stroke-width", 3),
            "arrowheadWidthRatio": pl.get_float_attrib(el, "arrow-head-width", 1),
            "arrowheadOffsetRatio": pl.get_float_attrib(el, "arrow-head-length", 1),
            "drawStartArrow": False,
            "drawEndArrow": True,
            "originY": "center",
            "trueHandles": ["mtr"],
            "disregard_sense": disregard_sense,
            "optional_grading": pl.get_boolean_attrib(el, "optional-grading", False),
            "objectDrawErrorBox": obj_draw,
            "XcenterErrorBox": pc[0] if pc is not None else pc,
            "YcenterErrorBox": pc[1] if pc is not None else pc,
            "widthErrorBox": wbox,
            "heightErrorBox": hbox,
            "offset_forward": offset_forward,
            "offset_backward": offset_backward,
            "selectable": drawing_defaults["selectable"],
            "evented": drawing_defaults["selectable"],
        }

    def is_gradable():
        return True

    def grade(ref, st, tol, angtol):
        epos = np.array([st["left"], st["top"]]).astype(np.float64)
        eang = st["angle"]
        elen = st["width"]

        # Adjust position if the vector is centered
        # I think this will always be true, since this attribute cannot be modified by instructor or student
        # maybe consider removing this check?
        if st.get("originX", "") == "center":
            eang_rad = eang * (np.pi / 180.0)
            st_dir = np.array([np.cos(eang_rad), np.sin(eang_rad)])
            epos -= st_dir * np.float64(elen) / 2

        # Get the position of the anchor point for the correct answer
        rpos = np.array([ref["x1"], ref["y1"]])

        # Get the angle for the correct answer
        rang = ref["angle"]
        rang_bwd = ref["angle"] + 180
        rang_rad = rang * (np.pi / 180.0)

        # Defining the error box limit in the direction of the vector
        max_backward = ref["offset_backward"] + tol
        max_forward = ref["offset_forward"] + tol

        # Check the angles
        error_fwd = abserr_ang(rang, eang)
        error_bwd = abserr_ang(rang_bwd, eang)

        if ref["disregard_sense"]:
            if error_fwd > angtol and error_bwd > angtol:
                return False
        elif error_fwd > angtol:
            return False

        # Get position of student answer relative to reference answer
        basis = np.array(
            [
                [np.cos(rang_rad), -np.sin(rang_rad)],
                [np.sin(rang_rad), np.cos(rang_rad)],
            ]
        ).T
        epos_rel = basis @ (epos - rpos)
        rely, relx = epos_rel

        return abs(relx) <= tol and -max_backward <= rely <= max_forward

    def get_attributes():
        return [
            "x1",
            "y1",
            "anchor-is-tail",
            "width",
            "angle",
            "label",
            "offsetx",
            "offsety",
            "color",
            "stroke-width",
            "arrow-head-width",
            "arrow-head-length",
            "disregard-sense",
            "draw-error-box",
            "offset-forward",
            "offset-backward",
            "optional-grading",
        ]


class PairedVector(BaseElement):
    def generate(el, data):
        grid_size = pl.get_integer_attrib(el, "grid-size", 20)
        color = pl.get_color_attrib(el, "color", "red3")
        anchor_is_tail = pl.get_boolean_attrib(el, "anchor-is-tail", True)
        # This is the anchor point for Grading
        x1 = pl.get_float_attrib(el, "x1", 2 * grid_size)
        y1 = pl.get_float_attrib(el, "y1", grid_size)

        x2 = pl.get_float_attrib(el, "x2", 3 * grid_size)
        y2 = pl.get_float_attrib(el, "y2", 2 * grid_size)

        # This is the end point used for plotting
        left1 = x1
        top1 = y1

        left2 = x2
        top2 = y2

        # common arrow length
        w = pl.get_float_attrib(el, "width", drawing_defaults["force-width"])

        angle1 = pl.get_float_attrib(el, "angle1", 0)
        angle2 = pl.get_float_attrib(el, "angle2", 0)
        theta1 = angle1 * math.pi / 180
        theta2 = angle2 * math.pi / 180
        if not anchor_is_tail:
            left1 -= w * math.cos(theta1)
            left2 -= w * math.cos(theta1)
            top1 -= w * math.sin(theta2)
            top2 -= w * math.sin(theta2)

        # Error box for grading; uses disregard-sense True by default (unlike pl-vector)
        disregard_sense = pl.get_boolean_attrib(el, "disregard-sense", True)
        if disregard_sense:
            offset_forward_default = w
        else:
            offset_forward_default = 0
        offset_forward = pl.get_float_attrib(
            el, "offset-forward", offset_forward_default
        )
        offset_backward = pl.get_float_attrib(el, "offset-backward", w)

        tol = pl.get_float_attrib(el, "tol", grid_size / 2)
        pc1, hbox1, wbox1, _, _ = get_error_box(
            x1, y1, theta1, tol, offset_forward, offset_backward
        )
        pc2, hbox2, wbox2, _, _ = get_error_box(
            x2, y2, theta2, tol, offset_forward, offset_backward
        )

        if "draw-error-box" in el.attrib:
            obj_draw = el.attrib["draw-error-box"] == "true"
        else:
            obj_draw = None

        return {
            "left1": left1,
            "top1": top1,
            "left2": left2,
            "top2": top2,
            "x1": x1,
            "y1": y1,
            "x2": x2,
            "y2": y2,
            "width": w,
            "angle1": angle1,
            "angle2": angle2,
            "label": pl.get_string_attrib(el, "label", ""),
            "offsetx": pl.get_float_attrib(el, "offsetx", 2),
            "offsety": pl.get_float_attrib(el, "offsety", 2),
            "stroke": color,
            "strokeWidth": pl.get_float_attrib(el, "stroke-width", 3),
            "arrowheadWidthRatio": pl.get_float_attrib(el, "arrow-head-width", 1),
            "arrowheadOffsetRatio": pl.get_float_attrib(el, "arrow-head-length", 1),
            "drawStartArrow": False,
            "drawEndArrow": True,
            "originY": "center",
            "trueHandles": ["mtr"],
            "disregard_sense": disregard_sense,
            "optional_grading": pl.get_boolean_attrib(el, "optional-grading", False),
            "objectDrawErrorBox": obj_draw,
            "XcenterErrorBox1": pc1[0] if pc1 is not None else pc1,
            "YcenterErrorBox1": pc1[1] if pc1 is not None else pc1,
            "XcenterErrorBox2": pc2[0] if pc2 is not None else pc2,
            "YcenterErrorBox2": pc2[1] if pc2 is not None else pc2,
            "widthErrorBox1": wbox1,
            "heightErrorBox1": hbox1,
            "widthErrorBox2": wbox2,
            "heightErrorBox2": hbox2,
            "offset_forward": offset_forward,
            "offset_backward": offset_backward,
            "selectable": drawing_defaults["selectable"],
            "evented": drawing_defaults["selectable"],
        }

    def is_gradable():
        return True

    def grade(ref, st, tol, angtol):
        ref2 = ref.copy()
        st2 = st.copy()
        dup_attrs = [
            "top",
            "left",
            "angle",
            "XcenterErrorBox",
            "YcenterErrorBox",
            "widthErrorBox",
            "heightErrorBox",
        ]
        ref2["x3"] = ref2["x2"]
        ref2["y3"] = ref2["y2"]
        st2["x3"] = st2["x2"]
        st2["y3"] = st2["y2"]
        ref2["x2"] = ref2["x1"]
        ref2["y2"] = ref2["y1"]
        st2["x2"] = st2["x1"]
        st2["y2"] = st2["y1"]

        poss = [[False for i in range(2)] for j in range(2)]
        counter = 0
        for i in range(2):
            for j in range(2):
                for attr in dup_attrs:
                    ref2[attr] = ref2[attr + str(i + 1)]
                    st2[attr] = st2[attr + str(j + 1)]
                for attr in ["x", "y"]:
                    ref2[attr + "1"] = ref2[attr + str(i + 2)]
                    st2[attr + "1"] = st2[attr + str(j + 2)]
                poss[i][j] = Vector.grade(ref2, st2, tol, angtol)
                counter += 1
        angdiff = abs(st2["angle1"] - st2["angle2"])
        angdiff = abs(angdiff - 180)
        return (
            (poss[0][1] and poss[1][0]) or (poss[0][0] and poss[1][1])
        ) and angdiff < 2 * angtol

    def get_attributes():
        return [
            "x1",
            "y1",
            "x2",
            "y2",
            "anchor-is-tail",
            "width",
            "angle1",
            "angle2",
            "label",
            "offsetx",
            "offsety",
            "color",
            "stroke-width",
            "arrow-head-width",
            "arrow-head-length",
            "disregard-sense",
            "draw-error-box",
            "offset-forward",
            "offset-backward",
            "optional-grading",
            "weight",
        ]


class DoubleHeadedVector(BaseElement):
    def generate(el, data):
        obj = Vector.generate(el, data)
        obj["type"] = "pl-double-headed-vector"
        return obj

    def get_attributes():
        return [
            "x1",
            "y1",
            "anchor-is-tail",
            "width",
            "angle",
            "label",
            "offsetx",
            "offsety",
            "color",
            "stroke-width",
            "arrow-head-width",
            "arrow-head-length",
            "disregard-sense",
            "draw-error-box",
            "offset-forward",
            "offset-backward",
            "optional-grading",
        ]


class ArcVector(BaseElement):
    def generate(el, data):
        disregard_sense = pl.get_boolean_attrib(el, "disregard-sense", False)
        color = pl.get_color_attrib(el, "color", "purple")
        clockwise_direction = pl.get_boolean_attrib(el, "clockwise-direction", True)
        if clockwise_direction:
            draw_start_arrow = False
            draw_end_arrow = True
        else:
            draw_start_arrow = True
            draw_end_arrow = False
        # Error box for grading
        x1 = pl.get_float_attrib(el, "x1", 40)
        y1 = pl.get_float_attrib(el, "y1", 40)

        if "draw-error-box" in el.attrib:
            obj_draw = el.attrib["draw-error-box"] == "true"
        else:
            obj_draw = None

        offset_forward = pl.get_float_attrib(el, "offset-forward", 0)
        offset_backward = pl.get_float_attrib(el, "offset-backward", 0)

        grid_size = pl.get_integer_attrib(el, "grid-size", 20)
        tol = pl.get_float_attrib(el, "tol", grid_size / 2)
        pc, hbox, wbox, _, _ = get_error_box(
            x1, y1, 0, tol, offset_forward, offset_backward
        )

        return {
            "left": x1,
            "top": y1,
            "angle": 0,
            "radius": pl.get_float_attrib(el, "radius", 30),
            "startAngle": pl.get_float_attrib(el, "start-angle", 0),
            "endAngle": pl.get_float_attrib(el, "end-angle", 210),
            "drawCenterPoint": json.loads(
                pl.get_string_attrib(el, "draw-center", "true")
            ),
            "drawStartArrow": draw_start_arrow,
            "drawEndArrow": draw_end_arrow,
            "label": pl.get_string_attrib(el, "label", ""),
            "offsetx": pl.get_float_attrib(el, "offsetx", 0),
            "offsety": pl.get_float_attrib(el, "offsety", 0),
            "stroke": color,
            "fill": color,
            "strokeWidth": pl.get_float_attrib(el, "stroke-width", 3),
            "arrowheadWidthRatio": pl.get_float_attrib(el, "arrow-head-width", 1),
            "arrowheadOffsetRatio": pl.get_float_attrib(el, "arrow-head-length", 1),
            "disregard_sense": disregard_sense,
            "optional_grading": pl.get_boolean_attrib(el, "optional-grading", False),
            "objectDrawErrorBox": obj_draw,
            "XcenterErrorBox": pc[0] if pc is not None else pc,
            "YcenterErrorBox": pc[1] if pc is not None else pc,
            "widthErrorBox": wbox,
            "heightErrorBox": hbox,
            "offset_forward": offset_forward,
            "offset_backward": offset_backward,
            "originY": "center",
            "selectable": drawing_defaults["selectable"],
            "clockwiseDirection": clockwise_direction,
        }

    def is_gradable():
        return True

    def grade(ref, st, tol, angtol):
        epos = np.array([st["left"], st["top"]]).astype(np.float64)
        st_start_arrow = st["drawStartArrow"]

        rpos = np.array([ref["left"], ref["top"]])
        ref_start_arrow = ref["drawStartArrow"]

        # Check if correct position
        relx, rely = epos - rpos
        if relx > tol or relx < -tol or rely > tol or rely < -tol:
            return False

        # Check if correct orientation
        return ref["disregard_sense"] or st_start_arrow == ref_start_arrow

    def get_attributes():
        return [
            "x1",
            "y1",
            "radius",
            "start-angle",
            "end-angle",
            "draw-center",
            "clockwise-direction",
            "label",
            "offsetx",
            "offsety",
            "color",
            "stroke-width",
            "arrow-head-width",
            "arrow-head-length",
            "disregard-sense",
            "draw-error-box",
            "anchor-is-tail",
        ]


class DistributedLoad(BaseElement):
    def generate(el, data):
        color = pl.get_color_attrib(el, "color", "red3")
        anchor_is_tail = pl.get_boolean_attrib(el, "anchor-is-tail", True)
        # This is the anchor point for Grading
        x1 = pl.get_float_attrib(el, "x1", 30)
        y1 = pl.get_float_attrib(el, "y1", 10)
        # This is the end point used for plotting
        left = x1
        top = y1
        w = pl.get_float_attrib(el, "width", drawing_defaults["force-width"])
        w1 = pl.get_float_attrib(el, "w1", drawing_defaults["force-width"])
        w2 = pl.get_float_attrib(el, "w2", drawing_defaults["force-width"])
        wmax = max(w1, w2)
        angle = pl.get_float_attrib(el, "angle", 0)
        theta = angle * math.pi / 180
        if not anchor_is_tail:
            left += wmax * math.sin(theta)
            top -= wmax * math.cos(theta)
        # Error box for grading
        disregard_sense = pl.get_boolean_attrib(el, "disregard-sense", False)
        if disregard_sense:
            offset_forward_default = 1.1 * wmax
        else:
            offset_forward_default = 0
        offset_forward = pl.get_float_attrib(
            el, "offset-forward", offset_forward_default
        )
        offset_backward = pl.get_float_attrib(el, "offset-backward", 1.1 * wmax)

        grid_size = pl.get_integer_attrib(el, "grid-size", 20)
        tol = pl.get_float_attrib(el, "tol", grid_size / 2)
        pc, wbox, hbox, _, _ = get_error_box(
            x1, y1, theta + math.pi / 2, tol, offset_forward, offset_backward
        )

        if "draw-error-box" in el.attrib:
            obj_draw = el.attrib["draw-error-box"] == "true"
        else:
            obj_draw = None

        return {
            "left": left,
            "top": top,
            "x1": x1,
            "y1": y1,
            "angle": angle,
            "range": w,
            "spacing": pl.get_float_attrib(el, "spacing", 20),
            "w1": w1,
            "w2": w2,
            "label1": pl.get_string_attrib(el, "label1", ""),
            "offsetx1": pl.get_float_attrib(el, "offsetx1", 2),
            "offsety1": pl.get_float_attrib(el, "offsety1", 2),
            "label2": pl.get_string_attrib(el, "label2", ""),
            "offsetx2": pl.get_float_attrib(el, "offsetx2", 2),
            "offsety2": pl.get_float_attrib(el, "offsety2", 2),
            "label": pl.get_string_attrib(el, "label", ""),
            "offsetx": pl.get_float_attrib(el, "offsetx", 2),
            "offsety": pl.get_float_attrib(el, "offsety", 2),
            "stroke": color,
            "strokeWidth": pl.get_float_attrib(el, "stroke-width", 3),
            "arrowheadWidthRatio": pl.get_float_attrib(el, "arrow-head-width", 2),
            "arrowheadOffsetRatio": pl.get_float_attrib(el, "arrow-head-length", 3),
            "drawStartArrow": False,
            "drawEndArrow": True,
            "anchor_is_tail": pl.get_string_attrib(el, "anchor-is-tail", "true"),
            "trueHandles": ["mtr"],
            "disregard_sense": disregard_sense,
            "optional_grading": pl.get_boolean_attrib(el, "optional-grading", False),
            "objectDrawErrorBox": obj_draw,
            "XcenterErrorBox": pc[0] if pc is not None else pc,
            "YcenterErrorBox": pc[1] if pc is not None else pc,
            "widthErrorBox": wbox,
            "heightErrorBox": hbox,
            "offset_forward": offset_forward,
            "offset_backward": offset_backward,
            "selectable": drawing_defaults["selectable"],
        }

    def is_gradable():
        return True

    def grade(ref, st, tol, angtol):
        epos = np.array([st["left"], st["top"]]).astype(np.float64)
        eang = st["angle"]
        elen = st["range"]
        ew1 = st["w1"]
        ew2 = st["w2"]

        # Get the position of the anchor point for the correct answer
        rpos = np.array([ref["x1"], ref["y1"]])
        # Get the angle for the correct answer
        rang = ref["angle"]
        rang_bwd = ref["angle"] + 180
        rang_rad = rang * (np.pi / 180.0)
        rlen = ref["range"]
        rw1 = ref["w1"]
        rw2 = ref["w2"]
        # Defining the error box limit in the direction of the vector
        max_backward = ref["offset_backward"] + tol
        max_forward = ref["offset_forward"] + tol

        # Check the angles
        error_fwd = abserr_ang(rang, eang)
        error_bwd = abserr_ang(rang_bwd, eang)

        if ref["disregard_sense"]:
            if error_fwd > angtol and error_bwd > angtol:
                return False
        elif error_fwd > angtol:
            return False

        # Check width
        if abserr(elen, rlen) > tol:
            return False

        # Get position of student answer relative to reference answer
        basis = np.array(
            [
                [-np.sin(rang_rad), -np.cos(rang_rad)],
                [np.cos(rang_rad), -np.sin(rang_rad)],
            ]
        ).T
        epos_rel = basis @ (epos - rpos)
        rely, relx = epos_rel
        if relx > tol or relx < -tol or rely > max_forward or rely < -max_backward:
            return False

        # Check the distribution
        if rw1 == rw2:  # This is an uniform load
            if ew1 != ew2:
                return False
        else:
            if st.get("flipped", False):
                ew1, ew2 = ew2, ew1
            if (rw1 < rw2 and ew1 > ew2) or (rw1 > rw2 and ew1 < ew2):
                return False

        return True

    def get_attributes():
        return [
            "x1",
            "y1",
            "anchor-is-tail",
            "width",
            "spacing",
            "w1",
            "w2",
            "angle",
            "label1",
            "offsetx1",
            "offsety1",
            "label2",
            "offsetx2",
            "offsety2",
            "color",
            "stroke-width",
            "arrow-head-width",
            "arrow-head-length",
            "disregard-sense",
            "draw-error-box",
            "offset-forward",
            "offset-backward",
        ]


class Point(BaseElement):
    def generate(el, data):
        color = pl.get_color_attrib(el, "color", "black")
        # Error box for grading
        x1 = pl.get_float_attrib(el, "x1", 40)
        y1 = pl.get_float_attrib(el, "y1", 40)

        if "draw-error-box" in el.attrib:
            obj_draw = el.attrib["draw-error-box"] == "true"
        else:
            obj_draw = None

        offset_forward = pl.get_float_attrib(el, "offset-forward", 0)
        offset_backward = pl.get_float_attrib(el, "offset-backward", 0)

        grid_size = pl.get_integer_attrib(el, "grid-size", 20)
        tol = pl.get_float_attrib(el, "tol", grid_size / 2)
        pc, hbox, wbox, _, _ = get_error_box(
            x1, y1, 0, tol, offset_forward, offset_backward
        )

        return {
            "left": pl.get_float_attrib(el, "x1", 20),
            "top": pl.get_float_attrib(el, "y1", 20),
            "radius": pl.get_float_attrib(el, "radius", drawing_defaults["point-size"]),
            "objectDrawErrorBox": obj_draw,
            "XcenterErrorBox": pc[0] if pc is not None else pc,
            "YcenterErrorBox": pc[1] if pc is not None else pc,
            "widthErrorBox": wbox,
            "heightErrorBox": hbox,
            "offset_forward": offset_forward,
            "offset_backward": offset_backward,
            "label": pl.get_string_attrib(el, "label", drawing_defaults["label"]),
            "offsetx": pl.get_float_attrib(el, "offsetx", 5),
            "offsety": pl.get_float_attrib(el, "offsety", 5),
            "originX": "center",
            "originY": "center",
            "opacity": pl.get_float_attrib(el, "opacity", drawing_defaults["opacity"]),
            "fill": color,
            "selectable": drawing_defaults["selectable"],
            "evented": drawing_defaults["selectable"],
        }

    def is_gradable():
        return True

    def grade(ref, st, tol, angtol):
        epos = np.array([st["left"], st["top"]]).astype(np.float64)
        rpos = np.array([ref["left"], ref["top"]])
        # Check if correct position
        relx, rely = epos - rpos
        return abs(relx) <= tol and abs(rely) <= tol

    def get_attributes():
        return ["x1", "y1", "radius", "label", "offsetx", "offsety", "opacity", "color"]


class Coordinates(BaseElement):
    def generate(el, data):
        color = pl.get_color_attrib(el, "color", "black")
        return {
            "left": pl.get_float_attrib(el, "x1", drawing_defaults["x1"]),
            "top": pl.get_float_attrib(el, "y1", drawing_defaults["y1"]),
            "width": pl.get_float_attrib(el, "width", drawing_defaults["width"]),
            "label": pl.get_string_attrib(el, "label", ""),
            "offsetx": pl.get_float_attrib(el, "offsetx", -16),
            "offsety": pl.get_float_attrib(el, "offsety", -10),
            "labelx": pl.get_string_attrib(el, "label-x", "x"),
            "labely": pl.get_string_attrib(el, "label-y", "y"),
            "offsetx_label_x": pl.get_float_attrib(el, "offsetx-label-x", 0),
            "offsety_label_x": pl.get_float_attrib(el, "offsety-label-x", 0),
            "offsetx_label_y": pl.get_float_attrib(el, "offsetx-label-y", -20),
            "offsety_label_y": pl.get_float_attrib(el, "offsety-label-y", -10),
            "stroke": color,
            "strokeWidth": pl.get_float_attrib(
                el, "stroke-width", drawing_defaults["stroke-width"]
            ),
            "angle": pl.get_float_attrib(el, "angle", 0),
            "arrowheadWidthRatio": pl.get_float_attrib(el, "arrow-head-width", 1),
            "arrowheadOffsetRatio": pl.get_float_attrib(el, "arrow-head-length", 1),
            "drawStartArrow": False,
            "drawEndArrow": True,
            "originY": "center",
            "selectable": drawing_defaults["selectable"],
        }

    def get_attributes():
        return [
            "x1",
            "y1",
            "width",
            "angle",
            "label",
            "offsetx",
            "offsety",
            "label-x",
            "offsetx-label-x",
            "offsety-label-x",
            "label-y",
            "offsetx-label-y",
            "offsety-label-y",
            "color",
            "stroke-width",
            "arrow-head-width",
            "arrow-head-length",
        ]


class Dimensions(BaseElement):
    def generate(el, data):
        color = pl.get_color_attrib(el, "stroke-color", "black")
        offset = pl.get_float_attrib(el, "dim-offset", 0)
        x1 = pl.get_float_attrib(el, "x1", drawing_defaults["x1"])
        y1 = pl.get_float_attrib(el, "y1", drawing_defaults["y1"])
        if "x2" not in el.attrib:
            w = pl.get_float_attrib(el, "width", drawing_defaults["force-width"] / 2)
            ang = pl.get_float_attrib(el, "angle", drawing_defaults["angle"])
            ang_rad = ang * math.pi / 180
            x2 = x1 + w * math.cos(ang_rad)
            y2 = y1 + w * math.sin(ang_rad)
        else:
            x2 = pl.get_float_attrib(el, "x2")
            y2 = pl.get_float_attrib(el, "y2", y1)
            ang_rad = math.atan2(y2 - y1, x2 - x1)

        if "dim-offset-angle" in el.attrib:
            ang = pl.get_float_attrib(el, "dim-offset-angle")
            ang_rad = ang * math.pi / 180

        e1 = np.array([math.cos(ang_rad), math.sin(ang_rad)])
        e2 = np.array([-math.sin(ang_rad), math.cos(ang_rad)])
        r1 = np.array([x1, y1])
        r2 = np.array([x2, y2])
        r12 = r2 - r1

        r1d = r1 + offset * e2
        r2d = r1d + np.inner(r12, e1) * e1
        rlabel = r1d + 0.5 * np.inner(r12, e1) * e1 + 10 * e2

        return {
            "x1ref": x1,
            "y1ref": y1,
            "x2ref": x2,
            "y2ref": y2,
            "x1d": float(r1d[0]),
            "y1d": float(r1d[1]),
            "x2d": float(r2d[0]),
            "y2d": float(r2d[1]),
            "stroke": color,
            "strokeWidth": pl.get_float_attrib(
                el, "stroke-width", drawing_defaults["stroke-width"] / 2
            ),
            "arrowheadWidthRatio": pl.get_float_attrib(el, "arrow-head-width", 1.5),
            "arrowheadOffsetRatio": pl.get_float_attrib(el, "arrow-head-length", 1.5),
            "label": pl.get_string_attrib(el, "label", ""),
            "offsetx": pl.get_float_attrib(el, "offsetx", 0),
            "offsety": pl.get_float_attrib(el, "offsety", 0),
            "xlabel": float(rlabel[0]),
            "ylabel": float(rlabel[1]),
            "drawStartArrow": json.loads(
                pl.get_string_attrib(el, "draw-start-arrow", "true")
            ),
            "drawEndArrow": json.loads(
                pl.get_string_attrib(el, "draw-end-arrow", "true")
            ),
            "startSupportLine": pl.get_boolean_attrib(el, "start-support-line", False),
            "endSupportLine": pl.get_boolean_attrib(el, "end-support-line", False),
            "originY": "center",
            "selectable": drawing_defaults["selectable"],
        }

    def get_attributes():
        return [
            "x1",
            "y1",
            "width",
            "angle",
            "x2",
            "y2",
            "dim-offset",
            "dim-offset-angle",
            "start-support-line",
            "end-support-line",
            "label",
            "offsetx",
            "offsety",
            "stroke-color",
            "stroke-width",
            "draw-start-arrow",
            "draw-end-arrow",
            "arrow-head-width",
            "arrow-head-length",
        ]


class ArcDimensions(BaseElement):
    def generate(el, data):
        color = pl.get_color_attrib(el, "stroke-color", "black")
        return {
            "left": pl.get_float_attrib(el, "x1", drawing_defaults["x1"]),
            "top": pl.get_float_attrib(el, "y1", drawing_defaults["y1"]),
            "angle": pl.get_float_attrib(el, "angle", drawing_defaults["angle"]),
            "radius": pl.get_float_attrib(el, "radius", drawing_defaults["radius"]),
            "startAngle": pl.get_float_attrib(
                el, "start-angle", drawing_defaults["angle"]
            ),
            "endAngle": pl.get_float_attrib(
                el, "end-angle", drawing_defaults["end-angle"]
            ),
            "drawCenterPoint": pl.get_boolean_attrib(el, "draw-center", False),
            "drawStartArrow": pl.get_boolean_attrib(el, "draw-start-arrow", False),
            "drawEndArrow": pl.get_boolean_attrib(el, "draw-end-arrow", True),
            "startSupportLine": pl.get_boolean_attrib(el, "start-support-line", False),
            "endSupportLine": pl.get_boolean_attrib(el, "end-support-line", False),
            "label": pl.get_string_attrib(el, "label", drawing_defaults["label"]),
            "offsetx": pl.get_float_attrib(el, "offsetx", 0),
            "offsety": pl.get_float_attrib(el, "offsety", 0),
            "stroke": color,
            "fill": color,
            "strokeWidth": pl.get_float_attrib(
                el, "stroke-width", drawing_defaults["stroke-width"] / 2
            ),
            "arrowheadWidthRatio": pl.get_float_attrib(el, "arrow-head-width", 1),
            "arrowheadOffsetRatio": pl.get_float_attrib(el, "arrow-head-length", 1),
            "originY": "center",
            "selectable": drawing_defaults["selectable"],
            "evented": drawing_defaults["selectable"],
        }

    def get_attributes():
        return [
            "x1",
            "y1",
            "radius",
            "start-angle",
            "end-angle",
            "start-support-line",
            "end-support-line",
            "draw-center",
            "draw-start-arrow",
            "draw-end-arrow",
            "label",
            "offsetx",
            "offsety",
            "stroke-color",
            "stroke-width",
            "arrow-head-width",
            "arrow-head-length",
        ]


class Rectangle(BaseElement):
    def generate(el, data):
        color = pl.get_color_attrib(el, "color", "green1")
        stroke_color = pl.get_color_attrib(el, "stroke-color", "black")
        return {
            "left": pl.get_float_attrib(el, "x1", drawing_defaults["x1"]),
            "top": pl.get_float_attrib(el, "y1", drawing_defaults["y1"]),
            "width": pl.get_float_attrib(el, "width", drawing_defaults["width"]),
            "height": pl.get_float_attrib(el, "height", drawing_defaults["height"]),
            "angle": pl.get_float_attrib(el, "angle", drawing_defaults["angle"]),
            "originX": "center",
            "originY": "center",
            "opacity": pl.get_float_attrib(el, "opacity", drawing_defaults["opacity"]),
            "fill": color,
            "stroke": stroke_color,
            "strokeWidth": pl.get_float_attrib(
                el, "stroke-width", drawing_defaults["stroke-width"] / 2
            ),
            "strokeUniform": True,
            "selectable": pl.get_boolean_attrib(
                el, "selectable", drawing_defaults["selectable"]
            ),
            "evented": pl.get_boolean_attrib(
                el, "selectable", drawing_defaults["selectable"]
            ),
        }

    def get_attributes():
        return [
            "x1",
            "y1",
            "height",
            "width",
            "angle",
            "opacity",
            "color",
            "stroke-color",
            "stroke-width",
            "selectable",
        ]


class Triangle(BaseElement):
    def generate(el, data):
        color = pl.get_color_attrib(el, "color", "red1")
        stroke_color = pl.get_color_attrib(el, "stroke-color", "black")
        return {
            "p1": {
                "x": pl.get_float_attrib(el, "x1", 40),
                "y": pl.get_float_attrib(el, "y1", 40),
            },
            "p2": {
                "x": pl.get_float_attrib(el, "x2", 60),
                "y": pl.get_float_attrib(el, "y2", 40),
            },
            "p3": {
                "x": pl.get_float_attrib(el, "x3", 40),
                "y": pl.get_float_attrib(el, "y3", 20),
            },
            "fill": color,
            "opacity": pl.get_float_attrib(el, "opacity", drawing_defaults["opacity"]),
            "stroke": stroke_color,
            "strokeWidth": pl.get_float_attrib(
                el, "stroke-width", drawing_defaults["stroke-width"] / 2
            ),
            "strokeUniform": True,
            "originX": "center",
            "originY": "center",
            "selectable": pl.get_boolean_attrib(
                el, "selectable", drawing_defaults["selectable"]
            ),
            "evented": pl.get_boolean_attrib(
                el, "selectable", drawing_defaults["selectable"]
            ),
        }

    def get_attributes():
        return [
            "x1",
            "y1",
            "x2",
            "y2",
            "x3",
            "y3",
            "color",
            "opacity",
            "stroke-color",
            "stroke-width",
            "selectable",
        ]


class Circle(BaseElement):
    def generate(el, data):
        color = pl.get_color_attrib(el, "color", "grey")
        stroke_color = pl.get_color_attrib(el, "stroke-color", "black")
        return {
            "left": pl.get_float_attrib(el, "x1", drawing_defaults["x1"]),
            "top": pl.get_float_attrib(el, "y1", drawing_defaults["y1"]),
            "radius": pl.get_float_attrib(el, "radius", drawing_defaults["radius"]),
            "label": pl.get_string_attrib(el, "label", drawing_defaults["label"]),
            "offsetx": pl.get_float_attrib(el, "offsetx", 5),
            "offsety": pl.get_float_attrib(el, "offsety", 5),
            "originX": "center",
            "originY": "center",
            "opacity": pl.get_float_attrib(el, "opacity", drawing_defaults["opacity"]),
            "stroke": stroke_color,
            "fill": color,
            "strokeWidth": pl.get_float_attrib(
                el, "stroke-width", drawing_defaults["stroke-width"] / 2
            ),
            "strokeUniform": True,
            "selectable": pl.get_boolean_attrib(
                el, "selectable", drawing_defaults["selectable"]
            ),
            "evented": pl.get_boolean_attrib(
                el, "selectable", drawing_defaults["selectable"]
            ),
            "scaling": True,
        }

    def get_attributes():
        return [
            "x1",
            "y1",
            "radius",
            "opacity",
            "color",
            "stroke-color",
            "stroke-width",
            "label",
            "offsetx",
            "offsety",
            "selectable",
        ]


class Polygon(BaseElement):
    def generate(el, data):
        pointlist = json.loads(
            pl.get_string_attrib(
                el,
                "plist",
                '[{"x": 66.21260699999999, "y": 82.746078}, {"x": 25.880586, "y": 78.50701}, {"x": 17.448900000000002, "y": 38.839035}, {"x": 52.569852, "y": 18.561946}, {"x": 82.707481, "y": 45.697991}]',
            )
        )
        color = pl.get_color_attrib(el, "color", "white")
        stroke_color = pl.get_color_attrib(el, "stroke-color", "black")
        return {
            "pointlist": pointlist,
            "opacity": pl.get_float_attrib(el, "opacity", drawing_defaults["opacity"]),
            "fill": color,
            "stroke": stroke_color,
            "strokeWidth": pl.get_float_attrib(el, "stroke-width", 1),
            "strokeUniform": True,
            "selectable": pl.get_boolean_attrib(
                el, "selectable", drawing_defaults["selectable"]
            ),
            "evented": pl.get_boolean_attrib(
                el, "selectable", drawing_defaults["selectable"]
            ),
        }

    def get_attributes():
        return [
            "plist",
            "opacity",
            "color",
            "stroke-color",
            "stroke-width",
            "selectable",
        ]


class Spring(BaseElement):
    def generate(el, data):
        stroke_color = pl.get_color_attrib(el, "stroke-color", "black")
        x1 = pl.get_float_attrib(el, "x1", drawing_defaults["x1"])
        y1 = pl.get_float_attrib(el, "y1", drawing_defaults["y1"])
        if "x2" in el.attrib and "y2" in el.attrib:
            x2 = pl.get_float_attrib(el, "x2")
            y2 = pl.get_float_attrib(el, "y2")
        else:
            w = pl.get_float_attrib(el, "width", drawing_defaults["force-width"])
            angle = pl.get_float_attrib(el, "angle", drawing_defaults["angle"])
            x2 = x1 + w * math.cos(angle * math.pi / 180)
            y2 = y1 + w * math.sin(angle * math.pi / 180)
        return {
            "x1": x1,
            "y1": y1,
            "x2": x2,
            "y2": y2,
            "height": pl.get_float_attrib(el, "height", drawing_defaults["height"]),
            "dx": pl.get_float_attrib(el, "interval", 10),
            "originX": "center",
            "originY": "center",
            "stroke": stroke_color,
            "strokeWidth": pl.get_float_attrib(
                el, "stroke-width", drawing_defaults["stroke-width"]
            ),
            "drawPin": pl.get_boolean_attrib(el, "draw-pin", False),
            "selectable": drawing_defaults["selectable"],
            "evented": drawing_defaults["selectable"],
        }

    def get_attributes():
        return [
            "x1",
            "y1",
            "width",
            "angle",
            "height",
            "interval",
            "x2",
            "y2",
            "stroke-color",
            "stroke-width",
            "draw-pin",
        ]


class Coil(BaseElement):
    def generate(el, data):
        stroke_color = pl.get_color_attrib(el, "stroke-color", "black")
        x1 = pl.get_float_attrib(el, "x1", drawing_defaults["x1"])
        y1 = pl.get_float_attrib(el, "y1", drawing_defaults["y1"])
        if "x2" in el.attrib and "y2" in el.attrib:
            x2 = pl.get_float_attrib(el, "x2")
            y2 = pl.get_float_attrib(el, "y2")
        else:
            w = pl.get_float_attrib(el, "width", 80)
            angle = pl.get_float_attrib(el, "angle", drawing_defaults["angle"])
            x2 = x1 + w * math.cos(angle * math.pi / 180)
            y2 = y1 + w * math.sin(angle * math.pi / 180)
        return {
            "x1": x1,
            "y1": y1,
            "x2": x2,
            "y2": y2,
            "height": pl.get_float_attrib(el, "height", 30),
            "originX": "center",
            "originY": "center",
            "stroke": stroke_color,
            "strokeWidth": pl.get_float_attrib(
                el, "stroke-width", drawing_defaults["stroke-width"]
            ),
            "drawPin": pl.get_boolean_attrib(el, "draw-pin", False),
            "selectable": drawing_defaults["selectable"],
            "evented": drawing_defaults["selectable"],
        }

    def get_attributes():
        return [
            "x1",
            "y1",
            "width",
            "angle",
            "height",
            "x2",
            "y2",
            "stroke-color",
            "stroke-width",
            "draw-pin",
        ]


class Line(BaseElement):
    def generate(el, data):
        stroke_color = pl.get_color_attrib(el, "stroke-color", "black")
        x1 = pl.get_float_attrib(el, "x1", drawing_defaults["x1"])
        y1 = pl.get_float_attrib(el, "y1", drawing_defaults["y1"])
        if "x2" in el.attrib and "y2" in el.attrib:
            x2 = pl.get_float_attrib(el, "x2")
            y2 = pl.get_float_attrib(el, "y2")
        else:
            w = pl.get_float_attrib(el, "width", drawing_defaults["force-width"])
            angle = pl.get_float_attrib(el, "angle", 0)
            x2 = x1 + w * math.cos(angle * math.pi / 180)
            y2 = y1 + w * math.sin(angle * math.pi / 180)
        if "dashed-size" in el.attrib:
            dashed_array = [
                pl.get_float_attrib(el, "dashed-size"),
                pl.get_float_attrib(el, "dashed-size"),
            ]
        else:
            dashed_array = None
        return {
            "x1": x1,
            "y1": y1,
            "x2": x2,
            "y2": y2,
            "originX": "center",
            "originY": "center",
            "opacity": pl.get_float_attrib(el, "opacity", drawing_defaults["opacity"]),
            "stroke": stroke_color,
            "strokeWidth": pl.get_float_attrib(
                el, "stroke-width", drawing_defaults["stroke-width"]
            ),
            "strokeDashArray": dashed_array,
            "selectable": drawing_defaults["selectable"],
            "evented": drawing_defaults["selectable"],
        }

    def get_attributes():
        return [
            "x1",
            "y1",
            "width",
            "angle",
            "x2",
            "y2",
            "opacity",
            "stroke-color",
            "stroke-width",
            "dashed-size",
        ]


class Arc(BaseElement):
    def generate(el, data):
        stroke_color = pl.get_color_attrib(el, "stroke-color", "black")
        theta1 = (
            pl.get_float_attrib(el, "start-angle", drawing_defaults["angle"])
            * math.pi
            / 180
        )
        theta2 = (
            pl.get_float_attrib(el, "end-angle", drawing_defaults["end-angle"])
            * math.pi
            / 180
        )
        if "dashed-size" in el.attrib:
            dashed_array = [
                pl.get_float_attrib(el, "dashed-size"),
                pl.get_float_attrib(el, "dashed-size"),
            ]
        else:
            dashed_array = None
        return {
            "left": pl.get_float_attrib(el, "x1", drawing_defaults["x1"]),
            "top": pl.get_float_attrib(el, "y1", drawing_defaults["y1"]),
            "radius": pl.get_float_attrib(el, "radius", drawing_defaults["radius"]),
            "startAngle": theta1,
            "endAngle": theta2,
            "opacity": pl.get_float_attrib(el, "opacity", drawing_defaults["opacity"]),
            "stroke": stroke_color,
            "strokeWidth": pl.get_float_attrib(
                el, "stroke-width", drawing_defaults["stroke-width"]
            ),
            "strokeDashArray": dashed_array,
            "fill": "",
            "selectable": drawing_defaults["selectable"],
            "evented": drawing_defaults["selectable"],
            "originX": "center",
            "originY": "center",
        }

    def get_attributes():
        return [
            "x1",
            "y1",
            "radius",
            "start-angle",
            "end-angle",
            "opacity",
            "stroke-color",
            "stroke-width",
            "dashed-size",
        ]


class Text(BaseElement):
    def generate(el, data):
        return {
            "left": pl.get_float_attrib(el, "x1", drawing_defaults["x1"]),
            "top": pl.get_float_attrib(el, "y1", drawing_defaults["y1"]),
            "label": pl.get_string_attrib(el, "label", " Text "),
            "offsetx": pl.get_float_attrib(el, "offsetx", 0),
            "offsety": pl.get_float_attrib(el, "offsety", 0),
            "fontSize": pl.get_float_attrib(
                el, "font-size", drawing_defaults["font-size"]
            ),
            "latex": pl.get_boolean_attrib(el, "latex", True),
        }

    def get_attributes():
        return ["label", "latex", "font-size", "x1", "y1", "offsetx", "offsety"]


class Axes(BaseElement):
    def generate(el, data):
        if "origin" in el.attrib:
            origin = json.loads(pl.get_string_attrib(el, "origin"))
            origin_x = origin["x"]
            origin_y = origin["y"]
        else:
            origin_x = origin_y = 60

        color = pl.get_color_attrib(el, "color", "black")
        return {
            "left": origin_x,
            "top": origin_y,
            "xneg": pl.get_float_attrib(el, "xneg", 20),
            "xpos": pl.get_float_attrib(el, "xpos", 400),
            "yneg": pl.get_float_attrib(el, "yneg", 160),
            "ypos": pl.get_float_attrib(el, "ypos", 160),
            "supporting_lines": json.loads(
                pl.get_string_attrib(el, "supporting-lines", "[]")
            ),
            "label_list": json.loads(pl.get_string_attrib(el, "grid-label", "[]")),
            "labelx": pl.get_string_attrib(el, "label-x", "x"),
            "labely": pl.get_string_attrib(el, "label-y", "y"),
            "offsetx_label_x": pl.get_float_attrib(el, "offsetx-label-x", 0),
            "offsety_label_x": pl.get_float_attrib(el, "offsety-label-x", 0),
            "offsetx_label_y": pl.get_float_attrib(el, "offsetx-label-y", -30),
            "offsety_label_y": pl.get_float_attrib(el, "offsety-label-y", -10),
            "stroke": color,
            "strokeWidth": pl.get_float_attrib(
                el, "stroke-width", drawing_defaults["stroke-width"]
            ),
            "originY": "center",
            "selectable": drawing_defaults["selectable"],
            "evented": drawing_defaults["selectable"],
        }

    def get_attributes():
        return [
            "origin",
            "xneg",
            "yneg",
            "xpos",
            "ypos",
            "label-x",
            "offsetx-label-x",
            "offsety-label-x",
            "label-y",
            "offsetx-label-y",
            "offsety-label-y",
            "supporting-lines",
            "grid-label",
            "color",
            "stroke-width",
        ]


class GraphLine(BaseElement):
    def generate(el, data):
        curved_line = False

        if "origin" in el.attrib:
            origin = json.loads(pl.get_string_attrib(el, "origin"))
            x0 = origin["x"]
            y0 = origin["y"]
        else:
            x0 = y0 = 0

        if "end-points" in el.attrib:
            line = json.loads(pl.get_string_attrib(el, "end-points"))
            n_end_points = len(line)
            if n_end_points == 2:
                x1 = line[0]["x"]
                x2 = line[1]["x"]
                y1 = line[0]["y"]
                y2 = line[1]["y"]
            elif n_end_points == 3:
                x1 = line[0]["x"]
                x2 = line[1]["x"]
                x3 = line[2]["x"]
                y1 = line[0]["y"]
                y2 = line[1]["y"]
                y3 = line[2]["y"]
                curved_line = True
            else:
                raise ValueError(
                    "pl-graph-line error: the attribute end-points expects a list of size 2 or 3."
                )
        else:
            raise ValueError(
                "pl-graph-line error: required attribute end-points is missing."
            )

        if "end-gradients" in el.attrib:
            if curved_line:
                raise ValueError(
                    "pl-graph-line error: The end-gradients attribute conflicts with an end-points attribute of length 3. You should either provide three points to make a curve or the gradient, but not both."
                )
            grads = json.loads(pl.get_string_attrib(self, "end-gradients"))
            if len(grads) != 2:
                raise ValueError(
                    "pl-graph-line error: the attribute end-gradients expects an array with 2 values, one for each end point."
                )
            grad1 = grads[0]
            grad2 = grads[1]
            if abs(grad1 - grad2) < 1e-9:
                raise ValueError(
                    "The provided gradients are not compatible to compute a quadratic curve between the given points."
                )
            x3 = ((y2 - grad2 * x2) - (y1 - grad1 * x1)) / (grad1 - grad2)
            y3 = (y1 - grad1 * x1) + grad1 * x3
            curved_line = True

        if "draw-error-box" in el.attrib:
            obj_draw = el.attrib["draw-error-box"] == "true"
        else:
            obj_draw = None

        offset_x = pl.get_float_attrib(el, "offset-tol-x", 0)
        offset_y = pl.get_float_attrib(el, "offset-tol-y", 0)
        offset_control_x = pl.get_float_attrib(el, "offset-control-tol-x", 0)
        offset_control_y = pl.get_float_attrib(el, "offset-control-tol-y", 0)
        grid_size = pl.get_integer_attrib(el, "grid-size", 20)
        tol = pl.get_float_attrib(el, "tol", grid_size / 2)

        # Defining the error boxes for end points
        wbox = 2 * tol + 2 * offset_x
        hbox = 2 * tol + 2 * offset_y
        # Defining the error box for the control point
        wbox_c = 2 * tol + 2 * offset_control_x
        hbox_c = 2 * tol + 2 * offset_control_y

        obj = {
            "x1": x0 + x1,
            "y1": y0 - y1,
            "stroke": pl.get_color_attrib(el, "color", "red"),
            "strokeWidth": pl.get_float_attrib(el, "stroke-width", 4),
            "handleRadius": 6,
            "objectDrawErrorBox": obj_draw,
            "widthErrorBox": wbox,
            "heightErrorBox": hbox,
            "widthErrorBoxControl": wbox_c,
            "heightErrorBoxControl": hbox_c,
            "offset_x": offset_x,
            "offset_y": offset_y,
            "offset_control_x": offset_control_x,
            "offset_control_y": offset_control_y,
        }

        if not curved_line:
            obj.update({"x2": x0 + x2, "y2": y0 - y2, "type": "pl-controlled-line"})
        else:
            obj.update(
                {
                    "x3": x0 + x2,
                    "y3": y0 - y2,
                    "x2": x0 + x3,
                    "y2": y0 - y3,
                    "type": "pl-controlled-curved-line",
                }
            )
        return obj

    def grading_name(element):
        curved_line = False
        if "end-points" in element.attrib:
            line = json.loads(pl.get_string_attrib(element, "end-points"))
            grads = json.loads(pl.get_string_attrib(element, "end-gradients", "[]"))
            n_end_points = len(line)
            n_grads = len(grads)
            if n_end_points < 2 or n_end_points > 3:
                raise ValueError(
                    "pl-graph-line error: the attribute end-points expects a list of size 2 or 3."
                )
<<<<<<< HEAD
            if n_grads != 0 and n_grads != 2:
                raise ValueError(
=======
            if n_grads not in (0, 2):
                raise Exception(
>>>>>>> 4e7afdb5
                    "pl-graph-line error: the attribute end-gradients expects an array with 2 values, one for each end point."
                )
            if n_end_points > 2 and n_grads > 0:
                raise ValueError(
                    "pl-graph-line error: The end-gradients attribute conflicts with an end-points attribute of length 3. You should either provide three points to make a curve or the gradient, but not both."
                )
            if n_end_points == 3:
                curved_line = True
            if n_end_points == 2 and len(grads) == 2:
                curved_line = True
        if not curved_line:
            return "pl-controlled-line"
        else:
            return "pl-controlled-curved-line"

    def get_attributes():
        return [
            "origin",
            "end-points",
            "end-gradients",
            "draw-error-box",
            "offset-tol-x",
            "offset-tol-y",
            "offset-control-tol-x",
            "offset-control-tol-y",
            "color",
            "stroke-width",
        ]


class Capacitor(BaseElement):
    def generate(el, data):
        x1 = pl.get_float_attrib(el, "x1", drawing_defaults["x1"])
        y1 = pl.get_float_attrib(el, "y1", drawing_defaults["y1"])
        if "x2" in el.attrib and "y2" in el.attrib:
            x2 = pl.get_float_attrib(el, "x2")
            y2 = pl.get_float_attrib(el, "y2")
        else:
            w = pl.get_float_attrib(el, "width", drawing_defaults["force-width"])
            angle = pl.get_float_attrib(el, "angle", 0)
            x2 = x1 + w * math.cos(angle * math.pi / 180)
            y2 = y1 + w * math.sin(angle * math.pi / 180)
        return {
            "x1": x1,
            "y1": y1,
            "x2": x2,
            "y2": y2,
            "interval": pl.get_float_attrib(el, "interval", 10),
            "height": pl.get_float_attrib(el, "height", 15),
            "originX": "center",
            "originY": "center",
            "stroke": pl.get_color_attrib(el, "stroke-color", "black"),
            "strokeWidth": pl.get_float_attrib(
                el, "stroke-width", drawing_defaults["stroke-width"]
            ),
            "selectable": drawing_defaults["selectable"],
            "evented": drawing_defaults["selectable"],
            "label": pl.get_string_attrib(el, "label", ""),
            "offsetx": pl.get_float_attrib(el, "offsetx", drawing_defaults["offsetx"]),
            "offsety": pl.get_float_attrib(el, "offsety", drawing_defaults["offsetx"]),
            "fontSize": pl.get_float_attrib(
                el, "font-size", drawing_defaults["font-size"]
            ),
            "polarized": pl.get_boolean_attrib(el, "polarized", False),
        }

    def get_attributes():
        return [
            "x1",
            "y1",
            "width",
            "angle",
            "interval",
            "height",
            "x2",
            "y2",
            "stroke-color",
            "stroke-width",
            "label",
            "offsetx",
            "offsety",
            "font-size",
            "polarized",
        ]


class Battery(BaseElement):
    def generate(el, data):
        x1 = pl.get_float_attrib(el, "x1", drawing_defaults["x1"])
        y1 = pl.get_float_attrib(el, "y1", drawing_defaults["y1"])
        if "x2" in el.attrib and "y2" in el.attrib:
            x2 = pl.get_float_attrib(el, "x2")
            y2 = pl.get_float_attrib(el, "y2")
        else:
            w = pl.get_float_attrib(el, "width", drawing_defaults["force-width"])
            angle = pl.get_float_attrib(el, "angle", 0)
            x2 = x1 + w * math.cos(angle * math.pi / 180)
            y2 = y1 + w * math.sin(angle * math.pi / 180)
        return {
            "x1": x1,
            "y1": y1,
            "x2": x2,
            "y2": y2,
            "interval": pl.get_float_attrib(el, "interval", 5),
            "height": pl.get_float_attrib(el, "height", 20),
            "originX": "center",
            "originY": "center",
            "stroke": pl.get_color_attrib(el, "stroke-color", "black"),
            "strokeWidth": pl.get_float_attrib(
                el, "stroke-width", drawing_defaults["stroke-width"]
            ),
            "selectable": drawing_defaults["selectable"],
            "evented": drawing_defaults["selectable"],
            "label": pl.get_string_attrib(el, "label", ""),
            "offsetx": pl.get_float_attrib(el, "offsetx", drawing_defaults["offsetx"]),
            "offsety": pl.get_float_attrib(el, "offsety", drawing_defaults["offsety"]),
            "fontSize": pl.get_float_attrib(
                el, "font-size", drawing_defaults["font-size"]
            ),
        }

    def get_attributes():
        return [
            "x1",
            "y1",
            "width",
            "angle",
            "interval",
            "height",
            "x2",
            "y2",
            "stroke-color",
            "stroke-width",
            "label",
            "offsetx",
            "offsety",
            "font-size",
        ]


class Resistor(BaseElement):
    def generate(el, data):
        x1 = pl.get_float_attrib(el, "x1", drawing_defaults["x1"])
        y1 = pl.get_float_attrib(el, "y1", drawing_defaults["y1"])
        if "x2" in el.attrib and "y2" in el.attrib:
            x2 = pl.get_float_attrib(el, "x2")
            y2 = pl.get_float_attrib(el, "y2")
        else:
            w = pl.get_float_attrib(el, "width", drawing_defaults["force-width"])
            angle = pl.get_float_attrib(el, "angle", 0)
            x2 = x1 + w * math.cos(angle * math.pi / 180)
            y2 = y1 + w * math.sin(angle * math.pi / 180)
        return {
            "x1": x1,
            "y1": y1,
            "x2": x2,
            "y2": y2,
            "interval": pl.get_float_attrib(el, "interval", 30),
            "height": pl.get_float_attrib(el, "height", 10),
            "originX": "center",
            "originY": "center",
            "stroke": pl.get_color_attrib(el, "stroke-color", "black"),
            "strokeWidth": pl.get_float_attrib(
                el, "stroke-width", drawing_defaults["stroke-width"]
            ),
            "selectable": drawing_defaults["selectable"],
            "evented": drawing_defaults["selectable"],
            "label": pl.get_string_attrib(el, "label", ""),
            "offsetx": pl.get_float_attrib(el, "offsetx", drawing_defaults["offsetx"]),
            "offsety": pl.get_float_attrib(el, "offsety", drawing_defaults["offsety"]),
            "fontSize": pl.get_float_attrib(
                el, "font-size", drawing_defaults["font-size"]
            ),
        }

    def get_attributes():
        return [
            "x1",
            "y1",
            "width",
            "angle",
            "interval",
            "height",
            "x2",
            "y2",
            "stroke-color",
            "stroke-width",
            "label",
            "offsetx",
            "offsety",
            "font-size",
        ]


class Inductor(BaseElement):
    def generate(el, data):
        x1 = pl.get_float_attrib(el, "x1", drawing_defaults["x1"])
        y1 = pl.get_float_attrib(el, "y1", drawing_defaults["y1"])
        if "x2" in el.attrib and "y2" in el.attrib:
            x2 = pl.get_float_attrib(el, "x2")
            y2 = pl.get_float_attrib(el, "y2")
        else:
            w = pl.get_float_attrib(el, "width", drawing_defaults["force-width"])
            angle = pl.get_float_attrib(el, "angle", 0)
            x2 = x1 + w * math.cos(angle * math.pi / 180)
            y2 = y1 + w * math.sin(angle * math.pi / 180)
        return {
            "x1": x1,
            "y1": y1,
            "x2": x2,
            "y2": y2,
            "interval": pl.get_float_attrib(el, "interval", 40),
            "height": pl.get_float_attrib(el, "height", 20),
            "originX": "center",
            "originY": "center",
            "stroke": pl.get_color_attrib(el, "stroke-color", "black"),
            "strokeWidth": pl.get_float_attrib(
                el, "stroke-width", drawing_defaults["stroke-width"]
            ),
            "selectable": drawing_defaults["selectable"],
            "evented": drawing_defaults["selectable"],
            "label": pl.get_string_attrib(el, "label", ""),
            "offsetx": pl.get_float_attrib(el, "offsetx", drawing_defaults["offsetx"]),
            "offsety": pl.get_float_attrib(el, "offsety", drawing_defaults["offsety"]),
            "fontSize": pl.get_float_attrib(
                el, "font-size", drawing_defaults["font-size"]
            ),
        }

    def get_attributes():
        return [
            "x1",
            "y1",
            "width",
            "angle",
            "interval",
            "height",
            "x2",
            "y2",
            "stroke-color",
            "stroke-width",
            "label",
            "offsetx",
            "offsety",
            "font-size",
        ]


class Switch(BaseElement):
    def generate(el, data):
        x1 = pl.get_float_attrib(el, "x1", drawing_defaults["x1"])
        y1 = pl.get_float_attrib(el, "y1", drawing_defaults["y1"])
        if "x2" in el.attrib and "y2" in el.attrib:
            x2 = pl.get_float_attrib(el, "x2")
            y2 = pl.get_float_attrib(el, "y2")
        else:
            w = pl.get_float_attrib(el, "width", drawing_defaults["force-width"])
            angle = pl.get_float_attrib(el, "angle", 0)
            x2 = x1 + w * math.cos(angle * math.pi / 180)
            y2 = y1 + w * math.sin(angle * math.pi / 180)
        return {
            "x1": x1,
            "y1": y1,
            "x2": x2,
            "y2": y2,
            "interval": pl.get_float_attrib(el, "interval", 40),
            "switchAngle": pl.get_float_attrib(el, "switch-angle", 30),
            "drawPin": pl.get_boolean_attrib(el, "draw-pin", True),
            "originX": "center",
            "originY": "center",
            "stroke": pl.get_color_attrib(el, "stroke-color", "black"),
            "strokeWidth": pl.get_float_attrib(
                el, "stroke-width", drawing_defaults["stroke-width"]
            ),
            "selectable": drawing_defaults["selectable"],
            "evented": drawing_defaults["selectable"],
            "label": pl.get_string_attrib(el, "label", ""),
            "offsetx": pl.get_float_attrib(el, "offsetx", drawing_defaults["offsetx"]),
            "offsety": pl.get_float_attrib(el, "offsety", drawing_defaults["offsety"]),
            "fontSize": pl.get_float_attrib(
                el, "font-size", drawing_defaults["font-size"]
            ),
        }

    def get_attributes():
        return [
            "x1",
            "y1",
            "width",
            "angle",
            "interval",
            "switch-angle",
            "draw-pin",
            "x2",
            "y2",
            "stroke-color",
            "stroke-width",
            "label",
            "offsetx",
            "offsety",
            "font-size",
        ]


elements["pl-4pointrod"] = FourPointRod
elements["pl-3pointrod"] = ThreePointRod
elements["pl-arc"] = Arc
elements["pl-arc-dimensions"] = ArcDimensions
elements["pl-arc-vector"] = ArcVector
elements["pl-axes"] = Axes
elements["pl-circle"] = Circle
elements["pl-clamped"] = Clamped
elements["pl-collar-rod"] = CollarRod
elements["pl-controlled-curved-line"] = ControlledCurvedLine
elements["pl-controlled-line"] = ControlledLine
elements["pl-coordinates"] = Coordinates
elements["pl-dimensions"] = Dimensions
elements["pl-distributed-load"] = DistributedLoad
elements["pl-double-headed-vector"] = DoubleHeadedVector
elements["pl-fixed-pin"] = FixedPin
elements["pl-graph-line"] = GraphLine
elements["pl-line"] = Line
elements["pl-point"] = Point
elements["pl-polygon"] = Polygon
elements["pl-pulley"] = Pulley
elements["pl-rectangle"] = Rectangle
elements["pl-rod"] = Rod
elements["pl-roller"] = Roller
elements["pl-spring"] = Spring
elements["pl-coil"] = Coil
elements["pl-text"] = Text
elements["pl-triangle"] = Triangle
elements["pl-vector"] = Vector
elements["pl-paired-vector"] = PairedVector
elements["pl-capacitor"] = Capacitor
elements["pl-battery"] = Battery
elements["pl-resistor"] = Resistor
elements["pl-inductor"] = Inductor
elements["pl-switch"] = Switch

# Base Elements


class UnplaceableBaseElement(BaseElement):
    # Used only to get attributes
    def generate(element):
        raise RuntimeError("Cannot create element!")

    def is_gradable():
        return False

    def grade(element, _st, _tol, _angtol):
        raise NotImplementedError(
            "This element should not be graded!  If you see this message, something has gone terribly wrong!"
        )


class DrawingElement(UnplaceableBaseElement):
    def get_attributes():
        return [
            "gradable",
            "answers-name",
            "width",
            "height",
            "grid-size",
            "snap-to-grid",
            "correct-answer",
            "tol",
            "angle-tol",
            "show-tolerance-hint",
            "tolerance-hint",
            "disregard-extra-elements",
            "hide-answer-panel",
        ]


class DrawingInitial(UnplaceableBaseElement):
    def get_attributes():
        return ["draw-error-box"]


class DrawingAnswer(UnplaceableBaseElement):
    def get_attributes():
        return ["draw-error-box"]


class DrawingGroup(UnplaceableBaseElement):
    def get_attributes():
        return ["visible"]


class DrawingControls(UnplaceableBaseElement):
    def get_attributes():
        return []


class DrawingControlsGroup(UnplaceableBaseElement):
    def get_attributes():
        return ["label"]


class DrawingControlsButton(UnplaceableBaseElement):
    def validate_attributes():
        return False

    def get_attributes():
        return ["type"]


elements["pl-drawing"] = DrawingElement
elements["pl-drawing-initial"] = DrawingInitial
elements["pl-drawing-answer"] = DrawingAnswer
elements["pl-drawing-group"] = DrawingGroup
elements["pl-controls"] = DrawingControls
elements["pl-controls-group"] = DrawingControlsGroup
elements["pl-drawing-button"] = DrawingControlsButton


# Store elements that have been registered via extensions
registered_elements = {}


# Helper Functions


def should_validate_attributes(name):
    if name in elements:
        return elements[name].validate_attributes()
    else:
        return False


def get_attributes(name):
    if name in elements:
        return elements[name].get_attributes()
    else:
        return []


def generate(element, name, defaults=None):
    if defaults is None:
        defaults = {}
    if name in elements:
        obj = defaults.copy()
        cls = elements[name]
        data = registered_elements.get(name, [])
        obj.update(cls.generate(element, data))

        # By default, set the grading name to the element name
        grading_name = cls.grading_name(element)
        if grading_name is None:
            grading_name = name

        obj["gradingName"] = grading_name
        obj["type"] = grading_name
        return obj
    else:
        return {}


def is_gradable(name):
    if name in elements:
        return elements[name].is_gradable()
    return False


def grade(reference, element, name, tol, angtol):
    if name in elements:
        cls = elements[name]
        if cls.is_gradable():
            return elements[name].grade(reference, element, tol, angtol)
    return False


def register_extension(name, module, data):
    data_obj = {
        "clientFilesUrl": data["options"]
        .get("client_files_extensions_url", {})
        .get(name, None)
    }
    for elem_name, elem in module.elements.items():
        registered_elements[elem_name] = data_obj
        elements[elem_name] = elem<|MERGE_RESOLUTION|>--- conflicted
+++ resolved
@@ -2056,13 +2056,8 @@
                 raise ValueError(
                     "pl-graph-line error: the attribute end-points expects a list of size 2 or 3."
                 )
-<<<<<<< HEAD
-            if n_grads != 0 and n_grads != 2:
+            if n_grads not in (0, 2):
                 raise ValueError(
-=======
-            if n_grads not in (0, 2):
-                raise Exception(
->>>>>>> 4e7afdb5
                     "pl-graph-line error: the attribute end-gradients expects an array with 2 values, one for each end point."
                 )
             if n_end_points > 2 and n_grads > 0:
