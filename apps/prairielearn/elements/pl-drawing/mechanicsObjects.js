--- conflicted
+++ resolved
@@ -2084,13 +2084,8 @@
 
     options.left = p1d.e(1);
     options.top = p1d.e(2);
-<<<<<<< HEAD
     options.angle = Math.atan2(p2d.e(2) - p1d.e(2), p2d.e(1) - p1d.e(1)) * (180 / Math.PI);
-    options.width = Math.sqrt(Math.pow(p2d.e(2) - p1d.e(2), 2) + Math.pow(p2d.e(1) - p1d.e(1), 2));
-=======
-    options.angle = Math.atan2(p2d.e(2) - p1d.e(2), p2d.e(1) - p1d.e(1)) * (180.0 / Math.PI);
     options.width = Math.hypot(p2d.e(2) - p1d.e(2), p2d.e(1) - p1d.e(1));
->>>>>>> fc153c7a
 
     const obj = new mechanicsObjects.Arrow(options);
     obj.selectable = false;
