--- conflicted
+++ resolved
@@ -110,20 +110,8 @@
     // https://quilljs.com/docs/configuration#bounds
     options.bounds = baseElement.closest('.question-container');
 
-<<<<<<< HEAD
-    let inputElement = $('#rte-input-' + uuid);
-    let quill = new Quill(baseElement, options);
-=======
     const inputElement = $('#rte-input-' + uuid);
     const quill = new Quill(baseElement, options);
-    let renderer = null;
-    if (options.format === 'markdown') {
-      renderer = new showdown.Converter({
-        literalMidWordUnderscores: true,
-        literalMidWordAsterisks: true,
-      });
-    }
->>>>>>> 371046fa
 
     if (options.markdownShortcuts && !options.readOnly) new QuillMarkdown(quill, {});
 
