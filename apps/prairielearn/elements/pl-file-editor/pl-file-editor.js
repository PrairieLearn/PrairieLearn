--- conflicted
+++ resolved
@@ -291,7 +291,6 @@
 window.PLFileEditor.prototype.preview = {
   html: (value) => value,
   markdown: (() => {
-<<<<<<< HEAD
     let marked = null;
     return async (value) => {
       if (marked == null) {
@@ -301,14 +300,6 @@
       }
       return marked.parse(value);
     };
-=======
-    const markdownRenderer = new showdown.Converter({
-      literalMidWordUnderscores: true,
-      literalMidWordAsterisks: true,
-    });
-
-    return async (value) => markdownRenderer.makeHtml(value);
->>>>>>> 371046fa
   })(),
   dot: (() => {
     let vizPromise = null;
