import base64
import hashlib
import os
import xml.etree.ElementTree as ET
import chevron
import lxml.html
import prairielearn as pl
from text_unidecode import unidecode

EDITOR_CONFIG_FUNCTION_DEFAULT = None
ACE_MODE_DEFAULT = None
ACE_THEME_DEFAULT = None
FONT_SIZE_DEFAULT = None
SOURCE_FILE_NAME_DEFAULT = None
MIN_LINES_DEFAULT = None
MAX_LINES_DEFAULT = None
AUTO_RESIZE_DEFAULT = True
PREVIEW_DEFAULT = None
FOCUS_DEFAULT = False
DIRECTORY_DEFAULT = "."
NORMALIZE_TO_ASCII_DEFAULT = False
ALLOW_BLANK_DEFAULT = False

<<<<<<< HEAD
def categorize_options(element: lxml.html.HtmlElement, data: pl.QuestionData) -> tuple[bool, list[list[int]], str]:
    hasRange = False
    file_contents = []
    range_list = []
    line = 0 # keeps track of what line in the editor we are in

    for child in element:
        child_html = pl.inner_html(child)
        if child_html[-1] != "\n":
            child_html += "\n"
        file_contents.append(child_html)
        new_lines = child_html.count("\n")    
        
        if child.tag in ["static"]:
            startRow = line 
            endRow = line + max(0, new_lines - 1)
            range_list.append([startRow, endRow])

        if child_html[-1] != "\n":
           line += 1    

        line += new_lines
    
    if len(range_list) != 0:
        hasRange = True

    return hasRange, range_list, "".join(file_contents)

def get_answer_name(file_name: str) -> None:
=======

def get_answer_name(file_name: str) -> str:
>>>>>>> e55b8fef
    return "_file_editor_{0}".format(
        hashlib.sha1(file_name.encode("utf-8")).hexdigest()
    )


def add_format_error(data: pl.QuestionData, error_string: str) -> None:
    if "_files" not in data["format_errors"]:
        data["format_errors"]["_files"] = []
    data["format_errors"]["_files"].append(error_string)


def prepare(element_html: str, data: pl.QuestionData) -> None:
    element = lxml.html.fragment_fromstring(element_html)
    required_attribs = ["file-name"]
    optional_attribs = [
        "ace-mode",
        "ace-theme",
        "font-size",
        "editor-config-function",
        "source-file-name",
        "min-lines",
        "max-lines",
        "auto-resize",
        "preview",
        "focus",
        "directory",
        "normalize-to-ascii",
        "allow-blank",
    ]
    pl.check_attribs(element, required_attribs, optional_attribs)
    source_file_name = pl.get_string_attrib(
        element, "source-file-name", SOURCE_FILE_NAME_DEFAULT
    )

    file_name = pl.get_string_attrib(element, "file-name")
    if "_required_file_names" not in data["params"]:
        data["params"]["_required_file_names"] = []
    elif file_name in data["params"]["_required_file_names"]:
        raise Exception("There is more than one file editor with the same file name.")
    data["params"]["_required_file_names"].append(file_name)

    if source_file_name is not None:
        if (element.text is not None and not str(element.text).isspace()) or ("<static>" in element_html or "<editable" in element_html):
            raise Exception(
                'Existing code cannot be added inside html element when "source-file-name" attribute is used.'
            )


def render(element_html: str, data: pl.QuestionData) -> str:
    if data["panel"] != "question":
        return ""

    element = lxml.html.fragment_fromstring(element_html)
    file_name = pl.get_string_attrib(element, "file-name", "")
    answer_name = get_answer_name(file_name)
    editor_config_function = pl.get_string_attrib(
        element, "editor-config-function", EDITOR_CONFIG_FUNCTION_DEFAULT
    )
    ace_mode = pl.get_string_attrib(element, "ace-mode", ACE_MODE_DEFAULT)
    ace_theme = pl.get_string_attrib(element, "ace-theme", ACE_THEME_DEFAULT)
    font_size = pl.get_string_attrib(element, "font-size", FONT_SIZE_DEFAULT)
    uuid = pl.get_uuid()
    source_file_name = pl.get_string_attrib(
        element, "source-file-name", SOURCE_FILE_NAME_DEFAULT
    )
    directory = pl.get_string_attrib(element, "directory", DIRECTORY_DEFAULT)
    min_lines = pl.get_integer_attrib(element, "min-lines", MIN_LINES_DEFAULT)
    max_lines = pl.get_integer_attrib(element, "max-lines", MAX_LINES_DEFAULT)
    auto_resize = pl.get_boolean_attrib(element, "auto-resize", AUTO_RESIZE_DEFAULT)
    preview = pl.get_string_attrib(element, "preview", PREVIEW_DEFAULT)
    focus = pl.get_boolean_attrib(element, "focus", FOCUS_DEFAULT)

    # stringify boolean attributes (needed when written to html_params)
    auto_resize = "true" if auto_resize else "false"
    focus = "true" if focus else "false"

    # If auto_resize is set but min_lines isn't, the height of the
    # file editor area will be set to 1 line. Thus, we need to set
    # a default of about 18 lines to match an editor window without
    # the auto resizing enabled.
    if min_lines is None and auto_resize == "true":
        min_lines = 18

    html_params = {
        "name": answer_name,
        "file_name": file_name,
        "ace_mode": ace_mode,
        "ace_theme": ace_theme,
        "font_size": font_size,
        "editor_config_function": editor_config_function,
        "min_lines": min_lines,
        "max_lines": max_lines,
        "auto_resize": auto_resize,
        "preview": preview,
        "read_only": "false" if data["editable"] else "true",
        "uuid": uuid,
        "focus": focus,
        "question": True,
    }

    ranges = []
    hasRanges = False

    if source_file_name is not None:
        if directory == "serverFilesCourse":
            directory = data["options"]["server_files_course_path"]
        elif directory == "clientFilesCourse":
            directory = data["options"]["client_files_course_path"]
        else:
            directory = os.path.join(data["options"]["question_path"], directory)
        file_path = os.path.join(directory, source_file_name)
<<<<<<< HEAD
        text_display = open(file_path).read()

        #check if the file provided should be a static editor
        if "<static>" in text_display:
            hasRanges, ranges, text_display = categorize_options(ET.fromstring("<html>" + text_display + "</html>"), data)             #allows us to parse as XML with <html> as root node
    else:
        if element_html is not None:
            if "<static>" in element_html:
                hasRanges, ranges, text_display = categorize_options(element, data)
            else:
                text_display = str(element.text)
        else:
            text_display = ""
=======
        with open(file_path, "r", encoding="utf-8") as f:
            text_display = f.read()
    else:
        text_display = "" if element.text is None else str(element.text)
>>>>>>> e55b8fef

    html_params["range_flag"] = str(hasRanges)
    html_params["ranges"] = ranges
    html_params["original_file_contents"] = base64.b64encode(
        text_display.encode("UTF-8").strip()
    ).decode()

    submitted_files = data["submitted_answers"].get("_files", [])
    submitted_file_contents = [
        f.get("contents", None)
        for f in submitted_files
        if f.get("name", None) == file_name
    ]
    if submitted_file_contents:
        html_params["current_file_contents"] = submitted_file_contents[0]
    else:
        html_params["current_file_contents"] = html_params["original_file_contents"]

    with open("pl-file-editor.mustache", "r", encoding="utf-8") as f:
        return chevron.render(f, html_params).strip()


<<<<<<< HEAD
def parse(element_html: str, data: pl.QuestionData) -> str:
=======
def parse(element_html: str, data: pl.QuestionData) -> None:
>>>>>>> e55b8fef
    element = lxml.html.fragment_fromstring(element_html)
    file_name = pl.get_string_attrib(element, "file-name", "")
    answer_name = get_answer_name(file_name)
    normalize_to_ascii = pl.get_boolean_attrib(
        element, "normalize-to-ascii", NORMALIZE_TO_ASCII_DEFAULT
    )
    allow_blank = pl.get_boolean_attrib(element, "allow-blank", ALLOW_BLANK_DEFAULT)

    # Get submitted answer or return parse_error if it does not exist
    file_contents = data["submitted_answers"].get(answer_name, "")
    if not file_contents and not allow_blank:
        add_format_error(data, "No submitted answer for {0}".format(file_name))
        return

    # We will store the files in the submitted_answer["_files"] key,
    # so delete the original submitted answer format to avoid
    # duplication
    del data["submitted_answers"][answer_name]

    if normalize_to_ascii:
        try:
            decoded_contents = base64.b64decode(file_contents).decode("utf-8")
            normalized = unidecode(decoded_contents)
            file_contents = base64.b64encode(
                normalized.encode("UTF-8").strip()
            ).decode()
            data["submitted_answers"][answer_name] = file_contents
        except UnicodeError:
            add_format_error(data, "Submitted answer is not a valid UTF-8 string.")

    if data["submitted_answers"].get("_files", None) is None:
        data["submitted_answers"]["_files"] = []
        data["submitted_answers"]["_files"].append(
            {"name": file_name, "contents": file_contents}
        )
    elif isinstance(data["submitted_answers"].get("_files", None), list):
        data["submitted_answers"]["_files"].append(
            {"name": file_name, "contents": file_contents}
        )
    else:
        add_format_error(data, "_files was present but was not an array.")<|MERGE_RESOLUTION|>--- conflicted
+++ resolved
@@ -21,7 +21,6 @@
 NORMALIZE_TO_ASCII_DEFAULT = False
 ALLOW_BLANK_DEFAULT = False
 
-<<<<<<< HEAD
 def categorize_options(element: lxml.html.HtmlElement, data: pl.QuestionData) -> tuple[bool, list[list[int]], str]:
     hasRange = False
     file_contents = []
@@ -50,11 +49,7 @@
 
     return hasRange, range_list, "".join(file_contents)
 
-def get_answer_name(file_name: str) -> None:
-=======
-
 def get_answer_name(file_name: str) -> str:
->>>>>>> e55b8fef
     return "_file_editor_{0}".format(
         hashlib.sha1(file_name.encode("utf-8")).hexdigest()
     )
@@ -166,26 +161,10 @@
         else:
             directory = os.path.join(data["options"]["question_path"], directory)
         file_path = os.path.join(directory, source_file_name)
-<<<<<<< HEAD
-        text_display = open(file_path).read()
-
-        #check if the file provided should be a static editor
-        if "<static>" in text_display:
-            hasRanges, ranges, text_display = categorize_options(ET.fromstring("<html>" + text_display + "</html>"), data)             #allows us to parse as XML with <html> as root node
-    else:
-        if element_html is not None:
-            if "<static>" in element_html:
-                hasRanges, ranges, text_display = categorize_options(element, data)
-            else:
-                text_display = str(element.text)
-        else:
-            text_display = ""
-=======
         with open(file_path, "r", encoding="utf-8") as f:
             text_display = f.read()
     else:
         text_display = "" if element.text is None else str(element.text)
->>>>>>> e55b8fef
 
     html_params["range_flag"] = str(hasRanges)
     html_params["ranges"] = ranges
@@ -208,11 +187,7 @@
         return chevron.render(f, html_params).strip()
 
 
-<<<<<<< HEAD
-def parse(element_html: str, data: pl.QuestionData) -> str:
-=======
 def parse(element_html: str, data: pl.QuestionData) -> None:
->>>>>>> e55b8fef
     element = lxml.html.fragment_fromstring(element_html)
     file_name = pl.get_string_attrib(element, "file-name", "")
     answer_name = get_answer_name(file_name)
