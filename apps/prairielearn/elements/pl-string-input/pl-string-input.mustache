--- conflicted
+++ resolved
@@ -26,7 +26,6 @@
             for="pl-string-input-{{uuid}}-area"
         >{{{label}}}</label>
         {{/label}}
-<<<<<<< HEAD
         <span class="input-group pl-string-input">
             <textarea
                 wrap="soft"
@@ -54,7 +53,7 @@
                 type="text"
                 inputmode="text"
                 class="form-control pl-string-input-input {{#parse_error}}has-validation is-invalid{{/parse_error}}"
-                {{#parse_error}}aria-invalid="true" aria-describedby="pl-string-input-{{uuid}}-error"{{/parse_error}}
+                {{#parse_error}}aria-invalid="true"{{/parse_error}}
                 size="{{size}}"
                 autocomplete="off"
                 autocorrect="off"
@@ -75,30 +74,6 @@
             <i class="fa fa-question-circle" aria-hidden="true"></i>
         </button>
     {{/show_info}}
-=======
-        <input
-            name="{{name}}"
-            type="text"
-            inputmode="text"
-            class="form-control pl-string-input-input {{#parse_error}}has-validation is-invalid{{/parse_error}}"
-            {{#parse_error}}aria-invalid="true"{{/parse_error}}
-            size="{{size}}"
-            autocomplete="off"
-            autocorrect="off"
-            {{^editable}}disabled{{/editable}}
-            {{#raw_submitted_answer}}value="{{raw_submitted_answer}}"{{/raw_submitted_answer}}
-            aria-describedby="pl-string-input-{{uuid}}-suffix"
-            aria-labelledby="pl-string-input-{{uuid}}-label"
-            placeholder="{{placeholder}}"
-        />
-        {{#suffix}}<span class="input-group-text" id="pl-string-input-{{uuid}}-suffix">{{suffix}}</span>{{/suffix}}
-
-        {{#show_info}}
-            <button type="button" class="btn btn-light border d-flex align-items-center" data-bs-toggle="popover" data-bs-html="true" title="String" data-bs-content="{{info}}" data-bs-placement="auto">
-                <i class="fa fa-question-circle" aria-hidden="true"></i>
-            </button>
-        {{/show_info}}
->>>>>>> 8f66c5ac
 
     {{#correct}}
         <span class="input-group-text">
@@ -116,35 +91,11 @@
         </span>
     {{/incorrect}}
     </span>
-<<<<<<< HEAD
     {{#parse_error}}
         <span class="invalid-feedback d-block">
             <span class="badge text-bg-danger">
                 Invalid
                 <i class="fa fa-exclamation-triangle" aria-hidden="true"></i>
-=======
-        {{#parse_error}}
-            <span class="invalid-feedback d-block">
-                <span class="badge text-bg-danger">
-                    Invalid 
-                    <i class="fa fa-exclamation-triangle" aria-hidden="true"></i>
-                </span>
-                <a 
-                    class="link-primary"
-                    tabindex="0"
-                    role="button"
-                    data-bs-placement="auto" 
-                    data-bs-toggle="popover"
-                    data-bs-html="true"
-                    title="Format error"
-                    data-bs-content="{{parse_error}}"
-                >
-                    More info…
-                </a>
->>>>>>> 8f66c5ac
-            </span>
-            <span id="pl-string-input-{{uuid}}-error">
-                You must enter a string.
             </span>
             <a
                 class="link-primary"
