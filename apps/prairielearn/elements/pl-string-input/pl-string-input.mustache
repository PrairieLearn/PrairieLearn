<script>
    $(function(){
        document.querySelectorAll('.pl-string-input-multiline#pl-string-input-{{uuid}}-area').forEach((input) => {
            input.addEventListener('input', function () {
            // Adjusts the height based on the feedback content. If the feedback changes, the height
            // changes as well. This is done by resetting the height (so the scrollHeight is computed
            // based on the minimum height) and then using the scrollHeight plus padding as the new height.
            this.style.height = '';
            if (this.scrollHeight) {
                const style = window.getComputedStyle(this);
                this.style.height =
                this.scrollHeight + parseFloat(style.paddingTop) + parseFloat(style.paddingBottom) + 'px';
            }
            });
            input.dispatchEvent(new Event('input'));
        });
    });
</script>

{{#question}}
{{#inline}}<span class="d-inline-block ms-2">{{/inline}}
    {{#multiline}}
        {{#label}}
        <label
            class="form-label"
            for="pl-string-input-{{uuid}}-area"
        >{{{label}}}</label>
        {{/label}}
        <span class="input-group pl-string-input">
            <textarea
                wrap="soft"
                id="pl-string-input-{{uuid}}-area"
                name="{{name}}"
                inputmode="text"
                class="form-control pl-string-input-input pl-string-input-multiline"
                {{#parse_error}}aria-invalid="true" aria-describedby="pl-string-input-{{uuid}}-error"{{/parse_error}}
                cols="{{size}}"
                rows="2"
                autocomplete="off"
                autocorrect="off"
                {{^editable}}disabled{{/editable}}
                aria-describedby="pl-string-input-{{uuid}}-suffix"
                placeholder="{{placeholder}}"
            >{{raw_submitted_answer}}</textarea>
    {{/multiline}}
    {{^multiline}}
        <span class="input-group pl-string-input">
            {{#label}}
            <span class="input-group-text" id="pl-string-input-{{uuid}}-label">{{{label}}}</span>
            {{/label}}
            <input
                name="{{name}}"
                type="text"
                inputmode="text"
                class="form-control pl-string-input-input {{#parse_error}}has-validation is-invalid{{/parse_error}}"
                {{#parse_error}}aria-invalid="true"{{/parse_error}}
                size="{{size}}"
                autocomplete="off"
                autocorrect="off"
                {{^editable}}disabled{{/editable}}
                {{#raw_submitted_answer}}value="{{raw_submitted_answer}}"{{/raw_submitted_answer}}
                aria-describedby="pl-string-input-{{uuid}}-suffix"
                aria-labelledby="pl-string-input-{{uuid}}-label"
                placeholder="{{placeholder}}"
            />
    {{/multiline}}
    {{^multiline}}
        {{#suffix}}
        <span class="input-group-text" id="pl-string-input-{{uuid}}-suffix">{{suffix}}</span>
        {{/suffix}}
    {{/multiline}}
    {{#show_info}}
        <button type="button" class="btn btn-light border d-flex align-items-center" data-bs-toggle="popover" data-bs-html="true" title="String" data-bs-content="{{info}}" data-bs-placement="auto">
            <i class="fa fa-question-circle" aria-hidden="true"></i>
        </button>
    {{/show_info}}

    {{#correct}}
        <span class="input-group-text">
            <span class="badge text-bg-success"><i class="fa fa-check" aria-hidden="true"></i> 100%</span>
        </span>
    {{/correct}}
    {{#partial}}
        <span class="input-group-text">
            <span class="badge text-bg-warning"><i class="far fa-circle" aria-hidden="true"></i> {{partial}}%</span>
        </span>
    {{/partial}}
    {{#incorrect}}
        <span class="input-group-text">
            <span class="badge text-bg-danger"><i class="fa fa-times" aria-hidden="true"></i> 0%</span>
        </span>
    {{/incorrect}}
    </span>
    {{#parse_error}}
        <span class="invalid-feedback d-block">
            <span class="badge text-bg-danger">
                Invalid
                <i class="fa fa-exclamation-triangle" aria-hidden="true"></i>
            </span>
            <a
                class="link-primary"
                tabindex="0"
                role="button"
                data-bs-placement="auto"
                data-bs-toggle="popover"
                data-bs-html="true"
                title="Format error"
                data-bs-content="{{parse_error}}"
            >
                More info…
            </a>
        </span>
    {{/parse_error}}
    {{#multiline}}
        {{#suffix}}
        <div id="pl-string-input-{{uuid}}-suffix" class="form-text">{{{suffix}}}</div>
        {{/suffix}}
    {{/multiline}}
{{#inline}}</span>{{/inline}}
{{/question}}

{{#submission}}
{{#inline}}<span class="d-inline-block">{{/inline}}
{{^multiline}}
    {{#label}}<span>{{{label}}}</span>{{/label}}
    {{#a_sub}}<code class="user-output">{{a_sub}}</code>{{/a_sub}}
    {{#suffix}}<span>{{suffix}}</span>{{/suffix}}
{{/multiline}}
{{#multiline}}
    {{#label}}
    <label
        class="form-label"
        for="pl-string-input-{{uuid}}-area"
    >{{{label}}}</label>
    {{/label}}
    <span class="input-group">
        <textarea
            id="pl-string-input-{{uuid}}-area"
            wrap="soft"
            inputmode="text"
            class="form-control pl-string-input-multiline"
            style="resize: none;"
            disabled
            aria-describedby="pl-string-input-submission-{{uuid}}-suffix"
        >{{a_sub}}</textarea>
        {{#a_sub}}
        <button
            class="btn btn-sm btn-secondary"
            data-bs-toggle="popover"
            data-bs-html="true"
            data-bs-placement="auto"
            data-bs-title="Raw string"
            data-bs-content="&lt;p&gt;Invisible unicode characters are represented as
            &lt;code&gt;&amp;lt;U+xxxx&amp;gt;&lt;/code&gt;:&lt;/p&gt;
            &lt;pre class=&quot;mb-0&quot;&gt;{{escaped_submitted_answer}}&lt;/pre&gt;"
        >
            <i class="fa fa-question-circle" aria-hidden="true"></i>
        </button>
        {{/a_sub}}
    </span>
{{/multiline}}

{{#multiline}}<div class="mt-1">{{/multiline}}
{{#parse_error}}
    <span class="small" style="white-space: nowrap">
        <span class="badge text-bg-danger">
            Invalid <i class="fa fa-exclamation-triangle" aria-hidden="true"></i>
        </span>
        <a
            class="link-primary"
            tabindex="0"
            role="button"
            data-bs-placement="auto"
            data-bs-toggle="popover"
            data-bs-html="true"
            title="Format error"
            data-bs-content="{{parse_error}}"
        >
           More info…
        </a>
    </span>
{{/parse_error}}
{{#multiline}}</div>{{/multiline}}

{{#missing_input}}
    <span class="small" style="white-space: nowrap">
        <span class="badge text-bg-dark border">
<<<<<<< HEAD
            Missing input 
=======
            Missing Input
>>>>>>> 06491610
            <i class="fa fa-exclamation-triangle" aria-hidden="true"></i>
        </span>
        <a
            class="link-primary"
            tabindex="0"
            role="button"
            data-bs-placement="auto"
            data-bs-toggle="popover"
            data-bs-html="true"
            title="Missing input"
            data-bs-content="There is no submitted value for this field.  This may have happened because the question was changed by course staff after the answer was submitted."
        >
           More info…
        </a>
    </span>
{{/missing_input}}

{{#multiline}}
    {{#suffix}}
        <div class="form-text" id="pl-string-input-submission-{{uuid}}-suffix">{{{suffix}}}</div>
    {{/suffix}}
{{/multiline}}


{{^multiline}}
{{#a_sub}}
{{! Show raw value submitted answer was parsed from }}
<button
    class="ms-1 btn btn-sm btn-secondary"
    data-bs-toggle="popover"
    data-bs-html="true"
    data-bs-placement="auto"
    data-bs-title="Raw string"
    data-bs-content="&lt;p&gt;Invisible unicode characters are represented as
    &lt;code&gt;&amp;lt;U+xxxx&amp;gt;&lt;/code&gt;:&lt;/p&gt;
    &lt;pre class=&quot;mb-0&quot;&gt;{{escaped_submitted_answer}}&lt;/pre&gt;"
>
    <i class="fa fa-question-circle" aria-hidden="true"></i>
</button>
{{/a_sub}}
{{/multiline}}

<span>
{{#correct}}<span class="badge text-bg-success"><i class="fa fa-check" aria-hidden="true"></i> 100%</span>{{/correct}}
{{#partial}}<span class="badge text-bg-warning"><i class="fa fa-circle-o" aria-hidden="true"></i> {{partial}}%</span>{{/partial}}
{{#incorrect}}<span class="badge text-bg-danger"><i class="fa fa-times" aria-hidden="true"></i> 0%</span>{{/incorrect}}
</span>

{{#multiline}}
</span>
{{/multiline}}

{{#inline}}</span>{{/inline}}
{{/submission}}

{{#answer}}
{{^multiline}}
    {{#label}}<span>{{{label}}}</span>{{/label}}
    <code class="user-output">{{a_tru}}</code>
    {{#suffix}}<span>{{suffix}}</span>{{/suffix}}
{{/multiline}}
{{#multiline}}
    {{#label}}
    <label
        class="form-label"
        for="pl-string-input-{{uuid}}-area"
    >{{{label}}}</label>
    {{/label}}
    <span class="input-group">
        <textarea
            id="pl-string-input-{{uuid}}-area"
            wrap="soft"
            inputmode="text"
            class="form-control pl-string-input-multiline"
            style="resize: none;"
            disabled
            aria-describedby="pl-string-input-answer-{{uuid}}-suffix"
        >{{a_tru}}</textarea>
        {{! Show raw value correct answer was parsed from }}
        <button
            class="btn btn-sm btn-secondary"
            data-bs-toggle="popover"
            data-bs-html="true"
            data-bs-placement="auto"
            data-bs-title="Raw string"
            data-bs-content="&lt;p&gt;Invisible unicode characters are represented as
            &lt;code&gt;&amp;lt;U+xxxx&amp;gt;&lt;/code&gt;:&lt;/p&gt;
            &lt;pre class=&quot;mb-0&quot;&gt;{{escaped_correct_answer}}&lt;/pre&gt;"
        >
            <i class="fa fa-question-circle" aria-hidden="true"></i>
        </button>
    </span>
    {{#suffix}}
    <div class="form-text" id="pl-string-input-answer-{{uuid}}-suffix">{{{suffix}}}</div>
    {{/suffix}}
{{/multiline}}

{{^multiline}}
{{! Show raw value correct answer was parsed from }}
<button
    class="ms-1 btn btn-sm btn-secondary"
    data-bs-toggle="popover"
    data-bs-html="true"
    data-bs-placement="auto"
    data-bs-title="Raw string"
    data-bs-content="&lt;p&gt;Invisible unicode characters are represented as
    &lt;code&gt;&amp;lt;U+xxxx&amp;gt;&lt;/code&gt;:&lt;/p&gt;
    &lt;pre class=&quot;mb-0&quot;&gt;{{escaped_correct_answer}}&lt;/pre&gt;"
>
    <i class="fa fa-question-circle" aria-hidden="true"></i>
</button>
{{/multiline}}
{{#multiline}}
</span>
{{/multiline}}
{{/answer}}<|MERGE_RESOLUTION|>--- conflicted
+++ resolved
@@ -185,11 +185,7 @@
 {{#missing_input}}
     <span class="small" style="white-space: nowrap">
         <span class="badge text-bg-dark border">
-<<<<<<< HEAD
             Missing input 
-=======
-            Missing Input
->>>>>>> 06491610
             <i class="fa fa-exclamation-triangle" aria-hidden="true"></i>
         </span>
         <a
