{{#question}}
<<<<<<< HEAD
<script>
    $(function(){
        $('#pl-string-input-{{uuid}} [data-toggle="popover"]').popover({
            sanitize: false,
            container: 'body',
            template: '<div class="popover pl-string-input-popover" role="tooltip"><div class="arrow"></div><h3 class="popover-header"></h3><div class="popover-body"></div></div>',
        });
        document.querySelectorAll('.multiline-input').forEach((input) => {
            input.addEventListener('input', function () {
            // Adjusts the height based on the feedback content. If the feedback changes, the height
            // changes as well. This is done by resetting the height (so the scrollHeight is computed
            // based on the minimum height) and then using the scrollHeight plus padding as the new height.
            this.style.height = '';
            if (this.scrollHeight) {
                const style = window.getComputedStyle(this);
                this.style.height =
                this.scrollHeight + parseFloat(style.paddingTop) + parseFloat(style.paddingBottom) + 'px';
            }
            });
            input.dispatchEvent(new Event('input'));
        });
    });
</script>

{{#inline}}<span class="form-inline d-inline-block ml-2">{{/inline}}
    {{#multiline}}
=======
{{#inline}}<span class="form-inline d-inline-block ml-2">{{/inline}}
    <span class="input-group pl-string-input">
>>>>>>> 0c9d5eb4
        {{#label}}
        <label for="pl-string-input-input-{{uuid}}" class="form-label">{{{label}}}</label>
        {{/label}}
    {{/multiline}}
    <span id="pl-string-input-{{uuid}}" class="input-group pl-string-input">
        {{^multiline}}
            {{#label}}
            <span class="input-group-prepend">
                <span class="input-group-text" id="pl-string-input-{{uuid}}-label">{{{label}}}</span>
            </span>
            {{/label}}
        <input
        {{/multiline}}
        {{#multiline}}
        <textarea
            wrap="soft"
        {{/multiline}}
            id="pl-string-input-input-{{uuid}}"
            name="{{name}}"
            type="text"
            inputmode="text"
            class="form-control pl-string-input-input {{#multiline}}multiline-input{{/multiline}}"
            {{^multiline}}
                size="{{size}}"
                {{#raw_submitted_answer}}value="{{raw_submitted_answer}}"{{/raw_submitted_answer}}
            {{/multiline}}
            {{#multiline}}
                cols="{{size}}"
                rows="2"
            {{/multiline}}
            autocomplete="off"
            autocorrect="off"
            {{^editable}}disabled{{/editable}}
            aria-describedby="pl-string-input-{{uuid}}-label pl-string-input-{{uuid}}-suffix"
            placeholder="{{placeholder}}"
        {{^multiline}}
        >
        {{/multiline}}
        {{#multiline}}
        >{{raw_submitted_answer}}</textarea>
        {{/multiline}}
        <span class="input-group-append">
            {{^multiline}}
                {{#suffix}}
                <span class="input-group-text" id="pl-string-input-{{uuid}}-suffix">{{suffix}}</span>
                {{/suffix}}
            {{/multiline}}
            {{#show_info}}
                <a role="button" class="btn btn-light border d-flex align-items-center" data-toggle="popover" data-html="true" title="String" data-content="{{info}}" data-placement="auto" data-trigger="focus" tabindex="0">
                    <i class="fa fa-question-circle" aria-hidden="true"></i>
                </a>
            {{/show_info}}

            {{#correct}}
                <span class="input-group-text">
                    <span class="badge badge-success"><i class="fa fa-check" aria-hidden="true"></i> 100%</span>
                </span>
            {{/correct}}
            {{#partial}}
                <span class="input-group-text">
                    <span class="badge badge-warning"><i class="far fa-circle" aria-hidden="true"></i> {{partial}}%</span>
                </span>
            {{/partial}}
            {{#incorrect}}
                <span class="input-group-text">
                    <span class="badge badge-danger"><i class="fa fa-times" aria-hidden="true"></i> 0%</span>
                </span>
            {{/incorrect}}
            {{#parse_error}}
                <a
                    role="button"
                    class="btn btn-light border d-flex align-items-center text-danger"
                    data-toggle="popover"
                    data-html="true"
                    title="Format Error"
                    data-placement="auto"
                    data-trigger="focus"
                    tabindex="0"
                    data-content="{{parse_error}}"
                >
                    <span class="mr-1">Invalid</span> <i class="fa fa-exclamation-triangle" aria-hidden="true"></i>
                </a>
            {{/parse_error}}
        </span>
    </span>
{{#multiline}}
    {{#suffix}}
    <label for="pl-string-input-input-{{uuid}}" class="form-label">{{{suffix}}}</label>
    {{/suffix}}
{{/multiline}}
{{#inline}}</span>{{/inline}}
{{/question}}

{{#submission}}
{{#inline}}<span class="d-inline-block">{{/inline}}
{{#error}}
<span >

{{#parse_error}}
    {{#label}}<span>{{{label}}}</span>{{/label}}
    {{#raw_submitted_answer}}<code class="user-output-invalid">{{raw_submitted_answer}}</code>{{/raw_submitted_answer}}
    <a
        href="javascript:void(0);"
        role="button"
        class="badge text-danger badge-invalid btn btn-sm btn-secondary small border"
        data-placement="auto"
        data-trigger="focus"
        data-toggle="popover"
        data-html="true"
        title="Format Error"
        tabindex="0"
        data-content="{{parse_error}}"
    > Invalid <i class="fa fa-exclamation-triangle" aria-hidden="true"></i></a>
    {{#suffix}}<span>{{suffix}}</span>{{/suffix}}
{{/parse_error}}
{{#missing_input}}
    {{#label}}<span>{{{label}}}</span>{{/label}}
    <a href="javascript:void(0);" role="button" class="btn btn-sm btn-secondary small border" data-placement="auto" data-trigger="focus" data-toggle="popover" data-html="true" title="Missing Input" tabindex="0" data-content="There is no submitted value for this field.  This may have happened because the question was changed by course staff after the answer was submitted."> Why <i class="fa fa-question-circle" aria-hidden="true"></i></a>
    {{#suffix}}<span>{{suffix}}</span>{{/suffix}}
{{/missing_input}}

</span>
{{/error}}
{{^error}}
{{^multiline}}
    {{#label}}<span>{{{label}}}</span>{{/label}}
    <code class="user-output">{{a_sub}}</code>
    {{#suffix}}<span>{{suffix}}</span>{{/suffix}}
{{/multiline}}
{{#multiline}}
    {{#label}}
    <label class="form-label" for="pl-string-input-submission-{{uuid}}">{{{label}}}</label>
    {{/label}}
    <span class="input-group">
        <textarea
            wrap="soft"
            type="text"
            inputmode="text"
            class="form-control multiline-input"
            style="resize:none;"
            disabled
            id="pl-string-input-submission-{{uuid}}"
        >{{a_sub}}</textarea>
    </span>
    {{#suffix}}
    <label class="form-label" for="pl-string-input-submission-{{uuid}}">{{{suffix}}}</label>
    {{/suffix}}
{{/multiline}}

<!-- Show submitted answer submission was parsed from -->
<a href="javascript:void(0);" role="button" class="ml-1 btn btn-sm btn-secondary small border"
    data-placement="auto" data-trigger="focus" data-toggle="popover" data-html="true"
    title="Raw String" tabindex="0"
    data-content="Invisible unicode characters are represented as
    <code>&lt; U+xxxx &gt;</code>:<br>
    <pre>{{escaped_submitted_answer}}</pre>">
    <i class="fa fa-question-circle" aria-hidden="true"></i>
</a>

{{#correct}}<span class="badge badge-success"><i class="fa fa-check" aria-hidden="true"></i> 100%</span>{{/correct}}
{{#partial}}<span class="badge badge-warning"><i class="fa fa-circle-o" aria-hidden="true"></i> {{partial}}%</span>{{/partial}}
{{#incorrect}}<span class="badge badge-danger"><i class="fa fa-times" aria-hidden="true"></i> 0%</span>{{/incorrect}}
{{/error}}
{{#inline}}</span>{{/inline}}
{{/submission}}

{{#answer}}
{{^multiline}}
    {{#label}}<span>{{{label}}}</span>{{/label}}
    <code class="user-output">{{a_tru}}</code>
    {{#suffix}}<span>{{suffix}}</span>{{/suffix}}
{{/multiline}}
{{#multiline}}
    {{#label}}
    <label class="form-label" for="pl-string-input-answer-{{uuid}}">{{{label}}}</label>
    {{/label}}
    <span class="input-group">
        <textarea
            wrap="soft"
            type="text"
            inputmode="text"
            class="form-control multiline-input"
            style="resize:none;"
            disabled
            id="pl-string-input-answer-{{uuid}}"
        >{{a_tru}}</textarea>
    </span>
    {{#suffix}}
    <label class="form-label" for="pl-string-input-answer-{{uuid}}">{{{suffix}}}</label>
    {{/suffix}}
{{/multiline}}

<!-- TODO figure out why it isn't printing what I expect -->
<!-- Show correct answer submission was parsed from -->
<!-- Show submitted answer submission was parsed from -->
<a href="javascript:void(0);" role="button" class="ml-1 btn btn-sm btn-secondary small border"
    data-placement="auto" data-trigger="focus" data-toggle="popover" data-html="true"
    title="Raw String" tabindex="0"
    data-content="Invisible unicode characters are represented as
    <code>&lt; U+xxxx &gt;</code>:<br>
    <pre>{{escaped_correct_answer}}</pre>">
    <i class="fa fa-question-circle" aria-hidden="true"></i>
</a>
{{/answer}}

{{#format}}
<p>
    Your answer must be a piece of text (sequence of letters, numbers, and characters). Any symbolic expressions or numbers will be intepreted as text.<br>
    {{space_hint}}
</p>
{{/format}}<|MERGE_RESOLUTION|>--- conflicted
+++ resolved
@@ -1,35 +1,7 @@
 {{#question}}
-<<<<<<< HEAD
-<script>
-    $(function(){
-        $('#pl-string-input-{{uuid}} [data-toggle="popover"]').popover({
-            sanitize: false,
-            container: 'body',
-            template: '<div class="popover pl-string-input-popover" role="tooltip"><div class="arrow"></div><h3 class="popover-header"></h3><div class="popover-body"></div></div>',
-        });
-        document.querySelectorAll('.multiline-input').forEach((input) => {
-            input.addEventListener('input', function () {
-            // Adjusts the height based on the feedback content. If the feedback changes, the height
-            // changes as well. This is done by resetting the height (so the scrollHeight is computed
-            // based on the minimum height) and then using the scrollHeight plus padding as the new height.
-            this.style.height = '';
-            if (this.scrollHeight) {
-                const style = window.getComputedStyle(this);
-                this.style.height =
-                this.scrollHeight + parseFloat(style.paddingTop) + parseFloat(style.paddingBottom) + 'px';
-            }
-            });
-            input.dispatchEvent(new Event('input'));
-        });
-    });
-</script>
 
 {{#inline}}<span class="form-inline d-inline-block ml-2">{{/inline}}
     {{#multiline}}
-=======
-{{#inline}}<span class="form-inline d-inline-block ml-2">{{/inline}}
-    <span class="input-group pl-string-input">
->>>>>>> 0c9d5eb4
         {{#label}}
         <label for="pl-string-input-input-{{uuid}}" class="form-label">{{{label}}}</label>
         {{/label}}
