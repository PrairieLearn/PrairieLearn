--- conflicted
+++ resolved
@@ -84,14 +84,9 @@
         ${{type}}($
         <span class="badge text-dark badge-missing-input"><i class="fa fa-question-circle" aria-hidden="true"></i> Missing Input</span>
 
-<<<<<<< HEAD
         <button type="button" class="btn btn-sm btn-secondary small border" data-placement="auto" data-toggle="popover" data-html="true" title="Missing Input" data-content="There is no submitted value for this field.  This may have happened because the question was changed by course staff after the answer was submitted."> Why <i class="fa fa-question-circle" aria-hidden="true"></i>
         </button>
-=======
-        <a href="javascript:void(0);" role="button" class="btn btn-sm btn-secondary small border" data-placement="auto" data-trigger="focus" data-toggle="popover" data-html="true" title="Missing Input" tabindex="0" data-content="There is no submitted value for this field.  This may have happened because the question was changed by course staff after the answer was submitted."> Why <i class="fa fa-question-circle" aria-hidden="true"></i>
-        </a>
         $)$
->>>>>>> f477f182
     {{/missing_input}}
 
     </span>
