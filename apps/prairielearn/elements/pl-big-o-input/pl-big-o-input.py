import random
from enum import Enum
from html import escape
from typing import Optional

import big_o_utils as bou
import chevron
import lxml.html
import prairielearn as pl
import python_helper_sympy as phs
import sympy
from typing_extensions import assert_never


class BigOType(Enum):
    BIG_O = r"O"
    THETA = r"\Theta"
    OMEGA = r"\Omega"
    LITTLE_O = r"o"
    LITTLE_OMEGA = r"\omega"


class DisplayType(Enum):
    INLINE = "inline"
    BLOCK = "block"


GRADE_FUNCTION_DICT: dict[BigOType, bou.BigOGradingFunctionT] = {
    BigOType.BIG_O: bou.grade_o_expression,
    BigOType.THETA: bou.grade_theta_expression,
    BigOType.OMEGA: bou.grade_omega_expression,
    BigOType.LITTLE_O: bou.grade_o_expression,
    BigOType.LITTLE_OMEGA: bou.grade_omega_expression,
}

VARIABLES_DEFAULT = ""
SIZE_DEFAULT = 35
SHOW_HELP_TEXT_DEFAULT = True
WEIGHT_DEFAULT = 1
DISPLAY_DEFAULT = DisplayType.INLINE
BIG_O_TYPE_DEFAULT = BigOType.BIG_O
PLACEHOLDER_DEFAULT = "asymptotic expression"
BIG_O_INPUT_MUSTACHE_TEMPLATE_NAME = "pl-big-o-input.mustache"


def prepare(element_html: str, data: pl.QuestionData) -> None:
    element = lxml.html.fragment_fromstring(element_html)
    required_attribs = ["answers-name"]
    optional_attribs = [
        "weight",
        "correct-answer",
        "variable",
        "size",
        "display",
        "show-help-text",
        "type",
        "placeholder",
    ]
    pl.check_attribs(element, required_attribs, optional_attribs)

    name = pl.get_string_attrib(element, "answers-name")
<<<<<<< HEAD
    pl.check_answers_names(data, name)

    variables = phs.get_variables_list(
=======
    variables = phs.get_items_list(
>>>>>>> 8f5b38b8
        pl.get_string_attrib(element, "variable", VARIABLES_DEFAULT)
    )

    if len(variables) > 1:
        raise ValueError(f"Only one variable is supported for question {name}")

    if pl.has_attrib(element, "correct-answer"):
        if name in data["correct_answers"]:
            raise ValueError(f"duplicate correct_answers variable name: {name}")

        a_true = pl.get_string_attrib(element, "correct-answer")
        # Validate that the answer can be parsed before storing
        try:
            phs.convert_string_to_sympy(
                a_true, variables, allow_complex=False, allow_trig_functions=False
            )
        except phs.BaseSympyError:
            raise ValueError(f"Parsing correct answer {a_true} for {name} failed")

        data["correct_answers"][name] = a_true


def render(element_html: str, data: pl.QuestionData) -> str:
    element = lxml.html.fragment_fromstring(element_html)
    name = pl.get_string_attrib(element, "answers-name")
    variables = phs.get_items_list(
        pl.get_string_attrib(element, "variable", VARIABLES_DEFAULT)
    )
    display = pl.get_enum_attrib(element, "display", DisplayType, DISPLAY_DEFAULT)
    size = pl.get_integer_attrib(element, "size", SIZE_DEFAULT)

    bigo_type = pl.get_enum_attrib(element, "type", BigOType, BIG_O_TYPE_DEFAULT).value
    placeholder = pl.get_string_attrib(element, "placeholder", PLACEHOLDER_DEFAULT)

    constants_class = phs._Constants()

    operators: list[str] = list(phs.STANDARD_OPERATORS)
    operators.extend(constants_class.functions.keys())

    constants = list(constants_class.variables.keys())

    info_params = {
        "format": True,
        "variables": variables,
        "operators": operators,
        "constants": constants,
    }

    score = data["partial_scores"].get(name, {}).get("score")

    if data["panel"] == "question":
        editable = data["editable"]
        raw_submitted_answer = data["raw_submitted_answers"].get(name)

        with open(BIG_O_INPUT_MUSTACHE_TEMPLATE_NAME, "r", encoding="utf-8") as f:
            info = chevron.render(f, info_params).strip()

        if raw_submitted_answer is not None:
            raw_submitted_answer = escape(raw_submitted_answer)

        html_params = {
            "question": True,
            "name": name,
            "editable": editable,
            "info": info,
            "size": size,
            "show_info": pl.get_boolean_attrib(
                element, "show-help-text", SHOW_HELP_TEXT_DEFAULT
            ),
            "uuid": pl.get_uuid(),
            display.value: True,
            "placeholder": placeholder,
            "raw_submitted_answer": raw_submitted_answer,
            "type": bigo_type,
        }

        if score is not None:
            score_type, score_value = pl.determine_score_params(score)
            html_params[score_type] = score_value

        with open(BIG_O_INPUT_MUSTACHE_TEMPLATE_NAME, "r", encoding="utf-8") as f:
            return chevron.render(f, html_params).strip()

    elif data["panel"] == "submission":
        parse_error: Optional[str] = data["format_errors"].get(name)
        missing_input = False
        feedback = None
        a_sub = None
        a_sub_raw = None
        raw_submitted_answer = None

        if parse_error is None and name in data["submitted_answers"]:
            a_sub = sympy.latex(
                phs.convert_string_to_sympy(
                    data["submitted_answers"][name],
                    variables,
                    allow_complex=False,
                    allow_trig_functions=False,
                )
            )
            a_sub_raw = data["raw_submitted_answers"].get(name, None)

            if name in data["partial_scores"]:
                feedback = data["partial_scores"][name].get("feedback")
        elif name not in data["submitted_answers"]:
            missing_input = True
            parse_error = None
        else:
            # Use the existing format text in the invalid popup.
            with open(BIG_O_INPUT_MUSTACHE_TEMPLATE_NAME, "r", encoding="utf-8") as f:
                info = chevron.render(f, info_params).strip()

            # Render invalid popup
            raw_submitted_answer = data["raw_submitted_answers"].get(name)
            if isinstance(parse_error, str):
                with open(
                    BIG_O_INPUT_MUSTACHE_TEMPLATE_NAME, "r", encoding="utf-8"
                ) as f:
                    parse_error += chevron.render(
                        f, {"format_error": True, "format_string": info}
                    ).strip()
            if raw_submitted_answer is not None:
                raw_submitted_answer = pl.escape_unicode_string(raw_submitted_answer)

        html_params = {
            "submission": True,
            "type": bigo_type,
            "parse_error": parse_error,
            "uuid": pl.get_uuid(),
            display.value: True,
            "error": parse_error or missing_input,
            "a_sub": a_sub,
            "a_sub_raw": a_sub_raw,
            "feedback": feedback,
            "raw_submitted_answer": raw_submitted_answer,
        }

        if score is not None:
            score_type, score_value = pl.determine_score_params(score)
            html_params[score_type] = score_value

        with open(BIG_O_INPUT_MUSTACHE_TEMPLATE_NAME, "r", encoding="utf-8") as f:
            return chevron.render(f, html_params).strip()

    # Display the correct answer.
    elif data["panel"] == "answer":
        a_tru = data["correct_answers"].get(name)

        if a_tru is None:
            return ""

        a_tru = phs.convert_string_to_sympy(
            a_tru, variables, allow_complex=False, allow_trig_functions=False
        )
        html_params = {
            "answer": True,
            "a_tru": sympy.latex(a_tru),
            "type": bigo_type,
        }
        with open(BIG_O_INPUT_MUSTACHE_TEMPLATE_NAME, "r", encoding="utf-8") as f:
            return chevron.render(f, html_params).strip()

    assert_never(data["panel"])


def parse(element_html: str, data: pl.QuestionData) -> None:
    element = lxml.html.fragment_fromstring(element_html)
    name = pl.get_string_attrib(element, "answers-name")
    variables = phs.get_items_list(
        pl.get_string_attrib(element, "variable", VARIABLES_DEFAULT)
    )

    a_sub = data["submitted_answers"].get(name)
    if a_sub is None:
        data["format_errors"][name] = "No submitted answer."
        data["submitted_answers"][name] = None
        return

    s = phs.validate_string_as_sympy(
        a_sub, variables, allow_complex=False, allow_trig_functions=False
    )

    if s is None:
        data["submitted_answers"][name] = a_sub
    else:
        data["format_errors"][name] = s
        data["submitted_answers"][name] = None


def grade(element_html: str, data: pl.QuestionData) -> None:
    element = lxml.html.fragment_fromstring(element_html)
    name = pl.get_string_attrib(element, "answers-name")
    variables = phs.get_items_list(
        pl.get_string_attrib(element, "variable", VARIABLES_DEFAULT)
    )
    weight = pl.get_integer_attrib(element, "weight", WEIGHT_DEFAULT)
    a_tru: Optional[str] = data["correct_answers"].get(name)

    # No need to grade if no correct answer given
    if a_tru is None:
        return

    big_o_type = pl.get_enum_attrib(element, "type", BigOType, BIG_O_TYPE_DEFAULT)

    pl.grade_answer_parameterized(
        data,
        name,
        lambda a_sub: GRADE_FUNCTION_DICT[big_o_type](a_tru, a_sub, variables),
        weight=weight,
    )


def test(element_html: str, data: pl.ElementTestData) -> None:
    element = lxml.html.fragment_fromstring(element_html)
    name = pl.get_string_attrib(element, "answers-name")
    weight = pl.get_integer_attrib(element, "weight", WEIGHT_DEFAULT)

    # Get raw correct answer
    a_tru = data["correct_answers"][name]

    result = data["test_type"]
    if result == "correct":
        data["raw_submitted_answers"][name] = a_tru
        data["partial_scores"][name] = {
            "score": 1,
            "weight": weight,
            "feedback": bou.CORRECT_UNCONDITIONAL_FEEDBACK,
        }

    elif result == "incorrect":
        data["raw_submitted_answers"][name] = f"{random.randint(4, 100):d} * {a_tru}"
        bigo_type = pl.get_enum_attrib(element, "type", BigOType, BIG_O_TYPE_DEFAULT)

        if bigo_type is BigOType.THETA:
            data["partial_scores"][name] = {
                "score": 0.25,
                "weight": weight,
                "feedback": bou.THETA_CONSTANT_FACTORS_FEEDBACK,
            }
        else:
            data["partial_scores"][name] = {
                "score": 0.5,
                "weight": weight,
                "feedback": bou.CONSTANT_FACTORS_FEEDBACK,
            }

    elif result == "invalid":
        invalid_answer = random.choice(
            [
                "n + 1.234",
                "1 and 0",
                "tan(n)",
                "n + m",
                "n +* 1",
                "n + 1\\n",
                "n # some text",
            ]
        )

        # TODO add detailed format errors if this gets checked in the future
        data["raw_submitted_answers"][name] = invalid_answer
        data["format_errors"][name] = ""

    else:
        assert_never(result)<|MERGE_RESOLUTION|>--- conflicted
+++ resolved
@@ -59,13 +59,9 @@
     pl.check_attribs(element, required_attribs, optional_attribs)
 
     name = pl.get_string_attrib(element, "answers-name")
-<<<<<<< HEAD
     pl.check_answers_names(data, name)
 
-    variables = phs.get_variables_list(
-=======
     variables = phs.get_items_list(
->>>>>>> 8f5b38b8
         pl.get_string_attrib(element, "variable", VARIABLES_DEFAULT)
     )
 
