{
  "name": "@prairielearn/grader-host",
  "version": "1.0.0",
  "private": true,
  "scripts": {
    "build": "tsc && tscp",
    "dev:no-watch": "ts-node --transpile-only src/index.js",
    "dev": "nodemon --exec \"yarn dev:no-watch\" --",
    "start": "node dist/index.js",
    "test": "mocha --no-config --require ts-node/register src/**/*.test.{js,ts}"
  },
  "dependencies": {
    "@aws-sdk/client-auto-scaling": "^3.369.0",
    "@aws-sdk/client-s3": "^3.369.0",
    "@aws-sdk/client-sqs": "^3.369.0",
    "@aws-sdk/lib-storage": "^3.369.0",
    "@prairielearn/config": "workspace:^",
    "@prairielearn/docker-utils": "workspace:^",
    "@prairielearn/postgres": "workspace:^",
    "@prairielearn/sanitize": "workspace:^",
    "@prairielearn/sentry": "workspace:^",
    "ajv": "^8.12.0",
    "async": "^3.2.4",
    "async-stacktrace": "^0.0.2",
    "byline": "^5.0.0",
    "chai": "^4.3.7",
    "dockerode": "^3.3.5",
    "fs-extra": "^11.1.1",
    "logform": "^2.5.1",
    "s3-streamlogger": "^1.9.0",
    "tmp": "^0.2.1",
<<<<<<< HEAD
    "winston": "^3.9.0",
=======
    "winston": "^3.10.0",
    "winston-aws-cloudwatch": "^3.0.0",
>>>>>>> 4ff82859
    "zod": "^3.21.4"
  },
  "devDependencies": {
    "@types/async": "^3.2.20",
    "@types/chai": "^4.3.5",
    "@types/dockerode": "^3.3.19",
    "@types/fs-extra": "^11.0.1",
    "@types/node": "^18.16.19",
    "@types/tmp": "^0.2.3",
    "mocha": "^10.2.0",
    "nodemon": "^3.0.1",
    "sinon": "^15.2.0",
    "ts-node": "^10.9.1",
    "typescript": "^5.1.6",
    "typescript-cp": "^0.1.8"
  }
}<|MERGE_RESOLUTION|>--- conflicted
+++ resolved
@@ -29,12 +29,7 @@
     "logform": "^2.5.1",
     "s3-streamlogger": "^1.9.0",
     "tmp": "^0.2.1",
-<<<<<<< HEAD
-    "winston": "^3.9.0",
-=======
     "winston": "^3.10.0",
-    "winston-aws-cloudwatch": "^3.0.0",
->>>>>>> 4ff82859
     "zod": "^3.21.4"
   },
   "devDependencies": {
