{
    "name": "PrairieLearn",
    "description": "PrairieLearn online problem-solving system",
    "version": "3.1.0",
    "private": true,
    "dependencies": {
        "@prairielearn/prairielib": "^1.5.2",
        "ace-builds": "^1.4.5",
        "adm-zip": "^0.4.13",
        "ajv": "^6.10.0",
        "archiver": "^3.0.0",
        "async": "^2.6.1",
        "async-stacktrace": "0.0.2",
        "aws-sdk": "^2.488.0",
        "backbone": "^1.4.0",
        "base64url": "^3.0.1",
        "blocked-at": "^1.1.3",
        "body-parser": "^1.19.0",
        "bootstrap": "^4.3.1",
        "byline": "^5.0.0",
        "chart.js": "^2.8.0",
        "cheerio": "^0.22.0",
        "clipboard": "^2.0.4",
        "cookie-parser": "^1.4.4",
        "crypto-js": "^3.1.9-1",
        "csv": "^5.1.1",
        "csvtojson": "^2.0.10",
        "debug": "^4.1.1",
        "diff": "^4.0.1",
        "dockerode": "^2.5.8",
        "ejs": "^2.6.2",
        "express": "^4.17.1",
        "fs-extra": "^8.1.0",
        "googleapis": "^40.0.1",
        "handlebars": "^4.1.2",
        "http-status": "^1.3.2",
        "javascript-natural-sort": "^0.7.1",
        "jju": "^1.3.0",
        "jquery": "^3.4.1",
        "json-stringify-safe": "^5.0.1",
        "lodash": "^4.17.10",
        "lru-cache": "^5.1.1",
        "mathjax": "^2.7.4",
        "mersenne": "0.0.4",
        "moment": "^2.24.0",
        "multer": "^1.4.1",
        "mustache": "^3.0.1",
<<<<<<< HEAD
        "ncp": "^2.0.0",
        "nodemon": "^1.18.9",
=======
        "nodemon": "^1.19.1",
>>>>>>> e3560276
        "numeric": "^1.2.6",
        "oauth-signature": "^1.5.0",
        "on-finished": "^2.3.0",
        "parse5": "^5.0.0",
        "passport": "^0.4.0",
        "passport-azure-ad": "^4.1.0",
        "pg": "^7.11.0",
        "plist": "^3.0.0",
        "popper.js": "^1.15.0",
        "qrcode-svg": "^1.0.0",
        "redis": "^2.8.0",
        "redis-lru": "^0.6.0",
        "request-promise-native": "^1.0.7",
        "requirejs": "^2.3.5",
        "rimraf": "^2.6.2",
        "s3-upload-stream": "^1.0.7",
        "search-string": "^3.1.0",
        "serve-favicon": "^2.5.0",
        "socket.io": "^2.2.0",
        "socket.io-client": "^2.2.0",
        "socket.io-redis": "^5.2.0",
        "streamifier": "^0.1.1",
        "supports-color": "^7.0.0",
        "tar": "^4.4.10",
        "three": "^0.106.2",
        "uuid": "^3.2.1",
        "viz.js": "^2.1.2",
        "winston": "^3.2.1",
        "yargs": "^13.2.4",
        "yargs-parser": "^13.1.1"
    },
    "devDependencies": {
        "chai": "^4.1.2",
        "colors": "^1.3.3",
        "coveralls": "^3.0.4",
        "eslint": "^5.11.1",
        "jsdoc": "^3.6.2",
        "mocha": "^6.1.4",
        "nyc": "^14.1.1",
        "request": "^2.87.0",
        "sinon": "^7.3.2",
        "tmp": "0.1.0"
    },
    "scripts": {
        "start": "node server.js",
        "start-nodemon": "nodemon server.js",
        "test": "nyc --reporter=lcov mocha tests/index.js",
        "test-nocoverage": "mocha tests/index.js",
        "lint-js": "eslint --ext js \"**/*.js\"",
        "lint-python": "python3.6 -m flake8 ./"
    },
    "nyc": {
        "exclude": [
            "node_modules",
            "public",
            "tests"
        ]
    }
}<|MERGE_RESOLUTION|>--- conflicted
+++ resolved
@@ -45,12 +45,8 @@
         "moment": "^2.24.0",
         "multer": "^1.4.1",
         "mustache": "^3.0.1",
-<<<<<<< HEAD
         "ncp": "^2.0.0",
-        "nodemon": "^1.18.9",
-=======
         "nodemon": "^1.19.1",
->>>>>>> e3560276
         "numeric": "^1.2.6",
         "oauth-signature": "^1.5.0",
         "on-finished": "^2.3.0",
