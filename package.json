{
  "name": "prairielearn",
  "private": true,
  "workspaces": [
    "apps/*",
    "packages/*"
  ],
  "packageManager": "yarn@4.8.1",
  "engines": {
    "node": ">=22.0.0"
  },
  "scripts": {
    "dev": "yarn workspace @prairielearn/prairielearn dev",
    "dev-bun": "yarn workspace @prairielearn/prairielearn dev:bun",
    "dev-vite": "yarn workspace @prairielearn/prairielearn dev:vite",
    "dev-workspace-host": "yarn workspace @prairielearn/workspace-host dev",
    "grader-host-dev": "yarn workspace @prairielearn/grader-host dev",
    "grader-host-start": "yarn workspace @prairielearn/grader-host start",
    "migrate": "yarn workspace @prairielearn/prairielearn start --migrate-and-exit",
    "migrate-dev": "yarn workspace @prairielearn/prairielearn dev:no-watch --migrate-and-exit",
    "refresh-workspace-hosts": "yarn workspace @prairielearn/prairielearn start --refresh-workspace-hosts-and-exit",
    "refresh-workspace-hosts-dev": "yarn workspace @prairielearn/prairielearn dev:no-watch --refresh-workspace-hosts-and-exit",
    "release": "turbo run build && node scripts/fix-workspace-versions-before-publish.mjs && changeset publish --no-git-tag",
    "start": "yarn workspace @prairielearn/prairielearn start",
    "start-workspace-host": "yarn workspace @prairielearn/workspace-host start",
    "test": "vitest run --coverage",
    "version": "changeset version && YARN_ENABLE_IMMUTABLE_INSTALLS=false yarn"
  },
  "dependencies": {
    "@types/tar-stream": "^3.1.4",
    "get-stream": "^9.0.1",
    "node-gyp": "^11.4.2",
    "preact-compat": "^3.19.0",
    "react": "^19.1.1",
    "react-dom": "^19.1.1",
    "tar-stream": "^3.1.7"
  },
  "devDependencies": {
    "@changesets/cli": "^2.29.6",
<<<<<<< HEAD
    "@eslint-react/eslint-plugin": "^2.0.0-next.164",
    "@html-eslint/eslint-plugin": "^0.46.1",
=======
    "@eslint-react/eslint-plugin": "^2.0.0-next.159",
    "@html-eslint/eslint-plugin": "^0.46.2",
>>>>>>> 2f5ce1f0
    "@prairielearn/prettier-plugin-sql": "workspace:^",
    "@stylistic/eslint-plugin": "^5.2.3",
    "@vitest/coverage-v8": "^3.2.4",
    "@vitest/eslint-plugin": "^1.3.8",
    "dependency-cruiser": "^17.0.1",
    "eslint": "^9.32.0",
    "eslint-import-resolver-typescript": "^4.4.4",
    "eslint-plugin-import-x": "^4.16.1",
    "eslint-plugin-jsdoc": "^54.3.1",
    "eslint-plugin-jsx-a11y-x": "^0.1.1",
    "eslint-plugin-no-floating-promise": "^2.0.0",
    "eslint-plugin-perfectionist": "^4.15.0",
    "eslint-plugin-react-hooks": "^5.2.0",
    "eslint-plugin-react-you-might-not-need-an-effect": "^0.4.4",
    "eslint-plugin-unicorn": "^60.0.0",
    "eslint-plugin-you-dont-need-lodash-underscore": "^6.14.0",
    "globby": "^14.1.0",
    "htmlhint": "^1.6.3",
    "markdownlint-cli": "^0.45.0",
    "prettier": "3.6.2",
    "prettier-plugin-pkg": "^0.21.2",
    "prettier-plugin-sh": "^0.18.0",
    "prettier-plugin-toml": "^2.0.6",
    "pyright": "^1.1.405",
    "s3rver": "^3.7.1",
    "turbo": "^2.5.6",
    "typescript": "^5.9.2",
    "typescript-eslint": "^8.42.0",
    "vitest": "^3.2.4"
  },
  "resolutions": {
    "notebookjs/jsdom": "^25.0.0",
    "preact": "link:./packages/preact-cjs",
    "react": "link:./packages/preact-cjs-compat",
    "react-dom": "link:./packages/preact-cjs-compat"
  }
}<|MERGE_RESOLUTION|>--- conflicted
+++ resolved
@@ -37,13 +37,8 @@
   },
   "devDependencies": {
     "@changesets/cli": "^2.29.6",
-<<<<<<< HEAD
     "@eslint-react/eslint-plugin": "^2.0.0-next.164",
-    "@html-eslint/eslint-plugin": "^0.46.1",
-=======
-    "@eslint-react/eslint-plugin": "^2.0.0-next.159",
     "@html-eslint/eslint-plugin": "^0.46.2",
->>>>>>> 2f5ce1f0
     "@prairielearn/prettier-plugin-sql": "workspace:^",
     "@stylistic/eslint-plugin": "^5.2.3",
     "@vitest/coverage-v8": "^3.2.4",
