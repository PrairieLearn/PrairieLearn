--- conflicted
+++ resolved
@@ -19,20 +19,12 @@
     "node-gyp": "^11.0.0"
   },
   "devDependencies": {
-<<<<<<< HEAD
     "@changesets/cli": "^2.27.11",
+    "@eslint-react/eslint-plugin": "^1.23.0",
     "@prairielearn/prettier-plugin-sql": "workspace:^",
     "@typescript-eslint/eslint-plugin": "^8.17.0",
     "@typescript-eslint/parser": "^8.17.0",
     "dependency-cruiser": "^16.8.0",
-=======
-    "@changesets/cli": "^2.27.10",
-    "@eslint-react/eslint-plugin": "^1.23.0",
-    "@prairielearn/prettier-plugin-sql": "workspace:^",
-    "@typescript-eslint/eslint-plugin": "^8.19.0",
-    "@typescript-eslint/parser": "^8.19.0",
-    "dependency-cruiser": "^16.7.0",
->>>>>>> 50fb521a
     "eslint": "^8.57.1",
     "eslint-config-prettier": "^9.1.0",
     "eslint-import-resolver-typescript": "^3.7.0",
@@ -40,10 +32,6 @@
     "eslint-plugin-mocha": "^10.5.0",
     "eslint-plugin-no-floating-promise": "^2.0.0",
     "eslint-plugin-no-only-tests": "^3.3.0",
-<<<<<<< HEAD
-    "eslint-plugin-react": "^7.37.3",
-=======
->>>>>>> 50fb521a
     "globby": "^14.0.2",
     "htmlhint": "^1.1.4",
     "prettier": "3.4.2",
