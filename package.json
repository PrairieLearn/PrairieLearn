{
  "name": "prairielearn",
  "private": true,
  "workspaces": [
    "apps/*",
    "packages/*"
  ],
  "packageManager": "yarn@4.8.1",
  "engines": {
    "node": ">=20.0.0"
  },
  "scripts": {
    "dev": "yarn workspace @prairielearn/prairielearn dev",
    "dev-bun": "yarn workspace @prairielearn/prairielearn dev:bun",
    "dev-workspace-host": "yarn workspace @prairielearn/workspace-host dev",
    "grader-host-dev": "yarn workspace @prairielearn/grader-host dev",
    "grader-host-start": "yarn workspace @prairielearn/grader-host start",
    "migrate": "yarn workspace @prairielearn/prairielearn start --migrate-and-exit",
    "migrate-dev": "yarn workspace @prairielearn/prairielearn dev:no-watch --migrate-and-exit",
    "refresh-workspace-hosts": "yarn workspace @prairielearn/prairielearn start --refresh-workspace-hosts-and-exit",
    "refresh-workspace-hosts-dev": "yarn workspace @prairielearn/prairielearn dev:no-watch --refresh-workspace-hosts-and-exit",
    "release": "turbo run build && node scripts/fix-workspace-versions-before-publish.mjs && changeset publish --no-git-tag",
    "start": "yarn workspace @prairielearn/prairielearn start",
    "start-workspace-host": "yarn workspace @prairielearn/workspace-host start",
    "version": "changeset version && YARN_ENABLE_IMMUTABLE_INSTALLS=false yarn"
  },
  "dependencies": {
    "@types/tar-stream": "^3.1.3",
    "get-stream": "^9.0.1",
    "node-gyp": "^11.2.0",
    "tar-stream": "^3.1.7"
  },
  "devDependencies": {
    "@changesets/cli": "^2.29.2",
    "@eslint-react/eslint-plugin": "^1.48.5",
    "@prairielearn/prettier-plugin-sql": "workspace:^",
    "@typescript-eslint/eslint-plugin": "^8.31.1",
    "@typescript-eslint/parser": "^8.31.1",
    "dependency-cruiser": "^16.10.1",
<<<<<<< HEAD
    "eslint": "^9.25.1",
    "eslint-import-resolver-typescript": "^4.3.2",
    "eslint-plugin-import-x": "^4.10.5",
=======
    "eslint": "^8.57.1",
    "eslint-config-prettier": "^10.1.2",
    "eslint-import-resolver-typescript": "^4.3.4",
    "eslint-plugin-import-x": "^4.11.0",
>>>>>>> bd227a2b
    "eslint-plugin-mocha": "^10.5.0",
    "eslint-plugin-no-floating-promise": "^2.0.0",
    "eslint-plugin-no-only-tests": "^3.3.0",
    "eslint-plugin-you-dont-need-lodash-underscore": "^6.14.0",
    "globby": "^14.1.0",
    "htmlhint": "^1.1.4",
    "markdownlint-cli": "^0.44.0",
    "prettier": "^3.5.3",
    "prettier-plugin-pkg": "^0.19.0",
    "prettier-plugin-sh": "^0.17.2",
    "prettier-plugin-toml": "^2.0.4",
    "pyright": "^1.1.400",
    "s3rver": "^3.7.1",
    "turbo": "^2.5.2",
    "typescript": "^5.8.3"
  },
  "resolutions": {
    "notebookjs/jsdom": "^25.0.0"
  }
}<|MERGE_RESOLUTION|>--- conflicted
+++ resolved
@@ -37,16 +37,9 @@
     "@typescript-eslint/eslint-plugin": "^8.31.1",
     "@typescript-eslint/parser": "^8.31.1",
     "dependency-cruiser": "^16.10.1",
-<<<<<<< HEAD
     "eslint": "^9.25.1",
-    "eslint-import-resolver-typescript": "^4.3.2",
-    "eslint-plugin-import-x": "^4.10.5",
-=======
-    "eslint": "^8.57.1",
-    "eslint-config-prettier": "^10.1.2",
     "eslint-import-resolver-typescript": "^4.3.4",
     "eslint-plugin-import-x": "^4.11.0",
->>>>>>> bd227a2b
     "eslint-plugin-mocha": "^10.5.0",
     "eslint-plugin-no-floating-promise": "^2.0.0",
     "eslint-plugin-no-only-tests": "^3.3.0",
