{
  "name": "prairielearn",
  "private": true,
  "scripts": {
    "grader-host-dev": "yarn workspace @prairielearn/grader-host dev",
    "grader-host-start": "yarn workspace @prairielearn/grader-host start",
    "release": "turbo run build && node tools/fix-workspace-versions-before-publish.mjs && changeset publish --no-git-tag",
    "version": "changeset version && YARN_ENABLE_IMMUTABLE_INSTALLS=false yarn",
    "dev-workspace-host": "yarn workspace @prairielearn/workspace-host dev",
    "dev": "yarn workspace @prairielearn/prairielearn dev",
    "start-workspace-host": "yarn workspace @prairielearn/workspace-host start",
    "start": "yarn workspace @prairielearn/prairielearn start",
    "migrate-dev": "yarn workspace @prairielearn/prairielearn dev:no-watch --migrate-and-exit",
    "migrate": "yarn workspace @prairielearn/prairielearn start --migrate-and-exit",
    "refresh-workspace-hosts-dev": "yarn workspace @prairielearn/prairielearn dev:no-watch --refresh-workspace-hosts-and-exit",
    "refresh-workspace-hosts": "yarn workspace @prairielearn/prairielearn start --refresh-workspace-hosts-and-exit"
  },
  "dependencies": {
<<<<<<< HEAD
    "eslint-plugin-react": "^7.37.2",
    "node-gyp": "^10.2.0"
=======
    "node-gyp": "^11.0.0"
>>>>>>> f0ea8681
  },
  "devDependencies": {
    "@changesets/cli": "^2.27.10",
    "@prairielearn/prettier-plugin-sql": "workspace:^",
    "@typescript-eslint/eslint-plugin": "^8.17.0",
    "@typescript-eslint/parser": "^8.17.0",
    "dependency-cruiser": "^16.7.0",
    "eslint": "^8.57.1",
    "eslint-config-prettier": "^9.1.0",
    "eslint-import-resolver-typescript": "^3.7.0",
    "eslint-plugin-import-x": "^4.5.0",
    "eslint-plugin-mocha": "^10.5.0",
    "eslint-plugin-no-floating-promise": "^2.0.0",
    "eslint-plugin-no-only-tests": "^3.3.0",
    "eslint-plugin-react": "^7.37.2",
    "globby": "^14.0.2",
    "htmlhint": "^1.1.4",
    "prettier": "3.4.2",
    "pyright": "^1.1.390",
    "s3rver": "^3.7.1",
    "turbo": "^2.3.3",
    "typescript": "^5.7.2"
  },
  "resolutions": {
    "notebookjs/jsdom": "^25.0.0"
  },
  "workspaces": [
    "apps/*",
    "packages/*"
  ],
  "engines": {
    "node": ">=20.0.0"
  },
  "packageManager": "yarn@4.3.0"
}<|MERGE_RESOLUTION|>--- conflicted
+++ resolved
@@ -16,12 +16,7 @@
     "refresh-workspace-hosts": "yarn workspace @prairielearn/prairielearn start --refresh-workspace-hosts-and-exit"
   },
   "dependencies": {
-<<<<<<< HEAD
-    "eslint-plugin-react": "^7.37.2",
-    "node-gyp": "^10.2.0"
-=======
     "node-gyp": "^11.0.0"
->>>>>>> f0ea8681
   },
   "devDependencies": {
     "@changesets/cli": "^2.27.10",
