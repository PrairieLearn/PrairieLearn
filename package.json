{
    "name": "PrairieLearn",
    "description": "PrairieLearn online problem-solving system",
    "version": "3.2.0",
    "private": true,
    "scripts": {
        "start": "make start",
        "start-nodemon": "make start-nodemon",
        "start-executor": "make start-executor",
        "test": "make test",
        "test-sync": "make test-sync",
        "test-nocoverage": "make test-nocoverage",
        "lint-js": "make lint-js",
        "lint-python": "make lint-python",
        "typecheck": "make typecheck"
    },
    "dependencies": {
        "@fortawesome/fontawesome-free": "^5.15.1",
        "@octokit/rest": "^18.3.1",
        "@prairielearn/prairielib": "^1.11.0",
        "ace-builds": "^1.4.12",
        "ajv": "^7.1.1",
        "ansi_up": "^5.0.0",
        "archiver": "^5.2.0",
        "async": "^3.2.0",
        "async-mutex": "^0.1.3",
        "async-stacktrace": "0.0.2",
        "aws-sdk": "^2.855.0",
        "backbone": "^1.4.0",
        "base64url": "^3.0.1",
        "better-ajv-errors": "^0.7.0",
        "blocked": "^1.3.0",
        "blocked-at": "^1.2.0",
        "body-parser": "^1.19.0",
        "bootstrap": "^4.6.0",
        "bowser": "^2.11.0",
        "byline": "^5.0.0",
        "chalk": "^2.4.2",
        "chart.js": "^2.9.4",
        "cheerio": "^0.22.0",
        "chokidar": "^3.5.1",
        "clipboard": "^2.0.6",
        "cookie-parser": "^1.4.5",
        "crypto-js": "^4.0.0",
        "csv": "^5.3.2",
        "csvtojson": "^2.0.10",
        "d3": "^6.5.0",
        "date-fns": "^2.18.0",
        "debug": "^4.3.1",
        "delay": "^5.0.0",
        "detect-mocha": "^0.1.0",
        "diff": "^5.0.0",
        "dockerode": "^3.2.1",
<<<<<<< HEAD
        "ejs": "^3.1.5",
        "execa": "^5.0.0",
=======
        "ejs": "^3.1.6",
>>>>>>> c5cd97f6
        "express": "^4.17.1",
        "express-async-handler": "^1.1.4",
        "fabric": "^4.3.1",
        "file-type": "^16.1.0",
        "filesize": "^6.1.0",
        "folder-hash": "^4.0.0",
        "fs-extra": "^9.1.0",
        "googleapis": "^67.1.1",
        "handlebars": "^4.7.7",
        "highlight.js": "^10.6.0",
        "http-proxy-middleware": "^1.0.6",
        "http-status": "^1.5.0",
        "isbinaryfile": "^4.0.6",
        "javascript-natural-sort": "^0.7.1",
        "jju": "^1.3.0",
        "jquery": "^3.5.1",
        "jquery-ui-dist": "^1.12.1",
        "json-stringify-safe": "^5.0.1",
        "klaw": "^3.0.0",
        "lodash": "^4.17.21",
        "lru-cache": "^6.0.0",
        "mathjax": "^3.1.2",
        "memorystream": "^0.3.1",
        "mersenne": "0.0.4",
        "moment": "^2.29.1",
        "multer": "^1.4.2",
        "mustache": "^4.1.0",
        "ncp": "^2.0.0",
        "nodemon": "^2.0.7",
        "numeric": "^1.2.6",
        "oauth-signature": "^1.5.0",
        "on-finished": "^2.3.0",
        "parse5": "^6.0.1",
        "passport": "^0.4.1",
        "passport-azure-ad": "^4.3.0",
        "pg": "^8.5.1",
        "plist": "^3.0.0",
        "popper.js": "^1.16.1",
        "qrcode-svg": "^1.1.0",
        "redis": "^3.0.2",
        "redis-lru": "^0.6.0",
        "rehype-raw": "^5.0.0",
        "rehype-stringify": "^8.0.0",
        "remark-gfm": "^1.0.0",
        "remark-math": "^4.0.0",
        "remark-parse": "^9.0.0",
        "remark-rehype": "^8.0.0",
        "request-promise-native": "^1.0.9",
        "requirejs": "^2.3.5",
        "rimraf": "^3.0.2",
        "s3-upload-stream": "^1.0.7",
        "search-string": "^3.1.0",
        "serve-favicon": "^2.5.0",
        "showdown": "^1.9.1",
        "socket.io": "^3.1.2",
        "socket.io-client": "^3.1.2",
        "socket.io-redis": "^6.0.1",
        "streamifier": "^0.1.1",
        "supports-color": "^8.1.1",
        "tablesorter": "^2.31.3",
        "tar": "^6.1.0",
        "terminal-link": "^2.1.1",
        "three": "^0.126.0",
        "tmp-promise": "^3.0.2",
        "unified": "^9.2.1",
        "unified-stream": "^1.0.6",
        "unist-util-visit": "^2.0.3",
        "unzipper": "^0.10.11",
        "uuid": "^8.3.2",
        "viz.js": "^2.1.2",
        "winston": "^3.3.3",
        "xss": "^1.0.8",
        "yargs": "^16.2.0",
        "yargs-parser": "^20.2.6"
    },
    "devDependencies": {
<<<<<<< HEAD
        "@types/chai": "^4.2.14",
        "@types/dockerode": "^3.2.2",
        "@types/fs-extra": "^9.0.6",
        "@types/mocha": "^8.2.0",
        "@types/node": "^14.14.19",
        "@types/pg": "^7.14.7",
        "chai": "^4.1.2",
=======
        "@types/chai": "^4.2.15",
        "@types/fs-extra": "^9.0.8",
        "@types/mocha": "^8.2.1",
        "@types/node": "^14.14.31",
        "@types/pg": "^7.14.10",
        "chai": "^4.3.1",
>>>>>>> c5cd97f6
        "chai-as-promised": "^7.1.1",
        "colors": "^1.4.0",
        "coveralls": "^3.1.0",
        "eslint": "^7.21.0",
        "jsdoc": "^3.6.6",
        "json-stable-stringify": "^1.0.1",
        "mocha": "^8.2.1",
        "mocha-steps": "^1.3.0",
        "node-fetch": "^2.6.1",
        "nyc": "^15.1.0",
        "request": "^2.88.2",
        "s3rver": "^3.6.1",
        "sinon": "^9.2.4",
        "tmp": "0.2.1",
        "typescript": "^4.2.2"
    },
    "nyc": {
        "exclude": [
            "node_modules",
            "public",
            "tests",
            "ChangeLog.md"
        ]
    },
    "nodemonConfig": {
        "ignore": [
            "public/*",
            "exampleCourse/*",
            "testCourse/*"
        ],
        "ext": "js,json,sql"
    }
}<|MERGE_RESOLUTION|>--- conflicted
+++ resolved
@@ -51,12 +51,8 @@
         "detect-mocha": "^0.1.0",
         "diff": "^5.0.0",
         "dockerode": "^3.2.1",
-<<<<<<< HEAD
-        "ejs": "^3.1.5",
+        "ejs": "^3.1.6",
         "execa": "^5.0.0",
-=======
-        "ejs": "^3.1.6",
->>>>>>> c5cd97f6
         "express": "^4.17.1",
         "express-async-handler": "^1.1.4",
         "fabric": "^4.3.1",
@@ -133,22 +129,13 @@
         "yargs-parser": "^20.2.6"
     },
     "devDependencies": {
-<<<<<<< HEAD
-        "@types/chai": "^4.2.14",
+        "@types/chai": "^4.2.15",
         "@types/dockerode": "^3.2.2",
-        "@types/fs-extra": "^9.0.6",
-        "@types/mocha": "^8.2.0",
-        "@types/node": "^14.14.19",
-        "@types/pg": "^7.14.7",
-        "chai": "^4.1.2",
-=======
-        "@types/chai": "^4.2.15",
         "@types/fs-extra": "^9.0.8",
         "@types/mocha": "^8.2.1",
         "@types/node": "^14.14.31",
         "@types/pg": "^7.14.10",
         "chai": "^4.3.1",
->>>>>>> c5cd97f6
         "chai-as-promised": "^7.1.1",
         "colors": "^1.4.0",
         "coveralls": "^3.1.0",
