--- conflicted
+++ resolved
@@ -36,15 +36,10 @@
     "tar-stream": "^3.1.7"
   },
   "devDependencies": {
-<<<<<<< HEAD
-    "@changesets/cli": "^2.29.2",
-    "@eslint-react/eslint-plugin": "^1.48.5",
-    "@postgrestools/postgrestools": "^0.6.1",
-=======
     "@changesets/cli": "^2.29.5",
     "@eslint-react/eslint-plugin": "^2.0.0-beta.27",
     "@html-eslint/eslint-plugin": "^0.44.0",
->>>>>>> b71cc3ab
+    "@postgrestools/postgrestools": "^0.11.0",
     "@prairielearn/prettier-plugin-sql": "workspace:^",
     "@stylistic/eslint-plugin": "^5.2.2",
     "@vitest/coverage-v8": "^3.2.4",
