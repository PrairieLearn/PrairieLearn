{
  "name": "prairielearn",
  "private": true,
  "workspaces": [
    "apps/*",
    "packages/*"
  ],
  "packageManager": "yarn@4.8.1",
  "engines": {
    "node": ">=20.0.0"
  },
  "scripts": {
    "dev": "yarn workspace @prairielearn/prairielearn dev",
    "dev-bun": "yarn workspace @prairielearn/prairielearn dev:bun",
    "dev-workspace-host": "yarn workspace @prairielearn/workspace-host dev",
    "grader-host-dev": "yarn workspace @prairielearn/grader-host dev",
    "grader-host-start": "yarn workspace @prairielearn/grader-host start",
    "migrate": "yarn workspace @prairielearn/prairielearn start --migrate-and-exit",
    "migrate-dev": "yarn workspace @prairielearn/prairielearn dev:no-watch --migrate-and-exit",
    "refresh-workspace-hosts": "yarn workspace @prairielearn/prairielearn start --refresh-workspace-hosts-and-exit",
    "refresh-workspace-hosts-dev": "yarn workspace @prairielearn/prairielearn dev:no-watch --refresh-workspace-hosts-and-exit",
    "release": "turbo run build && node scripts/fix-workspace-versions-before-publish.mjs && changeset publish --no-git-tag",
    "start": "yarn workspace @prairielearn/prairielearn start",
    "start-workspace-host": "yarn workspace @prairielearn/workspace-host start",
    "test": "RUST_BACKTRACE=1 DEBUG=\"vite-node:*\" vitest run --coverage",
    "test:dist": "vitest run --coverage --mode dist",
    "version": "changeset version && YARN_ENABLE_IMMUTABLE_INSTALLS=false yarn"
  },
  "dependencies": {
    "@types/tar-stream": "^3.1.4",
    "get-stream": "^9.0.1",
    "node-gyp": "^11.2.0",
    "preact-compat": "^3.19.0",
    "react": "^19.1.0",
    "react-bootstrap": "^2.10.10",
    "react-dom": "^19.1.0",
    "tar-stream": "^3.1.7"
  },
  "devDependencies": {
    "@changesets/cli": "^2.29.4",
    "@eslint-react/eslint-plugin": "^1.51.0",
    "@prairielearn/prettier-plugin-sql": "workspace:^",
    "@vitest/coverage-v8": "^3.2.0",
    "@vitest/eslint-plugin": "^1.2.1",
    "dependency-cruiser": "^16.10.2",
    "eslint": "^9.28.0",
    "eslint-import-resolver-typescript": "^4.4.2",
    "eslint-plugin-import-x": "^4.15.0",
    "eslint-plugin-no-floating-promise": "^2.0.0",
    "eslint-plugin-you-dont-need-lodash-underscore": "^6.14.0",
    "globby": "^14.1.0",
    "htmlhint": "^1.4.0",
    "markdownlint-cli": "^0.45.0",
    "prettier": "^3.5.3",
    "prettier-plugin-pkg": "^0.19.1",
    "prettier-plugin-sh": "^0.17.4",
    "prettier-plugin-toml": "^2.0.5",
    "pyright": "^1.1.400",
    "s3rver": "^3.7.1",
    "turbo": "^2.5.4",
    "typescript": "^5.8.3",
<<<<<<< HEAD
    "typescript-eslint": "^8.33.0",
    "vitest": "^3.2.1"
=======
    "typescript-eslint": "^8.33.1"
>>>>>>> d2e6b206
  },
  "resolutions": {
    "notebookjs/jsdom": "^25.0.0",
    "preact": "link:./packages/preact-cjs",
    "react": "link:./packages/preact-cjs-compat",
    "react-dom": "link:./packages/preact-cjs-compat"
  }
}<|MERGE_RESOLUTION|>--- conflicted
+++ resolved
@@ -59,12 +59,8 @@
     "s3rver": "^3.7.1",
     "turbo": "^2.5.4",
     "typescript": "^5.8.3",
-<<<<<<< HEAD
-    "typescript-eslint": "^8.33.0",
+    "typescript-eslint": "^8.33.1",
     "vitest": "^3.2.1"
-=======
-    "typescript-eslint": "^8.33.1"
->>>>>>> d2e6b206
   },
   "resolutions": {
     "notebookjs/jsdom": "^25.0.0",
