{
  "name": "prairielearn",
  "private": true,
  "workspaces": [
    "apps/*",
    "packages/*"
  ],
  "packageManager": "yarn@4.8.1",
  "engines": {
    "node": ">=20.0.0"
  },
  "scripts": {
    "dev": "yarn workspace @prairielearn/prairielearn dev",
    "dev-bun": "yarn workspace @prairielearn/prairielearn dev:bun",
    "dev-workspace-host": "yarn workspace @prairielearn/workspace-host dev",
    "grader-host-dev": "yarn workspace @prairielearn/grader-host dev",
    "grader-host-start": "yarn workspace @prairielearn/grader-host start",
    "migrate": "yarn workspace @prairielearn/prairielearn start --migrate-and-exit",
    "migrate-dev": "yarn workspace @prairielearn/prairielearn dev:no-watch --migrate-and-exit",
    "refresh-workspace-hosts": "yarn workspace @prairielearn/prairielearn start --refresh-workspace-hosts-and-exit",
    "refresh-workspace-hosts-dev": "yarn workspace @prairielearn/prairielearn dev:no-watch --refresh-workspace-hosts-and-exit",
    "release": "turbo run build && node scripts/fix-workspace-versions-before-publish.mjs && changeset publish --no-git-tag",
    "start": "yarn workspace @prairielearn/prairielearn start",
    "start-workspace-host": "yarn workspace @prairielearn/workspace-host start",
    "version": "changeset version && YARN_ENABLE_IMMUTABLE_INSTALLS=false yarn"
  },
  "dependencies": {
<<<<<<< HEAD
    "node-gyp": "^11.2.0",
    "preact-compat": "^3.19.0",
    "react": "^19.1.0",
    "react-bootstrap": "^2.10.9",
    "react-dom": "^19.1.0"
=======
    "@types/tar-stream": "^3.1.3",
    "get-stream": "^9.0.1",
    "node-gyp": "^11.2.0",
    "tar-stream": "^3.1.7"
>>>>>>> f5c95293
  },
  "devDependencies": {
    "@changesets/cli": "^2.29.2",
    "@eslint-react/eslint-plugin": "^1.48.3",
    "@prairielearn/prettier-plugin-sql": "workspace:^",
    "@typescript-eslint/eslint-plugin": "^8.30.1",
    "@typescript-eslint/parser": "^8.30.1",
    "dependency-cruiser": "^16.10.1",
    "eslint": "^8.57.1",
    "eslint-config-prettier": "^10.1.2",
    "eslint-import-resolver-typescript": "^4.3.2",
    "eslint-plugin-import-x": "^4.10.5",
    "eslint-plugin-mocha": "^10.5.0",
    "eslint-plugin-no-floating-promise": "^2.0.0",
    "eslint-plugin-no-only-tests": "^3.3.0",
    "eslint-plugin-you-dont-need-lodash-underscore": "^6.14.0",
    "globby": "^14.1.0",
    "htmlhint": "^1.1.4",
    "markdownlint-cli": "^0.44.0",
    "prettier": "^3.5.3",
    "prettier-plugin-pkg": "^0.19.0",
    "prettier-plugin-sh": "^0.17.2",
    "prettier-plugin-toml": "^2.0.4",
    "pyright": "^1.1.399",
    "s3rver": "^3.7.1",
    "turbo": "^2.5.0",
    "typescript": "^5.8.3"
  },
  "resolutions": {
    "notebookjs/jsdom": "^25.0.0",
    "preact": "link:./packages/preact-cjs",
    "react": "link:./packages/preact-cjs-compat",
    "react-dom": "link:./packages/preact-cjs-compat"
  }
}<|MERGE_RESOLUTION|>--- conflicted
+++ resolved
@@ -25,18 +25,14 @@
     "version": "changeset version && YARN_ENABLE_IMMUTABLE_INSTALLS=false yarn"
   },
   "dependencies": {
-<<<<<<< HEAD
-    "node-gyp": "^11.2.0",
     "preact-compat": "^3.19.0",
     "react": "^19.1.0",
     "react-bootstrap": "^2.10.9",
-    "react-dom": "^19.1.0"
-=======
+    "react-dom": "^19.1.0",
     "@types/tar-stream": "^3.1.3",
     "get-stream": "^9.0.1",
     "node-gyp": "^11.2.0",
     "tar-stream": "^3.1.7"
->>>>>>> f5c95293
   },
   "devDependencies": {
     "@changesets/cli": "^2.29.2",
