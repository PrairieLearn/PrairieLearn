{
  "name": "prairielearn",
  "private": true,
  "workspaces": [
    "apps/*",
    "packages/*"
  ],
  "packageManager": "yarn@4.3.0",
  "engines": {
    "node": ">=20.0.0"
  },
  "scripts": {
    "dev": "yarn workspace @prairielearn/prairielearn dev",
    "dev-bun": "yarn workspace @prairielearn/prairielearn dev:bun",
    "dev-workspace-host": "yarn workspace @prairielearn/workspace-host dev",
    "grader-host-dev": "yarn workspace @prairielearn/grader-host dev",
    "grader-host-start": "yarn workspace @prairielearn/grader-host start",
    "migrate": "yarn workspace @prairielearn/prairielearn start --migrate-and-exit",
    "migrate-dev": "yarn workspace @prairielearn/prairielearn dev:no-watch --migrate-and-exit",
    "refresh-workspace-hosts": "yarn workspace @prairielearn/prairielearn start --refresh-workspace-hosts-and-exit",
    "refresh-workspace-hosts-dev": "yarn workspace @prairielearn/prairielearn dev:no-watch --refresh-workspace-hosts-and-exit",
    "release": "turbo run build && node scripts/fix-workspace-versions-before-publish.mjs && changeset publish --no-git-tag",
    "start": "yarn workspace @prairielearn/prairielearn start",
    "start-workspace-host": "yarn workspace @prairielearn/workspace-host start",
    "version": "changeset version && YARN_ENABLE_IMMUTABLE_INSTALLS=false yarn"
  },
  "dependencies": {
    "node-gyp": "^11.1.0"
  },
  "devDependencies": {
    "@changesets/cli": "^2.28.1",
    "@eslint-react/eslint-plugin": "^1.30.0",
    "@prairielearn/prettier-plugin-sql": "workspace:^",
    "@typescript-eslint/eslint-plugin": "^8.26.0",
    "@typescript-eslint/parser": "^8.26.0",
    "dependency-cruiser": "^16.10.0",
    "eslint": "^8.57.1",
    "eslint-config-prettier": "^10.0.2",
    "eslint-import-resolver-typescript": "^3.8.3",
    "eslint-plugin-import-x": "^4.6.1",
    "eslint-plugin-mocha": "^10.5.0",
    "eslint-plugin-no-floating-promise": "^2.0.0",
    "eslint-plugin-no-only-tests": "^3.3.0",
    "globby": "^14.1.0",
    "htmlhint": "^1.1.4",
    "markdownlint-cli": "^0.44.0",
<<<<<<< HEAD
    "prettier": "^3.5.3",
    "prettier-plugin-toml": "^2.0.2",
=======
    "prettier": "3.5.3",
    "prettier-plugin-pkg": "^0.18.1",
>>>>>>> e323216d
    "pyright": "^1.1.396",
    "s3rver": "^3.7.1",
    "turbo": "^2.4.4",
    "typescript": "^5.8.2"
  },
  "resolutions": {
    "notebookjs/jsdom": "^25.0.0"
  }
}<|MERGE_RESOLUTION|>--- conflicted
+++ resolved
@@ -44,13 +44,9 @@
     "globby": "^14.1.0",
     "htmlhint": "^1.1.4",
     "markdownlint-cli": "^0.44.0",
-<<<<<<< HEAD
     "prettier": "^3.5.3",
+    "prettier-plugin-pkg": "^0.18.1",
     "prettier-plugin-toml": "^2.0.2",
-=======
-    "prettier": "3.5.3",
-    "prettier-plugin-pkg": "^0.18.1",
->>>>>>> e323216d
     "pyright": "^1.1.396",
     "s3rver": "^3.7.1",
     "turbo": "^2.4.4",
