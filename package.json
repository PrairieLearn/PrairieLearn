{
  "name": "prairielearn",
  "private": true,
  "workspaces": [
    "apps/*",
    "packages/*"
  ],
  "packageManager": "yarn@4.8.1",
  "engines": {
    "node": ">=20.0.0"
  },
  "scripts": {
    "dev": "yarn workspace @prairielearn/prairielearn dev",
    "dev-bun": "yarn workspace @prairielearn/prairielearn dev:bun",
    "dev-workspace-host": "yarn workspace @prairielearn/workspace-host dev",
    "grader-host-dev": "yarn workspace @prairielearn/grader-host dev",
    "grader-host-start": "yarn workspace @prairielearn/grader-host start",
    "migrate": "yarn workspace @prairielearn/prairielearn start --migrate-and-exit",
    "migrate-dev": "yarn workspace @prairielearn/prairielearn dev:no-watch --migrate-and-exit",
    "refresh-workspace-hosts": "yarn workspace @prairielearn/prairielearn start --refresh-workspace-hosts-and-exit",
    "refresh-workspace-hosts-dev": "yarn workspace @prairielearn/prairielearn dev:no-watch --refresh-workspace-hosts-and-exit",
    "release": "turbo run build && node scripts/fix-workspace-versions-before-publish.mjs && changeset publish --no-git-tag",
    "start": "yarn workspace @prairielearn/prairielearn start",
    "start-workspace-host": "yarn workspace @prairielearn/workspace-host start",
    "version": "changeset version && YARN_ENABLE_IMMUTABLE_INSTALLS=false yarn"
  },
  "dependencies": {
    "@types/tar-stream": "^3.1.3",
    "get-stream": "^9.0.1",
    "node-gyp": "^11.2.0",
    "tar-stream": "^3.1.7"
  },
  "devDependencies": {
    "@changesets/cli": "^2.29.2",
    "@eslint-react/eslint-plugin": "^1.48.3",
    "@prairielearn/prettier-plugin-sql": "workspace:^",
    "@typescript-eslint/eslint-plugin": "^8.30.1",
    "@typescript-eslint/parser": "^8.30.1",
    "dependency-cruiser": "^16.10.1",
    "eslint": "^8.57.1",
    "eslint-config-prettier": "^10.1.2",
    "eslint-import-resolver-typescript": "^4.3.2",
    "eslint-plugin-import-x": "^4.10.5",
    "eslint-plugin-mocha": "^10.5.0",
    "eslint-plugin-no-floating-promise": "^2.0.0",
    "eslint-plugin-no-only-tests": "^3.3.0",
    "eslint-plugin-you-dont-need-lodash-underscore": "^6.14.0",
    "globby": "^14.1.0",
    "htmlhint": "^1.1.4",
    "markdownlint-cli": "^0.44.0",
    "prettier": "^3.5.3",
<<<<<<< HEAD
    "prettier-plugin-pkg": "^0.18.1",
    "prettier-plugin-sh": "^0.17.1",
    "prettier-plugin-toml": "^2.0.3",
    "pyright": "^1.1.398",
=======
    "prettier-plugin-pkg": "^0.19.0",
    "prettier-plugin-sh": "^0.17.2",
    "prettier-plugin-toml": "^2.0.4",
    "pyright": "^1.1.399",
>>>>>>> de4e3887
    "s3rver": "^3.7.1",
    "turbo": "^2.5.0",
    "typescript": "^5.8.3"
  },
  "resolutions": {
    "notebookjs/jsdom": "^25.0.0"
  }
}<|MERGE_RESOLUTION|>--- conflicted
+++ resolved
@@ -49,17 +49,10 @@
     "htmlhint": "^1.1.4",
     "markdownlint-cli": "^0.44.0",
     "prettier": "^3.5.3",
-<<<<<<< HEAD
-    "prettier-plugin-pkg": "^0.18.1",
-    "prettier-plugin-sh": "^0.17.1",
-    "prettier-plugin-toml": "^2.0.3",
-    "pyright": "^1.1.398",
-=======
     "prettier-plugin-pkg": "^0.19.0",
     "prettier-plugin-sh": "^0.17.2",
     "prettier-plugin-toml": "^2.0.4",
     "pyright": "^1.1.399",
->>>>>>> de4e3887
     "s3rver": "^3.7.1",
     "turbo": "^2.5.0",
     "typescript": "^5.8.3"
