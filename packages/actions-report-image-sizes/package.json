--- conflicted
+++ resolved
@@ -14,11 +14,7 @@
   "dependencies": {
     "@actions/core": "^1.11.1",
     "@actions/github": "^6.0.1",
-<<<<<<< HEAD
-    "zod": "^4.0.5"
-=======
     "zod": "^3.25.76"
->>>>>>> cd5ed494
   },
   "devDependencies": {
     "@prairielearn/tsconfig": "workspace:^",
