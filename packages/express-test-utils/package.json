{
  "name": "@prairielearn/express-test-utils",
  "version": "2.0.5",
  "type": "module",
  "repository": {
    "type": "git",
    "url": "https://github.com/PrairieLearn/PrairieLearn.git",
    "directory": "packages/express-test-utils"
  },
  "main": "dist/index.js",
  "scripts": {
    "build": "tsc",
    "dev": "tsc --watch --preserveWatchOutput"
  },
  "dependencies": {
<<<<<<< HEAD
    "@types/express": "^4.17.23"
  },
  "devDependencies": {
    "@prairielearn/tsconfig": "workspace:^"
=======
    "@types/express": "^4.17.25"
>>>>>>> d7f7a992
  }
}<|MERGE_RESOLUTION|>--- conflicted
+++ resolved
@@ -13,13 +13,6 @@
     "dev": "tsc --watch --preserveWatchOutput"
   },
   "dependencies": {
-<<<<<<< HEAD
-    "@types/express": "^4.17.23"
-  },
-  "devDependencies": {
-    "@prairielearn/tsconfig": "workspace:^"
-=======
     "@types/express": "^4.17.25"
->>>>>>> d7f7a992
   }
 }