--- conflicted
+++ resolved
@@ -133,82 +133,6 @@
  */
 export const callWithClientZeroOrOneRowAsync =
   defaultPool.callWithClientZeroOrOneRowAsync.bind(defaultPool);
-<<<<<<< HEAD
-/**
- * Wrapper around {@link queryAsync} that parses the resulting rows with the
- * given Zod schema. Returns only the rows of the query.
- *
- * @deprecated Use {@link queryRows} instead.
- */
-export const queryValidatedRows = defaultPool.queryValidatedRows.bind(defaultPool);
-/**
- * Wrapper around {@link queryOneRowAsync} that parses the resulting row with
- * the given Zod schema. Returns only a single row of the query.
- *
- * @deprecated Use {@link queryRow} instead.
- */
-export const queryValidatedOneRow = defaultPool.queryValidatedOneRow.bind(defaultPool);
-/**
- * Wrapper around {@link queryZeroOrOneRowAsync} that parses the resulting row
- * (if any) with the given Zod schema. Returns either a single row or `null`.
- *
- * @deprecated Use {@link queryOptionalRow} instead.
- */
-export const queryValidatedZeroOrOneRow = defaultPool.queryValidatedZeroOrOneRow.bind(defaultPool);
-/**
- * Wrapper around {@link queryAsync} that validates that only one column is
- * returned and parses the data in it with the given Zod schema. Returns only
- * the single column of the query as an array.
- *
- * @deprecated Use {@link queryRows} instead.
- */
-export const queryValidatedSingleColumnRows =
-  defaultPool.queryValidatedSingleColumnRows.bind(defaultPool);
-/**
- * Wrapper around {@link queryOneRowAsync} that validates that only one column
- * is returned and parses the data in it with the given Zod schema. Returns
- * only the single entry.
- *
- * @deprecated Use {@link queryRow} instead.
- */
-export const queryValidatedSingleColumnOneRow =
-  defaultPool.queryValidatedSingleColumnOneRow.bind(defaultPool);
-/**
- * Wrapper around {@link queryZeroOrOneRowAsync} that validates that only one
- * column is returned and parses the data in it (if any) with the given Zod
- * schema. Returns either the single row of the query or `null`.
- *
- * @deprecated Use {@link queryOptionalRow} instead.
- */
-export const queryValidatedSingleColumnZeroOrOneRow =
-  defaultPool.queryValidatedSingleColumnZeroOrOneRow.bind(defaultPool);
-/**
- * Wrapper around {@link callAsync} that parses the resulting rows with the
- * given Zod schema. Returns only the rows.
- *
- * @deprecated Use {@link callRows} instead.
- */
-export const callValidatedRows = defaultPool.callValidatedRows.bind(defaultPool);
-/**
- * Wrapper around {@link callOneRowAsync} that parses the resulting rows with
- * the given Zod schema. Returns only a single row.
- *
- * @deprecated Use {@link callRow} instead.
- */
-export const callValidatedOneRow = defaultPool.callValidatedOneRow.bind(defaultPool);
-/**
- * Wrapper around {@link callZeroOrOneRowAsync} that parses the resulting row
- * (if any) with the given Zod schema. Returns at most a single row.
- *
- * @deprecated Use {@link callOptionalRow} instead.
- */
-export const callValidatedZeroOrOneRow = defaultPool.callValidatedZeroOrOneRow.bind(defaultPool);
-/**
- * Wrapper around {@link queryAsync} that parses the resulting rows with the
- * given Zod schema. Returns only the rows of the query.
- */
-=======
->>>>>>> 9542fe2b
 export const queryRows = defaultPool.queryRows.bind(defaultPool);
 /**
  * Wrapper around {@link queryOneRowAsync} that parses the resulting row with
