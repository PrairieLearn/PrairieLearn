import { type CursorIterator, PostgresPool, type QueryParams } from './pool.js';

const defaultPool = new PostgresPool();
export { defaultPool, type CursorIterator, type QueryParams };

// We re-expose all functions from the default pool here to account for the
// default case of a shared global pool of clients. If someone want to create
// their own pool, we expose the `PostgresPool` class.
//
// Note that we explicitly bind all functions to `defaultPool`. This ensures
// that they'll be invoked with the correct `this` context, specifically when
// this module is imported as `import * as db from '...'` and that import is
// subsequently transformed by Babel to `interopRequireWildcard(...)`.

// VSCode currently doesn't allow for us to use `inheritDoc` to inherit the
// documentation from the `PostgresPool` class. We mirror the documentation
// here for *async methods* in VSCode intellisense.

<<<<<<< HEAD
export const init = defaultPool.init.bind(defaultPool);
=======
>>>>>>> 9dd0bf27
/**
 * Creates a new connection pool and attempts to connect to the database.
 */
export const initAsync = defaultPool.initAsync.bind(defaultPool);
<<<<<<< HEAD
export const close = defaultPool.close.bind(defaultPool);
=======
>>>>>>> 9dd0bf27
/**
 * Closes the connection pool.
 */
export const closeAsync = defaultPool.closeAsync.bind(defaultPool);
/**
<<<<<<< HEAD
 * Gets a new client from the connection pool. If `err` is not null
 * then `client` and `done` are undefined. If `err` is null then
 * `client` is valid and can be used. The caller MUST call `done()` to
=======
 * Gets a new client from the connection pool. The caller MUST call `release()` to
>>>>>>> 9dd0bf27
 * release the client, whether or not errors occurred while using
 * `client`. The client can call `done(truthy_value)` to force
 * destruction of the client, but this should not be used except in
 * unusual circumstances.
 */
export const getClientAsync = defaultPool.getClientAsync.bind(defaultPool);

/**
 * Performs a query with the given client.
 */
export const queryWithClientAsync = defaultPool.queryWithClientAsync.bind(defaultPool);

/**
 * Performs a query with the given client. Errors if the query returns more
 * than one row.
 */
export const queryWithClientOneRowAsync = defaultPool.queryWithClientOneRowAsync.bind(defaultPool);

/**
 * Performs a query with the given client. Errors if the query returns more
 * than one row.
 */
export const queryWithClientZeroOrOneRowAsync =
  defaultPool.queryWithClientZeroOrOneRowAsync.bind(defaultPool);
/**
 * Rolls back the current transaction for the given client.
 */
export const rollbackWithClientAsync = defaultPool.rollbackWithClientAsync.bind(defaultPool);
export const beginTransactionAsync = defaultPool.beginTransactionAsync.bind(defaultPool);
/**
 * Commits the transaction if err is null, otherwise rollbacks the transaction.
 * Also releases the client.
 */
export const endTransactionAsync = defaultPool.endTransactionAsync.bind(defaultPool);
/**
 * Runs the specified function inside of a transaction. The function will
 * receive a database client as an argument, but it can also make queries
 * as usual, and the correct client will be used automatically.
 *
 * The transaction will be rolled back if the function throws an error, and
 * will be committed otherwise.
 */
export const runInTransactionAsync = defaultPool.runInTransactionAsync.bind(defaultPool);
<<<<<<< HEAD
export const query = defaultPool.query.bind(defaultPool);
/**
 * Executes a query with the specified parameters.
 *
 * @deprecated Use {@link queryRows} instead. If you don't need to parse the result, use `z.unknown()`.
=======
/**
 * Executes a query with the specified parameters.
 *
 * Using the return value of this function directly is not recommended. Instead, use
 * {@link queryRows}, {@link queryRow}, or {@link queryOptionalRow}.
>>>>>>> 9dd0bf27
 */
export const queryAsync = defaultPool.queryAsync.bind(defaultPool);
/**
 * Executes a query with the specified parameters. Errors if the query does
 * not return exactly one row.
 *
<<<<<<< HEAD
 * @deprecated Use {@link queryRow} instead. If you don't need to parse the result, use `z.unknown()`.
=======
 * @deprecated Use {@link queryRow} instead.
>>>>>>> 9dd0bf27
 */
export const queryOneRowAsync = defaultPool.queryOneRowAsync.bind(defaultPool);
/**
 * Executes a query with the specified parameters. Errors if the query
 * returns more than one row.
 *
 * @deprecated Use {@link queryOptionalRow} instead.
 */
export const queryZeroOrOneRowAsync = defaultPool.queryZeroOrOneRowAsync.bind(defaultPool);
/**
<<<<<<< HEAD
 * Calls the given function with the specified parameters.
=======
 * Calls the given sproc with the specified parameters.
>>>>>>> 9dd0bf27
 *
 * @deprecated Use {@link callRows} instead.
 */
export const callAsync = defaultPool.callAsync.bind(defaultPool);
/**
<<<<<<< HEAD
 * Calls the given function with the specified parameters. Errors if the
 * function does not return exactly one row.
=======
 * Calls the given sproc with the specified parameters. Errors if the
 * sproc does not return exactly one row.
>>>>>>> 9dd0bf27
 *
 * @deprecated Use {@link callRow} instead.
 */
export const callOneRowAsync = defaultPool.callOneRowAsync.bind(defaultPool);
/**
<<<<<<< HEAD
 * Calls the given function with the specified parameters. Errors if the
 * function returns more than one row.
=======
 * Calls the given sproc with the specified parameters. Errors if the
 * sproc returns more than one row.
>>>>>>> 9dd0bf27
 *
 * @deprecated Use {@link callOptionalRow} instead.
 */
export const callZeroOrOneRowAsync = defaultPool.callZeroOrOneRowAsync.bind(defaultPool);
/**
<<<<<<< HEAD
 * Calls a function with the specified parameters using a specific client.
 */
export const callWithClientAsync = defaultPool.callWithClientAsync.bind(defaultPool);
/**
 * Calls a function with the specified parameters using a specific client.
 * Errors if the function does not return exactly one row.
 */
export const callWithClientOneRowAsync = defaultPool.callWithClientOneRowAsync.bind(defaultPool);
/**
 * Calls a function with the specified parameters using a specific client.
 * Errors if the function returns more than one row.
=======
 * Calls a sproc with the specified parameters using a specific client.
 */
export const callWithClientAsync = defaultPool.callWithClientAsync.bind(defaultPool);
/**
 * Calls a sproc with the specified parameters using a specific client.
 * Errors if the sproc does not return exactly one row.
 */
export const callWithClientOneRowAsync = defaultPool.callWithClientOneRowAsync.bind(defaultPool);
/**
 * Calls a sproc with the specified parameters using a specific client.
 * Errors if the sproc returns more than one row.
>>>>>>> 9dd0bf27
 */
export const callWithClientZeroOrOneRowAsync =
  defaultPool.callWithClientZeroOrOneRowAsync.bind(defaultPool);
/**
 * Executes a query with the specified parameters. Returns an array of rows
 * that conform to the given Zod schema.
 *
 * If the query returns a single column, the return value will be a list of column values.
 */
export const queryRows = defaultPool.queryRows.bind(defaultPool);
/**
<<<<<<< HEAD
 * Wrapper around {@link queryOneRowAsync} that parses the resulting row with
 * the given Zod schema. If the query doesn't return exactly one row, an error
 * is thrown.
 */
export const queryRow = defaultPool.queryRow.bind(defaultPool);
/**
 * Wrapper around {@link queryZeroOrOneRowAsync} that parses the resulting row
 * (if any) with the given Zod schema. Returns either null or a single row, and
 * errors otherwise.
=======
 * Executes a query with the specified parameters. Returns exactly one row that conforms to the given Zod schema.
 *
 * If the query returns a single column, the return value will be the column value itself.
 */
export const queryRow = defaultPool.queryRow.bind(defaultPool);
/**
 * Executes a query with the specified parameters. Returns either null or a
 * single row that conforms to the given Zod schema, and errors otherwise.
 *
 * If the query returns a single column, the return value will be the column value itself.
>>>>>>> 9dd0bf27
 */
export const queryOptionalRow = defaultPool.queryOptionalRow.bind(defaultPool);
/**
 * Calls the given sproc with the specified parameters.
 * Errors if the sproc does not return anything.
 */
export const callRows = defaultPool.callRows.bind(defaultPool);
/**
 * Calls the given sproc with the specified parameters.
 * Returns exactly one row from the sproc that conforms to the given Zod schema.
 */
export const callRow = defaultPool.callRow.bind(defaultPool);
/**
 * Calls the given sproc with the specified parameters. Returns either null
 * or a single row that conforms to the given Zod schema.
 */
export const callOptionalRow = defaultPool.callOptionalRow.bind(defaultPool);
/**
<<<<<<< HEAD
 * Returns a {@link Cursor} for the given query. The cursor can be used to
 * read results in batches, which is useful for large result sets.
 */
export const queryCursorWithClient = defaultPool.queryCursorWithClient.bind(defaultPool);
/**
 * Returns an {@link CursorIterator} that can be used to iterate over the
 * results of the query in batches, which is useful for large result sets.
 *
 * @deprecated Use {@link queryValidatedCursor} instead.
 */
export const queryCursor = defaultPool.queryCursor.bind(defaultPool);
/**
 * Returns an {@link CursorIterator} that can be used to iterate over the
 * results of the query in batches, which is useful for large result sets.
 * Each row will be parsed by the given Zod schema.
 */
export const queryValidatedCursor = defaultPool.queryValidatedCursor.bind(defaultPool);
/**
=======
 * Returns an {@link CursorIterator} that can be used to iterate over the
 * results of the query in batches, which is useful for large result sets.
 * Each row will be parsed by the given Zod schema.
 */
export const queryCursor = defaultPool.queryCursor.bind(defaultPool);
/**
>>>>>>> 9dd0bf27
 * Set the schema to use for the search path.
 *
 * @param schema The schema name to use (can be "null" to unset the search path)
 */
export const setSearchSchema = defaultPool.setSearchSchema.bind(defaultPool);
/**
 * Get the schema that is currently used for the search path.
 *
<<<<<<< HEAD
 * @return schema in use (may be `null` to indicate no schema)
 */
export const getSearchSchema = defaultPool.getSearchSchema.bind(defaultPool);
export const setRandomSearchSchema = defaultPool.setRandomSearchSchema.bind(defaultPool);
=======
 * @returns schema in use (may be `null` to indicate no schema)
 */
export const getSearchSchema = defaultPool.getSearchSchema.bind(defaultPool);
>>>>>>> 9dd0bf27
/**
 * Generate, set, and return a random schema name.
 *
 * @param prefix The prefix of the new schema, only the first 28 characters will be used (after lowercasing).
 * @returns The randomly-generated search schema.
 */
export const setRandomSearchSchemaAsync = defaultPool.setRandomSearchSchemaAsync.bind(defaultPool);<|MERGE_RESOLUTION|>--- conflicted
+++ resolved
@@ -16,30 +16,16 @@
 // documentation from the `PostgresPool` class. We mirror the documentation
 // here for *async methods* in VSCode intellisense.
 
-<<<<<<< HEAD
-export const init = defaultPool.init.bind(defaultPool);
-=======
->>>>>>> 9dd0bf27
 /**
  * Creates a new connection pool and attempts to connect to the database.
  */
 export const initAsync = defaultPool.initAsync.bind(defaultPool);
-<<<<<<< HEAD
-export const close = defaultPool.close.bind(defaultPool);
-=======
->>>>>>> 9dd0bf27
 /**
  * Closes the connection pool.
  */
 export const closeAsync = defaultPool.closeAsync.bind(defaultPool);
 /**
-<<<<<<< HEAD
- * Gets a new client from the connection pool. If `err` is not null
- * then `client` and `done` are undefined. If `err` is null then
- * `client` is valid and can be used. The caller MUST call `done()` to
-=======
  * Gets a new client from the connection pool. The caller MUST call `release()` to
->>>>>>> 9dd0bf27
  * release the client, whether or not errors occurred while using
  * `client`. The client can call `done(truthy_value)` to force
  * destruction of the client, but this should not be used except in
@@ -83,30 +69,18 @@
  * will be committed otherwise.
  */
 export const runInTransactionAsync = defaultPool.runInTransactionAsync.bind(defaultPool);
-<<<<<<< HEAD
-export const query = defaultPool.query.bind(defaultPool);
-/**
- * Executes a query with the specified parameters.
- *
- * @deprecated Use {@link queryRows} instead. If you don't need to parse the result, use `z.unknown()`.
-=======
 /**
  * Executes a query with the specified parameters.
  *
  * Using the return value of this function directly is not recommended. Instead, use
  * {@link queryRows}, {@link queryRow}, or {@link queryOptionalRow}.
->>>>>>> 9dd0bf27
  */
 export const queryAsync = defaultPool.queryAsync.bind(defaultPool);
 /**
  * Executes a query with the specified parameters. Errors if the query does
  * not return exactly one row.
  *
-<<<<<<< HEAD
- * @deprecated Use {@link queryRow} instead. If you don't need to parse the result, use `z.unknown()`.
-=======
  * @deprecated Use {@link queryRow} instead.
->>>>>>> 9dd0bf27
  */
 export const queryOneRowAsync = defaultPool.queryOneRowAsync.bind(defaultPool);
 /**
@@ -117,53 +91,26 @@
  */
 export const queryZeroOrOneRowAsync = defaultPool.queryZeroOrOneRowAsync.bind(defaultPool);
 /**
-<<<<<<< HEAD
- * Calls the given function with the specified parameters.
-=======
  * Calls the given sproc with the specified parameters.
->>>>>>> 9dd0bf27
  *
  * @deprecated Use {@link callRows} instead.
  */
 export const callAsync = defaultPool.callAsync.bind(defaultPool);
 /**
-<<<<<<< HEAD
- * Calls the given function with the specified parameters. Errors if the
- * function does not return exactly one row.
-=======
  * Calls the given sproc with the specified parameters. Errors if the
  * sproc does not return exactly one row.
->>>>>>> 9dd0bf27
  *
  * @deprecated Use {@link callRow} instead.
  */
 export const callOneRowAsync = defaultPool.callOneRowAsync.bind(defaultPool);
 /**
-<<<<<<< HEAD
- * Calls the given function with the specified parameters. Errors if the
- * function returns more than one row.
-=======
  * Calls the given sproc with the specified parameters. Errors if the
  * sproc returns more than one row.
->>>>>>> 9dd0bf27
  *
  * @deprecated Use {@link callOptionalRow} instead.
  */
 export const callZeroOrOneRowAsync = defaultPool.callZeroOrOneRowAsync.bind(defaultPool);
 /**
-<<<<<<< HEAD
- * Calls a function with the specified parameters using a specific client.
- */
-export const callWithClientAsync = defaultPool.callWithClientAsync.bind(defaultPool);
-/**
- * Calls a function with the specified parameters using a specific client.
- * Errors if the function does not return exactly one row.
- */
-export const callWithClientOneRowAsync = defaultPool.callWithClientOneRowAsync.bind(defaultPool);
-/**
- * Calls a function with the specified parameters using a specific client.
- * Errors if the function returns more than one row.
-=======
  * Calls a sproc with the specified parameters using a specific client.
  */
 export const callWithClientAsync = defaultPool.callWithClientAsync.bind(defaultPool);
@@ -175,7 +122,6 @@
 /**
  * Calls a sproc with the specified parameters using a specific client.
  * Errors if the sproc returns more than one row.
->>>>>>> 9dd0bf27
  */
 export const callWithClientZeroOrOneRowAsync =
   defaultPool.callWithClientZeroOrOneRowAsync.bind(defaultPool);
@@ -187,17 +133,6 @@
  */
 export const queryRows = defaultPool.queryRows.bind(defaultPool);
 /**
-<<<<<<< HEAD
- * Wrapper around {@link queryOneRowAsync} that parses the resulting row with
- * the given Zod schema. If the query doesn't return exactly one row, an error
- * is thrown.
- */
-export const queryRow = defaultPool.queryRow.bind(defaultPool);
-/**
- * Wrapper around {@link queryZeroOrOneRowAsync} that parses the resulting row
- * (if any) with the given Zod schema. Returns either null or a single row, and
- * errors otherwise.
-=======
  * Executes a query with the specified parameters. Returns exactly one row that conforms to the given Zod schema.
  *
  * If the query returns a single column, the return value will be the column value itself.
@@ -208,7 +143,6 @@
  * single row that conforms to the given Zod schema, and errors otherwise.
  *
  * If the query returns a single column, the return value will be the column value itself.
->>>>>>> 9dd0bf27
  */
 export const queryOptionalRow = defaultPool.queryOptionalRow.bind(defaultPool);
 /**
@@ -227,33 +161,12 @@
  */
 export const callOptionalRow = defaultPool.callOptionalRow.bind(defaultPool);
 /**
-<<<<<<< HEAD
- * Returns a {@link Cursor} for the given query. The cursor can be used to
- * read results in batches, which is useful for large result sets.
- */
-export const queryCursorWithClient = defaultPool.queryCursorWithClient.bind(defaultPool);
-/**
- * Returns an {@link CursorIterator} that can be used to iterate over the
- * results of the query in batches, which is useful for large result sets.
- *
- * @deprecated Use {@link queryValidatedCursor} instead.
- */
-export const queryCursor = defaultPool.queryCursor.bind(defaultPool);
-/**
- * Returns an {@link CursorIterator} that can be used to iterate over the
- * results of the query in batches, which is useful for large result sets.
- * Each row will be parsed by the given Zod schema.
- */
-export const queryValidatedCursor = defaultPool.queryValidatedCursor.bind(defaultPool);
-/**
-=======
  * Returns an {@link CursorIterator} that can be used to iterate over the
  * results of the query in batches, which is useful for large result sets.
  * Each row will be parsed by the given Zod schema.
  */
 export const queryCursor = defaultPool.queryCursor.bind(defaultPool);
 /**
->>>>>>> 9dd0bf27
  * Set the schema to use for the search path.
  *
  * @param schema The schema name to use (can be "null" to unset the search path)
@@ -262,16 +175,9 @@
 /**
  * Get the schema that is currently used for the search path.
  *
-<<<<<<< HEAD
- * @return schema in use (may be `null` to indicate no schema)
- */
-export const getSearchSchema = defaultPool.getSearchSchema.bind(defaultPool);
-export const setRandomSearchSchema = defaultPool.setRandomSearchSchema.bind(defaultPool);
-=======
  * @returns schema in use (may be `null` to indicate no schema)
  */
 export const getSearchSchema = defaultPool.getSearchSchema.bind(defaultPool);
->>>>>>> 9dd0bf27
 /**
  * Generate, set, and return a random schema name.
  *
