--- conflicted
+++ resolved
@@ -505,11 +505,7 @@
   }
 
   /**
-<<<<<<< HEAD
-   * Calls the given function with the specified parameters.
-=======
    * Calls the given sproc with the specified parameters.
->>>>>>> cd5ed494
    */
   async callAsync(functionName: string, params: any[]): Promise<pg.QueryResult> {
     debug('call()', 'function:', functionName);
@@ -522,13 +518,8 @@
   }
 
   /**
-<<<<<<< HEAD
-   * Calls the given function with the specified parameters. Errors if the
-   * function does not return exactly one row.
-=======
    * Calls the given sproc with the specified parameters. Errors if the
    * sproc does not return exactly one row.
->>>>>>> cd5ed494
    */
   async callOneRowAsync(functionName: string, params: any[]): Promise<pg.QueryResult> {
     debug('callOneRow()', 'function:', functionName);
@@ -545,13 +536,8 @@
   }
 
   /**
-<<<<<<< HEAD
-   * Calls the given function with the specified parameters. Errors if the
-   * function returns more than one row.
-=======
    * Calls the given sproc with the specified parameters. Errors if the
    * sproc returns more than one row.
->>>>>>> cd5ed494
    */
   async callZeroOrOneRowAsync(functionName: string, params: any[]): Promise<pg.QueryResult> {
     debug('callZeroOrOneRow()', 'function:', functionName);
@@ -568,11 +554,7 @@
   }
 
   /**
-<<<<<<< HEAD
-   * Calls a function with the specified parameters using a specific client.
-=======
    * Calls a sproc with the specified parameters using a specific client.
->>>>>>> cd5ed494
    */
   async callWithClientAsync(
     client: pg.PoolClient,
@@ -589,13 +571,8 @@
   }
 
   /**
-<<<<<<< HEAD
-   * Calls a function with the specified parameters using a specific client.
-   * Errors if the function does not return exactly one row.
-=======
    * Calls a sproc with the specified parameters using a specific client.
    * Errors if the sproc does not return exactly one row.
->>>>>>> cd5ed494
    */
   async callWithClientOneRowAsync(
     client: pg.PoolClient,
@@ -617,11 +594,7 @@
 
   /**
    * Calls a function with the specified parameters using a specific client.
-<<<<<<< HEAD
-   * Errors if the function returns more than one row.
-=======
    * Errors if the sproc returns more than one row.
->>>>>>> cd5ed494
    */
   async callWithClientZeroOrOneRowAsync(
     client: pg.PoolClient,
@@ -641,30 +614,17 @@
     return result;
   }
 
-<<<<<<< HEAD
-  async queryRows<Model extends z.ZodTypeAny = z.ZodUnknown>(
-    sql: string,
-    model?: Model,
-  ): Promise<z.infer<Model>[]>;
-  async queryRows<Model extends z.ZodTypeAny = z.ZodUnknown>(
-=======
   async queryRows<Model extends z.ZodTypeAny>(sql: string, model: Model): Promise<z.infer<Model>[]>;
   async queryRows<Model extends z.ZodTypeAny>(
->>>>>>> cd5ed494
     sql: string,
     params: QueryParams,
     model?: Model,
   ): Promise<z.infer<Model>[]>;
   /**
-<<<<<<< HEAD
-   * Wrapper around {@link queryAsync} that parses the resulting rows with the
-   * given Zod schema. Returns only the rows of the query.
-=======
    * Executes a query with the specified parameters. Returns an array of rows
    * that conform to the given Zod schema.
    *
    * If the query returns a single column, the return value will be a list of column values.
->>>>>>> cd5ed494
    */
   async queryRows<Model extends z.ZodTypeAny>(
     sql: string,
@@ -694,19 +654,11 @@
     model?: Model,
   ): Promise<z.infer<Model>>;
   /**
-<<<<<<< HEAD
-   * Wrapper around {@link queryOneRowAsync} that parses the resulting row with
-   * the given Zod schema. If the query doesn't return exactly one row, an error
-   * is thrown.
-   */
-  async queryRow<Model extends z.ZodTypeAny = z.ZodUnknown>(
-=======
    * Executes a query with the specified parameters. Returns exactly one row that conforms to the given Zod schema.
    *
    * If the query returns a single column, the return value will be the column value itself.
    */
   async queryRow<Model extends z.ZodTypeAny>(
->>>>>>> cd5ed494
     sql: string,
     paramsOrSchema?: QueryParams | Model,
     maybeModel?: Model,
@@ -736,20 +688,12 @@
     model?: Model,
   ): Promise<z.infer<Model> | null>;
   /**
-<<<<<<< HEAD
-   * Wrapper around {@link queryZeroOrOneRowAsync} that parses the resulting row
-   * (if any) with the given Zod schema. Returns either null or a single row, and
-   * errors otherwise.
-   */
-  async queryOptionalRow<Model extends z.ZodTypeAny = z.ZodUnknown>(
-=======
    * Executes a query with the specified parameters. Returns either null or a
    * single row that conforms to the given Zod schema, and errors otherwise.
    *
    * If the query returns a single column, the return value will be the column value itself.
    */
   async queryOptionalRow<Model extends z.ZodTypeAny>(
->>>>>>> cd5ed494
     sql: string,
     paramsOrSchema?: QueryParams | Model,
     maybeModel?: Model,
@@ -777,15 +721,11 @@
     params: any[],
     model?: Model,
   ): Promise<z.infer<Model>[]>;
-<<<<<<< HEAD
-  async callRows<Model extends z.ZodTypeAny = z.ZodUnknown>(
-=======
   /**
    * Calls the given sproc with the specified parameters.
    * Errors if the sproc does not return anything.
    */
   async callRows<Model extends z.ZodTypeAny>(
->>>>>>> cd5ed494
     sql: string,
     paramsOrSchema?: any[] | Model,
     maybeModel?: Model,
@@ -812,15 +752,11 @@
     params: any[],
     model?: Model,
   ): Promise<z.infer<Model>>;
-<<<<<<< HEAD
-  async callRow<Model extends z.ZodTypeAny = z.ZodUnknown>(
-=======
   /**
    * Calls the given sproc with the specified parameters.
    * Returns exactly one row from the sproc that conforms to the given Zod schema.
    */
   async callRow<Model extends z.ZodTypeAny>(
->>>>>>> cd5ed494
     sql: string,
     paramsOrSchema?: any[] | Model,
     maybeModel?: Model,
@@ -846,15 +782,11 @@
     params: any[],
     model?: Model,
   ): Promise<z.infer<Model> | null>;
-<<<<<<< HEAD
-  async callOptionalRow<Model extends z.ZodTypeAny = z.ZodUnknown>(
-=======
   /**
    * Calls the given sproc with the specified parameters. Returns either null
    * or a single row that conforms to the given Zod schema.
    */
   async callOptionalRow<Model extends z.ZodTypeAny>(
->>>>>>> cd5ed494
     sql: string,
     paramsOrSchema?: any[] | Model,
     maybeModel?: Model,
@@ -895,21 +827,12 @@
    * results of the query in batches, which is useful for large result sets.
    * Each row will be parsed by the given Zod schema.
    */
-<<<<<<< HEAD
-  async queryValidatedCursor<Model extends z.ZodTypeAny = z.ZodUnknown>(
-=======
   async queryCursor<Model extends z.ZodTypeAny>(
->>>>>>> cd5ed494
     sql: string,
     params: QueryParams,
-    maybeModel?: Model,
+    model: Model,
   ): Promise<CursorIterator<z.infer<Model>>> {
-<<<<<<< HEAD
-    const model = maybeModel ?? z.unknown();
-    return this.queryValidatedCursorInternal(sql, params, model);
-=======
     return this.queryCursorInternal(sql, params, model);
->>>>>>> cd5ed494
   }
 
   private async queryCursorInternal<Model extends z.ZodTypeAny>(
