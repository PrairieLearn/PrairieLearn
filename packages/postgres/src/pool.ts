import { AsyncLocalStorage } from 'node:async_hooks';
import { Readable, Transform } from 'node:stream';

import debugfn from 'debug';
import _ from 'lodash';
import multipipe from 'multipipe';
import pg, { DatabaseError, type QueryResult, escapeLiteral } from 'pg';
import Cursor from 'pg-cursor';
import { z } from 'zod';

export type QueryParams = Record<string, any> | any[];

export interface CursorIterator<T> {
  iterate: (batchSize: number) => AsyncGenerator<T[]>;
  stream: (batchSize: number) => NodeJS.ReadWriteStream;
}

export interface PostgresPoolConfig extends pg.PoolConfig {
  errorOnUnusedParameters?: boolean;
}

const debug = debugfn('@prairielearn/postgres');
const lastQueryMap = new WeakMap<pg.PoolClient, string>();
const searchSchemaMap = new WeakMap<pg.PoolClient, string>();

function addDataToError(err: Error, data: Record<string, any>): Error {
  (err as any).data = {
    ...(err as any).data,
    ...data,
  };
  return err;
}

export class PostgresError extends Error {
  public data: Record<string, any>;

  constructor(message: string, data: Record<string, any>) {
    super(message);
    this.data = data;
    this.name = 'PostgresError';
  }
}

/**
 * Formats a string for debugging.
 */
function debugString(s: string): string {
  if (typeof s !== 'string') return 'NOT A STRING';
  s = s.replaceAll('\n', '\\n');
  if (s.length > 78) s = s.slice(0, 75) + '...';
  s = '"' + s + '"';
  return s;
}

/**
 * Formats a set of params for debugging.
 */
function debugParams(params: QueryParams): string {
  let s;
  try {
    s = JSON.stringify(params);
  } catch {
    s = 'CANNOT JSON STRINGIFY';
  }
  return debugString(s);
}

/**
 * Given an SQL string and params, creates an array of params and an SQL string
 * with any named dollar-sign placeholders replaced with parameters.
 */
function paramsToArray(
  sql: string,
  params: QueryParams,
  errorOnUnusedParameters: boolean,
): { processedSql: string; paramsArray: any } {
  if (typeof sql !== 'string') throw new Error('SQL must be a string');
  if (Array.isArray(params)) {
    return {
      processedSql: sql,
      paramsArray: params,
    };
  }
  if (params == null || typeof params !== 'object') {
    throw new Error('params must be array or object');
  }

  const re = /\$([-_a-zA-Z0-9]+)/;
  let result;
  let processedSql = '';
  let remainingSql = sql;
  let nParams = 0;
  const map: Record<string, string> = {};
  let paramsArray: any[] = [];
  while ((result = re.exec(remainingSql)) !== null) {
    const v = result[1];
    if (!(v in map)) {
      if (!(v in params)) throw new Error(`Missing parameter: ${v}`);
      if (Array.isArray(params[v])) {
        map[v] = 'ARRAY[' + params[v].map((_, n) => '$' + (n + nParams + 1)).join(',') + ']';
        nParams += params[v].length;
        paramsArray = paramsArray.concat(params[v]);
      } else {
        nParams++;
        map[v] = '$' + nParams;
        paramsArray.push(params[v]);
      }
    }
    processedSql += remainingSql.slice(0, result.index) + map[v];
    remainingSql = remainingSql.slice(result.index + result[0].length);
  }
  processedSql += remainingSql;
  remainingSql = '';
  if (errorOnUnusedParameters) {
    const difference = _.difference(Object.keys(params), Object.keys(map));
    if (difference.length > 0) {
      throw new Error(`Unused parameters in SQL query: ${JSON.stringify(difference)}`);
    }
  }
  return { processedSql, paramsArray };
}

/**
 * Escapes the given identifier for use in an SQL query. Useful for preventing
 * SQL injection.
 */
function escapeIdentifier(identifier: string): string {
  // Note that as of 2021-06-29 escapeIdentifier() is undocumented. See:
  // https://github.com/brianc/node-postgres/pull/396
  // https://github.com/brianc/node-postgres/issues/1978
  // https://www.postgresql.org/docs/current/sql-syntax-lexical.html
  return pg.Client.prototype.escapeIdentifier(identifier);
}

function enhanceError(err: Error, sql: string, params: QueryParams): Error {
  // Copy the error so we don't end up with a circular reference in the
  // final error.
  const sqlError = { ...err };

  // `message` is a non-enumerable property, so we need to copy it manually to
  // the error object.
  sqlError.message = err.message;

  const errorHasPosition = err instanceof DatabaseError && err.position != null;

  return addDataToError(err, {
    sqlError,
    // If the error has a `position` field, we need to use the processed source
    // (where e.g. `$foobar` has been replaced with `$1`) so that the position
    // is accurate.
    sql: errorHasPosition ? paramsToArray(sql, params, false).processedSql : sql,
    sqlParams: params,
  });
}

export class PostgresPool {
  /** The pool from which clients will be acquired. */
  private pool: pg.Pool | null = null;
  /**
   * We use this to propagate the client associated with the current transaction
   * to any nested queries. In the past, we had some nasty bugs associated with
   * the fact that we tried to acquire new clients inside of transactions, which
   * ultimately lead to a deadlock.
   */
  private alsClient = new AsyncLocalStorage<pg.PoolClient>();
  /** The latest pgConfig used to initialize the pool. */
  private pgConfig: PostgresPoolConfig | null = null;
  private searchSchema: string | null = null;
  /** Tracks the total number of queries executed by this pool. */
  private _queryCount = 0;

  /**
   * Creates a new connection pool and attempts to connect to the database.
   */
  async initAsync(
    pgConfig: PostgresPoolConfig,
    idleErrorHandler: (error: Error, client: pg.PoolClient) => void,
  ): Promise<void> {
<<<<<<< HEAD
    // Cleanup any existing pools.
    await this.closeAsync();
    console.log('initAsync', pgConfig);

    const resolvedConfig = {
      errorOnUnusedParameters: false,
      ...pgConfig,
    };
    // Store a subset of the config that we need to access later.
    const { errorOnUnusedParameters, database } = resolvedConfig;
    const partialResolvedConfig = {
      errorOnUnusedParameters,
      database,
    };

    this.pgConfig = partialResolvedConfig;
    console.log('initAsync B', this.getConfig());
=======
    if (this.pool != null) {
      throw new Error('Postgres pool already initialized');
    }
    this.errorOnUnusedParameters = pgConfig.errorOnUnusedParameters ?? false;
>>>>>>> a458e974
    this.pool = new pg.Pool(pgConfig);
    this.pool.on('error', function (err, client) {
      const lastQuery = lastQueryMap.get(client);
      idleErrorHandler(addDataToError(err, { lastQuery }), client);
    });
    this.pool.on('connect', (client) => {
      client.on('error', (err) => {
        const lastQuery = lastQueryMap.get(client);
        idleErrorHandler(addDataToError(err, { lastQuery }), client);
      });
    });
    this.pool.on('remove', (client) => {
      // This shouldn't be necessary, as `pg` currently allows clients to be
      // garbage collected after they're removed. However, if `pg` someday
      // starts reusing client objects across difference connections, this
      // will ensure that we re-set the search path when the client reconnects.
      searchSchemaMap.delete(client);
    });

    // Attempt to connect to the database so that we can fail quickly if
    // something isn't configured correctly.
    let retryCount = 0;
    const retryTimeouts = [500, 1000, 2000, 5000, 10000];
    while (retryCount <= retryTimeouts.length) {
      try {
        const client = await this.pool.connect();
        client.release();
        return;
      } catch (err: any) {
        if (retryCount === retryTimeouts.length) {
          throw new Error(
            `Could not connect to Postgres after ${retryTimeouts.length} attempts: ${err.message}`,
          );
        }

        const timeout = retryTimeouts[retryCount];
        retryCount++;
        await new Promise((resolve) => setTimeout(resolve, timeout));
      }
    }
  }

  /**
   * Returns the configuration of the currently-initialized pool, or null if the pool is not open.
   */
  getConfig() {
    console.log('getConfig', this.pgConfig);
    return this.pgConfig;
  }

  /**
   * Closes the connection pool.
   */
  async closeAsync(): Promise<void> {
    if (!this.pool) return;
    await this.pool.end();
    this.pool = null;
    this.pgConfig = null;
  }

  /**
   * Gets a new client from the connection pool. The caller MUST call `release()` to
   * release the client, whether or not errors occurred while using
   * `client`. The client can call `done(truthy_value)` to force
   * destruction of the client, but this should not be used except in
   * unusual circumstances.
   */
  async getClientAsync(): Promise<pg.PoolClient> {
    if (!this.pool) {
      throw new Error('Connection pool is not open');
    }

    // If we're inside a transaction, we'll reuse the same client to avoid a
    // potential deadlock.
    const client = this.alsClient.getStore() ?? (await this.pool.connect());

    // If we're configured to use a particular schema, we'll store whether or
    // not the search path has already been configured for this particular
    // client. If we acquire a client and it's already had its search path
    // set, we can avoid setting it again since the search path will persist
    // for the life of the client.
    //
    // We do this check for each call to `getClient` instead of on
    // `pool.connect` so that we don't have to be really careful about
    // destroying old clients that were created before `setSearchSchema` was
    // called. Instead, we'll just check if the search path matches the
    // currently-desired schema, and if it's a mismatch (or doesn't exist
    // at all), we re-set it for the current client.
    //
    // Note that this accidentally supports changing the search_path on the fly,
    // although that's not something we currently do (or would be likely to do).
    // It does NOT support clearing the existing search schema - e.g.,
    // `setSearchSchema(null)` would not work as you expect. This is fine, as
    // that's not something we ever do in practice.
    const clientSearchSchema = searchSchemaMap.get(client);
    if (this.searchSchema != null && clientSearchSchema !== this.searchSchema) {
      const setSearchPathSql = `SET search_path TO ${escapeIdentifier(this.searchSchema)},public`;
      try {
        await this.queryWithClientAsync(client, setSearchPathSql, {});
      } catch (err) {
        client.release();
        throw err;
      }
      searchSchemaMap.set(client, this.searchSchema);
    }

    return client;
  }

  /**
   * Performs a query with the given client.
   */
  async queryWithClientAsync(
    client: pg.PoolClient,
    sql: string,
    params: QueryParams,
  ): Promise<pg.QueryResult> {
    this._queryCount += 1;
    debug('queryWithClient()', 'sql:', debugString(sql));
    debug('queryWithClient()', 'params:', debugParams(params));
    const { processedSql, paramsArray } = paramsToArray(
      sql,
      params,
      this.pgConfig!.errorOnUnusedParameters!,
    );
    try {
      lastQueryMap.set(client, processedSql);
      const result = await client.query(processedSql, paramsArray);
      debug('queryWithClient() success', 'rowCount:', result.rowCount);
      return result;
    } catch (err: any) {
      throw enhanceError(err, sql, params);
    }
  }

  /**
   * Performs a query with the given client. Errors if the query returns more
   * than one row.
   */
  async queryWithClientOneRowAsync(
    client: pg.PoolClient,
    sql: string,
    params: QueryParams,
  ): Promise<pg.QueryResult> {
    debug('queryWithClientOneRow()', 'sql:', debugString(sql));
    debug('queryWithClientOneRow()', 'params:', debugParams(params));
    const result = await this.queryWithClientAsync(client, sql, params);
    if (result.rowCount !== 1) {
      throw new PostgresError(`Incorrect rowCount: ${result.rowCount}`, {
        sql,
        sqlParams: params,
        result,
      });
    }
    debug('queryWithClientOneRow() success', 'rowCount:', result.rowCount);
    return result;
  }

  /**
   * Performs a query with the given client. Errors if the query returns more
   * than one row.
   */
  async queryWithClientZeroOrOneRowAsync(
    client: pg.PoolClient,
    sql: string,
    params: QueryParams,
  ): Promise<QueryResult> {
    debug('queryWithClientZeroOrOneRow()', 'sql:', debugString(sql));
    debug('queryWithClientZeroOrOneRow()', 'params:', debugParams(params));
    const result = await this.queryWithClientAsync(client, sql, params);
    if (result.rowCount == null || result.rowCount > 1) {
      throw new PostgresError(`Incorrect rowCount: ${result.rowCount}`, {
        sql,
        sqlParams: params,
        result,
      });
    }
    debug('queryWithClientZeroOrOneRow() success', 'rowCount:', result.rowCount);
    return result;
  }

  /**
   * Rolls back the current transaction for the given client.
   */
  async rollbackWithClientAsync(client: pg.PoolClient) {
    debug('rollbackWithClient()');
    // From https://node-postgres.com/features/transactions
    try {
      await client.query('ROLLBACK');
      // Only release the client if we weren't already inside a transaction.
      if (this.alsClient.getStore() === undefined) {
        client.release();
      }
    } catch (err: any) {
      // If there was a problem rolling back the query, something is
      // seriously messed up. Return the error to the release() function to
      // close & remove this client from the pool. If you leave a client in
      // the pool with an unaborted transaction, weird and hard to diagnose
      // problems might happen.
      client.release(err);
    }
  }

  /**
   * Begins a new transaction.
   */
  async beginTransactionAsync(): Promise<pg.PoolClient> {
    debug('beginTransaction()');
    const client = await this.getClientAsync();
    try {
      await this.queryWithClientAsync(client, 'START TRANSACTION;', {});
      return client;
    } catch (err) {
      await this.rollbackWithClientAsync(client);
      throw err;
    }
  }

  /**
   * Commits the transaction if err is null, otherwise rollbacks the transaction.
   * Also releases the client.
   */
  async endTransactionAsync(client: pg.PoolClient, err: Error | null | undefined) {
    debug('endTransaction()');
    if (err) {
      try {
        await this.rollbackWithClientAsync(client);
      } catch (rollbackErr: any) {
        throw addDataToError(rollbackErr, { prevErr: err, rollback: 'fail' });
      }

      // Even though we successfully rolled back the transaction, there was
      // still an error in the first place that necessitated a rollback. Re-throw
      // that error here so that everything downstream of here will know about it.
      throw addDataToError(err, { rollback: 'success' });
    } else {
      try {
        await this.queryWithClientAsync(client, 'COMMIT', {});
      } finally {
        // Only release the client if we aren't nested inside another transaction.
        if (this.alsClient.getStore() === undefined) {
          client.release();
        }
      }
    }
  }

  /**
   * Runs the specified function inside of a transaction. The function will
   * receive a database client as an argument, but it can also make queries
   * as usual, and the correct client will be used automatically.
   *
   * The transaction will be rolled back if the function throws an error, and
   * will be committed otherwise.
   */
  async runInTransactionAsync<T>(fn: (client: pg.PoolClient) => Promise<T>): Promise<T> {
    // Check if we're already inside a transaction. If so, we won't start another one,
    // as Postgres doesn't support nested transactions.
    const client = this.alsClient.getStore();
    const isNestedTransaction = client !== undefined;
    const transactionClient = client ?? (await this.beginTransactionAsync());

    let result: T;
    try {
      result = await this.alsClient.run(transactionClient, () => fn(transactionClient));
    } catch (err: any) {
      if (!isNestedTransaction) {
        // If we're inside another transaction, we assume that the root transaction
        // will catch this error and roll back the transaction.
        await this.endTransactionAsync(transactionClient, err);
      }
      throw err;
    }

    if (!isNestedTransaction) {
      // If we're inside another transaction; don't commit it prematurely. Allow
      // the root transaction to commit it instead.
      //
      // Note that we don't invoke `endTransactionAsync` inside the `try` block
      // because we don't want an error thrown by it to trigger *another* call
      // to `endTransactionAsync` in the `catch` block.
      await this.endTransactionAsync(transactionClient, null);
    }

    return result;
  }

  /**
   * Executes a query with the specified parameters.
   *
   * @deprecated Use {@link execute} instead.
   *
   * Using the return value of this function directly is not recommended. Instead, use
   * {@link queryRows}, {@link queryRow}, or {@link queryOptionalRow}.
   */
  async queryAsync(sql: string, params: QueryParams): Promise<QueryResult> {
    debug('query()', 'sql:', debugString(sql));
    debug('query()', 'params:', debugParams(params));
    const client = await this.getClientAsync();
    try {
      return await this.queryWithClientAsync(client, sql, params);
    } finally {
      // Only release if we aren't nested in a transaction.
      if (this.alsClient.getStore() === undefined) {
        client.release();
      }
    }
  }

  /**
   * Executes a query with the specified parameters. Errors if the query does
   * not return exactly one row.
   *
   * @deprecated Use {@link executeRow} or {@link queryRow} instead.
   */
  async queryOneRowAsync(sql: string, params: QueryParams): Promise<pg.QueryResult> {
    debug('queryOneRow()', 'sql:', debugString(sql));
    debug('queryOneRow()', 'params:', debugParams(params));
    const result = await this.queryAsync(sql, params);
    if (result.rowCount !== 1) {
      throw new PostgresError(`Incorrect rowCount: ${result.rowCount}`, {
        sql,
        sqlParams: params,
      });
    }
    debug('queryOneRow() success', 'rowCount:', result.rowCount);
    return result;
  }

  /**
   * Executes a query with the specified parameters. Errors if the query
   * returns more than one row.
   */
  async queryZeroOrOneRowAsync(sql: string, params: QueryParams): Promise<pg.QueryResult> {
    debug('queryZeroOrOneRow()', 'sql:', debugString(sql));
    debug('queryZeroOrOneRow()', 'params:', debugParams(params));
    const result = await this.queryAsync(sql, params);
    if (result.rowCount == null || result.rowCount > 1) {
      throw new PostgresError(`Incorrect rowCount: ${result.rowCount}`, {
        sql,
        sqlParams: params,
      });
    }
    debug('queryZeroOrOneRow() success', 'rowCount:', result.rowCount);
    return result;
  }

  /**
   * Calls the given sproc with the specified parameters.
   */
  async callAsync(functionName: string, params: any[]): Promise<pg.QueryResult> {
    debug('call()', 'function:', functionName);
    debug('call()', 'params:', debugParams(params));
    const placeholders = params.map((_, v) => '$' + (v + 1)).join(',');
    const sql = `SELECT * FROM ${escapeIdentifier(functionName)}(${placeholders});`;
    const result = await this.queryAsync(sql, params);
    debug('call() success', 'rowCount:', result.rowCount);
    return result;
  }

  /**
   * Calls the given sproc with the specified parameters. Errors if the
   * sproc does not return exactly one row.
   */
  async callOneRowAsync(functionName: string, params: any[]): Promise<pg.QueryResult> {
    debug('callOneRow()', 'function:', functionName);
    debug('callOneRow()', 'params:', debugParams(params));
    const result = await this.callAsync(functionName, params);
    if (result.rowCount !== 1) {
      throw new PostgresError('Incorrect rowCount: ' + result.rowCount, {
        functionName,
        sqlParams: params,
      });
    }
    debug('callOneRow() success', 'rowCount:', result.rowCount);
    return result;
  }

  /**
   * Calls the given sproc with the specified parameters. Errors if the
   * sproc returns more than one row.
   */
  async callZeroOrOneRowAsync(functionName: string, params: any[]): Promise<pg.QueryResult> {
    debug('callZeroOrOneRow()', 'function:', functionName);
    debug('callZeroOrOneRow()', 'params:', debugParams(params));
    const result = await this.callAsync(functionName, params);
    if (result.rowCount == null || result.rowCount > 1) {
      throw new PostgresError('Incorrect rowCount: ' + result.rowCount, {
        functionName,
        sqlParams: params,
      });
    }
    debug('callZeroOrOneRow() success', 'rowCount:', result.rowCount);
    return result;
  }

  /**
   * Calls a sproc with the specified parameters using a specific client.
   */
  async callWithClientAsync(
    client: pg.PoolClient,
    functionName: string,
    params: any[],
  ): Promise<pg.QueryResult> {
    debug('callWithClient()', 'function:', functionName);
    debug('callWithClient()', 'params:', debugParams(params));
    const placeholders = params.map((_, v) => '$' + (v + 1)).join(',');
    const sql = `SELECT * FROM ${escapeIdentifier(functionName)}(${placeholders})`;
    const result = await this.queryWithClientAsync(client, sql, params);
    debug('callWithClient() success', 'rowCount:', result.rowCount);
    return result;
  }

  /**
   * Calls a sproc with the specified parameters using a specific client.
   * Errors if the sproc does not return exactly one row.
   */
  async callWithClientOneRowAsync(
    client: pg.PoolClient,
    functionName: string,
    params: any[],
  ): Promise<pg.QueryResult> {
    debug('callWithClientOneRow()', 'function:', functionName);
    debug('callWithClientOneRow()', 'params:', debugParams(params));
    const result = await this.callWithClientAsync(client, functionName, params);
    if (result.rowCount !== 1) {
      throw new PostgresError('Incorrect rowCount: ' + result.rowCount, {
        functionName,
        sqlParams: params,
      });
    }
    debug('callWithClientOneRow() success', 'rowCount:', result.rowCount);
    return result;
  }

  /**
   * Calls a function with the specified parameters using a specific client.
   * Errors if the sproc returns more than one row.
   */
  async callWithClientZeroOrOneRowAsync(
    client: pg.PoolClient,
    functionName: string,
    params: any[],
  ): Promise<pg.QueryResult> {
    debug('callWithClientZeroOrOneRow()', 'function:', functionName);
    debug('callWithClientZeroOrOneRow()', 'params:', debugParams(params));
    const result = await this.callWithClientAsync(client, functionName, params);
    if (result.rowCount == null || result.rowCount > 1) {
      throw new PostgresError('Incorrect rowCount: ' + result.rowCount, {
        functionName,
        sqlParams: params,
      });
    }
    debug('callWithClientZeroOrOneRow() success', 'rowCount:', result.rowCount);
    return result;
  }

  async queryRows<Model extends z.ZodTypeAny>(sql: string, model: Model): Promise<z.infer<Model>[]>;
  async queryRows<Model extends z.ZodTypeAny>(
    sql: string,
    params: QueryParams,
    model: Model,
  ): Promise<z.infer<Model>[]>;
  /**
   * Executes a query with the specified parameters. Returns an array of rows
   * that conform to the given Zod schema.
   *
   * If the query returns a single column, the return value will be a list of column values.
   */
  async queryRows<Model extends z.ZodTypeAny>(
    sql: string,
    paramsOrSchema: QueryParams | Model,
    maybeModel?: Model,
  ) {
    const params = maybeModel === undefined ? {} : (paramsOrSchema as QueryParams);
    const model = maybeModel === undefined ? (paramsOrSchema as Model) : maybeModel;
    const results = await this.queryAsync(sql, params);
    if (results.fields.length === 1) {
      const columnName = results.fields[0].name;
      const rawData = results.rows.map((row) => row[columnName]);
      return z.array(model).parse(rawData);
    } else {
      return z.array(model).parse(results.rows);
    }
  }

  async queryRow<Model extends z.ZodTypeAny>(sql: string, model: Model): Promise<z.infer<Model>>;
  async queryRow<Model extends z.ZodTypeAny>(
    sql: string,
    params: QueryParams,
    model: Model,
  ): Promise<z.infer<Model>>;
  /**
   * Executes a query with the specified parameters. Returns exactly one row that conforms to the given Zod schema.
   *
   * If the query returns a single column, the return value will be the column value itself.
   */
  async queryRow<Model extends z.ZodTypeAny>(
    sql: string,
    paramsOrSchema: QueryParams | Model,
    maybeModel?: Model,
  ) {
    const params = maybeModel === undefined ? {} : (paramsOrSchema as QueryParams);
    const model = maybeModel === undefined ? (paramsOrSchema as Model) : maybeModel;
    const results = await this.queryOneRowAsync(sql, params);
    if (results.fields.length === 1) {
      const columnName = results.fields[0].name;
      return model.parse(results.rows[0][columnName]);
    } else {
      return model.parse(results.rows[0]);
    }
  }

  async queryOptionalRow<Model extends z.ZodTypeAny>(
    sql: string,
    model: Model,
  ): Promise<z.infer<Model> | null>;
  async queryOptionalRow<Model extends z.ZodTypeAny>(
    sql: string,
    params: QueryParams,
    model: Model,
  ): Promise<z.infer<Model> | null>;
  /**
   * Executes a query with the specified parameters. Returns either null or a
   * single row that conforms to the given Zod schema, and errors otherwise.
   *
   * If the query returns a single column, the return value will be the column value itself.
   */
  async queryOptionalRow<Model extends z.ZodTypeAny>(
    sql: string,
    paramsOrSchema: QueryParams | Model,
    maybeModel?: Model,
  ) {
    const params = maybeModel === undefined ? {} : (paramsOrSchema as QueryParams);
    const model = maybeModel === undefined ? (paramsOrSchema as Model) : maybeModel;
    const results = await this.queryZeroOrOneRowAsync(sql, params);
    if (results.rows.length === 0) {
      return null;
    } else if (results.fields.length === 1) {
      const columnName = results.fields[0].name;
      return model.parse(results.rows[0][columnName]);
    } else {
      return model.parse(results.rows[0]);
    }
  }

  async callRows<Model extends z.ZodTypeAny>(sql: string, model: Model): Promise<z.infer<Model>[]>;
  async callRows<Model extends z.ZodTypeAny>(
    sql: string,
    params: any[],
    model: Model,
  ): Promise<z.infer<Model>[]>;
  /**
   * Calls the given sproc with the specified parameters.
   * Errors if the sproc does not return anything.
   */
  async callRows<Model extends z.ZodTypeAny>(
    sql: string,
    paramsOrSchema: any[] | Model,
    maybeModel?: Model,
  ) {
    const params = maybeModel === undefined ? [] : (paramsOrSchema as any[]);
    const model = maybeModel === undefined ? (paramsOrSchema as Model) : maybeModel;
    const results = await this.callAsync(sql, params);
    if (results.fields.length === 1) {
      const columnName = results.fields[0].name;
      const rawData = results.rows.map((row) => row[columnName]);
      return z.array(model).parse(rawData);
    } else {
      return z.array(model).parse(results.rows);
    }
  }

  async callRow<Model extends z.ZodTypeAny>(sql: string, model: Model): Promise<z.infer<Model>>;
  async callRow<Model extends z.ZodTypeAny>(
    sql: string,
    params: any[],
    model: Model,
  ): Promise<z.infer<Model>>;
  /**
   * Calls the given sproc with the specified parameters.
   * Returns exactly one row from the sproc that conforms to the given Zod schema.
   */
  async callRow<Model extends z.ZodTypeAny>(
    sql: string,
    paramsOrSchema: any[] | Model,
    maybeModel?: Model,
  ) {
    const params = maybeModel === undefined ? [] : (paramsOrSchema as any[]);
    const model = maybeModel === undefined ? (paramsOrSchema as Model) : maybeModel;
    const results = await this.callOneRowAsync(sql, params);
    if (results.fields.length === 1) {
      const columnName = results.fields[0].name;
      return model.parse(results.rows[0][columnName]);
    } else {
      return model.parse(results.rows[0]);
    }
  }

  async callOptionalRow<Model extends z.ZodTypeAny>(
    sql: string,
    model: Model,
  ): Promise<z.infer<Model> | null>;
  async callOptionalRow<Model extends z.ZodTypeAny>(
    sql: string,
    params: any[],
    model: Model,
  ): Promise<z.infer<Model> | null>;
  /**
   * Calls the given sproc with the specified parameters. Returns either null
   * or a single row that conforms to the given Zod schema.
   */
  async callOptionalRow<Model extends z.ZodTypeAny>(
    sql: string,
    paramsOrSchema: any[] | Model,
    maybeModel?: Model,
  ) {
    const params = maybeModel === undefined ? [] : (paramsOrSchema as any[]);
    const model = maybeModel === undefined ? (paramsOrSchema as Model) : maybeModel;
    const results = await this.callZeroOrOneRowAsync(sql, params);
    if (results.rows.length === 0) {
      return null;
    } else if (results.fields.length === 1) {
      const columnName = results.fields[0].name;
      return model.parse(results.rows[0][columnName]);
    } else {
      return model.parse(results.rows[0]);
    }
  }

  /**
   * Executes a query with the specified parameters. Returns the number of rows affected.
   */
  async execute(sql: string, params: QueryParams = {}): Promise<number> {
    const result = await this.queryAsync(sql, params);
    return result.rowCount ?? 0;
  }

  /**
   * Executes a query with the specified parameter, and errors if the query doesn't return exactly one row.
   */
  async executeRow(sql: string, params: QueryParams = {}) {
    const rowCount = await this.execute(sql, params);
    if (rowCount !== 1) {
      throw new PostgresError('Incorrect rowCount: ' + rowCount, {
        sql,
        sqlParams: params,
      });
    }
  }

  /**
   * Returns a {@link Cursor} for the given query. The cursor can be used to
   * read results in batches, which is useful for large result sets.
   */
  private async queryCursorWithClient(
    client: pg.PoolClient,
    sql: string,
    params: QueryParams,
  ): Promise<Cursor> {
    this._queryCount += 1;
    debug('queryCursorWithClient()', 'sql:', debugString(sql));
    debug('queryCursorWithClient()', 'params:', debugParams(params));
    const { processedSql, paramsArray } = paramsToArray(
      sql,
      params,
      this.pgConfig!.errorOnUnusedParameters!,
    );
    lastQueryMap.set(client, processedSql);
    return client.query(new Cursor(processedSql, paramsArray));
  }

  async queryCursor<Model extends z.ZodTypeAny>(
    sql: string,
    model: Model,
  ): Promise<CursorIterator<z.infer<Model>>>;

  async queryCursor<Model extends z.ZodTypeAny>(
    sql: string,
    params: QueryParams,
    model: Model,
  ): Promise<CursorIterator<z.infer<Model>>>;

  /**
   * Returns an {@link CursorIterator} that can be used to iterate over the
   * results of the query in batches, which is useful for large result sets.
   * Each row will be parsed by the given Zod schema.
   */
  async queryCursor<Model extends z.ZodTypeAny>(
    sql: string,
    paramsOrSchema: Model | QueryParams,
    maybeModel?: Model,
  ): Promise<CursorIterator<z.infer<Model>>> {
    const params = maybeModel === undefined ? {} : (paramsOrSchema as QueryParams);
    const model = maybeModel === undefined ? (paramsOrSchema as Model) : maybeModel;
    return this.queryCursorInternal(sql, params, model);
  }

  private async queryCursorInternal<Model extends z.ZodTypeAny>(
    sql: string,
    params: QueryParams,
    model?: Model,
  ): Promise<CursorIterator<z.infer<Model>>> {
    const client = await this.getClientAsync();
    const cursor = await this.queryCursorWithClient(client, sql, params);

    let iterateCalled = false;
    let rowKeys: string[] | null = null;
    const iterator: CursorIterator<z.infer<Model>> = {
      async *iterate(batchSize: number) {
        // Safety check: if someone calls iterate multiple times, they're
        // definitely doing something wrong.
        if (iterateCalled) {
          throw new Error('iterate() called multiple times');
        }
        iterateCalled = true;

        try {
          while (true) {
            const rows = await cursor.read(batchSize);
            if (rows.length === 0) {
              break;
            }

            if (rowKeys === null) {
              rowKeys = Object.keys(rows[0] ?? {});
            }
            const flattened =
              rowKeys.length === 1 ? rows.map((row) => row[(rowKeys as string[])[0]]) : rows;
            if (model) {
              yield z.array(model).parse(flattened);
            } else {
              yield flattened;
            }
          }
        } catch (err: any) {
          throw enhanceError(err, sql, params);
        } finally {
          try {
            await cursor.close();
          } finally {
            client.release();
          }
        }
      },
      stream(batchSize: number) {
        const transform = new Transform({
          readableObjectMode: true,
          writableObjectMode: true,
          transform(chunk, _encoding, callback) {
            for (const row of chunk) {
              this.push(row);
            }
            callback();
          },
        });

        // TODO: use native `node:stream#compose` once it's stable.
        const generator = iterator.iterate(batchSize);
        const pipe = multipipe(Readable.from(generator), transform);

        // When the underlying stream is closed, we need to make sure that the
        // cursor is also closed. We do this by calling `return()` on the generator,
        // which will trigger its `finally` block, which will in turn release
        // the client and close the cursor. The fact that the stream is already
        // closed by this point means that someone reading from the stream will
        // never actually see the `null` value that's returned.
        pipe.once('close', () => {
          generator.return(null);
        });

        return pipe;
      },
    };
    return iterator;
  }

  /**
   * Set the schema to use for the search path.
   *
   * @param schema The schema name to use (can be "null" to unset the search path)
   */
  async setSearchSchema(schema: string | null) {
    if (schema == null) {
      this.searchSchema = schema;
      return;
    }

    await this.queryAsync(`CREATE SCHEMA IF NOT EXISTS ${escapeIdentifier(schema)}`, {});
    // We only set searchSchema after CREATE to avoid the above query() call using searchSchema.
    this.searchSchema = schema;
  }

  /**
   * Get the schema that is currently used for the search path.
   *
   * @returns schema in use (may be `null` to indicate no schema)
   */
  getSearchSchema(): string | null {
    return this.searchSchema;
  }

  /**
   * Generate, set, and return a random schema name.
   *
   * @param prefix The prefix of the new schema, only the first 28 characters will be used (after lowercasing).
   * @returns The randomly-generated search schema.
   */
  async setRandomSearchSchemaAsync(prefix: string): Promise<string> {
    // truncated prefix (max 28 characters)
    const truncPrefix = prefix.slice(0, 28);
    // timestamp in format YYYY-MM-DDTHH:MM:SS.SSSZ (guaranteed to not exceed 27 characters in the spec)
    const timestamp = new Date().toISOString();
    // random 6-character suffix to avoid clashes (approx 2 billion possible values)
    const chars = '0123456789ABCDEFGHIJKLMNOPQRSTUVWXYZ'.split('');
    const suffix = Array.from({ length: 6 })
      .map(() => chars[Math.floor(Math.random() * chars.length)])
      .join('');

    // Schema is guaranteed to have length at most 63 (= 28 + 1 + 27 + 1 + 6),
    // which is the default PostgreSQL identifier limit.
    // Note that this schema name will need quoting because of characters like ':', '-', etc
    const schema = `${truncPrefix}_${timestamp}_${suffix}`;
    await this.setSearchSchema(schema);
    return schema;
  }

  /**
   * Deletes all schemas starting with the given prefix.
   *
   * @param prefix The prefix of the schemas to delete.
   */
  async clearSchemasStartingWith(prefix: string): Promise<void> {
    // Sanity check against deleting public, pg_, information_schema, etc.
    if (prefix === 'public' || prefix.startsWith('pg_') || prefix === 'information_schema') {
      throw new Error(`Cannot clear schema starting with ${prefix}`);
    }
    // Sanity check against a bad prefix.
    if (prefix.length < 4) {
      throw new Error(`Prefix is too short: ${prefix}`);
    }

    await this.queryAsync(
      `DO $$
    DECLARE
      r RECORD;
    BEGIN
      FOR r IN
        SELECT nspname
        FROM pg_namespace
        WHERE nspname LIKE ${escapeLiteral(prefix + '%')}
          AND nspname NOT LIKE 'pg_temp_%'
      LOOP
        EXECUTE format('DROP SCHEMA IF EXISTS %I CASCADE;', r.nspname);
        COMMIT;  -- avoid shared memory exhaustion
      END LOOP;
    END $$;`,
      {},
    );
  }

  /** The number of established connections. */
  get totalCount() {
    return this.pool?.totalCount ?? 0;
  }

  /** The number of idle connections. */
  get idleCount() {
    return this.pool?.idleCount ?? 0;
  }

  /** The number of queries waiting for a connection to become available. */
  get waitingCount() {
    return this.pool?.waitingCount ?? 0;
  }

  /** The total number of queries that have been executed by this pool. */
  get queryCount() {
    return this._queryCount;
  }
}<|MERGE_RESOLUTION|>--- conflicted
+++ resolved
@@ -176,30 +176,10 @@
     pgConfig: PostgresPoolConfig,
     idleErrorHandler: (error: Error, client: pg.PoolClient) => void,
   ): Promise<void> {
-<<<<<<< HEAD
-    // Cleanup any existing pools.
-    await this.closeAsync();
-    console.log('initAsync', pgConfig);
-
-    const resolvedConfig = {
-      errorOnUnusedParameters: false,
-      ...pgConfig,
-    };
-    // Store a subset of the config that we need to access later.
-    const { errorOnUnusedParameters, database } = resolvedConfig;
-    const partialResolvedConfig = {
-      errorOnUnusedParameters,
-      database,
-    };
-
-    this.pgConfig = partialResolvedConfig;
-    console.log('initAsync B', this.getConfig());
-=======
     if (this.pool != null) {
       throw new Error('Postgres pool already initialized');
     }
     this.errorOnUnusedParameters = pgConfig.errorOnUnusedParameters ?? false;
->>>>>>> a458e974
     this.pool = new pg.Pool(pgConfig);
     this.pool.on('error', function (err, client) {
       const lastQuery = lastQueryMap.get(client);
