--- conflicted
+++ resolved
@@ -254,17 +254,10 @@
 
   describe('queryCursor', () => {
     it('returns zero rows', async () => {
-<<<<<<< HEAD
-      const cursor = await queryValidatedCursor(
-        'SELECT * FROM workspaces WHERE id = 10000;',
-        {},
-        z.any(),
-=======
       const cursor = await queryCursor(
         'SELECT * FROM workspaces WHERE id = 10000;',
         {},
         z.unknown(),
->>>>>>> cd5ed494
       );
       const rowBatches = [];
       for await (const rows of cursor.iterate(10)) {
@@ -274,15 +267,7 @@
     });
 
     it('returns one row at a time', async () => {
-<<<<<<< HEAD
-      const cursor = await queryValidatedCursor(
-        'SELECT * FROM workspaces WHERE id <= 2;',
-        {},
-        z.any(),
-      );
-=======
       const cursor = await queryCursor('SELECT * FROM workspaces WHERE id <= 2;', {}, z.unknown());
->>>>>>> cd5ed494
       const rowBatches = [];
       for await (const rows of cursor.iterate(1)) {
         rowBatches.push(rows);
@@ -293,11 +278,7 @@
     });
 
     it('returns all rows at once', async () => {
-<<<<<<< HEAD
-      const cursor = queryValidatedCursor('SELECT * FROM workspaces WHERE id <= 10;', {}, z.any());
-=======
       const cursor = queryCursor('SELECT * FROM workspaces WHERE id <= 10;', {}, z.unknown());
->>>>>>> cd5ed494
       const rowBatches = [];
       for await (const rows of (await cursor).iterate(10)) {
         rowBatches.push(rows);
@@ -307,11 +288,7 @@
     });
 
     it('handles errors', async () => {
-<<<<<<< HEAD
-      const cursor = await queryValidatedCursor('NOT VALID SQL', {}, z.any());
-=======
       const cursor = await queryCursor('NOT VALID SQL', {}, z.unknown());
->>>>>>> cd5ed494
 
       async function readAllRows() {
         const allRows = [];
