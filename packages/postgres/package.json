--- conflicted
+++ resolved
@@ -10,12 +10,8 @@
   "devDependencies": {
     "@prairielearn/tsconfig": "*",
     "@types/mocha": "^10.0.1",
-<<<<<<< HEAD
+    "@types/multipipe": "^3.0.1",
     "@types/node": "^18.15.11",
-=======
-    "@types/multipipe": "^3.0.1",
-    "@types/node": "^18.14.2",
->>>>>>> 4a18ab3e
     "mocha": "^10.2.0",
     "ts-node": "^10.9.1",
     "typescript": "^4.9.4"
