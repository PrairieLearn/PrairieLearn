--- conflicted
+++ resolved
@@ -22,11 +22,7 @@
     "pg-cursor": "^2.15.3",
     "pg-pool": "^3.10.1",
     "pg-protocol": "^1.10.3",
-<<<<<<< HEAD
-    "zod": "^4.0.5"
-=======
     "zod": "^3.25.76"
->>>>>>> cd5ed494
   },
   "devDependencies": {
     "@prairielearn/tsconfig": "workspace:^",
