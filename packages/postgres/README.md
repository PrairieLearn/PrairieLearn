--- conflicted
+++ resolved
@@ -180,23 +180,6 @@
 For very large queries that don't need to fit in memory all at once, it's possible to use a cursor to read a limited number of rows at a time.
 
 ```ts
-<<<<<<< HEAD
-import { queryValidatedCursor } from '@prairielearn/postgres';
-
-const cursor = await queryValidatedCursor(sql.select_all_users, {}, z.any());
-for await (const users of cursor.iterate(100)) {
-  // `users` will have up to 100 rows in it.
-  for (const user of users) {
-    console.log(user);
-  }
-}
-```
-
-You can optionally pass a Zod schema to parse and validate each row:
-
-```ts
-=======
->>>>>>> cd5ed494
 import { z } from 'zod';
 import { queryCursor } from '@prairielearn/postgres';
 
@@ -216,13 +199,7 @@
 You can also use `cursor.stream(...)` to get an object stream, which can be useful for piping it somewhere else:
 
 ```ts
-<<<<<<< HEAD
-import { queryValidatedCursor } from '@prairielearn/postgres';
-
-const cursor = await queryValidatedCursor(sql.select_all_users, {}, z.any());
-=======
 const cursor = await queryCursor(sql.select_all_users, {}, UserSchema);
->>>>>>> cd5ed494
 cursor.stream(100).pipe(makeStreamSomehow());
 ```
 
