import { DescribeTagsCommand, EC2Client } from '@aws-sdk/client-ec2';
import { GetSecretValueCommand, SecretsManagerClient } from '@aws-sdk/client-secrets-manager';
import fs from 'fs-extra';
import _ from 'lodash';
import { z } from 'zod';

import { fetchInstanceHostname, fetchInstanceIdentity } from '@prairielearn/aws-imds';

type AbstractConfig = Record<string, unknown>;

interface ConfigSource {
  load: (existingConfig: AbstractConfig) => Promise<AbstractConfig>;
}

export function makeLiteralConfigSource(config: AbstractConfig) {
  return {
    load: async () => config,
  };
}

export function makeFileConfigSource(path: string): ConfigSource {
  return {
    load: async () => {
      if (!(await fs.pathExists(path))) return {};

      const config = await fs.readJson(path);
      return z.record(z.string(), z.any()).parse(config);
    },
  };
}

export function makeSecretsManagerConfigSource(tagKey: string): ConfigSource {
  return {
    load: async (existingConfig) => {
      if (!existingConfig.runningInEc2 && !process.env.CONFIG_LOAD_FROM_AWS) {
        return {};
      }

      const identity = await fetchInstanceIdentity();

      // We disable the ESLint rule here because we don't care about sharing
      // configs between clients in this case. We only want to share configs
      // to avoid spamming the IMDS API when creating lots of clients, but
      // this client will only be used once, typically at application startup.
      // eslint-disable-next-line @prairielearn/aws-client-shared-config
      const ec2Client = new EC2Client({ region: identity.region });
      const tags = await ec2Client.send(
        new DescribeTagsCommand({
          Filters: [{ Name: 'resource-id', Values: [identity.instanceId] }],
        }),
      );

      const secretId = tags.Tags?.find((tag) => tag.Key === tagKey)?.Value;
      if (!secretId) return {};

      // As above, we don't care about sharing configs between clients.
      // eslint-disable-next-line @prairielearn/aws-client-shared-config
      const secretsManagerClient = new SecretsManagerClient({ region: identity.region });
      const secretValue = await secretsManagerClient.send(
        new GetSecretValueCommand({ SecretId: secretId }),
      );
      if (!secretValue.SecretString) return {};

      const config = JSON.parse(secretValue.SecretString);
      return z.record(z.string(), z.any()).parse(config);
    },
  };
}

export function makeImdsConfigSource(): ConfigSource {
  return {
    load: async (existingConfig) => {
      if (!existingConfig.runningInEc2 && !process.env.CONFIG_LOAD_FROM_AWS) {
        return {};
      }

      const hostname = await fetchInstanceHostname();
      const identity = await fetchInstanceIdentity();

      return {
        hostname,
        instanceId: identity.instanceId,
        awsRegion: identity.region,
      };
    },
  };
}

export class ConfigLoader<Schema extends z.ZodTypeAny> {
  private readonly schema: Schema;
  private resolvedConfig: z.infer<Schema>;

  constructor(schema: Schema) {
    this.schema = schema;

    // Get the default values from the schema. This ensures that all values
    // have defaults, and also allows us to override nested defaults with
    // `_.merge()` in `loadAndValidate()`.
    this.resolvedConfig = schema.parse({});
  }

  async loadAndValidate(sources: ConfigSource[] = []) {
    let config = this.schema.parse({});
    // If the config setting is an array, override instead of merge
    const mergeRule = (_obj: any, src: any) => (Array.isArray(src) ? src : undefined);

    for (const source of sources) {
      config = _.mergeWith(config, await source.load(config), mergeRule);
    }

    const parsedConfig = this.schema.parse(config);
    _.mergeWith(this.resolvedConfig, parsedConfig, mergeRule);
  }

<<<<<<< HEAD
  async reset() {
=======
  reset() {
>>>>>>> d3fb3284
    this.resolvedConfig = this.schema.parse({});
  }

  get config() {
    return this.resolvedConfig;
  }
}<|MERGE_RESOLUTION|>--- conflicted
+++ resolved
@@ -112,11 +112,7 @@
     _.mergeWith(this.resolvedConfig, parsedConfig, mergeRule);
   }
 
-<<<<<<< HEAD
-  async reset() {
-=======
   reset() {
->>>>>>> d3fb3284
     this.resolvedConfig = this.schema.parse({});
   }
 
