--- conflicted
+++ resolved
@@ -23,13 +23,8 @@
     "@types/node": "^22.19.0",
     "@vitest/coverage-v8": "^4.0.7",
     "tmp-promise": "^3.0.3",
-<<<<<<< HEAD
-    "typescript": "^5.9.2",
-    "vitest": "^3.2.4"
-=======
     "tsx": "^4.20.6",
     "typescript": "^5.9.3",
     "vitest": "^4.0.7"
->>>>>>> d7f7a992
   }
 }