{
  "name": "@prairielearn/html-ejs",
  "version": "1.1.1",
  "main": "dist/index.js",
  "scripts": {
    "build": "tsc",
    "dev": "tsc --watch --preserveWatchOutput",
    "test": "mocha --no-config --require ts-node/register src/index.test.ts"
  },
  "dependencies": {
    "@prairielearn/html": "^2.0.0",
    "ejs": "^3.1.8"
  },
  "devDependencies": {
    "@prairielearn/tsconfig": "*",
    "@types/ejs": "^3.1.1",
<<<<<<< HEAD
    "mocha": "^10.2.0",
=======
    "@types/node": "^18.11.18",
    "mocha": "^10.1.0",
>>>>>>> 49cb1af4
    "ts-node": "^10.9.1",
    "typescript": "^4.9.4"
  }
}<|MERGE_RESOLUTION|>--- conflicted
+++ resolved
@@ -14,12 +14,8 @@
   "devDependencies": {
     "@prairielearn/tsconfig": "*",
     "@types/ejs": "^3.1.1",
-<<<<<<< HEAD
+    "@types/node": "^18.11.18",
     "mocha": "^10.2.0",
-=======
-    "@types/node": "^18.11.18",
-    "mocha": "^10.1.0",
->>>>>>> 49cb1af4
     "ts-node": "^10.9.1",
     "typescript": "^4.9.4"
   }
