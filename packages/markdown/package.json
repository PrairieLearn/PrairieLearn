--- conflicted
+++ resolved
@@ -20,19 +20,10 @@
   },
   "devDependencies": {
     "@prairielearn/tsconfig": "workspace:^",
-<<<<<<< HEAD
-    "@types/chai": "^4.3.17",
-    "@types/dompurify": "^3",
-    "@types/mocha": "^10.0.7",
-    "@types/node": "^20.14.15",
-=======
     "@types/chai": "^4.3.18",
-    "@types/hast": "^3.0.4",
-    "@types/mdast": "^4.0.4",
+    "@types/dompurify": "^3.0.5",
     "@types/mocha": "^10.0.7",
     "@types/node": "^20.16.1",
-    "@types/unist": "^3.0.3",
->>>>>>> 8dfe0bbd
     "c8": "^10.1.2",
     "chai": "^5.1.1",
     "mocha": "^10.7.3",
