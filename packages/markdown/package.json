--- conflicted
+++ resolved
@@ -22,18 +22,9 @@
   },
   "devDependencies": {
     "@prairielearn/tsconfig": "workspace:^",
-<<<<<<< HEAD
-    "@vitest/coverage-v8": "^3.2.2",
-    "tsx": "^4.19.4",
-=======
-    "@types/hast": "^3.0.4",
-    "@types/mdast": "^4.0.4",
     "@types/node": "^22.15.34",
-    "@types/unist": "^3.0.3",
     "@vitest/coverage-v8": "^3.2.4",
-    "mdast-util-math": "^3.0.0",
     "tsx": "^4.20.3",
->>>>>>> 678a3047
     "typescript": "^5.8.3",
     "vitest": "^3.2.4"
   }
