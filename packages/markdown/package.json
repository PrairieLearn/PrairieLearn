{
  "name": "@prairielearn/markdown",
  "version": "2.0.0",
  "type": "module",
  "repository": {
    "type": "git",
    "url": "https://github.com/PrairieLearn/PrairieLearn.git",
    "directory": "packages/markdown"
  },
  "private": true,
  "main": "./dist/index.js",
  "scripts": {
    "build": "tsc",
    "dev": "tsc --watch --preserveWatchOutput",
    "test": "vitest run --coverage"
  },
  "dependencies": {
    "@prairielearn/marked-mathjax": "workspace:^",
    "isomorphic-dompurify": "^2.25.0",
    "marked": "^15.0.12",
    "mathjax": "^3.2.2"
  },
  "devDependencies": {
    "@prairielearn/tsconfig": "workspace:^",
<<<<<<< HEAD
    "@vitest/coverage-v8": "^3.2.1",
=======
    "@types/hast": "^3.0.4",
    "@types/mdast": "^4.0.4",
    "@types/node": "^22.15.29",
    "@types/unist": "^3.0.3",
    "@vitest/coverage-v8": "^3.2.2",
    "mdast-util-math": "^3.0.0",
>>>>>>> 18baf992
    "tsx": "^4.19.4",
    "typescript": "^5.8.3",
    "vitest": "^3.2.2"
  }
}<|MERGE_RESOLUTION|>--- conflicted
+++ resolved
@@ -22,16 +22,7 @@
   },
   "devDependencies": {
     "@prairielearn/tsconfig": "workspace:^",
-<<<<<<< HEAD
-    "@vitest/coverage-v8": "^3.2.1",
-=======
-    "@types/hast": "^3.0.4",
-    "@types/mdast": "^4.0.4",
-    "@types/node": "^22.15.29",
-    "@types/unist": "^3.0.3",
     "@vitest/coverage-v8": "^3.2.2",
-    "mdast-util-math": "^3.0.0",
->>>>>>> 18baf992
     "tsx": "^4.19.4",
     "typescript": "^5.8.3",
     "vitest": "^3.2.2"
