{
  "name": "@prairielearn/sentry",
  "version": "2.0.11",
  "type": "module",
  "main": "dist/index.js",
  "repository": {
    "type": "git",
    "url": "https://github.com/PrairieLearn/PrairieLearn.git",
    "directory": "packages/sentry"
  },
  "scripts": {
    "build": "tsc",
    "dev": "tsc --watch --preserveWatchOutput"
  },
  "devDependencies": {
    "@prairielearn/tsconfig": "workspace:^",
    "@types/node": "^20.17.16",
    "tsx": "^4.19.2",
    "typescript": "^5.7.3"
  },
  "dependencies": {
<<<<<<< HEAD
    "@sentry/node": "^8.53.0",
    "@sentry/utils": "^8.53.0",
=======
    "@sentry/node": "^8.54.0",
    "@sentry/utils": "^8.54.0",
>>>>>>> fd1ad7aa
    "execa": "^9.5.2"
  }
}<|MERGE_RESOLUTION|>--- conflicted
+++ resolved
@@ -19,13 +19,8 @@
     "typescript": "^5.7.3"
   },
   "dependencies": {
-<<<<<<< HEAD
-    "@sentry/node": "^8.53.0",
-    "@sentry/utils": "^8.53.0",
-=======
     "@sentry/node": "^8.54.0",
     "@sentry/utils": "^8.54.0",
->>>>>>> fd1ad7aa
     "execa": "^9.5.2"
   }
 }