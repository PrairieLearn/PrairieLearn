--- conflicted
+++ resolved
@@ -19,12 +19,7 @@
     "typescript": "^5.5.3"
   },
   "dependencies": {
-<<<<<<< HEAD
     "@sentry/node": "^8.7.0",
-    "execa": "^9.1.0"
-=======
-    "@sentry/node": "^7.118.0",
     "execa": "^9.3.0"
->>>>>>> 3303c634
   }
 }