{
  "name": "@prairielearn/sentry",
  "version": "4.0.7",
  "type": "module",
  "repository": {
    "type": "git",
    "url": "https://github.com/PrairieLearn/PrairieLearn.git",
    "directory": "packages/sentry"
  },
  "main": "dist/index.js",
  "scripts": {
    "build": "tsc",
    "dev": "tsc --watch --preserveWatchOutput"
  },
  "dependencies": {
    "@sentry/core": "^10.23.0",
    "@sentry/node-core": "^10.23.0",
    "execa": "^9.6.0"
  },
  "devDependencies": {
    "@prairielearn/tsconfig": "workspace:^",
<<<<<<< HEAD
    "@types/node": "^22.17.0",
    "typescript": "^5.9.2"
=======
    "@types/node": "^22.19.0",
    "tsx": "^4.20.6",
    "typescript": "^5.9.3"
>>>>>>> d7f7a992
  }
}<|MERGE_RESOLUTION|>--- conflicted
+++ resolved
@@ -19,13 +19,8 @@
   },
   "devDependencies": {
     "@prairielearn/tsconfig": "workspace:^",
-<<<<<<< HEAD
-    "@types/node": "^22.17.0",
-    "typescript": "^5.9.2"
-=======
     "@types/node": "^22.19.0",
     "tsx": "^4.20.6",
     "typescript": "^5.9.3"
->>>>>>> d7f7a992
   }
 }