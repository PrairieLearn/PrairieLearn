--- conflicted
+++ resolved
@@ -19,12 +19,7 @@
     "typescript": "^5.4.5"
   },
   "dependencies": {
-<<<<<<< HEAD
     "@sentry/node": "^8.2.1",
-    "execa": "^5.1.1"
-=======
-    "@sentry/node": "^7.116.0",
     "execa": "^9.1.0"
->>>>>>> 54e09bba
   }
 }