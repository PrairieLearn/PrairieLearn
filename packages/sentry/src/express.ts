/* eslint-disable jsdoc/check-param-names */
// This is a fork of Sentry's Express integration from `@sentry/node`that's not
// available in the `@sentry/node-core` package`. It has been lightly modified
// to remove unused code and conform to PrairieLearn's coding style.
//
// See this package's `README.md` for more information about why we aren't
// using `@sentry/node` directly.
//
// This was forked from the following file on 2025-07-30:
// https://github.com/getsentry/sentry-javascript/blob/12ac49a9956fd1b64b3f8ad4b2b8f1da426a1efd/packages/node/src/integrations/tracing/express.ts

import type * as http from 'node:http';

import { captureException, getIsolationScope, httpRequestToRequestData } from '@sentry/core';
import { ensureIsWrapped } from '@sentry/node-core';

interface MiddlewareError extends Error {
  status?: number | string;
  statusCode?: number | string;
  status_code?: number | string;
  output?: {
    statusCode?: number | string;
  };
}

type ExpressMiddleware = (
  req: http.IncomingMessage,
  res: http.ServerResponse,
  next: () => void,
) => void;

type ExpressErrorMiddleware = (
  error: MiddlewareError,
  req: http.IncomingMessage,
  res: http.ServerResponse,
  next: (error: MiddlewareError) => void,
) => void;

interface ExpressHandlerOptions {
  /**
   * Callback method deciding whether error should be captured and sent to Sentry
   * @param error Captured middleware error
   */
  shouldHandleError?(error: MiddlewareError): boolean;
}

/**
 * An Express-compatible error handler.
 */
export function expressErrorHandler(options?: ExpressHandlerOptions): ExpressErrorMiddleware {
  return function sentryErrorMiddleware(
    error: MiddlewareError,
    request: http.IncomingMessage,
    res: http.ServerResponse,
    next: (error: MiddlewareError) => void,
  ): void {
    const normalizedRequest = httpRequestToRequestData(request);
    // Ensure we use the express-enhanced request here, instead of the plain HTTP one
    // When an error happens, the `expressRequestHandler` middleware does not run, so we set it here too
    getIsolationScope().setSDKProcessingMetadata({ normalizedRequest });

    const shouldHandleError = options?.shouldHandleError || defaultShouldHandleError;

    if (shouldHandleError(error)) {
      const eventId = captureException(error, {
        mechanism: { type: 'middleware', handled: false },
      });
      (res as { sentry?: string }).sentry = eventId;
    }

    next(error);
  };
}

function expressRequestHandler(): ExpressMiddleware {
  return function sentryRequestMiddleware(
    request: http.IncomingMessage,
    _res: http.ServerResponse,
    next: () => void,
  ): void {
    const normalizedRequest = httpRequestToRequestData(request);
    // Ensure we use the express-enhanced request here, instead of the plain HTTP one
    getIsolationScope().setSDKProcessingMetadata({ normalizedRequest });

    next();
  };
}

/**
 * Add an Express error handler to capture errors to Sentry.
 *
 * The error handler must be before any other middleware and after all controllers.
 *
 * @param app The Express instances
 * @param options {ExpressHandlerOptions} Configuration options for the handler
 *
 * @example
 * ```javascript
 * const Sentry = require('@sentry/node');
 * const express = require("express");
 *
 * const app = express();
 *
 * // Add your routes, etc.
 *
 * // Add this after all routes,
 * // but before any and other error-handling middlewares are defined
 * Sentry.setupExpressErrorHandler(app);
 *
 * app.listen(3000);
 * ```
 */
export function setupExpressErrorHandler(
  app: { use: (middleware: ExpressMiddleware | ExpressErrorMiddleware) => unknown },
  options?: ExpressHandlerOptions,
): void {
  app.use(expressRequestHandler());
  app.use(expressErrorHandler(options));
  ensureIsWrapped(app.use, 'express');
}

function getStatusCodeFromResponse(error: MiddlewareError): number {
  const statusCode =
    error.status || error.statusCode || error.status_code || error.output?.statusCode;
<<<<<<< HEAD
  return statusCode ? Number.parseInt(statusCode as string, 10) : 500;
=======
  return statusCode ? parseInt(statusCode as string) : 500;
>>>>>>> fc153c7a
}

/** Returns true if response code is internal server error */
function defaultShouldHandleError(error: MiddlewareError): boolean {
  const status = getStatusCodeFromResponse(error);
  return status >= 500;
}<|MERGE_RESOLUTION|>--- conflicted
+++ resolved
@@ -122,11 +122,7 @@
 function getStatusCodeFromResponse(error: MiddlewareError): number {
   const statusCode =
     error.status || error.statusCode || error.status_code || error.output?.statusCode;
-<<<<<<< HEAD
-  return statusCode ? Number.parseInt(statusCode as string, 10) : 500;
-=======
-  return statusCode ? parseInt(statusCode as string) : 500;
->>>>>>> fc153c7a
+  return statusCode ? Number.parseInt(statusCode as string) : 500;
 }
 
 /** Returns true if response code is internal server error */
