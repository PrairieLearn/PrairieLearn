import { type Column, type Table } from '@tanstack/react-table';
import { type JSX, useEffect, useRef, useState } from 'preact/compat';
import Button from 'react-bootstrap/Button';
import Dropdown from 'react-bootstrap/Dropdown';

interface ColumnMenuItemProps<RowDataModel> {
  column: Column<RowDataModel>;
  hidePinButton: boolean;
  onTogglePin: (columnId: string) => void;
}

function ColumnMenuItem<RowDataModel>({
  column,
  hidePinButton = false,
  onTogglePin,
}: ColumnMenuItemProps<RowDataModel>) {
<<<<<<< HEAD
  const pinButtonRef = useRef<HTMLButtonElement>(null);

  if (!column.getCanHide()) return null;
=======
  if (!column.getCanHide() && !column.getCanPin()) return null;
>>>>>>> 9f5a05f5

  // Use meta.label if available, otherwise fall back to header or column.id
  const header =
    column.columnDef.meta?.label ??
    (typeof column.columnDef.header === 'string' ? column.columnDef.header : column.id);

  return (
    <div key={column.id} class="px-2 py-1 d-flex align-items-center justify-content-between">
      <label class="form-check me-auto text-nowrap d-flex align-items-stretch">
<<<<<<< HEAD
        <OverlayTrigger
          placement="top"
          overlay={<Tooltip>{column.getIsVisible() ? 'Hide column' : 'Show column'}</Tooltip>}
        >
          <input
            type="checkbox"
            class="form-check-input"
            checked={column.getIsVisible()}
            aria-label={
              column.getIsVisible() ? `Hide '${header}' column` : `Show '${header}' column`
            }
            aria-describedby={`${column.id}-label`}
            onChange={column.getToggleVisibilityHandler()}
          />
        </OverlayTrigger>
=======
        <input
          type="checkbox"
          class="form-check-input"
          checked={column.getIsVisible()}
          disabled={!column.getCanHide()}
          aria-label={column.getIsVisible() ? `Hide '${header}' column` : `Show '${header}' column`}
          aria-describedby={`${column.id}-label`}
          onChange={column.getToggleVisibilityHandler()}
        />
>>>>>>> 9f5a05f5
        <span class="form-check-label ms-2" id={`${column.id}-label`}>
          {header}
        </span>
      </label>
      {column.getCanPin() && !hidePinButton && (
        <button
          type="button"
          // Since the HTML changes, but we want to refocus the pin button, we track
          // the active pin button and refocuses it when the column manager is rerendered.
          id={`${column.id}-pin`}
          class="btn btn-sm btn-ghost ms-2"
          aria-label={
            column.getIsPinned() ? `Unfreeze '${header}' column` : `Freeze '${header}'  column`
          }
          title={column.getIsPinned() ? 'Unfreeze column' : 'Freeze column'}
          data-bs-toggle="tooltip"
          onClick={() => onTogglePin(column.id)}
        >
          <i class={`bi ${column.getIsPinned() ? 'bi-x' : 'bi-snow'}`} aria-hidden="true" />
        </button>
      )}
    </div>
  );
}

<<<<<<< HEAD
interface ColumnManagerProps<RowDataModel> {
  table: Table<RowDataModel>;
  topContent?: JSX.Element;
}

export function ColumnManager<RowDataModel>({
  table,
  topContent,
}: ColumnManagerProps<RowDataModel>) {
=======
export function ColumnManager<RowDataModel>({
  table,
  id,
}: {
  table: Table<RowDataModel>;
  id: string;
}) {
>>>>>>> 9f5a05f5
  const [activeElementId, setActiveElementId] = useState<string | null>(null);
  const [dropdownOpen, setDropdownOpen] = useState(false);
  const menuRef = useRef<HTMLDivElement>(null);
  const handleTogglePin = (columnId: string) => {
    const currentLeft = table.getState().columnPinning.left ?? [];
    const isPinned = currentLeft.includes(columnId);
    let newLeft: string[];
    if (isPinned) {
      newLeft = currentLeft.filter((id) => id !== columnId);
    } else {
      const columnOrder = table.getAllLeafColumns().map((c) => c.id);
      const newPinned = new Set([...currentLeft, columnId]);
      newLeft = columnOrder.filter((id) => newPinned.has(id));
    }
    table.setColumnPinning({ left: newLeft, right: [] });
    setActiveElementId(`${columnId}-pin`);
  };

  const isVisibilityChanged = Object.entries(table.getState().columnVisibility).some(
    ([key, value]) => {
      return value !== table.initialState.columnVisibility[key];
    },
  );

  const initialPinning = table.initialState.columnPinning.left ?? [];
  const currentPinning = table.getState().columnPinning.left ?? [];
  const isPinningChanged =
    initialPinning.length !== currentPinning.length ||
    initialPinning.some((id) => !currentPinning.includes(id));
  const showResetButton = isVisibilityChanged || isPinningChanged;

  const pinnedColumns = table.getAllLeafColumns().filter((c) => c.getIsPinned() === 'left');
  const unpinnedColumns = table.getAllLeafColumns().filter((c) => c.getIsPinned() !== 'left');

  useEffect(() => {
    // When we use the pin or reset button, we want to refocus to another element.
    // We want this in a useEffect so that this code runs after the component re-renders.

    // eslint-disable-next-line react-you-might-not-need-an-effect/no-event-handler
    if (activeElementId) {
      document.getElementById(activeElementId)?.focus();
    }
  }, [activeElementId]);

  return (
    <Dropdown
      ref={menuRef}
      autoClose="outside"
      show={dropdownOpen}
      onToggle={(isOpen, _meta) => setDropdownOpen(isOpen)}
      onFocusOut={(e: FocusEvent) => {
        // Since we aren't using role="menu", we need to manually close the dropdown when focus leaves.
        if (menuRef.current && !menuRef.current.contains(e.target as Node)) {
          setDropdownOpen(false);
        }
      }}
    >
      <Dropdown.Toggle
        variant="tanstack-table"
        id={id}
        // eslint-disable-next-line @eslint-react/no-forbidden-props
        className="tanstack-table-focusable-shadow"
      >
        <i class="bi bi-view-list me-2" aria-hidden="true" /> View{' '}
      </Dropdown.Toggle>
      <Dropdown.Menu style={{ maxHeight: '60vh', overflowY: 'auto' }}>
        {topContent && (
          <>
            {topContent}
            <Dropdown.Divider />
          </>
        )}
        {pinnedColumns.length > 0 && (
          <>
            <div class="px-2 py-1 text-muted small" role="presentation">
              Frozen columns
            </div>
            <div role="group">
              {pinnedColumns.map((column, index) => {
                return (
                  <ColumnMenuItem
                    key={column.id}
                    column={column}
                    hidePinButton={index !== pinnedColumns.length - 1}
                    onTogglePin={handleTogglePin}
                  />
                );
              })}
            </div>
            <Dropdown.Divider />
          </>
        )}
        {unpinnedColumns.length > 0 && (
          <>
            <div role="group">
              {unpinnedColumns.map((column, index) => {
                return (
                  <ColumnMenuItem
                    key={column.id}
                    column={column}
                    hidePinButton={index !== 0}
                    onTogglePin={handleTogglePin}
                  />
                );
              })}
            </div>
            {showResetButton && <Dropdown.Divider />}
          </>
        )}
        {showResetButton && (
          <div class="px-2 py-1">
            <Button
              variant="secondary"
              size="sm"
              class="w-100"
              aria-label="Reset all columns to default visibility and pinning"
              onClick={() => {
                table.resetColumnVisibility();
                table.resetColumnPinning();
                setActiveElementId(id);
              }}
            >
              <i class="bi bi-arrow-counterclockwise me-2" aria-hidden="true" />
              Reset view
            </Button>
          </div>
        )}
      </Dropdown.Menu>
    </Dropdown>
  );
}<|MERGE_RESOLUTION|>--- conflicted
+++ resolved
@@ -14,13 +14,7 @@
   hidePinButton = false,
   onTogglePin,
 }: ColumnMenuItemProps<RowDataModel>) {
-<<<<<<< HEAD
-  const pinButtonRef = useRef<HTMLButtonElement>(null);
-
   if (!column.getCanHide()) return null;
-=======
-  if (!column.getCanHide() && !column.getCanPin()) return null;
->>>>>>> 9f5a05f5
 
   // Use meta.label if available, otherwise fall back to header or column.id
   const header =
@@ -30,23 +24,6 @@
   return (
     <div key={column.id} class="px-2 py-1 d-flex align-items-center justify-content-between">
       <label class="form-check me-auto text-nowrap d-flex align-items-stretch">
-<<<<<<< HEAD
-        <OverlayTrigger
-          placement="top"
-          overlay={<Tooltip>{column.getIsVisible() ? 'Hide column' : 'Show column'}</Tooltip>}
-        >
-          <input
-            type="checkbox"
-            class="form-check-input"
-            checked={column.getIsVisible()}
-            aria-label={
-              column.getIsVisible() ? `Hide '${header}' column` : `Show '${header}' column`
-            }
-            aria-describedby={`${column.id}-label`}
-            onChange={column.getToggleVisibilityHandler()}
-          />
-        </OverlayTrigger>
-=======
         <input
           type="checkbox"
           class="form-check-input"
@@ -56,7 +33,6 @@
           aria-describedby={`${column.id}-label`}
           onChange={column.getToggleVisibilityHandler()}
         />
->>>>>>> 9f5a05f5
         <span class="form-check-label ms-2" id={`${column.id}-label`}>
           {header}
         </span>
@@ -82,7 +58,6 @@
   );
 }
 
-<<<<<<< HEAD
 interface ColumnManagerProps<RowDataModel> {
   table: Table<RowDataModel>;
   topContent?: JSX.Element;
@@ -92,15 +67,6 @@
   table,
   topContent,
 }: ColumnManagerProps<RowDataModel>) {
-=======
-export function ColumnManager<RowDataModel>({
-  table,
-  id,
-}: {
-  table: Table<RowDataModel>;
-  id: string;
-}) {
->>>>>>> 9f5a05f5
   const [activeElementId, setActiveElementId] = useState<string | null>(null);
   const [dropdownOpen, setDropdownOpen] = useState(false);
   const menuRef = useRef<HTMLDivElement>(null);
@@ -160,7 +126,6 @@
     >
       <Dropdown.Toggle
         variant="tanstack-table"
-        id={id}
         // eslint-disable-next-line @eslint-react/no-forbidden-props
         className="tanstack-table-focusable-shadow"
       >
