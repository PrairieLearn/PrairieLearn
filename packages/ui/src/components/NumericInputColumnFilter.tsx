--- conflicted
+++ resolved
@@ -51,14 +51,10 @@
           aria-hidden="true"
         />
       </Dropdown.Toggle>
-<<<<<<< HEAD
-      <Dropdown.Menu class="p-0">
-=======
       <Dropdown.Menu
         // eslint-disable-next-line @eslint-react/no-forbidden-props
         className="p-0"
       >
->>>>>>> 21e88266
         <div class="p-3" style={{ minWidth: '240px' }}>
           <label class="form-label fw-semibold mb-2">{columnLabel}</label>
           <input
