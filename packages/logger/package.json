{
  "name": "@prairielearn/logger",
  "version": "2.0.23",
  "type": "module",
  "repository": {
    "type": "git",
    "url": "https://github.com/PrairieLearn/PrairieLearn.git",
    "directory": "packages/logger"
  },
  "main": "./dist/index.js",
  "scripts": {
    "build": "tsc",
    "dev": "tsc --watch --preserveWatchOutput"
  },
  "dependencies": {
    "logform": "^2.7.0",
<<<<<<< HEAD
    "winston": "^3.17.0"
=======
    "winston": "^3.18.3",
    "zod": "^3.25.76"
>>>>>>> d7f7a992
  },
  "devDependencies": {
    "@prairielearn/tsconfig": "workspace:^",
    "@types/node": "^22.19.0",
    "typescript": "^5.9.3"
  }
}<|MERGE_RESOLUTION|>--- conflicted
+++ resolved
@@ -14,12 +14,8 @@
   },
   "dependencies": {
     "logform": "^2.7.0",
-<<<<<<< HEAD
-    "winston": "^3.17.0"
-=======
     "winston": "^3.18.3",
     "zod": "^3.25.76"
->>>>>>> d7f7a992
   },
   "devDependencies": {
     "@prairielearn/tsconfig": "workspace:^",
