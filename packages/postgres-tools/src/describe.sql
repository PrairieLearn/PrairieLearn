--- conflicted
+++ resolved
@@ -71,11 +71,7 @@
 SELECT
   conname AS name,
   conrelid::pg_catalog.regclass AS table,
-<<<<<<< HEAD
-  pg_catalog.pg_get_constraintdef (c.oid, true) AS condef
-=======
   pg_catalog.pg_get_constraintdef (c.oid, TRUE) as condef
->>>>>>> 2ac59114
 FROM
   pg_catalog.pg_constraint c
 WHERE
@@ -87,11 +83,7 @@
 -- BLOCK get_foreign_key_constraints_for_table
 SELECT
   conname AS name,
-<<<<<<< HEAD
-  pg_catalog.pg_get_constraintdef (r.oid, true) AS def
-=======
   pg_catalog.pg_get_constraintdef (r.oid, TRUE) as def
->>>>>>> 2ac59114
 FROM
   pg_catalog.pg_constraint r
 WHERE
@@ -103,11 +95,7 @@
 -- BLOCK get_check_constraints_for_table
 SELECT
   conname AS name,
-<<<<<<< HEAD
-  pg_catalog.pg_get_constraintdef (r.oid, true) AS def
-=======
   pg_catalog.pg_get_constraintdef (r.oid, TRUE) as def
->>>>>>> 2ac59114
 FROM
   pg_catalog.pg_constraint r
 WHERE
