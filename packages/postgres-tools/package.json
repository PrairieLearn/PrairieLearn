--- conflicted
+++ resolved
@@ -19,15 +19,9 @@
     "@prairielearn/tsconfig": "workspace:^",
     "@types/diff": "^5.0.3",
     "@types/fs-extra": "^11.0.1",
-<<<<<<< HEAD
     "@types/node": "^18.16.1",
-    "copyfiles": "^2.4.1",
-    "typescript": "^4.9.5"
-=======
-    "@types/node": "^18.15.11",
     "typescript": "^4.9.4",
     "typescript-cp": "^0.1.7"
->>>>>>> fd5fd530
   },
   "dependencies": {
     "@prairielearn/postgres": "workspace:^",
