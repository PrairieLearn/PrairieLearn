--- conflicted
+++ resolved
@@ -449,88 +449,6 @@
     });
   });
 
-<<<<<<< HEAD
-  it('does not set the cookie if it is not supposed to', async () => {
-    const store = new MemoryStore();
-
-    const app = express();
-    app.enable('trust proxy');
-    app.use(
-      createSessionMiddleware({
-        store,
-        secret: TEST_SECRET,
-        canSetCookie: (req) => req.hostname === 'example.com',
-      }),
-    );
-    app.get('/', (req, res) => {
-      req.session.count ??= 0;
-      req.session.count += 1;
-
-      res.send(req.session.id);
-    });
-
-    await withServer(app, async ({ url }) => {
-      const fetchWithCookies = fetchCookie(fetch);
-
-      // Fetch from a subdomain.
-      let res = await fetchWithCookies(url, {
-        headers: {
-          'X-Forwarded-Host': 'subdomain.example.com',
-        },
-      });
-      assert.equal(res.status, 200);
-
-      // There should not be a cookie.
-      assert.isNull(res.headers.get('set-cookie'));
-
-      // Even though the cookie wasn't set, we should still have persisted the
-      // session to the store.
-      const originalSessionId = await res.text();
-      assert.isNotNull(await store.get(originalSessionId));
-
-      // Now fetch from the correct domain.
-      res = await fetchWithCookies(url, {
-        headers: {
-          'X-Forwarded-Host': 'example.com',
-        },
-      });
-      assert.equal(res.status, 200);
-
-      // There should be a cookie for this request.
-      const header = res.headers.get('set-cookie');
-      assert.isNotNull(header);
-      const cookies = parseSetCookie(header ?? '');
-      assert.equal(cookies.length, 1);
-      assert.equal(cookies[0].name, 'session');
-
-      // The session should have been persisted.
-      const newSessionId = await res.text();
-      let session = await store.get(newSessionId);
-      assert.isNotNull(session);
-      assert.equal(session?.data.count, 1);
-
-      // Now, fetch from the subdomain again. This time, the session should
-      // work as normal.
-      res = await fetchWithCookies(url, {
-        headers: {
-          'X-Forwarded-Host': 'subdomain.example.com',
-        },
-      });
-      assert.equal(res.status, 200);
-      assert.equal(await res.text(), newSessionId);
-
-      // Ensure that there was still no Set-Cookie header.
-      assert.isNull(res.headers.get('set-cookie'));
-
-      // Ensure that the session was persisted.
-      session = await store.get(newSessionId);
-      assert.isNotNull(session);
-      assert.equal(session?.data.count, 2);
-    });
-  });
-
-=======
->>>>>>> bcab4e95
   it('extends the expiration date of the cookie', async () => {
     const store = new MemoryStore();
 
