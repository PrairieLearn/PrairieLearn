--- conflicted
+++ resolved
@@ -131,18 +131,7 @@
       // a cookie to reflect the updated expiration date.
       const hashChanged = hashSession(req.session) !== originalHash;
       const expirationChanged =
-        originalExpirationDate.getTime() !== req.session.getExpirationDate().getTime();
-<<<<<<< HEAD
-      if (hashChanged || (didExpirationChange && canSetCookie)) {
-        // Only update the expiration date in the store if we were actually
-        // able to update the cookie too.
-        const expirationDate = canSetCookie
-          ? req.session.getExpirationDate()
-          : originalExpirationDate;
-
-=======
       if (hashChanged || expirationChanged) {
->>>>>>> bcab4e95
         await store.set(
           req.session.id,
           req.session,
