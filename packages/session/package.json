{
  "name": "@prairielearn/session",
  "version": "3.0.24",
  "type": "module",
  "repository": {
    "type": "git",
    "url": "https://github.com/PrairieLearn/PrairieLearn.git",
    "directory": "packages/session"
  },
  "main": "dist/index.js",
  "scripts": {
    "build": "tsc",
    "dev": "tsc --watch --preserveWatchOutput",
    "test": "vitest run --coverage"
  },
  "dependencies": {
    "@types/express": "^4.17.25",
    "cookie": "^0.7.2",
    "cookie-signature": "^1.2.2",
    "express-async-handler": "^1.2.0",
    "on-headers": "^1.1.0",
    "uid-safe": "^2.1.5"
  },
  "devDependencies": {
    "@prairielearn/express-test-utils": "workspace:^",
    "@prairielearn/tsconfig": "workspace:^",
    "@types/cookie": "^0.6.0",
    "@types/cookie-signature": "^1.1.2",
<<<<<<< HEAD
    "@types/node": "^22.17.0",
=======
    "@types/node": "^22.19.0",
    "@types/node-fetch": "^2.6.13",
>>>>>>> d7f7a992
    "@types/on-headers": "^1.0.4",
    "@types/set-cookie-parser": "^2.4.10",
    "@types/uid-safe": "^2.1.5",
    "@vitest/coverage-v8": "^4.0.7",
    "express": "^4.21.2",
    "fetch-cookie": "^3.1.0",
    "node-fetch": "^3.3.2",
<<<<<<< HEAD
    "set-cookie-parser": "^2.7.1",
    "typescript": "^5.9.2",
    "vitest": "^3.2.4"
=======
    "set-cookie-parser": "^2.7.2",
    "source-map-support": "^0.5.21",
    "tsx": "^4.20.6",
    "typescript": "^5.9.3",
    "vitest": "^4.0.7"
>>>>>>> d7f7a992
  }
}<|MERGE_RESOLUTION|>--- conflicted
+++ resolved
@@ -26,12 +26,8 @@
     "@prairielearn/tsconfig": "workspace:^",
     "@types/cookie": "^0.6.0",
     "@types/cookie-signature": "^1.1.2",
-<<<<<<< HEAD
-    "@types/node": "^22.17.0",
-=======
     "@types/node": "^22.19.0",
     "@types/node-fetch": "^2.6.13",
->>>>>>> d7f7a992
     "@types/on-headers": "^1.0.4",
     "@types/set-cookie-parser": "^2.4.10",
     "@types/uid-safe": "^2.1.5",
@@ -39,16 +35,10 @@
     "express": "^4.21.2",
     "fetch-cookie": "^3.1.0",
     "node-fetch": "^3.3.2",
-<<<<<<< HEAD
-    "set-cookie-parser": "^2.7.1",
-    "typescript": "^5.9.2",
-    "vitest": "^3.2.4"
-=======
     "set-cookie-parser": "^2.7.2",
     "source-map-support": "^0.5.21",
     "tsx": "^4.20.6",
     "typescript": "^5.9.3",
     "vitest": "^4.0.7"
->>>>>>> d7f7a992
   }
 }