{
  "name": "@prairielearn/migrations",
  "version": "3.0.20",
  "type": "module",
  "repository": {
    "type": "git",
    "url": "https://github.com/PrairieLearn/PrairieLearn.git",
    "directory": "packages/migrations"
  },
  "main": "./dist/index.js",
  "scripts": {
    "build": "tsc && tscp",
    "dev": "tsc --watch --preserveWatchOutput & tscp --watch",
    "test": "vitest run --coverage"
  },
  "dependencies": {
    "@prairielearn/error": "workspace:^",
    "@prairielearn/logger": "workspace:^",
    "@prairielearn/named-locks": "workspace:^",
    "@prairielearn/postgres": "workspace:^",
    "fs-extra": "^11.3.0",
    "serialize-error": "^12.0.0",
<<<<<<< HEAD
    "zod": "^4.0.5"
=======
    "zod": "^3.25.76"
>>>>>>> cd5ed494
  },
  "devDependencies": {
    "@prairielearn/tsconfig": "workspace:^",
    "@types/fs-extra": "^11.0.4",
    "@types/node": "^22.17.0",
    "@vitest/coverage-v8": "^3.2.4",
    "tmp-promise": "^3.0.3",
    "tsx": "^4.20.3",
    "typescript": "^5.8.3",
    "typescript-cp": "^0.1.9",
    "vitest": "^3.2.4"
  }
}<|MERGE_RESOLUTION|>--- conflicted
+++ resolved
@@ -20,11 +20,7 @@
     "@prairielearn/postgres": "workspace:^",
     "fs-extra": "^11.3.0",
     "serialize-error": "^12.0.0",
-<<<<<<< HEAD
-    "zod": "^4.0.5"
-=======
     "zod": "^3.25.76"
->>>>>>> cd5ed494
   },
   "devDependencies": {
     "@prairielearn/tsconfig": "workspace:^",
