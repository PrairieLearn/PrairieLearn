{
  "name": "@prairielearn/migrations",
  "version": "1.0.0",
  "main": "./dist/index.js",
  "repository": {
    "type": "git",
    "url": "https://github.com/PrairieLearn/PrairieLearn.git",
    "directory": "packages/migrations"
  },
  "scripts": {
    "build": "tsc && copyfiles -u 1 \"./src/**/*.sql\" dist",
    "dev": "tsc --watch --preserveWatchOutput",
    "test": "mocha --no-config --require ts-node/register src/*.test.ts"
  },
  "devDependencies": {
    "@prairielearn/tsconfig": "*",
    "@types/fs-extra": "^11.0.1",
    "@types/mocha": "^10.0.1",
    "@types/node": "^18.15.11",
    "copyfiles": "^2.4.1",
    "mocha": "^10.2.0",
    "ts-node": "^10.9.1",
    "typescript": "^4.9.5"
  },
  "dependencies": {
    "@prairielearn/error": "^1.0.0",
    "@prairielearn/named-locks": "^1.0.0",
    "@prairielearn/postgres": "^1.2.0",
<<<<<<< HEAD
    "fs-extra": "^11.1.0",
    "zod": "^3.20.6"
=======
    "fs-extra": "^11.1.1"
>>>>>>> e4a7afed
  }
}<|MERGE_RESOLUTION|>--- conflicted
+++ resolved
@@ -26,11 +26,7 @@
     "@prairielearn/error": "^1.0.0",
     "@prairielearn/named-locks": "^1.0.0",
     "@prairielearn/postgres": "^1.2.0",
-<<<<<<< HEAD
-    "fs-extra": "^11.1.0",
+    "fs-extra": "^11.1.1",
     "zod": "^3.20.6"
-=======
-    "fs-extra": "^11.1.1"
->>>>>>> e4a7afed
   }
 }