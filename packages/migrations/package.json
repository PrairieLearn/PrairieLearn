--- conflicted
+++ resolved
@@ -1,11 +1,7 @@
 {
   "name": "@prairielearn/migrations",
-<<<<<<< HEAD
-  "version": "2.0.21",
   "type": "module",
-=======
   "version": "2.1.0",
->>>>>>> c069bd95
   "main": "./dist/index.js",
   "repository": {
     "type": "git",
