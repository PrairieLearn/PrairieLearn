--- conflicted
+++ resolved
@@ -24,12 +24,8 @@
   },
   "dependencies": {
     "@prairielearn/error": "^1.0.0",
-<<<<<<< HEAD
     "@prairielearn/logger": "^1.0.0",
-    "@prairielearn/named-locks": "^1.0.0",
-=======
     "@prairielearn/named-locks": "^1.2.0",
->>>>>>> 24093ca5
     "@prairielearn/postgres": "^1.2.0",
     "fs-extra": "^11.1.1",
     "serialize-error": "^8.1.0",
