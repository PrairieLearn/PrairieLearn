--- conflicted
+++ resolved
@@ -13,20 +13,11 @@
   },
   "devDependencies": {
     "@prairielearn/tsconfig": "workspace:^",
-<<<<<<< HEAD
     "@types/node": "^18.16.19",
+    "prettier": "3.0.0",
     "typescript": "^5.1.6"
   },
   "dependencies": {
-    "@types/prettier": "^2.7.3",
     "sql-formatter": "^12.2.3"
-=======
-    "@types/node": "^18.16.16",
-    "prettier": "3.0.0",
-    "typescript": "^5.1.3"
-  },
-  "dependencies": {
-    "sql-formatter": "^12.2.1"
->>>>>>> 77e2a7fa
   }
 }