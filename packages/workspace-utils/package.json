{
  "name": "@prairielearn/workspace-utils",
  "version": "1.0.2",
  "private": true,
  "main": "./dist/index.js",
  "repository": {
    "type": "git",
    "url": "https://github.com/PrairieLearn/PrairieLearn.git",
    "directory": "packages/workspace-utils"
  },
  "scripts": {
    "build": "tsc && tscp",
    "dev": "tsc --watch --preserveWatchOutput & tscp --watch"
  },
  "devDependencies": {
    "@prairielearn/tsconfig": "workspace:^",
    "@types/node": "^18.16.1",
<<<<<<< HEAD
    "typescript": "^4.9.4",
=======
    "typescript": "^5.0.4",
>>>>>>> 95c2679b
    "typescript-cp": "^0.1.7"
  },
  "dependencies": {
    "@prairielearn/path-utils": "workspace:^",
    "@prairielearn/postgres": "workspace:^",
    "fast-glob": "^3.2.12",
    "filesize": "^10.0.7"
  }
}<|MERGE_RESOLUTION|>--- conflicted
+++ resolved
@@ -15,11 +15,7 @@
   "devDependencies": {
     "@prairielearn/tsconfig": "workspace:^",
     "@types/node": "^18.16.1",
-<<<<<<< HEAD
-    "typescript": "^4.9.4",
-=======
     "typescript": "^5.0.4",
->>>>>>> 95c2679b
     "typescript-cp": "^0.1.7"
   },
   "dependencies": {
