--- conflicted
+++ resolved
@@ -215,12 +215,13 @@
   }
 }
 
-function getSpanProcessor(config: OpenTelemetryConfigEnabled): SpanProcessor {
+function getSpanProcessor(config: OpenTelemetryConfigEnabled): SpanProcessor | null {
   if (typeof config.openTelemetrySpanProcessor === 'object') {
     return config.openTelemetrySpanProcessor;
   }
 
   const traceExporter = getTraceExporter(config);
+  if (!traceExporter) return null;
 
   switch (config.openTelemetrySpanProcessor ?? 'batch') {
     case 'batch': {
@@ -275,28 +276,6 @@
       throw new Error(`Unknown OpenTelemetry sampler type: ${config.openTelemetrySamplerType}`);
   }
 
-<<<<<<< HEAD
-  let spanProcessor: SpanProcessor | null = null;
-  if (traceExporter) {
-    switch (config.openTelemetrySpanProcessor ?? 'batch') {
-      case 'batch': {
-        spanProcessor = new FilterBatchSpanProcessor(traceExporter, filter);
-        break;
-      }
-      case 'simple': {
-        spanProcessor = new SimpleSpanProcessor(traceExporter);
-        break;
-      }
-      default: {
-        throw new Error(
-          `Unknown OpenTelemetry span processor: ${config.openTelemetrySpanProcessor}`,
-        );
-      }
-    }
-  }
-
-=======
->>>>>>> be93dca9
   // Much of this functionality is copied from `@opentelemetry/sdk-node`, but
   // we can't use the SDK directly because of the fact that we load our config
   // asynchronously. We need to initialize our instrumentations first; only
