--- conflicted
+++ resolved
@@ -178,15 +178,8 @@
         credentials: credentials.createSsl(),
         metadata: getHoneycombMetadata(config),
       });
-      break;
     case 'jaeger':
-<<<<<<< HEAD
-      return new OTLPTraceExporter({
-        url: process.env.OTEL_EXPORTER_JAEGER_ENDPOINT ?? 'http://localhost:4317/',
-      });
-=======
       return new OTLPTraceExporterHttp();
->>>>>>> ef81d357
     default:
       throw new Error(`Unknown OpenTelemetry exporter: ${config.openTelemetryExporter}`);
   }
