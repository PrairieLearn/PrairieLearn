export {
  trace,
  metrics,
  context,
  SpanStatusCode,
  ValueType,
  TraceFlags,
  type Meter,
  type Counter,
  type Histogram,
  type UpDownCounter,
  type ObservableCounter,
  type ObservableUpDownCounter,
  type ObservableGauge,
  type ObservableResult,
} from '@opentelemetry/api';
export { suppressTracing } from '@opentelemetry/core';

export { init, shutdown, disableInstrumentations } from './init.js';
export { instrumented } from './tracing.js';
export {
  instrumentedWithMetrics,
  getCounter,
  getUpDownCounter,
  getHistogram,
  getObservableCounter,
  getObservableUpDownCounter,
  getObservableGauge,
  createObservableValueGauges,
<<<<<<< HEAD
  type CreateObservableValueGaugesOptions,
} from './metrics.js';
=======
  createObservableValueGaugesOptions,
} from './metrics';

// Extremely stupid workaround for the fact that the OpenTelemetry instrumentations
// don't currently have robust support for ESM. This hack ensures that instrumented
// packages are loaded for the first time via CJS, which the OpenTelemetry
// instrumentation can intercept and patch. Subsequent imports can be ESM, but that
// doesn't matter because the instrumentation has already been applied.
//
// OpenTelemetry introduced experimental support for ESM in
// https://github.com/open-telemetry/opentelemetry-js/pull/3698. This requires
// the usage of `--experimental-loader` to load the instrumentations, which
// we currently want to avoid.
import './commonjs-preloads.js';
>>>>>>> c51f3aa4
<|MERGE_RESOLUTION|>--- conflicted
+++ resolved
@@ -27,12 +27,8 @@
   getObservableUpDownCounter,
   getObservableGauge,
   createObservableValueGauges,
-<<<<<<< HEAD
   type CreateObservableValueGaugesOptions,
 } from './metrics.js';
-=======
-  createObservableValueGaugesOptions,
-} from './metrics';
 
 // Extremely stupid workaround for the fact that the OpenTelemetry instrumentations
 // don't currently have robust support for ESM. This hack ensures that instrumented
@@ -44,5 +40,4 @@
 // https://github.com/open-telemetry/opentelemetry-js/pull/3698. This requires
 // the usage of `--experimental-loader` to load the instrumentations, which
 // we currently want to avoid.
-import './commonjs-preloads.js';
->>>>>>> c51f3aa4
+import './commonjs-preloads.js';