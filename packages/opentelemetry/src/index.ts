--- conflicted
+++ resolved
@@ -6,18 +6,6 @@
   SpanStatusCode,
   ValueType,
   TraceFlags,
-<<<<<<< HEAD
-  Meter,
-  Counter,
-  Histogram,
-  UpDownCounter,
-  ObservableCounter,
-  ObservableUpDownCounter,
-  ObservableGauge,
-  ObservableResult,
-  Attributes,
-  AttributeValue,
-=======
   type Meter,
   type Counter,
   type Histogram,
@@ -26,7 +14,8 @@
   type ObservableUpDownCounter,
   type ObservableGauge,
   type ObservableResult,
->>>>>>> ef81d357
+  type Attributes,
+  type AttributeValue,
 } from '@opentelemetry/api';
 export { suppressTracing } from '@opentelemetry/core';
 
