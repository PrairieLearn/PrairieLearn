# `@prairielearn/cache`

Utilities to help connect to and store information in a cache. This package _does not_ load configurations directly. Instead, configs should be passed in when the package is initialized upon loading the application. Then, the package can be used in the throughout the application to interact with the cache.

## Usage

First, you will need to initialize the library with the cache type that you are intending to use, a prefix that will be the start of all of your cache keys, and optionally, a Redis server URL if that is the cache type being used:

```ts
import { cache } from '@prairielearn/cache';
<<<<<<< HEAD
import { config } from 'lib/config';
=======
>>>>>>> c069bd95

await cache.init({
  type: 'redis',
  keyPrefix: 'my-app:',
  redisUrl: 'redis://localhost:6379/',
});
```

Alternatively, you can create new instances of the `Cache` class instead of using the global `cache` object:

```ts
import { Cache } from '@prairielearn/cache';

const myCache = new Cache();

await myCache.init({
  type: 'redis',
  keyPrefix: 'my-app:',
  redisUrl: 'redis://localhost:6379/',
});
```

After initializing, you can use `set`, `get`, `del`, `reset` or `close` functions to interact with the cache. Note that `set`, `get`, and `del` have required arguments. Calling `set` will require the intended KEY, VALUE, and length of time to store the data (in milliseconds). Calling `get` or `del` will require the KEY for the intended result.

The following example will store `foo: bar` for 10 minutes:

```ts
await cache.set('foo', 'bar', 600000);
```

The following example will use the key `foo` to retrieve the value `bar`:

```ts
await cache.get('foo');
// returns bar
```

The following example will use the key `foo` to delete the key value pair `foo: bar`:

```ts
await cache.del('foo');
```

Using `reset()` will clear the currently stored data in the cache. Using `close()` will disable the currently used cache and, if using Redis, close the connection.<|MERGE_RESOLUTION|>--- conflicted
+++ resolved
@@ -8,10 +8,6 @@
 
 ```ts
 import { cache } from '@prairielearn/cache';
-<<<<<<< HEAD
-import { config } from 'lib/config';
-=======
->>>>>>> c069bd95
 
 await cache.init({
   type: 'redis',
