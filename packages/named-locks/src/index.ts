--- conflicted
+++ resolved
@@ -107,14 +107,7 @@
  *
  * @param name The name of the lock to acquire.
  */
-<<<<<<< HEAD
 export async function tryLockAsync(name: string, options: LockOptions = {}): Promise<Lock | null> {
-=======
-export async function tryLockAsync(
-  name: string,
-  options: TryLockOptions = {},
-): Promise<Lock | null> {
->>>>>>> 19b2b437
   return getLock(name, { timeout: 0, ...options });
 }
 
@@ -171,13 +164,8 @@
  */
 export async function tryWithLock<T>(
   name: string,
-<<<<<<< HEAD
   options: LockOptions,
-  func: () => Promise<T>
-=======
-  options: TryLockOptions,
   func: () => Promise<T>,
->>>>>>> 19b2b437
 ): Promise<T | null> {
   const lock = await tryLockAsync(name, options);
   if (lock == null) return null;
