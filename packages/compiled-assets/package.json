{
  "name": "@prairielearn/compiled-assets",
  "version": "3.3.0",
  "type": "module",
  "repository": {
    "type": "git",
    "url": "https://github.com/PrairieLearn/PrairieLearn.git",
    "directory": "packages/compiled-assets"
  },
  "bin": "dist/cli.js",
  "main": "dist/index.js",
  "scripts": {
    "build": "tsc",
    "dev": "tsc --watch --preserveWatchOutput",
    "test": "vitest run --coverage"
  },
  "dependencies": {
    "@prairielearn/html": "workspace:^",
    "commander": "^14.0.2",
    "esbuild": "^0.25.11",
    "express-static-gzip": "^2.2.0",
    "fs-extra": "^11.3.2",
    "globby": "^15.0.0",
    "pretty-bytes": "^7.1.0",
    "tmp-promise": "^3.0.3"
  },
  "devDependencies": {
    "@prairielearn/tsconfig": "workspace:^",
    "@types/node": "^22.19.0",
    "@vitest/coverage-v8": "^4.0.7",
    "express": "^4.21.2",
    "get-port": "^7.1.0",
    "node-fetch": "^3.3.2",
<<<<<<< HEAD
    "typescript": "^5.9.2",
    "vitest": "^3.2.4"
=======
    "tsx": "^4.20.6",
    "typescript": "^5.9.3",
    "vitest": "^4.0.7"
>>>>>>> d7f7a992
  }
}<|MERGE_RESOLUTION|>--- conflicted
+++ resolved
@@ -31,13 +31,8 @@
     "express": "^4.21.2",
     "get-port": "^7.1.0",
     "node-fetch": "^3.3.2",
-<<<<<<< HEAD
-    "typescript": "^5.9.2",
-    "vitest": "^3.2.4"
-=======
     "tsx": "^4.20.6",
     "typescript": "^5.9.3",
     "vitest": "^4.0.7"
->>>>>>> d7f7a992
   }
 }