import http, { type IncomingMessage, type ServerResponse } from 'node:http';
import path from 'path';

import esbuild, { type Metafile } from 'esbuild';
import expressStaticGzip from 'express-static-gzip';
import fs from 'fs-extra';
import { globby } from 'globby';

import { type HtmlSafeString, html } from '@prairielearn/html';

const DEFAULT_OPTIONS = {
  dev: process.env.NODE_ENV !== 'production',
  sourceDirectory: './assets',
  buildDirectory: './public/build',
  publicPath: '/build/',
};

export type AssetsManifest = Record<
  string,
  {
    assetPath: string;
    preloads: string[];
  }
>;

export interface CompiledAssetsOptions {
  /**
   * Whether the app is running in dev mode. If dev mode is enabled, then
   * assets will be built on the fly as they're requested. Otherwise, assets
   * should have been pre-compiled to the `buildDirectory` directory.
   */
  dev?: boolean;
  /** Root directory of assets. */
  sourceDirectory?: string;
  /** Directory where the built assets will be output to. */
  buildDirectory?: string;
  /** The path that assets will be served from, e.g. `/build/`. */
  publicPath?: string;
}

let options: Required<CompiledAssetsOptions> = { ...DEFAULT_OPTIONS };

let esbuildContext: esbuild.BuildContext | null = null;
let esbuildServer: esbuild.ServeResult | null = null;

let splitEsbuildContext: esbuild.BuildContext | null = null;
let splitEsbuildServer: esbuild.ServeResult | null = null;

let relativeSourcePaths: string[] | null = null;

export async function init(newOptions: Partial<CompiledAssetsOptions>): Promise<void> {
  options = {
    ...DEFAULT_OPTIONS,
    ...newOptions,
  };

  if (!options.publicPath.endsWith('/')) {
    options.publicPath += '/';
  }

  if (options.dev) {
    // Use esbuild's asset server in development.
    //
    // Note that esbuild doesn't support globs, so the server will not pick up
    // new entrypoints that are added while the server is running.
    const sourceGlob = path.join(options.sourceDirectory, '*', '*.{js,ts,jsx,tsx,css}');
    const sourcePaths = await globby(sourceGlob);

    // Save the result of globbing for the source paths so that we can later
    // check if a given filename exists.
    relativeSourcePaths = sourcePaths.map((p) => path.relative(options.sourceDirectory, p));

    esbuildContext = await esbuild.context({
      entryPoints: sourcePaths,
      target: 'es2017',
      format: 'iife',
      sourcemap: 'inline',
      bundle: true,
      write: false,
      loader: {
        '.woff': 'file',
        '.woff2': 'file',
      },
      outbase: options.sourceDirectory,
      outdir: options.buildDirectory,
      entryNames: '[dir]/[name]',
    });
    esbuildServer = await esbuildContext.serve({ host: '0.0.0.0' });

    const splitSourceGlob = path.join(
      options.sourceDirectory,
      'scripts',
      'split-bundles',
      '**',
      '*.{js,ts,jsx,tsx}',
    );
    const splitSourcePaths = await globby(splitSourceGlob);

    relativeSourcePaths.push(
      ...splitSourcePaths.map((p) => path.relative(options.sourceDirectory, p)),
    );

    splitEsbuildContext = await esbuild.context({
      entryPoints: splitSourcePaths,
      target: 'es2017',
      format: 'esm',
      sourcemap: 'inline',
      bundle: true,
      splitting: true,
      write: false,
      outbase: options.sourceDirectory,
      outdir: options.buildDirectory,
      entryNames: '[dir]/[name]',
    });
    splitEsbuildServer = await splitEsbuildContext.serve({ host: '0.0.0.0' });
  }
}

/**
 * Shuts down the development assets compiler if it is running.
 */
export async function close() {
  esbuildContext?.dispose();
  splitEsbuildContext?.dispose();
}

export function assertConfigured(): void {
  if (!options) {
    throw new Error('@prairielearn/compiled-assets was not configured');
  }
}

export function handler() {
  assertConfigured();

  if (!options?.dev) {
    // We're running in production: serve all assets from the build directory.
    // Set headers to cache for as long as possible, since the assets will
    // include content hashes in their filenames.
    return expressStaticGzip(options?.buildDirectory, {
      enableBrotli: true,
      // Prefer Brotli if the client supports it.
      orderPreference: ['br'],
      serveStatic: {
        maxAge: '31557600',
        immutable: true,
      },
    });
  }

  if (!esbuildServer || !splitEsbuildServer) {
    throw new Error('esbuild server not initialized');
  }

  const { port } = esbuildServer;
  const { port: splitPort } = splitEsbuildServer;

  // We're running in dev mode, so we need to boot up esbuild to start building
  // and watching our assets.
<<<<<<< HEAD
  return function (req, res) {
    const isSplitBundle =
      req.url.startsWith('/scripts/split-bundles') ||
      // Chunked assets must be served by the split server.
      req.url.startsWith('/chunk-');

=======
  return function (req: IncomingMessage, res: ServerResponse) {
>>>>>>> 66a6bee1
    // esbuild will reject requests that come from hosts other than the host on
    // which the esbuild dev server is listening:
    // https://github.com/evanw/esbuild/commit/de85afd65edec9ebc44a11e245fd9e9a2e99760d
    // https://github.com/evanw/esbuild/releases/tag/v0.25.0
    // We work around this by modifying the request headers to make it look like
    // the request is coming from localhost, which esbuild won't reject.
    const headers = structuredClone(req.headers);
    headers.host = 'localhost';
    delete headers['x-forwarded-for'];
    delete headers['x-forwarded-host'];
    delete headers['x-forwarded-proto'];
    delete headers['referer'];

    const proxyReq = http.request(
      {
        hostname: '127.0.0.1',
        port: isSplitBundle ? splitPort : port,
        path: req.url,
        method: req.method,
        headers,
      },
      (proxyRes) => {
        res.writeHead(proxyRes.statusCode ?? 500, proxyRes.headers);
        proxyRes.pipe(res, { end: true });
      },
    );
    req.pipe(proxyReq, { end: true });
  };
}

let cachedManifest: AssetsManifest | null = null;
function readManifest(): AssetsManifest {
  assertConfigured();

  if (!cachedManifest) {
    const manifestPath = path.join(options.buildDirectory, 'manifest.json');
    cachedManifest = fs.readJSONSync(manifestPath) as AssetsManifest;
  }

  return cachedManifest;
}

function compiledPath(type: 'scripts' | 'stylesheets', sourceFile: string): string {
  assertConfigured();
  const sourceFilePath = `${type}/${sourceFile}`;

  if (options.dev) {
    // To ensure that errors that would be raised in production are also raised
    // in development, we'll check for the existence of the asset file on disk.
    // This mirrors the production check of the file in the manifest: if a file
    // exists on disk, it should be in the manifest.
    if (!relativeSourcePaths?.find((p) => p === sourceFilePath)) {
      throw new Error(`Unknown ${type} asset: ${sourceFile}`);
    }

    return options.publicPath + sourceFilePath.replace(/\.(js|ts)x?$/, '.js');
  }

  const manifest = readManifest();
  const asset = manifest[sourceFilePath];
  if (!asset) {
    throw new Error(`Unknown ${type} asset: ${sourceFile}`);
  }

  return options.publicPath + asset.assetPath;
}

export function compiledScriptPath(sourceFile: string): string {
  return compiledPath('scripts', sourceFile);
}

export function compiledStylesheetPath(sourceFile: string): string {
  return compiledPath('stylesheets', sourceFile);
}

export function compiledScriptTag(sourceFile: string): HtmlSafeString {
  return html`<script src="${compiledScriptPath(sourceFile)}"></script>`;
}

export function compiledStylesheetTag(sourceFile: string): HtmlSafeString {
  return html`<link rel="stylesheet" href="${compiledStylesheetPath(sourceFile)}" />`;
}

export function compiledScriptPreloadPaths(sourceFile: string): string[] {
  assertConfigured();

  // In dev mode, we don't have a manifest, so we can't preload anything.
  if (options.dev) return [];

  const manifest = readManifest();
  const asset = manifest[`scripts/${sourceFile}`];
  if (!asset) {
    throw new Error(`Unknown script asset: ${sourceFile}`);
  }

  return asset.preloads.map((preload) => options.publicPath + preload);
}

async function buildAssets(sourceDirectory: string, buildDirectory: string): Promise<Metafile> {
  await fs.ensureDir(buildDirectory);

  const scriptFiles = await globby(path.join(sourceDirectory, 'scripts', '*.{js,jsx,ts,tsx}'));
  const styleFiles = await globby(path.join(sourceDirectory, 'stylesheets', '*.css'));
  const files = [...scriptFiles, ...styleFiles];
  const buildResult = await esbuild.build({
    entryPoints: files,
    target: 'es2017',
    format: 'iife',
    sourcemap: 'linked',
    bundle: true,
    minify: true,
    loader: {
      '.woff': 'file',
      '.woff2': 'file',
    },
    entryNames: '[dir]/[name]-[hash]',
    outbase: sourceDirectory,
    outdir: buildDirectory,
    metafile: true,
    plugins: [
      {
        name: 'nathan-resolve',
        setup(build) {
          build.onResolve({ filter: /.*/ }, (args) => {
            console.log('resolve', args);
            return undefined;
          });
        },
      },
    ],
  });

  const scriptBundleFiles = await globby(
    path.join(sourceDirectory, 'scripts', 'split-bundles', '**/*.{js,jsx,ts,tsx}'),
  );
  const chunkBuildResult = await esbuild.build({
    entryPoints: scriptBundleFiles,
    target: 'es2017',
    format: 'esm',
    sourcemap: 'linked',
    bundle: true,
    splitting: true,
    minify: true,
    entryNames: '[dir]/[name]-[hash]',
    outbase: sourceDirectory,
    outdir: buildDirectory,
    metafile: true,
    // TODO: for debugging, remove this.
    plugins: [
      {
        name: 'nathan-resolve',
        setup(build) {
          build.onResolve({ filter: /.*/ }, (args) => {
            console.log('resolve', args);
            return undefined;
          });
        },
      },
    ],
  });

  // Merge the resulting metafiles.
  const metafile: Metafile = {
    inputs: { ...buildResult.metafile.inputs, ...chunkBuildResult.metafile.inputs },
    outputs: { ...buildResult.metafile.outputs, ...chunkBuildResult.metafile.outputs },
  };

  return metafile;
}

function makeManifest(
  metafile: Metafile,
  sourceDirectory: string,
  buildDirectory: string,
): AssetsManifest {
  const manifest: AssetsManifest = {};

  console.dir(metafile.outputs, { depth: null });

  Object.entries(metafile.outputs).forEach(([outputPath, meta]) => {
    if (!meta.entryPoint) return;

    // Recursively walk the `imports` field to find all output files that
    // need to be preloaded.
    const preloads = new Set<string>();
    const visit = (entry: (typeof meta)['imports'][number]) => {
      if (!['import-statement', 'dynamic-import'].includes(entry.kind)) return;
      if (preloads.has(entry.path)) return;
      preloads.add(entry.path);
      for (const imp of metafile.inputs[entry.path]?.imports ?? []) {
        visit(imp);
      }
    };

    for (const imp of meta.imports) {
      visit(imp);
    }

    const entryPath = path.relative(sourceDirectory, meta.entryPoint);
    const assetPath = path.relative(buildDirectory, outputPath);
    manifest[entryPath] = {
      assetPath,
      preloads: [...preloads],
    };
  });

  return manifest;
}

export async function build(
  sourceDirectory: string,
  buildDirectory: string,
): Promise<AssetsManifest> {
  // Remove existing assets to ensure that no stale assets are left behind.
  await fs.remove(buildDirectory);

  const metafile = await buildAssets(sourceDirectory, buildDirectory);
  const manifest = makeManifest(metafile, sourceDirectory, buildDirectory);
  const manifestPath = path.join(buildDirectory, 'manifest.json');
  await fs.writeJSON(manifestPath, manifest);

  return manifest;
}<|MERGE_RESOLUTION|>--- conflicted
+++ resolved
@@ -157,16 +157,12 @@
 
   // We're running in dev mode, so we need to boot up esbuild to start building
   // and watching our assets.
-<<<<<<< HEAD
-  return function (req, res) {
+  return function (req: IncomingMessage, res: ServerResponse) {
     const isSplitBundle =
-      req.url.startsWith('/scripts/split-bundles') ||
+      req.url?.startsWith('/scripts/split-bundles') ||
       // Chunked assets must be served by the split server.
-      req.url.startsWith('/chunk-');
-
-=======
-  return function (req: IncomingMessage, res: ServerResponse) {
->>>>>>> 66a6bee1
+      req.url?.startsWith('/chunk-');
+
     // esbuild will reject requests that come from hosts other than the host on
     // which the esbuild dev server is listening:
     // https://github.com/evanw/esbuild/commit/de85afd65edec9ebc44a11e245fd9e9a2e99760d
