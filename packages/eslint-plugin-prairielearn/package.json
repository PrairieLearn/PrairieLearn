--- conflicted
+++ resolved
@@ -18,14 +18,7 @@
   "devDependencies": {
     "@prairielearn/tsconfig": "workspace:^",
     "@types/node": "^20.17.32",
-<<<<<<< HEAD
-    "@typescript-eslint/rule-tester": "^8.31.1",
-=======
     "@typescript-eslint/rule-tester": "^8.32.1",
-    "c8": "^10.1.3",
-    "chai": "^5.2.0",
-    "mocha": "^11.1.0",
->>>>>>> 36b2eb79
     "tsx": "^4.19.4",
     "typescript": "^5.8.3",
     "vitest": "^3.1.4"
