--- conflicted
+++ resolved
@@ -16,13 +16,8 @@
   },
   "devDependencies": {
     "@prairielearn/tsconfig": "workspace:^",
-<<<<<<< HEAD
     "@vitest/coverage-v8": "^4.0.14",
-    "marked": "^16.4.1",
-=======
-    "@vitest/coverage-v8": "^4.0.7",
     "marked": "^17.0.1",
->>>>>>> 0cf2cb9e
     "mathjax": "^3.2.2",
     "tsx": "^4.21.0",
     "typescript": "^5.9.3",
