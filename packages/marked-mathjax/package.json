--- conflicted
+++ resolved
@@ -19,13 +19,8 @@
     "@vitest/coverage-v8": "^4.0.7",
     "marked": "^16.4.1",
     "mathjax": "^3.2.2",
-<<<<<<< HEAD
-    "typescript": "^5.9.2",
-    "vitest": "^3.2.4"
-=======
     "tsx": "^4.20.6",
     "typescript": "^5.9.3",
     "vitest": "^4.0.7"
->>>>>>> d7f7a992
   }
 }