// @ts-check
const _ = require('lodash');
const pg = require('pg');
const path = require('path');
const debug = require('debug')('prairielib:' + path.basename(__filename, '.js'));
const { callbackify } = require('util');

const error = require('./error');

let searchSchema = null;

<<<<<<< HEAD
=======
const SEARCH_SCHEMA = Symbol('SEARCH_SCHEMA');

/** @typedef {{[key: string]: any} | any[]} Params */
/** @typedef {import("pg").QueryResult} QueryResult */
/** @typedef {(error: Error | null, result?: QueryResult) => void} ResultsCallback */

>>>>>>> 826b0360
/**
 * Formats a string for debugging.
 *
 * @param {string} s
 * @returns string
 */
function debugString(s) {
    if (!_.isString(s)) return 'NOT A STRING';
    s = s.replace(/\n/g, '\\n');
    if (s.length > 78) s = s.substring(0, 75) + '...';
    s = '"' + s + '"';
    return s;
}

/**
 * Formats a set of params for debugging.
 *
 * @param {Params} params
 * @returns string
 */
function debugParams(params) {
    let s;
    try {
        s = JSON.stringify(params);
    } catch (err) {
        s = 'CANNOT JSON STRINGIFY';
    }
    return debugString(s);
}

/**
 * Given an SQL string and params, creates an array of params and an SQL string
 * with any named dollar-sign placeholders replaced with parameters.
 *
 * @param {string} sql
 * @param {Params} params
 * @returns {{ processedSql: string, paramsArray: any }}
 */
function paramsToArray(sql, params) {
    if (typeof sql !== 'string') throw new Error('SQL must be a string');
    if (Array.isArray(params)) {
        return {
            processedSql: sql,
            paramsArray: params,
        };
    }
    if (!_.isObjectLike(params)) throw new Error('params must be array or object');

    const re = /\$([-_a-zA-Z0-9]+)/;
    let result;
    let processedSql = '';
    let remainingSql = sql;
    let nParams = 0;
    const map = {};
    let paramsArray = [];
    while ((result = re.exec(remainingSql)) !== null) {
        const v = result[1];
        if (!_(map).has(v)) {
            if (!_(params).has(v)) throw new Error(`Missing parameter: ${v}`);
            if (_.isArray(params[v])) {
                map[v] = 'ARRAY[' + _.map(_.range(nParams + 1, nParams + params[v].length + 1), function(n) {return '$' + n;}).join(',') + ']';
                nParams += params[v].length;
                paramsArray = paramsArray.concat(params[v]);
            } else {
                nParams++;
                map[v] = '$' + nParams;
                paramsArray.push(params[v]);
            }
        }
        processedSql += remainingSql.substring(0, result.index) + map[v];
        remainingSql = remainingSql.substring(result.index + result[0].length);
    }
    processedSql += remainingSql;
    remainingSql = '';
    return { processedSql, paramsArray };
}

/**
 * Escapes the given identifier for use in an SQL query. Useful for preventing
 * SQL injection.
 *
 * @param {string} identifier
 * @returns {string}
 */
function escapeIdentifier(identifier) {
    // Note that as of 2021-06-29 escapeIdentifier() is undocumented. See:
    // https://github.com/brianc/node-postgres/pull/396
    // https://github.com/brianc/node-postgres/issues/1978
    // https://www.postgresql.org/docs/12/sql-syntax-lexical.html
    return pg.Client.prototype.escapeIdentifier(identifier);
}

/**
 * The pool from which clients will be acquired.
 * @type { import("pg").Pool }
 */
let pool = null;

/**
 * Creates a new connection pool and attempts to connect to the database.
 *
 * @param { import("pg").PoolConfig } pgConfig - The config object for Postgres
 * @param {(error: Error, client: import("pg").PoolClient) => void} idleErrorHandler - A handler for async errors
 * @returns {Promise<void>}
 */
module.exports.initAsync = async function(pgConfig, idleErrorHandler) {
    pool = new pg.Pool(pgConfig);
    pool.on('error', function(err, client) {
        idleErrorHandler(err, client);
    });
    pool.on('connect', (client) => {
        client.on('error', (err) => {
            idleErrorHandler(err, client);
        });
    });

    // Attempt to connect to the database so that we can fail quickly if
    // something isn't configured correctly.
    let retryCount = 0;
    const retryTimeouts = [500, 1000, 2000, 5000, 10000];
    while (retryCount <= retryTimeouts.length) {
        try {
            const client = await pool.connect();
            client.release();
            return;
        } catch (err) {
            if (retryCount === retryTimeouts.length) {
                throw new Error(`Cound not connect to Postgres after ${retryTimeouts.length} attempts: ${err.message}`);
            }

            const timeout = retryTimeouts[retryCount];
            retryCount++;
            await new Promise((resolve) => setTimeout(resolve, timeout));
        }
    }
};

/**
 * Creates a new connection pool and attempts to connect to the database.
 */
module.exports.init = callbackify(module.exports.initAsync);

/**
 * Closes the connection pool.
 * 
 * @returns {Promise<void>}
 */
module.exports.closeAsync = async function() {
    if (!pool) return;
    await pool.end();
    pool = null;
};

/**
 * Closes the connection pool.
 */
module.exports.close = callbackify(module.exports.closeAsync);

/**
 * Gets a new client from the connection pool. If `err` is not null
 * then `client` and `done` are undefined. If `err` is null then
 * `client` is valid and can be used. The caller MUST call `done()` to
 * release the client, whether or not errors occurred while using
 * `client`. The client can call `done(truthy_value)` to force
 * destruction of the client, but this should not be used except in
 * unusual circumstances.
 *
 * @returns {Promise<import('pg').PoolClient>}
 */
module.exports.getClientAsync = async function() {
    if (!pool) {
        throw new Error('Connection pool is not open');
    }
<<<<<<< HEAD
    pool.connect(function(err, client, done) {
        if (ERR(err, callback)) return;
        if (searchSchema != null) {
            const setSearchPathSql = `SET search_path TO ${client.escapeIdentifier(searchSchema)},public`;
            module.exports.queryWithClient(client, setSearchPathSql, {}, (err) => {
                if (err) {
                    done();
                    return ERR(err, callback); // unconditionally return
                }
                callback(null, client, done);
            });
        } else {
            callback(null, client, done);
=======

    const client = await pool.connect();

    // If we're configured to use a particular schema, we'll store whether or
    // not the search path has already been configured for this particular
    // client. If we acquire a client and it's already had its search path
    // set, we can avoid setting it again since the search path will persist
    // for the life of the client.
    //
    // We do this check for each call to `getClient` instead of on
    // `pool.connect` so that we don't have to be really careful about
    // destroying old clients that were created before `setSearchSchema` was 
    // called. Instead, we'll just check if the search path matches the
    // currently-desired schema, and if it's a mismatch (or doesn't exist
    // at all), we re-set it for the current client.
    //
    // Note that this accidentally supports changing the search_path on the fly,
    // although that's not something we currently do (or would be likely to do).
    // It does NOT support clearing the existing search schema - e.g.,
    // `setSearchSchema(null)` would not work as you expect. This is fine, as
    // that's not something we ever do in practice.
    if (searchSchema != null && client[SEARCH_SCHEMA] !== searchSchema) {
        const setSearchPathSql = `SET search_path TO ${escapeIdentifier(searchSchema)},public`;
        try {
            await module.exports.queryWithClientAsync(client, setSearchPathSql, {});
        } catch (err) {
            client.release();
            throw err;
>>>>>>> 826b0360
        }
        client[SEARCH_SCHEMA] = searchSchema;
    }

    return client;
};

/**
 * Gets a new client from the connection pool.
 *
 * @param {(error: Error | null, client?: import("pg").PoolClient, done?: (release?: any) => void) => void} callback
 */
module.exports.getClient = function(callback) {
    module.exports.getClientAsync()
        .then((client) => callback(null, client, client.release))
        .catch((err) => callback(err));
};

/**
 * Performs a query with the given client.
 *
 * @param {import("pg").PoolClient} client - The client with which to execute the query
 * @param {string} sql - The SQL query to execute
 * @param {Params} params
 * @returns {Promise<QueryResult>}
 */
module.exports.queryWithClientAsync = async function(client, sql, params) {
    debug('queryWithClient()', 'sql:', debugString(sql));
    debug('queryWithClient()', 'params:', debugParams(params));
    const { processedSql, paramsArray } = paramsToArray(sql, params);
    try {
        const result = await client.query(processedSql, paramsArray);
        debug('queryWithClient() success', 'rowCount:', result.rowCount);
        return result;
    } catch (err) {
        // TODO: why do we do this?
        const sqlError = JSON.parse(JSON.stringify(err));
        sqlError.message = err.message;
        throw error.addData(err, {sqlError: sqlError, sql: sql, sqlParams: params });
    }
};

/**
 * Performs a query with the given client.
 * 
 * @param {import("pg").PoolClient} client - The client with which to execute the query
 * @param {string} sql - The SQL query to execute
 * @param {Params} params
 * @param {ResultsCallback} callback
 */
module.exports.queryWithClient = callbackify(module.exports.queryWithClientAsync);

/**
 * Performs a query with the given client. Errors if the query returns more
 * than one row.
 *
 * @param {import("pg").PoolClient} client - The client with which to execute the query
 * @param {String} sql - The SQL query to execute
 * @param {Params} params
 * @returns {Promise<QueryResult>}
 */
module.exports.queryWithClientOneRowAsync = async function(client, sql, params) {
    debug('queryWithClientOneRow()', 'sql:', debugString(sql));
    debug('queryWithClientOneRow()', 'params:', debugParams(params));
    const result = await module.exports.queryWithClientAsync(client, sql, params);
    if (result.rowCount !== 1) {
        throw error.makeWithData(`Incorrect rowCount: ${result.rowCount}`, {
            sql,
            sqlParams: params,
            result,
        });
    }
    debug('queryWithClientOneRow() success', 'rowCount:', result.rowCount);
    return result;
};

/**
 * Performs a query with the given client. Errors if the query returns more
 * than one row.
 * 
 * @param {import("pg").PoolClient} client - The client with which to execute the query
 * @param {String} sql - The SQL query to execute
 * @param {Params} params
 * @param {ResultsCallback} callback
 */
module.exports.queryWithClientOneRow = callbackify(module.exports.queryWithClientOneRowAsync);

/**
 * Performs a query with the given client. Errors if the query returns more
 * than one row.
 *
 * @param {import("pg").PoolClient} client - The client with which to execute the query
 * @param {String} sql - The SQL query to execute
 * @param {Params} params
 * @returns {Promise<QueryResult>}
 */
module.exports.queryWithClientZeroOrOneRowAsync = async function(client, sql, params) {
    debug('queryWithClientZeroOrOneRow()', 'sql:', debugString(sql));
    debug('queryWithClientZeroOrOneRow()', 'params:', debugParams(params));
    const result = await module.exports.queryWithClientAsync(client, sql, params);
    if (result.rowCount > 1) {
        throw error.makeWithData(`Incorrect rowCount: ${result.rowCount}`, {
            sql,
            sqlParams: params,
            result,
        });
    }
    debug('queryWithClientZeroOrOneRow() success', 'rowCount:', result.rowCount);
    return result;
};

/**
 * Performs a query with the given client. Errors if the query returns more
 * than one row.
 * 
 * @param {import("pg").PoolClient} client - The client with which to execute the query
 * @param {String} sql - The SQL query to execute
 * @param {Params} params
 * @param {ResultsCallback} callback
 */
module.exports.queryWithClientZeroOrOneRow = callbackify(module.exports.queryWithClientZeroOrOneRowAsync);

/**
 * Rolls back the current transaction for the given client.
 *
 * @param {import("pg").PoolClient} client
 */
module.exports.rollbackWithClientAsync = async function(client) {
    debug('rollbackWithClient()');
    // From https://node-postgres.com/features/transactions
    try { 
        await client.query('ROLLBACK');
    } catch (err) {
        // If there was a problem rolling back the query, something is
        // seriously messed up. Return the error to the release() function to
        // close & remove this client from the pool. If you leave a client in
        // the pool with an unaborted transaction, weird and hard to diagnose
        // problems might happen.
        client.release(err);
    }
};

/**
 * Rolls back the current transaction for the given client.
 * 
 * @param {import("pg").PoolClient} client
 * @param {(release?: any) => void} done
 * @param {(err: Error | null) => void} callback
 */
module.exports.rollbackWithClient = (client, done, callback) => {
    // Note that we can't use `util.callbackify` here because this function
    // has an additional unused `done` parameter for backwards compatibility.
    module.exports.rollbackWithClientAsync(client)
        .then(() => callback(null))
        .catch((err) => callback(err));
};

/**
 * Begins a new transaction.
 *
 * @returns {Promise<import('pg').PoolClient>}
 */
module.exports.beginTransactionAsync = async function() {
    debug('beginTransaction()');
    const client = await module.exports.getClientAsync();
    try {
        await module.exports.queryWithClientAsync(client, 'START TRANSACTION;', {});
        return client;
    } catch (err) {
        await module.exports.rollbackWithClientAsync(client);
        throw err;
    }
};

/**
 * Begins a new transation.
 *
 * @param {(err: Error | null, client?: import("pg").PoolClient, done?: (release?: any) => void) => void} callback
 */
module.exports.beginTransaction = function(callback) {
    module.exports.beginTransactionAsync()
        .then((client) => callback(null, client, client.release))
        .catch((err) => callback(err));
};

/**
 * Commits the transaction if err is null, otherwize rollbacks the transaction.
 * Also releasese the client.
 *
 * @param {import('pg').PoolClient} client
 * @param {Error | null} err
 */
module.exports.endTransactionAsync = async function(client, err) {
    debug('endTransaction()');
    if (err) {
        try {
            await module.exports.rollbackWithClientAsync(client);
            throw error.addData(err, {rollback: 'success'});
        } catch (rollbackErr) {
            throw error.addData(rollbackErr, {prevErr: err, rollback: 'fail'});
        }
    } else {
        try {
            await module.exports.queryWithClientAsync(client, 'COMMIT', {});
        } finally {
            client.release();
        }
    }
};

/**
 * Commits the transaction if err is null, otherwize rollbacks the transaction.
 * Also releasese the client.
 * 
 * @param {import("pg").PoolClient} client
 * @param {(rollback?: any) => void} done
 * @param {Error | null} err
 * @param {(error: Error | null) => void} callback
 */
module.exports.endTransaction = function(client, done, err, callback) {
    module.exports.endTransactionAsync(client, err)
        .then(() => callback(null))
        .catch((error) => callback(error));
};

/**
 * Executes a query with the specified parameters.
 *
 * @param {string} sql - The SQL query to execute
 * @param {Params} params - The params for the query
 * @returns {Promise<QueryResult>}
 */
module.exports.queryAsync = async function(sql, params) {
    debug('query()', 'sql:', debugString(sql));
    debug('query()', 'params:', debugParams(params));
    const client = await module.exports.getClientAsync();
    try {
        return await module.exports.queryWithClientAsync(client, sql, params);
    } finally {
        client.release();
    }
};

/**
 * Executes a query with the specified parameters.
 * 
 * @param {string} sql - The SQL query to execute
 * @param {Params} params - The params for the query
 * @param {ResultsCallback} callback
 */
module.exports.query = callbackify(module.exports.queryAsync);

/**
 * Executes a query with the specified parameters. Errors if the query does
 * not return exactly one row.
 *
 * @param {string} sql - The SQL query to execute
 * @param {Params} params - The params for the query
 * @returns {Promise<QueryResult>}
 */
module.exports.queryOneRowAsync = async function(sql, params) {
    debug('queryOneRow()', 'sql:', debugString(sql));
    debug('queryOneRow()', 'params:', debugParams(params));
    const result = await module.exports.queryAsync(sql, params);
    if (result.rowCount !== 1) {
        throw error.makeWithData(`Incorrect rowCount: ${result.rowCount}`, {
            sql,
            sqlParams: params,
        });
    }
    debug('queryOneRow() success', 'rowCount:', result.rowCount);
    return result;
};

/**
 * Executes a query with the specified parameters. Errors if the query does
 * not return exactly one row.
 * 
 * @param {string} sql - The SQL query to execute
 * @param {Params} params - The params for the query
 * @param {ResultsCallback} callback
 */
module.exports.queryOneRow = callbackify(module.exports.queryOneRowAsync);

/**
 * Executes a query with the specified parameters. Errors if the query
 * returns more than one row.
 *
 * @param {string} sql - The SQL query to execute
 * @param {Params} params - The params for the query
 * @returns {Promise<QueryResult>}
 */
module.exports.queryZeroOrOneRowAsync = async function(sql, params) {
    debug('queryZeroOrOneRow()', 'sql:', debugString(sql));
    debug('queryZeroOrOneRow()', 'params:', debugParams(params));
    const result = await module.exports.queryAsync(sql, params);
    if (result.rowCount > 1) {
        throw error.makeWithData(`Incorrect rowCount: ${result.rowCount}`, {
            sql,
            sqlParams: params,
        });
    }
    debug('queryZeroOrOneRow() success', 'rowCount:', result.rowCount);
    return result;
};

/**
 * Executes a query with the specified parameters. Errors if the query
 * returns more than one row.
 * 
 * @param {string} sql - The SQL query to execute
 * @param {Params} params - The params for the query
 * @param {ResultsCallback} callback
 */
module.exports.queryZeroOrOneRow = callbackify(module.exports.queryZeroOrOneRowAsync);

/**
 * Calls the given function with the specified parameters.
 *
 * @param {string} functionName - The name of the function to call
 * @param {any[]} params - The params for the function
 * @returns {Promise<QueryResult>}
 */
module.exports.callAsync = async function(functionName, params) {
    debug('call()', 'function:', functionName);
    debug('call()', 'params:', debugParams(params));
    const placeholders = _.map(_.range(1, params.length + 1), v => '$' + v).join();
    const sql = `SELECT * FROM ${escapeIdentifier(functionName)}(${placeholders});`;
    const result = await module.exports.queryAsync(sql, params);
    debug('call() success', 'rowCount:', result.rowCount);
    return result;
};

/**
 * Calls the given function with the specified parameters.
 * 
 * @param {string} functionName - The name of the function to call
 * @param {any[]} params - The params for the function
 * @param {ResultsCallback} callback
 */
module.exports.call = callbackify(module.exports.callAsync);

/**
 * Calls the given function with the specified parameters. Errors if the
 * function does not return exactly one row.
 *
 * @param {string} functionName - The name of the function to call
 * @param {any[]} params - The params for the function
 * @returns {Promise<QueryResult>}
 */
module.exports.callOneRowAsync = async function(functionName, params) {
    debug('callOneRow()', 'function:', functionName);
    debug('callOneRow()', 'params:', debugParams(params));
    const result = await module.exports.callAsync(functionName, params);
    if (result.rowCount !== 1) {
        throw error.makeWithData('Incorrect rowCount: ' + result.rowCount, {
            functionName,
            sqlParams: params,
        });
    }
    debug('callOneRow() success', 'rowCount:', result.rowCount);
    return result;
};

/**
 * Calls the given function with the specified parameters. Errors if the
 * function does not return exactly one row.
 * 
 * @param {string} functionName - The name of the function to call
 * @param {any[]} params - The params for the function
 * @param {ResultsCallback} callback
 */
module.exports.callOneRow = callbackify(module.exports.callOneRowAsync);

/**
 * Calls the given function with the specified parameters. Errors if the
 * function returns more than one row.
 *
 * @param {string} functionName - The name of the function to call
 * @param {any[]} params - The params for the function
 * @returns {Promise<QueryResult>}
 */
module.exports.callZeroOrOneRowAsync = async function(functionName, params) {
    debug('callZeroOrOneRow()', 'function:', functionName);
    debug('callZeroOrOneRow()', 'params:', debugParams(params));
    const result = await module.exports.callAsync(functionName, params);
    if (result.rowCount > 1) {
        throw error.makeWithData('Incorrect rowCount: ' + result.rowCount, {
            functionName,
            sqlParams: params,
        });
    }
    debug('callZeroOrOneRow() success', 'rowCount:', result.rowCount);
    return result;
};

/**
 * Calls the given function with the specified parameters. Errors if the
 * function returns more than one row.
 * 
 * @param {string} functionName - The name of the function to call
 * @param {any[]} params - The params for the function
 * @param {ResultsCallback} callback
 */
module.exports.callZeroOrOneRow = callbackify(module.exports.callZeroOrOneRowAsync);

/**
 * Calls a function with the specified parameters using a specific client.
 *
 * @param {import("pg").PoolClient} client
 * @param {string} functionName
 * @param {any[]} params
 * @returs {Promise<QueryResult>}
 */
module.exports.callWithClientAsync = async function(client, functionName, params) {
    debug('callWithClient()', 'function:', functionName);
    debug('callWithClient()', 'params:', debugParams(params));
    const placeholders = _.map(_.range(1, params.length + 1), v => '$' + v).join();
    const sql = `SELECT * FROM ${escapeIdentifier(functionName)}(${placeholders})`;
    const result = await module.exports.queryWithClientAsync(client, sql, params);
    debug('callWithClient() success', 'rowCount:', result.rowCount);
    return result;
};

/**
 * Calls a function with the specified parameters using a specific client.
 * 
 * @param {import("pg").PoolClient} client
 * @param {string} functionName
 * @param {any[]} params
 * @param {ResultsCallback} callback
 */
module.exports.callWithClient = callbackify(module.exports.callWithClientAsync);

/**
 * Calls a function with the specified parameters using a specific client.
 * Errors if the function does not return exactly one row.
 *
 * @param {import("pg").PoolClient} client
 * @param {string} functionName
 * @param {any[]} params
 * @returns {Promise<QueryResult>}
 */
module.exports.callWithClientOneRowAsync = async function(client, functionName, params) {
    debug('callWithClientOneRow()', 'function:', functionName);
    debug('callWithClientOneRow()', 'params:', debugParams(params));
    const result = await module.exports.callWithClientAsync(client, functionName, params);
    if (result.rowCount !== 1) {
        throw error.makeWithData('Incorrect rowCount: ' + result.rowCount, {
            functionName,
            sqlParams: params,
        });
    }
    debug('callWithClientOneRow() success', 'rowCount:', result.rowCount);
    return result;
};

/**
 * Calls a function with the specified parameters using a specific client.
 * Errors if the function does not return exactly one row.
 * 
 * @param {import("pg").PoolClient} client
 * @param {string} functionName
 * @param {any[]} params
 * @param {ResultsCallback} callback
 */
module.exports.callWithClientOneRow = callbackify(module.exports.callWithClientOneRowAsync);

/**
 * Calls a function with the specified parameters using a specific client.
 * Errors if the function returns more than one row.
 *
 * @param {import("pg").PoolClient} client
 * @param {string} functionName
 * @param {any[]} params
 * @returns {Promise<QueryResult>}
 */
module.exports.callWithClientZeroOrOneRowAsync = async function(client, functionName, params) {
    debug('callWithClientZeroOrOneRow()', 'function:', functionName);
    debug('callWithClientZeroOrOneRow()', 'params:', debugParams(params));
    const result = await module.exports.callWithClientAsync(client, functionName, params);
    if (result.rowCount > 1) {
        throw error.makeWithData('Incorrect rowCount: ' + result.rowCount, {
            functionName,
            sqlParams: params,
        });
    }
    debug('callWithClientZeroOrOneRow() success', 'rowCount:', result.rowCount);
    return result;
};

/**
 * Calls a function with the specified parameters using a specific client.
 * Errors if the function returns more than one row.
 * 
 * @param {import("pg").PoolClient} client
 * @param {string} functionName
 * @param {any[]} params
 * @param {ResultsCallback} callback
 */
module.exports.callWithClientZeroOrOneRow = callbackify(module.exports.callWithClientZeroOrOneRowAsync);

/**
 * Set the schema to use for the search path.
 *
 * @param {string} schema - The schema name to use (can be "null" to unset the search path)
 */
module.exports.setSearchSchema = async function(schema) {
    if (schema == null) {
        searchSchema = schema;
        return;
    }

    await module.exports.queryAsync(`CREATE SCHEMA IF NOT EXISTS ${escapeIdentifier(schema)}`, {});
    // We only set searchSchema after CREATE to avoid the above query() call using searchSchema.
    searchSchema = schema;
};

/**
 * Get the schema that is currently used for the search path.
 *
 * @return {string | null} schema in use (may be "null" to indicate no schema)
 */
module.exports.getSearchSchema = function() {
    return searchSchema;
};

/**
 * Generate, set, and return a random schema name.
 *
 * @param {string} prefix - The prefix of the new schema, only the first 28 characters will be used (after lowercasing).
 * @returns {Promise<string>} The randomly-generated search schema.
 */
module.exports.setRandomSearchSchemaAsync = async function(prefix) {
    // truncated prefix (max 28 characters)
    const truncPrefix = prefix.substring(0, 28);
    // timestamp in format YYYY-MM-DDTHH:MM:SS.SSSZ (guaranteed to not exceed 27 characters in the spec)
    const timestamp = (new Date()).toISOString();
    // random 6-character suffix to avoid clashes (approx 2 billion possible values)
    const chars = '0123456789ABCDEFGHIJKLMNOPQRSTUVWXYZ'.split('');
    const suffix = _.times(6, function() {return _.sample(chars);}).join('');

    // Schema is guaranteed to have length at most 63 (= 28 + 1 + 27 + 1 + 6),
    // which is the default PostgreSQL identifier limit.
    // Note that this schema name will need quoting because of characters like ':', '-', etc
    const schema = `${truncPrefix}_${timestamp}_${suffix}`;
    await module.exports.setSearchSchema(schema);
    return schema;
};

/**
 * Generate, set, and return a random schema name.
 *
 * @param {string} prefix - The prefix of the new schema, only the first 28 characters will be used (after lowercasing).
 * @param {(error: Error | null, schema: String) => void} callback
 */
module.exports.setRandomSearchSchema = callbackify(module.exports.setRandomSearchSchemaAsync);<|MERGE_RESOLUTION|>--- conflicted
+++ resolved
@@ -9,15 +9,12 @@
 
 let searchSchema = null;
 
-<<<<<<< HEAD
-=======
 const SEARCH_SCHEMA = Symbol('SEARCH_SCHEMA');
 
 /** @typedef {{[key: string]: any} | any[]} Params */
 /** @typedef {import("pg").QueryResult} QueryResult */
 /** @typedef {(error: Error | null, result?: QueryResult) => void} ResultsCallback */
 
->>>>>>> 826b0360
 /**
  * Formats a string for debugging.
  *
@@ -133,6 +130,13 @@
             idleErrorHandler(err, client);
         });
     });
+    pool.on('remove', (client) => {
+        // This shouldn't be necessary, as `pg` currently allows clients to be
+        // garbage collected after they're removed. However, if `pg` someday
+        // starts reusing client objects across difference connections, this
+        // will ensure that we re-set the search path when the client reconnects.
+        delete client[SEARCH_SCHEMA];
+    });
 
     // Attempt to connect to the database so that we can fail quickly if
     // something isn't configured correctly.
@@ -191,21 +195,6 @@
     if (!pool) {
         throw new Error('Connection pool is not open');
     }
-<<<<<<< HEAD
-    pool.connect(function(err, client, done) {
-        if (ERR(err, callback)) return;
-        if (searchSchema != null) {
-            const setSearchPathSql = `SET search_path TO ${client.escapeIdentifier(searchSchema)},public`;
-            module.exports.queryWithClient(client, setSearchPathSql, {}, (err) => {
-                if (err) {
-                    done();
-                    return ERR(err, callback); // unconditionally return
-                }
-                callback(null, client, done);
-            });
-        } else {
-            callback(null, client, done);
-=======
 
     const client = await pool.connect();
 
@@ -234,7 +223,6 @@
         } catch (err) {
             client.release();
             throw err;
->>>>>>> 826b0360
         }
         client[SEARCH_SCHEMA] = searchSchema;
     }
