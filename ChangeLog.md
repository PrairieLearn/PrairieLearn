
# ChangeLog

* __next version__ - XXXX-XX-XX

  * Add python libraries sklearn and nltk to plbase, and preload them in python trampoline (Binglin Chen).

  * Add UUIDs to cron job logs for better debugging (Matt West).

  * Add report of unsuccessful cron jobs (Matt West).

  * Add dev docs for interfacing async/await code (Matt West).

  * Add integration tests for daily cron jobs (Matt West).

  * Add example docker grading images for externally graded questions (James Balamuta).

  * Add ANSI color support to `pl-external-grader-results` element (Nathan Walters).

  * Add `min-lines`, `max-lines`, and `auto-resize` to change the number of lines displayed in the `pl-file-editor` (James Balamuta).

  * Add example question for the `pl-file-editor` element to element example gallery (James Balamuta).

  * Add docs for `singleVariant` question option (Matt West).

  * Add file attachments to student assessments and questions (Matt West).

  * Add connecting IP address report in instructor effective user page (Dave Mussulman).

  * Add SSL https support inside the Docker container (Dave Mussulman).

  * Add `pl-hide-in-panel` element (Matt West).

  * Add `pl-python-variable` element for displaying Pandas dataframes and Python variables (Nicolas Nytko).

  * Add student Gradebook page (Matt West).

  * Add CloudWatch statistics for external grader lifecycles (Matt West).

  * Add python library `tzlocal` (James Balamuta).

  * Add console stack traces on Node warnings (Matt West).

  * Add support for Latex in `<markdown>` tags (Nathan Walters).

  * Add support for rendering graphs using adjacency matrices in `pl-graph` (Nicolas Nytko).

  * Change v3 questions to disable autocomplete on the question form (Nathan Walters).

  * Change `centos7-python` to `grader-python` and place it under `graders/`  (James Balamuta).

  * Change blocked-event-loop detection to be more lightweight in production (Matt West).

  * Change file editing access to `Editor`, down from `Owner` (Matt West).

  * Change element default setup to be top-down instead of inline (James Balamuta).

  * Change `type: "Exam"` under `mode: "Public"` to not display "waiting for proctor..." message (James Balamuta).

  * Change Travis script to rebuild `prairielearn/centos7-plbase` if any relevant files have changed (Nathan Walters).

  * Change location of draft files for file editor from S3 (prod) / local (dev) to `file-store` (Tim Bretl).

  * Change docker to use CentOS7 python3 instead of python36u (Dave Mussulman).

  * Change SSL file paths to be configurable (Dave Mussulman).
  
  * Change `rpy2` version from 2.9.5 to 3.2.0 (James Balamuta).

  * Fix dead letter cron job for `async` v3 (Matt West).

  * Fix deadlock when syncing course staff (Nathan Walters).

  * Fix name of `migrations/145_file_edits__job_sequence_id__add.sql` (Matt West).

  * Fix `<pl-string-input>` handling of HTML entities in input (Nathan Walters).

  * Fix assessment password clearing cookie situations, issue #1579 (Dave Mussulman).

  * Fix the syncing of missing tags and topics (Nathan Walters).

  * Fix documentation formatting (Dave Mussulman).

  * Fix handling of duplicate topics in `infoCourse.json` (Nathan Walters).

  * Fix tags/topics duplicates checking when tag/topic is a builtin JS object property, like `toString` (Nathan Walters).

  * Fix `Makefile` for documentation to build correctly (James Balamuta).

  * Fix description of the points download description for assessments (James Balamuta, h/t Mariana Silva).

  * Fix LTI callback URL (Matt West).

  * Fix vulnerability in external grading that allows arbitrary files on the server to be overwritten (Nathan Walters).

  * Fix bug in unicode encode/decode in file editor (Tim Bretl).

  * Fix KeyboardInterrupt errors when Ctrl-C'ing out of docker (Dave Mussulman).

  * Fix disabled server load reporting to CloudWatch (Matt West).

  * Fix legacy Ace editor assets (Nathan Walters).

  * Fix stack trace error printing for externally graded question errors (Dave Mussulman).

  * Fix SSL generation to happen at docker build instead of on each run (Dave Mussulman).

  * Fix external grading results containing NULL bytes (Matt West).

  * Fix `MaxListenersExceededWarning` (Dave Mussulman).

  * Fix jobsPerInstance grader statistic (Matt West).

  * Fix null filenames from missing files in downloads (Matt West).

  * Fix `assessments.assessment_set_id` to cascade on deletes (Matt West).

  * Fix git merge during CI (Matt West).
<<<<<<< HEAD

=======
  
>>>>>>> 9e48243e
  * Fix to prevent instructor testing of externally-graded questions (Matt West).
  
  * Fix LTI outcome reporting with Blackboard Learn (Dave Mussulman).

* __3.2.0__ - 2019-08-05

  * Add openpyxl to the centos7-python for Excel .xlsx autograding (Craig Zilles).

  * Add feedback for correct answers in submitted answer panel (Brian Mercer).

  * Add Learning Tools Interoperability LTI 1.1.1 tool provider functionality (Dave Mussulman).

  * Add course instance admin subpages (Dave Mussulman).

  * Add networkx Python library to plbase (Nathan Bowman).

  * Add option to toggle placeholder help text for `pl-number-input` (James Balamuta and Nicolas Nytko).

  * Add `size` attribute to `pl-number-input` (Nicolas Nytko).

  * Add demo question showcasing all options for `pl-number-input` (James Balamuta and Nicolas Nytko).

  * Add read-only API for instructors to access assessment data (Nathan Walters).

  * Add networkx Python library to centos7-python (Nathan Bowman).

  * Add ability to "Grade all saved answers" on exam assessment overview (Dave Mussulman).

  * Add dead letter reporting to Slack (Matt West).

  * Add more logging for external grading jobs in production (Matt West).

  * Add documentation on common development errors to FAQ (James Balamuta).

  * Add R Data Packages and SQLite connection to centos-plbase (James Balamuta).

  * Add R package caching and parallel installation to centos-plbase (James Balamuta).

  * Add example script to download all course instance data from API (Matt West).

  * Add default tags for semester Sp19 - Fa21 (James Balamuta).

  * Add `pl-graphviz-render` element (Nathan Walters).

  * Add Graphviz Yum package and Python library to centos7-plbase and centos7-python (Nicolas Nytko).

  * Add a second example of reading XML code in from a file with `pl-code` (James Balamuta).

  * Add instructor info panel to student pages (Dave Mussulman).

  * Add ability to highlight the background of specific lines of text in `pl-code` (Nathan Walters).

  * Add R Data Packages and SQLite connection to centos-plbase. (James Balamuta).

  * Add test cases for the InstructorAssessmentDownloads page (Yuchen Pang).

  * Add verbose flag to `tools/generate_uuid.py` to show all the files changed by script (Pavitra Shadvani).

  * Add better logging of requests that don't have corresponding responses (Matt West).

  * Add student file storage for scratch paper scans (Matt West).

  * Add Mathematica language option to `string_from_numpy()` (Liz Livingston).

  * Add Mathematica tab and optional display attribute to `pl-variable-output` (Liz Livingston).

  * Add comment and child digit control for `pl-variable-output`, optional `comment` and `digits` (Liz Livingston).

  * Add vector support to `numpy_to_matlab()` and `numpy_to_matlab_sf()` (Liz Livingston).

  * Add `force-download` attribute to `pl-file-download` to specify whether to download or view in browser (Shreyas Patil).

  * Add images of elements to element documentation (James Balamuta).

  * Add check that no issues are generated by question load in `testQuestions.js` (Tim Bretl).

  * Add support for Markdown in questions with the `<markdown>` tag (Nathan Walters).

  * Add new entries to the FAQ guide (James Balamuta).

  * Add an example question containing code shown in the element documentation (James Balamuta).

  * Add example questions for `pl-multiple-choice` and `pl-integer-input` customizations (James Balamuta).

  * Add `users_select_or_insert` SPROC tests (Dave Mussulman).

  * Add `clientFilesElement` folder for loading element-specific client files (Nicolas Nytko).

  * Add `ignore-case` option to `pl-string-input` to allow for case insensitivity (James Balamuta).

  * Add dependabot status to README (Matt West).

  * Add tabs for course admin page (Tim Bretl).

  * Add in-browser editing of course files (Tim Bretl).

  * Add question score information to `all_submissions` CSV download (Matt West).

  * Add warning to `pl-checkbox` if `partial-credit-method` is set but `partial-credit` is not enabled (Nathan Walters).

  * Change "Save & Grade" button text and alignment (Dave Mussulman).

  * Change Ace editor to use source files from npm and upgrade to 1.4.1 from 1.2.8 (Nathan Walters).

  * Change external grading to receive results from an SQS queue instead of a webhook (Nathan Walters).

  * Change Exam question generation to first-access time (Matt West).

  * Change assessment access rule examId linking to examUuid (Dave Mussulman).

  * Change example question `fibonacciEditor` timeout to 20 s (Matt West).

  * Change server timeout to 10 minutes (Matt West).

  * Change API ID names to contain object type (Matt West).

  * Change API object property names for improved consistency (Matt West).

  * Change `highlight.js` from `9.12.01` to `9.13.1` in order to support `plaintext` highlighting (Nathan Walters).

  * Change all packages to current versions (Matt West).

  * Change logging format for new `winston` version (Matt West).

  * Change instructor gradebook to have more optimized HTML for a smaller response (Nathan Walters).

  * Change "timeout" external grader error to sound like the student's code is at fault (Matt West).

  * Change `cheerio` back to `v0.22.0` (Nathan Walters).

  * Change `pl-matrix-output` to `pl-variable-output` (Liz Livingston).

  * Change `string_from_2darray()` to `string_from_numpy()`, retained deprecated version (Liz Livingston).

  * Change sync procedural steps to use fetch and reset to allow for history changes (James Balamuta).

  * Change element documentation to have a separation between submission, decorative, and conditional elements (James Balamuta).

  * Change instructor question page to hide "Test 100 times" for externally graded questions (Nathan Walters).

  * Change element documentation to follow a common structure (James Balamuta).

  * Change JSON schemas to be independently publishable from PrairieLearn (Nathan Walters).

  * Change Travis CI to recognize dependabot rather than greenkeeper (Matt West).

  * Change developer docs to recommend the use of async/await (Matt West).

  * Change syncing process to be faster (Nathan Walters).

  * Change syncing process to allow for tags/topics that are not explicitly listed in `courseInfo.json` (Nathan Walters).

  * Change UUIDs to no longer be globally unique; they are not unique only in the smallest possible scope (Nathan Walters).

  * Change syncing process to validate that QIDs are not repeated in an assessment; this is a potentially breaking change (Nathan Walters).

  * Change to PostgreSQL version 11 (from version 10) (Matt West).

  * Change to NodeJS version 12 (from v10) (Matt West).

  * Change enroll page interface to allow Bootstrap modal dialogues instead of popover tooltips with buttons on them; add more verbose description of what it means to add/remove a course. (Eric Huber)

  * Change file editor to simplify the use of drafts and to improve the user interface (Tim Bretl).

  * Fix load-reporting close during unit tests (Matt West).

  * Fix PL / scheduler linking stored procedure to allow linked exams and fix bugs (Dave Mussulman).

  * Fix responsiveness and centering of images displayed with `pl-figure` (James Balamuta, h/t Dave Mussulman).

  * Fix STDERR data logging on Python start (Matt West).

  * Fix HTML on LTI configuration page (Matt West).

  * Fix LTI configuration flow configuration (Matt West).

  * Fix GitHub links to exampleCourse questions (Dave Mussulman).

  * Fix exclude file list for code coverage (Matt West).

  * Fix `dump_filter.sh` to keep `authn_users` in all tables (Matt West).

  * Fix issues link on instructor question page (Nathan Walters).

  * Fix `users.lti_course_instance_id` foreign key delete action (Matt West).

  * Fix CSV stringifier which blocks the event loop (Yuchen Pang).

  * Fix missing `event-stream` dependency (Matt West).

  * Fix `pl.inner_html(...)` helper function (Nathan Walters).

  * Fix slow gradebook API by removing `last_submission_date` (Matt West).

  * Fix API IDs to be JSON integers (Matt West).

  * Fix underscore in `pl-string-input` docs (Matt West).

  * Fix Python linter errors in (Matt West).

  * Fix `pl-code` HTML escaping (Nathan Walters).

  * Fix legacy question renderer by explicitly using `htmlparser2` for cheerio (Nathan Walters).

  * Fix error message when a tag is missing (Matt West, h/t Mariana Silva).

  * Fix GitHub links in `mkdocs.yml` (Eric Huber).

  * Fix typo in documentation (Eric Huber).

  * Fix docs for `examUuid` usage (Matt West).

  * Fix `htmlparser2` config by copying default options from Cheerio (Nathan Walters).

  * Fix traceback in console log for python errors (Tim Bretl).

  * Fix render cache stats to limit to last day (Matt West).

  * Fix escape sequence of code specified in the `source-file-name` options of `pl-code` (James Balamuta).

  * Fix local grader not removing volumes associated with containers (Nathan Walters).

  * Fix Python autograder container build (Matt West).

  * Fix documentation to be more descriptive for local development with externally graded questions, especially in Windows. (Dave Mussulman, h/t James Balamuta, Mariana Silva, Zhenxi Zhou)

  * Fix copy button (Tim Bretl).

  * Fix python question random to seed from `variant.variant_seed` (Dave Mussulman).

  * Fix TravisCI for Greenkeeper PRs (Matt West).

  * Fix vulnerabilities in node packages (Nathan Walters).

  * Fix regression from #1440 in Bootstrap popovers due to HTML sanitization (Matt West).

  * Fix elements to work with the new sanitized popovers (Matt West).

  * Fix documentation build on Read the Docs (Matt West).

  * Fix editing popovers to work with the new sanitization defaults (Matt West).

  * Fix `tools/generate_uuids.py` to not add UUID in element subdirectory (Pavitra Shadvani).

  * Fix `tools/generate_uuids.py` to be able to find uppercase UUIDs (Eric Huber).

  * Fix gradebook download link for courses with special characters in their names (Nathan Walters).

  * Fix handling of malformed LTI responses (Matt West).

  * Fix (or at least attempt to) S3 file uploads for external grading (Nathan Walters).

  * Fix handling of binary files during external grading (Nathan Walters).

  * Fix hljs syntax highlighting compatibility issue in `pl-code.py` (Eric Huber).

  * Fix JSON format when dumping DB subsets with `dump_filter.sh` (Matt West).

  * Fix vulnerabilities in node packages (Dave Mussulman).

  * Fix `users_select_or_insert` to handle NetID changes with same UIN (Dave Mussulman).

  * Fix documentation page for elements and their dependencies (Eric Huber).

  * Fix question tag syncing to be significantly faster (Nathan Walters).

  * Fix `generate_uuids.py` to only process files starting with `info` (Matt West).

  * Fix `async.doWhilst()` and `async.doUntil()` for `async` v3 (Matt West).

  * Fix best submissions downloads to use ungraded submissions as a last resort (Matt West).

  * Fix help text CSV upload example with `points` (Matt West, h/t Mariana Silva and James Balamuta).

  * Fix CSRF checking for external grading live updates (Nathan Walters).

  * Fix flaky test cases in `pl-number-input` which didn't handle comparison options properly (Mingjie Zhao).

  * Remove `allowIssueReporting` option in `infoCourseInstance.json` (Matt West).

  * Remove old temporary upgrade flag `tmp_upgraded_iq_status` (Matt West).

  * Remove `string_from_2darray_sf()` from `freeformPythonLib/prairielearn.py` (Liz Livingston)

  * Remove `number` column from `question_tags` table; question tags are now sorted by `tags.number` (Nathan Walters).

  * Remove support for `externalGradingOptions.files` in question `info.json` files (Nathan Walters).

  * Remove `number` column and the corresponding uniqueness constraint from `jobs` table (Tim Bretl).

* __3.1.0__ - 2018-10-08

  * Add string input element (Mariana Silva).

  * Add element to display matrix in latex format (Mariana Silva).

  * Add student name and clickable e-mail address information to issue reports (James Balamuta).

  * Add `tools/dump_*` scripts to filter and anonymize per-course dumps (Matt West).

  * Add `pl-prairiedraw-figure` element and update PrairieDraw graphics documentation. (Ray Essick).

  * Add Control-C hint on server startup (Dave Mussulman).

  * Add improved login screen (Nathan Walters).

  * Add `pl-matrix-component-input` element (Mariana Silva).

  * Add new question renderer behind feature flag (Nathan Walters).

  * Add partial credit option to `pl-checkbox` element (Mariana Silva).

  * Add docs and two optional attributes, `display` and `label`, to `pl-symbolic-input` (Tim Bretl).

  * Add `prevent-select` attribute to `pl-code` element (Nathan Walters).

  * Add personal access token management (Nathan Walters).

  * Add `maxPoints` option to zones (Tim Bretl).

  * Add `bestQuestions` option to zones (Tim Bretl).

  * Add `allow-complex` attribute for `pl-symbolic-input` (Tim Bretl).

  * Add warm up for Python worker processes (Matt West).

  * Add better handling of client sockets on externally graded questions (Nathan Walters).

  * Add postgresql permissions for root in Docker for development (Dave Mussulman).

  * Add CSV scores upload for questions or assessments (Matt West).

  * Add Pillow to the `centos7-python` container (Dave Mussulman).

  * Add more question and assessment JSON validity checking on load (Dave Mussulman).

  * Add scroll bar in `pl-matrix-component-input` (Mariana Silva)

  * Fix `pl-file-editor` to allow display empty text editor and add option to include text from source file (Mariana Silva).

  * Fix HTML rendering by reverting `cheerio.js` to `0.22.0` (Matt West).

  * Fix Google auth using new API (Matt West).

  * Fix several issues with various elements (Nathan Walters).

  * Fix error when rendering ungraded external grading submissions (Matt West).

  * Fix sync failure if a course instance has no `assessments` directory and add warning in sync log (Ray Essick).

  * Fix Slack posting for student cheating reports (Matt West).

  * Fix assessment instance page to only show 'Finish assessment' button for password and SEB exams (Dave Mussulman).

  * Fix assessment time limits (Matt West).

  * Fix copy button after `clipboard.js` package update (Tim Bretl).

  * Fix `pl-multiple-choice` so feedback is inside label and so inline option produces valid HTML (Tim Bretl).

  * Fix "Logout" button with Google authentication (Matt West).

  * Fix error message when an authentication method is not enabled (Matt West).

  * Fix "Logout" button with Azure authentication (Matt West).

  * Fix docs for `clientServerFiles` template variables (Rahul Rameshbabu).

  * Fix bug with rendering when the render cache is disabled (Nathan Walters).

  * Fix outdated pycryptdome version (to 3.6.6) (Matt West).

  * Fix bug in `pl-symbolic-input` to handle submission of function names without arguments (Tim Bretl).

  * Fix bug in `pl-symbolic-input` to handle submissions that simplify to invalid expressions (Tim Bretl).

  * Fix bug in `pl-symbolic-input` to handle the sympy constants I and E properly (Tim Bretl).

  * Fix markup in `pl-multiple-choice` and `pl-checkbox` elements (Nathan Walters).

  * Fix slow v3 questions by using persistent forking python processes (Matt West).

  * Fix spurious `warnOldJobs` log entries (Matt West).

  * Fix label on `pl-string-input` help popover (Matt West).

  * Fix restart of Python `codeCallers` with no active child (Matt West).

  * Fix exampleCourse exam1 to include formula sheet example per docs (Dave Mussulman).

  * Fix docs for `allowIssueReporting` (Matt West).

  * Fix `pl-matrix-component-input` element to adjust height (Mariana Silva).

  * Fix real-time external grading results in exam mode by disabling exam-specific message in the question score panel (Nathan Walters).

  * Fix `tools/dump_filter.sh` to drop `pg_stat_statements` for PostgreSQL 10 (Matt West).

  * Fix slow assessment instance deletes (Matt West).

  * Fix `triangularDistributedLoad` in `PrairieDraw.js` (Mariana Silva).

  * Fix unexpected token error in administrator overview page (Tim Bretl).

  * Fix `pl-matrix-component-input` rendering bug on Safari (Nicolas Nytko).

  * Change `pl-code` to display code from a source file OR inline text (Mariana Silva).

  * Change element names to use dashes instead of underscores (Nathan Walters).

  * Change deprecated `new Buffer()` calls to `Buffer.from()` (Ray Essick).

  * Change to Node.js 10 and PostgreSQL 10 (Matt West).

  * Change `centos7-ocaml` grader image to `ocaml-4.05` (Matt West).

  * Change TravisCI tasks to run linters first (Matt West, h/t James Balamuta).

  * Change element attributes to use hyphens instead of underscores (Nathan Walters).

  * Change assessment password protection method (Dave Mussulman).

  * Change "0 rows" error to be more descriptive (Dave Mussulman).

  * Change Exam authentication options to always include Google and Azure (Matt West).

  * Change maximum JSON POST size to 1MB (Nathan Walters).

  * Change to prohibit extra `allowAccess` properties (Geoffrey Challen).

  * Change maximum JSON POST size to 1MB or local grader (Nathan Walters).

  * Change required package versions for security (Dave Mussulman).

  * Change `allowIssueReporting` to default to `true` (Matt West).

  * Change `pl-string-input` to include an attribute for the placeholder (Mariana Silva).

  * Change element documentation to add placeholder attribute to `pl-string-input` (Mariana Silva).

  * Change instructor assessment page into multiple sub-pages (Matt West).

  * Change log level of external grading jobs to reduce syslog volume (Matt West).

  * Change test cases to use templated DB for faster performance (Dave Mussulman).

  * Remove `element_index` from list of arguments passed to elements (Tim Bretl).

* __3.0.0__ - 2018-05-23

  * Add improved support for very large file downloads (Nathan Walters).

  * Add support for running in production inside Docker (Matt West).

  * Add configurable authentication sources menu (Dave Mussulman).

  * Add locking to enable multi-server deployments (Matt West).

  * Add per-assessment PrairieSchedule exam linking (Matt West).

  * Add "Report cheating" page in Exam mode (Matt West).

  * Add `package-lock.json` to Docker image build (Matt West).

  * Add additional information about indices to database descriptions (Nathan Walters).

  * Add configurable `homeUrl` to support container deployments (Matt West).

  * Add caching of rendered question panels (Nathan Walters).

  * Fix migration 111 to allow re-running (Matt West).

  * Fix docs to provide workaround for `mcrypt` install error on OSX (Tim Bretl).

  * Change `popper.js` to version `1.14.0` (Tim Bretl).

* __2.12.0__ - 2018-05-19

  * Add new issues page style and flexible filtering (Nathan Walters).

  * Add `pl_threejs` element (Tim Bretl).

  * Add translation to `pl_threejs` element (Tim Bretl).

  * Add `pl_code` element for code syntax highlighting (Matt West).

  * Add FAQ docs about post-semester access (Matt West).

  * Add handling of complex numbers to `pl_number_input`, `pl_matrix_input`, and `pl_matrix_output` (Tim Bretl).

  * Add more questions to unit tests (Tim Bretl).

  * Add guidance on how to update ChangeLog to docs in `contributing.md` (Tim Bretl).

  * Add server load reporting to CloudWatch (Matt West).

  * Add question QR code for proctor lookup during exams (Dave Mussulman).

  * Add course-instance-wide issue reporting flag (Matt West).

  * Add advertisement for HackIllinois 2018 (Matt West).

  * Add blocked-event-loop monitor (Matt West).

  * Add per-job load tracking (Matt West).

  * Add _R_ to the `centos7-plbase` Docker Image (James Balamuta).

  * Add `centos7-plbase` Docker image (Matt West).

  * Add memory and CPU limits to local external graders (Matt West).

  * Add `tools/` to Docker image (Matt West).

  * Add docs for generating LaTeX label images with Docker (Matt West).

  * Add option to enable networking access on external grading containers (Nathan Walters).

  * Add `sympy.ImmutableMatrix` to list of types accepted by `prairielearn.to_json()` (Tim Bretl).

  * Add form help text indicating multiple answer can be selected for `pl_checkbox` (James Balamuta).

  * Add demo question showcasing all options for `pl_checkbox` (James Balamuta).

  * Add example of how to use PL to learn student names (Tim Bretl).

  * Add exception handling to python caller to display what can't be converted to valid JSON (Tim Bretl).

  * Add tags list to question stats CSV (Matt West).

  * Add Redis to support websockets when running with multiple servers (Nathan Walters).

  * Add support for dtype in `pl.to_json` and `pl.from_json` (Tim Bretl).

  * Add better grading-instance autoscaling calculations (Matt West).

  * Add student page view tracking (Matt West).

  * Add predictive grader autoscaling (Matt West).

  * Add links to student questions on instructor assessment instance page (Matt West).

  * Add Safe Exam Browser support (Dave Mussulman).

  * Add instance question durations to CSV output (Matt West).

  * Add load-testing script (Matt West).

  * Add documentation for the `shuffleQuestions` option (Matt West).

  * Add course instance id to all question variants (Nathan Walters).

  * Add docs for external grading statistics (Matt West).

  * Add ability to restore original file in `pl_file_editor` (Nathan Walters).

  * Add `pl_integer_input` element (Tim Bretl).

  * Add consistency checks for `course_instance_id` in `variants` (Matt West).

  * Add `merge=union` strategy for `ChangeLog.md` (Matt West).

  * Add developer docs about question rendering (Matt West).

  * Add submission info modal with external grading stats (Nathan Walters).

  * Add `load-test` support for v2 questions (Matt West).

  * Fix broken file upload element (Nathan Walters).

  * Fix broken popover and improve assessment label styles (Nathan Walters).

  * Fix bug in `pl_matrix_input` that crashed on submission of large integers (Tim Bretl).

  * Fix broken popovers in input elements (Tim Bretl).

  * Fix bug in `pl_threejs` that applied different error tolerances to render and grade (Tim Bretl).

  * Fix bug in `pl_threejs` that showed wrong body position in answer panel (Tim Bretl).

  * Fix bug in `pl_threejs` to handle case when submitted answer is None (Tim Bretl).

  * Fix doc to clarify the rules for changing UUIDs (James Balamuta).

  * Fix issues on instructor question page (Nathan Walters).

  * Fix styling of file upload element (Nathan Walters).

  * Fix Google OAuth login (James Wang).

  * Fix unicode symbols and HTML entities in question.html (Matt West).

  * Fix bug in `addBinary` example question (Tim Bretl).

  * Fix error message for `display` attribute of `pl_number_input` (Matt West).

  * Fix bug in handling of MATLAB format in answers submitted to `pl_matrix_input` (Tim Bretl).

  * Fix request load tracking (Matt West).

  * Fix test-server shutdown procedures (Matt West).

  * Fix `readthedocs` build (Matt West).

  * Fix course role edit icon (Nathan Walters).

  * Fix Coveralls.io reporting (Dave Mussulman).

  * Fix tag order display (Dave Mussulman, h/t Pengyu Cheng).

  * Fix navbar role switching button text (Dave Mussulman).

  * Fix all calls of `json.dumps` to make them produce valid JSON (Tim Bretl).

  * Fix error when rendering question score panel (Nathan Walters).

  * Fix questions without tags not displaying on instructor assessment page (Jake Bailey).

  * Fix daily external grader statistics to split out receive time (Matt West).

  * Fix crash in `pl_external_grader_results` caused by malformed results (Nathan Walters).

  * Fix question order on instructor assessment instance page (Matt West).

  * Fix bug in display of input element tolerances (Tim Bretl).

  * Fix `variants.course_instance_id` migration (Matt West).

  * Fix typo in `exampleCourse/questions/positionTimeGraph` (Matt West).

  * Fix 'Load from disk' works when emulating non-instructor roles (Dave Mussulman).

  * Fix slow query for file downloads (Matt West).

  * Fix external grading documentation to describe the current code (Nathan Walters).

  * Change to Bootstrap 4 (Nathan Walters).

  * Change to NodeJS 8.x LTS (Matt West).

  * Change all node dependencies to latest versions (Nathan Walters).

  * Change `sigfig` and `decdig` method of comparison to reduce tolerance (Tim Bretl).

  * Change default relative tolerance from `1e-5` to `1e-2` (Tim Bretl).

  * Change question card coloring and collapse past submissions by default (Nathan Walters).

  * Change build process so Travis fails if changelog has not been updated (Nathan Walters).

  * Change build process to verify changelog update only on PR (Nathan Walters).

  * Change all required python packages to latest minor versions (Tim Bretl).

  * Change all bare `except:` to `except Exception:` in python code (Tim Bretl).

  * Change Docker build to start from `centos7-plbase` (Matt West).

  * Change `requirements.txt` to include `rpy2` (James Balamuta).

  * Change to Python 3.6 in `centos7-base` grader image (Matt West).

  * Change `pl_checkbox` to display form help text by default (James Balamuta).

  * Change authenication redirects to preserve originally visited URL (Dave Mussulman).

  * Change Docker postgresql to do initializations/migrations at build (Dave Mussulman).

  * Change the example course to be available to any institution (Matt West).

  * Change `centos7-plbase` docker image to not use `/PrairieLearn` directory (Matt West).

  * Change shared code to be in external PrairieLib library (Nathan Walters).

  * Change instructor issues page to show student message on new line; remove `is:automatically-reported` filter (Nathan Walters).

  * Change CSRF codes to be URL-safe (Dave Mussulman).

  * Change closed exams to not be reviewable for students (Dave Mussulman).

  * Remove HackIllinois advertisement (Matt West).

* __2.11.0__ - 2017-12-29

  * Add support for partial credit in Homeworks (Tim Bretl).

  * Add help text to Exam assessment instance page (Tim Bretl).

  * Add support for partial credit in exams (Tim Bretl).

  * Add `<pl_file_preview>` element (Nathan Walters).

  * Add docker image for external graders with clang (Nathan Walters).

  * Add new exam grading UX with no buttons on overview page (Matt West).

  * Add Travis CI running the docker image for consistency (Matt West).

  * Add better and faster docker re-builds (Jake Bailey).

  * Add `ZJUI` as a institution option (Matt West).

  * Add python linter (Nathan Walters).

  * Add ESLint for style checking and fix related issues (Nathan Walters).

  * Add test coverage reporting with `coverage.io` (Nathan Walters).

  * Add documentation clarification on `"role": "Student"` access.

  * Add more core libraries (backbone, PrairieDraw, etc) (Matt West).

  * Add hiding of "Grade" button for manual grading (Matt West).

  * Add docs example of mixed on-campus and remote exam (Matt West).

  * Add Azure AD authentication (Matt West).

  * Add ZJU institution checking from ID (Matt West).

  * Add logout support for multiple authentication providers (Matt West).

  * Add PrairieGrader for external grading (Nathan Walters).

  * Add redirect handler to enable assessment deep links (Dave Mussulman).

  * Add `pycryptodome` for authenticated question data (Jake Bailey).

  * Add `v2` and `v3` tags to exampleCourse questions (Dave Mussulman).

  * Add `externalGradingOptions.timeout` parameter (Nathan Walters).

  * Add "Report an issue" button on questions (Matt West).

  * Add `allowIssueReporting` assessment option, default false (Matt West).

  * Add more statistics for external grader instances (Matt West).

  * Add "generating" animation to "Start assessment" button (Matt West).

  * Add maximum statistics for grading jobs (Matt West).

  * Add index on `grading_jobs.date` to speed up statistics (Matt West).

  * Add `to_json()` and `from_json()` to `prairielearn.py` to help JSON serialize standard types (Tim Bretl).

  * Add build-time system updates to Docker image (Jake Bailey).

  * Add new UINs for dev users to avoid conflicts in production DB (Matt West).

  * Add `partialCredit` question option (Matt West).

  * Add jsPlumb library from PL v1 (Matt West).

  * Add ability to de-link course instances from PrairieSchedule (Matt West).

  * Add explicit POST size limit of 200 KiB (Matt West).

  * Add size limits for grading jobs (100 KiB) (Nathan Walters).

  * Add linting for trailing commas (Nathan Walters).

  * Add GitHub link to instructor question view (Dave Mussulman).

  * Add instructor view of external grading logs (Nathan Walters).

  * Add legacy file path fallback to `clientFilesCourse` (Matt West).

  * Add full grading job log display from S3 (Nathan Walters).

  * Add instructor editing of total points and question points for assessment
    instances (Matt West).

  * Add `addBinary` example question (Matt West).

  * Add `make` to the Docker container (Dave Mussulman).

  * Add more feedback when submission to `pl_symbolic_input` has invalid format (Tim Bretl).

  * Add live update of external grading results (Nathan Walters).

  * Add ability for user to switch between MATLAB and python format in `pl_matrix_output` (Tim Bretl).

  * Add copy-to-clipboard button in `pl_matrix_output` (Tim Bretl).

  * Add detailed question statistics (Paras Sud).

  * Add visible logging for incremental DB migrations (Matt West).

  * Add support for python format in `pl_matrix_input` (Tim Bretl).

  * Add student and instructor question links on instructor page (Matt West).

  * Add new python grading framework for exampleCourse (Nathan Walters).

  * Add CSV export of best (highest scoring) submissions (Matt West).

  * Add CSV download for instance questions (Matt West).

  * Split installing documentation into separate method sections (Matt West).

  * Remove unused dead code (`/lib/db.js`, `question-servers/shortAnswer.js`,
    and `tests/sync/*`) (Nathan Walters).

  * Remove cookie-clearing on error page (Matt West).

  * Remove old unused Python caller code (Tim Bretl).

  * Remove AWS Batch external grader (Nathan Walters).

  * Remove the need for `<pl_variable_score>` in questions (Tim Bretl).

  * Remove detailed AzureAD logging (Matt West).

  * Remove the need to return `data` in python functions (Tim Bretl).

  * Change `externalGradingOptions.files` to `.serverFilesCourse`
    (Nathan Walters).

  * Change Python question code timeout from 5 s to 20 s (Tim Bretl).

  * Change "Errors" tab to "Issues" (Matt West).

  * Change max DB connections from 10 to 100 (Matt West).

  * Shift most `exampleCourse` to the external `pl-template` repository.

  * Shift symbolic input parser to `lib/python_helper_sympy.py` (Tim Bretl).

  * Fix external graders with invalid submissions (Nathan Walters).

  * Fix handling of too-large file uploads (Matt West).

  * Fix rendering glitch in instructor question table (Matt West).

  * Fix instructor closing of assessment instances (Matt West).

  * Fix spurious "question is complete" bug (Tim Bretl).

  * Fix bug in sigfig method of comparison when correct answer is zero (Tim Bretl).

  * Fix bug in pl_file_upload where students could upload arbitrary files (Nathan Walters).

  * Fix render bug on exams for questions without points (Matt West).

  * Fix assessment authorization when mode is NULL (Matt West).

  * Fix bug that prevented scalars from being rendered by `pl_matrix_output` (Tim Bretl).

  * Fix bug that prevented unicode minus from being parsed by `pl_matrix_output` and `pl_number_input` (Tim Bretl).

  * Fix external grading score display when score is missing (Nathan Walters).

  * Fix handling of image pull fails for external grading (Nathan Walters).

  * Fix options for v3 questions (Jake Bailey).

  * Fix course element reloading on sync (Nathan Walters).

  * Fix course element file loading (Matt West).

  * Fix file downloads as zip for v2 questions (Matt West).

  * Fix exam instance error handling with broken variants (Tim Bretl).

  * Fix `pl_number_input` to allow suffix for units with `display=inline` (Tim Bretl).

  * Fix symbolic input parser to eliminate use of `sympy.sympify` (Tim Bretl).

  * Fix bug that prevented numbers from being converted in sympy equivalents in symbolic input parser (Tim Bretl).

  * Fix bug that prevented use of multiple symbols in `pl_symbolic_input` (Tim Bretl).

  * Fix inoperable "Test" buttons for non-v3 questions by hiding them (Matt West).

  * Fix inaccurate issue counts on assessments (Matt West).

  * Fix exam auto-closing issue with legacy assessment instances (Matt West).

  * Fix double-click handling on question buttons (Matt West).

  * Fix one broken exam from blocking other exams auto-closing (Matt West).

  * Fix v2 questions `clientCode` path on Exam assessments (Matt West).

  * Fix decreased Exams scores with reduced credit (Matt West).

  * Fix premature answer display for `pl_multiple_choice` and `pl_checkbox` (Matt West).

  * Fix broken popovers in student exam questions (Tim Bretl).

  * Fix canceling of grading jobs on a new submission (Matt West).

  * Fix symbolic expression parsing bug by disallowing floating-point numbers (Tim Bretl).

  * Fix handling of broken questions on Homeworks (Matt West).

  * Fix handling of `inf` and `nan` submissions in `pl_number_input` (Tim Bretl).

  * Fix server crash in grading job handling (Nathan Walters).

  * Fix a few very old submissions with NaN scores (Matt West).

  * Fix assessment re-open/close link rendering (Nathan Walters).

  * Fix null-byte handling in grader results (Nathan Walters).

  * Fix elements not reading their templates with UTF-8 encoding (Nathan Walters).

  * Fix display of assessment score to 2 decimal places (Nathan Walters).

  * Fix gradebook to choose best score rather than worst (Matt West).

  * Fix bug in `pl_number_input` that crashed on submission of large integers (Tim Bretl).

* __2.10.1__ - 2017-05-24

  * Fix display of saved submissions for Exam assessments.

* __2.10.0__ - 2017-05-20

  * Add real-time grading job status with websockets (Nathan Walters).

  * Add full DB schema migration system (Nathan Walters).

  * Add unit tests for DB migrations (Nathan Walters).

  * Add Python modules for autograders: `numpy`, `scipy`, `matplotlib`,
    `sympy`, and `pandas` (Jordi Paris Ferrer).

  * Add `scipy` and `numpy` to the PL docker image.

  * Add documentation on the new authentication flow.

  * Add more developer documentation on the database schema.

  * Add export of full database in CSV, optionally anonymized.

  * Use Python 3.5 for autograders in `exampleCourse` (Nathan Walters).

  * Fix docker build script usage help.

  * Fix base64 encoding of uploaded files.

* __2.9.1__ - 2017-05-17

  * Fix handling of failed grading jobs (Nathan Walters).

* __2.9.0__ - 2017-05-14

  * Add support for Google OAuth2 authentication.

  * Shift documentation to Read the Docs.

  * Fix handling of Unicode characters in question data.

* __2.8.0__ - 2017-05-04

  * Add DB storage of exam mode networks.

  * Add `config` table to DB with system `display_timezone`.

  * Fix async handling in regrading unit tests.

* __2.7.0__ - 2017-04-28

  * Add `/pl/webhooks/ping` endpoint for automated health checks.

  * Add `singleVariant` flag for non-randomized questions.

  * Add documentation and improve layout for external autograder files
    (Nathan Walters).

  * Add link to detailed instances CSV file on instructor assessment page.

  * Add more assessment CSV download options.

  * Allow development use of non-master git branches for courses.

  * Fix `max_points` update during regrading.

  * Fix env var security in autograder containers (Jordi Paris Ferrer).

  * Fix external autograder output display (Nathan Walters).

  * Fix home directory detection for external autograder jobs.

  * Fix rendering of table row lines in student question lists.

* __2.6.0__ - 2017-04-16

  * Add full external autograder support with AWS and local docker support
    (Nathan Walters, Jordi Paris Ferrer).

* __2.5.3__ - 2017-04-14

  * Fix docker build with `migrations/` directory.

* __2.5.2__ - 2017-04-14

  * Fix regrading support.

* __2.5.1__ - 2017-04-12

  * Fix Exam reservation enforcement when multiple reservations exist.

* __2.5.0__ - 2017-04-11

  * Speed up rendering of instructor pages with assessment statistics.

  * Speed up calculation of assessment durations.

  * Speed up pages with job sequences.

  * Add per-day mean scores to the by-day score plot.

  * Add `points` and `max_points` output to assessment_instances CSV.

  * Add `migrations/` directory for ordered DB schema changes.

  * Fix assessment duration estimation for homeworks (1-hour gap maximum).

  * Fix CSV link on gradebook page.

  * Fix sorting of assessment on gradebook page.

  * Fix CSV download on instructor assessments overview page.

  * Fix date format in activity log CSV.

  * Fix links to questions on activity log pages.

  * Remove "permanent URL" on instructor assessments overview page.

* __2.4.1__ - 2017-04-08

  * Set question `feedback` to the empty object when missing.

* __2.3.2__ - 2017-04-08

  * Set question `feedback` to the empty object when missing.

* __2.4.0__ - 2017-04-07

  * Add connection to PrairieSchedule to enforce Exam reservations.

  * Fix ordering of assessment set headers in assessment lists.

  * Fix duration calculations to be from assessment start to last submission.

  * Show all submissions in downloaded CSV files even in dev mode.

  * Fix `Manual` grading type (Jake Bailey).

  * Change `forceMaxPoints` to only take affect during an explicit regrade.

* __2.3.1__ - 2017-03-23

  * Don't display deleted courses on the enroll (add/remove courses) page.

* __2.3.0__ - 2017-03-08

  * Change `feedback` to be visible for open questions on exams.

  * Make `feedback` visible within `submission.html` (Ray Essick).

  * Fix auto-finishing of exams after a 6-hour timeout.

  * Add regrading support with `forceMaxPoints` option.

  * Add preliminary external autograder support by the HackIllinois team
    (Genna Helsel, Teju Nareddy, Jordi Paris Ferrer, Nathan Walters).

  * Add question points and percentage scores to `*_final_submissions.csv`.

  * Add per-day score histograms to instructor assessment page (Paras Sud).

* __2.2.2__ - 2017-02-23

  * Add more indexes and improve unique constraint ordering for indexes.

* __2.2.1__ - 2017-02-18

  * Only show feedback for open exams in CS 233.

* __2.2.0__ - 2017-02-18

  * Show feedback for graded questions on exams, even if exam is
    still open (Jake Bailey).

* __2.1.3__ - 2017-02-17

  * Prevent multiple submissions to a single homework question variant.

  * Fix option passing to question server.js functions.

  * Fix course deletion on Admin page.

* __2.1.2__ - 2017-02-15

  * Catch bad Shibboleth authentication data with "(null)" UID.

  * Fix logging of `instance_question_id` in response.

* __2.1.1__ - 2017-02-13

  * Update ChangeLog.

* __2.1.0__ - 2017-02-13

  * Fix division-by-zero error in homeworks when `max_points` is zero
    (Jake Bailey).

  * Fix typos in documentation (Andre Schleife).

  * Fix MTF questions.

  * Fix assessment links on Instructor Gradebook page.

  * Fix XSS vulnerability by storing `questionJson` in base64.

* __2.0.3__ - 2017-02-04

  * Cache `instance_questions.status` to speed up page loads.

* __2.0.2__ - 2017-02-04

  * Speed up SQL query in `instance_questions` authorization.

* __2.0.1__ - 2017-01-28

  * Fix incorrect `max_points` for homeworks with question alternatives.

* __2.0.0__ - 2017-01-13

  * Make v2 the primary version and shift the old v1 to a subdirectory.

  * Add support for syncing a course from a remote git repository.

  * Add dev mode with local disk syncing and other dev features.

  * Convert score_perc to double (instead of integer).

  * Add UUIDs to all input JSON files to support renaming.

  * Convert all DB tables to bigserial primary keys.

  * Add docker build for course development.

  * Add question difficulty vs discrimination plots (Paras Sud).

  * Add 'Administrator' users will full site access.

  * Standardize names of JSON files and client/server file directories.

  * Clean up JSON file formats for everything except questions.

  * Add documentation for all v2 file formats.

  * Add conversion script from v1 to v2 assessment format (Dallas Trinkle).

* __1.22.0__ - 2016-12-09

  * Add IP ranges for final exams in DCL.

  * Fix docker instructions (Allen Kleiner).

  * Skip update of test instances for non-existent tests.

  * Fix crashing bug due to function call typo (Kevin Wang).

  * Don't attempt to generate statistics for non-existent questions.

  * Improve robustness of `submittedAnswer` restore for Fabric.js questions.

  * Add `fixedExponential` formatter.

  * Add raw score (full precision) to CSV downloads.

  * Fix logging error (Eric Huber).

  * Generate hi-res versions of LaTeX images for Fabric.js support.

  * (V2) Enable assessments with multiple instances per student.

  * (V2) Fix submission rendering for admin question views (Ray Essick).

  * (V2) Add past submissions view on exam question pages (Ray Essick).

  * (V2) Add underlying support for external (RabbitMQ) and manual grading.

  * (V2) Fix grading operations outside the main transaction.

  * (V2) Add question alternatives within assessments.

  * (V2) Implement generic CSRF protection for all pages.

  * (V2) Split site into Admin and User pages.

  * (V2) Add unified homepage with course list and self-enrollment.

  * (V2) Fix SQL import newline handling on Windows.

  * (V2) Add docker build.

  * (V2) Add admin view of individual assessment instances.

* __1.21.0__ - 2016-09-14

  * Use hi-res time for random seeds, improving test randomization.

  * Improve margins around `Save answer` buttons (Eric Huber).

  * Improve sorting of tests with identical numbers to sub-sort on titles.

  * Fix handling of question shuffling within tests (Binglin Chen).

  * Fix user role reading from `courseInfo.json`.

  * Fix error-handling code in `POST /submissions`.

  * Remove Siebel 0224 from `Exam` mode (Jeffrey Tolar).

  * (V2) Automatically regenerate assessment statistics every 10 minutes.

  * (V2) Fix CSV statistics downloads.

  * (V2) Switch to local copy of MathJax.

  * (V2) Implement access date display.

  * (V2) Implement `Exam` and `Homework` assessment types.

* __1.20.0__ - 2016-08-24

  * Fix `jsPlumb` naming case (Jeffrey Tolar).

  * Remove `/export.csv` endpoint (Kevin Wang).

  * Explicitly specify dependency versions in `package.json` (Kevin Wang).

  * Validate effective UID before creating tInstances (Kevin Wang).

  * Fix display of `trueAnswers` for all questions (Kevin Wang).

  * Document the Reload button (Jeffrey Tolar).

  * Fix role changing restrictions (Jeffrey Tolar).

  * Improve naming of exam grade/finish buttons and modal texts (Kevin Wang).

  * Show zone titles within tests (Jeffrey Tolar).

  * Remove current exam score from sidebar (Kevin Wang).

  * Split out helper modules from server code (Jeffrey Tolar).

  * Warn user when exam has unanswered questions (Kevin Wang).

  * Improve user feedback when all exam questions are answered (Kevin Wang).

  * Fix viewport width handling (Jeffrey Tolar).

  * Upgrade to ExpressJS 4.x.

  * Disallow multiple submissions for a single homework question instance (Kevin Wang).

  * Fix all server-side error handling to use standard NodeJS convention (Kevin Wang).

  * Fix race condition on client initialization (Jeffrey Tolar).

  * Improve server-side RequireJS usage (Jeffrey Tolar).

  * Add submissions directly from the command line (Kevin Wang).

  * Improve docs for Windows installations (Dave Mussulman).

  * Expose `PLConfig` to backend to access server URL (Kevin Wang).

  * Fix crash on `GET /clientFiles/` (Kevin Wang).

  * Fix handling of large git pulls of class data (Jeffrey Tolar).

  * Fix `mtfclient` to properly handle checkbox listening (Terence Nip).

  * Fix percentage score exports.

  * Switch exam-mode IP blocks to new CBTF location in Grainger.

  * Add new drawing commands for LShape, TShape, DistLoad (Mariana Silva).

  * Store latex text images per-course rather than globally.

  * Add homework random shuffle mode with global question numbers (Binglin Chen).

  * (V2) Add experimental backend using PostgresQL and server-side rendering.

* __1.19.0__ - 2016-02-23

  * Add Ace editor for in-question code editing (Terence Nip).

  * Add `MultipleTrueFalse` question type (Terence Nip).

  * Upgrade MathJax to 2.6.0 to fix "vertical bar" rendering problem.

  * Add `adm-zip` support for questions to create zip files (Craig Zilles).

  * Enable embedded images in MultipleChoice and Checkbox question types.

  * Fix bugs related to reporting of PrairieLearn git version.

  * Add Errors tab for instructors to see server-side errors, and report more errors.

  * Add Reload button in development mode.

  * Add support for variable credit on tests (bonus credit and partial credit).

  * Remove the Adaptive test type (superseded by Game).

  * Add validation for dates on server load.

  * Fix display of question answer feedback during RetryExams.

  * Change all test scores to be stored as percentages without decimal places (rounded down).

  * Add `{{params.a | vector}}` template for bracketed vectors.

  * Support IP range checking for Siebel basement labs.

* __1.18.0__ - 2016-01-20

  * Fix security hole to restrict question access to accessible tests.

  * Add `jsplumb` support (Terence Nip).

* __1.17.0__ - 2015-11-04

  * Fix missing `questionFile()` caused by upgraded underscore templating.

  * Fix sorting of tests with mixed integer/string numbers.

  * Fix broken PrairieDraw figures after submission grading.

  * Fix role changes on User page with Firefox.

  * Fix username setting when UID is set.

  * Fix User page dropdowns to default to current state.

  * Add a User page button to change back to the authenticated UID.

  * Fix missing user list in dropdown after UID change.

  * Add "Troubleshooting" documentation page with frequently asked questions.

  * Add documentation about tests and questions versus test instances and question instances.

  * Add `Checkbox` question type.

  * Add `exampleCourse/questions/randomZip` example.

  * Remove unused `backend/questions` and `backend/tests` templates in favor of `exampleCourse`.

  * Include MathJax inside PrairieLearn.

  * Fix TeX label generation scripts to support Python 3.X and `courseDir` config variable.

* __1.16.1__ - 2015-10-12

  * Fix alignment of date plots on Safari.

* __1.16.0__ - 2015-10-12

  * Link questions on test "Admin" pages to question instances.

  * Add statistics by day for exam-type tests.

* __1.15.2__ - 2015-10-09

  * Fix doc references from "Assessment Detail" to assessment "Admin" page.

* __1.15.1__ - 2015-10-08

  * Clean up `particleMotion` example HTML templates.

* __1.15.0__ - 2015-10-08

  * Enable feedback in questions during exams and add `particleMotion` example.

* __1.14.1__ - 2015-10-08

  * Fix documentation typo in test access control section.

* __1.14.0__ - 2015-10-08

  * Add "uids" as an access rule restriction in test "allowAccess".

* __1.13.2__ - 2015-10-08

  * Use a locally-hosted copy of MathJax.

* __1.13.1__ - 2015-10-04

  * Fix test statistics for `Exam` and `PracExam` tests.

* __1.13.0__ - 2015-10-04

  * Plot score histogram in test admin view (Binglin Chen @chen386).

  * Add question statistics to test admin view.

  * Display PrairieLearn version number on the Sync page.

* __1.12.1__ - 2015-09-24

  * Fix test statistics for `RetryExam` using zones.

* __1.12.0__ - 2015-09-24

  * Standardize question numbering to be like #3.8 rather than #3-8 (Terence Nip @tnip).

  * Fix schema validation and example for RetryExams with multiple qids in a question.

* __1.11.1__ - 2015-09-23

  * Fix build bug with missing moment-timezone.

  * Remove deprecation warning for `questionGroups` in `RetryExam`.

* __1.11.0__ - 2015-09-23

  * Redesign of the "Assessment" page to be more compact and consistent.

  * Add `zones` to `RetryExam` to control question-order randomization.

  * Add `variantsPerQuestion` and `unlimitedVariants` options for `RetryExam`.

  * Improve test naming consistency and fix navbar link bugs with tests.

  * Allow test numbers to be strings.

* __1.10.2__ - 2015-09-19

  * Fix bug introduced by 1.10.1 that broke all tests (overly general change events).

* __1.10.1__ - 2015-09-18

  * Fix bug that caused the "User" page to not display changes in user, role, or mode.

* __1.10.0__ - 2015-09-15

  * Add "reset test" capability for instructors.

  * Only allow questions to be solved for accessible tests.

  * Add export test data capability for instructors.

  * Add summary test statistics for instructors.

* __1.9.1__ - 2015-09-11

  * Fix docs/example to add blank target for test text links.

  * Fix `clientFiles` to also handle subdirectories.

* __1.9.0__ - 2015-09-11

  * Add `clientFiles` and docs for adding text/files to tests.

* __1.8.1__ - 2015-09-10

  * Fix security hold where anyone could access `/export.csv`.

* __1.8.0__ - 2015-09-09

  * Add optional header text for `RetryExam` (for formula sheets, etc).

* __1.7.6__ - 2015-09-09

  * Load frontend website even if there were errors fetching data.

* __1.7.5__ - 2015-09-07

  * Reload all question `server.js` files after "Sync" with a git course repository.

* __1.7.4__ - 2015-09-06

  * Correctly give highest score for assessments with duplicate scores.

* __1.7.3__ - 2015-09-06

  * Fix bug that created multiple tInstances.

* __1.7.2__ - 2015-09-02

  * Fix `exampleCourse/questions/addVectors` to use `QServer` so `gradeAnswer()` is truly optional.

* __1.7.1__ - 2015-09-02

  * Fix schema links in documentation.

  * Add documentation for question options.

  * Add docs and text on the User page to describe the server `mode` in more detail.

* __1.7.0__ - 2015-09-01

  * Don't generate new question variants until the old variant is answered.

* __1.6.0__ - 2015-09-01

  * Make `exampleCourse/tests/homework1` visible by default.

  * Display course name in page title.

  * Use "assessment" rather than "homework" or "test" in user-visible strings.

* __1.5.2__ - 2015-08-31

  * Fix example `backend/config.json` in the docs.

* __1.5.1__ - 2015-08-30

  * Clarify docs about user role setting.

* __1.5.0__ - 2015-08-26

  * Enable exam mode detection via hard-coded IP range for the CBTF.

* __1.4.1__ - 2015-08-26

  * `export.csv` now uses test `set` rather than `type` for test names.

* __1.4.0__ - 2015-08-25

  * Add documentation and help text for Sync page.

  * Fix display of commit information when using older versions of git.

  * Add figure to example question `addVectors` in `exampleCourse`.

* __1.3.2__ - 2015-08-24

  * Fix `allowAccess` checks to not always fail.

* __1.3.1__ - 2015-08-24

  * Fix `pulls` error when `gitCourseBranch` is not set.

* __1.3.0__ - 2015-08-24

  * Change default `allowAccess` to block all non-instructor access.

* __1.2.1__ - 2015-08-24

  * Fix race condition in user creation and correctly record user names.

* __1.2.0__ - 2015-08-23

  * Add "Sync" feature to pull from a git repository.

  * Fix missing `template` field in `config.json` schema.

  * Improve error logging with more specific error information.

* __1.1.0__ - 2015-08-22

  * Add access logging to the database.

* __1.0.2__ - 2015-08-19

  * Documentation fixes following the bootcamp.

  * Fix undefined logger error if `config.json` contains errors (reported by Craig and Mariana).

* __1.0.1__ - 2015-08-18

  * Fix `npm` module list during bootcamp (remove `nodetime`, add `moment`).

* __1.0.0__ - 2015-08-18

  * First public release for pre-Fall-2015 bootcamp.<|MERGE_RESOLUTION|>--- conflicted
+++ resolved
@@ -116,11 +116,7 @@
   * Fix `assessments.assessment_set_id` to cascade on deletes (Matt West).
 
   * Fix git merge during CI (Matt West).
-<<<<<<< HEAD
-
-=======
-  
->>>>>>> 9e48243e
+
   * Fix to prevent instructor testing of externally-graded questions (Matt West).
   
   * Fix LTI outcome reporting with Blackboard Learn (Dave Mussulman).
