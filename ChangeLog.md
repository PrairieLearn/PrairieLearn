
# ChangeLog

* __next version__ - XXXX-XX-XX

  * Add new issues page style and flexible filtering (Nathan Walters).

  * Add `pl_threejs` element (Tim Bretl).

  * Add translation to `pl_threejs` element (Tim Bretl).

  * Add `pl_code` element for code syntax highlighting (Matt West).

  * Add FAQ docs about post-semester access (Matt West).

  * Add handling of complex numbers to `pl_number_input`, `pl_matrix_input`, and `pl_matrix_output` (Tim Bretl).

  * Add more questions to unit tests (Tim Bretl).

  * Add guidance on how to update ChangeLog to docs in `contributing.md` (Tim Bretl).

  * Add server load reporting to CloudWatch (Matt West).

  * Add question QR code for proctor lookup during exams (Dave Mussulman).

  * Add course-instance-wide issue reporting flag (Matt West).

  * Add advertisement for HackIllinois 2018 (Matt West).

  * Add blocked-event-loop monitor (Matt West).

  * Add per-job load tracking (Matt West).

  * Add _R_ to the `centos7-plbase` Docker Image (James Balamuta).

  * Add `centos7-plbase` Docker image (Matt West).

  * Add memory and CPU limits to local external graders (Matt West).

  * Add `tools/` to Docker image (Matt West).

  * Add docs for generating LaTeX label images with Docker (Matt West).

<<<<<<< HEAD
  * Add option to enable networking access on external grading containers (Nathan Walters).

  * Add `sympy.ImmutableMatrix` to list of types accepted by `prairielearn.to_json()` (Tim Bretl).

=======
  * Add form help text indicating multiple answer can be selected for `pl_checkbox` (James Balamuta).

  * Add demo question showcasing all options for `pl_checkbox` (James Balamuta).
  
>>>>>>> 14dad185
  * Fix broken file upload element (Nathan Walters).

  * Fix broken popover and improve assessment label styles (Nathan Walters).

  * Fix bug in `pl_matrix_input` that crashed on submission of large integers (Tim Bretl).

  * Fix broken popovers in input elements (Tim Bretl).

  * Fix bug in `pl_threejs` that applied different error tolerances to render and grade (Tim Bretl).

  * Fix bug in `pl_threejs` that showed wrong body position in answer panel (Tim Bretl).

  * Fix bug in `pl_threejs` to handle case when submitted answer is None (Tim Bretl).

  * Fix doc to clarify the rules for changing UUIDs (James Balamuta).

  * Fix issues on instructor question page (Nathan Walters).

  * Fix styling of file upload element (Nathan Walters).

  * Fix Google OAuth login (James Wang).

  * Fix unicode symbols and HTML entities in question.html (Matt West).

  * Fix bug in `addBinary` example question (Tim Bretl).

  * Fix error message for `display` attribute of `pl_number_input` (Matt West).

  * Fix bug in handling of MATLAB format in answers submitted to `pl_matrix_input` (Tim Bretl).

  * Fix request load tracking (Matt West).

  * Fix test-server shutdown procedures (Matt West).

  * Fix `readthedocs` build (Matt West).

  * Fix course role edit icon (Nathan Walters).

  * Fix Coveralls.io reporting (Dave Mussulman).

  * Change to Bootstrap 4 (Nathan Walters).

  * Change to NodeJS 8.x LTS (Matt West).

  * Change all node dependencies to latest versions (Nathan Walters).

  * Change `sigfig` and `decdig` method of comparison to reduce tolerance (Tim Bretl).

  * Change default relative tolerance from `1e-5` to `1e-2` (Tim Bretl).

  * Change question card coloring and collapse past submissions by default (Nathan Walters).

  * Change build process so Travis fails if changelog has not been updated (Nathan Walters).

  * Change build process to verify changelog update only on PR (Nathan Walters).

  * Change all required python packages to latest minor versions (Tim Bretl).

  * Change all bare `except:` to `except Exception:` in python code (Tim Bretl).

  * Change Docker build to start from `centos7-plbase` (Matt West).

  * Change `requirements.txt` to include `rpy2` (James Balamuta).

  * Change to Python 3.6 in `centos7-base` grader image (Matt West).

  * Change `pl_checkbox` to display form help text by default (James Balamuta).
  
  * Remove HackIllinois advertisement (Matt West).

* __2.11.0__ - 2017-12-29

  * Add support for partial credit in Homeworks (Tim Bretl).

  * Add help text to Exam assessment instance page (Tim Bretl).

  * Add support for partial credit in exams (Tim Bretl).

  * Add `<pl_file_preview>` element (Nathan Walters).

  * Add docker image for external graders with clang (Nathan Walters).

  * Add new exam grading UX with no buttons on overview page (Matt West).

  * Add Travis CI running the docker image for consistency (Matt West).

  * Add better and faster docker re-builds (Jake Bailey).

  * Add `ZJUI` as a institution option (Matt West).

  * Add python linter (Nathan Walters).

  * Add ESLint for style checking and fix related issues (Nathan Walters).

  * Add test coverage reporting with `coverage.io` (Nathan Walters).

  * Add documentation clarification on `"role": "Student"` access.

  * Add more core libraries (backbone, PrairieDraw, etc) (Matt West).

  * Add hiding of "Grade" button for manual grading (Matt West).

  * Add docs example of mixed on-campus and remote exam (Matt West).

  * Add Azure AD authentication (Matt West).

  * Add ZJU institution checking from ID (Matt West).

  * Add logout support for multiple authentication providers (Matt West).

  * Add PrairieGrader for external grading (Nathan Walters).

  * Add redirect handler to enable assessment deep links (Dave Mussulman).

  * Add `pycryptodome` for authenticated question data (Jake Bailey).

  * Add `v2` and `v3` tags to exampleCourse questions (Dave Mussulman).

  * Add `externalGradingOptions.timeout` parameter (Nathan Walters).

  * Add "Report an issue" button on questions (Matt West).

  * Add `allowIssueReporting` assessment option, default false (Matt West).

  * Add more statistics for external grader instances (Matt West).

  * Add "generating" animation to "Start assessment" button (Matt West).

  * Add maximum statistics for grading jobs (Matt West).

  * Add index on `grading_jobs.date` to speed up statistics (Matt West).

  * Add `to_json()` and `from_json()` to `prairielearn.py` to help JSON serialize standard types (Tim Bretl).

  * Add build-time system updates to Docker image (Jake Bailey).

  * Add new UINs for dev users to avoid conflicts in production DB (Matt West).

  * Add `partialCredit` question option (Matt West).

  * Add jsPlumb library from PL v1 (Matt West).

  * Add ability to de-link course instances from PrairieSchedule (Matt West).

  * Add explicit POST size limit of 200 KiB (Matt West).

  * Add size limits for grading jobs (100 KiB) (Nathan Walters).

  * Add linting for trailing commas (Nathan Walters).

  * Add GitHub link to instructor question view (Dave Mussulman).

  * Add instructor view of external grading logs (Nathan Walters).

  * Add legacy file path fallback to `clientFilesCourse` (Matt West).

  * Add full grading job log display from S3 (Nathan Walters).

  * Add instructor editing of total points and question points for assessment
    instances (Matt West).

  * Add `addBinary` example question (Matt West).

  * Add `make` to the Docker container (Dave Mussulman).

  * Add more feedback when submission to `pl_symbolic_input` has invalid format (Tim Bretl).

  * Add live update of external grading results (Nathan Walters).

  * Add ability for user to switch between MATLAB and python format in `pl_matrix_output` (Tim Bretl).

  * Add copy-to-clipboard button in `pl_matrix_output` (Tim Bretl).

  * Add detailed question statistics (Paras Sud).

  * Add visible logging for incremental DB migrations (Matt West).

  * Add support for python format in `pl_matrix_input` (Tim Bretl).

  * Add student and instructor question links on instructor page (Matt West).

  * Add new python grading framework for exampleCourse (Nathan Walters).

  * Add CSV export of best (highest scoring) submissions (Matt West).

  * Add CSV download for instance questions (Matt West).

  * Split installing documentation into separate method sections (Matt West).

  * Remove unused dead code (`/lib/db.js`, `question-servers/shortAnswer.js`,
    and `tests/sync/*`) (Nathan Walters).

  * Remove cookie-clearing on error page (Matt West).

  * Remove old unused Python caller code (Tim Bretl).

  * Remove AWS Batch external grader (Nathan Walters).

  * Remove the need for `<pl_variable_score>` in questions (Tim Bretl).

  * Remove detailed AzureAD logging (Matt West).

  * Remove the need to return `data` in python functions (Tim Bretl).

  * Change `externalGradingOptions.files` to `.serverFilesCourse`
    (Nathan Walters).

  * Change Python question code timeout from 5 s to 20 s (Tim Bretl).

  * Change "Errors" tab to "Issues" (Matt West).

  * Change max DB connections from 10 to 100 (Matt West).

  * Shift most `exampleCourse` to the external `pl-template` repository.

  * Shift symbolic input parser to `lib/python_helper_sympy.py` (Tim Bretl).

  * Fix external graders with invalid submissions (Nathan Walters).

  * Fix handling of too-large file uploads (Matt West).

  * Fix rendering glitch in instructor question table (Matt West).

  * Fix instructor closing of assessment instances (Matt West).

  * Fix spurious "question is complete" bug (Tim Bretl).

  * Fix bug in sigfig method of comparison when correct answer is zero (Tim Bretl).

  * Fix bug in pl_file_upload where students could upload arbitrary files (Nathan Walters).

  * Fix render bug on exams for questions without points (Matt West).

  * Fix assessment authorization when mode is NULL (Matt West).

  * Fix bug that prevented scalars from being rendered by `pl_matrix_output` (Tim Bretl).

  * Fix bug that prevented unicode minus from being parsed by `pl_matrix_output` and `pl_number_input` (Tim Bretl).

  * Fix external grading score display when score is missing (Nathan Walters).

  * Fix handling of image pull fails for external grading (Nathan Walters).

  * Fix options for v3 questions (Jake Bailey).

  * Fix course element reloading on sync (Nathan Walters).

  * Fix course element file loading (Matt West).

  * Fix file downloads as zip for v2 questions (Matt West).

  * Fix exam instance error handling with broken variants (Tim Bretl).

  * Fix `pl_number_input` to allow suffix for units with `display=inline` (Tim Bretl).

  * Fix symbolic input parser to eliminate use of `sympy.sympify` (Tim Bretl).

  * Fix bug that prevented numbers from being converted in sympy equivalents in symbolic input parser (Tim Bretl).

  * Fix bug that prevented use of multiple symbols in `pl_symbolic_input` (Tim Bretl).

  * Fix inoperable "Test" buttons for non-v3 questions by hiding them (Matt West).

  * Fix inaccurate issue counts on assessments (Matt West).

  * Fix exam auto-closing issue with legacy assessment instances (Matt West).

  * Fix double-click handling on question buttons (Matt West).

  * Fix one broken exam from blocking other exams auto-closing (Matt West).

  * Fix v2 questions `clientCode` path on Exam assessments (Matt West).

  * Fix decreased Exams scores with reduced credit (Matt West).

  * Fix premature answer display for `pl_multiple_choice` and `pl_checkbox` (Matt West).

  * Fix broken popovers in student exam questions (Tim Bretl).

  * Fix canceling of grading jobs on a new submission (Matt West).

  * Fix symbolic expression parsing bug by disallowing floating-point numbers (Tim Bretl).

  * Fix handling of broken questions on Homeworks (Matt West).

  * Fix handling of `inf` and `nan` submissions in `pl_number_input` (Tim Bretl).

  * Fix server crash in grading job handling (Nathan Walters).

  * Fix a few very old submissions with NaN scores (Matt West).

  * Fix assessment re-open/close link rendering (Nathan Walters).

  * Fix null-byte handling in grader results (Nathan Walters).

  * Fix elements not reading their templates with UTF-8 encoding (Nathan Walters).

  * Fix display of assessment score to 2 decimal places (Nathan Walters).

  * Fix gradebook to choose best score rather than worst (Matt West).

  * Fix bug in `pl_number_input` that crashed on submission of large integers (Tim Bretl).

* __2.10.1__ - 2017-05-24

  * Fix display of saved submissions for Exam assessments.

* __2.10.0__ - 2017-05-20

  * Add real-time grading job status with websockets (Nathan Walters).

  * Add full DB schema migration system (Nathan Walters).

  * Add unit tests for DB migrations (Nathan Walters).

  * Add Python modules for autograders: `numpy`, `scipy`, `matplotlib`,
    `sympy`, and `pandas` (Jordi Paris Ferrer).

  * Add `scipy` and `numpy` to the PL docker image.

  * Add documentation on the new authentication flow.

  * Add more developer documentation on the database schema.

  * Add export of full database in CSV, optionally anonymized.

  * Use Python 3.5 for autograders in `exampleCourse` (Nathan Walters).

  * Fix docker build script usage help.

  * Fix base64 encoding of uploaded files.

* __2.9.1__ - 2017-05-17

  * Fix handling of failed grading jobs (Nathan Walters).

* __2.9.0__ - 2017-05-14

  * Add support for Google OAuth2 authentication.

  * Shift documentation to Read the Docs.

  * Fix handling of Unicode characters in question data.

* __2.8.0__ - 2017-05-04

  * Add DB storage of exam mode networks.

  * Add `config` table to DB with system `display_timezone`.

  * Fix async handling in regrading unit tests.

* __2.7.0__ - 2017-04-28

  * Add `/pl/webhooks/ping` endpoint for automated health checks.

  * Add `singleVariant` flag for non-randomized questions.

  * Add documentation and improve layout for external autograder files
    (Nathan Walters).

  * Add link to detailed instances CSV file on instructor assessment page.

  * Add more assessment CSV download options.

  * Allow development use of non-master git branches for courses.

  * Fix `max_points` update during regrading.

  * Fix env var security in autograder containers (Jordi Paris Ferrer).

  * Fix external autograder output display (Nathan Walters).

  * Fix home directory detection for external autograder jobs.

  * Fix rendering of table row lines in student question lists.

* __2.6.0__ - 2017-04-16

  * Add full external autograder support with AWS and local docker support
    (Nathan Walters, Jordi Paris Ferrer).

* __2.5.3__ - 2017-04-14

  * Fix docker build with `migrations/` directory.

* __2.5.2__ - 2017-04-14

  * Fix regrading support.

* __2.5.1__ - 2017-04-12

  * Fix Exam reservation enforcement when multiple reservations exist.

* __2.5.0__ - 2017-04-11

  * Speed up rendering of instructor pages with assessment statistics.

  * Speed up calculation of assessment durations.

  * Speed up pages with job sequences.

  * Add per-day mean scores to the by-day score plot.

  * Add `points` and `max_points` output to assessment_instances CSV.

  * Add `migrations/` directory for ordered DB schema changes.

  * Fix assessment duration estimation for homeworks (1-hour gap maximum).

  * Fix CSV link on gradebook page.

  * Fix sorting of assessment on gradebook page.

  * Fix CSV download on instructor assessments overview page.

  * Fix date format in activity log CSV.

  * Fix links to questions on activity log pages.

  * Remove "permanent URL" on instructor assessments overview page.

* __2.4.1__ - 2017-04-08

  * Set question `feedback` to the empty object when missing.

* __2.3.2__ - 2017-04-08

  * Set question `feedback` to the empty object when missing.

* __2.4.0__ - 2017-04-07

  * Add connection to PrairieSchedule to enforce Exam reservations.

  * Fix ordering of assessment set headers in assessment lists.

  * Fix duration calculations to be from assessment start to last submission.

  * Show all submissions in downloaded CSV files even in dev mode.

  * Fix `Manual` grading type (Jake Bailey).

  * Change `forceMaxPoints` to only take affect during an explicit regrade.

* __2.3.1__ - 2017-03-23

  * Don't display deleted courses on the enroll (add/remove courses) page.

* __2.3.0__ - 2017-03-08

  * Change `feedback` to be visible for open questions on exams.

  * Make `feedback` visible within `submission.html` (Ray Essick).

  * Fix auto-finishing of exams after a 6-hour timeout.

  * Add regrading support with `forceMaxPoints` option.

  * Add preliminary external autograder support by the HackIllinois team
    (Genna Helsel, Teju Nareddy, Jordi Paris Ferrer, Nathan Walters).

  * Add question points and percentage scores to `*_final_submissions.csv`.

  * Add per-day score histograms to instructor assessment page (Paras Sud).

* __2.2.2__ - 2017-02-23

  * Add more indexes and improve unique constraint ordering for indexes.

* __2.2.1__ - 2017-02-18

  * Only show feedback for open exams in CS 233.

* __2.2.0__ - 2017-02-18

  * Show feedback for graded questions on exams, even if exam is
    still open (Jake Bailey).

* __2.1.3__ - 2017-02-17

  * Prevent multiple submissions to a single homework question variant.

  * Fix option passing to question server.js functions.

  * Fix course deletion on Admin page.

* __2.1.2__ - 2017-02-15

  * Catch bad Shibboleth authentication data with "(null)" UID.

  * Fix logging of `instance_question_id` in response.

* __2.1.1__ - 2017-02-13

  * Update ChangeLog.

* __2.1.0__ - 2017-02-13

  * Fix division-by-zero error in homeworks when `max_points` is zero
    (Jake Bailey).

  * Fix typos in documentation (Andre Schleife).

  * Fix MTF questions.

  * Fix assessment links on Instructor Gradebook page.

  * Fix XSS vulnerability by storing `questionJson` in base64.

* __2.0.3__ - 2017-02-04

  * Cache `instance_questions.status` to speed up page loads.

* __2.0.2__ - 2017-02-04

  * Speed up SQL query in `instance_questions` authorization.

* __2.0.1__ - 2017-01-28

  * Fix incorrect `max_points` for homeworks with question alternatives.

* __2.0.0__ - 2017-01-13

  * Make v2 the primary version and shift the old v1 to a subdirectory.

  * Add support for syncing a course from a remote git repository.

  * Add dev mode with local disk syncing and other dev features.

  * Convert score_perc to double (instead of integer).

  * Add UUIDs to all input JSON files to support renaming.

  * Convert all DB tables to bigserial primary keys.

  * Add docker build for course development.

  * Add question difficulty vs discrimination plots (Paras Sud).

  * Add 'Administrator' users will full site access.

  * Standardize names of JSON files and client/server file directories.

  * Clean up JSON file formats for everything except questions.

  * Add documentation for all v2 file formats.

  * Add conversion script from v1 to v2 assessment format (Dallas Trinkle).

* __1.22.0__ - 2016-12-09

  * Add IP ranges for final exams in DCL.

  * Fix docker instructions (Allen Kleiner).

  * Skip update of test instances for non-existent tests.

  * Fix crashing bug due to function call typo (Kevin Wang).

  * Don't attempt to generate statistics for non-existent questions.

  * Improve robustness of `submittedAnswer` restore for Fabric.js questions.

  * Add `fixedExponential` formatter.

  * Add raw score (full precision) to CSV downloads.

  * Fix logging error (Eric Huber).

  * Generate hi-res versions of LaTeX images for Fabric.js support.

  * (V2) Enable assessments with multiple instances per student.

  * (V2) Fix submission rendering for admin question views (Ray Essick).

  * (V2) Add past submissions view on exam question pages (Ray Essick).

  * (V2) Add underlying support for external (RabbitMQ) and manual grading.

  * (V2) Fix grading operations outside the main transaction.

  * (V2) Add question alternatives within assessments.

  * (V2) Implement generic CSRF protection for all pages.

  * (V2) Split site into Admin and User pages.

  * (V2) Add unified homepage with course list and self-enrollment.

  * (V2) Fix SQL import newline handling on Windows.

  * (V2) Add docker build.

  * (V2) Add admin view of individual assessment instances.

* __1.21.0__ - 2016-09-14

  * Use hi-res time for random seeds, improving test randomization.

  * Improve margins around `Save answer` buttons (Eric Huber).

  * Improve sorting of tests with identical numbers to sub-sort on titles.

  * Fix handling of question shuffling within tests (Binglin Chen).

  * Fix user role reading from `courseInfo.json`.

  * Fix error-handling code in `POST /submissions`.

  * Remove Siebel 0224 from `Exam` mode (Jeffrey Tolar).

  * (V2) Automatically regenerate assessment statistics every 10 minutes.

  * (V2) Fix CSV statistics downloads.

  * (V2) Switch to local copy of MathJax.

  * (V2) Implement access date display.

  * (V2) Implement `Exam` and `Homework` assessment types.

* __1.20.0__ - 2016-08-24

  * Fix `jsPlumb` naming case (Jeffrey Tolar).

  * Remove `/export.csv` endpoint (Kevin Wang).

  * Explicitly specify dependency versions in `package.json` (Kevin Wang).

  * Validate effective UID before creating tInstances (Kevin Wang).

  * Fix display of `trueAnswers` for all questions (Kevin Wang).

  * Document the Reload button (Jeffrey Tolar).

  * Fix role changing restrictions (Jeffrey Tolar).

  * Improve naming of exam grade/finish buttons and modal texts (Kevin Wang).

  * Show zone titles within tests (Jeffrey Tolar).

  * Remove current exam score from sidebar (Kevin Wang).

  * Split out helper modules from server code (Jeffrey Tolar).

  * Warn user when exam has unanswered questions (Kevin Wang).

  * Improve user feedback when all exam questions are answered (Kevin Wang).

  * Fix viewport width handling (Jeffrey Tolar).

  * Upgrade to ExpressJS 4.x.

  * Disallow multiple submissions for a single homework question instance (Kevin Wang).

  * Fix all server-side error handling to use standard NodeJS convention (Kevin Wang).

  * Fix race condition on client initialization (Jeffrey Tolar).

  * Improve server-side RequireJS usage (Jeffrey Tolar).

  * Add submissions directly from the command line (Kevin Wang).

  * Improve docs for Windows installations (Dave Mussulman).

  * Expose `PLConfig` to backend to access server URL (Kevin Wang).

  * Fix crash on `GET /clientFiles/` (Kevin Wang).

  * Fix handling of large git pulls of class data (Jeffrey Tolar).

  * Fix `mtfclient` to properly handle checkbox listening (Terence Nip).

  * Fix percentage score exports.

  * Switch exam-mode IP blocks to new CBTF location in Grainger.

  * Add new drawing commands for LShape, TShape, DistLoad (Mariana Silva).

  * Store latex text images per-course rather than globally.

  * Add homework random shuffle mode with global question numbers (Binglin Chen).

  * (V2) Add experimental backend using PostgresQL and server-side rendering.

* __1.19.0__ - 2016-02-23

  * Add Ace editor for in-question code editing (Terence Nip).

  * Add `MultipleTrueFalse` question type (Terence Nip).

  * Upgrade MathJax to 2.6.0 to fix "vertical bar" rendering problem.

  * Add `adm-zip` support for questions to create zip files (Craig Zilles).

  * Enable embedded images in MultipleChoice and Checkbox question types.

  * Fix bugs related to reporting of PrairieLearn git version.

  * Add Errors tab for instructors to see server-side errors, and report more errors.

  * Add Reload button in development mode.

  * Add support for variable credit on tests (bonus credit and partial credit).

  * Remove the Adaptive test type (superseded by Game).

  * Add validation for dates on server load.

  * Fix display of question answer feedback during RetryExams.

  * Change all test scores to be stored as percentages without decimal places (rounded down).

  * Add `{{params.a | vector}}` template for bracketed vectors.

  * Support IP range checking for Siebel basement labs.

* __1.18.0__ - 2016-01-20

  * Fix security hole to restrict question access to accessible tests.

  * Add `jsplumb` support (Terence Nip).

* __1.17.0__ - 2015-11-04

  * Fix missing `questionFile()` caused by upgraded underscore templating.

  * Fix sorting of tests with mixed integer/string numbers.

  * Fix broken PrairieDraw figures after submission grading.

  * Fix role changes on User page with Firefox.

  * Fix username setting when UID is set.

  * Fix User page dropdowns to default to current state.

  * Add a User page button to change back to the authenticated UID.

  * Fix missing user list in dropdown after UID change.

  * Add "Troubleshooting" documentation page with frequently asked questions.

  * Add documentation about tests and questions versus test instances and question instances.

  * Add `Checkbox` question type.

  * Add `exampleCourse/questions/randomZip` example.

  * Remove unused `backend/questions` and `backend/tests` templates in favor of `exampleCourse`.

  * Include MathJax inside PrairieLearn.

  * Fix TeX label generation scripts to support Python 3.X and `courseDir` config variable.

* __1.16.1__ - 2015-10-12

  * Fix alignment of date plots on Safari.

* __1.16.0__ - 2015-10-12

  * Link questions on test "Admin" pages to question instances.

  * Add statistics by day for exam-type tests.

* __1.15.2__ - 2015-10-09

  * Fix doc references from "Assessment Detail" to assessment "Admin" page.

* __1.15.1__ - 2015-10-08

  * Clean up `particleMotion` example HTML templates.

* __1.15.0__ - 2015-10-08

  * Enable feedback in questions during exams and add `particleMotion` example.

* __1.14.1__ - 2015-10-08

  * Fix documentation typo in test access control section.

* __1.14.0__ - 2015-10-08

  * Add "uids" as an access rule restriction in test "allowAccess".

* __1.13.2__ - 2015-10-08

  * Use a locally-hosted copy of MathJax.

* __1.13.1__ - 2015-10-04

  * Fix test statistics for `Exam` and `PracExam` tests.

* __1.13.0__ - 2015-10-04

  * Plot score histogram in test admin view (Binglin Chen @chen386).

  * Add question statistics to test admin view.

  * Display PrairieLearn version number on the Sync page.

* __1.12.1__ - 2015-09-24

  * Fix test statistics for `RetryExam` using zones.

* __1.12.0__ - 2015-09-24

  * Standardize question numbering to be like #3.8 rather than #3-8 (Terence Nip @tnip).

  * Fix schema validation and example for RetryExams with multiple qids in a question.

* __1.11.1__ - 2015-09-23

  * Fix build bug with missing moment-timezone.

  * Remove deprecation warning for `questionGroups` in `RetryExam`.

* __1.11.0__ - 2015-09-23

  * Redesign of the "Assessment" page to be more compact and consistent.

  * Add `zones` to `RetryExam` to control question-order randomization.

  * Add `variantsPerQuestion` and `unlimitedVariants` options for `RetryExam`.

  * Improve test naming consistency and fix navbar link bugs with tests.

  * Allow test numbers to be strings.

* __1.10.2__ - 2015-09-19

  * Fix bug introduced by 1.10.1 that broke all tests (overly general change events).

* __1.10.1__ - 2015-09-18

  * Fix bug that caused the "User" page to not display changes in user, role, or mode.

* __1.10.0__ - 2015-09-15

  * Add "reset test" capability for instructors.

  * Only allow questions to be solved for accessible tests.

  * Add export test data capability for instructors.

  * Add summary test statistics for instructors.

* __1.9.1__ - 2015-09-11

  * Fix docs/example to add blank target for test text links.

  * Fix `clientFiles` to also handle subdirectories.

* __1.9.0__ - 2015-09-11

  * Add `clientFiles` and docs for adding text/files to tests.

* __1.8.1__ - 2015-09-10

  * Fix security hold where anyone could access `/export.csv`.

* __1.8.0__ - 2015-09-09

  * Add optional header text for `RetryExam` (for formula sheets, etc).

* __1.7.6__ - 2015-09-09

  * Load frontend website even if there were errors fetching data.

* __1.7.5__ - 2015-09-07

  * Reload all question `server.js` files after "Sync" with a git course repository.

* __1.7.4__ - 2015-09-06

  * Correctly give highest score for assessments with duplicate scores.

* __1.7.3__ - 2015-09-06

  * Fix bug that created multiple tInstances.

* __1.7.2__ - 2015-09-02

  * Fix `exampleCourse/questions/addVectors` to use `QServer` so `gradeAnswer()` is truly optional.

* __1.7.1__ - 2015-09-02

  * Fix schema links in documentation.

  * Add documentation for question options.

  * Add docs and text on the User page to describe the server `mode` in more detail.

* __1.7.0__ - 2015-09-01

  * Don't generate new question variants until the old variant is answered.

* __1.6.0__ - 2015-09-01

  * Make `exampleCourse/tests/homework1` visible by default.

  * Display course name in page title.

  * Use "assessment" rather than "homework" or "test" in user-visible strings.

* __1.5.2__ - 2015-08-31

  * Fix example `backend/config.json` in the docs.

* __1.5.1__ - 2015-08-30

  * Clarify docs about user role setting.

* __1.5.0__ - 2015-08-26

  * Enable exam mode detection via hard-coded IP range for the CBTF.

* __1.4.1__ - 2015-08-26

  * `export.csv` now uses test `set` rather than `type` for test names.

* __1.4.0__ - 2015-08-25

  * Add documentation and help text for Sync page.

  * Fix display of commit information when using older versions of git.

  * Add figure to example question `addVectors` in `exampleCourse`.

* __1.3.2__ - 2015-08-24

  * Fix `allowAccess` checks to not always fail.

* __1.3.1__ - 2015-08-24

  * Fix `pulls` error when `gitCourseBranch` is not set.

* __1.3.0__ - 2015-08-24

  * Change default `allowAccess` to block all non-instructor access.

* __1.2.1__ - 2015-08-24

  * Fix race condition in user creation and correctly record user names.

* __1.2.0__ - 2015-08-23

  * Add "Sync" feature to pull from a git repository.

  * Fix missing `template` field in `config.json` schema.

  * Improve error logging with more specific error information.

* __1.1.0__ - 2015-08-22

  * Add access logging to the database.

* __1.0.2__ - 2015-08-19

  * Documentation fixes following the bootcamp.

  * Fix undefined logger error if `config.json` contains errors (reported by Craig and Mariana).

* __1.0.1__ - 2015-08-18

  * Fix `npm` module list during bootcamp (remove `nodetime`, add `moment`).

* __1.0.0__ - 2015-08-18

  * First public release for pre-Fall-2015 bootcamp.<|MERGE_RESOLUTION|>--- conflicted
+++ resolved
@@ -41,17 +41,14 @@
 
   * Add docs for generating LaTeX label images with Docker (Matt West).
 
-<<<<<<< HEAD
   * Add option to enable networking access on external grading containers (Nathan Walters).
 
   * Add `sympy.ImmutableMatrix` to list of types accepted by `prairielearn.to_json()` (Tim Bretl).
 
-=======
   * Add form help text indicating multiple answer can be selected for `pl_checkbox` (James Balamuta).
 
   * Add demo question showcasing all options for `pl_checkbox` (James Balamuta).
-  
->>>>>>> 14dad185
+
   * Fix broken file upload element (Nathan Walters).
 
   * Fix broken popover and improve assessment label styles (Nathan Walters).
@@ -119,7 +116,7 @@
   * Change to Python 3.6 in `centos7-base` grader image (Matt West).
 
   * Change `pl_checkbox` to display form help text by default (James Balamuta).
-  
+
   * Remove HackIllinois advertisement (Matt West).
 
 * __2.11.0__ - 2017-12-29
