--- conflicted
+++ resolved
@@ -125,11 +125,8 @@
 
   * Change size limit for form data to account for increase from encoding (Nathan Bowman).
 
-<<<<<<< HEAD
   * Change where individual assessment instances appear (they now have their own page), removing a clutter of assessment attempts that were filling up student's course pages. (David Mitchell and Nikita Agarwal, HackIllinois)
-=======
   * Change styling for invalid input and `pl-string-input` for increased clarity. (Nicolas Nytko)
->>>>>>> 2af492e6
 
   * Fix dead letter cron job for `async` v3 (Matt West).
 
