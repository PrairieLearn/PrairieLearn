--- conflicted
+++ resolved
@@ -114,11 +114,9 @@
 
   * Add new python grading framework for exampleCourse (Nathan Walters).
 
-<<<<<<< HEAD
   * Add CSV export of best (highest scoring) submissions (Matt West).
-=======
+
   * Add CSV download for instance questions (Matt West).
->>>>>>> bb2cb0b7
 
   * Split installing documentation into separate method sections (Matt West).
 
