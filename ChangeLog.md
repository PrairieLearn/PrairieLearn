
# ChangeLog

* __next version__ - XXXX-XX-XX

  * Add Learning Tools Interoperability LTI 1.1.1 tool provider functionality (Dave Mussulman).

  * Add course instance admin subpages (Dave Mussulman).

  * Add networkx Python library to plbase (Nathan Bowman).

  * Fix load-reporting close during unit tests (Matt West).

  * Fix responsiveness and centering of images displayed with `pl-figure` (James Balamuta, h/t Dave Mussulman).

  * Fix STDERR data logging on Python start (Matt West).

  * Fix HTML on LTI configuration page (Matt West).

<<<<<<< HEAD
  * Fix LTI configuration flow configuration (Matt West).
=======
  * Remove `allowIssueReporting` option in `infoCourseInstance.json` (Matt West).
>>>>>>> 000310d0

* __3.1.0__ - 2018-10-08

  * Add string input element (Mariana Silva).

  * Add element to display matrix in latex format (Mariana Silva).

  * Add student name and clickable e-mail address information to issue reports (James Balamuta).

  * Add `tools/dump_*` scripts to filter and anonymize per-course dumps (Matt West).

  * Add `pl-prairiedraw-figure` element and update PrairieDraw graphics documentation. (Ray Essick).

  * Add Control-C hint on server startup (Dave Mussulman).

  * Add improved login screen (Nathan Walters).

  * Add `pl-matrix-component-input` element (Mariana Silva).

  * Add new question renderer behind feature flag (Nathan Walters).

  * Add partial credit option to `pl-checkbox` element (Mariana Silva).

  * Add docs and two optional attributes, `display` and `label`, to `pl-symbolic-input` (Tim Bretl).

  * Add `prevent-select` attribute to `pl-code` element (Nathan Walters).

  * Add personal access token management (Nathan Walters).

  * Add `maxPoints` option to zones (Tim Bretl).

  * Add `bestQuestions` option to zones (Tim Bretl).

  * Add `allow-complex` attribute for `pl-symbolic-input` (Tim Bretl).

  * Add warm up for Python worker processes (Matt West).

  * Add better handling of client sockets on externally graded questions (Nathan Walters).

  * Add postgresql permissions for root in Docker for development (Dave Mussulman).

  * Add CSV scores upload for questions or assessments (Matt West).

  * Add Pillow to the `centos7-python` container (Dave Mussulman).

  * Add more question and assessment JSON validity checking on load (Dave Mussulman).

  * Add scroll bar in `pl-matrix-component-input` (Mariana Silva)

  * Fix `pl-file-editor` to allow display empty text editor and add option to include text from source file (Mariana Silva).

  * Fix HTML rendering by reverting `cheerio.js` to `0.22.0` (Matt West).

  * Fix Google auth using new API (Matt West).

  * Fix several issues with various elements (Nathan Walters).

  * Fix error when rendering ungraded external grading submissions (Matt West).

  * Fix sync failure if a course instance has no `assessments` directory and add warning in sync log (Ray Essick).

  * Fix Slack posting for student cheating reports (Matt West).

  * Fix assessment instance page to only show 'Finish assessment' button for password and SEB exams (Dave Mussulman).

  * Fix assessment time limits (Matt West).

  * Fix copy button after `clipboard.js` package update (Tim Bretl).

  * Fix `pl-multiple-choice` so feedback is inside label and so inline option produces valid HTML (Tim Bretl).

  * Fix "Logout" button with Google authentication (Matt West).

  * Fix error message when an authentication method is not enabled (Matt West).

  * Fix "Logout" button with Azure authentication (Matt West).

  * Fix docs for `clientServerFiles` template variables (Rahul Rameshbabu).

  * Fix bug with rendering when the render cache is disabled (Nathan Walters).

  * Fix outdated pycryptdome version (to 3.6.6) (Matt West).

  * Fix bug in `pl-symbolic-input` to handle submission of function names without arguments (Tim Bretl).

  * Fix bug in `pl-symbolic-input` to handle submissions that simplify to invalid expressions (Tim Bretl).

  * Fix bug in `pl-symbolic-input` to handle the sympy constants I and E properly (Tim Bretl).

  * Fix markup in `pl-multiple-choice` and `pl-checkbox` elements (Nathan Walters).

  * Fix slow v3 questions by using persistent forking python processes (Matt West).

  * Fix spurious `warnOldJobs` log entries (Matt West).

  * Fix label on `pl-string-input` help popover (Matt West).

  * Fix restart of Python `codeCallers` with no active child (Matt West).

  * Fix exampleCourse exam1 to include formula sheet example per docs (Dave Mussulman).

  * Fix docs for `allowIssueReporting` (Matt West).

  * Fix `pl-matrix-component-input` element to adjust height (Mariana Silva).

  * Fix real-time external grading results in exam mode by disabling exam-specific message in the question score panel (Nathan Walters).

  * Fix `tools/dump_filter.sh` to drop `pg_stat_statements` for PostgreSQL 10 (Matt West).

  * Fix slow assessment instance deletes (Matt West).

  * Fix `triangularDistributedLoad` in `PrairieDraw.js` (Mariana Silva).

  * Fix unexpected token error in administrator overview page (Tim Bretl).

  * Fix `pl-matrix-component-input` rendering bug on Safari (Nicolas Nytko).

  * Change `pl-code` to display code from a source file OR inline text (Mariana Silva).

  * Change element names to use dashes instead of underscores (Nathan Walters).

  * Change deprecated `new Buffer()` calls to `Buffer.from()` (Ray Essick).

  * Change to Node.js 10 and PostgreSQL 10 (Matt West).

  * Change `centos7-ocaml` grader image to `ocaml-4.05` (Matt West).

  * Change TravisCI tasks to run linters first (Matt West, h/t James Balamuta).

  * Change element attributes to use hyphens instead of underscores (Nathan Walters).

  * Change assessment password protection method (Dave Mussulman).

  * Change "0 rows" error to be more descriptive (Dave Mussulman).

  * Change Exam authentication options to always include Google and Azure (Matt West).

  * Change maximum JSON POST size to 1MB (Nathan Walters).

  * Change to prohibit extra `allowAccess` properties (Geoffrey Challen).

  * Change maximum JSON POST size to 1MB or local grader (Nathan Walters).

  * Change required package versions for security (Dave Mussulman).

  * Change `allowIssueReporting` to default to `true` (Matt West).

  * Change `pl-string-input` to include an attribute for the placeholder (Mariana Silva).

  * Change element documentation to add placeholder attribute to `pl-string-input` (Mariana Silva).

  * Change instructor assessment page into multiple sub-pages (Matt West).

  * Change log level of external grading jobs to reduce syslog volume (Matt West).

  * Remove `element_index` from list of arguments passed to elements (Tim Bretl).

* __3.0.0__ - 2018-05-23

  * Add improved support for very large file downloads (Nathan Walters).

  * Add support for running in production inside Docker (Matt West).

  * Add configurable authentication sources menu (Dave Mussulman).

  * Add locking to enable multi-server deployments (Matt West).

  * Add per-assessment PrairieSchedule exam linking (Matt West).

  * Add "Report cheating" page in Exam mode (Matt West).

  * Add `package-lock.json` to Docker image build (Matt West).

  * Add additional information about indices to database descriptions (Nathan Walters).

  * Add configurable `homeUrl` to support container deployments (Matt West).

  * Add caching of rendered question panels (Nathan Walters).

  * Fix migration 111 to allow re-running (Matt West).

  * Fix docs to provide workaround for `mcrypt` install error on OSX (Tim Bretl).

  * Change `popper.js` to version `1.14.0` (Tim Bretl).

* __2.12.0__ - 2018-05-19

  * Add new issues page style and flexible filtering (Nathan Walters).

  * Add `pl_threejs` element (Tim Bretl).

  * Add translation to `pl_threejs` element (Tim Bretl).

  * Add `pl_code` element for code syntax highlighting (Matt West).

  * Add FAQ docs about post-semester access (Matt West).

  * Add handling of complex numbers to `pl_number_input`, `pl_matrix_input`, and `pl_matrix_output` (Tim Bretl).

  * Add more questions to unit tests (Tim Bretl).

  * Add guidance on how to update ChangeLog to docs in `contributing.md` (Tim Bretl).

  * Add server load reporting to CloudWatch (Matt West).

  * Add question QR code for proctor lookup during exams (Dave Mussulman).

  * Add course-instance-wide issue reporting flag (Matt West).

  * Add advertisement for HackIllinois 2018 (Matt West).

  * Add blocked-event-loop monitor (Matt West).

  * Add per-job load tracking (Matt West).

  * Add _R_ to the `centos7-plbase` Docker Image (James Balamuta).

  * Add `centos7-plbase` Docker image (Matt West).

  * Add memory and CPU limits to local external graders (Matt West).

  * Add `tools/` to Docker image (Matt West).

  * Add docs for generating LaTeX label images with Docker (Matt West).

  * Add option to enable networking access on external grading containers (Nathan Walters).

  * Add `sympy.ImmutableMatrix` to list of types accepted by `prairielearn.to_json()` (Tim Bretl).

  * Add form help text indicating multiple answer can be selected for `pl_checkbox` (James Balamuta).

  * Add demo question showcasing all options for `pl_checkbox` (James Balamuta).

  * Add example of how to use PL to learn student names (Tim Bretl).

  * Add exception handling to python caller to display what can't be converted to valid JSON (Tim Bretl).

  * Add tags list to question stats CSV (Matt West).

  * Add Redis to support websockets when running with multiple servers (Nathan Walters).

  * Add support for dtype in `pl.to_json` and `pl.from_json` (Tim Bretl).

  * Add better grading-instance autoscaling calculations (Matt West).

  * Add student page view tracking (Matt West).

  * Add predictive grader autoscaling (Matt West).

  * Add links to student questions on instructor assessment instance page (Matt West).

  * Add Safe Exam Browser support (Dave Mussulman).

  * Add instance question durations to CSV output (Matt West).

  * Add load-testing script (Matt West).

  * Add documentation for the `shuffleQuestions` option (Matt West).

  * Add course instance id to all question variants (Nathan Walters).

  * Add docs for external grading statistics (Matt West).

  * Add ability to restore original file in `pl_file_editor` (Nathan Walters).

  * Add `pl_integer_input` element (Tim Bretl).

  * Add consistency checks for `course_instance_id` in `variants` (Matt West).

  * Add `merge=union` strategy for `ChangeLog.md` (Matt West).

  * Add developer docs about question rendering (Matt West).

  * Add submission info modal with external grading stats (Nathan Walters).

  * Add `load-test` support for v2 questions (Matt West).

  * Fix broken file upload element (Nathan Walters).

  * Fix broken popover and improve assessment label styles (Nathan Walters).

  * Fix bug in `pl_matrix_input` that crashed on submission of large integers (Tim Bretl).

  * Fix broken popovers in input elements (Tim Bretl).

  * Fix bug in `pl_threejs` that applied different error tolerances to render and grade (Tim Bretl).

  * Fix bug in `pl_threejs` that showed wrong body position in answer panel (Tim Bretl).

  * Fix bug in `pl_threejs` to handle case when submitted answer is None (Tim Bretl).

  * Fix doc to clarify the rules for changing UUIDs (James Balamuta).

  * Fix issues on instructor question page (Nathan Walters).

  * Fix styling of file upload element (Nathan Walters).

  * Fix Google OAuth login (James Wang).

  * Fix unicode symbols and HTML entities in question.html (Matt West).

  * Fix bug in `addBinary` example question (Tim Bretl).

  * Fix error message for `display` attribute of `pl_number_input` (Matt West).

  * Fix bug in handling of MATLAB format in answers submitted to `pl_matrix_input` (Tim Bretl).

  * Fix request load tracking (Matt West).

  * Fix test-server shutdown procedures (Matt West).

  * Fix `readthedocs` build (Matt West).

  * Fix course role edit icon (Nathan Walters).

  * Fix Coveralls.io reporting (Dave Mussulman).

  * Fix tag order display (Dave Mussulman, h/t Pengyu Cheng).

  * Fix navbar role switching button text (Dave Mussulman).

  * Fix all calls of `json.dumps` to make them produce valid JSON (Tim Bretl).

  * Fix error when rendering question score panel (Nathan Walters).

  * Fix questions without tags not displaying on instructor assessment page (Jake Bailey).

  * Fix daily external grader statistics to split out receive time (Matt West).

  * Fix crash in `pl_external_grader_results` caused by malformed results (Nathan Walters).

  * Fix question order on instructor assessment instance page (Matt West).

  * Fix bug in display of input element tolerances (Tim Bretl).

  * Fix `variants.course_instance_id` migration (Matt West).

  * Fix typo in `exampleCourse/questions/positionTimeGraph` (Matt West).

  * Fix 'Load from disk' works when emulating non-instructor roles (Dave Mussulman).

  * Fix slow query for file downloads (Matt West).

  * Fix external grading documentation to describe the current code (Nathan Walters).

  * Change to Bootstrap 4 (Nathan Walters).

  * Change to NodeJS 8.x LTS (Matt West).

  * Change all node dependencies to latest versions (Nathan Walters).

  * Change `sigfig` and `decdig` method of comparison to reduce tolerance (Tim Bretl).

  * Change default relative tolerance from `1e-5` to `1e-2` (Tim Bretl).

  * Change question card coloring and collapse past submissions by default (Nathan Walters).

  * Change build process so Travis fails if changelog has not been updated (Nathan Walters).

  * Change build process to verify changelog update only on PR (Nathan Walters).

  * Change all required python packages to latest minor versions (Tim Bretl).

  * Change all bare `except:` to `except Exception:` in python code (Tim Bretl).

  * Change Docker build to start from `centos7-plbase` (Matt West).

  * Change `requirements.txt` to include `rpy2` (James Balamuta).

  * Change to Python 3.6 in `centos7-base` grader image (Matt West).

  * Change `pl_checkbox` to display form help text by default (James Balamuta).

  * Change authenication redirects to preserve originally visited URL (Dave Mussulman).

  * Change Docker postgresql to do initializations/migrations at build (Dave Mussulman).

  * Change the example course to be available to any institution (Matt West).

  * Change `centos7-plbase` docker image to not use `/PrairieLearn` directory (Matt West).

  * Change shared code to be in external PrairieLib library (Nathan Walters).

  * Change instructor issues page to show student message on new line; remove `is:automatically-reported` filter (Nathan Walters).

  * Change CSRF codes to be URL-safe (Dave Mussulman).

  * Change closed exams to not be reviewable for students (Dave Mussulman).

  * Remove HackIllinois advertisement (Matt West).

* __2.11.0__ - 2017-12-29

  * Add support for partial credit in Homeworks (Tim Bretl).

  * Add help text to Exam assessment instance page (Tim Bretl).

  * Add support for partial credit in exams (Tim Bretl).

  * Add `<pl_file_preview>` element (Nathan Walters).

  * Add docker image for external graders with clang (Nathan Walters).

  * Add new exam grading UX with no buttons on overview page (Matt West).

  * Add Travis CI running the docker image for consistency (Matt West).

  * Add better and faster docker re-builds (Jake Bailey).

  * Add `ZJUI` as a institution option (Matt West).

  * Add python linter (Nathan Walters).

  * Add ESLint for style checking and fix related issues (Nathan Walters).

  * Add test coverage reporting with `coverage.io` (Nathan Walters).

  * Add documentation clarification on `"role": "Student"` access.

  * Add more core libraries (backbone, PrairieDraw, etc) (Matt West).

  * Add hiding of "Grade" button for manual grading (Matt West).

  * Add docs example of mixed on-campus and remote exam (Matt West).

  * Add Azure AD authentication (Matt West).

  * Add ZJU institution checking from ID (Matt West).

  * Add logout support for multiple authentication providers (Matt West).

  * Add PrairieGrader for external grading (Nathan Walters).

  * Add redirect handler to enable assessment deep links (Dave Mussulman).

  * Add `pycryptodome` for authenticated question data (Jake Bailey).

  * Add `v2` and `v3` tags to exampleCourse questions (Dave Mussulman).

  * Add `externalGradingOptions.timeout` parameter (Nathan Walters).

  * Add "Report an issue" button on questions (Matt West).

  * Add `allowIssueReporting` assessment option, default false (Matt West).

  * Add more statistics for external grader instances (Matt West).

  * Add "generating" animation to "Start assessment" button (Matt West).

  * Add maximum statistics for grading jobs (Matt West).

  * Add index on `grading_jobs.date` to speed up statistics (Matt West).

  * Add `to_json()` and `from_json()` to `prairielearn.py` to help JSON serialize standard types (Tim Bretl).

  * Add build-time system updates to Docker image (Jake Bailey).

  * Add new UINs for dev users to avoid conflicts in production DB (Matt West).

  * Add `partialCredit` question option (Matt West).

  * Add jsPlumb library from PL v1 (Matt West).

  * Add ability to de-link course instances from PrairieSchedule (Matt West).

  * Add explicit POST size limit of 200 KiB (Matt West).

  * Add size limits for grading jobs (100 KiB) (Nathan Walters).

  * Add linting for trailing commas (Nathan Walters).

  * Add GitHub link to instructor question view (Dave Mussulman).

  * Add instructor view of external grading logs (Nathan Walters).

  * Add legacy file path fallback to `clientFilesCourse` (Matt West).

  * Add full grading job log display from S3 (Nathan Walters).

  * Add instructor editing of total points and question points for assessment
    instances (Matt West).

  * Add `addBinary` example question (Matt West).

  * Add `make` to the Docker container (Dave Mussulman).

  * Add more feedback when submission to `pl_symbolic_input` has invalid format (Tim Bretl).

  * Add live update of external grading results (Nathan Walters).

  * Add ability for user to switch between MATLAB and python format in `pl_matrix_output` (Tim Bretl).

  * Add copy-to-clipboard button in `pl_matrix_output` (Tim Bretl).

  * Add detailed question statistics (Paras Sud).

  * Add visible logging for incremental DB migrations (Matt West).

  * Add support for python format in `pl_matrix_input` (Tim Bretl).

  * Add student and instructor question links on instructor page (Matt West).

  * Add new python grading framework for exampleCourse (Nathan Walters).

  * Add CSV export of best (highest scoring) submissions (Matt West).

  * Add CSV download for instance questions (Matt West).

  * Split installing documentation into separate method sections (Matt West).

  * Remove unused dead code (`/lib/db.js`, `question-servers/shortAnswer.js`,
    and `tests/sync/*`) (Nathan Walters).

  * Remove cookie-clearing on error page (Matt West).

  * Remove old unused Python caller code (Tim Bretl).

  * Remove AWS Batch external grader (Nathan Walters).

  * Remove the need for `<pl_variable_score>` in questions (Tim Bretl).

  * Remove detailed AzureAD logging (Matt West).

  * Remove the need to return `data` in python functions (Tim Bretl).

  * Change `externalGradingOptions.files` to `.serverFilesCourse`
    (Nathan Walters).

  * Change Python question code timeout from 5 s to 20 s (Tim Bretl).

  * Change "Errors" tab to "Issues" (Matt West).

  * Change max DB connections from 10 to 100 (Matt West).

  * Shift most `exampleCourse` to the external `pl-template` repository.

  * Shift symbolic input parser to `lib/python_helper_sympy.py` (Tim Bretl).

  * Fix external graders with invalid submissions (Nathan Walters).

  * Fix handling of too-large file uploads (Matt West).

  * Fix rendering glitch in instructor question table (Matt West).

  * Fix instructor closing of assessment instances (Matt West).

  * Fix spurious "question is complete" bug (Tim Bretl).

  * Fix bug in sigfig method of comparison when correct answer is zero (Tim Bretl).

  * Fix bug in pl_file_upload where students could upload arbitrary files (Nathan Walters).

  * Fix render bug on exams for questions without points (Matt West).

  * Fix assessment authorization when mode is NULL (Matt West).

  * Fix bug that prevented scalars from being rendered by `pl_matrix_output` (Tim Bretl).

  * Fix bug that prevented unicode minus from being parsed by `pl_matrix_output` and `pl_number_input` (Tim Bretl).

  * Fix external grading score display when score is missing (Nathan Walters).

  * Fix handling of image pull fails for external grading (Nathan Walters).

  * Fix options for v3 questions (Jake Bailey).

  * Fix course element reloading on sync (Nathan Walters).

  * Fix course element file loading (Matt West).

  * Fix file downloads as zip for v2 questions (Matt West).

  * Fix exam instance error handling with broken variants (Tim Bretl).

  * Fix `pl_number_input` to allow suffix for units with `display=inline` (Tim Bretl).

  * Fix symbolic input parser to eliminate use of `sympy.sympify` (Tim Bretl).

  * Fix bug that prevented numbers from being converted in sympy equivalents in symbolic input parser (Tim Bretl).

  * Fix bug that prevented use of multiple symbols in `pl_symbolic_input` (Tim Bretl).

  * Fix inoperable "Test" buttons for non-v3 questions by hiding them (Matt West).

  * Fix inaccurate issue counts on assessments (Matt West).

  * Fix exam auto-closing issue with legacy assessment instances (Matt West).

  * Fix double-click handling on question buttons (Matt West).

  * Fix one broken exam from blocking other exams auto-closing (Matt West).

  * Fix v2 questions `clientCode` path on Exam assessments (Matt West).

  * Fix decreased Exams scores with reduced credit (Matt West).

  * Fix premature answer display for `pl_multiple_choice` and `pl_checkbox` (Matt West).

  * Fix broken popovers in student exam questions (Tim Bretl).

  * Fix canceling of grading jobs on a new submission (Matt West).

  * Fix symbolic expression parsing bug by disallowing floating-point numbers (Tim Bretl).

  * Fix handling of broken questions on Homeworks (Matt West).

  * Fix handling of `inf` and `nan` submissions in `pl_number_input` (Tim Bretl).

  * Fix server crash in grading job handling (Nathan Walters).

  * Fix a few very old submissions with NaN scores (Matt West).

  * Fix assessment re-open/close link rendering (Nathan Walters).

  * Fix null-byte handling in grader results (Nathan Walters).

  * Fix elements not reading their templates with UTF-8 encoding (Nathan Walters).

  * Fix display of assessment score to 2 decimal places (Nathan Walters).

  * Fix gradebook to choose best score rather than worst (Matt West).

  * Fix bug in `pl_number_input` that crashed on submission of large integers (Tim Bretl).

* __2.10.1__ - 2017-05-24

  * Fix display of saved submissions for Exam assessments.

* __2.10.0__ - 2017-05-20

  * Add real-time grading job status with websockets (Nathan Walters).

  * Add full DB schema migration system (Nathan Walters).

  * Add unit tests for DB migrations (Nathan Walters).

  * Add Python modules for autograders: `numpy`, `scipy`, `matplotlib`,
    `sympy`, and `pandas` (Jordi Paris Ferrer).

  * Add `scipy` and `numpy` to the PL docker image.

  * Add documentation on the new authentication flow.

  * Add more developer documentation on the database schema.

  * Add export of full database in CSV, optionally anonymized.

  * Use Python 3.5 for autograders in `exampleCourse` (Nathan Walters).

  * Fix docker build script usage help.

  * Fix base64 encoding of uploaded files.

* __2.9.1__ - 2017-05-17

  * Fix handling of failed grading jobs (Nathan Walters).

* __2.9.0__ - 2017-05-14

  * Add support for Google OAuth2 authentication.

  * Shift documentation to Read the Docs.

  * Fix handling of Unicode characters in question data.

* __2.8.0__ - 2017-05-04

  * Add DB storage of exam mode networks.

  * Add `config` table to DB with system `display_timezone`.

  * Fix async handling in regrading unit tests.

* __2.7.0__ - 2017-04-28

  * Add `/pl/webhooks/ping` endpoint for automated health checks.

  * Add `singleVariant` flag for non-randomized questions.

  * Add documentation and improve layout for external autograder files
    (Nathan Walters).

  * Add link to detailed instances CSV file on instructor assessment page.

  * Add more assessment CSV download options.

  * Allow development use of non-master git branches for courses.

  * Fix `max_points` update during regrading.

  * Fix env var security in autograder containers (Jordi Paris Ferrer).

  * Fix external autograder output display (Nathan Walters).

  * Fix home directory detection for external autograder jobs.

  * Fix rendering of table row lines in student question lists.

* __2.6.0__ - 2017-04-16

  * Add full external autograder support with AWS and local docker support
    (Nathan Walters, Jordi Paris Ferrer).

* __2.5.3__ - 2017-04-14

  * Fix docker build with `migrations/` directory.

* __2.5.2__ - 2017-04-14

  * Fix regrading support.

* __2.5.1__ - 2017-04-12

  * Fix Exam reservation enforcement when multiple reservations exist.

* __2.5.0__ - 2017-04-11

  * Speed up rendering of instructor pages with assessment statistics.

  * Speed up calculation of assessment durations.

  * Speed up pages with job sequences.

  * Add per-day mean scores to the by-day score plot.

  * Add `points` and `max_points` output to assessment_instances CSV.

  * Add `migrations/` directory for ordered DB schema changes.

  * Fix assessment duration estimation for homeworks (1-hour gap maximum).

  * Fix CSV link on gradebook page.

  * Fix sorting of assessment on gradebook page.

  * Fix CSV download on instructor assessments overview page.

  * Fix date format in activity log CSV.

  * Fix links to questions on activity log pages.

  * Remove "permanent URL" on instructor assessments overview page.

* __2.4.1__ - 2017-04-08

  * Set question `feedback` to the empty object when missing.

* __2.3.2__ - 2017-04-08

  * Set question `feedback` to the empty object when missing.

* __2.4.0__ - 2017-04-07

  * Add connection to PrairieSchedule to enforce Exam reservations.

  * Fix ordering of assessment set headers in assessment lists.

  * Fix duration calculations to be from assessment start to last submission.

  * Show all submissions in downloaded CSV files even in dev mode.

  * Fix `Manual` grading type (Jake Bailey).

  * Change `forceMaxPoints` to only take affect during an explicit regrade.

* __2.3.1__ - 2017-03-23

  * Don't display deleted courses on the enroll (add/remove courses) page.

* __2.3.0__ - 2017-03-08

  * Change `feedback` to be visible for open questions on exams.

  * Make `feedback` visible within `submission.html` (Ray Essick).

  * Fix auto-finishing of exams after a 6-hour timeout.

  * Add regrading support with `forceMaxPoints` option.

  * Add preliminary external autograder support by the HackIllinois team
    (Genna Helsel, Teju Nareddy, Jordi Paris Ferrer, Nathan Walters).

  * Add question points and percentage scores to `*_final_submissions.csv`.

  * Add per-day score histograms to instructor assessment page (Paras Sud).

* __2.2.2__ - 2017-02-23

  * Add more indexes and improve unique constraint ordering for indexes.

* __2.2.1__ - 2017-02-18

  * Only show feedback for open exams in CS 233.

* __2.2.0__ - 2017-02-18

  * Show feedback for graded questions on exams, even if exam is
    still open (Jake Bailey).

* __2.1.3__ - 2017-02-17

  * Prevent multiple submissions to a single homework question variant.

  * Fix option passing to question server.js functions.

  * Fix course deletion on Admin page.

* __2.1.2__ - 2017-02-15

  * Catch bad Shibboleth authentication data with "(null)" UID.

  * Fix logging of `instance_question_id` in response.

* __2.1.1__ - 2017-02-13

  * Update ChangeLog.

* __2.1.0__ - 2017-02-13

  * Fix division-by-zero error in homeworks when `max_points` is zero
    (Jake Bailey).

  * Fix typos in documentation (Andre Schleife).

  * Fix MTF questions.

  * Fix assessment links on Instructor Gradebook page.

  * Fix XSS vulnerability by storing `questionJson` in base64.

* __2.0.3__ - 2017-02-04

  * Cache `instance_questions.status` to speed up page loads.

* __2.0.2__ - 2017-02-04

  * Speed up SQL query in `instance_questions` authorization.

* __2.0.1__ - 2017-01-28

  * Fix incorrect `max_points` for homeworks with question alternatives.

* __2.0.0__ - 2017-01-13

  * Make v2 the primary version and shift the old v1 to a subdirectory.

  * Add support for syncing a course from a remote git repository.

  * Add dev mode with local disk syncing and other dev features.

  * Convert score_perc to double (instead of integer).

  * Add UUIDs to all input JSON files to support renaming.

  * Convert all DB tables to bigserial primary keys.

  * Add docker build for course development.

  * Add question difficulty vs discrimination plots (Paras Sud).

  * Add 'Administrator' users will full site access.

  * Standardize names of JSON files and client/server file directories.

  * Clean up JSON file formats for everything except questions.

  * Add documentation for all v2 file formats.

  * Add conversion script from v1 to v2 assessment format (Dallas Trinkle).

* __1.22.0__ - 2016-12-09

  * Add IP ranges for final exams in DCL.

  * Fix docker instructions (Allen Kleiner).

  * Skip update of test instances for non-existent tests.

  * Fix crashing bug due to function call typo (Kevin Wang).

  * Don't attempt to generate statistics for non-existent questions.

  * Improve robustness of `submittedAnswer` restore for Fabric.js questions.

  * Add `fixedExponential` formatter.

  * Add raw score (full precision) to CSV downloads.

  * Fix logging error (Eric Huber).

  * Generate hi-res versions of LaTeX images for Fabric.js support.

  * (V2) Enable assessments with multiple instances per student.

  * (V2) Fix submission rendering for admin question views (Ray Essick).

  * (V2) Add past submissions view on exam question pages (Ray Essick).

  * (V2) Add underlying support for external (RabbitMQ) and manual grading.

  * (V2) Fix grading operations outside the main transaction.

  * (V2) Add question alternatives within assessments.

  * (V2) Implement generic CSRF protection for all pages.

  * (V2) Split site into Admin and User pages.

  * (V2) Add unified homepage with course list and self-enrollment.

  * (V2) Fix SQL import newline handling on Windows.

  * (V2) Add docker build.

  * (V2) Add admin view of individual assessment instances.

* __1.21.0__ - 2016-09-14

  * Use hi-res time for random seeds, improving test randomization.

  * Improve margins around `Save answer` buttons (Eric Huber).

  * Improve sorting of tests with identical numbers to sub-sort on titles.

  * Fix handling of question shuffling within tests (Binglin Chen).

  * Fix user role reading from `courseInfo.json`.

  * Fix error-handling code in `POST /submissions`.

  * Remove Siebel 0224 from `Exam` mode (Jeffrey Tolar).

  * (V2) Automatically regenerate assessment statistics every 10 minutes.

  * (V2) Fix CSV statistics downloads.

  * (V2) Switch to local copy of MathJax.

  * (V2) Implement access date display.

  * (V2) Implement `Exam` and `Homework` assessment types.

* __1.20.0__ - 2016-08-24

  * Fix `jsPlumb` naming case (Jeffrey Tolar).

  * Remove `/export.csv` endpoint (Kevin Wang).

  * Explicitly specify dependency versions in `package.json` (Kevin Wang).

  * Validate effective UID before creating tInstances (Kevin Wang).

  * Fix display of `trueAnswers` for all questions (Kevin Wang).

  * Document the Reload button (Jeffrey Tolar).

  * Fix role changing restrictions (Jeffrey Tolar).

  * Improve naming of exam grade/finish buttons and modal texts (Kevin Wang).

  * Show zone titles within tests (Jeffrey Tolar).

  * Remove current exam score from sidebar (Kevin Wang).

  * Split out helper modules from server code (Jeffrey Tolar).

  * Warn user when exam has unanswered questions (Kevin Wang).

  * Improve user feedback when all exam questions are answered (Kevin Wang).

  * Fix viewport width handling (Jeffrey Tolar).

  * Upgrade to ExpressJS 4.x.

  * Disallow multiple submissions for a single homework question instance (Kevin Wang).

  * Fix all server-side error handling to use standard NodeJS convention (Kevin Wang).

  * Fix race condition on client initialization (Jeffrey Tolar).

  * Improve server-side RequireJS usage (Jeffrey Tolar).

  * Add submissions directly from the command line (Kevin Wang).

  * Improve docs for Windows installations (Dave Mussulman).

  * Expose `PLConfig` to backend to access server URL (Kevin Wang).

  * Fix crash on `GET /clientFiles/` (Kevin Wang).

  * Fix handling of large git pulls of class data (Jeffrey Tolar).

  * Fix `mtfclient` to properly handle checkbox listening (Terence Nip).

  * Fix percentage score exports.

  * Switch exam-mode IP blocks to new CBTF location in Grainger.

  * Add new drawing commands for LShape, TShape, DistLoad (Mariana Silva).

  * Store latex text images per-course rather than globally.

  * Add homework random shuffle mode with global question numbers (Binglin Chen).

  * (V2) Add experimental backend using PostgresQL and server-side rendering.

* __1.19.0__ - 2016-02-23

  * Add Ace editor for in-question code editing (Terence Nip).

  * Add `MultipleTrueFalse` question type (Terence Nip).

  * Upgrade MathJax to 2.6.0 to fix "vertical bar" rendering problem.

  * Add `adm-zip` support for questions to create zip files (Craig Zilles).

  * Enable embedded images in MultipleChoice and Checkbox question types.

  * Fix bugs related to reporting of PrairieLearn git version.

  * Add Errors tab for instructors to see server-side errors, and report more errors.

  * Add Reload button in development mode.

  * Add support for variable credit on tests (bonus credit and partial credit).

  * Remove the Adaptive test type (superseded by Game).

  * Add validation for dates on server load.

  * Fix display of question answer feedback during RetryExams.

  * Change all test scores to be stored as percentages without decimal places (rounded down).

  * Add `{{params.a | vector}}` template for bracketed vectors.

  * Support IP range checking for Siebel basement labs.

* __1.18.0__ - 2016-01-20

  * Fix security hole to restrict question access to accessible tests.

  * Add `jsplumb` support (Terence Nip).

* __1.17.0__ - 2015-11-04

  * Fix missing `questionFile()` caused by upgraded underscore templating.

  * Fix sorting of tests with mixed integer/string numbers.

  * Fix broken PrairieDraw figures after submission grading.

  * Fix role changes on User page with Firefox.

  * Fix username setting when UID is set.

  * Fix User page dropdowns to default to current state.

  * Add a User page button to change back to the authenticated UID.

  * Fix missing user list in dropdown after UID change.

  * Add "Troubleshooting" documentation page with frequently asked questions.

  * Add documentation about tests and questions versus test instances and question instances.

  * Add `Checkbox` question type.

  * Add `exampleCourse/questions/randomZip` example.

  * Remove unused `backend/questions` and `backend/tests` templates in favor of `exampleCourse`.

  * Include MathJax inside PrairieLearn.

  * Fix TeX label generation scripts to support Python 3.X and `courseDir` config variable.

* __1.16.1__ - 2015-10-12

  * Fix alignment of date plots on Safari.

* __1.16.0__ - 2015-10-12

  * Link questions on test "Admin" pages to question instances.

  * Add statistics by day for exam-type tests.

* __1.15.2__ - 2015-10-09

  * Fix doc references from "Assessment Detail" to assessment "Admin" page.

* __1.15.1__ - 2015-10-08

  * Clean up `particleMotion` example HTML templates.

* __1.15.0__ - 2015-10-08

  * Enable feedback in questions during exams and add `particleMotion` example.

* __1.14.1__ - 2015-10-08

  * Fix documentation typo in test access control section.

* __1.14.0__ - 2015-10-08

  * Add "uids" as an access rule restriction in test "allowAccess".

* __1.13.2__ - 2015-10-08

  * Use a locally-hosted copy of MathJax.

* __1.13.1__ - 2015-10-04

  * Fix test statistics for `Exam` and `PracExam` tests.

* __1.13.0__ - 2015-10-04

  * Plot score histogram in test admin view (Binglin Chen @chen386).

  * Add question statistics to test admin view.

  * Display PrairieLearn version number on the Sync page.

* __1.12.1__ - 2015-09-24

  * Fix test statistics for `RetryExam` using zones.

* __1.12.0__ - 2015-09-24

  * Standardize question numbering to be like #3.8 rather than #3-8 (Terence Nip @tnip).

  * Fix schema validation and example for RetryExams with multiple qids in a question.

* __1.11.1__ - 2015-09-23

  * Fix build bug with missing moment-timezone.

  * Remove deprecation warning for `questionGroups` in `RetryExam`.

* __1.11.0__ - 2015-09-23

  * Redesign of the "Assessment" page to be more compact and consistent.

  * Add `zones` to `RetryExam` to control question-order randomization.

  * Add `variantsPerQuestion` and `unlimitedVariants` options for `RetryExam`.

  * Improve test naming consistency and fix navbar link bugs with tests.

  * Allow test numbers to be strings.

* __1.10.2__ - 2015-09-19

  * Fix bug introduced by 1.10.1 that broke all tests (overly general change events).

* __1.10.1__ - 2015-09-18

  * Fix bug that caused the "User" page to not display changes in user, role, or mode.

* __1.10.0__ - 2015-09-15

  * Add "reset test" capability for instructors.

  * Only allow questions to be solved for accessible tests.

  * Add export test data capability for instructors.

  * Add summary test statistics for instructors.

* __1.9.1__ - 2015-09-11

  * Fix docs/example to add blank target for test text links.

  * Fix `clientFiles` to also handle subdirectories.

* __1.9.0__ - 2015-09-11

  * Add `clientFiles` and docs for adding text/files to tests.

* __1.8.1__ - 2015-09-10

  * Fix security hold where anyone could access `/export.csv`.

* __1.8.0__ - 2015-09-09

  * Add optional header text for `RetryExam` (for formula sheets, etc).

* __1.7.6__ - 2015-09-09

  * Load frontend website even if there were errors fetching data.

* __1.7.5__ - 2015-09-07

  * Reload all question `server.js` files after "Sync" with a git course repository.

* __1.7.4__ - 2015-09-06

  * Correctly give highest score for assessments with duplicate scores.

* __1.7.3__ - 2015-09-06

  * Fix bug that created multiple tInstances.

* __1.7.2__ - 2015-09-02

  * Fix `exampleCourse/questions/addVectors` to use `QServer` so `gradeAnswer()` is truly optional.

* __1.7.1__ - 2015-09-02

  * Fix schema links in documentation.

  * Add documentation for question options.

  * Add docs and text on the User page to describe the server `mode` in more detail.

* __1.7.0__ - 2015-09-01

  * Don't generate new question variants until the old variant is answered.

* __1.6.0__ - 2015-09-01

  * Make `exampleCourse/tests/homework1` visible by default.

  * Display course name in page title.

  * Use "assessment" rather than "homework" or "test" in user-visible strings.

* __1.5.2__ - 2015-08-31

  * Fix example `backend/config.json` in the docs.

* __1.5.1__ - 2015-08-30

  * Clarify docs about user role setting.

* __1.5.0__ - 2015-08-26

  * Enable exam mode detection via hard-coded IP range for the CBTF.

* __1.4.1__ - 2015-08-26

  * `export.csv` now uses test `set` rather than `type` for test names.

* __1.4.0__ - 2015-08-25

  * Add documentation and help text for Sync page.

  * Fix display of commit information when using older versions of git.

  * Add figure to example question `addVectors` in `exampleCourse`.

* __1.3.2__ - 2015-08-24

  * Fix `allowAccess` checks to not always fail.

* __1.3.1__ - 2015-08-24

  * Fix `pulls` error when `gitCourseBranch` is not set.

* __1.3.0__ - 2015-08-24

  * Change default `allowAccess` to block all non-instructor access.

* __1.2.1__ - 2015-08-24

  * Fix race condition in user creation and correctly record user names.

* __1.2.0__ - 2015-08-23

  * Add "Sync" feature to pull from a git repository.

  * Fix missing `template` field in `config.json` schema.

  * Improve error logging with more specific error information.

* __1.1.0__ - 2015-08-22

  * Add access logging to the database.

* __1.0.2__ - 2015-08-19

  * Documentation fixes following the bootcamp.

  * Fix undefined logger error if `config.json` contains errors (reported by Craig and Mariana).

* __1.0.1__ - 2015-08-18

  * Fix `npm` module list during bootcamp (remove `nodetime`, add `moment`).

* __1.0.0__ - 2015-08-18

  * First public release for pre-Fall-2015 bootcamp.<|MERGE_RESOLUTION|>--- conflicted
+++ resolved
@@ -17,11 +17,9 @@
 
   * Fix HTML on LTI configuration page (Matt West).
 
-<<<<<<< HEAD
+  * Remove `allowIssueReporting` option in `infoCourseInstance.json` (Matt West).
+
   * Fix LTI configuration flow configuration (Matt West).
-=======
-  * Remove `allowIssueReporting` option in `infoCourseInstance.json` (Matt West).
->>>>>>> 000310d0
 
 * __3.1.0__ - 2018-10-08
 
