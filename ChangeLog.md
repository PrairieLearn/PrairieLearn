--- conflicted
+++ resolved
@@ -51,7 +51,6 @@
 
   * Add student file storage for scratch paper scans (Matt West).
 
-<<<<<<< HEAD
   * Add Mathematica language option to `string_from_2darray` (Liz Livingston).
 
   * Add Mathematica tab and optional display attribute to `pl-variable-output` (Liz Livingston).
@@ -59,9 +58,7 @@
   * Add comment and child digit control for `pl-variable-output`, optional `comment` and `digits` (Liz Livingston).
 
   * Add vector support to `numpy_to_matlab` and `numpy_to_matlab_sf` (Liz Livingston).
-=======
   * Add `force-download` attribute to `pl-file-download` to specify whether to download or view in browser (Shreyas Patil).
->>>>>>> 60eca219
 
   * Change "Save & Grade" button text and alignment (Dave Mussulman).
 
@@ -93,11 +90,8 @@
 
   * Change `cheerio` back to `v0.22.0` (Nathan Walters).
 
-<<<<<<< HEAD
   * Change `pl-matrix-output` to `pl-variable-output` (Liz Livingston).
-=======
   * Change sync procedural steps to use fetch and reset to allow for history changes (James Balamuta).
->>>>>>> 60eca219
 
   * Fix load-reporting close during unit tests (Matt West).
 
