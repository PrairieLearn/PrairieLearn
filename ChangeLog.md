
# ChangeLog

* __next version__ - XXXX-XX-XX

  * Upgrade to Bootstrap 4 (Nathan Walters).

  * Upgrade to NodeJS 8.x LTS (Matt West).

  * Add new Issues page style and flexible filtering (Nathan Walters).

  * Fix broken file upload element (Nathan Walters).

<<<<<<< HEAD
  * Fix broken popover and improve assessment label styles (Nathan Walters).
=======
  * Upgrade all Node dependencies to latest versions (Nathan Walters).
>>>>>>> 7fce722f

* __2.11.0__ - 2017-12-29

  * Add support for partial credit in Homeworks (Tim Bretl).

  * Add help text to Exam assessment instance page (Tim Bretl).

  * Add support for partial credit in exams (Tim Bretl).

  * Add `<pl_file_preview>` element (Nathan Walters).

  * Add docker image for external graders with clang (Nathan Walters).

  * Add new exam grading UX with no buttons on overview page (Matt West).

  * Add Travis CI running the docker image for consistency (Matt West).

  * Add better and faster docker re-builds (Jake Bailey).

  * Add `ZJUI` as a institution option (Matt West).

  * Add python linter (Nathan Walters).

  * Add ESLint for style checking and fix related issues (Nathan Walters).

  * Add test coverage reporting with `coverage.io` (Nathan Walters).

  * Add documentation clarification on `"role": "Student"` access.

  * Add more core libraries (backbone, PrairieDraw, etc) (Matt West).

  * Add hiding of "Grade" button for manual grading (Matt West).

  * Add docs example of mixed on-campus and remote exam (Matt West).

  * Add Azure AD authentication (Matt West).

  * Add ZJU institution checking from ID (Matt West).

  * Add logout support for multiple authentication providers (Matt West).

  * Add PrairieGrader for external grading (Nathan Walters).

  * Add redirect handler to enable assessment deep links (Dave Mussulman).

  * Add `pycryptodome` for authenticated question data (Jake Bailey).

  * Add `v2` and `v3` tags to exampleCourse questions (Dave Mussulman).

  * Add `externalGradingOptions.timeout` parameter (Nathan Walters).

  * Add "Report an issue" button on questions (Matt West).

  * Add `allowIssueReporting` assessment option, default false (Matt West).

  * Add more statistics for external grader instances (Matt West).

  * Add "generating" animation to "Start assessment" button (Matt West).

  * Add maximum statistics for grading jobs (Matt West).

  * Add index on `grading_jobs.date` to speed up statistics (Matt West).

  * Add `to_json()` and `from_json()` to `prairielearn.py` to help JSON serialize standard types (Tim Bretl).

  * Add build-time system updates to Docker image (Jake Bailey).

  * Add new UINs for dev users to avoid conflicts in production DB (Matt West).

  * Add `partialCredit` question option (Matt West).

  * Add jsPlumb library from PL v1 (Matt West).

  * Add ability to de-link course instances from PrairieSchedule (Matt West).

  * Add explicit POST size limit of 200 KiB (Matt West).

  * Add size limits for grading jobs (100 KiB) (Nathan Walters).

  * Add linting for trailing commas (Nathan Walters).

  * Add GitHub link to instructor question view (Dave Mussulman).

  * Add instructor view of external grading logs (Nathan Walters).

  * Add legacy file path fallback to `clientFilesCourse` (Matt West).

  * Add full grading job log display from S3 (Nathan Walters).

  * Add instructor editing of total points and question points for assessment
    instances (Matt West).

  * Add `addBinary` example question (Matt West).

  * Add `make` to the Docker container (Dave Mussulman).

  * Add more feedback when submission to `pl_symbolic_input` has invalid format (Tim Bretl).

  * Add live update of external grading results (Nathan Walters).

  * Add ability for user to switch between MATLAB and python format in `pl_matrix_output` (Tim Bretl).

  * Add copy-to-clipboard button in `pl_matrix_output` (Tim Bretl).

  * Add detailed question statistics (Paras Sud).

  * Add visible logging for incremental DB migrations (Matt West).

  * Add support for python format in `pl_matrix_input` (Tim Bretl).

  * Add student and instructor question links on instructor page (Matt West).

  * Add new python grading framework for exampleCourse (Nathan Walters).

  * Add CSV export of best (highest scoring) submissions (Matt West).

  * Add CSV download for instance questions (Matt West).

  * Split installing documentation into separate method sections (Matt West).

  * Remove unused dead code (`/lib/db.js`, `question-servers/shortAnswer.js`,
    and `tests/sync/*`) (Nathan Walters).

  * Remove cookie-clearing on error page (Matt West).

  * Remove old unused Python caller code (Tim Bretl).

  * Remove AWS Batch external grader (Nathan Walters).

  * Remove the need for `<pl_variable_score>` in questions (Tim Bretl).

  * Remove detailed AzureAD logging (Matt West).

  * Remove the need to return `data` in python functions (Tim Bretl).

  * Change `externalGradingOptions.files` to `.serverFilesCourse`
    (Nathan Walters).

  * Change Python question code timeout from 5 s to 20 s (Tim Bretl).

  * Change "Errors" tab to "Issues" (Matt West).

  * Change max DB connections from 10 to 100 (Matt West).

  * Shift most `exampleCourse` to the external `pl-template` repository.

  * Shift symbolic input parser to `lib/python_helper_sympy.py` (Tim Bretl).

  * Fix external graders with invalid submissions (Nathan Walters).

  * Fix handling of too-large file uploads (Matt West).

  * Fix rendering glitch in instructor question table (Matt West).

  * Fix instructor closing of assessment instances (Matt West).

  * Fix spurious "question is complete" bug (Tim Bretl).

  * Fix bug in sigfig method of comparison when correct answer is zero (Tim Bretl).

  * Fix bug in pl_file_upload where students could upload arbitrary files (Nathan Walters).

  * Fix render bug on exams for questions without points (Matt West).

  * Fix assessment authorization when mode is NULL (Matt West).

  * Fix bug that prevented scalars from being rendered by `pl_matrix_output` (Tim Bretl).

  * Fix bug that prevented unicode minus from being parsed by `pl_matrix_output` and `pl_number_input` (Tim Bretl).

  * Fix external grading score display when score is missing (Nathan Walters).

  * Fix handling of image pull fails for external grading (Nathan Walters).

  * Fix options for v3 questions (Jake Bailey).

  * Fix course element reloading on sync (Nathan Walters).

  * Fix course element file loading (Matt West).

  * Fix file downloads as zip for v2 questions (Matt West).

  * Fix exam instance error handling with broken variants (Tim Bretl).

  * Fix `pl_number_input` to allow suffix for units with `display=inline` (Tim Bretl).

  * Fix symbolic input parser to eliminate use of `sympy.sympify` (Tim Bretl).

  * Fix bug that prevented numbers from being converted in sympy equivalents in symbolic input parser (Tim Bretl).

  * Fix bug that prevented use of multiple symbols in `pl_symbolic_input` (Tim Bretl).

  * Fix inoperable "Test" buttons for non-v3 questions by hiding them (Matt West).

  * Fix inaccurate issue counts on assessments (Matt West).

  * Fix exam auto-closing issue with legacy assessment instances (Matt West).

  * Fix double-click handling on question buttons (Matt West).

  * Fix one broken exam from blocking other exams auto-closing (Matt West).

  * Fix v2 questions `clientCode` path on Exam assessments (Matt West).

  * Fix decreased Exams scores with reduced credit (Matt West).

  * Fix premature answer display for `pl_multiple_choice` and `pl_checkbox` (Matt West).

  * Fix broken popovers in student exam questions (Tim Bretl).

  * Fix canceling of grading jobs on a new submission (Matt West).

  * Fix symbolic expression parsing bug by disallowing floating-point numbers (Tim Bretl).

  * Fix handling of broken questions on Homeworks (Matt West).

  * Fix handling of `inf` and `nan` submissions in `pl_number_input` (Tim Bretl).

  * Fix server crash in grading job handling (Nathan Walters).

  * Fix a few very old submissions with NaN scores (Matt West).

  * Fix assessment re-open/close link rendering (Nathan Walters).

  * Fix null-byte handling in grader results (Nathan Walters).

  * Fix elements not reading their templates with UTF-8 encoding (Nathan Walters).

  * Fix display of assessment score to 2 decimal places (Nathan Walters).

  * Fix gradebook to choose best score rather than worst (Matt West).

  * Fix bug in `pl_number_input` that crashed on submission of large integers (Tim Bretl).

* __2.10.1__ - 2017-05-24

  * Fix display of saved submissions for Exam assessments.

* __2.10.0__ - 2017-05-20

  * Add real-time grading job status with websockets (Nathan Walters).

  * Add full DB schema migration system (Nathan Walters).

  * Add unit tests for DB migrations (Nathan Walters).

  * Add Python modules for autograders: `numpy`, `scipy`, `matplotlib`,
    `sympy`, and `pandas` (Jordi Paris Ferrer).

  * Add `scipy` and `numpy` to the PL docker image.

  * Add documentation on the new authentication flow.

  * Add more developer documentation on the database schema.

  * Add export of full database in CSV, optionally anonymized.

  * Use Python 3.5 for autograders in `exampleCourse` (Nathan Walters).

  * Fix docker build script usage help.

  * Fix base64 encoding of uploaded files.

* __2.9.1__ - 2017-05-17

  * Fix handling of failed grading jobs (Nathan Walters).

* __2.9.0__ - 2017-05-14

  * Add support for Google OAuth2 authentication.

  * Shift documentation to Read the Docs.

  * Fix handling of Unicode characters in question data.

* __2.8.0__ - 2017-05-04

  * Add DB storage of exam mode networks.

  * Add `config` table to DB with system `display_timezone`.

  * Fix async handling in regrading unit tests.

* __2.7.0__ - 2017-04-28

  * Add `/pl/webhooks/ping` endpoint for automated health checks.

  * Add `singleVariant` flag for non-randomized questions.

  * Add documentation and improve layout for external autograder files
    (Nathan Walters).

  * Add link to detailed instances CSV file on instructor assessment page.

  * Add more assessment CSV download options.

  * Allow development use of non-master git branches for courses.

  * Fix `max_points` update during regrading.

  * Fix env var security in autograder containers (Jordi Paris Ferrer).

  * Fix external autograder output display (Nathan Walters).

  * Fix home directory detection for external autograder jobs.

  * Fix rendering of table row lines in student question lists.

* __2.6.0__ - 2017-04-16

  * Add full external autograder support with AWS and local docker support
    (Nathan Walters, Jordi Paris Ferrer).

* __2.5.3__ - 2017-04-14

  * Fix docker build with `migrations/` directory.

* __2.5.2__ - 2017-04-14

  * Fix regrading support.

* __2.5.1__ - 2017-04-12

  * Fix Exam reservation enforcement when multiple reservations exist.

* __2.5.0__ - 2017-04-11

  * Speed up rendering of instructor pages with assessment statistics.

  * Speed up calculation of assessment durations.

  * Speed up pages with job sequences.

  * Add per-day mean scores to the by-day score plot.

  * Add `points` and `max_points` output to assessment_instances CSV.

  * Add `migrations/` directory for ordered DB schema changes.

  * Fix assessment duration estimation for homeworks (1-hour gap maximum).

  * Fix CSV link on gradebook page.

  * Fix sorting of assessment on gradebook page.

  * Fix CSV download on instructor assessments overview page.

  * Fix date format in activity log CSV.

  * Fix links to questions on activity log pages.

  * Remove "permanent URL" on instructor assessments overview page.

* __2.4.1__ - 2017-04-08

  * Set question `feedback` to the empty object when missing.

* __2.3.2__ - 2017-04-08

  * Set question `feedback` to the empty object when missing.

* __2.4.0__ - 2017-04-07

  * Add connection to PrairieSchedule to enforce Exam reservations.

  * Fix ordering of assessment set headers in assessment lists.

  * Fix duration calculations to be from assessment start to last submission.

  * Show all submissions in downloaded CSV files even in dev mode.

  * Fix `Manual` grading type (Jake Bailey).

  * Change `forceMaxPoints` to only take affect during an explicit regrade.

* __2.3.1__ - 2017-03-23

  * Don't display deleted courses on the enroll (add/remove courses) page.

* __2.3.0__ - 2017-03-08

  * Change `feedback` to be visible for open questions on exams.

  * Make `feedback` visible within `submission.html` (Ray Essick).

  * Fix auto-finishing of exams after a 6-hour timeout.

  * Add regrading support with `forceMaxPoints` option.

  * Add preliminary external autograder support by the HackIllinois team
    (Genna Helsel, Teju Nareddy, Jordi Paris Ferrer, Nathan Walters).

  * Add question points and percentage scores to `*_final_submissions.csv`.

  * Add per-day score histograms to instructor assessment page (Paras Sud).

* __2.2.2__ - 2017-02-23

  * Add more indexes and improve unique constraint ordering for indexes.

* __2.2.1__ - 2017-02-18

  * Only show feedback for open exams in CS 233.

* __2.2.0__ - 2017-02-18

  * Show feedback for graded questions on exams, even if exam is
    still open (Jake Bailey).

* __2.1.3__ - 2017-02-17

  * Prevent multiple submissions to a single homework question variant.

  * Fix option passing to question server.js functions.

  * Fix course deletion on Admin page.

* __2.1.2__ - 2017-02-15

  * Catch bad Shibboleth authentication data with "(null)" UID.

  * Fix logging of `instance_question_id` in response.

* __2.1.1__ - 2017-02-13

  * Update ChangeLog.

* __2.1.0__ - 2017-02-13

  * Fix division-by-zero error in homeworks when `max_points` is zero
    (Jake Bailey).

  * Fix typos in documentation (Andre Schleife).

  * Fix MTF questions.

  * Fix assessment links on Instructor Gradebook page.

  * Fix XSS vulnerability by storing `questionJson` in base64.

* __2.0.3__ - 2017-02-04

  * Cache `instance_questions.status` to speed up page loads.

* __2.0.2__ - 2017-02-04

  * Speed up SQL query in `instance_questions` authorization.

* __2.0.1__ - 2017-01-28

  * Fix incorrect `max_points` for homeworks with question alternatives.

* __2.0.0__ - 2017-01-13

  * Make v2 the primary version and shift the old v1 to a subdirectory.

  * Add support for syncing a course from a remote git repository.

  * Add dev mode with local disk syncing and other dev features.

  * Convert score_perc to double (instead of integer).

  * Add UUIDs to all input JSON files to support renaming.

  * Convert all DB tables to bigserial primary keys.

  * Add docker build for course development.

  * Add question difficulty vs discrimination plots (Paras Sud).

  * Add 'Administrator' users will full site access.

  * Standardize names of JSON files and client/server file directories.

  * Clean up JSON file formats for everything except questions.

  * Add documentation for all v2 file formats.

  * Add conversion script from v1 to v2 assessment format (Dallas Trinkle).

* __1.22.0__ - 2016-12-09

  * Add IP ranges for final exams in DCL.

  * Fix docker instructions (Allen Kleiner).

  * Skip update of test instances for non-existent tests.

  * Fix crashing bug due to function call typo (Kevin Wang).

  * Don't attempt to generate statistics for non-existent questions.

  * Improve robustness of `submittedAnswer` restore for Fabric.js questions.

  * Add `fixedExponential` formatter.

  * Add raw score (full precision) to CSV downloads.

  * Fix logging error (Eric Huber).

  * Generate hi-res versions of LaTeX images for Fabric.js support.

  * (V2) Enable assessments with multiple instances per student.

  * (V2) Fix submission rendering for admin question views (Ray Essick).

  * (V2) Add past submissions view on exam question pages (Ray Essick).

  * (V2) Add underlying support for external (RabbitMQ) and manual grading.

  * (V2) Fix grading operations outside the main transaction.

  * (V2) Add question alternatives within assessments.

  * (V2) Implement generic CSRF protection for all pages.

  * (V2) Split site into Admin and User pages.

  * (V2) Add unified homepage with course list and self-enrollment.

  * (V2) Fix SQL import newline handling on Windows.

  * (V2) Add docker build.

  * (V2) Add admin view of individual assessment instances.

* __1.21.0__ - 2016-09-14

  * Use hi-res time for random seeds, improving test randomization.

  * Improve margins around `Save answer` buttons (Eric Huber).

  * Improve sorting of tests with identical numbers to sub-sort on titles.

  * Fix handling of question shuffling within tests (Binglin Chen).

  * Fix user role reading from `courseInfo.json`.

  * Fix error-handling code in `POST /submissions`.

  * Remove Siebel 0224 from `Exam` mode (Jeffrey Tolar).

  * (V2) Automatically regenerate assessment statistics every 10 minutes.

  * (V2) Fix CSV statistics downloads.

  * (V2) Switch to local copy of MathJax.

  * (V2) Implement access date display.

  * (V2) Implement `Exam` and `Homework` assessment types.

* __1.20.0__ - 2016-08-24

  * Fix `jsPlumb` naming case (Jeffrey Tolar).

  * Remove `/export.csv` endpoint (Kevin Wang).

  * Explicitly specify dependency versions in `package.json` (Kevin Wang).

  * Validate effective UID before creating tInstances (Kevin Wang).

  * Fix display of `trueAnswers` for all questions (Kevin Wang).

  * Document the Reload button (Jeffrey Tolar).

  * Fix role changing restrictions (Jeffrey Tolar).

  * Improve naming of exam grade/finish buttons and modal texts (Kevin Wang).

  * Show zone titles within tests (Jeffrey Tolar).

  * Remove current exam score from sidebar (Kevin Wang).

  * Split out helper modules from server code (Jeffrey Tolar).

  * Warn user when exam has unanswered questions (Kevin Wang).

  * Improve user feedback when all exam questions are answered (Kevin Wang).

  * Fix viewport width handling (Jeffrey Tolar).

  * Upgrade to ExpressJS 4.x.

  * Disallow multiple submissions for a single homework question instance (Kevin Wang).

  * Fix all server-side error handling to use standard NodeJS convention (Kevin Wang).

  * Fix race condition on client initialization (Jeffrey Tolar).

  * Improve server-side RequireJS usage (Jeffrey Tolar).

  * Add submissions directly from the command line (Kevin Wang).

  * Improve docs for Windows installations (Dave Mussulman).

  * Expose `PLConfig` to backend to access server URL (Kevin Wang).

  * Fix crash on `GET /clientFiles/` (Kevin Wang).

  * Fix handling of large git pulls of class data (Jeffrey Tolar).

  * Fix `mtfclient` to properly handle checkbox listening (Terence Nip).

  * Fix percentage score exports.

  * Switch exam-mode IP blocks to new CBTF location in Grainger.

  * Add new drawing commands for LShape, TShape, DistLoad (Mariana Silva).

  * Store latex text images per-course rather than globally.

  * Add homework random shuffle mode with global question numbers (Binglin Chen).

  * (V2) Add experimental backend using PostgresQL and server-side rendering.

* __1.19.0__ - 2016-02-23

  * Add Ace editor for in-question code editing (Terence Nip).

  * Add `MultipleTrueFalse` question type (Terence Nip).

  * Upgrade MathJax to 2.6.0 to fix "vertical bar" rendering problem.

  * Add `adm-zip` support for questions to create zip files (Craig Zilles).

  * Enable embedded images in MultipleChoice and Checkbox question types.

  * Fix bugs related to reporting of PrairieLearn git version.

  * Add Errors tab for instructors to see server-side errors, and report more errors.

  * Add Reload button in development mode.

  * Add support for variable credit on tests (bonus credit and partial credit).

  * Remove the Adaptive test type (superseded by Game).

  * Add validation for dates on server load.

  * Fix display of question answer feedback during RetryExams.

  * Change all test scores to be stored as percentages without decimal places (rounded down).

  * Add `{{params.a | vector}}` template for bracketed vectors.

  * Support IP range checking for Siebel basement labs.

* __1.18.0__ - 2016-01-20

  * Fix security hole to restrict question access to accessible tests.

  * Add `jsplumb` support (Terence Nip).

* __1.17.0__ - 2015-11-04

  * Fix missing `questionFile()` caused by upgraded underscore templating.

  * Fix sorting of tests with mixed integer/string numbers.

  * Fix broken PrairieDraw figures after submission grading.

  * Fix role changes on User page with Firefox.

  * Fix username setting when UID is set.

  * Fix User page dropdowns to default to current state.

  * Add a User page button to change back to the authenticated UID.

  * Fix missing user list in dropdown after UID change.

  * Add "Troubleshooting" documentation page with frequently asked questions.

  * Add documentation about tests and questions versus test instances and question instances.

  * Add `Checkbox` question type.

  * Add `exampleCourse/questions/randomZip` example.

  * Remove unused `backend/questions` and `backend/tests` templates in favor of `exampleCourse`.

  * Include MathJax inside PrairieLearn.

  * Fix TeX label generation scripts to support Python 3.X and `courseDir` config variable.

* __1.16.1__ - 2015-10-12

  * Fix alignment of date plots on Safari.

* __1.16.0__ - 2015-10-12

  * Link questions on test "Admin" pages to question instances.

  * Add statistics by day for exam-type tests.

* __1.15.2__ - 2015-10-09

  * Fix doc references from "Assessment Detail" to assessment "Admin" page.

* __1.15.1__ - 2015-10-08

  * Clean up `particleMotion` example HTML templates.

* __1.15.0__ - 2015-10-08

  * Enable feedback in questions during exams and add `particleMotion` example.

* __1.14.1__ - 2015-10-08

  * Fix documentation typo in test access control section.

* __1.14.0__ - 2015-10-08

  * Add "uids" as an access rule restriction in test "allowAccess".

* __1.13.2__ - 2015-10-08

  * Use a locally-hosted copy of MathJax.

* __1.13.1__ - 2015-10-04

  * Fix test statistics for `Exam` and `PracExam` tests.

* __1.13.0__ - 2015-10-04

  * Plot score histogram in test admin view (Binglin Chen @chen386).

  * Add question statistics to test admin view.

  * Display PrairieLearn version number on the Sync page.

* __1.12.1__ - 2015-09-24

  * Fix test statistics for `RetryExam` using zones.

* __1.12.0__ - 2015-09-24

  * Standardize question numbering to be like #3.8 rather than #3-8 (Terence Nip @tnip).

  * Fix schema validation and example for RetryExams with multiple qids in a question.

* __1.11.1__ - 2015-09-23

  * Fix build bug with missing moment-timezone.

  * Remove deprecation warning for `questionGroups` in `RetryExam`.

* __1.11.0__ - 2015-09-23

  * Redesign of the "Assessment" page to be more compact and consistent.

  * Add `zones` to `RetryExam` to control question-order randomization.

  * Add `variantsPerQuestion` and `unlimitedVariants` options for `RetryExam`.

  * Improve test naming consistency and fix navbar link bugs with tests.

  * Allow test numbers to be strings.

* __1.10.2__ - 2015-09-19

  * Fix bug introduced by 1.10.1 that broke all tests (overly general change events).

* __1.10.1__ - 2015-09-18

  * Fix bug that caused the "User" page to not display changes in user, role, or mode.

* __1.10.0__ - 2015-09-15

  * Add "reset test" capability for instructors.

  * Only allow questions to be solved for accessible tests.

  * Add export test data capability for instructors.

  * Add summary test statistics for instructors.

* __1.9.1__ - 2015-09-11

  * Fix docs/example to add blank target for test text links.

  * Fix `clientFiles` to also handle subdirectories.

* __1.9.0__ - 2015-09-11

  * Add `clientFiles` and docs for adding text/files to tests.

* __1.8.1__ - 2015-09-10

  * Fix security hold where anyone could access `/export.csv`.

* __1.8.0__ - 2015-09-09

  * Add optional header text for `RetryExam` (for formula sheets, etc).

* __1.7.6__ - 2015-09-09

  * Load frontend website even if there were errors fetching data.

* __1.7.5__ - 2015-09-07

  * Reload all question `server.js` files after "Sync" with a git course repository.

* __1.7.4__ - 2015-09-06

  * Correctly give highest score for assessments with duplicate scores.

* __1.7.3__ - 2015-09-06

  * Fix bug that created multiple tInstances.

* __1.7.2__ - 2015-09-02

  * Fix `exampleCourse/questions/addVectors` to use `QServer` so `gradeAnswer()` is truly optional.

* __1.7.1__ - 2015-09-02

  * Fix schema links in documentation.

  * Add documentation for question options.

  * Add docs and text on the User page to describe the server `mode` in more detail.

* __1.7.0__ - 2015-09-01

  * Don't generate new question variants until the old variant is answered.

* __1.6.0__ - 2015-09-01

  * Make `exampleCourse/tests/homework1` visible by default.

  * Display course name in page title.

  * Use "assessment" rather than "homework" or "test" in user-visible strings.

* __1.5.2__ - 2015-08-31

  * Fix example `backend/config.json` in the docs.

* __1.5.1__ - 2015-08-30

  * Clarify docs about user role setting.

* __1.5.0__ - 2015-08-26

  * Enable exam mode detection via hard-coded IP range for the CBTF.

* __1.4.1__ - 2015-08-26

  * `export.csv` now uses test `set` rather than `type` for test names.

* __1.4.0__ - 2015-08-25

  * Add documentation and help text for Sync page.

  * Fix display of commit information when using older versions of git.

  * Add figure to example question `addVectors` in `exampleCourse`.

* __1.3.2__ - 2015-08-24

  * Fix `allowAccess` checks to not always fail.

* __1.3.1__ - 2015-08-24

  * Fix `pulls` error when `gitCourseBranch` is not set.

* __1.3.0__ - 2015-08-24

  * Change default `allowAccess` to block all non-instructor access.

* __1.2.1__ - 2015-08-24

  * Fix race condition in user creation and correctly record user names.

* __1.2.0__ - 2015-08-23

  * Add "Sync" feature to pull from a git repository.

  * Fix missing `template` field in `config.json` schema.

  * Improve error logging with more specific error information.

* __1.1.0__ - 2015-08-22

  * Add access logging to the database.

* __1.0.2__ - 2015-08-19

  * Documentation fixes following the bootcamp.

  * Fix undefined logger error if `config.json` contains errors (reported by Craig and Mariana).

* __1.0.1__ - 2015-08-18

  * Fix `npm` module list during bootcamp (remove `nodetime`, add `moment`).

* __1.0.0__ - 2015-08-18

  * First public release for pre-Fall-2015 bootcamp.<|MERGE_RESOLUTION|>--- conflicted
+++ resolved
@@ -7,15 +7,13 @@
 
   * Upgrade to NodeJS 8.x LTS (Matt West).
 
+  * Upgrade all Node dependencies to latest versions (Nathan Walters).
+
   * Add new Issues page style and flexible filtering (Nathan Walters).
 
   * Fix broken file upload element (Nathan Walters).
 
-<<<<<<< HEAD
   * Fix broken popover and improve assessment label styles (Nathan Walters).
-=======
-  * Upgrade all Node dependencies to latest versions (Nathan Walters).
->>>>>>> 7fce722f
 
 * __2.11.0__ - 2017-12-29
 
