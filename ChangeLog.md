
# ChangeLog

<<<<<<< HEAD
* __2.2.2__ - 2017-02-23

  * Add more indexes and improve unique constraint ordering for indexes.
=======
  * Add per-day score histograms to instructor assessment page (Paras Sud).
>>>>>>> ed8665df

* __2.2.1__ - 2017-02-18

  * Only show feedback for open exams in CS 233.

* __2.2.0__ - 2017-02-18

  * Show feedback for graded questions on exams, even if exam is
    still open (Jake Bailey).

* __2.1.3__ - 2017-02-17

  * Prevent multiple submissions to a single homework question variant.

  * Fix option passing to question server.js functions.

  * Fix course deletion on Admin page.

* __2.1.2__ - 2017-02-15

  * Catch bad Shibboleth authentication data with "(null)" UID.

  * Fix logging of `instance_question_id` in response.

* __2.1.1__ - 2017-02-13

  * Update ChangeLog.

* __2.1.0__ - 2017-02-13

  * Fix division-by-zero error in homeworks when `max_points` is zero (Jake Bailey).

  * Fix typos in documentation (Andre Schleife).

  * Fix MTF questions.

  * Fix assessment links on Instructor Gradebook page.

  * Fix XSS vulnerability by storing `questionJson` in base64.

* __2.0.3__ - 2017-02-04

  * Cache `instance_questions.status` to speed up page loads.

* __2.0.2__ - 2017-02-04

  * Speed up SQL query in `instance_questions` authorization.

* __2.0.1__ - 2017-01-28

  * Fix incorrect `max_points` for homeworks with question alternatives.

* __2.0.0__ - 2017-01-13

  * Make v2 the primary version and shift the old v1 to a subdirectory.

  * Add support for syncing a course from a remote git repository.

  * Add dev mode with local disk syncing and other dev features.

  * Convert score_perc to double (instead of integer).

  * Add UUIDs to all input JSON files to support renaming.

  * Convert all DB tables to bigserial primary keys.

  * Add docker build for course development.

  * Add question difficulty vs discrimination plots (Paras Sud).

  * Add 'Administrator' users will full site access.

  * Standardize names of JSON files and client/server file directories.

  * Clean up JSON file formats for everything except questions.

  * Add documentation for all v2 file formats.

  * Add conversion script from v1 to v2 assessment format (Dallas Trinkle).

* __1.22.0__ - 2016-12-09

  * Add IP ranges for final exams in DCL.

  * Fix docker instructions (Allen Kleiner).

  * Skip update of test instances for non-existent tests.

  * Fix crashing bug due to function call typo (Kevin Wang).

  * Don't attempt to generate statistics for non-existent questions.

  * Improve robustness of `submittedAnswer` restore for Fabric.js questions.

  * Add `fixedExponential` formatter.

  * Add raw score (full precision) to CSV downloads.

  * Fix logging error (Eric Huber).

  * Generate hi-res versions of LaTeX images for Fabric.js support.

  * (V2) Enable assessments with multiple instances per student.

  * (V2) Fix submission rendering for admin question views (Ray Essick).

  * (V2) Add past submissions view on exam question pages (Ray Essick).

  * (V2) Add underlying support for external (RabbitMQ) and manual grading.

  * (V2) Fix grading operations outside the main transaction.

  * (V2) Add question alternatives within assessments.

  * (V2) Implement generic CSRF protection for all pages.

  * (V2) Split site into Admin and User pages.

  * (V2) Add unified homepage with course list and self-enrollment.

  * (V2) Fix SQL import newline handling on Windows.

  * (V2) Add docker build.

  * (V2) Add admin view of individual assessment instances.

* __1.21.0__ - 2016-09-14

  * Use hi-res time for random seeds, improving test randomization.

  * Improve margins around `Save answer` buttons (Eric Huber).

  * Improve sorting of tests with identical numbers to sub-sort on titles.

  * Fix handling of question shuffling within tests (Binglin Chen).

  * Fix user role reading from `courseInfo.json`.

  * Fix error-handling code in `POST /submissions`.

  * Remove Siebel 0224 from `Exam` mode (Jeffrey Tolar).

  * (V2) Automatically regenerate assessment statistics every 10 minutes.

  * (V2) Fix CSV statistics downloads.

  * (V2) Switch to local copy of MathJax.

  * (V2) Implement access date display.

  * (V2) Implement `Exam` and `Homework` assessment types.

* __1.20.0__ - 2016-08-24

  * Fix `jsPlumb` naming case (Jeffrey Tolar).

  * Remove `/export.csv` endpoint (Kevin Wang).

  * Explicitly specify dependency versions in `package.json` (Kevin Wang).

  * Validate effective UID before creating tInstances (Kevin Wang).

  * Fix display of `trueAnswers` for all questions (Kevin Wang).

  * Document the Reload button (Jeffrey Tolar).

  * Fix role changing restrictions (Jeffrey Tolar).

  * Improve naming of exam grade/finish buttons and modal texts (Kevin Wang).

  * Show zone titles within tests (Jeffrey Tolar).

  * Remove current exam score from sidebar (Kevin Wang).

  * Split out helper modules from server code (Jeffrey Tolar).

  * Warn user when exam has unanswered questions (Kevin Wang).

  * Improve user feedback when all exam questions are answered (Kevin Wang).

  * Fix viewport width handling (Jeffrey Tolar).

  * Upgrade to ExpressJS 4.x.

  * Disallow multiple submissions for a single homework question instance (Kevin Wang).

  * Fix all server-side error handling to use standard NodeJS convention (Kevin Wang).

  * Fix race condition on client initialization (Jeffrey Tolar).

  * Improve server-side RequireJS usage (Jeffrey Tolar).

  * Add submissions directly from the command line (Kevin Wang).

  * Improve docs for Windows installations (Dave Mussulman).

  * Expose `PLConfig` to backend to access server URL (Kevin Wang).

  * Fix crash on `GET /clientFiles/` (Kevin Wang).

  * Fix handling of large git pulls of class data (Jeffrey Tolar).

  * Fix `mtfclient` to properly handle checkbox listening (Terence Nip).

  * Fix percentage score exports.

  * Switch exam-mode IP blocks to new CBTF location in Grainger.

  * Add new drawing commands for LShape, TShape, DistLoad (Mariana Silva).

  * Store latex text images per-course rather than globally.

  * Add homework random shuffle mode with global question numbers (Binglin Chen).

  * (V2) Add experimental backend using PostgresQL and server-side rendering.

* __1.19.0__ - 2016-02-23

  * Add Ace editor for in-question code editing (Terence Nip).

  * Add `MultipleTrueFalse` question type (Terence Nip).

  * Upgrade MathJax to 2.6.0 to fix "vertical bar" rendering problem.

  * Add `adm-zip` support for questions to create zip files (Craig Zilles).

  * Enable embedded images in MultipleChoice and Checkbox question types.

  * Fix bugs related to reporting of PrairieLearn git version.

  * Add Errors tab for instructors to see server-side errors, and report more errors.

  * Add Reload button in development mode.

  * Add support for variable credit on tests (bonus credit and partial credit).

  * Remove the Adaptive test type (superseded by Game).

  * Add validation for dates on server load.

  * Fix display of question answer feedback during RetryExams.

  * Change all test scores to be stored as percentages without decimal places (rounded down).

  * Add `{{params.a | vector}}` template for bracketed vectors.

  * Support IP range checking for Siebel basement labs.

* __1.18.0__ - 2016-01-20

  * Fix security hole to restrict question access to accessible tests.

  * Add `jsplumb` support (Terence Nip).

* __1.17.0__ - 2015-11-04

  * Fix missing `questionFile()` caused by upgraded underscore templating.

  * Fix sorting of tests with mixed integer/string numbers.

  * Fix broken PrairieDraw figures after submission grading.

  * Fix role changes on User page with Firefox.

  * Fix username setting when UID is set.

  * Fix User page dropdowns to default to current state.

  * Add a User page button to change back to the authenticated UID.

  * Fix missing user list in dropdown after UID change.

  * Add "Troubleshooting" documentation page with frequently asked questions.

  * Add documentation about tests and questions versus test instances and question instances.

  * Add `Checkbox` question type.

  * Add `exampleCourse/questions/randomZip` example.

  * Remove unused `backend/questions` and `backend/tests` templates in favor of `exampleCourse`.

  * Include MathJax inside PrairieLearn.

  * Fix TeX label generation scripts to support Python 3.X and `courseDir` config variable.

* __1.16.1__ - 2015-10-12

  * Fix alignment of date plots on Safari.

* __1.16.0__ - 2015-10-12

  * Link questions on test "Admin" pages to question instances.

  * Add statistics by day for exam-type tests.

* __1.15.2__ - 2015-10-09

  * Fix doc references from "Assessment Detail" to assessment "Admin" page.

* __1.15.1__ - 2015-10-08

  * Clean up `particleMotion` example HTML templates.

* __1.15.0__ - 2015-10-08

  * Enable feedback in questions during exams and add `particleMotion` example.

* __1.14.1__ - 2015-10-08

  * Fix documentation typo in test access control section.

* __1.14.0__ - 2015-10-08

  * Add "uids" as an access rule restriction in test "allowAccess".

* __1.13.2__ - 2015-10-08

  * Use a locally-hosted copy of MathJax.

* __1.13.1__ - 2015-10-04

  * Fix test statistics for `Exam` and `PracExam` tests.

* __1.13.0__ - 2015-10-04

  * Plot score histogram in test admin view (Binglin Chen @chen386).

  * Add question statistics to test admin view.

  * Display PrairieLearn version number on the Sync page.

* __1.12.1__ - 2015-09-24

  * Fix test statistics for `RetryExam` using zones.

* __1.12.0__ - 2015-09-24

  * Standardize question numbering to be like #3.8 rather than #3-8 (Terence Nip @tnip).

  * Fix schema validation and example for RetryExams with multiple qids in a question.

* __1.11.1__ - 2015-09-23

  * Fix build bug with missing moment-timezone.

  * Remove deprecation warning for `questionGroups` in `RetryExam`.

* __1.11.0__ - 2015-09-23

  * Redesign of the "Assessment" page to be more compact and consistent.

  * Add `zones` to `RetryExam` to control question-order randomization.

  * Add `variantsPerQuestion` and `unlimitedVariants` options for `RetryExam`.

  * Improve test naming consistency and fix navbar link bugs with tests.

  * Allow test numbers to be strings.

* __1.10.2__ - 2015-09-19

  * Fix bug introduced by 1.10.1 that broke all tests (overly general change events).

* __1.10.1__ - 2015-09-18

  * Fix bug that caused the "User" page to not display changes in user, role, or mode.

* __1.10.0__ - 2015-09-15

  * Add "reset test" capability for instructors.

  * Only allow questions to be solved for accessible tests.

  * Add export test data capability for instructors.

  * Add summary test statistics for instructors.

* __1.9.1__ - 2015-09-11

  * Fix docs/example to add blank target for test text links.

  * Fix `clientFiles` to also handle subdirectories.

* __1.9.0__ - 2015-09-11

  * Add `clientFiles` and docs for adding text/files to tests.

* __1.8.1__ - 2015-09-10

  * Fix security hold where anyone could access `/export.csv`.

* __1.8.0__ - 2015-09-09

  * Add optional header text for `RetryExam` (for formula sheets, etc).

* __1.7.6__ - 2015-09-09

  * Load frontend website even if there were errors fetching data.

* __1.7.5__ - 2015-09-07

  * Reload all question `server.js` files after "Sync" with a git course repository.

* __1.7.4__ - 2015-09-06

  * Correctly give highest score for assessments with duplicate scores.

* __1.7.3__ - 2015-09-06

  * Fix bug that created multiple tInstances.

* __1.7.2__ - 2015-09-02

  * Fix `exampleCourse/questions/addVectors` to use `QServer` so `gradeAnswer()` is truly optional.

* __1.7.1__ - 2015-09-02

  * Fix schema links in documentation.

  * Add documentation for question options.

  * Add docs and text on the User page to describe the server `mode` in more detail.

* __1.7.0__ - 2015-09-01

  * Don't generate new question variants until the old variant is answered.

* __1.6.0__ - 2015-09-01

  * Make `exampleCourse/tests/homework1` visible by default.

  * Display course name in page title.

  * Use "assessment" rather than "homework" or "test" in user-visible strings.

* __1.5.2__ - 2015-08-31

  * Fix example `backend/config.json` in the docs.

* __1.5.1__ - 2015-08-30

  * Clarify docs about user role setting.

* __1.5.0__ - 2015-08-26

  * Enable exam mode detection via hard-coded IP range for the CBTF.

* __1.4.1__ - 2015-08-26

  * `export.csv` now uses test `set` rather than `type` for test names.

* __1.4.0__ - 2015-08-25

  * Add documentation and help text for Sync page.

  * Fix display of commit information when using older versions of git.

  * Add figure to example question `addVectors` in `exampleCourse`.

* __1.3.2__ - 2015-08-24

  * Fix `allowAccess` checks to not always fail.

* __1.3.1__ - 2015-08-24

  * Fix `pulls` error when `gitCourseBranch` is not set.

* __1.3.0__ - 2015-08-24

  * Change default `allowAccess` to block all non-instructor access.

* __1.2.1__ - 2015-08-24

  * Fix race condition in user creation and correctly record user names.

* __1.2.0__ - 2015-08-23

  * Add "Sync" feature to pull from a git repository.

  * Fix missing `template` field in `config.json` schema.

  * Improve error logging with more specific error information.

* __1.1.0__ - 2015-08-22

  * Add access logging to the database.

* __1.0.2__ - 2015-08-19

  * Documentation fixes following the bootcamp.

  * Fix undefined logger error if `config.json` contains errors (reported by Craig and Mariana).

* __1.0.1__ - 2015-08-18

  * Fix `npm` module list during bootcamp (remove `nodetime`, add `moment`).

* __1.0.0__ - 2015-08-18

  * First public release for pre-Fall-2015 bootcamp.<|MERGE_RESOLUTION|>--- conflicted
+++ resolved
@@ -1,13 +1,11 @@
 
 # ChangeLog
 
-<<<<<<< HEAD
+  * Add per-day score histograms to instructor assessment page (Paras Sud).
+
 * __2.2.2__ - 2017-02-23
 
   * Add more indexes and improve unique constraint ordering for indexes.
-=======
-  * Add per-day score histograms to instructor assessment page (Paras Sud).
->>>>>>> ed8665df
 
 * __2.2.1__ - 2017-02-18
 
