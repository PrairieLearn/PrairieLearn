--- conflicted
+++ resolved
@@ -116,17 +116,10 @@
   * Fix `assessments.assessment_set_id` to cascade on deletes (Matt West).
 
   * Fix git merge during CI (Matt West).
-<<<<<<< HEAD
   
-  * Fix to prevent instructor testing of externally-graded questions (Matt West).
+  * Fix LTI outcome reporting with Blackboard Learn (Dave Mussulman).
   
   * Fix documentation examples to be self-contained (James Balamuta).
-=======
-
-  * Fix to prevent instructor testing of externally-graded questions (Matt West).
-  
-  * Fix LTI outcome reporting with Blackboard Learn (Dave Mussulman).
->>>>>>> c0cb0d0a
 
 * __3.2.0__ - 2019-08-05
 
