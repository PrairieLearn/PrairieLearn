--- conflicted
+++ resolved
@@ -89,13 +89,11 @@
 
   * Add example course question templates (James Balamuta).
 
-<<<<<<< HEAD
   * Add support for pages to set their own titles in browser tabs via `res.locals.navTrace` (David Mitchell)
-=======
+
   * Add extra `/course*` mount points (Tim Yang).
   
   * Add confirmation dialog for unsaved changes on question pages (Tim Yang).
->>>>>>> d99251d5
 
   * Change v3 questions to disable autocomplete on the question form (Nathan Walters).
 
