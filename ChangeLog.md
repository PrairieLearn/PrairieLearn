--- conflicted
+++ resolved
@@ -41,11 +41,9 @@
 
   * Add postgresql permissions for root in Docker for development (Dave Mussulman).
 
-<<<<<<< HEAD
   * Add CSV scores upload for questions or assessments (Matt West).
-=======
+
   * Add Pillow to the `centos7-python` container (Dave Mussulman).
->>>>>>> 73c976d3
 
   * Fix `pl-file-editor` to allow display empty text editor and add option to include text from source file (Mariana Silva).
 
@@ -104,11 +102,12 @@
   * Fix `pl-matrix-component-input` element to adjust height (Mariana Silva).
 
   * Fix real-time external grading results in exam mode by disabling exam-specific message in the question score panel (Nathan Walters).
+
   * Fix `tools/dump_filter.sh` to drop `pg_stat_statements` for PostgreSQL 10 (Matt West).
 
   * Fix slow assessment instance deletes (Matt West).
 
-  * Fix triangularDistributedLoad in PrairieDraw.js (Mariana Silva).
+  * Fix `triangularDistributedLoad` in `PrairieDraw.js` (Mariana Silva).
 
   * Change `pl-code` to display code from a source file OR inline text (Mariana Silva).
 
@@ -146,11 +145,9 @@
 
   * Change element documentation to add placeholder attribute to `pl-string-input` (Mariana Silva).
 
-<<<<<<< HEAD
   * Change instructor assessment page into multiple sub-pages (Matt West).
-=======
-  * Change log level of external grading jobs to reduce syslog logging (Matt West).
->>>>>>> 73c976d3
+
+  * Change log level of external grading jobs to reduce syslog volume (Matt West).
 
 * __3.0.0__ - 2018-05-23
 
