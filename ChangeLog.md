
# ChangeLog

* __next version__ - XXXX-XX-XX

  * Add python libraries sklearn and nltk to plbase, and preload them in python trampoline (Binglin Chen).

  * Add UUIDs to cron job logs for better debugging (Matt West).

  * Add report of unsuccessful cron jobs (Matt West).

  * Add dev docs for interfacing async/await code (Matt West).

  * Add integration tests for daily cron jobs (Matt West).

  * Add example docker grading images for externally graded questions (James Balamuta).

  * Add ANSI color support to `pl-external-grader-results` element (Nathan Walters).

  * Add `min-lines`, `max-lines`, and `auto-resize` to change the number of lines displayed in the `pl-file-editor` (James Balamuta).

  * Add example question for the `pl-file-editor` element to element example gallery (James Balamuta).

  * Add docs for `singleVariant` question option (Matt West).

  * Add file attachments to student assessments and questions (Matt West).

  * Add connecting IP address report in instructor effective user page (Dave Mussulman).

  * Add SSL https support inside the Docker container (Dave Mussulman).

  * Add `pl-hide-in-panel` element (Matt West).

  * Add `pl-drawing` element (Mariana Silva and Nicolas Nytko)

  * Add `pl-python-variable` element for displaying Pandas dataframes and Python variables (Nicolas Nytko).

  * Add student Gradebook page (Matt West).

  * Add CloudWatch statistics for external grader lifecycles (Matt West).

  * Add python library `tzlocal` (James Balamuta).

  * Add console stack traces on Node warnings (Matt West).

  * Add support for Latex in `<markdown>` tags (Nathan Walters).

  * Add support for rendering graphs using adjacency matrices in `pl-graph` (Nicolas Nytko).

  * Add FAQ entries for escaping math mode in questions and accessing the `data` object on an external grader (James Balamuta).

  * Add a new example question showing a probability mass function with `pl-python-variable` (James Balamuta).

  * Add `gvsu.edu` as an institution option (Matt West).

  * Add `scikit-learn`, `scikit-image`, and other data science libraries to external Python grader (Nicolas Nytko).

  * Add 'paths-lookup' database tool (Dave Mussulman).

  * Add more detailed grader statistics (Matt West).

  * Add diagnostics for external grader results processing (Dave Mussulman).

  * Add the `ucidata` package to `centos-plbase` (James Balamuta, h/t David Dalpiaz).

  * Add navbar dropdowns to swap between courses, course instances, and assessments (Tim Bretl).

  * Add ability to create and modify all course content in the browser without docker or git (Tim Bretl).

  * Add support for Rust to `pl-code` element (Nathan Walters).

  * Add tests for LTI auth (Dave Mussulman).

  * Add choose course instance dropdown to instructor nav-bar when viewing course only (Tim Bretl).

  * Add file size limit to student-visible part of `pl-file-upload` (Nathan Bowman).

  * Add explanation of `None` role in documentation and instructor gradebook view (James Balamuta).

  * Change v3 questions to disable autocomplete on the question form (Nathan Walters).

  * Change `centos7-python` to `grader-python` and place it under `graders/`  (James Balamuta).

  * Change blocked-event-loop detection to be more lightweight in production (Matt West).

  * Change file editing access to `Editor`, down from `Owner` (Matt West).

  * Change element default setup to be top-down instead of inline (James Balamuta).

  * Change `type: "Exam"` under `mode: "Public"` to not display "waiting for proctor..." message (James Balamuta).

  * Change Travis script to rebuild `prairielearn/centos7-plbase` if any relevant files have changed (Nathan Walters).

  * Change location of draft files for file editor from S3 (prod) / local (dev) to `file-store` (Tim Bretl).

  * Change docker to use CentOS7 python3 instead of python36u (Dave Mussulman).

  * Change SSL file paths to be configurable (Dave Mussulman).

  * Change `rpy2` version from 2.9.5 to 3.2.0 (James Balamuta).

  * Change institution definitions to read from the `institutions` table (Dave Mussulman).

  * Change documentation examples to be self-contained (James Balamuta).

  * Change external grader documentation to show file system structure (James Balamuta).

  * Change test infrastructure to use `testCourse` instead of `exampleCourse` (James Balamuta).

  * Change size limit for form data by increasing from 200K to 1M (Nathan Bowman).

  * Change `grader-r` docker container to include `pltest` package (James Balamuta).

  * Change navbar/navtab structure to match course content structure (Tim Bretl).

  * Change `MathJax` version from 2.7.5 to 3.0.0 (Nicolas Nytko)

  * Change and standardize naming scheme on in-browser add/copy of course instance, assessment, or question (Tim Bretl).

  * Change order in which course instances are listed to be by earliest and latest access date (Tim Bretl).

  * Change size limit for form data to account for increase from encoding (Nathan Bowman).

  * Fix dead letter cron job for `async` v3 (Matt West).

  * Fix deadlock when syncing course staff (Nathan Walters).

  * Fix name of `migrations/145_file_edits__job_sequence_id__add.sql` (Matt West).

  * Fix `<pl-string-input>` handling of HTML entities in input (Nathan Walters).

  * Fix assessment password clearing cookie situations, issue #1579 (Dave Mussulman).

  * Fix the syncing of missing tags and topics (Nathan Walters).

  * Fix documentation formatting (Dave Mussulman).

  * Fix handling of duplicate topics in `infoCourse.json` (Nathan Walters).

  * Fix tags/topics duplicates checking when tag/topic is a builtin JS object property, like `toString` (Nathan Walters).

  * Fix `Makefile` for documentation to build correctly (James Balamuta).

  * Fix description of the points download description for assessments (James Balamuta, h/t Mariana Silva).

  * Fix LTI callback URL (Matt West).

  * Fix vulnerability in external grading that allows arbitrary files on the server to be overwritten (Nathan Walters).

  * Fix bug in unicode encode/decode in file editor (Tim Bretl).

  * Fix KeyboardInterrupt errors when Ctrl-C'ing out of docker (Dave Mussulman).

  * Fix disabled server load reporting to CloudWatch (Matt West).

  * Fix legacy Ace editor assets (Nathan Walters).

  * Fix stack trace error printing for externally graded question errors (Dave Mussulman).

  * Fix SSL generation to happen at docker build instead of on each run (Dave Mussulman).

  * Fix external grading results containing NULL bytes (Matt West).

  * Fix `MaxListenersExceededWarning` (Dave Mussulman).

  * Fix jobsPerInstance grader statistic (Matt West).

  * Fix null filenames from missing files in downloads (Matt West).

  * Fix `assessments.assessment_set_id` to cascade on deletes (Matt West).

  * Fix git merge during CI (Matt West).

  * Fix to prevent instructor testing of externally-graded questions (Matt West).

  * Fix LTI outcome reporting with Blackboard Learn (Dave Mussulman).

  * Fix error reporting for v2 questions (Matt West).

  * Fix detection of different internals during R package installation (James Balamuta).

  * Fix figures in `pl-drawing` documentation (Nicolas Nytko).

  * Fix use of `data["correct_answers"]` in documentation (James Balamuta, h/t Eric Huber).

  * Fix authorization for users behind web proxies (Dave Mussulman).

  * Fix admin overview page institutions (Matt West & Dave Mussulman).

  * Fix button appearance after bootstrap upgrade (Tim Bretl).

  * Fix bug in course instance switcher on file edit page (Tim Bretl).

  * Fix bug in branch links on file browser page (Tim Bretl).

  * Fix bug in element popovers (Tim Bretl).

  * Fix redirects to question preview page by maintaining query parameters (Nathan Walters).

  * Fix redirects to course admin sub-page when switching course instances (Tim Bretl).

  * Fix server-side check of new file names and paths on in-browser rename (Tim Bretl).

  * Fix in-browser course edit handler to update commit hash only when using git (Tim Bretl).

  * Fix in-browser course edit handler to keep one course lock throughout entire process (Tim Bretl).

  * Fix button alignment in popovers (Tim Bretl).

  * Fix authorization of effective user (Tim Bretl).

  * Fix in-browser add/copy of course instances to ensure user has `Instructor` role (Tim Bretl).

  * Fix permissions on issues page (Tim Bretl).

  * Fix angle tolerance checks for vectors in `pl-drawing` element (Nicolas Nytko).

  * Fix unique element checking in default grader for `pl-drawing` element (Nicolas Nytko).

  * Fix math rendering in `pl-drawing` element on Safari (Nicolas Nytko).

<<<<<<< HEAD
  * Fix gradebook and question statistics download links (Tim Bretl).
=======
  * Fix course instance access check (Tim Bretl).
>>>>>>> 73c53535

  * Remove `number` column from `course_instances` table and `number` property from `infoCourseInstance.json` schema (Tim Bretl).

* __3.2.0__ - 2019-08-05

  * Add openpyxl to the centos7-python for Excel .xlsx autograding (Craig Zilles).

  * Add feedback for correct answers in submitted answer panel (Brian Mercer).

  * Add Learning Tools Interoperability LTI 1.1.1 tool provider functionality (Dave Mussulman).

  * Add course instance admin subpages (Dave Mussulman).

  * Add networkx Python library to plbase (Nathan Bowman).

  * Add option to toggle placeholder help text for `pl-number-input` (James Balamuta and Nicolas Nytko).

  * Add `size` attribute to `pl-number-input` (Nicolas Nytko).

  * Add demo question showcasing all options for `pl-number-input` (James Balamuta and Nicolas Nytko).

  * Add read-only API for instructors to access assessment data (Nathan Walters).

  * Add networkx Python library to centos7-python (Nathan Bowman).

  * Add ability to "Grade all saved answers" on exam assessment overview (Dave Mussulman).

  * Add dead letter reporting to Slack (Matt West).

  * Add more logging for external grading jobs in production (Matt West).

  * Add documentation on common development errors to FAQ (James Balamuta).

  * Add R Data Packages and SQLite connection to centos-plbase (James Balamuta).

  * Add R package caching and parallel installation to centos-plbase (James Balamuta).

  * Add example script to download all course instance data from API (Matt West).

  * Add default tags for semester Sp19 - Fa21 (James Balamuta).

  * Add `pl-graphviz-render` element (Nathan Walters).

  * Add Graphviz Yum package and Python library to centos7-plbase and centos7-python (Nicolas Nytko).

  * Add a second example of reading XML code in from a file with `pl-code` (James Balamuta).

  * Add instructor info panel to student pages (Dave Mussulman).

  * Add ability to highlight the background of specific lines of text in `pl-code` (Nathan Walters).

  * Add R Data Packages and SQLite connection to centos-plbase. (James Balamuta).

  * Add test cases for the InstructorAssessmentDownloads page (Yuchen Pang).

  * Add verbose flag to `tools/generate_uuid.py` to show all the files changed by script (Pavitra Shadvani).

  * Add better logging of requests that don't have corresponding responses (Matt West).

  * Add student file storage for scratch paper scans (Matt West).

  * Add Mathematica language option to `string_from_numpy()` (Liz Livingston).

  * Add Mathematica tab and optional display attribute to `pl-variable-output` (Liz Livingston).

  * Add comment and child digit control for `pl-variable-output`, optional `comment` and `digits` (Liz Livingston).

  * Add vector support to `numpy_to_matlab()` and `numpy_to_matlab_sf()` (Liz Livingston).

  * Add `force-download` attribute to `pl-file-download` to specify whether to download or view in browser (Shreyas Patil).

  * Add images of elements to element documentation (James Balamuta).

  * Add check that no issues are generated by question load in `testQuestions.js` (Tim Bretl).

  * Add support for Markdown in questions with the `<markdown>` tag (Nathan Walters).

  * Add new entries to the FAQ guide (James Balamuta).

  * Add an example question containing code shown in the element documentation (James Balamuta).

  * Add example questions for `pl-multiple-choice` and `pl-integer-input` customizations (James Balamuta).

  * Add `users_select_or_insert` SPROC tests (Dave Mussulman).

  * Add `clientFilesElement` folder for loading element-specific client files (Nicolas Nytko).

  * Add `ignore-case` option to `pl-string-input` to allow for case insensitivity (James Balamuta).

  * Add dependabot status to README (Matt West).

  * Add tabs for course admin page (Tim Bretl).

  * Add in-browser editing of course files (Tim Bretl).

  * Add question score information to `all_submissions` CSV download (Matt West).

  * Add warning to `pl-checkbox` if `partial-credit-method` is set but `partial-credit` is not enabled (Nathan Walters).

  * Change "Save & Grade" button text and alignment (Dave Mussulman).

  * Change Ace editor to use source files from npm and upgrade to 1.4.1 from 1.2.8 (Nathan Walters).

  * Change external grading to receive results from an SQS queue instead of a webhook (Nathan Walters).

  * Change Exam question generation to first-access time (Matt West).

  * Change assessment access rule examId linking to examUuid (Dave Mussulman).

  * Change example question `fibonacciEditor` timeout to 20 s (Matt West).

  * Change server timeout to 10 minutes (Matt West).

  * Change API ID names to contain object type (Matt West).

  * Change API object property names for improved consistency (Matt West).

  * Change `highlight.js` from `9.12.01` to `9.13.1` in order to support `plaintext` highlighting (Nathan Walters).

  * Change all packages to current versions (Matt West).

  * Change logging format for new `winston` version (Matt West).

  * Change instructor gradebook to have more optimized HTML for a smaller response (Nathan Walters).

  * Change "timeout" external grader error to sound like the student's code is at fault (Matt West).

  * Change `cheerio` back to `v0.22.0` (Nathan Walters).

  * Change `pl-matrix-output` to `pl-variable-output` (Liz Livingston).

  * Change `string_from_2darray()` to `string_from_numpy()`, retained deprecated version (Liz Livingston).

  * Change sync procedural steps to use fetch and reset to allow for history changes (James Balamuta).

  * Change element documentation to have a separation between submission, decorative, and conditional elements (James Balamuta).

  * Change instructor question page to hide "Test 100 times" for externally graded questions (Nathan Walters).

  * Change element documentation to follow a common structure (James Balamuta).

  * Change JSON schemas to be independently publishable from PrairieLearn (Nathan Walters).

  * Change Travis CI to recognize dependabot rather than greenkeeper (Matt West).

  * Change developer docs to recommend the use of async/await (Matt West).

  * Change syncing process to be faster (Nathan Walters).

  * Change syncing process to allow for tags/topics that are not explicitly listed in `courseInfo.json` (Nathan Walters).

  * Change UUIDs to no longer be globally unique; they are not unique only in the smallest possible scope (Nathan Walters).

  * Change syncing process to validate that QIDs are not repeated in an assessment; this is a potentially breaking change (Nathan Walters).

  * Change to PostgreSQL version 11 (from version 10) (Matt West).

  * Change to NodeJS version 12 (from v10) (Matt West).

  * Change enroll page interface to allow Bootstrap modal dialogues instead of popover tooltips with buttons on them; add more verbose description of what it means to add/remove a course. (Eric Huber)

  * Change file editor to simplify the use of drafts and to improve the user interface (Tim Bretl).

  * Fix load-reporting close during unit tests (Matt West).

  * Fix PL / scheduler linking stored procedure to allow linked exams and fix bugs (Dave Mussulman).

  * Fix responsiveness and centering of images displayed with `pl-figure` (James Balamuta, h/t Dave Mussulman).

  * Fix STDERR data logging on Python start (Matt West).

  * Fix HTML on LTI configuration page (Matt West).

  * Fix LTI configuration flow configuration (Matt West).

  * Fix GitHub links to exampleCourse questions (Dave Mussulman).

  * Fix exclude file list for code coverage (Matt West).

  * Fix `dump_filter.sh` to keep `authn_users` in all tables (Matt West).

  * Fix issues link on instructor question page (Nathan Walters).

  * Fix `users.lti_course_instance_id` foreign key delete action (Matt West).

  * Fix CSV stringifier which blocks the event loop (Yuchen Pang).

  * Fix missing `event-stream` dependency (Matt West).

  * Fix `pl.inner_html(...)` helper function (Nathan Walters).

  * Fix slow gradebook API by removing `last_submission_date` (Matt West).

  * Fix API IDs to be JSON integers (Matt West).

  * Fix underscore in `pl-string-input` docs (Matt West).

  * Fix Python linter errors in (Matt West).

  * Fix `pl-code` HTML escaping (Nathan Walters).

  * Fix legacy question renderer by explicitly using `htmlparser2` for cheerio (Nathan Walters).

  * Fix error message when a tag is missing (Matt West, h/t Mariana Silva).

  * Fix GitHub links in `mkdocs.yml` (Eric Huber).

  * Fix typo in documentation (Eric Huber).

  * Fix docs for `examUuid` usage (Matt West).

  * Fix `htmlparser2` config by copying default options from Cheerio (Nathan Walters).

  * Fix traceback in console log for python errors (Tim Bretl).

  * Fix render cache stats to limit to last day (Matt West).

  * Fix escape sequence of code specified in the `source-file-name` options of `pl-code` (James Balamuta).

  * Fix local grader not removing volumes associated with containers (Nathan Walters).

  * Fix Python autograder container build (Matt West).

  * Fix documentation to be more descriptive for local development with externally graded questions, especially in Windows. (Dave Mussulman, h/t James Balamuta, Mariana Silva, Zhenxi Zhou)

  * Fix copy button (Tim Bretl).

  * Fix python question random to seed from `variant.variant_seed` (Dave Mussulman).

  * Fix TravisCI for Greenkeeper PRs (Matt West).

  * Fix vulnerabilities in node packages (Nathan Walters).

  * Fix regression from #1440 in Bootstrap popovers due to HTML sanitization (Matt West).

  * Fix elements to work with the new sanitized popovers (Matt West).

  * Fix documentation build on Read the Docs (Matt West).

  * Fix editing popovers to work with the new sanitization defaults (Matt West).

  * Fix `tools/generate_uuids.py` to not add UUID in element subdirectory (Pavitra Shadvani).

  * Fix `tools/generate_uuids.py` to be able to find uppercase UUIDs (Eric Huber).

  * Fix gradebook download link for courses with special characters in their names (Nathan Walters).

  * Fix handling of malformed LTI responses (Matt West).

  * Fix (or at least attempt to) S3 file uploads for external grading (Nathan Walters).

  * Fix handling of binary files during external grading (Nathan Walters).

  * Fix hljs syntax highlighting compatibility issue in `pl-code.py` (Eric Huber).

  * Fix JSON format when dumping DB subsets with `dump_filter.sh` (Matt West).

  * Fix vulnerabilities in node packages (Dave Mussulman).

  * Fix `users_select_or_insert` to handle NetID changes with same UIN (Dave Mussulman).

  * Fix documentation page for elements and their dependencies (Eric Huber).

  * Fix question tag syncing to be significantly faster (Nathan Walters).

  * Fix `generate_uuids.py` to only process files starting with `info` (Matt West).

  * Fix `async.doWhilst()` and `async.doUntil()` for `async` v3 (Matt West).

  * Fix best submissions downloads to use ungraded submissions as a last resort (Matt West).

  * Fix help text CSV upload example with `points` (Matt West, h/t Mariana Silva and James Balamuta).

  * Fix CSRF checking for external grading live updates (Nathan Walters).

  * Fix flaky test cases in `pl-number-input` which didn't handle comparison options properly (Mingjie Zhao).

  * Remove `allowIssueReporting` option in `infoCourseInstance.json` (Matt West).

  * Remove old temporary upgrade flag `tmp_upgraded_iq_status` (Matt West).

  * Remove `string_from_2darray_sf()` from `freeformPythonLib/prairielearn.py` (Liz Livingston)

  * Remove `number` column from `question_tags` table; question tags are now sorted by `tags.number` (Nathan Walters).

  * Remove support for `externalGradingOptions.files` in question `info.json` files (Nathan Walters).

  * Remove `number` column and the corresponding uniqueness constraint from `jobs` table (Tim Bretl).

* __3.1.0__ - 2018-10-08

  * Add string input element (Mariana Silva).

  * Add element to display matrix in latex format (Mariana Silva).

  * Add student name and clickable e-mail address information to issue reports (James Balamuta).

  * Add `tools/dump_*` scripts to filter and anonymize per-course dumps (Matt West).

  * Add `pl-prairiedraw-figure` element and update PrairieDraw graphics documentation. (Ray Essick).

  * Add Control-C hint on server startup (Dave Mussulman).

  * Add improved login screen (Nathan Walters).

  * Add `pl-matrix-component-input` element (Mariana Silva).

  * Add new question renderer behind feature flag (Nathan Walters).

  * Add partial credit option to `pl-checkbox` element (Mariana Silva).

  * Add docs and two optional attributes, `display` and `label`, to `pl-symbolic-input` (Tim Bretl).

  * Add `prevent-select` attribute to `pl-code` element (Nathan Walters).

  * Add personal access token management (Nathan Walters).

  * Add `maxPoints` option to zones (Tim Bretl).

  * Add `bestQuestions` option to zones (Tim Bretl).

  * Add `allow-complex` attribute for `pl-symbolic-input` (Tim Bretl).

  * Add warm up for Python worker processes (Matt West).

  * Add better handling of client sockets on externally graded questions (Nathan Walters).

  * Add postgresql permissions for root in Docker for development (Dave Mussulman).

  * Add CSV scores upload for questions or assessments (Matt West).

  * Add Pillow to the `centos7-python` container (Dave Mussulman).

  * Add more question and assessment JSON validity checking on load (Dave Mussulman).

  * Add scroll bar in `pl-matrix-component-input` (Mariana Silva)

  * Fix `pl-file-editor` to allow display empty text editor and add option to include text from source file (Mariana Silva).

  * Fix HTML rendering by reverting `cheerio.js` to `0.22.0` (Matt West).

  * Fix Google auth using new API (Matt West).

  * Fix several issues with various elements (Nathan Walters).

  * Fix error when rendering ungraded external grading submissions (Matt West).

  * Fix sync failure if a course instance has no `assessments` directory and add warning in sync log (Ray Essick).

  * Fix Slack posting for student cheating reports (Matt West).

  * Fix assessment instance page to only show 'Finish assessment' button for password and SEB exams (Dave Mussulman).

  * Fix assessment time limits (Matt West).

  * Fix copy button after `clipboard.js` package update (Tim Bretl).

  * Fix `pl-multiple-choice` so feedback is inside label and so inline option produces valid HTML (Tim Bretl).

  * Fix "Logout" button with Google authentication (Matt West).

  * Fix error message when an authentication method is not enabled (Matt West).

  * Fix "Logout" button with Azure authentication (Matt West).

  * Fix docs for `clientServerFiles` template variables (Rahul Rameshbabu).

  * Fix bug with rendering when the render cache is disabled (Nathan Walters).

  * Fix outdated pycryptdome version (to 3.6.6) (Matt West).

  * Fix bug in `pl-symbolic-input` to handle submission of function names without arguments (Tim Bretl).

  * Fix bug in `pl-symbolic-input` to handle submissions that simplify to invalid expressions (Tim Bretl).

  * Fix bug in `pl-symbolic-input` to handle the sympy constants I and E properly (Tim Bretl).

  * Fix markup in `pl-multiple-choice` and `pl-checkbox` elements (Nathan Walters).

  * Fix slow v3 questions by using persistent forking python processes (Matt West).

  * Fix spurious `warnOldJobs` log entries (Matt West).

  * Fix label on `pl-string-input` help popover (Matt West).

  * Fix restart of Python `codeCallers` with no active child (Matt West).

  * Fix exampleCourse exam1 to include formula sheet example per docs (Dave Mussulman).

  * Fix docs for `allowIssueReporting` (Matt West).

  * Fix `pl-matrix-component-input` element to adjust height (Mariana Silva).

  * Fix real-time external grading results in exam mode by disabling exam-specific message in the question score panel (Nathan Walters).

  * Fix `tools/dump_filter.sh` to drop `pg_stat_statements` for PostgreSQL 10 (Matt West).

  * Fix slow assessment instance deletes (Matt West).

  * Fix `triangularDistributedLoad` in `PrairieDraw.js` (Mariana Silva).

  * Fix unexpected token error in administrator overview page (Tim Bretl).

  * Fix `pl-matrix-component-input` rendering bug on Safari (Nicolas Nytko).

  * Change `pl-code` to display code from a source file OR inline text (Mariana Silva).

  * Change element names to use dashes instead of underscores (Nathan Walters).

  * Change deprecated `new Buffer()` calls to `Buffer.from()` (Ray Essick).

  * Change to Node.js 10 and PostgreSQL 10 (Matt West).

  * Change `centos7-ocaml` grader image to `ocaml-4.05` (Matt West).

  * Change TravisCI tasks to run linters first (Matt West, h/t James Balamuta).

  * Change element attributes to use hyphens instead of underscores (Nathan Walters).

  * Change assessment password protection method (Dave Mussulman).

  * Change "0 rows" error to be more descriptive (Dave Mussulman).

  * Change Exam authentication options to always include Google and Azure (Matt West).

  * Change maximum JSON POST size to 1MB (Nathan Walters).

  * Change to prohibit extra `allowAccess` properties (Geoffrey Challen).

  * Change maximum JSON POST size to 1MB or local grader (Nathan Walters).

  * Change required package versions for security (Dave Mussulman).

  * Change `allowIssueReporting` to default to `true` (Matt West).

  * Change `pl-string-input` to include an attribute for the placeholder (Mariana Silva).

  * Change element documentation to add placeholder attribute to `pl-string-input` (Mariana Silva).

  * Change instructor assessment page into multiple sub-pages (Matt West).

  * Change log level of external grading jobs to reduce syslog volume (Matt West).

  * Change test cases to use templated DB for faster performance (Dave Mussulman).

  * Remove `element_index` from list of arguments passed to elements (Tim Bretl).

* __3.0.0__ - 2018-05-23

  * Add improved support for very large file downloads (Nathan Walters).

  * Add support for running in production inside Docker (Matt West).

  * Add configurable authentication sources menu (Dave Mussulman).

  * Add locking to enable multi-server deployments (Matt West).

  * Add per-assessment PrairieSchedule exam linking (Matt West).

  * Add "Report cheating" page in Exam mode (Matt West).

  * Add `package-lock.json` to Docker image build (Matt West).

  * Add additional information about indices to database descriptions (Nathan Walters).

  * Add configurable `homeUrl` to support container deployments (Matt West).

  * Add caching of rendered question panels (Nathan Walters).

  * Fix migration 111 to allow re-running (Matt West).

  * Fix docs to provide workaround for `mcrypt` install error on OSX (Tim Bretl).

  * Change `popper.js` to version `1.14.0` (Tim Bretl).

* __2.12.0__ - 2018-05-19

  * Add new issues page style and flexible filtering (Nathan Walters).

  * Add `pl_threejs` element (Tim Bretl).

  * Add translation to `pl_threejs` element (Tim Bretl).

  * Add `pl_code` element for code syntax highlighting (Matt West).

  * Add FAQ docs about post-semester access (Matt West).

  * Add handling of complex numbers to `pl_number_input`, `pl_matrix_input`, and `pl_matrix_output` (Tim Bretl).

  * Add more questions to unit tests (Tim Bretl).

  * Add guidance on how to update ChangeLog to docs in `contributing.md` (Tim Bretl).

  * Add server load reporting to CloudWatch (Matt West).

  * Add question QR code for proctor lookup during exams (Dave Mussulman).

  * Add course-instance-wide issue reporting flag (Matt West).

  * Add advertisement for HackIllinois 2018 (Matt West).

  * Add blocked-event-loop monitor (Matt West).

  * Add per-job load tracking (Matt West).

  * Add _R_ to the `centos7-plbase` Docker Image (James Balamuta).

  * Add `centos7-plbase` Docker image (Matt West).

  * Add memory and CPU limits to local external graders (Matt West).

  * Add `tools/` to Docker image (Matt West).

  * Add docs for generating LaTeX label images with Docker (Matt West).

  * Add option to enable networking access on external grading containers (Nathan Walters).

  * Add `sympy.ImmutableMatrix` to list of types accepted by `prairielearn.to_json()` (Tim Bretl).

  * Add form help text indicating multiple answer can be selected for `pl_checkbox` (James Balamuta).

  * Add demo question showcasing all options for `pl_checkbox` (James Balamuta).

  * Add example of how to use PL to learn student names (Tim Bretl).

  * Add exception handling to python caller to display what can't be converted to valid JSON (Tim Bretl).

  * Add tags list to question stats CSV (Matt West).

  * Add Redis to support websockets when running with multiple servers (Nathan Walters).

  * Add support for dtype in `pl.to_json` and `pl.from_json` (Tim Bretl).

  * Add better grading-instance autoscaling calculations (Matt West).

  * Add student page view tracking (Matt West).

  * Add predictive grader autoscaling (Matt West).

  * Add links to student questions on instructor assessment instance page (Matt West).

  * Add Safe Exam Browser support (Dave Mussulman).

  * Add instance question durations to CSV output (Matt West).

  * Add load-testing script (Matt West).

  * Add documentation for the `shuffleQuestions` option (Matt West).

  * Add course instance id to all question variants (Nathan Walters).

  * Add docs for external grading statistics (Matt West).

  * Add ability to restore original file in `pl_file_editor` (Nathan Walters).

  * Add `pl_integer_input` element (Tim Bretl).

  * Add consistency checks for `course_instance_id` in `variants` (Matt West).

  * Add `merge=union` strategy for `ChangeLog.md` (Matt West).

  * Add developer docs about question rendering (Matt West).

  * Add submission info modal with external grading stats (Nathan Walters).

  * Add `load-test` support for v2 questions (Matt West).

  * Fix broken file upload element (Nathan Walters).

  * Fix broken popover and improve assessment label styles (Nathan Walters).

  * Fix bug in `pl_matrix_input` that crashed on submission of large integers (Tim Bretl).

  * Fix broken popovers in input elements (Tim Bretl).

  * Fix bug in `pl_threejs` that applied different error tolerances to render and grade (Tim Bretl).

  * Fix bug in `pl_threejs` that showed wrong body position in answer panel (Tim Bretl).

  * Fix bug in `pl_threejs` to handle case when submitted answer is None (Tim Bretl).

  * Fix doc to clarify the rules for changing UUIDs (James Balamuta).

  * Fix issues on instructor question page (Nathan Walters).

  * Fix styling of file upload element (Nathan Walters).

  * Fix Google OAuth login (James Wang).

  * Fix unicode symbols and HTML entities in question.html (Matt West).

  * Fix bug in `addBinary` example question (Tim Bretl).

  * Fix error message for `display` attribute of `pl_number_input` (Matt West).

  * Fix bug in handling of MATLAB format in answers submitted to `pl_matrix_input` (Tim Bretl).

  * Fix request load tracking (Matt West).

  * Fix test-server shutdown procedures (Matt West).

  * Fix `readthedocs` build (Matt West).

  * Fix course role edit icon (Nathan Walters).

  * Fix Coveralls.io reporting (Dave Mussulman).

  * Fix tag order display (Dave Mussulman, h/t Pengyu Cheng).

  * Fix navbar role switching button text (Dave Mussulman).

  * Fix all calls of `json.dumps` to make them produce valid JSON (Tim Bretl).

  * Fix error when rendering question score panel (Nathan Walters).

  * Fix questions without tags not displaying on instructor assessment page (Jake Bailey).

  * Fix daily external grader statistics to split out receive time (Matt West).

  * Fix crash in `pl_external_grader_results` caused by malformed results (Nathan Walters).

  * Fix question order on instructor assessment instance page (Matt West).

  * Fix bug in display of input element tolerances (Tim Bretl).

  * Fix `variants.course_instance_id` migration (Matt West).

  * Fix typo in `exampleCourse/questions/positionTimeGraph` (Matt West).

  * Fix 'Load from disk' works when emulating non-instructor roles (Dave Mussulman).

  * Fix slow query for file downloads (Matt West).

  * Fix external grading documentation to describe the current code (Nathan Walters).

  * Change to Bootstrap 4 (Nathan Walters).

  * Change to NodeJS 8.x LTS (Matt West).

  * Change all node dependencies to latest versions (Nathan Walters).

  * Change `sigfig` and `decdig` method of comparison to reduce tolerance (Tim Bretl).

  * Change default relative tolerance from `1e-5` to `1e-2` (Tim Bretl).

  * Change question card coloring and collapse past submissions by default (Nathan Walters).

  * Change build process so Travis fails if changelog has not been updated (Nathan Walters).

  * Change build process to verify changelog update only on PR (Nathan Walters).

  * Change all required python packages to latest minor versions (Tim Bretl).

  * Change all bare `except:` to `except Exception:` in python code (Tim Bretl).

  * Change Docker build to start from `centos7-plbase` (Matt West).

  * Change `requirements.txt` to include `rpy2` (James Balamuta).

  * Change to Python 3.6 in `centos7-base` grader image (Matt West).

  * Change `pl_checkbox` to display form help text by default (James Balamuta).

  * Change authenication redirects to preserve originally visited URL (Dave Mussulman).

  * Change Docker postgresql to do initializations/migrations at build (Dave Mussulman).

  * Change the example course to be available to any institution (Matt West).

  * Change `centos7-plbase` docker image to not use `/PrairieLearn` directory (Matt West).

  * Change shared code to be in external PrairieLib library (Nathan Walters).

  * Change instructor issues page to show student message on new line; remove `is:automatically-reported` filter (Nathan Walters).

  * Change CSRF codes to be URL-safe (Dave Mussulman).

  * Change closed exams to not be reviewable for students (Dave Mussulman).

  * Remove HackIllinois advertisement (Matt West).

* __2.11.0__ - 2017-12-29

  * Add support for partial credit in Homeworks (Tim Bretl).

  * Add help text to Exam assessment instance page (Tim Bretl).

  * Add support for partial credit in exams (Tim Bretl).

  * Add `<pl_file_preview>` element (Nathan Walters).

  * Add docker image for external graders with clang (Nathan Walters).

  * Add new exam grading UX with no buttons on overview page (Matt West).

  * Add Travis CI running the docker image for consistency (Matt West).

  * Add better and faster docker re-builds (Jake Bailey).

  * Add `ZJUI` as a institution option (Matt West).

  * Add python linter (Nathan Walters).

  * Add ESLint for style checking and fix related issues (Nathan Walters).

  * Add test coverage reporting with `coverage.io` (Nathan Walters).

  * Add documentation clarification on `"role": "Student"` access.

  * Add more core libraries (backbone, PrairieDraw, etc) (Matt West).

  * Add hiding of "Grade" button for manual grading (Matt West).

  * Add docs example of mixed on-campus and remote exam (Matt West).

  * Add Azure AD authentication (Matt West).

  * Add ZJU institution checking from ID (Matt West).

  * Add logout support for multiple authentication providers (Matt West).

  * Add PrairieGrader for external grading (Nathan Walters).

  * Add redirect handler to enable assessment deep links (Dave Mussulman).

  * Add `pycryptodome` for authenticated question data (Jake Bailey).

  * Add `v2` and `v3` tags to exampleCourse questions (Dave Mussulman).

  * Add `externalGradingOptions.timeout` parameter (Nathan Walters).

  * Add "Report an issue" button on questions (Matt West).

  * Add `allowIssueReporting` assessment option, default false (Matt West).

  * Add more statistics for external grader instances (Matt West).

  * Add "generating" animation to "Start assessment" button (Matt West).

  * Add maximum statistics for grading jobs (Matt West).

  * Add index on `grading_jobs.date` to speed up statistics (Matt West).

  * Add `to_json()` and `from_json()` to `prairielearn.py` to help JSON serialize standard types (Tim Bretl).

  * Add build-time system updates to Docker image (Jake Bailey).

  * Add new UINs for dev users to avoid conflicts in production DB (Matt West).

  * Add `partialCredit` question option (Matt West).

  * Add jsPlumb library from PL v1 (Matt West).

  * Add ability to de-link course instances from PrairieSchedule (Matt West).

  * Add explicit POST size limit of 200 KiB (Matt West).

  * Add size limits for grading jobs (100 KiB) (Nathan Walters).

  * Add linting for trailing commas (Nathan Walters).

  * Add GitHub link to instructor question view (Dave Mussulman).

  * Add instructor view of external grading logs (Nathan Walters).

  * Add legacy file path fallback to `clientFilesCourse` (Matt West).

  * Add full grading job log display from S3 (Nathan Walters).

  * Add instructor editing of total points and question points for assessment
    instances (Matt West).

  * Add `addBinary` example question (Matt West).

  * Add `make` to the Docker container (Dave Mussulman).

  * Add more feedback when submission to `pl_symbolic_input` has invalid format (Tim Bretl).

  * Add live update of external grading results (Nathan Walters).

  * Add ability for user to switch between MATLAB and python format in `pl_matrix_output` (Tim Bretl).

  * Add copy-to-clipboard button in `pl_matrix_output` (Tim Bretl).

  * Add detailed question statistics (Paras Sud).

  * Add visible logging for incremental DB migrations (Matt West).

  * Add support for python format in `pl_matrix_input` (Tim Bretl).

  * Add student and instructor question links on instructor page (Matt West).

  * Add new python grading framework for exampleCourse (Nathan Walters).

  * Add CSV export of best (highest scoring) submissions (Matt West).

  * Add CSV download for instance questions (Matt West).

  * Split installing documentation into separate method sections (Matt West).

  * Remove unused dead code (`/lib/db.js`, `question-servers/shortAnswer.js`,
    and `tests/sync/*`) (Nathan Walters).

  * Remove cookie-clearing on error page (Matt West).

  * Remove old unused Python caller code (Tim Bretl).

  * Remove AWS Batch external grader (Nathan Walters).

  * Remove the need for `<pl_variable_score>` in questions (Tim Bretl).

  * Remove detailed AzureAD logging (Matt West).

  * Remove the need to return `data` in python functions (Tim Bretl).

  * Change `externalGradingOptions.files` to `.serverFilesCourse`
    (Nathan Walters).

  * Change Python question code timeout from 5 s to 20 s (Tim Bretl).

  * Change "Errors" tab to "Issues" (Matt West).

  * Change max DB connections from 10 to 100 (Matt West).

  * Shift most `exampleCourse` to the external `pl-template` repository.

  * Shift symbolic input parser to `lib/python_helper_sympy.py` (Tim Bretl).

  * Fix external graders with invalid submissions (Nathan Walters).

  * Fix handling of too-large file uploads (Matt West).

  * Fix rendering glitch in instructor question table (Matt West).

  * Fix instructor closing of assessment instances (Matt West).

  * Fix spurious "question is complete" bug (Tim Bretl).

  * Fix bug in sigfig method of comparison when correct answer is zero (Tim Bretl).

  * Fix bug in pl_file_upload where students could upload arbitrary files (Nathan Walters).

  * Fix render bug on exams for questions without points (Matt West).

  * Fix assessment authorization when mode is NULL (Matt West).

  * Fix bug that prevented scalars from being rendered by `pl_matrix_output` (Tim Bretl).

  * Fix bug that prevented unicode minus from being parsed by `pl_matrix_output` and `pl_number_input` (Tim Bretl).

  * Fix external grading score display when score is missing (Nathan Walters).

  * Fix handling of image pull fails for external grading (Nathan Walters).

  * Fix options for v3 questions (Jake Bailey).

  * Fix course element reloading on sync (Nathan Walters).

  * Fix course element file loading (Matt West).

  * Fix file downloads as zip for v2 questions (Matt West).

  * Fix exam instance error handling with broken variants (Tim Bretl).

  * Fix `pl_number_input` to allow suffix for units with `display=inline` (Tim Bretl).

  * Fix symbolic input parser to eliminate use of `sympy.sympify` (Tim Bretl).

  * Fix bug that prevented numbers from being converted in sympy equivalents in symbolic input parser (Tim Bretl).

  * Fix bug that prevented use of multiple symbols in `pl_symbolic_input` (Tim Bretl).

  * Fix inoperable "Test" buttons for non-v3 questions by hiding them (Matt West).

  * Fix inaccurate issue counts on assessments (Matt West).

  * Fix exam auto-closing issue with legacy assessment instances (Matt West).

  * Fix double-click handling on question buttons (Matt West).

  * Fix one broken exam from blocking other exams auto-closing (Matt West).

  * Fix v2 questions `clientCode` path on Exam assessments (Matt West).

  * Fix decreased Exams scores with reduced credit (Matt West).

  * Fix premature answer display for `pl_multiple_choice` and `pl_checkbox` (Matt West).

  * Fix broken popovers in student exam questions (Tim Bretl).

  * Fix canceling of grading jobs on a new submission (Matt West).

  * Fix symbolic expression parsing bug by disallowing floating-point numbers (Tim Bretl).

  * Fix handling of broken questions on Homeworks (Matt West).

  * Fix handling of `inf` and `nan` submissions in `pl_number_input` (Tim Bretl).

  * Fix server crash in grading job handling (Nathan Walters).

  * Fix a few very old submissions with NaN scores (Matt West).

  * Fix assessment re-open/close link rendering (Nathan Walters).

  * Fix null-byte handling in grader results (Nathan Walters).

  * Fix elements not reading their templates with UTF-8 encoding (Nathan Walters).

  * Fix display of assessment score to 2 decimal places (Nathan Walters).

  * Fix gradebook to choose best score rather than worst (Matt West).

  * Fix bug in `pl_number_input` that crashed on submission of large integers (Tim Bretl).

* __2.10.1__ - 2017-05-24

  * Fix display of saved submissions for Exam assessments.

* __2.10.0__ - 2017-05-20

  * Add real-time grading job status with websockets (Nathan Walters).

  * Add full DB schema migration system (Nathan Walters).

  * Add unit tests for DB migrations (Nathan Walters).

  * Add Python modules for autograders: `numpy`, `scipy`, `matplotlib`,
    `sympy`, and `pandas` (Jordi Paris Ferrer).

  * Add `scipy` and `numpy` to the PL docker image.

  * Add documentation on the new authentication flow.

  * Add more developer documentation on the database schema.

  * Add export of full database in CSV, optionally anonymized.

  * Use Python 3.5 for autograders in `exampleCourse` (Nathan Walters).

  * Fix docker build script usage help.

  * Fix base64 encoding of uploaded files.

* __2.9.1__ - 2017-05-17

  * Fix handling of failed grading jobs (Nathan Walters).

* __2.9.0__ - 2017-05-14

  * Add support for Google OAuth2 authentication.

  * Shift documentation to Read the Docs.

  * Fix handling of Unicode characters in question data.

* __2.8.0__ - 2017-05-04

  * Add DB storage of exam mode networks.

  * Add `config` table to DB with system `display_timezone`.

  * Fix async handling in regrading unit tests.

* __2.7.0__ - 2017-04-28

  * Add `/pl/webhooks/ping` endpoint for automated health checks.

  * Add `singleVariant` flag for non-randomized questions.

  * Add documentation and improve layout for external autograder files
    (Nathan Walters).

  * Add link to detailed instances CSV file on instructor assessment page.

  * Add more assessment CSV download options.

  * Allow development use of non-master git branches for courses.

  * Fix `max_points` update during regrading.

  * Fix env var security in autograder containers (Jordi Paris Ferrer).

  * Fix external autograder output display (Nathan Walters).

  * Fix home directory detection for external autograder jobs.

  * Fix rendering of table row lines in student question lists.

* __2.6.0__ - 2017-04-16

  * Add full external autograder support with AWS and local docker support
    (Nathan Walters, Jordi Paris Ferrer).

* __2.5.3__ - 2017-04-14

  * Fix docker build with `migrations/` directory.

* __2.5.2__ - 2017-04-14

  * Fix regrading support.

* __2.5.1__ - 2017-04-12

  * Fix Exam reservation enforcement when multiple reservations exist.

* __2.5.0__ - 2017-04-11

  * Speed up rendering of instructor pages with assessment statistics.

  * Speed up calculation of assessment durations.

  * Speed up pages with job sequences.

  * Add per-day mean scores to the by-day score plot.

  * Add `points` and `max_points` output to assessment_instances CSV.

  * Add `migrations/` directory for ordered DB schema changes.

  * Fix assessment duration estimation for homeworks (1-hour gap maximum).

  * Fix CSV link on gradebook page.

  * Fix sorting of assessment on gradebook page.

  * Fix CSV download on instructor assessments overview page.

  * Fix date format in activity log CSV.

  * Fix links to questions on activity log pages.

  * Remove "permanent URL" on instructor assessments overview page.

* __2.4.1__ - 2017-04-08

  * Set question `feedback` to the empty object when missing.

* __2.3.2__ - 2017-04-08

  * Set question `feedback` to the empty object when missing.

* __2.4.0__ - 2017-04-07

  * Add connection to PrairieSchedule to enforce Exam reservations.

  * Fix ordering of assessment set headers in assessment lists.

  * Fix duration calculations to be from assessment start to last submission.

  * Show all submissions in downloaded CSV files even in dev mode.

  * Fix `Manual` grading type (Jake Bailey).

  * Change `forceMaxPoints` to only take affect during an explicit regrade.

* __2.3.1__ - 2017-03-23

  * Don't display deleted courses on the enroll (add/remove courses) page.

* __2.3.0__ - 2017-03-08

  * Change `feedback` to be visible for open questions on exams.

  * Make `feedback` visible within `submission.html` (Ray Essick).

  * Fix auto-finishing of exams after a 6-hour timeout.

  * Add regrading support with `forceMaxPoints` option.

  * Add preliminary external autograder support by the HackIllinois team
    (Genna Helsel, Teju Nareddy, Jordi Paris Ferrer, Nathan Walters).

  * Add question points and percentage scores to `*_final_submissions.csv`.

  * Add per-day score histograms to instructor assessment page (Paras Sud).

* __2.2.2__ - 2017-02-23

  * Add more indexes and improve unique constraint ordering for indexes.

* __2.2.1__ - 2017-02-18

  * Only show feedback for open exams in CS 233.

* __2.2.0__ - 2017-02-18

  * Show feedback for graded questions on exams, even if exam is
    still open (Jake Bailey).

* __2.1.3__ - 2017-02-17

  * Prevent multiple submissions to a single homework question variant.

  * Fix option passing to question server.js functions.

  * Fix course deletion on Admin page.

* __2.1.2__ - 2017-02-15

  * Catch bad Shibboleth authentication data with "(null)" UID.

  * Fix logging of `instance_question_id` in response.

* __2.1.1__ - 2017-02-13

  * Update ChangeLog.

* __2.1.0__ - 2017-02-13

  * Fix division-by-zero error in homeworks when `max_points` is zero
    (Jake Bailey).

  * Fix typos in documentation (Andre Schleife).

  * Fix MTF questions.

  * Fix assessment links on Instructor Gradebook page.

  * Fix XSS vulnerability by storing `questionJson` in base64.

* __2.0.3__ - 2017-02-04

  * Cache `instance_questions.status` to speed up page loads.

* __2.0.2__ - 2017-02-04

  * Speed up SQL query in `instance_questions` authorization.

* __2.0.1__ - 2017-01-28

  * Fix incorrect `max_points` for homeworks with question alternatives.

* __2.0.0__ - 2017-01-13

  * Make v2 the primary version and shift the old v1 to a subdirectory.

  * Add support for syncing a course from a remote git repository.

  * Add dev mode with local disk syncing and other dev features.

  * Convert score_perc to double (instead of integer).

  * Add UUIDs to all input JSON files to support renaming.

  * Convert all DB tables to bigserial primary keys.

  * Add docker build for course development.

  * Add question difficulty vs discrimination plots (Paras Sud).

  * Add 'Administrator' users will full site access.

  * Standardize names of JSON files and client/server file directories.

  * Clean up JSON file formats for everything except questions.

  * Add documentation for all v2 file formats.

  * Add conversion script from v1 to v2 assessment format (Dallas Trinkle).

* __1.22.0__ - 2016-12-09

  * Add IP ranges for final exams in DCL.

  * Fix docker instructions (Allen Kleiner).

  * Skip update of test instances for non-existent tests.

  * Fix crashing bug due to function call typo (Kevin Wang).

  * Don't attempt to generate statistics for non-existent questions.

  * Improve robustness of `submittedAnswer` restore for Fabric.js questions.

  * Add `fixedExponential` formatter.

  * Add raw score (full precision) to CSV downloads.

  * Fix logging error (Eric Huber).

  * Generate hi-res versions of LaTeX images for Fabric.js support.

  * (V2) Enable assessments with multiple instances per student.

  * (V2) Fix submission rendering for admin question views (Ray Essick).

  * (V2) Add past submissions view on exam question pages (Ray Essick).

  * (V2) Add underlying support for external (RabbitMQ) and manual grading.

  * (V2) Fix grading operations outside the main transaction.

  * (V2) Add question alternatives within assessments.

  * (V2) Implement generic CSRF protection for all pages.

  * (V2) Split site into Admin and User pages.

  * (V2) Add unified homepage with course list and self-enrollment.

  * (V2) Fix SQL import newline handling on Windows.

  * (V2) Add docker build.

  * (V2) Add admin view of individual assessment instances.

* __1.21.0__ - 2016-09-14

  * Use hi-res time for random seeds, improving test randomization.

  * Improve margins around `Save answer` buttons (Eric Huber).

  * Improve sorting of tests with identical numbers to sub-sort on titles.

  * Fix handling of question shuffling within tests (Binglin Chen).

  * Fix user role reading from `courseInfo.json`.

  * Fix error-handling code in `POST /submissions`.

  * Remove Siebel 0224 from `Exam` mode (Jeffrey Tolar).

  * (V2) Automatically regenerate assessment statistics every 10 minutes.

  * (V2) Fix CSV statistics downloads.

  * (V2) Switch to local copy of MathJax.

  * (V2) Implement access date display.

  * (V2) Implement `Exam` and `Homework` assessment types.

* __1.20.0__ - 2016-08-24

  * Fix `jsPlumb` naming case (Jeffrey Tolar).

  * Remove `/export.csv` endpoint (Kevin Wang).

  * Explicitly specify dependency versions in `package.json` (Kevin Wang).

  * Validate effective UID before creating tInstances (Kevin Wang).

  * Fix display of `trueAnswers` for all questions (Kevin Wang).

  * Document the Reload button (Jeffrey Tolar).

  * Fix role changing restrictions (Jeffrey Tolar).

  * Improve naming of exam grade/finish buttons and modal texts (Kevin Wang).

  * Show zone titles within tests (Jeffrey Tolar).

  * Remove current exam score from sidebar (Kevin Wang).

  * Split out helper modules from server code (Jeffrey Tolar).

  * Warn user when exam has unanswered questions (Kevin Wang).

  * Improve user feedback when all exam questions are answered (Kevin Wang).

  * Fix viewport width handling (Jeffrey Tolar).

  * Upgrade to ExpressJS 4.x.

  * Disallow multiple submissions for a single homework question instance (Kevin Wang).

  * Fix all server-side error handling to use standard NodeJS convention (Kevin Wang).

  * Fix race condition on client initialization (Jeffrey Tolar).

  * Improve server-side RequireJS usage (Jeffrey Tolar).

  * Add submissions directly from the command line (Kevin Wang).

  * Improve docs for Windows installations (Dave Mussulman).

  * Expose `PLConfig` to backend to access server URL (Kevin Wang).

  * Fix crash on `GET /clientFiles/` (Kevin Wang).

  * Fix handling of large git pulls of class data (Jeffrey Tolar).

  * Fix `mtfclient` to properly handle checkbox listening (Terence Nip).

  * Fix percentage score exports.

  * Switch exam-mode IP blocks to new CBTF location in Grainger.

  * Add new drawing commands for LShape, TShape, DistLoad (Mariana Silva).

  * Store latex text images per-course rather than globally.

  * Add homework random shuffle mode with global question numbers (Binglin Chen).

  * (V2) Add experimental backend using PostgresQL and server-side rendering.

* __1.19.0__ - 2016-02-23

  * Add Ace editor for in-question code editing (Terence Nip).

  * Add `MultipleTrueFalse` question type (Terence Nip).

  * Upgrade MathJax to 2.6.0 to fix "vertical bar" rendering problem.

  * Add `adm-zip` support for questions to create zip files (Craig Zilles).

  * Enable embedded images in MultipleChoice and Checkbox question types.

  * Fix bugs related to reporting of PrairieLearn git version.

  * Add Errors tab for instructors to see server-side errors, and report more errors.

  * Add Reload button in development mode.

  * Add support for variable credit on tests (bonus credit and partial credit).

  * Remove the Adaptive test type (superseded by Game).

  * Add validation for dates on server load.

  * Fix display of question answer feedback during RetryExams.

  * Change all test scores to be stored as percentages without decimal places (rounded down).

  * Add `{{params.a | vector}}` template for bracketed vectors.

  * Support IP range checking for Siebel basement labs.

* __1.18.0__ - 2016-01-20

  * Fix security hole to restrict question access to accessible tests.

  * Add `jsplumb` support (Terence Nip).

* __1.17.0__ - 2015-11-04

  * Fix missing `questionFile()` caused by upgraded underscore templating.

  * Fix sorting of tests with mixed integer/string numbers.

  * Fix broken PrairieDraw figures after submission grading.

  * Fix role changes on User page with Firefox.

  * Fix username setting when UID is set.

  * Fix User page dropdowns to default to current state.

  * Add a User page button to change back to the authenticated UID.

  * Fix missing user list in dropdown after UID change.

  * Add "Troubleshooting" documentation page with frequently asked questions.

  * Add documentation about tests and questions versus test instances and question instances.

  * Add `Checkbox` question type.

  * Add `exampleCourse/questions/randomZip` example.

  * Remove unused `backend/questions` and `backend/tests` templates in favor of `exampleCourse`.

  * Include MathJax inside PrairieLearn.

  * Fix TeX label generation scripts to support Python 3.X and `courseDir` config variable.

* __1.16.1__ - 2015-10-12

  * Fix alignment of date plots on Safari.

* __1.16.0__ - 2015-10-12

  * Link questions on test "Admin" pages to question instances.

  * Add statistics by day for exam-type tests.

* __1.15.2__ - 2015-10-09

  * Fix doc references from "Assessment Detail" to assessment "Admin" page.

* __1.15.1__ - 2015-10-08

  * Clean up `particleMotion` example HTML templates.

* __1.15.0__ - 2015-10-08

  * Enable feedback in questions during exams and add `particleMotion` example.

* __1.14.1__ - 2015-10-08

  * Fix documentation typo in test access control section.

* __1.14.0__ - 2015-10-08

  * Add "uids" as an access rule restriction in test "allowAccess".

* __1.13.2__ - 2015-10-08

  * Use a locally-hosted copy of MathJax.

* __1.13.1__ - 2015-10-04

  * Fix test statistics for `Exam` and `PracExam` tests.

* __1.13.0__ - 2015-10-04

  * Plot score histogram in test admin view (Binglin Chen @chen386).

  * Add question statistics to test admin view.

  * Display PrairieLearn version number on the Sync page.

* __1.12.1__ - 2015-09-24

  * Fix test statistics for `RetryExam` using zones.

* __1.12.0__ - 2015-09-24

  * Standardize question numbering to be like #3.8 rather than #3-8 (Terence Nip @tnip).

  * Fix schema validation and example for RetryExams with multiple qids in a question.

* __1.11.1__ - 2015-09-23

  * Fix build bug with missing moment-timezone.

  * Remove deprecation warning for `questionGroups` in `RetryExam`.

* __1.11.0__ - 2015-09-23

  * Redesign of the "Assessment" page to be more compact and consistent.

  * Add `zones` to `RetryExam` to control question-order randomization.

  * Add `variantsPerQuestion` and `unlimitedVariants` options for `RetryExam`.

  * Improve test naming consistency and fix navbar link bugs with tests.

  * Allow test numbers to be strings.

* __1.10.2__ - 2015-09-19

  * Fix bug introduced by 1.10.1 that broke all tests (overly general change events).

* __1.10.1__ - 2015-09-18

  * Fix bug that caused the "User" page to not display changes in user, role, or mode.

* __1.10.0__ - 2015-09-15

  * Add "reset test" capability for instructors.

  * Only allow questions to be solved for accessible tests.

  * Add export test data capability for instructors.

  * Add summary test statistics for instructors.

* __1.9.1__ - 2015-09-11

  * Fix docs/example to add blank target for test text links.

  * Fix `clientFiles` to also handle subdirectories.

* __1.9.0__ - 2015-09-11

  * Add `clientFiles` and docs for adding text/files to tests.

* __1.8.1__ - 2015-09-10

  * Fix security hold where anyone could access `/export.csv`.

* __1.8.0__ - 2015-09-09

  * Add optional header text for `RetryExam` (for formula sheets, etc).

* __1.7.6__ - 2015-09-09

  * Load frontend website even if there were errors fetching data.

* __1.7.5__ - 2015-09-07

  * Reload all question `server.js` files after "Sync" with a git course repository.

* __1.7.4__ - 2015-09-06

  * Correctly give highest score for assessments with duplicate scores.

* __1.7.3__ - 2015-09-06

  * Fix bug that created multiple tInstances.

* __1.7.2__ - 2015-09-02

  * Fix `exampleCourse/questions/addVectors` to use `QServer` so `gradeAnswer()` is truly optional.

* __1.7.1__ - 2015-09-02

  * Fix schema links in documentation.

  * Add documentation for question options.

  * Add docs and text on the User page to describe the server `mode` in more detail.

* __1.7.0__ - 2015-09-01

  * Don't generate new question variants until the old variant is answered.

* __1.6.0__ - 2015-09-01

  * Make `exampleCourse/tests/homework1` visible by default.

  * Display course name in page title.

  * Use "assessment" rather than "homework" or "test" in user-visible strings.

* __1.5.2__ - 2015-08-31

  * Fix example `backend/config.json` in the docs.

* __1.5.1__ - 2015-08-30

  * Clarify docs about user role setting.

* __1.5.0__ - 2015-08-26

  * Enable exam mode detection via hard-coded IP range for the CBTF.

* __1.4.1__ - 2015-08-26

  * `export.csv` now uses test `set` rather than `type` for test names.

* __1.4.0__ - 2015-08-25

  * Add documentation and help text for Sync page.

  * Fix display of commit information when using older versions of git.

  * Add figure to example question `addVectors` in `exampleCourse`.

* __1.3.2__ - 2015-08-24

  * Fix `allowAccess` checks to not always fail.

* __1.3.1__ - 2015-08-24

  * Fix `pulls` error when `gitCourseBranch` is not set.

* __1.3.0__ - 2015-08-24

  * Change default `allowAccess` to block all non-instructor access.

* __1.2.1__ - 2015-08-24

  * Fix race condition in user creation and correctly record user names.

* __1.2.0__ - 2015-08-23

  * Add "Sync" feature to pull from a git repository.

  * Fix missing `template` field in `config.json` schema.

  * Improve error logging with more specific error information.

* __1.1.0__ - 2015-08-22

  * Add access logging to the database.

* __1.0.2__ - 2015-08-19

  * Documentation fixes following the bootcamp.

  * Fix undefined logger error if `config.json` contains errors (reported by Craig and Mariana).

* __1.0.1__ - 2015-08-18

  * Fix `npm` module list during bootcamp (remove `nodetime`, add `moment`).

* __1.0.0__ - 2015-08-18

  * First public release for pre-Fall-2015 bootcamp.<|MERGE_RESOLUTION|>--- conflicted
+++ resolved
@@ -219,11 +219,8 @@
 
   * Fix math rendering in `pl-drawing` element on Safari (Nicolas Nytko).
 
-<<<<<<< HEAD
   * Fix gradebook and question statistics download links (Tim Bretl).
-=======
   * Fix course instance access check (Tim Bretl).
->>>>>>> 73c53535
 
   * Remove `number` column from `course_instances` table and `number` property from `infoCourseInstance.json` schema (Tim Bretl).
 
