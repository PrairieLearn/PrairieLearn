
# ChangeLog

* __next version__ - XXXX-XX-XX

  * Add Learning Tools Interoperability LTI 1.1.1 tool provider functionality (Dave Mussulman).

  * Add course instance admin subpages (Dave Mussulman).

  * Add networkx Python library to plbase (Nathan Bowman).

  * Add read-only API for instructors to access assessment data (Nathan Walters).

  * Add networkx Python library to centos7-python (Nathan Bowman).

  * Add ability to "Grade all saved answers" on exam assessment overview (Dave Mussulman).

<<<<<<< HEAD
  * Add dead letter reporting to Slack (Matt West).
=======
  * Add more logging for external grading jobs in production (Matt West).
>>>>>>> 6da634e3

  * Change "Save & Grade" button text and alignment (Dave Mussulman).

  * Change Ace editor to use source files from npm and upgrade to 1.4.1 from 1.2.8 (Nathan Walters).

  * Change external grading to receive results from an SQS queue instead of a webhook (Nathan Walters).

  * Fix load-reporting close during unit tests (Matt West).

  * Fix PL / scheduler linking stored procedure to allow linked exams and fix bugs (Dave Mussulman).

  * Fix responsiveness and centering of images displayed with `pl-figure` (James Balamuta, h/t Dave Mussulman).

  * Fix STDERR data logging on Python start (Matt West).

  * Fix HTML on LTI configuration page (Matt West).

  * Fix LTI configuration flow configuration (Matt West).

  * Fix GitHub links to exampleCourse questions (Dave Mussulman).

  * Fix exclude file list for code coverage (Matt West).

  * Remove `allowIssueReporting` option in `infoCourseInstance.json` (Matt West).

  * Remove old temporary upgrade flag `tmp_upgraded_iq_status` (Matt West).

* __3.1.0__ - 2018-10-08

  * Add string input element (Mariana Silva).

  * Add element to display matrix in latex format (Mariana Silva).

  * Add student name and clickable e-mail address information to issue reports (James Balamuta).

  * Add `tools/dump_*` scripts to filter and anonymize per-course dumps (Matt West).

  * Add `pl-prairiedraw-figure` element and update PrairieDraw graphics documentation. (Ray Essick).

  * Add Control-C hint on server startup (Dave Mussulman).

  * Add improved login screen (Nathan Walters).

  * Add `pl-matrix-component-input` element (Mariana Silva).

  * Add new question renderer behind feature flag (Nathan Walters).

  * Add partial credit option to `pl-checkbox` element (Mariana Silva).

  * Add docs and two optional attributes, `display` and `label`, to `pl-symbolic-input` (Tim Bretl).

  * Add `prevent-select` attribute to `pl-code` element (Nathan Walters).

  * Add personal access token management (Nathan Walters).

  * Add `maxPoints` option to zones (Tim Bretl).

  * Add `bestQuestions` option to zones (Tim Bretl).

  * Add `allow-complex` attribute for `pl-symbolic-input` (Tim Bretl).

  * Add warm up for Python worker processes (Matt West).

  * Add better handling of client sockets on externally graded questions (Nathan Walters).

  * Add postgresql permissions for root in Docker for development (Dave Mussulman).

  * Add CSV scores upload for questions or assessments (Matt West).

  * Add Pillow to the `centos7-python` container (Dave Mussulman).

  * Add more question and assessment JSON validity checking on load (Dave Mussulman).

  * Add scroll bar in `pl-matrix-component-input` (Mariana Silva)

  * Fix `pl-file-editor` to allow display empty text editor and add option to include text from source file (Mariana Silva).

  * Fix HTML rendering by reverting `cheerio.js` to `0.22.0` (Matt West).

  * Fix Google auth using new API (Matt West).

  * Fix several issues with various elements (Nathan Walters).

  * Fix error when rendering ungraded external grading submissions (Matt West).

  * Fix sync failure if a course instance has no `assessments` directory and add warning in sync log (Ray Essick).

  * Fix Slack posting for student cheating reports (Matt West).

  * Fix assessment instance page to only show 'Finish assessment' button for password and SEB exams (Dave Mussulman).

  * Fix assessment time limits (Matt West).

  * Fix copy button after `clipboard.js` package update (Tim Bretl).

  * Fix `pl-multiple-choice` so feedback is inside label and so inline option produces valid HTML (Tim Bretl).

  * Fix "Logout" button with Google authentication (Matt West).

  * Fix error message when an authentication method is not enabled (Matt West).

  * Fix "Logout" button with Azure authentication (Matt West).

  * Fix docs for `clientServerFiles` template variables (Rahul Rameshbabu).

  * Fix bug with rendering when the render cache is disabled (Nathan Walters).

  * Fix outdated pycryptdome version (to 3.6.6) (Matt West).

  * Fix bug in `pl-symbolic-input` to handle submission of function names without arguments (Tim Bretl).

  * Fix bug in `pl-symbolic-input` to handle submissions that simplify to invalid expressions (Tim Bretl).

  * Fix bug in `pl-symbolic-input` to handle the sympy constants I and E properly (Tim Bretl).

  * Fix markup in `pl-multiple-choice` and `pl-checkbox` elements (Nathan Walters).

  * Fix slow v3 questions by using persistent forking python processes (Matt West).

  * Fix spurious `warnOldJobs` log entries (Matt West).

  * Fix label on `pl-string-input` help popover (Matt West).

  * Fix restart of Python `codeCallers` with no active child (Matt West).

  * Fix exampleCourse exam1 to include formula sheet example per docs (Dave Mussulman).

  * Fix docs for `allowIssueReporting` (Matt West).

  * Fix `pl-matrix-component-input` element to adjust height (Mariana Silva).

  * Fix real-time external grading results in exam mode by disabling exam-specific message in the question score panel (Nathan Walters).

  * Fix `tools/dump_filter.sh` to drop `pg_stat_statements` for PostgreSQL 10 (Matt West).

  * Fix slow assessment instance deletes (Matt West).

  * Fix `triangularDistributedLoad` in `PrairieDraw.js` (Mariana Silva).

  * Fix unexpected token error in administrator overview page (Tim Bretl).

  * Fix `pl-matrix-component-input` rendering bug on Safari (Nicolas Nytko).

  * Change `pl-code` to display code from a source file OR inline text (Mariana Silva).

  * Change element names to use dashes instead of underscores (Nathan Walters).

  * Change deprecated `new Buffer()` calls to `Buffer.from()` (Ray Essick).

  * Change to Node.js 10 and PostgreSQL 10 (Matt West).

  * Change `centos7-ocaml` grader image to `ocaml-4.05` (Matt West).

  * Change TravisCI tasks to run linters first (Matt West, h/t James Balamuta).

  * Change element attributes to use hyphens instead of underscores (Nathan Walters).

  * Change assessment password protection method (Dave Mussulman).

  * Change "0 rows" error to be more descriptive (Dave Mussulman).

  * Change Exam authentication options to always include Google and Azure (Matt West).

  * Change maximum JSON POST size to 1MB (Nathan Walters).

  * Change to prohibit extra `allowAccess` properties (Geoffrey Challen).

  * Change maximum JSON POST size to 1MB or local grader (Nathan Walters).

  * Change required package versions for security (Dave Mussulman).

  * Change `allowIssueReporting` to default to `true` (Matt West).

  * Change `pl-string-input` to include an attribute for the placeholder (Mariana Silva).

  * Change element documentation to add placeholder attribute to `pl-string-input` (Mariana Silva).

  * Change instructor assessment page into multiple sub-pages (Matt West).

  * Change log level of external grading jobs to reduce syslog volume (Matt West).
  * Change test cases to use templated DB for faster performance (Dave Mussulman).

  * Remove `element_index` from list of arguments passed to elements (Tim Bretl).

* __3.0.0__ - 2018-05-23

  * Add improved support for very large file downloads (Nathan Walters).

  * Add support for running in production inside Docker (Matt West).

  * Add configurable authentication sources menu (Dave Mussulman).

  * Add locking to enable multi-server deployments (Matt West).

  * Add per-assessment PrairieSchedule exam linking (Matt West).

  * Add "Report cheating" page in Exam mode (Matt West).

  * Add `package-lock.json` to Docker image build (Matt West).

  * Add additional information about indices to database descriptions (Nathan Walters).

  * Add configurable `homeUrl` to support container deployments (Matt West).

  * Add caching of rendered question panels (Nathan Walters).

  * Fix migration 111 to allow re-running (Matt West).

  * Fix docs to provide workaround for `mcrypt` install error on OSX (Tim Bretl).

  * Change `popper.js` to version `1.14.0` (Tim Bretl).

* __2.12.0__ - 2018-05-19

  * Add new issues page style and flexible filtering (Nathan Walters).

  * Add `pl_threejs` element (Tim Bretl).

  * Add translation to `pl_threejs` element (Tim Bretl).

  * Add `pl_code` element for code syntax highlighting (Matt West).

  * Add FAQ docs about post-semester access (Matt West).

  * Add handling of complex numbers to `pl_number_input`, `pl_matrix_input`, and `pl_matrix_output` (Tim Bretl).

  * Add more questions to unit tests (Tim Bretl).

  * Add guidance on how to update ChangeLog to docs in `contributing.md` (Tim Bretl).

  * Add server load reporting to CloudWatch (Matt West).

  * Add question QR code for proctor lookup during exams (Dave Mussulman).

  * Add course-instance-wide issue reporting flag (Matt West).

  * Add advertisement for HackIllinois 2018 (Matt West).

  * Add blocked-event-loop monitor (Matt West).

  * Add per-job load tracking (Matt West).

  * Add _R_ to the `centos7-plbase` Docker Image (James Balamuta).

  * Add `centos7-plbase` Docker image (Matt West).

  * Add memory and CPU limits to local external graders (Matt West).

  * Add `tools/` to Docker image (Matt West).

  * Add docs for generating LaTeX label images with Docker (Matt West).

  * Add option to enable networking access on external grading containers (Nathan Walters).

  * Add `sympy.ImmutableMatrix` to list of types accepted by `prairielearn.to_json()` (Tim Bretl).

  * Add form help text indicating multiple answer can be selected for `pl_checkbox` (James Balamuta).

  * Add demo question showcasing all options for `pl_checkbox` (James Balamuta).

  * Add example of how to use PL to learn student names (Tim Bretl).

  * Add exception handling to python caller to display what can't be converted to valid JSON (Tim Bretl).

  * Add tags list to question stats CSV (Matt West).

  * Add Redis to support websockets when running with multiple servers (Nathan Walters).

  * Add support for dtype in `pl.to_json` and `pl.from_json` (Tim Bretl).

  * Add better grading-instance autoscaling calculations (Matt West).

  * Add student page view tracking (Matt West).

  * Add predictive grader autoscaling (Matt West).

  * Add links to student questions on instructor assessment instance page (Matt West).

  * Add Safe Exam Browser support (Dave Mussulman).

  * Add instance question durations to CSV output (Matt West).

  * Add load-testing script (Matt West).

  * Add documentation for the `shuffleQuestions` option (Matt West).

  * Add course instance id to all question variants (Nathan Walters).

  * Add docs for external grading statistics (Matt West).

  * Add ability to restore original file in `pl_file_editor` (Nathan Walters).

  * Add `pl_integer_input` element (Tim Bretl).

  * Add consistency checks for `course_instance_id` in `variants` (Matt West).

  * Add `merge=union` strategy for `ChangeLog.md` (Matt West).

  * Add developer docs about question rendering (Matt West).

  * Add submission info modal with external grading stats (Nathan Walters).

  * Add `load-test` support for v2 questions (Matt West).

  * Fix broken file upload element (Nathan Walters).

  * Fix broken popover and improve assessment label styles (Nathan Walters).

  * Fix bug in `pl_matrix_input` that crashed on submission of large integers (Tim Bretl).

  * Fix broken popovers in input elements (Tim Bretl).

  * Fix bug in `pl_threejs` that applied different error tolerances to render and grade (Tim Bretl).

  * Fix bug in `pl_threejs` that showed wrong body position in answer panel (Tim Bretl).

  * Fix bug in `pl_threejs` to handle case when submitted answer is None (Tim Bretl).

  * Fix doc to clarify the rules for changing UUIDs (James Balamuta).

  * Fix issues on instructor question page (Nathan Walters).

  * Fix styling of file upload element (Nathan Walters).

  * Fix Google OAuth login (James Wang).

  * Fix unicode symbols and HTML entities in question.html (Matt West).

  * Fix bug in `addBinary` example question (Tim Bretl).

  * Fix error message for `display` attribute of `pl_number_input` (Matt West).

  * Fix bug in handling of MATLAB format in answers submitted to `pl_matrix_input` (Tim Bretl).

  * Fix request load tracking (Matt West).

  * Fix test-server shutdown procedures (Matt West).

  * Fix `readthedocs` build (Matt West).

  * Fix course role edit icon (Nathan Walters).

  * Fix Coveralls.io reporting (Dave Mussulman).

  * Fix tag order display (Dave Mussulman, h/t Pengyu Cheng).

  * Fix navbar role switching button text (Dave Mussulman).

  * Fix all calls of `json.dumps` to make them produce valid JSON (Tim Bretl).

  * Fix error when rendering question score panel (Nathan Walters).

  * Fix questions without tags not displaying on instructor assessment page (Jake Bailey).

  * Fix daily external grader statistics to split out receive time (Matt West).

  * Fix crash in `pl_external_grader_results` caused by malformed results (Nathan Walters).

  * Fix question order on instructor assessment instance page (Matt West).

  * Fix bug in display of input element tolerances (Tim Bretl).

  * Fix `variants.course_instance_id` migration (Matt West).

  * Fix typo in `exampleCourse/questions/positionTimeGraph` (Matt West).

  * Fix 'Load from disk' works when emulating non-instructor roles (Dave Mussulman).

  * Fix slow query for file downloads (Matt West).

  * Fix external grading documentation to describe the current code (Nathan Walters).

  * Change to Bootstrap 4 (Nathan Walters).

  * Change to NodeJS 8.x LTS (Matt West).

  * Change all node dependencies to latest versions (Nathan Walters).

  * Change `sigfig` and `decdig` method of comparison to reduce tolerance (Tim Bretl).

  * Change default relative tolerance from `1e-5` to `1e-2` (Tim Bretl).

  * Change question card coloring and collapse past submissions by default (Nathan Walters).

  * Change build process so Travis fails if changelog has not been updated (Nathan Walters).

  * Change build process to verify changelog update only on PR (Nathan Walters).

  * Change all required python packages to latest minor versions (Tim Bretl).

  * Change all bare `except:` to `except Exception:` in python code (Tim Bretl).

  * Change Docker build to start from `centos7-plbase` (Matt West).

  * Change `requirements.txt` to include `rpy2` (James Balamuta).

  * Change to Python 3.6 in `centos7-base` grader image (Matt West).

  * Change `pl_checkbox` to display form help text by default (James Balamuta).

  * Change authenication redirects to preserve originally visited URL (Dave Mussulman).

  * Change Docker postgresql to do initializations/migrations at build (Dave Mussulman).

  * Change the example course to be available to any institution (Matt West).

  * Change `centos7-plbase` docker image to not use `/PrairieLearn` directory (Matt West).

  * Change shared code to be in external PrairieLib library (Nathan Walters).

  * Change instructor issues page to show student message on new line; remove `is:automatically-reported` filter (Nathan Walters).

  * Change CSRF codes to be URL-safe (Dave Mussulman).

  * Change closed exams to not be reviewable for students (Dave Mussulman).

  * Remove HackIllinois advertisement (Matt West).

* __2.11.0__ - 2017-12-29

  * Add support for partial credit in Homeworks (Tim Bretl).

  * Add help text to Exam assessment instance page (Tim Bretl).

  * Add support for partial credit in exams (Tim Bretl).

  * Add `<pl_file_preview>` element (Nathan Walters).

  * Add docker image for external graders with clang (Nathan Walters).

  * Add new exam grading UX with no buttons on overview page (Matt West).

  * Add Travis CI running the docker image for consistency (Matt West).

  * Add better and faster docker re-builds (Jake Bailey).

  * Add `ZJUI` as a institution option (Matt West).

  * Add python linter (Nathan Walters).

  * Add ESLint for style checking and fix related issues (Nathan Walters).

  * Add test coverage reporting with `coverage.io` (Nathan Walters).

  * Add documentation clarification on `"role": "Student"` access.

  * Add more core libraries (backbone, PrairieDraw, etc) (Matt West).

  * Add hiding of "Grade" button for manual grading (Matt West).

  * Add docs example of mixed on-campus and remote exam (Matt West).

  * Add Azure AD authentication (Matt West).

  * Add ZJU institution checking from ID (Matt West).

  * Add logout support for multiple authentication providers (Matt West).

  * Add PrairieGrader for external grading (Nathan Walters).

  * Add redirect handler to enable assessment deep links (Dave Mussulman).

  * Add `pycryptodome` for authenticated question data (Jake Bailey).

  * Add `v2` and `v3` tags to exampleCourse questions (Dave Mussulman).

  * Add `externalGradingOptions.timeout` parameter (Nathan Walters).

  * Add "Report an issue" button on questions (Matt West).

  * Add `allowIssueReporting` assessment option, default false (Matt West).

  * Add more statistics for external grader instances (Matt West).

  * Add "generating" animation to "Start assessment" button (Matt West).

  * Add maximum statistics for grading jobs (Matt West).

  * Add index on `grading_jobs.date` to speed up statistics (Matt West).

  * Add `to_json()` and `from_json()` to `prairielearn.py` to help JSON serialize standard types (Tim Bretl).

  * Add build-time system updates to Docker image (Jake Bailey).

  * Add new UINs for dev users to avoid conflicts in production DB (Matt West).

  * Add `partialCredit` question option (Matt West).

  * Add jsPlumb library from PL v1 (Matt West).

  * Add ability to de-link course instances from PrairieSchedule (Matt West).

  * Add explicit POST size limit of 200 KiB (Matt West).

  * Add size limits for grading jobs (100 KiB) (Nathan Walters).

  * Add linting for trailing commas (Nathan Walters).

  * Add GitHub link to instructor question view (Dave Mussulman).

  * Add instructor view of external grading logs (Nathan Walters).

  * Add legacy file path fallback to `clientFilesCourse` (Matt West).

  * Add full grading job log display from S3 (Nathan Walters).

  * Add instructor editing of total points and question points for assessment
    instances (Matt West).

  * Add `addBinary` example question (Matt West).

  * Add `make` to the Docker container (Dave Mussulman).

  * Add more feedback when submission to `pl_symbolic_input` has invalid format (Tim Bretl).

  * Add live update of external grading results (Nathan Walters).

  * Add ability for user to switch between MATLAB and python format in `pl_matrix_output` (Tim Bretl).

  * Add copy-to-clipboard button in `pl_matrix_output` (Tim Bretl).

  * Add detailed question statistics (Paras Sud).

  * Add visible logging for incremental DB migrations (Matt West).

  * Add support for python format in `pl_matrix_input` (Tim Bretl).

  * Add student and instructor question links on instructor page (Matt West).

  * Add new python grading framework for exampleCourse (Nathan Walters).

  * Add CSV export of best (highest scoring) submissions (Matt West).

  * Add CSV download for instance questions (Matt West).

  * Split installing documentation into separate method sections (Matt West).

  * Remove unused dead code (`/lib/db.js`, `question-servers/shortAnswer.js`,
    and `tests/sync/*`) (Nathan Walters).

  * Remove cookie-clearing on error page (Matt West).

  * Remove old unused Python caller code (Tim Bretl).

  * Remove AWS Batch external grader (Nathan Walters).

  * Remove the need for `<pl_variable_score>` in questions (Tim Bretl).

  * Remove detailed AzureAD logging (Matt West).

  * Remove the need to return `data` in python functions (Tim Bretl).

  * Change `externalGradingOptions.files` to `.serverFilesCourse`
    (Nathan Walters).

  * Change Python question code timeout from 5 s to 20 s (Tim Bretl).

  * Change "Errors" tab to "Issues" (Matt West).

  * Change max DB connections from 10 to 100 (Matt West).

  * Shift most `exampleCourse` to the external `pl-template` repository.

  * Shift symbolic input parser to `lib/python_helper_sympy.py` (Tim Bretl).

  * Fix external graders with invalid submissions (Nathan Walters).

  * Fix handling of too-large file uploads (Matt West).

  * Fix rendering glitch in instructor question table (Matt West).

  * Fix instructor closing of assessment instances (Matt West).

  * Fix spurious "question is complete" bug (Tim Bretl).

  * Fix bug in sigfig method of comparison when correct answer is zero (Tim Bretl).

  * Fix bug in pl_file_upload where students could upload arbitrary files (Nathan Walters).

  * Fix render bug on exams for questions without points (Matt West).

  * Fix assessment authorization when mode is NULL (Matt West).

  * Fix bug that prevented scalars from being rendered by `pl_matrix_output` (Tim Bretl).

  * Fix bug that prevented unicode minus from being parsed by `pl_matrix_output` and `pl_number_input` (Tim Bretl).

  * Fix external grading score display when score is missing (Nathan Walters).

  * Fix handling of image pull fails for external grading (Nathan Walters).

  * Fix options for v3 questions (Jake Bailey).

  * Fix course element reloading on sync (Nathan Walters).

  * Fix course element file loading (Matt West).

  * Fix file downloads as zip for v2 questions (Matt West).

  * Fix exam instance error handling with broken variants (Tim Bretl).

  * Fix `pl_number_input` to allow suffix for units with `display=inline` (Tim Bretl).

  * Fix symbolic input parser to eliminate use of `sympy.sympify` (Tim Bretl).

  * Fix bug that prevented numbers from being converted in sympy equivalents in symbolic input parser (Tim Bretl).

  * Fix bug that prevented use of multiple symbols in `pl_symbolic_input` (Tim Bretl).

  * Fix inoperable "Test" buttons for non-v3 questions by hiding them (Matt West).

  * Fix inaccurate issue counts on assessments (Matt West).

  * Fix exam auto-closing issue with legacy assessment instances (Matt West).

  * Fix double-click handling on question buttons (Matt West).

  * Fix one broken exam from blocking other exams auto-closing (Matt West).

  * Fix v2 questions `clientCode` path on Exam assessments (Matt West).

  * Fix decreased Exams scores with reduced credit (Matt West).

  * Fix premature answer display for `pl_multiple_choice` and `pl_checkbox` (Matt West).

  * Fix broken popovers in student exam questions (Tim Bretl).

  * Fix canceling of grading jobs on a new submission (Matt West).

  * Fix symbolic expression parsing bug by disallowing floating-point numbers (Tim Bretl).

  * Fix handling of broken questions on Homeworks (Matt West).

  * Fix handling of `inf` and `nan` submissions in `pl_number_input` (Tim Bretl).

  * Fix server crash in grading job handling (Nathan Walters).

  * Fix a few very old submissions with NaN scores (Matt West).

  * Fix assessment re-open/close link rendering (Nathan Walters).

  * Fix null-byte handling in grader results (Nathan Walters).

  * Fix elements not reading their templates with UTF-8 encoding (Nathan Walters).

  * Fix display of assessment score to 2 decimal places (Nathan Walters).

  * Fix gradebook to choose best score rather than worst (Matt West).

  * Fix bug in `pl_number_input` that crashed on submission of large integers (Tim Bretl).

* __2.10.1__ - 2017-05-24

  * Fix display of saved submissions for Exam assessments.

* __2.10.0__ - 2017-05-20

  * Add real-time grading job status with websockets (Nathan Walters).

  * Add full DB schema migration system (Nathan Walters).

  * Add unit tests for DB migrations (Nathan Walters).

  * Add Python modules for autograders: `numpy`, `scipy`, `matplotlib`,
    `sympy`, and `pandas` (Jordi Paris Ferrer).

  * Add `scipy` and `numpy` to the PL docker image.

  * Add documentation on the new authentication flow.

  * Add more developer documentation on the database schema.

  * Add export of full database in CSV, optionally anonymized.

  * Use Python 3.5 for autograders in `exampleCourse` (Nathan Walters).

  * Fix docker build script usage help.

  * Fix base64 encoding of uploaded files.

* __2.9.1__ - 2017-05-17

  * Fix handling of failed grading jobs (Nathan Walters).

* __2.9.0__ - 2017-05-14

  * Add support for Google OAuth2 authentication.

  * Shift documentation to Read the Docs.

  * Fix handling of Unicode characters in question data.

* __2.8.0__ - 2017-05-04

  * Add DB storage of exam mode networks.

  * Add `config` table to DB with system `display_timezone`.

  * Fix async handling in regrading unit tests.

* __2.7.0__ - 2017-04-28

  * Add `/pl/webhooks/ping` endpoint for automated health checks.

  * Add `singleVariant` flag for non-randomized questions.

  * Add documentation and improve layout for external autograder files
    (Nathan Walters).

  * Add link to detailed instances CSV file on instructor assessment page.

  * Add more assessment CSV download options.

  * Allow development use of non-master git branches for courses.

  * Fix `max_points` update during regrading.

  * Fix env var security in autograder containers (Jordi Paris Ferrer).

  * Fix external autograder output display (Nathan Walters).

  * Fix home directory detection for external autograder jobs.

  * Fix rendering of table row lines in student question lists.

* __2.6.0__ - 2017-04-16

  * Add full external autograder support with AWS and local docker support
    (Nathan Walters, Jordi Paris Ferrer).

* __2.5.3__ - 2017-04-14

  * Fix docker build with `migrations/` directory.

* __2.5.2__ - 2017-04-14

  * Fix regrading support.

* __2.5.1__ - 2017-04-12

  * Fix Exam reservation enforcement when multiple reservations exist.

* __2.5.0__ - 2017-04-11

  * Speed up rendering of instructor pages with assessment statistics.

  * Speed up calculation of assessment durations.

  * Speed up pages with job sequences.

  * Add per-day mean scores to the by-day score plot.

  * Add `points` and `max_points` output to assessment_instances CSV.

  * Add `migrations/` directory for ordered DB schema changes.

  * Fix assessment duration estimation for homeworks (1-hour gap maximum).

  * Fix CSV link on gradebook page.

  * Fix sorting of assessment on gradebook page.

  * Fix CSV download on instructor assessments overview page.

  * Fix date format in activity log CSV.

  * Fix links to questions on activity log pages.

  * Remove "permanent URL" on instructor assessments overview page.

* __2.4.1__ - 2017-04-08

  * Set question `feedback` to the empty object when missing.

* __2.3.2__ - 2017-04-08

  * Set question `feedback` to the empty object when missing.

* __2.4.0__ - 2017-04-07

  * Add connection to PrairieSchedule to enforce Exam reservations.

  * Fix ordering of assessment set headers in assessment lists.

  * Fix duration calculations to be from assessment start to last submission.

  * Show all submissions in downloaded CSV files even in dev mode.

  * Fix `Manual` grading type (Jake Bailey).

  * Change `forceMaxPoints` to only take affect during an explicit regrade.

* __2.3.1__ - 2017-03-23

  * Don't display deleted courses on the enroll (add/remove courses) page.

* __2.3.0__ - 2017-03-08

  * Change `feedback` to be visible for open questions on exams.

  * Make `feedback` visible within `submission.html` (Ray Essick).

  * Fix auto-finishing of exams after a 6-hour timeout.

  * Add regrading support with `forceMaxPoints` option.

  * Add preliminary external autograder support by the HackIllinois team
    (Genna Helsel, Teju Nareddy, Jordi Paris Ferrer, Nathan Walters).

  * Add question points and percentage scores to `*_final_submissions.csv`.

  * Add per-day score histograms to instructor assessment page (Paras Sud).

* __2.2.2__ - 2017-02-23

  * Add more indexes and improve unique constraint ordering for indexes.

* __2.2.1__ - 2017-02-18

  * Only show feedback for open exams in CS 233.

* __2.2.0__ - 2017-02-18

  * Show feedback for graded questions on exams, even if exam is
    still open (Jake Bailey).

* __2.1.3__ - 2017-02-17

  * Prevent multiple submissions to a single homework question variant.

  * Fix option passing to question server.js functions.

  * Fix course deletion on Admin page.

* __2.1.2__ - 2017-02-15

  * Catch bad Shibboleth authentication data with "(null)" UID.

  * Fix logging of `instance_question_id` in response.

* __2.1.1__ - 2017-02-13

  * Update ChangeLog.

* __2.1.0__ - 2017-02-13

  * Fix division-by-zero error in homeworks when `max_points` is zero
    (Jake Bailey).

  * Fix typos in documentation (Andre Schleife).

  * Fix MTF questions.

  * Fix assessment links on Instructor Gradebook page.

  * Fix XSS vulnerability by storing `questionJson` in base64.

* __2.0.3__ - 2017-02-04

  * Cache `instance_questions.status` to speed up page loads.

* __2.0.2__ - 2017-02-04

  * Speed up SQL query in `instance_questions` authorization.

* __2.0.1__ - 2017-01-28

  * Fix incorrect `max_points` for homeworks with question alternatives.

* __2.0.0__ - 2017-01-13

  * Make v2 the primary version and shift the old v1 to a subdirectory.

  * Add support for syncing a course from a remote git repository.

  * Add dev mode with local disk syncing and other dev features.

  * Convert score_perc to double (instead of integer).

  * Add UUIDs to all input JSON files to support renaming.

  * Convert all DB tables to bigserial primary keys.

  * Add docker build for course development.

  * Add question difficulty vs discrimination plots (Paras Sud).

  * Add 'Administrator' users will full site access.

  * Standardize names of JSON files and client/server file directories.

  * Clean up JSON file formats for everything except questions.

  * Add documentation for all v2 file formats.

  * Add conversion script from v1 to v2 assessment format (Dallas Trinkle).

* __1.22.0__ - 2016-12-09

  * Add IP ranges for final exams in DCL.

  * Fix docker instructions (Allen Kleiner).

  * Skip update of test instances for non-existent tests.

  * Fix crashing bug due to function call typo (Kevin Wang).

  * Don't attempt to generate statistics for non-existent questions.

  * Improve robustness of `submittedAnswer` restore for Fabric.js questions.

  * Add `fixedExponential` formatter.

  * Add raw score (full precision) to CSV downloads.

  * Fix logging error (Eric Huber).

  * Generate hi-res versions of LaTeX images for Fabric.js support.

  * (V2) Enable assessments with multiple instances per student.

  * (V2) Fix submission rendering for admin question views (Ray Essick).

  * (V2) Add past submissions view on exam question pages (Ray Essick).

  * (V2) Add underlying support for external (RabbitMQ) and manual grading.

  * (V2) Fix grading operations outside the main transaction.

  * (V2) Add question alternatives within assessments.

  * (V2) Implement generic CSRF protection for all pages.

  * (V2) Split site into Admin and User pages.

  * (V2) Add unified homepage with course list and self-enrollment.

  * (V2) Fix SQL import newline handling on Windows.

  * (V2) Add docker build.

  * (V2) Add admin view of individual assessment instances.

* __1.21.0__ - 2016-09-14

  * Use hi-res time for random seeds, improving test randomization.

  * Improve margins around `Save answer` buttons (Eric Huber).

  * Improve sorting of tests with identical numbers to sub-sort on titles.

  * Fix handling of question shuffling within tests (Binglin Chen).

  * Fix user role reading from `courseInfo.json`.

  * Fix error-handling code in `POST /submissions`.

  * Remove Siebel 0224 from `Exam` mode (Jeffrey Tolar).

  * (V2) Automatically regenerate assessment statistics every 10 minutes.

  * (V2) Fix CSV statistics downloads.

  * (V2) Switch to local copy of MathJax.

  * (V2) Implement access date display.

  * (V2) Implement `Exam` and `Homework` assessment types.

* __1.20.0__ - 2016-08-24

  * Fix `jsPlumb` naming case (Jeffrey Tolar).

  * Remove `/export.csv` endpoint (Kevin Wang).

  * Explicitly specify dependency versions in `package.json` (Kevin Wang).

  * Validate effective UID before creating tInstances (Kevin Wang).

  * Fix display of `trueAnswers` for all questions (Kevin Wang).

  * Document the Reload button (Jeffrey Tolar).

  * Fix role changing restrictions (Jeffrey Tolar).

  * Improve naming of exam grade/finish buttons and modal texts (Kevin Wang).

  * Show zone titles within tests (Jeffrey Tolar).

  * Remove current exam score from sidebar (Kevin Wang).

  * Split out helper modules from server code (Jeffrey Tolar).

  * Warn user when exam has unanswered questions (Kevin Wang).

  * Improve user feedback when all exam questions are answered (Kevin Wang).

  * Fix viewport width handling (Jeffrey Tolar).

  * Upgrade to ExpressJS 4.x.

  * Disallow multiple submissions for a single homework question instance (Kevin Wang).

  * Fix all server-side error handling to use standard NodeJS convention (Kevin Wang).

  * Fix race condition on client initialization (Jeffrey Tolar).

  * Improve server-side RequireJS usage (Jeffrey Tolar).

  * Add submissions directly from the command line (Kevin Wang).

  * Improve docs for Windows installations (Dave Mussulman).

  * Expose `PLConfig` to backend to access server URL (Kevin Wang).

  * Fix crash on `GET /clientFiles/` (Kevin Wang).

  * Fix handling of large git pulls of class data (Jeffrey Tolar).

  * Fix `mtfclient` to properly handle checkbox listening (Terence Nip).

  * Fix percentage score exports.

  * Switch exam-mode IP blocks to new CBTF location in Grainger.

  * Add new drawing commands for LShape, TShape, DistLoad (Mariana Silva).

  * Store latex text images per-course rather than globally.

  * Add homework random shuffle mode with global question numbers (Binglin Chen).

  * (V2) Add experimental backend using PostgresQL and server-side rendering.

* __1.19.0__ - 2016-02-23

  * Add Ace editor for in-question code editing (Terence Nip).

  * Add `MultipleTrueFalse` question type (Terence Nip).

  * Upgrade MathJax to 2.6.0 to fix "vertical bar" rendering problem.

  * Add `adm-zip` support for questions to create zip files (Craig Zilles).

  * Enable embedded images in MultipleChoice and Checkbox question types.

  * Fix bugs related to reporting of PrairieLearn git version.

  * Add Errors tab for instructors to see server-side errors, and report more errors.

  * Add Reload button in development mode.

  * Add support for variable credit on tests (bonus credit and partial credit).

  * Remove the Adaptive test type (superseded by Game).

  * Add validation for dates on server load.

  * Fix display of question answer feedback during RetryExams.

  * Change all test scores to be stored as percentages without decimal places (rounded down).

  * Add `{{params.a | vector}}` template for bracketed vectors.

  * Support IP range checking for Siebel basement labs.

* __1.18.0__ - 2016-01-20

  * Fix security hole to restrict question access to accessible tests.

  * Add `jsplumb` support (Terence Nip).

* __1.17.0__ - 2015-11-04

  * Fix missing `questionFile()` caused by upgraded underscore templating.

  * Fix sorting of tests with mixed integer/string numbers.

  * Fix broken PrairieDraw figures after submission grading.

  * Fix role changes on User page with Firefox.

  * Fix username setting when UID is set.

  * Fix User page dropdowns to default to current state.

  * Add a User page button to change back to the authenticated UID.

  * Fix missing user list in dropdown after UID change.

  * Add "Troubleshooting" documentation page with frequently asked questions.

  * Add documentation about tests and questions versus test instances and question instances.

  * Add `Checkbox` question type.

  * Add `exampleCourse/questions/randomZip` example.

  * Remove unused `backend/questions` and `backend/tests` templates in favor of `exampleCourse`.

  * Include MathJax inside PrairieLearn.

  * Fix TeX label generation scripts to support Python 3.X and `courseDir` config variable.

* __1.16.1__ - 2015-10-12

  * Fix alignment of date plots on Safari.

* __1.16.0__ - 2015-10-12

  * Link questions on test "Admin" pages to question instances.

  * Add statistics by day for exam-type tests.

* __1.15.2__ - 2015-10-09

  * Fix doc references from "Assessment Detail" to assessment "Admin" page.

* __1.15.1__ - 2015-10-08

  * Clean up `particleMotion` example HTML templates.

* __1.15.0__ - 2015-10-08

  * Enable feedback in questions during exams and add `particleMotion` example.

* __1.14.1__ - 2015-10-08

  * Fix documentation typo in test access control section.

* __1.14.0__ - 2015-10-08

  * Add "uids" as an access rule restriction in test "allowAccess".

* __1.13.2__ - 2015-10-08

  * Use a locally-hosted copy of MathJax.

* __1.13.1__ - 2015-10-04

  * Fix test statistics for `Exam` and `PracExam` tests.

* __1.13.0__ - 2015-10-04

  * Plot score histogram in test admin view (Binglin Chen @chen386).

  * Add question statistics to test admin view.

  * Display PrairieLearn version number on the Sync page.

* __1.12.1__ - 2015-09-24

  * Fix test statistics for `RetryExam` using zones.

* __1.12.0__ - 2015-09-24

  * Standardize question numbering to be like #3.8 rather than #3-8 (Terence Nip @tnip).

  * Fix schema validation and example for RetryExams with multiple qids in a question.

* __1.11.1__ - 2015-09-23

  * Fix build bug with missing moment-timezone.

  * Remove deprecation warning for `questionGroups` in `RetryExam`.

* __1.11.0__ - 2015-09-23

  * Redesign of the "Assessment" page to be more compact and consistent.

  * Add `zones` to `RetryExam` to control question-order randomization.

  * Add `variantsPerQuestion` and `unlimitedVariants` options for `RetryExam`.

  * Improve test naming consistency and fix navbar link bugs with tests.

  * Allow test numbers to be strings.

* __1.10.2__ - 2015-09-19

  * Fix bug introduced by 1.10.1 that broke all tests (overly general change events).

* __1.10.1__ - 2015-09-18

  * Fix bug that caused the "User" page to not display changes in user, role, or mode.

* __1.10.0__ - 2015-09-15

  * Add "reset test" capability for instructors.

  * Only allow questions to be solved for accessible tests.

  * Add export test data capability for instructors.

  * Add summary test statistics for instructors.

* __1.9.1__ - 2015-09-11

  * Fix docs/example to add blank target for test text links.

  * Fix `clientFiles` to also handle subdirectories.

* __1.9.0__ - 2015-09-11

  * Add `clientFiles` and docs for adding text/files to tests.

* __1.8.1__ - 2015-09-10

  * Fix security hold where anyone could access `/export.csv`.

* __1.8.0__ - 2015-09-09

  * Add optional header text for `RetryExam` (for formula sheets, etc).

* __1.7.6__ - 2015-09-09

  * Load frontend website even if there were errors fetching data.

* __1.7.5__ - 2015-09-07

  * Reload all question `server.js` files after "Sync" with a git course repository.

* __1.7.4__ - 2015-09-06

  * Correctly give highest score for assessments with duplicate scores.

* __1.7.3__ - 2015-09-06

  * Fix bug that created multiple tInstances.

* __1.7.2__ - 2015-09-02

  * Fix `exampleCourse/questions/addVectors` to use `QServer` so `gradeAnswer()` is truly optional.

* __1.7.1__ - 2015-09-02

  * Fix schema links in documentation.

  * Add documentation for question options.

  * Add docs and text on the User page to describe the server `mode` in more detail.

* __1.7.0__ - 2015-09-01

  * Don't generate new question variants until the old variant is answered.

* __1.6.0__ - 2015-09-01

  * Make `exampleCourse/tests/homework1` visible by default.

  * Display course name in page title.

  * Use "assessment" rather than "homework" or "test" in user-visible strings.

* __1.5.2__ - 2015-08-31

  * Fix example `backend/config.json` in the docs.

* __1.5.1__ - 2015-08-30

  * Clarify docs about user role setting.

* __1.5.0__ - 2015-08-26

  * Enable exam mode detection via hard-coded IP range for the CBTF.

* __1.4.1__ - 2015-08-26

  * `export.csv` now uses test `set` rather than `type` for test names.

* __1.4.0__ - 2015-08-25

  * Add documentation and help text for Sync page.

  * Fix display of commit information when using older versions of git.

  * Add figure to example question `addVectors` in `exampleCourse`.

* __1.3.2__ - 2015-08-24

  * Fix `allowAccess` checks to not always fail.

* __1.3.1__ - 2015-08-24

  * Fix `pulls` error when `gitCourseBranch` is not set.

* __1.3.0__ - 2015-08-24

  * Change default `allowAccess` to block all non-instructor access.

* __1.2.1__ - 2015-08-24

  * Fix race condition in user creation and correctly record user names.

* __1.2.0__ - 2015-08-23

  * Add "Sync" feature to pull from a git repository.

  * Fix missing `template` field in `config.json` schema.

  * Improve error logging with more specific error information.

* __1.1.0__ - 2015-08-22

  * Add access logging to the database.

* __1.0.2__ - 2015-08-19

  * Documentation fixes following the bootcamp.

  * Fix undefined logger error if `config.json` contains errors (reported by Craig and Mariana).

* __1.0.1__ - 2015-08-18

  * Fix `npm` module list during bootcamp (remove `nodetime`, add `moment`).

* __1.0.0__ - 2015-08-18

  * First public release for pre-Fall-2015 bootcamp.<|MERGE_RESOLUTION|>--- conflicted
+++ resolved
@@ -15,11 +15,9 @@
 
   * Add ability to "Grade all saved answers" on exam assessment overview (Dave Mussulman).
 
-<<<<<<< HEAD
   * Add dead letter reporting to Slack (Matt West).
-=======
+
   * Add more logging for external grading jobs in production (Matt West).
->>>>>>> 6da634e3
 
   * Change "Save & Grade" button text and alignment (Dave Mussulman).
 
