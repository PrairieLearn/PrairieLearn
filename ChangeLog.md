
# ChangeLog

* __next version__ - XXXX-XX-XX

  * Add python libraries sklearn and nltk to plbase, and preload them in python trampoline (Binglin Chen).

  * Add UUIDs to cron job logs for better debugging (Matt West).

  * Add report of unsuccessful cron jobs (Matt West).

  * Add dev docs for interfacing async/await code (Matt West).

  * Add integration tests for daily cron jobs (Matt West).

  * Add example docker grading images for externally graded questions (James Balamuta).

  * Add ANSI color support to `pl-external-grader-results` element (Nathan Walters).

  * Add `min-lines`, `max-lines`, and `auto-resize` to change the number of lines displayed in the `pl-file-editor` (James Balamuta).

  * Add example question for the `pl-file-editor` element to element example gallery (James Balamuta).

  * Add docs for `singleVariant` question option (Matt West).

  * Add file attachments to student assessments and questions (Matt West).

  * Add connecting IP address report in instructor effective user page (Dave Mussulman).

  * Add SSL https support inside the Docker container (Dave Mussulman).

  * Add `pl-hide-in-panel` element (Matt West).

  * Add `pl-drawing` element (Mariana Silva and Nicolas Nytko)

  * Add `pl-python-variable` element for displaying Pandas dataframes and Python variables (Nicolas Nytko).

  * Add student Gradebook page (Matt West).

  * Add CloudWatch statistics for external grader lifecycles (Matt West).

  * Add python library `tzlocal` (James Balamuta).

  * Add console stack traces on Node warnings (Matt West).

  * Add support for Latex in `<markdown>` tags (Nathan Walters).

  * Add support for rendering graphs using adjacency matrices in `pl-graph` (Nicolas Nytko).

  * Add FAQ entries for escaping math mode in questions and accessing the `data` object on an external grader (James Balamuta).

  * Add a new example question showing a probability mass function with `pl-python-variable` (James Balamuta).

  * Add `gvsu.edu` as an institution option (Matt West).

  * Add `scikit-learn`, `scikit-image`, and other data science libraries to external Python grader (Nicolas Nytko).

  * Add 'paths-lookup' database tool (Dave Mussulman).

  * Add more detailed grader statistics (Matt West).

  * Add diagnostics for external grader results processing (Dave Mussulman).

  * Add the `ucidata` package to `centos-plbase` (James Balamuta, h/t David Dalpiaz).

  * Add navbar dropdowns to swap between courses, course instances, and assessments (Tim Bretl).

  * Add ability to create and modify all course content in the browser without docker or git (Tim Bretl).

  * Add support for Rust to `pl-code` element (Nathan Walters).

<<<<<<< HEAD
  * Add choose course instance dropdown to instructor nav-bar when viewing course only (Tim Bretl).

  * Add `Order By` column to list of course instances on instructor page and provide info in popover (Tim Bretl).
=======
  * Add tests for LTI auth (Dave Mussulman).
>>>>>>> b8ea1454

  * Change v3 questions to disable autocomplete on the question form (Nathan Walters).

  * Change `centos7-python` to `grader-python` and place it under `graders/`  (James Balamuta).

  * Change blocked-event-loop detection to be more lightweight in production (Matt West).

  * Change file editing access to `Editor`, down from `Owner` (Matt West).

  * Change element default setup to be top-down instead of inline (James Balamuta).

  * Change `type: "Exam"` under `mode: "Public"` to not display "waiting for proctor..." message (James Balamuta).

  * Change Travis script to rebuild `prairielearn/centos7-plbase` if any relevant files have changed (Nathan Walters).

  * Change location of draft files for file editor from S3 (prod) / local (dev) to `file-store` (Tim Bretl).

  * Change docker to use CentOS7 python3 instead of python36u (Dave Mussulman).

  * Change SSL file paths to be configurable (Dave Mussulman).

  * Change `rpy2` version from 2.9.5 to 3.2.0 (James Balamuta).

  * Change institution definitions to read from the `institutions` table (Dave Mussulman).

  * Change documentation examples to be self-contained (James Balamuta).

  * Change external grader documentation to show file system structure (James Balamuta).

  * Change test infrastructure to use `testCourse` instead of `exampleCourse` (James Balamuta).

  * Change `grader-r` docker container to include `pltest` package (James Balamuta).

  * Change navbar/navtab structure to match course content structure (Tim Bretl).

  * Change `MathJax` version from 2.7.5 to 3.0.0 (Nicolas Nytko)

  * Change and standardize naming scheme on in-browser add/copy of course instance, assessment, or question (Tim Bretl).

  * Change `number` to `order_by` / `orderBy` in `course_instances` table / `infoCourseInstance.json` schema (Tim Bretl).

  * Fix dead letter cron job for `async` v3 (Matt West).

  * Fix deadlock when syncing course staff (Nathan Walters).

  * Fix name of `migrations/145_file_edits__job_sequence_id__add.sql` (Matt West).

  * Fix `<pl-string-input>` handling of HTML entities in input (Nathan Walters).

  * Fix assessment password clearing cookie situations, issue #1579 (Dave Mussulman).

  * Fix the syncing of missing tags and topics (Nathan Walters).

  * Fix documentation formatting (Dave Mussulman).

  * Fix handling of duplicate topics in `infoCourse.json` (Nathan Walters).

  * Fix tags/topics duplicates checking when tag/topic is a builtin JS object property, like `toString` (Nathan Walters).

  * Fix `Makefile` for documentation to build correctly (James Balamuta).

  * Fix description of the points download description for assessments (James Balamuta, h/t Mariana Silva).

  * Fix LTI callback URL (Matt West).

  * Fix vulnerability in external grading that allows arbitrary files on the server to be overwritten (Nathan Walters).

  * Fix bug in unicode encode/decode in file editor (Tim Bretl).

  * Fix KeyboardInterrupt errors when Ctrl-C'ing out of docker (Dave Mussulman).

  * Fix disabled server load reporting to CloudWatch (Matt West).

  * Fix legacy Ace editor assets (Nathan Walters).

  * Fix stack trace error printing for externally graded question errors (Dave Mussulman).

  * Fix SSL generation to happen at docker build instead of on each run (Dave Mussulman).

  * Fix external grading results containing NULL bytes (Matt West).

  * Fix `MaxListenersExceededWarning` (Dave Mussulman).

  * Fix jobsPerInstance grader statistic (Matt West).

  * Fix null filenames from missing files in downloads (Matt West).

  * Fix `assessments.assessment_set_id` to cascade on deletes (Matt West).

  * Fix git merge during CI (Matt West).

  * Fix to prevent instructor testing of externally-graded questions (Matt West).

  * Fix LTI outcome reporting with Blackboard Learn (Dave Mussulman).

  * Fix error reporting for v2 questions (Matt West).

  * Fix detection of different internals during R package installation (James Balamuta).

  * Fix figures in `pl-drawing` documentation (Nicolas Nytko).

  * Fix use of `data["correct_answers"]` in documentation (James Balamuta, h/t Eric Huber).

  * Fix authorization for users behind web proxies (Dave Mussulman).

  * Fix admin overview page institutions (Matt West & Dave Mussulman).

  * Fix button appearance after bootstrap upgrade (Tim Bretl).

  * Fix bug in course instance switcher on file edit page (Tim Bretl).

  * Fix bug in branch links on file browser page (Tim Bretl).

  * Fix bug in element popovers (Tim Bretl).

  * Fix redirects to question preview page by maintaining query parameters (Nathan Walters).

  * Fix redirects to course admin sub-page when switching course instances (Tim Bretl).

  * Fix server-side check of new file names and paths on in-browser rename (Tim Bretl).

  * Fix in-browser course edit handler to update commit hash only when using git (Tim Bretl).

  * Fix in-browser course edit handler to keep one course lock throughout entire process (Tim Bretl).

* __3.2.0__ - 2019-08-05

  * Add openpyxl to the centos7-python for Excel .xlsx autograding (Craig Zilles).

  * Add feedback for correct answers in submitted answer panel (Brian Mercer).

  * Add Learning Tools Interoperability LTI 1.1.1 tool provider functionality (Dave Mussulman).

  * Add course instance admin subpages (Dave Mussulman).

  * Add networkx Python library to plbase (Nathan Bowman).

  * Add option to toggle placeholder help text for `pl-number-input` (James Balamuta and Nicolas Nytko).

  * Add `size` attribute to `pl-number-input` (Nicolas Nytko).

  * Add demo question showcasing all options for `pl-number-input` (James Balamuta and Nicolas Nytko).

  * Add read-only API for instructors to access assessment data (Nathan Walters).

  * Add networkx Python library to centos7-python (Nathan Bowman).

  * Add ability to "Grade all saved answers" on exam assessment overview (Dave Mussulman).

  * Add dead letter reporting to Slack (Matt West).

  * Add more logging for external grading jobs in production (Matt West).

  * Add documentation on common development errors to FAQ (James Balamuta).

  * Add R Data Packages and SQLite connection to centos-plbase (James Balamuta).

  * Add R package caching and parallel installation to centos-plbase (James Balamuta).

  * Add example script to download all course instance data from API (Matt West).

  * Add default tags for semester Sp19 - Fa21 (James Balamuta).

  * Add `pl-graphviz-render` element (Nathan Walters).

  * Add Graphviz Yum package and Python library to centos7-plbase and centos7-python (Nicolas Nytko).

  * Add a second example of reading XML code in from a file with `pl-code` (James Balamuta).

  * Add instructor info panel to student pages (Dave Mussulman).

  * Add ability to highlight the background of specific lines of text in `pl-code` (Nathan Walters).

  * Add R Data Packages and SQLite connection to centos-plbase. (James Balamuta).

  * Add test cases for the InstructorAssessmentDownloads page (Yuchen Pang).

  * Add verbose flag to `tools/generate_uuid.py` to show all the files changed by script (Pavitra Shadvani).

  * Add better logging of requests that don't have corresponding responses (Matt West).

  * Add student file storage for scratch paper scans (Matt West).

  * Add Mathematica language option to `string_from_numpy()` (Liz Livingston).

  * Add Mathematica tab and optional display attribute to `pl-variable-output` (Liz Livingston).

  * Add comment and child digit control for `pl-variable-output`, optional `comment` and `digits` (Liz Livingston).

  * Add vector support to `numpy_to_matlab()` and `numpy_to_matlab_sf()` (Liz Livingston).

  * Add `force-download` attribute to `pl-file-download` to specify whether to download or view in browser (Shreyas Patil).

  * Add images of elements to element documentation (James Balamuta).

  * Add check that no issues are generated by question load in `testQuestions.js` (Tim Bretl).

  * Add support for Markdown in questions with the `<markdown>` tag (Nathan Walters).

  * Add new entries to the FAQ guide (James Balamuta).

  * Add an example question containing code shown in the element documentation (James Balamuta).

  * Add example questions for `pl-multiple-choice` and `pl-integer-input` customizations (James Balamuta).

  * Add `users_select_or_insert` SPROC tests (Dave Mussulman).

  * Add `clientFilesElement` folder for loading element-specific client files (Nicolas Nytko).

  * Add `ignore-case` option to `pl-string-input` to allow for case insensitivity (James Balamuta).

  * Add dependabot status to README (Matt West).

  * Add tabs for course admin page (Tim Bretl).

  * Add in-browser editing of course files (Tim Bretl).

  * Add question score information to `all_submissions` CSV download (Matt West).

  * Add warning to `pl-checkbox` if `partial-credit-method` is set but `partial-credit` is not enabled (Nathan Walters).

  * Change "Save & Grade" button text and alignment (Dave Mussulman).

  * Change Ace editor to use source files from npm and upgrade to 1.4.1 from 1.2.8 (Nathan Walters).

  * Change external grading to receive results from an SQS queue instead of a webhook (Nathan Walters).

  * Change Exam question generation to first-access time (Matt West).

  * Change assessment access rule examId linking to examUuid (Dave Mussulman).

  * Change example question `fibonacciEditor` timeout to 20 s (Matt West).

  * Change server timeout to 10 minutes (Matt West).

  * Change API ID names to contain object type (Matt West).

  * Change API object property names for improved consistency (Matt West).

  * Change `highlight.js` from `9.12.01` to `9.13.1` in order to support `plaintext` highlighting (Nathan Walters).

  * Change all packages to current versions (Matt West).

  * Change logging format for new `winston` version (Matt West).

  * Change instructor gradebook to have more optimized HTML for a smaller response (Nathan Walters).

  * Change "timeout" external grader error to sound like the student's code is at fault (Matt West).

  * Change `cheerio` back to `v0.22.0` (Nathan Walters).

  * Change `pl-matrix-output` to `pl-variable-output` (Liz Livingston).

  * Change `string_from_2darray()` to `string_from_numpy()`, retained deprecated version (Liz Livingston).

  * Change sync procedural steps to use fetch and reset to allow for history changes (James Balamuta).

  * Change element documentation to have a separation between submission, decorative, and conditional elements (James Balamuta).

  * Change instructor question page to hide "Test 100 times" for externally graded questions (Nathan Walters).

  * Change element documentation to follow a common structure (James Balamuta).

  * Change JSON schemas to be independently publishable from PrairieLearn (Nathan Walters).

  * Change Travis CI to recognize dependabot rather than greenkeeper (Matt West).

  * Change developer docs to recommend the use of async/await (Matt West).

  * Change syncing process to be faster (Nathan Walters).

  * Change syncing process to allow for tags/topics that are not explicitly listed in `courseInfo.json` (Nathan Walters).

  * Change UUIDs to no longer be globally unique; they are not unique only in the smallest possible scope (Nathan Walters).

  * Change syncing process to validate that QIDs are not repeated in an assessment; this is a potentially breaking change (Nathan Walters).

  * Change to PostgreSQL version 11 (from version 10) (Matt West).

  * Change to NodeJS version 12 (from v10) (Matt West).

  * Change enroll page interface to allow Bootstrap modal dialogues instead of popover tooltips with buttons on them; add more verbose description of what it means to add/remove a course. (Eric Huber)

  * Change file editor to simplify the use of drafts and to improve the user interface (Tim Bretl).

  * Fix load-reporting close during unit tests (Matt West).

  * Fix PL / scheduler linking stored procedure to allow linked exams and fix bugs (Dave Mussulman).

  * Fix responsiveness and centering of images displayed with `pl-figure` (James Balamuta, h/t Dave Mussulman).

  * Fix STDERR data logging on Python start (Matt West).

  * Fix HTML on LTI configuration page (Matt West).

  * Fix LTI configuration flow configuration (Matt West).

  * Fix GitHub links to exampleCourse questions (Dave Mussulman).

  * Fix exclude file list for code coverage (Matt West).

  * Fix `dump_filter.sh` to keep `authn_users` in all tables (Matt West).

  * Fix issues link on instructor question page (Nathan Walters).

  * Fix `users.lti_course_instance_id` foreign key delete action (Matt West).

  * Fix CSV stringifier which blocks the event loop (Yuchen Pang).

  * Fix missing `event-stream` dependency (Matt West).

  * Fix `pl.inner_html(...)` helper function (Nathan Walters).

  * Fix slow gradebook API by removing `last_submission_date` (Matt West).

  * Fix API IDs to be JSON integers (Matt West).

  * Fix underscore in `pl-string-input` docs (Matt West).

  * Fix Python linter errors in (Matt West).

  * Fix `pl-code` HTML escaping (Nathan Walters).

  * Fix legacy question renderer by explicitly using `htmlparser2` for cheerio (Nathan Walters).

  * Fix error message when a tag is missing (Matt West, h/t Mariana Silva).

  * Fix GitHub links in `mkdocs.yml` (Eric Huber).

  * Fix typo in documentation (Eric Huber).

  * Fix docs for `examUuid` usage (Matt West).

  * Fix `htmlparser2` config by copying default options from Cheerio (Nathan Walters).

  * Fix traceback in console log for python errors (Tim Bretl).

  * Fix render cache stats to limit to last day (Matt West).

  * Fix escape sequence of code specified in the `source-file-name` options of `pl-code` (James Balamuta).

  * Fix local grader not removing volumes associated with containers (Nathan Walters).

  * Fix Python autograder container build (Matt West).

  * Fix documentation to be more descriptive for local development with externally graded questions, especially in Windows. (Dave Mussulman, h/t James Balamuta, Mariana Silva, Zhenxi Zhou)

  * Fix copy button (Tim Bretl).

  * Fix python question random to seed from `variant.variant_seed` (Dave Mussulman).

  * Fix TravisCI for Greenkeeper PRs (Matt West).

  * Fix vulnerabilities in node packages (Nathan Walters).

  * Fix regression from #1440 in Bootstrap popovers due to HTML sanitization (Matt West).

  * Fix elements to work with the new sanitized popovers (Matt West).

  * Fix documentation build on Read the Docs (Matt West).

  * Fix editing popovers to work with the new sanitization defaults (Matt West).

  * Fix `tools/generate_uuids.py` to not add UUID in element subdirectory (Pavitra Shadvani).

  * Fix `tools/generate_uuids.py` to be able to find uppercase UUIDs (Eric Huber).

  * Fix gradebook download link for courses with special characters in their names (Nathan Walters).

  * Fix handling of malformed LTI responses (Matt West).

  * Fix (or at least attempt to) S3 file uploads for external grading (Nathan Walters).

  * Fix handling of binary files during external grading (Nathan Walters).

  * Fix hljs syntax highlighting compatibility issue in `pl-code.py` (Eric Huber).

  * Fix JSON format when dumping DB subsets with `dump_filter.sh` (Matt West).

  * Fix vulnerabilities in node packages (Dave Mussulman).

  * Fix `users_select_or_insert` to handle NetID changes with same UIN (Dave Mussulman).

  * Fix documentation page for elements and their dependencies (Eric Huber).

  * Fix question tag syncing to be significantly faster (Nathan Walters).

  * Fix `generate_uuids.py` to only process files starting with `info` (Matt West).

  * Fix `async.doWhilst()` and `async.doUntil()` for `async` v3 (Matt West).

  * Fix best submissions downloads to use ungraded submissions as a last resort (Matt West).

  * Fix help text CSV upload example with `points` (Matt West, h/t Mariana Silva and James Balamuta).

  * Fix CSRF checking for external grading live updates (Nathan Walters).

  * Fix flaky test cases in `pl-number-input` which didn't handle comparison options properly (Mingjie Zhao).

  * Remove `allowIssueReporting` option in `infoCourseInstance.json` (Matt West).

  * Remove old temporary upgrade flag `tmp_upgraded_iq_status` (Matt West).

  * Remove `string_from_2darray_sf()` from `freeformPythonLib/prairielearn.py` (Liz Livingston)

  * Remove `number` column from `question_tags` table; question tags are now sorted by `tags.number` (Nathan Walters).

  * Remove support for `externalGradingOptions.files` in question `info.json` files (Nathan Walters).

  * Remove `number` column and the corresponding uniqueness constraint from `jobs` table (Tim Bretl).

* __3.1.0__ - 2018-10-08

  * Add string input element (Mariana Silva).

  * Add element to display matrix in latex format (Mariana Silva).

  * Add student name and clickable e-mail address information to issue reports (James Balamuta).

  * Add `tools/dump_*` scripts to filter and anonymize per-course dumps (Matt West).

  * Add `pl-prairiedraw-figure` element and update PrairieDraw graphics documentation. (Ray Essick).

  * Add Control-C hint on server startup (Dave Mussulman).

  * Add improved login screen (Nathan Walters).

  * Add `pl-matrix-component-input` element (Mariana Silva).

  * Add new question renderer behind feature flag (Nathan Walters).

  * Add partial credit option to `pl-checkbox` element (Mariana Silva).

  * Add docs and two optional attributes, `display` and `label`, to `pl-symbolic-input` (Tim Bretl).

  * Add `prevent-select` attribute to `pl-code` element (Nathan Walters).

  * Add personal access token management (Nathan Walters).

  * Add `maxPoints` option to zones (Tim Bretl).

  * Add `bestQuestions` option to zones (Tim Bretl).

  * Add `allow-complex` attribute for `pl-symbolic-input` (Tim Bretl).

  * Add warm up for Python worker processes (Matt West).

  * Add better handling of client sockets on externally graded questions (Nathan Walters).

  * Add postgresql permissions for root in Docker for development (Dave Mussulman).

  * Add CSV scores upload for questions or assessments (Matt West).

  * Add Pillow to the `centos7-python` container (Dave Mussulman).

  * Add more question and assessment JSON validity checking on load (Dave Mussulman).

  * Add scroll bar in `pl-matrix-component-input` (Mariana Silva)

  * Fix `pl-file-editor` to allow display empty text editor and add option to include text from source file (Mariana Silva).

  * Fix HTML rendering by reverting `cheerio.js` to `0.22.0` (Matt West).

  * Fix Google auth using new API (Matt West).

  * Fix several issues with various elements (Nathan Walters).

  * Fix error when rendering ungraded external grading submissions (Matt West).

  * Fix sync failure if a course instance has no `assessments` directory and add warning in sync log (Ray Essick).

  * Fix Slack posting for student cheating reports (Matt West).

  * Fix assessment instance page to only show 'Finish assessment' button for password and SEB exams (Dave Mussulman).

  * Fix assessment time limits (Matt West).

  * Fix copy button after `clipboard.js` package update (Tim Bretl).

  * Fix `pl-multiple-choice` so feedback is inside label and so inline option produces valid HTML (Tim Bretl).

  * Fix "Logout" button with Google authentication (Matt West).

  * Fix error message when an authentication method is not enabled (Matt West).

  * Fix "Logout" button with Azure authentication (Matt West).

  * Fix docs for `clientServerFiles` template variables (Rahul Rameshbabu).

  * Fix bug with rendering when the render cache is disabled (Nathan Walters).

  * Fix outdated pycryptdome version (to 3.6.6) (Matt West).

  * Fix bug in `pl-symbolic-input` to handle submission of function names without arguments (Tim Bretl).

  * Fix bug in `pl-symbolic-input` to handle submissions that simplify to invalid expressions (Tim Bretl).

  * Fix bug in `pl-symbolic-input` to handle the sympy constants I and E properly (Tim Bretl).

  * Fix markup in `pl-multiple-choice` and `pl-checkbox` elements (Nathan Walters).

  * Fix slow v3 questions by using persistent forking python processes (Matt West).

  * Fix spurious `warnOldJobs` log entries (Matt West).

  * Fix label on `pl-string-input` help popover (Matt West).

  * Fix restart of Python `codeCallers` with no active child (Matt West).

  * Fix exampleCourse exam1 to include formula sheet example per docs (Dave Mussulman).

  * Fix docs for `allowIssueReporting` (Matt West).

  * Fix `pl-matrix-component-input` element to adjust height (Mariana Silva).

  * Fix real-time external grading results in exam mode by disabling exam-specific message in the question score panel (Nathan Walters).

  * Fix `tools/dump_filter.sh` to drop `pg_stat_statements` for PostgreSQL 10 (Matt West).

  * Fix slow assessment instance deletes (Matt West).

  * Fix `triangularDistributedLoad` in `PrairieDraw.js` (Mariana Silva).

  * Fix unexpected token error in administrator overview page (Tim Bretl).

  * Fix `pl-matrix-component-input` rendering bug on Safari (Nicolas Nytko).

  * Change `pl-code` to display code from a source file OR inline text (Mariana Silva).

  * Change element names to use dashes instead of underscores (Nathan Walters).

  * Change deprecated `new Buffer()` calls to `Buffer.from()` (Ray Essick).

  * Change to Node.js 10 and PostgreSQL 10 (Matt West).

  * Change `centos7-ocaml` grader image to `ocaml-4.05` (Matt West).

  * Change TravisCI tasks to run linters first (Matt West, h/t James Balamuta).

  * Change element attributes to use hyphens instead of underscores (Nathan Walters).

  * Change assessment password protection method (Dave Mussulman).

  * Change "0 rows" error to be more descriptive (Dave Mussulman).

  * Change Exam authentication options to always include Google and Azure (Matt West).

  * Change maximum JSON POST size to 1MB (Nathan Walters).

  * Change to prohibit extra `allowAccess` properties (Geoffrey Challen).

  * Change maximum JSON POST size to 1MB or local grader (Nathan Walters).

  * Change required package versions for security (Dave Mussulman).

  * Change `allowIssueReporting` to default to `true` (Matt West).

  * Change `pl-string-input` to include an attribute for the placeholder (Mariana Silva).

  * Change element documentation to add placeholder attribute to `pl-string-input` (Mariana Silva).

  * Change instructor assessment page into multiple sub-pages (Matt West).

  * Change log level of external grading jobs to reduce syslog volume (Matt West).

  * Change test cases to use templated DB for faster performance (Dave Mussulman).

  * Remove `element_index` from list of arguments passed to elements (Tim Bretl).

* __3.0.0__ - 2018-05-23

  * Add improved support for very large file downloads (Nathan Walters).

  * Add support for running in production inside Docker (Matt West).

  * Add configurable authentication sources menu (Dave Mussulman).

  * Add locking to enable multi-server deployments (Matt West).

  * Add per-assessment PrairieSchedule exam linking (Matt West).

  * Add "Report cheating" page in Exam mode (Matt West).

  * Add `package-lock.json` to Docker image build (Matt West).

  * Add additional information about indices to database descriptions (Nathan Walters).

  * Add configurable `homeUrl` to support container deployments (Matt West).

  * Add caching of rendered question panels (Nathan Walters).

  * Fix migration 111 to allow re-running (Matt West).

  * Fix docs to provide workaround for `mcrypt` install error on OSX (Tim Bretl).

  * Change `popper.js` to version `1.14.0` (Tim Bretl).

* __2.12.0__ - 2018-05-19

  * Add new issues page style and flexible filtering (Nathan Walters).

  * Add `pl_threejs` element (Tim Bretl).

  * Add translation to `pl_threejs` element (Tim Bretl).

  * Add `pl_code` element for code syntax highlighting (Matt West).

  * Add FAQ docs about post-semester access (Matt West).

  * Add handling of complex numbers to `pl_number_input`, `pl_matrix_input`, and `pl_matrix_output` (Tim Bretl).

  * Add more questions to unit tests (Tim Bretl).

  * Add guidance on how to update ChangeLog to docs in `contributing.md` (Tim Bretl).

  * Add server load reporting to CloudWatch (Matt West).

  * Add question QR code for proctor lookup during exams (Dave Mussulman).

  * Add course-instance-wide issue reporting flag (Matt West).

  * Add advertisement for HackIllinois 2018 (Matt West).

  * Add blocked-event-loop monitor (Matt West).

  * Add per-job load tracking (Matt West).

  * Add _R_ to the `centos7-plbase` Docker Image (James Balamuta).

  * Add `centos7-plbase` Docker image (Matt West).

  * Add memory and CPU limits to local external graders (Matt West).

  * Add `tools/` to Docker image (Matt West).

  * Add docs for generating LaTeX label images with Docker (Matt West).

  * Add option to enable networking access on external grading containers (Nathan Walters).

  * Add `sympy.ImmutableMatrix` to list of types accepted by `prairielearn.to_json()` (Tim Bretl).

  * Add form help text indicating multiple answer can be selected for `pl_checkbox` (James Balamuta).

  * Add demo question showcasing all options for `pl_checkbox` (James Balamuta).

  * Add example of how to use PL to learn student names (Tim Bretl).

  * Add exception handling to python caller to display what can't be converted to valid JSON (Tim Bretl).

  * Add tags list to question stats CSV (Matt West).

  * Add Redis to support websockets when running with multiple servers (Nathan Walters).

  * Add support for dtype in `pl.to_json` and `pl.from_json` (Tim Bretl).

  * Add better grading-instance autoscaling calculations (Matt West).

  * Add student page view tracking (Matt West).

  * Add predictive grader autoscaling (Matt West).

  * Add links to student questions on instructor assessment instance page (Matt West).

  * Add Safe Exam Browser support (Dave Mussulman).

  * Add instance question durations to CSV output (Matt West).

  * Add load-testing script (Matt West).

  * Add documentation for the `shuffleQuestions` option (Matt West).

  * Add course instance id to all question variants (Nathan Walters).

  * Add docs for external grading statistics (Matt West).

  * Add ability to restore original file in `pl_file_editor` (Nathan Walters).

  * Add `pl_integer_input` element (Tim Bretl).

  * Add consistency checks for `course_instance_id` in `variants` (Matt West).

  * Add `merge=union` strategy for `ChangeLog.md` (Matt West).

  * Add developer docs about question rendering (Matt West).

  * Add submission info modal with external grading stats (Nathan Walters).

  * Add `load-test` support for v2 questions (Matt West).

  * Fix broken file upload element (Nathan Walters).

  * Fix broken popover and improve assessment label styles (Nathan Walters).

  * Fix bug in `pl_matrix_input` that crashed on submission of large integers (Tim Bretl).

  * Fix broken popovers in input elements (Tim Bretl).

  * Fix bug in `pl_threejs` that applied different error tolerances to render and grade (Tim Bretl).

  * Fix bug in `pl_threejs` that showed wrong body position in answer panel (Tim Bretl).

  * Fix bug in `pl_threejs` to handle case when submitted answer is None (Tim Bretl).

  * Fix doc to clarify the rules for changing UUIDs (James Balamuta).

  * Fix issues on instructor question page (Nathan Walters).

  * Fix styling of file upload element (Nathan Walters).

  * Fix Google OAuth login (James Wang).

  * Fix unicode symbols and HTML entities in question.html (Matt West).

  * Fix bug in `addBinary` example question (Tim Bretl).

  * Fix error message for `display` attribute of `pl_number_input` (Matt West).

  * Fix bug in handling of MATLAB format in answers submitted to `pl_matrix_input` (Tim Bretl).

  * Fix request load tracking (Matt West).

  * Fix test-server shutdown procedures (Matt West).

  * Fix `readthedocs` build (Matt West).

  * Fix course role edit icon (Nathan Walters).

  * Fix Coveralls.io reporting (Dave Mussulman).

  * Fix tag order display (Dave Mussulman, h/t Pengyu Cheng).

  * Fix navbar role switching button text (Dave Mussulman).

  * Fix all calls of `json.dumps` to make them produce valid JSON (Tim Bretl).

  * Fix error when rendering question score panel (Nathan Walters).

  * Fix questions without tags not displaying on instructor assessment page (Jake Bailey).

  * Fix daily external grader statistics to split out receive time (Matt West).

  * Fix crash in `pl_external_grader_results` caused by malformed results (Nathan Walters).

  * Fix question order on instructor assessment instance page (Matt West).

  * Fix bug in display of input element tolerances (Tim Bretl).

  * Fix `variants.course_instance_id` migration (Matt West).

  * Fix typo in `exampleCourse/questions/positionTimeGraph` (Matt West).

  * Fix 'Load from disk' works when emulating non-instructor roles (Dave Mussulman).

  * Fix slow query for file downloads (Matt West).

  * Fix external grading documentation to describe the current code (Nathan Walters).

  * Change to Bootstrap 4 (Nathan Walters).

  * Change to NodeJS 8.x LTS (Matt West).

  * Change all node dependencies to latest versions (Nathan Walters).

  * Change `sigfig` and `decdig` method of comparison to reduce tolerance (Tim Bretl).

  * Change default relative tolerance from `1e-5` to `1e-2` (Tim Bretl).

  * Change question card coloring and collapse past submissions by default (Nathan Walters).

  * Change build process so Travis fails if changelog has not been updated (Nathan Walters).

  * Change build process to verify changelog update only on PR (Nathan Walters).

  * Change all required python packages to latest minor versions (Tim Bretl).

  * Change all bare `except:` to `except Exception:` in python code (Tim Bretl).

  * Change Docker build to start from `centos7-plbase` (Matt West).

  * Change `requirements.txt` to include `rpy2` (James Balamuta).

  * Change to Python 3.6 in `centos7-base` grader image (Matt West).

  * Change `pl_checkbox` to display form help text by default (James Balamuta).

  * Change authenication redirects to preserve originally visited URL (Dave Mussulman).

  * Change Docker postgresql to do initializations/migrations at build (Dave Mussulman).

  * Change the example course to be available to any institution (Matt West).

  * Change `centos7-plbase` docker image to not use `/PrairieLearn` directory (Matt West).

  * Change shared code to be in external PrairieLib library (Nathan Walters).

  * Change instructor issues page to show student message on new line; remove `is:automatically-reported` filter (Nathan Walters).

  * Change CSRF codes to be URL-safe (Dave Mussulman).

  * Change closed exams to not be reviewable for students (Dave Mussulman).

  * Remove HackIllinois advertisement (Matt West).

* __2.11.0__ - 2017-12-29

  * Add support for partial credit in Homeworks (Tim Bretl).

  * Add help text to Exam assessment instance page (Tim Bretl).

  * Add support for partial credit in exams (Tim Bretl).

  * Add `<pl_file_preview>` element (Nathan Walters).

  * Add docker image for external graders with clang (Nathan Walters).

  * Add new exam grading UX with no buttons on overview page (Matt West).

  * Add Travis CI running the docker image for consistency (Matt West).

  * Add better and faster docker re-builds (Jake Bailey).

  * Add `ZJUI` as a institution option (Matt West).

  * Add python linter (Nathan Walters).

  * Add ESLint for style checking and fix related issues (Nathan Walters).

  * Add test coverage reporting with `coverage.io` (Nathan Walters).

  * Add documentation clarification on `"role": "Student"` access.

  * Add more core libraries (backbone, PrairieDraw, etc) (Matt West).

  * Add hiding of "Grade" button for manual grading (Matt West).

  * Add docs example of mixed on-campus and remote exam (Matt West).

  * Add Azure AD authentication (Matt West).

  * Add ZJU institution checking from ID (Matt West).

  * Add logout support for multiple authentication providers (Matt West).

  * Add PrairieGrader for external grading (Nathan Walters).

  * Add redirect handler to enable assessment deep links (Dave Mussulman).

  * Add `pycryptodome` for authenticated question data (Jake Bailey).

  * Add `v2` and `v3` tags to exampleCourse questions (Dave Mussulman).

  * Add `externalGradingOptions.timeout` parameter (Nathan Walters).

  * Add "Report an issue" button on questions (Matt West).

  * Add `allowIssueReporting` assessment option, default false (Matt West).

  * Add more statistics for external grader instances (Matt West).

  * Add "generating" animation to "Start assessment" button (Matt West).

  * Add maximum statistics for grading jobs (Matt West).

  * Add index on `grading_jobs.date` to speed up statistics (Matt West).

  * Add `to_json()` and `from_json()` to `prairielearn.py` to help JSON serialize standard types (Tim Bretl).

  * Add build-time system updates to Docker image (Jake Bailey).

  * Add new UINs for dev users to avoid conflicts in production DB (Matt West).

  * Add `partialCredit` question option (Matt West).

  * Add jsPlumb library from PL v1 (Matt West).

  * Add ability to de-link course instances from PrairieSchedule (Matt West).

  * Add explicit POST size limit of 200 KiB (Matt West).

  * Add size limits for grading jobs (100 KiB) (Nathan Walters).

  * Add linting for trailing commas (Nathan Walters).

  * Add GitHub link to instructor question view (Dave Mussulman).

  * Add instructor view of external grading logs (Nathan Walters).

  * Add legacy file path fallback to `clientFilesCourse` (Matt West).

  * Add full grading job log display from S3 (Nathan Walters).

  * Add instructor editing of total points and question points for assessment
    instances (Matt West).

  * Add `addBinary` example question (Matt West).

  * Add `make` to the Docker container (Dave Mussulman).

  * Add more feedback when submission to `pl_symbolic_input` has invalid format (Tim Bretl).

  * Add live update of external grading results (Nathan Walters).

  * Add ability for user to switch between MATLAB and python format in `pl_matrix_output` (Tim Bretl).

  * Add copy-to-clipboard button in `pl_matrix_output` (Tim Bretl).

  * Add detailed question statistics (Paras Sud).

  * Add visible logging for incremental DB migrations (Matt West).

  * Add support for python format in `pl_matrix_input` (Tim Bretl).

  * Add student and instructor question links on instructor page (Matt West).

  * Add new python grading framework for exampleCourse (Nathan Walters).

  * Add CSV export of best (highest scoring) submissions (Matt West).

  * Add CSV download for instance questions (Matt West).

  * Split installing documentation into separate method sections (Matt West).

  * Remove unused dead code (`/lib/db.js`, `question-servers/shortAnswer.js`,
    and `tests/sync/*`) (Nathan Walters).

  * Remove cookie-clearing on error page (Matt West).

  * Remove old unused Python caller code (Tim Bretl).

  * Remove AWS Batch external grader (Nathan Walters).

  * Remove the need for `<pl_variable_score>` in questions (Tim Bretl).

  * Remove detailed AzureAD logging (Matt West).

  * Remove the need to return `data` in python functions (Tim Bretl).

  * Change `externalGradingOptions.files` to `.serverFilesCourse`
    (Nathan Walters).

  * Change Python question code timeout from 5 s to 20 s (Tim Bretl).

  * Change "Errors" tab to "Issues" (Matt West).

  * Change max DB connections from 10 to 100 (Matt West).

  * Shift most `exampleCourse` to the external `pl-template` repository.

  * Shift symbolic input parser to `lib/python_helper_sympy.py` (Tim Bretl).

  * Fix external graders with invalid submissions (Nathan Walters).

  * Fix handling of too-large file uploads (Matt West).

  * Fix rendering glitch in instructor question table (Matt West).

  * Fix instructor closing of assessment instances (Matt West).

  * Fix spurious "question is complete" bug (Tim Bretl).

  * Fix bug in sigfig method of comparison when correct answer is zero (Tim Bretl).

  * Fix bug in pl_file_upload where students could upload arbitrary files (Nathan Walters).

  * Fix render bug on exams for questions without points (Matt West).

  * Fix assessment authorization when mode is NULL (Matt West).

  * Fix bug that prevented scalars from being rendered by `pl_matrix_output` (Tim Bretl).

  * Fix bug that prevented unicode minus from being parsed by `pl_matrix_output` and `pl_number_input` (Tim Bretl).

  * Fix external grading score display when score is missing (Nathan Walters).

  * Fix handling of image pull fails for external grading (Nathan Walters).

  * Fix options for v3 questions (Jake Bailey).

  * Fix course element reloading on sync (Nathan Walters).

  * Fix course element file loading (Matt West).

  * Fix file downloads as zip for v2 questions (Matt West).

  * Fix exam instance error handling with broken variants (Tim Bretl).

  * Fix `pl_number_input` to allow suffix for units with `display=inline` (Tim Bretl).

  * Fix symbolic input parser to eliminate use of `sympy.sympify` (Tim Bretl).

  * Fix bug that prevented numbers from being converted in sympy equivalents in symbolic input parser (Tim Bretl).

  * Fix bug that prevented use of multiple symbols in `pl_symbolic_input` (Tim Bretl).

  * Fix inoperable "Test" buttons for non-v3 questions by hiding them (Matt West).

  * Fix inaccurate issue counts on assessments (Matt West).

  * Fix exam auto-closing issue with legacy assessment instances (Matt West).

  * Fix double-click handling on question buttons (Matt West).

  * Fix one broken exam from blocking other exams auto-closing (Matt West).

  * Fix v2 questions `clientCode` path on Exam assessments (Matt West).

  * Fix decreased Exams scores with reduced credit (Matt West).

  * Fix premature answer display for `pl_multiple_choice` and `pl_checkbox` (Matt West).

  * Fix broken popovers in student exam questions (Tim Bretl).

  * Fix canceling of grading jobs on a new submission (Matt West).

  * Fix symbolic expression parsing bug by disallowing floating-point numbers (Tim Bretl).

  * Fix handling of broken questions on Homeworks (Matt West).

  * Fix handling of `inf` and `nan` submissions in `pl_number_input` (Tim Bretl).

  * Fix server crash in grading job handling (Nathan Walters).

  * Fix a few very old submissions with NaN scores (Matt West).

  * Fix assessment re-open/close link rendering (Nathan Walters).

  * Fix null-byte handling in grader results (Nathan Walters).

  * Fix elements not reading their templates with UTF-8 encoding (Nathan Walters).

  * Fix display of assessment score to 2 decimal places (Nathan Walters).

  * Fix gradebook to choose best score rather than worst (Matt West).

  * Fix bug in `pl_number_input` that crashed on submission of large integers (Tim Bretl).

* __2.10.1__ - 2017-05-24

  * Fix display of saved submissions for Exam assessments.

* __2.10.0__ - 2017-05-20

  * Add real-time grading job status with websockets (Nathan Walters).

  * Add full DB schema migration system (Nathan Walters).

  * Add unit tests for DB migrations (Nathan Walters).

  * Add Python modules for autograders: `numpy`, `scipy`, `matplotlib`,
    `sympy`, and `pandas` (Jordi Paris Ferrer).

  * Add `scipy` and `numpy` to the PL docker image.

  * Add documentation on the new authentication flow.

  * Add more developer documentation on the database schema.

  * Add export of full database in CSV, optionally anonymized.

  * Use Python 3.5 for autograders in `exampleCourse` (Nathan Walters).

  * Fix docker build script usage help.

  * Fix base64 encoding of uploaded files.

* __2.9.1__ - 2017-05-17

  * Fix handling of failed grading jobs (Nathan Walters).

* __2.9.0__ - 2017-05-14

  * Add support for Google OAuth2 authentication.

  * Shift documentation to Read the Docs.

  * Fix handling of Unicode characters in question data.

* __2.8.0__ - 2017-05-04

  * Add DB storage of exam mode networks.

  * Add `config` table to DB with system `display_timezone`.

  * Fix async handling in regrading unit tests.

* __2.7.0__ - 2017-04-28

  * Add `/pl/webhooks/ping` endpoint for automated health checks.

  * Add `singleVariant` flag for non-randomized questions.

  * Add documentation and improve layout for external autograder files
    (Nathan Walters).

  * Add link to detailed instances CSV file on instructor assessment page.

  * Add more assessment CSV download options.

  * Allow development use of non-master git branches for courses.

  * Fix `max_points` update during regrading.

  * Fix env var security in autograder containers (Jordi Paris Ferrer).

  * Fix external autograder output display (Nathan Walters).

  * Fix home directory detection for external autograder jobs.

  * Fix rendering of table row lines in student question lists.

* __2.6.0__ - 2017-04-16

  * Add full external autograder support with AWS and local docker support
    (Nathan Walters, Jordi Paris Ferrer).

* __2.5.3__ - 2017-04-14

  * Fix docker build with `migrations/` directory.

* __2.5.2__ - 2017-04-14

  * Fix regrading support.

* __2.5.1__ - 2017-04-12

  * Fix Exam reservation enforcement when multiple reservations exist.

* __2.5.0__ - 2017-04-11

  * Speed up rendering of instructor pages with assessment statistics.

  * Speed up calculation of assessment durations.

  * Speed up pages with job sequences.

  * Add per-day mean scores to the by-day score plot.

  * Add `points` and `max_points` output to assessment_instances CSV.

  * Add `migrations/` directory for ordered DB schema changes.

  * Fix assessment duration estimation for homeworks (1-hour gap maximum).

  * Fix CSV link on gradebook page.

  * Fix sorting of assessment on gradebook page.

  * Fix CSV download on instructor assessments overview page.

  * Fix date format in activity log CSV.

  * Fix links to questions on activity log pages.

  * Remove "permanent URL" on instructor assessments overview page.

* __2.4.1__ - 2017-04-08

  * Set question `feedback` to the empty object when missing.

* __2.3.2__ - 2017-04-08

  * Set question `feedback` to the empty object when missing.

* __2.4.0__ - 2017-04-07

  * Add connection to PrairieSchedule to enforce Exam reservations.

  * Fix ordering of assessment set headers in assessment lists.

  * Fix duration calculations to be from assessment start to last submission.

  * Show all submissions in downloaded CSV files even in dev mode.

  * Fix `Manual` grading type (Jake Bailey).

  * Change `forceMaxPoints` to only take affect during an explicit regrade.

* __2.3.1__ - 2017-03-23

  * Don't display deleted courses on the enroll (add/remove courses) page.

* __2.3.0__ - 2017-03-08

  * Change `feedback` to be visible for open questions on exams.

  * Make `feedback` visible within `submission.html` (Ray Essick).

  * Fix auto-finishing of exams after a 6-hour timeout.

  * Add regrading support with `forceMaxPoints` option.

  * Add preliminary external autograder support by the HackIllinois team
    (Genna Helsel, Teju Nareddy, Jordi Paris Ferrer, Nathan Walters).

  * Add question points and percentage scores to `*_final_submissions.csv`.

  * Add per-day score histograms to instructor assessment page (Paras Sud).

* __2.2.2__ - 2017-02-23

  * Add more indexes and improve unique constraint ordering for indexes.

* __2.2.1__ - 2017-02-18

  * Only show feedback for open exams in CS 233.

* __2.2.0__ - 2017-02-18

  * Show feedback for graded questions on exams, even if exam is
    still open (Jake Bailey).

* __2.1.3__ - 2017-02-17

  * Prevent multiple submissions to a single homework question variant.

  * Fix option passing to question server.js functions.

  * Fix course deletion on Admin page.

* __2.1.2__ - 2017-02-15

  * Catch bad Shibboleth authentication data with "(null)" UID.

  * Fix logging of `instance_question_id` in response.

* __2.1.1__ - 2017-02-13

  * Update ChangeLog.

* __2.1.0__ - 2017-02-13

  * Fix division-by-zero error in homeworks when `max_points` is zero
    (Jake Bailey).

  * Fix typos in documentation (Andre Schleife).

  * Fix MTF questions.

  * Fix assessment links on Instructor Gradebook page.

  * Fix XSS vulnerability by storing `questionJson` in base64.

* __2.0.3__ - 2017-02-04

  * Cache `instance_questions.status` to speed up page loads.

* __2.0.2__ - 2017-02-04

  * Speed up SQL query in `instance_questions` authorization.

* __2.0.1__ - 2017-01-28

  * Fix incorrect `max_points` for homeworks with question alternatives.

* __2.0.0__ - 2017-01-13

  * Make v2 the primary version and shift the old v1 to a subdirectory.

  * Add support for syncing a course from a remote git repository.

  * Add dev mode with local disk syncing and other dev features.

  * Convert score_perc to double (instead of integer).

  * Add UUIDs to all input JSON files to support renaming.

  * Convert all DB tables to bigserial primary keys.

  * Add docker build for course development.

  * Add question difficulty vs discrimination plots (Paras Sud).

  * Add 'Administrator' users will full site access.

  * Standardize names of JSON files and client/server file directories.

  * Clean up JSON file formats for everything except questions.

  * Add documentation for all v2 file formats.

  * Add conversion script from v1 to v2 assessment format (Dallas Trinkle).

* __1.22.0__ - 2016-12-09

  * Add IP ranges for final exams in DCL.

  * Fix docker instructions (Allen Kleiner).

  * Skip update of test instances for non-existent tests.

  * Fix crashing bug due to function call typo (Kevin Wang).

  * Don't attempt to generate statistics for non-existent questions.

  * Improve robustness of `submittedAnswer` restore for Fabric.js questions.

  * Add `fixedExponential` formatter.

  * Add raw score (full precision) to CSV downloads.

  * Fix logging error (Eric Huber).

  * Generate hi-res versions of LaTeX images for Fabric.js support.

  * (V2) Enable assessments with multiple instances per student.

  * (V2) Fix submission rendering for admin question views (Ray Essick).

  * (V2) Add past submissions view on exam question pages (Ray Essick).

  * (V2) Add underlying support for external (RabbitMQ) and manual grading.

  * (V2) Fix grading operations outside the main transaction.

  * (V2) Add question alternatives within assessments.

  * (V2) Implement generic CSRF protection for all pages.

  * (V2) Split site into Admin and User pages.

  * (V2) Add unified homepage with course list and self-enrollment.

  * (V2) Fix SQL import newline handling on Windows.

  * (V2) Add docker build.

  * (V2) Add admin view of individual assessment instances.

* __1.21.0__ - 2016-09-14

  * Use hi-res time for random seeds, improving test randomization.

  * Improve margins around `Save answer` buttons (Eric Huber).

  * Improve sorting of tests with identical numbers to sub-sort on titles.

  * Fix handling of question shuffling within tests (Binglin Chen).

  * Fix user role reading from `courseInfo.json`.

  * Fix error-handling code in `POST /submissions`.

  * Remove Siebel 0224 from `Exam` mode (Jeffrey Tolar).

  * (V2) Automatically regenerate assessment statistics every 10 minutes.

  * (V2) Fix CSV statistics downloads.

  * (V2) Switch to local copy of MathJax.

  * (V2) Implement access date display.

  * (V2) Implement `Exam` and `Homework` assessment types.

* __1.20.0__ - 2016-08-24

  * Fix `jsPlumb` naming case (Jeffrey Tolar).

  * Remove `/export.csv` endpoint (Kevin Wang).

  * Explicitly specify dependency versions in `package.json` (Kevin Wang).

  * Validate effective UID before creating tInstances (Kevin Wang).

  * Fix display of `trueAnswers` for all questions (Kevin Wang).

  * Document the Reload button (Jeffrey Tolar).

  * Fix role changing restrictions (Jeffrey Tolar).

  * Improve naming of exam grade/finish buttons and modal texts (Kevin Wang).

  * Show zone titles within tests (Jeffrey Tolar).

  * Remove current exam score from sidebar (Kevin Wang).

  * Split out helper modules from server code (Jeffrey Tolar).

  * Warn user when exam has unanswered questions (Kevin Wang).

  * Improve user feedback when all exam questions are answered (Kevin Wang).

  * Fix viewport width handling (Jeffrey Tolar).

  * Upgrade to ExpressJS 4.x.

  * Disallow multiple submissions for a single homework question instance (Kevin Wang).

  * Fix all server-side error handling to use standard NodeJS convention (Kevin Wang).

  * Fix race condition on client initialization (Jeffrey Tolar).

  * Improve server-side RequireJS usage (Jeffrey Tolar).

  * Add submissions directly from the command line (Kevin Wang).

  * Improve docs for Windows installations (Dave Mussulman).

  * Expose `PLConfig` to backend to access server URL (Kevin Wang).

  * Fix crash on `GET /clientFiles/` (Kevin Wang).

  * Fix handling of large git pulls of class data (Jeffrey Tolar).

  * Fix `mtfclient` to properly handle checkbox listening (Terence Nip).

  * Fix percentage score exports.

  * Switch exam-mode IP blocks to new CBTF location in Grainger.

  * Add new drawing commands for LShape, TShape, DistLoad (Mariana Silva).

  * Store latex text images per-course rather than globally.

  * Add homework random shuffle mode with global question numbers (Binglin Chen).

  * (V2) Add experimental backend using PostgresQL and server-side rendering.

* __1.19.0__ - 2016-02-23

  * Add Ace editor for in-question code editing (Terence Nip).

  * Add `MultipleTrueFalse` question type (Terence Nip).

  * Upgrade MathJax to 2.6.0 to fix "vertical bar" rendering problem.

  * Add `adm-zip` support for questions to create zip files (Craig Zilles).

  * Enable embedded images in MultipleChoice and Checkbox question types.

  * Fix bugs related to reporting of PrairieLearn git version.

  * Add Errors tab for instructors to see server-side errors, and report more errors.

  * Add Reload button in development mode.

  * Add support for variable credit on tests (bonus credit and partial credit).

  * Remove the Adaptive test type (superseded by Game).

  * Add validation for dates on server load.

  * Fix display of question answer feedback during RetryExams.

  * Change all test scores to be stored as percentages without decimal places (rounded down).

  * Add `{{params.a | vector}}` template for bracketed vectors.

  * Support IP range checking for Siebel basement labs.

* __1.18.0__ - 2016-01-20

  * Fix security hole to restrict question access to accessible tests.

  * Add `jsplumb` support (Terence Nip).

* __1.17.0__ - 2015-11-04

  * Fix missing `questionFile()` caused by upgraded underscore templating.

  * Fix sorting of tests with mixed integer/string numbers.

  * Fix broken PrairieDraw figures after submission grading.

  * Fix role changes on User page with Firefox.

  * Fix username setting when UID is set.

  * Fix User page dropdowns to default to current state.

  * Add a User page button to change back to the authenticated UID.

  * Fix missing user list in dropdown after UID change.

  * Add "Troubleshooting" documentation page with frequently asked questions.

  * Add documentation about tests and questions versus test instances and question instances.

  * Add `Checkbox` question type.

  * Add `exampleCourse/questions/randomZip` example.

  * Remove unused `backend/questions` and `backend/tests` templates in favor of `exampleCourse`.

  * Include MathJax inside PrairieLearn.

  * Fix TeX label generation scripts to support Python 3.X and `courseDir` config variable.

* __1.16.1__ - 2015-10-12

  * Fix alignment of date plots on Safari.

* __1.16.0__ - 2015-10-12

  * Link questions on test "Admin" pages to question instances.

  * Add statistics by day for exam-type tests.

* __1.15.2__ - 2015-10-09

  * Fix doc references from "Assessment Detail" to assessment "Admin" page.

* __1.15.1__ - 2015-10-08

  * Clean up `particleMotion` example HTML templates.

* __1.15.0__ - 2015-10-08

  * Enable feedback in questions during exams and add `particleMotion` example.

* __1.14.1__ - 2015-10-08

  * Fix documentation typo in test access control section.

* __1.14.0__ - 2015-10-08

  * Add "uids" as an access rule restriction in test "allowAccess".

* __1.13.2__ - 2015-10-08

  * Use a locally-hosted copy of MathJax.

* __1.13.1__ - 2015-10-04

  * Fix test statistics for `Exam` and `PracExam` tests.

* __1.13.0__ - 2015-10-04

  * Plot score histogram in test admin view (Binglin Chen @chen386).

  * Add question statistics to test admin view.

  * Display PrairieLearn version number on the Sync page.

* __1.12.1__ - 2015-09-24

  * Fix test statistics for `RetryExam` using zones.

* __1.12.0__ - 2015-09-24

  * Standardize question numbering to be like #3.8 rather than #3-8 (Terence Nip @tnip).

  * Fix schema validation and example for RetryExams with multiple qids in a question.

* __1.11.1__ - 2015-09-23

  * Fix build bug with missing moment-timezone.

  * Remove deprecation warning for `questionGroups` in `RetryExam`.

* __1.11.0__ - 2015-09-23

  * Redesign of the "Assessment" page to be more compact and consistent.

  * Add `zones` to `RetryExam` to control question-order randomization.

  * Add `variantsPerQuestion` and `unlimitedVariants` options for `RetryExam`.

  * Improve test naming consistency and fix navbar link bugs with tests.

  * Allow test numbers to be strings.

* __1.10.2__ - 2015-09-19

  * Fix bug introduced by 1.10.1 that broke all tests (overly general change events).

* __1.10.1__ - 2015-09-18

  * Fix bug that caused the "User" page to not display changes in user, role, or mode.

* __1.10.0__ - 2015-09-15

  * Add "reset test" capability for instructors.

  * Only allow questions to be solved for accessible tests.

  * Add export test data capability for instructors.

  * Add summary test statistics for instructors.

* __1.9.1__ - 2015-09-11

  * Fix docs/example to add blank target for test text links.

  * Fix `clientFiles` to also handle subdirectories.

* __1.9.0__ - 2015-09-11

  * Add `clientFiles` and docs for adding text/files to tests.

* __1.8.1__ - 2015-09-10

  * Fix security hold where anyone could access `/export.csv`.

* __1.8.0__ - 2015-09-09

  * Add optional header text for `RetryExam` (for formula sheets, etc).

* __1.7.6__ - 2015-09-09

  * Load frontend website even if there were errors fetching data.

* __1.7.5__ - 2015-09-07

  * Reload all question `server.js` files after "Sync" with a git course repository.

* __1.7.4__ - 2015-09-06

  * Correctly give highest score for assessments with duplicate scores.

* __1.7.3__ - 2015-09-06

  * Fix bug that created multiple tInstances.

* __1.7.2__ - 2015-09-02

  * Fix `exampleCourse/questions/addVectors` to use `QServer` so `gradeAnswer()` is truly optional.

* __1.7.1__ - 2015-09-02

  * Fix schema links in documentation.

  * Add documentation for question options.

  * Add docs and text on the User page to describe the server `mode` in more detail.

* __1.7.0__ - 2015-09-01

  * Don't generate new question variants until the old variant is answered.

* __1.6.0__ - 2015-09-01

  * Make `exampleCourse/tests/homework1` visible by default.

  * Display course name in page title.

  * Use "assessment" rather than "homework" or "test" in user-visible strings.

* __1.5.2__ - 2015-08-31

  * Fix example `backend/config.json` in the docs.

* __1.5.1__ - 2015-08-30

  * Clarify docs about user role setting.

* __1.5.0__ - 2015-08-26

  * Enable exam mode detection via hard-coded IP range for the CBTF.

* __1.4.1__ - 2015-08-26

  * `export.csv` now uses test `set` rather than `type` for test names.

* __1.4.0__ - 2015-08-25

  * Add documentation and help text for Sync page.

  * Fix display of commit information when using older versions of git.

  * Add figure to example question `addVectors` in `exampleCourse`.

* __1.3.2__ - 2015-08-24

  * Fix `allowAccess` checks to not always fail.

* __1.3.1__ - 2015-08-24

  * Fix `pulls` error when `gitCourseBranch` is not set.

* __1.3.0__ - 2015-08-24

  * Change default `allowAccess` to block all non-instructor access.

* __1.2.1__ - 2015-08-24

  * Fix race condition in user creation and correctly record user names.

* __1.2.0__ - 2015-08-23

  * Add "Sync" feature to pull from a git repository.

  * Fix missing `template` field in `config.json` schema.

  * Improve error logging with more specific error information.

* __1.1.0__ - 2015-08-22

  * Add access logging to the database.

* __1.0.2__ - 2015-08-19

  * Documentation fixes following the bootcamp.

  * Fix undefined logger error if `config.json` contains errors (reported by Craig and Mariana).

* __1.0.1__ - 2015-08-18

  * Fix `npm` module list during bootcamp (remove `nodetime`, add `moment`).

* __1.0.0__ - 2015-08-18

  * First public release for pre-Fall-2015 bootcamp.<|MERGE_RESOLUTION|>--- conflicted
+++ resolved
@@ -69,13 +69,10 @@
 
   * Add support for Rust to `pl-code` element (Nathan Walters).
 
-<<<<<<< HEAD
   * Add choose course instance dropdown to instructor nav-bar when viewing course only (Tim Bretl).
 
   * Add `Order By` column to list of course instances on instructor page and provide info in popover (Tim Bretl).
-=======
   * Add tests for LTI auth (Dave Mussulman).
->>>>>>> b8ea1454
 
   * Change v3 questions to disable autocomplete on the question form (Nathan Walters).
 
