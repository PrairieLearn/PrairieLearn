--- conflicted
+++ resolved
@@ -35,11 +35,9 @@
 
   * Change assessment access rule examId linking to examUuid (Dave Mussulman).
 
-<<<<<<< HEAD
   * Change example question `fibonacciEditor` timeout to 20 s (Matt West).
-=======
+
   * Change server timeout to 10 minutes (Matt West).
->>>>>>> db6d53f9
 
   * Fix load-reporting close during unit tests (Matt West).
 
