
# ChangeLog

* __next version__ - XXXX-XX-XX

  * Add python libraries sklearn and nltk to plbase, and preload them in python trampoline (Binglin Chen).

  * Add UUIDs to cron job logs for better debugging (Matt West).

  * Add report of unsuccessful cron jobs (Matt West).

  * Add dev docs for interfacing async/await code (Matt West).

  * Add integration tests for daily cron jobs (Matt West).

  * Add example docker grading images for externally graded questions (James Balamuta).

  * Add ANSI color support to `pl-external-grader-results` element (Nathan Walters).

  * Add `min-lines`, `max-lines`, and `auto-resize` to change the number of lines displayed in the `pl-file-editor` (James Balamuta).

  * Add example question for the `pl-file-editor` element to element example gallery (James Balamuta).

  * Add docs for `singleVariant` question option (Matt West).

  * Add file attachments to student assessments and questions (Matt West).

  * Add connecting IP address report in instructor effective user page (Dave Mussulman).

  * Add SSL https support inside the Docker container (Dave Mussulman).

  * Add `pl-hide-in-panel` element (Matt West).

  * Add `pl-drawing` element (Mariana Silva and Nicolas Nytko)

  * Add `pl-python-variable` element for displaying Pandas dataframes and Python variables (Nicolas Nytko).

  * Add student Gradebook page (Matt West).

  * Add CloudWatch statistics for external grader lifecycles (Matt West).

  * Add python library `tzlocal` (James Balamuta).

  * Add console stack traces on Node warnings (Matt West).

  * Add support for Latex in `<markdown>` tags (Nathan Walters).

  * Add support for rendering graphs using adjacency matrices in `pl-graph` (Nicolas Nytko).

  * Add FAQ entries for escaping math mode in questions and accessing the `data` object on an external grader (James Balamuta).

  * Add a new example question showing a probability mass function with `pl-python-variable` (James Balamuta).

  * Add `gvsu.edu` as an institution option (Matt West).

  * Add `scikit-learn`, `scikit-image`, and other data science libraries to external Python grader (Nicolas Nytko).

  * Add 'paths-lookup' database tool (Dave Mussulman).

  * Add more detailed grader statistics (Matt West).

  * Add diagnostics for external grader results processing (Dave Mussulman).

  * Add the `ucidata` package to `centos-plbase` (James Balamuta, h/t David Dalpiaz).

  * Add navbar dropdowns to swap between courses, course instances, and assessments (Tim Bretl).

  * Add ability to create and modify all course content in the browser without docker or git (Tim Bretl).

  * Add support for Rust to `pl-code` element (Nathan Walters).

  * Add tests for LTI auth (Dave Mussulman).

  * Add choose course instance dropdown to instructor nav-bar when viewing course only (Tim Bretl).

  * Add file size limit to student-visible part of `pl-file-upload` (Nathan Bowman).

  * Add explanation of `None` role in documentation and instructor gradebook view (James Balamuta).

  * Add support for editing from bare git repo (Tim Bretl).

  * Change v3 questions to disable autocomplete on the question form (Nathan Walters).

  * Change `centos7-python` to `grader-python` and place it under `graders/`  (James Balamuta).

  * Change blocked-event-loop detection to be more lightweight in production (Matt West).

  * Change file editing access to `Editor`, down from `Owner` (Matt West).

  * Change element default setup to be top-down instead of inline (James Balamuta).

  * Change `type: "Exam"` under `mode: "Public"` to not display "waiting for proctor..." message (James Balamuta).

  * Change Travis script to rebuild `prairielearn/centos7-plbase` if any relevant files have changed (Nathan Walters).

  * Change location of draft files for file editor from S3 (prod) / local (dev) to `file-store` (Tim Bretl).

  * Change docker to use CentOS7 python3 instead of python36u (Dave Mussulman).

  * Change SSL file paths to be configurable (Dave Mussulman).

  * Change `rpy2` version from 2.9.5 to 3.2.0 (James Balamuta).

  * Change institution definitions to read from the `institutions` table (Dave Mussulman).

  * Change documentation examples to be self-contained (James Balamuta).

  * Change external grader documentation to show file system structure (James Balamuta).

  * Change test infrastructure to use `testCourse` instead of `exampleCourse` (James Balamuta).

  * Change size limit for form data by increasing from 200K to 1M (Nathan Bowman).

  * Change `grader-r` docker container to include `pltest` package (James Balamuta).

  * Change navbar/navtab structure to match course content structure (Tim Bretl).

  * Change `MathJax` version from 2.7.5 to 3.0.0 (Nicolas Nytko)

  * Change and standardize naming scheme on in-browser add/copy of course instance, assessment, or question (Tim Bretl).

  * Change order in which course instances are listed to be by earliest and latest access date (Tim Bretl).

  * Change size limit for form data to account for increase from encoding (Nathan Bowman).

  * Fix dead letter cron job for `async` v3 (Matt West).

  * Fix deadlock when syncing course staff (Nathan Walters).

  * Fix name of `migrations/145_file_edits__job_sequence_id__add.sql` (Matt West).

  * Fix `<pl-string-input>` handling of HTML entities in input (Nathan Walters).

  * Fix assessment password clearing cookie situations, issue #1579 (Dave Mussulman).

  * Fix the syncing of missing tags and topics (Nathan Walters).

  * Fix documentation formatting (Dave Mussulman).

  * Fix handling of duplicate topics in `infoCourse.json` (Nathan Walters).

  * Fix tags/topics duplicates checking when tag/topic is a builtin JS object property, like `toString` (Nathan Walters).

  * Fix `Makefile` for documentation to build correctly (James Balamuta).

  * Fix description of the points download description for assessments (James Balamuta, h/t Mariana Silva).

  * Fix LTI callback URL (Matt West).

  * Fix vulnerability in external grading that allows arbitrary files on the server to be overwritten (Nathan Walters).

  * Fix bug in unicode encode/decode in file editor (Tim Bretl).

  * Fix KeyboardInterrupt errors when Ctrl-C'ing out of docker (Dave Mussulman).

  * Fix disabled server load reporting to CloudWatch (Matt West).

  * Fix legacy Ace editor assets (Nathan Walters).

  * Fix stack trace error printing for externally graded question errors (Dave Mussulman).

  * Fix SSL generation to happen at docker build instead of on each run (Dave Mussulman).

  * Fix external grading results containing NULL bytes (Matt West).

  * Fix `MaxListenersExceededWarning` (Dave Mussulman).

  * Fix jobsPerInstance grader statistic (Matt West).

  * Fix null filenames from missing files in downloads (Matt West).

  * Fix `assessments.assessment_set_id` to cascade on deletes (Matt West).

  * Fix git merge during CI (Matt West).

  * Fix to prevent instructor testing of externally-graded questions (Matt West).

  * Fix LTI outcome reporting with Blackboard Learn (Dave Mussulman).

  * Fix error reporting for v2 questions (Matt West).

  * Fix detection of different internals during R package installation (James Balamuta).

  * Fix figures in `pl-drawing` documentation (Nicolas Nytko).

  * Fix use of `data["correct_answers"]` in documentation (James Balamuta, h/t Eric Huber).

  * Fix authorization for users behind web proxies (Dave Mussulman).

  * Fix admin overview page institutions (Matt West & Dave Mussulman).

  * Fix button appearance after bootstrap upgrade (Tim Bretl).

  * Fix bug in course instance switcher on file edit page (Tim Bretl).

  * Fix bug in branch links on file browser page (Tim Bretl).

  * Fix bug in element popovers (Tim Bretl).

  * Fix redirects to question preview page by maintaining query parameters (Nathan Walters).

  * Fix redirects to course admin sub-page when switching course instances (Tim Bretl).

  * Fix server-side check of new file names and paths on in-browser rename (Tim Bretl).

  * Fix in-browser course edit handler to update commit hash only when using git (Tim Bretl).

  * Fix in-browser course edit handler to keep one course lock throughout entire process (Tim Bretl).

  * Fix button alignment in popovers (Tim Bretl).

  * Fix authorization of effective user (Tim Bretl).

  * Fix in-browser add/copy of course instances to ensure user has `Instructor` role (Tim Bretl).

  * Fix permissions on issues page (Tim Bretl).

  * Fix angle tolerance checks for vectors in `pl-drawing` element (Nicolas Nytko).

  * Fix unique element checking in default grader for `pl-drawing` element (Nicolas Nytko).

  * Fix math rendering in `pl-drawing` element on Safari (Nicolas Nytko).

<<<<<<< HEAD
  * Fix server jobs so that errors are handled only once (Tim Bretl).
=======
  * Fix course instance access check (Tim Bretl).

  * Fix `pl-string-input` incorrectly displaying whitespace and special characters (Nicolas Nytko).

  * Fix gradebook and question statistics download links (Tim Bretl).
>>>>>>> 8de86164

  * Remove `number` column from `course_instances` table and `number` property from `infoCourseInstance.json` schema (Tim Bretl).

* __3.2.0__ - 2019-08-05

  * Add openpyxl to the centos7-python for Excel .xlsx autograding (Craig Zilles).

  * Add feedback for correct answers in submitted answer panel (Brian Mercer).

  * Add Learning Tools Interoperability LTI 1.1.1 tool provider functionality (Dave Mussulman).

  * Add course instance admin subpages (Dave Mussulman).

  * Add networkx Python library to plbase (Nathan Bowman).

  * Add option to toggle placeholder help text for `pl-number-input` (James Balamuta and Nicolas Nytko).

  * Add `size` attribute to `pl-number-input` (Nicolas Nytko).

  * Add demo question showcasing all options for `pl-number-input` (James Balamuta and Nicolas Nytko).

  * Add read-only API for instructors to access assessment data (Nathan Walters).

  * Add networkx Python library to centos7-python (Nathan Bowman).

  * Add ability to "Grade all saved answers" on exam assessment overview (Dave Mussulman).

  * Add dead letter reporting to Slack (Matt West).

  * Add more logging for external grading jobs in production (Matt West).

  * Add documentation on common development errors to FAQ (James Balamuta).

  * Add R Data Packages and SQLite connection to centos-plbase (James Balamuta).

  * Add R package caching and parallel installation to centos-plbase (James Balamuta).

  * Add example script to download all course instance data from API (Matt West).

  * Add default tags for semester Sp19 - Fa21 (James Balamuta).

  * Add `pl-graphviz-render` element (Nathan Walters).

  * Add Graphviz Yum package and Python library to centos7-plbase and centos7-python (Nicolas Nytko).

  * Add a second example of reading XML code in from a file with `pl-code` (James Balamuta).

  * Add instructor info panel to student pages (Dave Mussulman).

  * Add ability to highlight the background of specific lines of text in `pl-code` (Nathan Walters).

  * Add R Data Packages and SQLite connection to centos-plbase. (James Balamuta).

  * Add test cases for the InstructorAssessmentDownloads page (Yuchen Pang).

  * Add verbose flag to `tools/generate_uuid.py` to show all the files changed by script (Pavitra Shadvani).

  * Add better logging of requests that don't have corresponding responses (Matt West).

  * Add student file storage for scratch paper scans (Matt West).

  * Add Mathematica language option to `string_from_numpy()` (Liz Livingston).

  * Add Mathematica tab and optional display attribute to `pl-variable-output` (Liz Livingston).

  * Add comment and child digit control for `pl-variable-output`, optional `comment` and `digits` (Liz Livingston).

  * Add vector support to `numpy_to_matlab()` and `numpy_to_matlab_sf()` (Liz Livingston).

  * Add `force-download` attribute to `pl-file-download` to specify whether to download or view in browser (Shreyas Patil).

  * Add images of elements to element documentation (James Balamuta).

  * Add check that no issues are generated by question load in `testQuestions.js` (Tim Bretl).

  * Add support for Markdown in questions with the `<markdown>` tag (Nathan Walters).

  * Add new entries to the FAQ guide (James Balamuta).

  * Add an example question containing code shown in the element documentation (James Balamuta).

  * Add example questions for `pl-multiple-choice` and `pl-integer-input` customizations (James Balamuta).

  * Add `users_select_or_insert` SPROC tests (Dave Mussulman).

  * Add `clientFilesElement` folder for loading element-specific client files (Nicolas Nytko).

  * Add `ignore-case` option to `pl-string-input` to allow for case insensitivity (James Balamuta).

  * Add dependabot status to README (Matt West).

  * Add tabs for course admin page (Tim Bretl).

  * Add in-browser editing of course files (Tim Bretl).

  * Add question score information to `all_submissions` CSV download (Matt West).

  * Add warning to `pl-checkbox` if `partial-credit-method` is set but `partial-credit` is not enabled (Nathan Walters).

  * Change "Save & Grade" button text and alignment (Dave Mussulman).

  * Change Ace editor to use source files from npm and upgrade to 1.4.1 from 1.2.8 (Nathan Walters).

  * Change external grading to receive results from an SQS queue instead of a webhook (Nathan Walters).

  * Change Exam question generation to first-access time (Matt West).

  * Change assessment access rule examId linking to examUuid (Dave Mussulman).

  * Change example question `fibonacciEditor` timeout to 20 s (Matt West).

  * Change server timeout to 10 minutes (Matt West).

  * Change API ID names to contain object type (Matt West).

  * Change API object property names for improved consistency (Matt West).

  * Change `highlight.js` from `9.12.01` to `9.13.1` in order to support `plaintext` highlighting (Nathan Walters).

  * Change all packages to current versions (Matt West).

  * Change logging format for new `winston` version (Matt West).

  * Change instructor gradebook to have more optimized HTML for a smaller response (Nathan Walters).

  * Change "timeout" external grader error to sound like the student's code is at fault (Matt West).

  * Change `cheerio` back to `v0.22.0` (Nathan Walters).

  * Change `pl-matrix-output` to `pl-variable-output` (Liz Livingston).

  * Change `string_from_2darray()` to `string_from_numpy()`, retained deprecated version (Liz Livingston).

  * Change sync procedural steps to use fetch and reset to allow for history changes (James Balamuta).

  * Change element documentation to have a separation between submission, decorative, and conditional elements (James Balamuta).

  * Change instructor question page to hide "Test 100 times" for externally graded questions (Nathan Walters).

  * Change element documentation to follow a common structure (James Balamuta).

  * Change JSON schemas to be independently publishable from PrairieLearn (Nathan Walters).

  * Change Travis CI to recognize dependabot rather than greenkeeper (Matt West).

  * Change developer docs to recommend the use of async/await (Matt West).

  * Change syncing process to be faster (Nathan Walters).

  * Change syncing process to allow for tags/topics that are not explicitly listed in `courseInfo.json` (Nathan Walters).

  * Change UUIDs to no longer be globally unique; they are not unique only in the smallest possible scope (Nathan Walters).

  * Change syncing process to validate that QIDs are not repeated in an assessment; this is a potentially breaking change (Nathan Walters).

  * Change to PostgreSQL version 11 (from version 10) (Matt West).

  * Change to NodeJS version 12 (from v10) (Matt West).

  * Change enroll page interface to allow Bootstrap modal dialogues instead of popover tooltips with buttons on them; add more verbose description of what it means to add/remove a course. (Eric Huber)

  * Change file editor to simplify the use of drafts and to improve the user interface (Tim Bretl).

  * Fix load-reporting close during unit tests (Matt West).

  * Fix PL / scheduler linking stored procedure to allow linked exams and fix bugs (Dave Mussulman).

  * Fix responsiveness and centering of images displayed with `pl-figure` (James Balamuta, h/t Dave Mussulman).

  * Fix STDERR data logging on Python start (Matt West).

  * Fix HTML on LTI configuration page (Matt West).

  * Fix LTI configuration flow configuration (Matt West).

  * Fix GitHub links to exampleCourse questions (Dave Mussulman).

  * Fix exclude file list for code coverage (Matt West).

  * Fix `dump_filter.sh` to keep `authn_users` in all tables (Matt West).

  * Fix issues link on instructor question page (Nathan Walters).

  * Fix `users.lti_course_instance_id` foreign key delete action (Matt West).

  * Fix CSV stringifier which blocks the event loop (Yuchen Pang).

  * Fix missing `event-stream` dependency (Matt West).

  * Fix `pl.inner_html(...)` helper function (Nathan Walters).

  * Fix slow gradebook API by removing `last_submission_date` (Matt West).

  * Fix API IDs to be JSON integers (Matt West).

  * Fix underscore in `pl-string-input` docs (Matt West).

  * Fix Python linter errors in (Matt West).

  * Fix `pl-code` HTML escaping (Nathan Walters).

  * Fix legacy question renderer by explicitly using `htmlparser2` for cheerio (Nathan Walters).

  * Fix error message when a tag is missing (Matt West, h/t Mariana Silva).

  * Fix GitHub links in `mkdocs.yml` (Eric Huber).

  * Fix typo in documentation (Eric Huber).

  * Fix docs for `examUuid` usage (Matt West).

  * Fix `htmlparser2` config by copying default options from Cheerio (Nathan Walters).

  * Fix traceback in console log for python errors (Tim Bretl).

  * Fix render cache stats to limit to last day (Matt West).

  * Fix escape sequence of code specified in the `source-file-name` options of `pl-code` (James Balamuta).

  * Fix local grader not removing volumes associated with containers (Nathan Walters).

  * Fix Python autograder container build (Matt West).

  * Fix documentation to be more descriptive for local development with externally graded questions, especially in Windows. (Dave Mussulman, h/t James Balamuta, Mariana Silva, Zhenxi Zhou)

  * Fix copy button (Tim Bretl).

  * Fix python question random to seed from `variant.variant_seed` (Dave Mussulman).

  * Fix TravisCI for Greenkeeper PRs (Matt West).

  * Fix vulnerabilities in node packages (Nathan Walters).

  * Fix regression from #1440 in Bootstrap popovers due to HTML sanitization (Matt West).

  * Fix elements to work with the new sanitized popovers (Matt West).

  * Fix documentation build on Read the Docs (Matt West).

  * Fix editing popovers to work with the new sanitization defaults (Matt West).

  * Fix `tools/generate_uuids.py` to not add UUID in element subdirectory (Pavitra Shadvani).

  * Fix `tools/generate_uuids.py` to be able to find uppercase UUIDs (Eric Huber).

  * Fix gradebook download link for courses with special characters in their names (Nathan Walters).

  * Fix handling of malformed LTI responses (Matt West).

  * Fix (or at least attempt to) S3 file uploads for external grading (Nathan Walters).

  * Fix handling of binary files during external grading (Nathan Walters).

  * Fix hljs syntax highlighting compatibility issue in `pl-code.py` (Eric Huber).

  * Fix JSON format when dumping DB subsets with `dump_filter.sh` (Matt West).

  * Fix vulnerabilities in node packages (Dave Mussulman).

  * Fix `users_select_or_insert` to handle NetID changes with same UIN (Dave Mussulman).

  * Fix documentation page for elements and their dependencies (Eric Huber).

  * Fix question tag syncing to be significantly faster (Nathan Walters).

  * Fix `generate_uuids.py` to only process files starting with `info` (Matt West).

  * Fix `async.doWhilst()` and `async.doUntil()` for `async` v3 (Matt West).

  * Fix best submissions downloads to use ungraded submissions as a last resort (Matt West).

  * Fix help text CSV upload example with `points` (Matt West, h/t Mariana Silva and James Balamuta).

  * Fix CSRF checking for external grading live updates (Nathan Walters).

  * Fix flaky test cases in `pl-number-input` which didn't handle comparison options properly (Mingjie Zhao).

  * Remove `allowIssueReporting` option in `infoCourseInstance.json` (Matt West).

  * Remove old temporary upgrade flag `tmp_upgraded_iq_status` (Matt West).

  * Remove `string_from_2darray_sf()` from `freeformPythonLib/prairielearn.py` (Liz Livingston)

  * Remove `number` column from `question_tags` table; question tags are now sorted by `tags.number` (Nathan Walters).

  * Remove support for `externalGradingOptions.files` in question `info.json` files (Nathan Walters).

  * Remove `number` column and the corresponding uniqueness constraint from `jobs` table (Tim Bretl).

* __3.1.0__ - 2018-10-08

  * Add string input element (Mariana Silva).

  * Add element to display matrix in latex format (Mariana Silva).

  * Add student name and clickable e-mail address information to issue reports (James Balamuta).

  * Add `tools/dump_*` scripts to filter and anonymize per-course dumps (Matt West).

  * Add `pl-prairiedraw-figure` element and update PrairieDraw graphics documentation. (Ray Essick).

  * Add Control-C hint on server startup (Dave Mussulman).

  * Add improved login screen (Nathan Walters).

  * Add `pl-matrix-component-input` element (Mariana Silva).

  * Add new question renderer behind feature flag (Nathan Walters).

  * Add partial credit option to `pl-checkbox` element (Mariana Silva).

  * Add docs and two optional attributes, `display` and `label`, to `pl-symbolic-input` (Tim Bretl).

  * Add `prevent-select` attribute to `pl-code` element (Nathan Walters).

  * Add personal access token management (Nathan Walters).

  * Add `maxPoints` option to zones (Tim Bretl).

  * Add `bestQuestions` option to zones (Tim Bretl).

  * Add `allow-complex` attribute for `pl-symbolic-input` (Tim Bretl).

  * Add warm up for Python worker processes (Matt West).

  * Add better handling of client sockets on externally graded questions (Nathan Walters).

  * Add postgresql permissions for root in Docker for development (Dave Mussulman).

  * Add CSV scores upload for questions or assessments (Matt West).

  * Add Pillow to the `centos7-python` container (Dave Mussulman).

  * Add more question and assessment JSON validity checking on load (Dave Mussulman).

  * Add scroll bar in `pl-matrix-component-input` (Mariana Silva)

  * Fix `pl-file-editor` to allow display empty text editor and add option to include text from source file (Mariana Silva).

  * Fix HTML rendering by reverting `cheerio.js` to `0.22.0` (Matt West).

  * Fix Google auth using new API (Matt West).

  * Fix several issues with various elements (Nathan Walters).

  * Fix error when rendering ungraded external grading submissions (Matt West).

  * Fix sync failure if a course instance has no `assessments` directory and add warning in sync log (Ray Essick).

  * Fix Slack posting for student cheating reports (Matt West).

  * Fix assessment instance page to only show 'Finish assessment' button for password and SEB exams (Dave Mussulman).

  * Fix assessment time limits (Matt West).

  * Fix copy button after `clipboard.js` package update (Tim Bretl).

  * Fix `pl-multiple-choice` so feedback is inside label and so inline option produces valid HTML (Tim Bretl).

  * Fix "Logout" button with Google authentication (Matt West).

  * Fix error message when an authentication method is not enabled (Matt West).

  * Fix "Logout" button with Azure authentication (Matt West).

  * Fix docs for `clientServerFiles` template variables (Rahul Rameshbabu).

  * Fix bug with rendering when the render cache is disabled (Nathan Walters).

  * Fix outdated pycryptdome version (to 3.6.6) (Matt West).

  * Fix bug in `pl-symbolic-input` to handle submission of function names without arguments (Tim Bretl).

  * Fix bug in `pl-symbolic-input` to handle submissions that simplify to invalid expressions (Tim Bretl).

  * Fix bug in `pl-symbolic-input` to handle the sympy constants I and E properly (Tim Bretl).

  * Fix markup in `pl-multiple-choice` and `pl-checkbox` elements (Nathan Walters).

  * Fix slow v3 questions by using persistent forking python processes (Matt West).

  * Fix spurious `warnOldJobs` log entries (Matt West).

  * Fix label on `pl-string-input` help popover (Matt West).

  * Fix restart of Python `codeCallers` with no active child (Matt West).

  * Fix exampleCourse exam1 to include formula sheet example per docs (Dave Mussulman).

  * Fix docs for `allowIssueReporting` (Matt West).

  * Fix `pl-matrix-component-input` element to adjust height (Mariana Silva).

  * Fix real-time external grading results in exam mode by disabling exam-specific message in the question score panel (Nathan Walters).

  * Fix `tools/dump_filter.sh` to drop `pg_stat_statements` for PostgreSQL 10 (Matt West).

  * Fix slow assessment instance deletes (Matt West).

  * Fix `triangularDistributedLoad` in `PrairieDraw.js` (Mariana Silva).

  * Fix unexpected token error in administrator overview page (Tim Bretl).

  * Fix `pl-matrix-component-input` rendering bug on Safari (Nicolas Nytko).

  * Change `pl-code` to display code from a source file OR inline text (Mariana Silva).

  * Change element names to use dashes instead of underscores (Nathan Walters).

  * Change deprecated `new Buffer()` calls to `Buffer.from()` (Ray Essick).

  * Change to Node.js 10 and PostgreSQL 10 (Matt West).

  * Change `centos7-ocaml` grader image to `ocaml-4.05` (Matt West).

  * Change TravisCI tasks to run linters first (Matt West, h/t James Balamuta).

  * Change element attributes to use hyphens instead of underscores (Nathan Walters).

  * Change assessment password protection method (Dave Mussulman).

  * Change "0 rows" error to be more descriptive (Dave Mussulman).

  * Change Exam authentication options to always include Google and Azure (Matt West).

  * Change maximum JSON POST size to 1MB (Nathan Walters).

  * Change to prohibit extra `allowAccess` properties (Geoffrey Challen).

  * Change maximum JSON POST size to 1MB or local grader (Nathan Walters).

  * Change required package versions for security (Dave Mussulman).

  * Change `allowIssueReporting` to default to `true` (Matt West).

  * Change `pl-string-input` to include an attribute for the placeholder (Mariana Silva).

  * Change element documentation to add placeholder attribute to `pl-string-input` (Mariana Silva).

  * Change instructor assessment page into multiple sub-pages (Matt West).

  * Change log level of external grading jobs to reduce syslog volume (Matt West).

  * Change test cases to use templated DB for faster performance (Dave Mussulman).

  * Remove `element_index` from list of arguments passed to elements (Tim Bretl).

* __3.0.0__ - 2018-05-23

  * Add improved support for very large file downloads (Nathan Walters).

  * Add support for running in production inside Docker (Matt West).

  * Add configurable authentication sources menu (Dave Mussulman).

  * Add locking to enable multi-server deployments (Matt West).

  * Add per-assessment PrairieSchedule exam linking (Matt West).

  * Add "Report cheating" page in Exam mode (Matt West).

  * Add `package-lock.json` to Docker image build (Matt West).

  * Add additional information about indices to database descriptions (Nathan Walters).

  * Add configurable `homeUrl` to support container deployments (Matt West).

  * Add caching of rendered question panels (Nathan Walters).

  * Fix migration 111 to allow re-running (Matt West).

  * Fix docs to provide workaround for `mcrypt` install error on OSX (Tim Bretl).

  * Change `popper.js` to version `1.14.0` (Tim Bretl).

* __2.12.0__ - 2018-05-19

  * Add new issues page style and flexible filtering (Nathan Walters).

  * Add `pl_threejs` element (Tim Bretl).

  * Add translation to `pl_threejs` element (Tim Bretl).

  * Add `pl_code` element for code syntax highlighting (Matt West).

  * Add FAQ docs about post-semester access (Matt West).

  * Add handling of complex numbers to `pl_number_input`, `pl_matrix_input`, and `pl_matrix_output` (Tim Bretl).

  * Add more questions to unit tests (Tim Bretl).

  * Add guidance on how to update ChangeLog to docs in `contributing.md` (Tim Bretl).

  * Add server load reporting to CloudWatch (Matt West).

  * Add question QR code for proctor lookup during exams (Dave Mussulman).

  * Add course-instance-wide issue reporting flag (Matt West).

  * Add advertisement for HackIllinois 2018 (Matt West).

  * Add blocked-event-loop monitor (Matt West).

  * Add per-job load tracking (Matt West).

  * Add _R_ to the `centos7-plbase` Docker Image (James Balamuta).

  * Add `centos7-plbase` Docker image (Matt West).

  * Add memory and CPU limits to local external graders (Matt West).

  * Add `tools/` to Docker image (Matt West).

  * Add docs for generating LaTeX label images with Docker (Matt West).

  * Add option to enable networking access on external grading containers (Nathan Walters).

  * Add `sympy.ImmutableMatrix` to list of types accepted by `prairielearn.to_json()` (Tim Bretl).

  * Add form help text indicating multiple answer can be selected for `pl_checkbox` (James Balamuta).

  * Add demo question showcasing all options for `pl_checkbox` (James Balamuta).

  * Add example of how to use PL to learn student names (Tim Bretl).

  * Add exception handling to python caller to display what can't be converted to valid JSON (Tim Bretl).

  * Add tags list to question stats CSV (Matt West).

  * Add Redis to support websockets when running with multiple servers (Nathan Walters).

  * Add support for dtype in `pl.to_json` and `pl.from_json` (Tim Bretl).

  * Add better grading-instance autoscaling calculations (Matt West).

  * Add student page view tracking (Matt West).

  * Add predictive grader autoscaling (Matt West).

  * Add links to student questions on instructor assessment instance page (Matt West).

  * Add Safe Exam Browser support (Dave Mussulman).

  * Add instance question durations to CSV output (Matt West).

  * Add load-testing script (Matt West).

  * Add documentation for the `shuffleQuestions` option (Matt West).

  * Add course instance id to all question variants (Nathan Walters).

  * Add docs for external grading statistics (Matt West).

  * Add ability to restore original file in `pl_file_editor` (Nathan Walters).

  * Add `pl_integer_input` element (Tim Bretl).

  * Add consistency checks for `course_instance_id` in `variants` (Matt West).

  * Add `merge=union` strategy for `ChangeLog.md` (Matt West).

  * Add developer docs about question rendering (Matt West).

  * Add submission info modal with external grading stats (Nathan Walters).

  * Add `load-test` support for v2 questions (Matt West).

  * Fix broken file upload element (Nathan Walters).

  * Fix broken popover and improve assessment label styles (Nathan Walters).

  * Fix bug in `pl_matrix_input` that crashed on submission of large integers (Tim Bretl).

  * Fix broken popovers in input elements (Tim Bretl).

  * Fix bug in `pl_threejs` that applied different error tolerances to render and grade (Tim Bretl).

  * Fix bug in `pl_threejs` that showed wrong body position in answer panel (Tim Bretl).

  * Fix bug in `pl_threejs` to handle case when submitted answer is None (Tim Bretl).

  * Fix doc to clarify the rules for changing UUIDs (James Balamuta).

  * Fix issues on instructor question page (Nathan Walters).

  * Fix styling of file upload element (Nathan Walters).

  * Fix Google OAuth login (James Wang).

  * Fix unicode symbols and HTML entities in question.html (Matt West).

  * Fix bug in `addBinary` example question (Tim Bretl).

  * Fix error message for `display` attribute of `pl_number_input` (Matt West).

  * Fix bug in handling of MATLAB format in answers submitted to `pl_matrix_input` (Tim Bretl).

  * Fix request load tracking (Matt West).

  * Fix test-server shutdown procedures (Matt West).

  * Fix `readthedocs` build (Matt West).

  * Fix course role edit icon (Nathan Walters).

  * Fix Coveralls.io reporting (Dave Mussulman).

  * Fix tag order display (Dave Mussulman, h/t Pengyu Cheng).

  * Fix navbar role switching button text (Dave Mussulman).

  * Fix all calls of `json.dumps` to make them produce valid JSON (Tim Bretl).

  * Fix error when rendering question score panel (Nathan Walters).

  * Fix questions without tags not displaying on instructor assessment page (Jake Bailey).

  * Fix daily external grader statistics to split out receive time (Matt West).

  * Fix crash in `pl_external_grader_results` caused by malformed results (Nathan Walters).

  * Fix question order on instructor assessment instance page (Matt West).

  * Fix bug in display of input element tolerances (Tim Bretl).

  * Fix `variants.course_instance_id` migration (Matt West).

  * Fix typo in `exampleCourse/questions/positionTimeGraph` (Matt West).

  * Fix 'Load from disk' works when emulating non-instructor roles (Dave Mussulman).

  * Fix slow query for file downloads (Matt West).

  * Fix external grading documentation to describe the current code (Nathan Walters).

  * Change to Bootstrap 4 (Nathan Walters).

  * Change to NodeJS 8.x LTS (Matt West).

  * Change all node dependencies to latest versions (Nathan Walters).

  * Change `sigfig` and `decdig` method of comparison to reduce tolerance (Tim Bretl).

  * Change default relative tolerance from `1e-5` to `1e-2` (Tim Bretl).

  * Change question card coloring and collapse past submissions by default (Nathan Walters).

  * Change build process so Travis fails if changelog has not been updated (Nathan Walters).

  * Change build process to verify changelog update only on PR (Nathan Walters).

  * Change all required python packages to latest minor versions (Tim Bretl).

  * Change all bare `except:` to `except Exception:` in python code (Tim Bretl).

  * Change Docker build to start from `centos7-plbase` (Matt West).

  * Change `requirements.txt` to include `rpy2` (James Balamuta).

  * Change to Python 3.6 in `centos7-base` grader image (Matt West).

  * Change `pl_checkbox` to display form help text by default (James Balamuta).

  * Change authenication redirects to preserve originally visited URL (Dave Mussulman).

  * Change Docker postgresql to do initializations/migrations at build (Dave Mussulman).

  * Change the example course to be available to any institution (Matt West).

  * Change `centos7-plbase` docker image to not use `/PrairieLearn` directory (Matt West).

  * Change shared code to be in external PrairieLib library (Nathan Walters).

  * Change instructor issues page to show student message on new line; remove `is:automatically-reported` filter (Nathan Walters).

  * Change CSRF codes to be URL-safe (Dave Mussulman).

  * Change closed exams to not be reviewable for students (Dave Mussulman).

  * Remove HackIllinois advertisement (Matt West).

* __2.11.0__ - 2017-12-29

  * Add support for partial credit in Homeworks (Tim Bretl).

  * Add help text to Exam assessment instance page (Tim Bretl).

  * Add support for partial credit in exams (Tim Bretl).

  * Add `<pl_file_preview>` element (Nathan Walters).

  * Add docker image for external graders with clang (Nathan Walters).

  * Add new exam grading UX with no buttons on overview page (Matt West).

  * Add Travis CI running the docker image for consistency (Matt West).

  * Add better and faster docker re-builds (Jake Bailey).

  * Add `ZJUI` as a institution option (Matt West).

  * Add python linter (Nathan Walters).

  * Add ESLint for style checking and fix related issues (Nathan Walters).

  * Add test coverage reporting with `coverage.io` (Nathan Walters).

  * Add documentation clarification on `"role": "Student"` access.

  * Add more core libraries (backbone, PrairieDraw, etc) (Matt West).

  * Add hiding of "Grade" button for manual grading (Matt West).

  * Add docs example of mixed on-campus and remote exam (Matt West).

  * Add Azure AD authentication (Matt West).

  * Add ZJU institution checking from ID (Matt West).

  * Add logout support for multiple authentication providers (Matt West).

  * Add PrairieGrader for external grading (Nathan Walters).

  * Add redirect handler to enable assessment deep links (Dave Mussulman).

  * Add `pycryptodome` for authenticated question data (Jake Bailey).

  * Add `v2` and `v3` tags to exampleCourse questions (Dave Mussulman).

  * Add `externalGradingOptions.timeout` parameter (Nathan Walters).

  * Add "Report an issue" button on questions (Matt West).

  * Add `allowIssueReporting` assessment option, default false (Matt West).

  * Add more statistics for external grader instances (Matt West).

  * Add "generating" animation to "Start assessment" button (Matt West).

  * Add maximum statistics for grading jobs (Matt West).

  * Add index on `grading_jobs.date` to speed up statistics (Matt West).

  * Add `to_json()` and `from_json()` to `prairielearn.py` to help JSON serialize standard types (Tim Bretl).

  * Add build-time system updates to Docker image (Jake Bailey).

  * Add new UINs for dev users to avoid conflicts in production DB (Matt West).

  * Add `partialCredit` question option (Matt West).

  * Add jsPlumb library from PL v1 (Matt West).

  * Add ability to de-link course instances from PrairieSchedule (Matt West).

  * Add explicit POST size limit of 200 KiB (Matt West).

  * Add size limits for grading jobs (100 KiB) (Nathan Walters).

  * Add linting for trailing commas (Nathan Walters).

  * Add GitHub link to instructor question view (Dave Mussulman).

  * Add instructor view of external grading logs (Nathan Walters).

  * Add legacy file path fallback to `clientFilesCourse` (Matt West).

  * Add full grading job log display from S3 (Nathan Walters).

  * Add instructor editing of total points and question points for assessment
    instances (Matt West).

  * Add `addBinary` example question (Matt West).

  * Add `make` to the Docker container (Dave Mussulman).

  * Add more feedback when submission to `pl_symbolic_input` has invalid format (Tim Bretl).

  * Add live update of external grading results (Nathan Walters).

  * Add ability for user to switch between MATLAB and python format in `pl_matrix_output` (Tim Bretl).

  * Add copy-to-clipboard button in `pl_matrix_output` (Tim Bretl).

  * Add detailed question statistics (Paras Sud).

  * Add visible logging for incremental DB migrations (Matt West).

  * Add support for python format in `pl_matrix_input` (Tim Bretl).

  * Add student and instructor question links on instructor page (Matt West).

  * Add new python grading framework for exampleCourse (Nathan Walters).

  * Add CSV export of best (highest scoring) submissions (Matt West).

  * Add CSV download for instance questions (Matt West).

  * Split installing documentation into separate method sections (Matt West).

  * Remove unused dead code (`/lib/db.js`, `question-servers/shortAnswer.js`,
    and `tests/sync/*`) (Nathan Walters).

  * Remove cookie-clearing on error page (Matt West).

  * Remove old unused Python caller code (Tim Bretl).

  * Remove AWS Batch external grader (Nathan Walters).

  * Remove the need for `<pl_variable_score>` in questions (Tim Bretl).

  * Remove detailed AzureAD logging (Matt West).

  * Remove the need to return `data` in python functions (Tim Bretl).

  * Change `externalGradingOptions.files` to `.serverFilesCourse`
    (Nathan Walters).

  * Change Python question code timeout from 5 s to 20 s (Tim Bretl).

  * Change "Errors" tab to "Issues" (Matt West).

  * Change max DB connections from 10 to 100 (Matt West).

  * Shift most `exampleCourse` to the external `pl-template` repository.

  * Shift symbolic input parser to `lib/python_helper_sympy.py` (Tim Bretl).

  * Fix external graders with invalid submissions (Nathan Walters).

  * Fix handling of too-large file uploads (Matt West).

  * Fix rendering glitch in instructor question table (Matt West).

  * Fix instructor closing of assessment instances (Matt West).

  * Fix spurious "question is complete" bug (Tim Bretl).

  * Fix bug in sigfig method of comparison when correct answer is zero (Tim Bretl).

  * Fix bug in pl_file_upload where students could upload arbitrary files (Nathan Walters).

  * Fix render bug on exams for questions without points (Matt West).

  * Fix assessment authorization when mode is NULL (Matt West).

  * Fix bug that prevented scalars from being rendered by `pl_matrix_output` (Tim Bretl).

  * Fix bug that prevented unicode minus from being parsed by `pl_matrix_output` and `pl_number_input` (Tim Bretl).

  * Fix external grading score display when score is missing (Nathan Walters).

  * Fix handling of image pull fails for external grading (Nathan Walters).

  * Fix options for v3 questions (Jake Bailey).

  * Fix course element reloading on sync (Nathan Walters).

  * Fix course element file loading (Matt West).

  * Fix file downloads as zip for v2 questions (Matt West).

  * Fix exam instance error handling with broken variants (Tim Bretl).

  * Fix `pl_number_input` to allow suffix for units with `display=inline` (Tim Bretl).

  * Fix symbolic input parser to eliminate use of `sympy.sympify` (Tim Bretl).

  * Fix bug that prevented numbers from being converted in sympy equivalents in symbolic input parser (Tim Bretl).

  * Fix bug that prevented use of multiple symbols in `pl_symbolic_input` (Tim Bretl).

  * Fix inoperable "Test" buttons for non-v3 questions by hiding them (Matt West).

  * Fix inaccurate issue counts on assessments (Matt West).

  * Fix exam auto-closing issue with legacy assessment instances (Matt West).

  * Fix double-click handling on question buttons (Matt West).

  * Fix one broken exam from blocking other exams auto-closing (Matt West).

  * Fix v2 questions `clientCode` path on Exam assessments (Matt West).

  * Fix decreased Exams scores with reduced credit (Matt West).

  * Fix premature answer display for `pl_multiple_choice` and `pl_checkbox` (Matt West).

  * Fix broken popovers in student exam questions (Tim Bretl).

  * Fix canceling of grading jobs on a new submission (Matt West).

  * Fix symbolic expression parsing bug by disallowing floating-point numbers (Tim Bretl).

  * Fix handling of broken questions on Homeworks (Matt West).

  * Fix handling of `inf` and `nan` submissions in `pl_number_input` (Tim Bretl).

  * Fix server crash in grading job handling (Nathan Walters).

  * Fix a few very old submissions with NaN scores (Matt West).

  * Fix assessment re-open/close link rendering (Nathan Walters).

  * Fix null-byte handling in grader results (Nathan Walters).

  * Fix elements not reading their templates with UTF-8 encoding (Nathan Walters).

  * Fix display of assessment score to 2 decimal places (Nathan Walters).

  * Fix gradebook to choose best score rather than worst (Matt West).

  * Fix bug in `pl_number_input` that crashed on submission of large integers (Tim Bretl).

* __2.10.1__ - 2017-05-24

  * Fix display of saved submissions for Exam assessments.

* __2.10.0__ - 2017-05-20

  * Add real-time grading job status with websockets (Nathan Walters).

  * Add full DB schema migration system (Nathan Walters).

  * Add unit tests for DB migrations (Nathan Walters).

  * Add Python modules for autograders: `numpy`, `scipy`, `matplotlib`,
    `sympy`, and `pandas` (Jordi Paris Ferrer).

  * Add `scipy` and `numpy` to the PL docker image.

  * Add documentation on the new authentication flow.

  * Add more developer documentation on the database schema.

  * Add export of full database in CSV, optionally anonymized.

  * Use Python 3.5 for autograders in `exampleCourse` (Nathan Walters).

  * Fix docker build script usage help.

  * Fix base64 encoding of uploaded files.

* __2.9.1__ - 2017-05-17

  * Fix handling of failed grading jobs (Nathan Walters).

* __2.9.0__ - 2017-05-14

  * Add support for Google OAuth2 authentication.

  * Shift documentation to Read the Docs.

  * Fix handling of Unicode characters in question data.

* __2.8.0__ - 2017-05-04

  * Add DB storage of exam mode networks.

  * Add `config` table to DB with system `display_timezone`.

  * Fix async handling in regrading unit tests.

* __2.7.0__ - 2017-04-28

  * Add `/pl/webhooks/ping` endpoint for automated health checks.

  * Add `singleVariant` flag for non-randomized questions.

  * Add documentation and improve layout for external autograder files
    (Nathan Walters).

  * Add link to detailed instances CSV file on instructor assessment page.

  * Add more assessment CSV download options.

  * Allow development use of non-master git branches for courses.

  * Fix `max_points` update during regrading.

  * Fix env var security in autograder containers (Jordi Paris Ferrer).

  * Fix external autograder output display (Nathan Walters).

  * Fix home directory detection for external autograder jobs.

  * Fix rendering of table row lines in student question lists.

* __2.6.0__ - 2017-04-16

  * Add full external autograder support with AWS and local docker support
    (Nathan Walters, Jordi Paris Ferrer).

* __2.5.3__ - 2017-04-14

  * Fix docker build with `migrations/` directory.

* __2.5.2__ - 2017-04-14

  * Fix regrading support.

* __2.5.1__ - 2017-04-12

  * Fix Exam reservation enforcement when multiple reservations exist.

* __2.5.0__ - 2017-04-11

  * Speed up rendering of instructor pages with assessment statistics.

  * Speed up calculation of assessment durations.

  * Speed up pages with job sequences.

  * Add per-day mean scores to the by-day score plot.

  * Add `points` and `max_points` output to assessment_instances CSV.

  * Add `migrations/` directory for ordered DB schema changes.

  * Fix assessment duration estimation for homeworks (1-hour gap maximum).

  * Fix CSV link on gradebook page.

  * Fix sorting of assessment on gradebook page.

  * Fix CSV download on instructor assessments overview page.

  * Fix date format in activity log CSV.

  * Fix links to questions on activity log pages.

  * Remove "permanent URL" on instructor assessments overview page.

* __2.4.1__ - 2017-04-08

  * Set question `feedback` to the empty object when missing.

* __2.3.2__ - 2017-04-08

  * Set question `feedback` to the empty object when missing.

* __2.4.0__ - 2017-04-07

  * Add connection to PrairieSchedule to enforce Exam reservations.

  * Fix ordering of assessment set headers in assessment lists.

  * Fix duration calculations to be from assessment start to last submission.

  * Show all submissions in downloaded CSV files even in dev mode.

  * Fix `Manual` grading type (Jake Bailey).

  * Change `forceMaxPoints` to only take affect during an explicit regrade.

* __2.3.1__ - 2017-03-23

  * Don't display deleted courses on the enroll (add/remove courses) page.

* __2.3.0__ - 2017-03-08

  * Change `feedback` to be visible for open questions on exams.

  * Make `feedback` visible within `submission.html` (Ray Essick).

  * Fix auto-finishing of exams after a 6-hour timeout.

  * Add regrading support with `forceMaxPoints` option.

  * Add preliminary external autograder support by the HackIllinois team
    (Genna Helsel, Teju Nareddy, Jordi Paris Ferrer, Nathan Walters).

  * Add question points and percentage scores to `*_final_submissions.csv`.

  * Add per-day score histograms to instructor assessment page (Paras Sud).

* __2.2.2__ - 2017-02-23

  * Add more indexes and improve unique constraint ordering for indexes.

* __2.2.1__ - 2017-02-18

  * Only show feedback for open exams in CS 233.

* __2.2.0__ - 2017-02-18

  * Show feedback for graded questions on exams, even if exam is
    still open (Jake Bailey).

* __2.1.3__ - 2017-02-17

  * Prevent multiple submissions to a single homework question variant.

  * Fix option passing to question server.js functions.

  * Fix course deletion on Admin page.

* __2.1.2__ - 2017-02-15

  * Catch bad Shibboleth authentication data with "(null)" UID.

  * Fix logging of `instance_question_id` in response.

* __2.1.1__ - 2017-02-13

  * Update ChangeLog.

* __2.1.0__ - 2017-02-13

  * Fix division-by-zero error in homeworks when `max_points` is zero
    (Jake Bailey).

  * Fix typos in documentation (Andre Schleife).

  * Fix MTF questions.

  * Fix assessment links on Instructor Gradebook page.

  * Fix XSS vulnerability by storing `questionJson` in base64.

* __2.0.3__ - 2017-02-04

  * Cache `instance_questions.status` to speed up page loads.

* __2.0.2__ - 2017-02-04

  * Speed up SQL query in `instance_questions` authorization.

* __2.0.1__ - 2017-01-28

  * Fix incorrect `max_points` for homeworks with question alternatives.

* __2.0.0__ - 2017-01-13

  * Make v2 the primary version and shift the old v1 to a subdirectory.

  * Add support for syncing a course from a remote git repository.

  * Add dev mode with local disk syncing and other dev features.

  * Convert score_perc to double (instead of integer).

  * Add UUIDs to all input JSON files to support renaming.

  * Convert all DB tables to bigserial primary keys.

  * Add docker build for course development.

  * Add question difficulty vs discrimination plots (Paras Sud).

  * Add 'Administrator' users will full site access.

  * Standardize names of JSON files and client/server file directories.

  * Clean up JSON file formats for everything except questions.

  * Add documentation for all v2 file formats.

  * Add conversion script from v1 to v2 assessment format (Dallas Trinkle).

* __1.22.0__ - 2016-12-09

  * Add IP ranges for final exams in DCL.

  * Fix docker instructions (Allen Kleiner).

  * Skip update of test instances for non-existent tests.

  * Fix crashing bug due to function call typo (Kevin Wang).

  * Don't attempt to generate statistics for non-existent questions.

  * Improve robustness of `submittedAnswer` restore for Fabric.js questions.

  * Add `fixedExponential` formatter.

  * Add raw score (full precision) to CSV downloads.

  * Fix logging error (Eric Huber).

  * Generate hi-res versions of LaTeX images for Fabric.js support.

  * (V2) Enable assessments with multiple instances per student.

  * (V2) Fix submission rendering for admin question views (Ray Essick).

  * (V2) Add past submissions view on exam question pages (Ray Essick).

  * (V2) Add underlying support for external (RabbitMQ) and manual grading.

  * (V2) Fix grading operations outside the main transaction.

  * (V2) Add question alternatives within assessments.

  * (V2) Implement generic CSRF protection for all pages.

  * (V2) Split site into Admin and User pages.

  * (V2) Add unified homepage with course list and self-enrollment.

  * (V2) Fix SQL import newline handling on Windows.

  * (V2) Add docker build.

  * (V2) Add admin view of individual assessment instances.

* __1.21.0__ - 2016-09-14

  * Use hi-res time for random seeds, improving test randomization.

  * Improve margins around `Save answer` buttons (Eric Huber).

  * Improve sorting of tests with identical numbers to sub-sort on titles.

  * Fix handling of question shuffling within tests (Binglin Chen).

  * Fix user role reading from `courseInfo.json`.

  * Fix error-handling code in `POST /submissions`.

  * Remove Siebel 0224 from `Exam` mode (Jeffrey Tolar).

  * (V2) Automatically regenerate assessment statistics every 10 minutes.

  * (V2) Fix CSV statistics downloads.

  * (V2) Switch to local copy of MathJax.

  * (V2) Implement access date display.

  * (V2) Implement `Exam` and `Homework` assessment types.

* __1.20.0__ - 2016-08-24

  * Fix `jsPlumb` naming case (Jeffrey Tolar).

  * Remove `/export.csv` endpoint (Kevin Wang).

  * Explicitly specify dependency versions in `package.json` (Kevin Wang).

  * Validate effective UID before creating tInstances (Kevin Wang).

  * Fix display of `trueAnswers` for all questions (Kevin Wang).

  * Document the Reload button (Jeffrey Tolar).

  * Fix role changing restrictions (Jeffrey Tolar).

  * Improve naming of exam grade/finish buttons and modal texts (Kevin Wang).

  * Show zone titles within tests (Jeffrey Tolar).

  * Remove current exam score from sidebar (Kevin Wang).

  * Split out helper modules from server code (Jeffrey Tolar).

  * Warn user when exam has unanswered questions (Kevin Wang).

  * Improve user feedback when all exam questions are answered (Kevin Wang).

  * Fix viewport width handling (Jeffrey Tolar).

  * Upgrade to ExpressJS 4.x.

  * Disallow multiple submissions for a single homework question instance (Kevin Wang).

  * Fix all server-side error handling to use standard NodeJS convention (Kevin Wang).

  * Fix race condition on client initialization (Jeffrey Tolar).

  * Improve server-side RequireJS usage (Jeffrey Tolar).

  * Add submissions directly from the command line (Kevin Wang).

  * Improve docs for Windows installations (Dave Mussulman).

  * Expose `PLConfig` to backend to access server URL (Kevin Wang).

  * Fix crash on `GET /clientFiles/` (Kevin Wang).

  * Fix handling of large git pulls of class data (Jeffrey Tolar).

  * Fix `mtfclient` to properly handle checkbox listening (Terence Nip).

  * Fix percentage score exports.

  * Switch exam-mode IP blocks to new CBTF location in Grainger.

  * Add new drawing commands for LShape, TShape, DistLoad (Mariana Silva).

  * Store latex text images per-course rather than globally.

  * Add homework random shuffle mode with global question numbers (Binglin Chen).

  * (V2) Add experimental backend using PostgresQL and server-side rendering.

* __1.19.0__ - 2016-02-23

  * Add Ace editor for in-question code editing (Terence Nip).

  * Add `MultipleTrueFalse` question type (Terence Nip).

  * Upgrade MathJax to 2.6.0 to fix "vertical bar" rendering problem.

  * Add `adm-zip` support for questions to create zip files (Craig Zilles).

  * Enable embedded images in MultipleChoice and Checkbox question types.

  * Fix bugs related to reporting of PrairieLearn git version.

  * Add Errors tab for instructors to see server-side errors, and report more errors.

  * Add Reload button in development mode.

  * Add support for variable credit on tests (bonus credit and partial credit).

  * Remove the Adaptive test type (superseded by Game).

  * Add validation for dates on server load.

  * Fix display of question answer feedback during RetryExams.

  * Change all test scores to be stored as percentages without decimal places (rounded down).

  * Add `{{params.a | vector}}` template for bracketed vectors.

  * Support IP range checking for Siebel basement labs.

* __1.18.0__ - 2016-01-20

  * Fix security hole to restrict question access to accessible tests.

  * Add `jsplumb` support (Terence Nip).

* __1.17.0__ - 2015-11-04

  * Fix missing `questionFile()` caused by upgraded underscore templating.

  * Fix sorting of tests with mixed integer/string numbers.

  * Fix broken PrairieDraw figures after submission grading.

  * Fix role changes on User page with Firefox.

  * Fix username setting when UID is set.

  * Fix User page dropdowns to default to current state.

  * Add a User page button to change back to the authenticated UID.

  * Fix missing user list in dropdown after UID change.

  * Add "Troubleshooting" documentation page with frequently asked questions.

  * Add documentation about tests and questions versus test instances and question instances.

  * Add `Checkbox` question type.

  * Add `exampleCourse/questions/randomZip` example.

  * Remove unused `backend/questions` and `backend/tests` templates in favor of `exampleCourse`.

  * Include MathJax inside PrairieLearn.

  * Fix TeX label generation scripts to support Python 3.X and `courseDir` config variable.

* __1.16.1__ - 2015-10-12

  * Fix alignment of date plots on Safari.

* __1.16.0__ - 2015-10-12

  * Link questions on test "Admin" pages to question instances.

  * Add statistics by day for exam-type tests.

* __1.15.2__ - 2015-10-09

  * Fix doc references from "Assessment Detail" to assessment "Admin" page.

* __1.15.1__ - 2015-10-08

  * Clean up `particleMotion` example HTML templates.

* __1.15.0__ - 2015-10-08

  * Enable feedback in questions during exams and add `particleMotion` example.

* __1.14.1__ - 2015-10-08

  * Fix documentation typo in test access control section.

* __1.14.0__ - 2015-10-08

  * Add "uids" as an access rule restriction in test "allowAccess".

* __1.13.2__ - 2015-10-08

  * Use a locally-hosted copy of MathJax.

* __1.13.1__ - 2015-10-04

  * Fix test statistics for `Exam` and `PracExam` tests.

* __1.13.0__ - 2015-10-04

  * Plot score histogram in test admin view (Binglin Chen @chen386).

  * Add question statistics to test admin view.

  * Display PrairieLearn version number on the Sync page.

* __1.12.1__ - 2015-09-24

  * Fix test statistics for `RetryExam` using zones.

* __1.12.0__ - 2015-09-24

  * Standardize question numbering to be like #3.8 rather than #3-8 (Terence Nip @tnip).

  * Fix schema validation and example for RetryExams with multiple qids in a question.

* __1.11.1__ - 2015-09-23

  * Fix build bug with missing moment-timezone.

  * Remove deprecation warning for `questionGroups` in `RetryExam`.

* __1.11.0__ - 2015-09-23

  * Redesign of the "Assessment" page to be more compact and consistent.

  * Add `zones` to `RetryExam` to control question-order randomization.

  * Add `variantsPerQuestion` and `unlimitedVariants` options for `RetryExam`.

  * Improve test naming consistency and fix navbar link bugs with tests.

  * Allow test numbers to be strings.

* __1.10.2__ - 2015-09-19

  * Fix bug introduced by 1.10.1 that broke all tests (overly general change events).

* __1.10.1__ - 2015-09-18

  * Fix bug that caused the "User" page to not display changes in user, role, or mode.

* __1.10.0__ - 2015-09-15

  * Add "reset test" capability for instructors.

  * Only allow questions to be solved for accessible tests.

  * Add export test data capability for instructors.

  * Add summary test statistics for instructors.

* __1.9.1__ - 2015-09-11

  * Fix docs/example to add blank target for test text links.

  * Fix `clientFiles` to also handle subdirectories.

* __1.9.0__ - 2015-09-11

  * Add `clientFiles` and docs for adding text/files to tests.

* __1.8.1__ - 2015-09-10

  * Fix security hold where anyone could access `/export.csv`.

* __1.8.0__ - 2015-09-09

  * Add optional header text for `RetryExam` (for formula sheets, etc).

* __1.7.6__ - 2015-09-09

  * Load frontend website even if there were errors fetching data.

* __1.7.5__ - 2015-09-07

  * Reload all question `server.js` files after "Sync" with a git course repository.

* __1.7.4__ - 2015-09-06

  * Correctly give highest score for assessments with duplicate scores.

* __1.7.3__ - 2015-09-06

  * Fix bug that created multiple tInstances.

* __1.7.2__ - 2015-09-02

  * Fix `exampleCourse/questions/addVectors` to use `QServer` so `gradeAnswer()` is truly optional.

* __1.7.1__ - 2015-09-02

  * Fix schema links in documentation.

  * Add documentation for question options.

  * Add docs and text on the User page to describe the server `mode` in more detail.

* __1.7.0__ - 2015-09-01

  * Don't generate new question variants until the old variant is answered.

* __1.6.0__ - 2015-09-01

  * Make `exampleCourse/tests/homework1` visible by default.

  * Display course name in page title.

  * Use "assessment" rather than "homework" or "test" in user-visible strings.

* __1.5.2__ - 2015-08-31

  * Fix example `backend/config.json` in the docs.

* __1.5.1__ - 2015-08-30

  * Clarify docs about user role setting.

* __1.5.0__ - 2015-08-26

  * Enable exam mode detection via hard-coded IP range for the CBTF.

* __1.4.1__ - 2015-08-26

  * `export.csv` now uses test `set` rather than `type` for test names.

* __1.4.0__ - 2015-08-25

  * Add documentation and help text for Sync page.

  * Fix display of commit information when using older versions of git.

  * Add figure to example question `addVectors` in `exampleCourse`.

* __1.3.2__ - 2015-08-24

  * Fix `allowAccess` checks to not always fail.

* __1.3.1__ - 2015-08-24

  * Fix `pulls` error when `gitCourseBranch` is not set.

* __1.3.0__ - 2015-08-24

  * Change default `allowAccess` to block all non-instructor access.

* __1.2.1__ - 2015-08-24

  * Fix race condition in user creation and correctly record user names.

* __1.2.0__ - 2015-08-23

  * Add "Sync" feature to pull from a git repository.

  * Fix missing `template` field in `config.json` schema.

  * Improve error logging with more specific error information.

* __1.1.0__ - 2015-08-22

  * Add access logging to the database.

* __1.0.2__ - 2015-08-19

  * Documentation fixes following the bootcamp.

  * Fix undefined logger error if `config.json` contains errors (reported by Craig and Mariana).

* __1.0.1__ - 2015-08-18

  * Fix `npm` module list during bootcamp (remove `nodetime`, add `moment`).

* __1.0.0__ - 2015-08-18

  * First public release for pre-Fall-2015 bootcamp.<|MERGE_RESOLUTION|>--- conflicted
+++ resolved
@@ -221,15 +221,13 @@
 
   * Fix math rendering in `pl-drawing` element on Safari (Nicolas Nytko).
 
-<<<<<<< HEAD
   * Fix server jobs so that errors are handled only once (Tim Bretl).
-=======
+
   * Fix course instance access check (Tim Bretl).
 
   * Fix `pl-string-input` incorrectly displaying whitespace and special characters (Nicolas Nytko).
 
   * Fix gradebook and question statistics download links (Tim Bretl).
->>>>>>> 8de86164
 
   * Remove `number` column from `course_instances` table and `number` property from `infoCourseInstance.json` schema (Tim Bretl).
 
