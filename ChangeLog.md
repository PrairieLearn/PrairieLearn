--- conflicted
+++ resolved
@@ -145,13 +145,11 @@
 
   * Change element documentation to add placeholder attribute to `pl-string-input` (Mariana Silva).
 
-<<<<<<< HEAD
+  * Change instructor assessment page into multiple sub-pages (Matt West).
+
+  * Change log level of external grading jobs to reduce syslog volume (Matt West).
+  
   * Change default blocked event-loop warning threshold up to 200 ms (Matt West).
-=======
-  * Change instructor assessment page into multiple sub-pages (Matt West).
-
-  * Change log level of external grading jobs to reduce syslog volume (Matt West).
->>>>>>> 1e69c976
 
 * __3.0.0__ - 2018-05-23
 
