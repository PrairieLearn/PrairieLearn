
# ChangeLog

* __next version__ - XXXX-XX-XX

  * Fix load-reporting close during unit tests (Matt West).

* __3.1.0__ - 2018-10-08

  * Add string input element (Mariana Silva).

  * Add element to display matrix in latex format (Mariana Silva).

  * Add student name and clickable e-mail address information to issue reports (James Balamuta).

  * Add `tools/dump_*` scripts to filter and anonymize per-course dumps (Matt West).

  * Add `pl-prairiedraw-figure` element and update PrairieDraw graphics documentation. (Ray Essick).

  * Add Control-C hint on server startup (Dave Mussulman).

  * Add improved login screen (Nathan Walters).

  * Add `pl-matrix-component-input` element (Mariana Silva).

  * Add new question renderer behind feature flag (Nathan Walters).

  * Add partial credit option to `pl-checkbox` element (Mariana Silva).

  * Add docs and two optional attributes, `display` and `label`, to `pl-symbolic-input` (Tim Bretl).

  * Add `prevent-select` attribute to `pl-code` element (Nathan Walters).

  * Add personal access token management (Nathan Walters).

  * Add `maxPoints` option to zones (Tim Bretl).

  * Add `bestQuestions` option to zones (Tim Bretl).

  * Add `allow-complex` attribute for `pl-symbolic-input` (Tim Bretl).

  * Add warm up for Python worker processes (Matt West).

  * Add better handling of client sockets on externally graded questions (Nathan Walters).

  * Add postgresql permissions for root in Docker for development (Dave Mussulman).

  * Add CSV scores upload for questions or assessments (Matt West).

  * Add Pillow to the `centos7-python` container (Dave Mussulman).

  * Add more question and assessment JSON validity checking on load (Dave Mussulman).

  * Add scroll bar in `pl-matrix-component-input` (Mariana Silva)

  * Fix `pl-file-editor` to allow display empty text editor and add option to include text from source file (Mariana Silva).

  * Fix HTML rendering by reverting `cheerio.js` to `0.22.0` (Matt West).

  * Fix Google auth using new API (Matt West).

  * Fix several issues with various elements (Nathan Walters).

  * Fix error when rendering ungraded external grading submissions (Matt West).

  * Fix sync failure if a course instance has no `assessments` directory and add warning in sync log (Ray Essick).

  * Fix Slack posting for student cheating reports (Matt West).

  * Fix assessment instance page to only show 'Finish assessment' button for password and SEB exams (Dave Mussulman).

  * Fix assessment time limits (Matt West).

  * Fix copy button after `clipboard.js` package update (Tim Bretl).

  * Fix `pl-multiple-choice` so feedback is inside label and so inline option produces valid HTML (Tim Bretl).

  * Fix "Logout" button with Google authentication (Matt West).

  * Fix error message when an authentication method is not enabled (Matt West).

  * Fix "Logout" button with Azure authentication (Matt West).

  * Fix docs for `clientServerFiles` template variables (Rahul Rameshbabu).

  * Fix bug with rendering when the render cache is disabled (Nathan Walters).

  * Fix outdated pycryptdome version (to 3.6.6) (Matt West).

  * Fix bug in `pl-symbolic-input` to handle submission of function names without arguments (Tim Bretl).

  * Fix bug in `pl-symbolic-input` to handle submissions that simplify to invalid expressions (Tim Bretl).

  * Fix bug in `pl-symbolic-input` to handle the sympy constants I and E properly (Tim Bretl).

  * Fix markup in `pl-multiple-choice` and `pl-checkbox` elements (Nathan Walters).

  * Fix slow v3 questions by using persistent forking python processes (Matt West).

  * Fix spurious `warnOldJobs` log entries (Matt West).

  * Fix label on `pl-string-input` help popover (Matt West).

  * Fix restart of Python `codeCallers` with no active child (Matt West).

  * Fix exampleCourse exam1 to include formula sheet example per docs (Dave Mussulman).

  * Fix docs for `allowIssueReporting` (Matt West).

  * Fix `pl-matrix-component-input` element to adjust height (Mariana Silva).

  * Fix real-time external grading results in exam mode by disabling exam-specific message in the question score panel (Nathan Walters).

  * Fix `tools/dump_filter.sh` to drop `pg_stat_statements` for PostgreSQL 10 (Matt West).

  * Fix slow assessment instance deletes (Matt West).

  * Fix `triangularDistributedLoad` in `PrairieDraw.js` (Mariana Silva).

  * Fix unexpected token error in administrator overview page (Tim Bretl).

  * Fix `pl-matrix-component-input` rendering bug on Safari (Nicolas Nytko)

  * Change `pl-code` to display code from a source file OR inline text (Mariana Silva).

  * Change element names to use dashes instead of underscores (Nathan Walters).

  * Change deprecated `new Buffer()` calls to `Buffer.from()` (Ray Essick).

  * Change to Node.js 10 and PostgreSQL 10 (Matt West).

  * Change `centos7-ocaml` grader image to `ocaml-4.05` (Matt West).

  * Change TravisCI tasks to run linters first (Matt West, h/t James Balamuta).

  * Change element attributes to use hyphens instead of underscores (Nathan Walters).

  * Change assessment password protection method (Dave Mussulman).

  * Change "0 rows" error to be more descriptive (Dave Mussulman).

  * Change Exam authentication options to always include Google and Azure (Matt West).

  * Change maximum JSON POST size to 1MB (Nathan Walters).

  * Change to prohibit extra `allowAccess` properties (Geoffrey Challen).

  * Change maximum JSON POST size to 1MB or local grader (Nathan Walters).

  * Change required package versions for security (Dave Mussulman).

  * Change `allowIssueReporting` to default to `true` (Matt West).

  * Remove `element_index` from list of arguments passed to elements (Tim Bretl).

  * Change `pl-string-input` to include an attribute for the placeholder (Mariana Silva).

  * Change element documentation to add placeholder attribute to `pl-string-input` (Mariana Silva).

<<<<<<< HEAD
  * Change `pl-string-input` making removal of leading and trailing spaces the default option (Mariana Silva).

=======
  * Change instructor assessment page into multiple sub-pages (Matt West).

  * Change log level of external grading jobs to reduce syslog volume (Matt West).
>>>>>>> 9d198051

* __3.0.0__ - 2018-05-23

  * Add improved support for very large file downloads (Nathan Walters).

  * Add support for running in production inside Docker (Matt West).

  * Add configurable authentication sources menu (Dave Mussulman).

  * Add locking to enable multi-server deployments (Matt West).

  * Add per-assessment PrairieSchedule exam linking (Matt West).

  * Add "Report cheating" page in Exam mode (Matt West).

  * Add `package-lock.json` to Docker image build (Matt West).

  * Add additional information about indices to database descriptions (Nathan Walters).

  * Add configurable `homeUrl` to support container deployments (Matt West).

  * Add caching of rendered question panels (Nathan Walters).

  * Fix migration 111 to allow re-running (Matt West).

  * Fix docs to provide workaround for `mcrypt` install error on OSX (Tim Bretl).

  * Change `popper.js` to version `1.14.0` (Tim Bretl).

* __2.12.0__ - 2018-05-19

  * Add new issues page style and flexible filtering (Nathan Walters).

  * Add `pl_threejs` element (Tim Bretl).

  * Add translation to `pl_threejs` element (Tim Bretl).

  * Add `pl_code` element for code syntax highlighting (Matt West).

  * Add FAQ docs about post-semester access (Matt West).

  * Add handling of complex numbers to `pl_number_input`, `pl_matrix_input`, and `pl_matrix_output` (Tim Bretl).

  * Add more questions to unit tests (Tim Bretl).

  * Add guidance on how to update ChangeLog to docs in `contributing.md` (Tim Bretl).

  * Add server load reporting to CloudWatch (Matt West).

  * Add question QR code for proctor lookup during exams (Dave Mussulman).

  * Add course-instance-wide issue reporting flag (Matt West).

  * Add advertisement for HackIllinois 2018 (Matt West).

  * Add blocked-event-loop monitor (Matt West).

  * Add per-job load tracking (Matt West).

  * Add _R_ to the `centos7-plbase` Docker Image (James Balamuta).

  * Add `centos7-plbase` Docker image (Matt West).

  * Add memory and CPU limits to local external graders (Matt West).

  * Add `tools/` to Docker image (Matt West).

  * Add docs for generating LaTeX label images with Docker (Matt West).

  * Add option to enable networking access on external grading containers (Nathan Walters).

  * Add `sympy.ImmutableMatrix` to list of types accepted by `prairielearn.to_json()` (Tim Bretl).

  * Add form help text indicating multiple answer can be selected for `pl_checkbox` (James Balamuta).

  * Add demo question showcasing all options for `pl_checkbox` (James Balamuta).

  * Add example of how to use PL to learn student names (Tim Bretl).

  * Add exception handling to python caller to display what can't be converted to valid JSON (Tim Bretl).

  * Add tags list to question stats CSV (Matt West).

  * Add Redis to support websockets when running with multiple servers (Nathan Walters).

  * Add support for dtype in `pl.to_json` and `pl.from_json` (Tim Bretl).

  * Add better grading-instance autoscaling calculations (Matt West).

  * Add student page view tracking (Matt West).

  * Add predictive grader autoscaling (Matt West).

  * Add links to student questions on instructor assessment instance page (Matt West).

  * Add Safe Exam Browser support (Dave Mussulman).

  * Add instance question durations to CSV output (Matt West).

  * Add load-testing script (Matt West).

  * Add documentation for the `shuffleQuestions` option (Matt West).

  * Add course instance id to all question variants (Nathan Walters).

  * Add docs for external grading statistics (Matt West).

  * Add ability to restore original file in `pl_file_editor` (Nathan Walters).

  * Add `pl_integer_input` element (Tim Bretl).

  * Add consistency checks for `course_instance_id` in `variants` (Matt West).

  * Add `merge=union` strategy for `ChangeLog.md` (Matt West).

  * Add developer docs about question rendering (Matt West).

  * Add submission info modal with external grading stats (Nathan Walters).

  * Add `load-test` support for v2 questions (Matt West).

  * Fix broken file upload element (Nathan Walters).

  * Fix broken popover and improve assessment label styles (Nathan Walters).

  * Fix bug in `pl_matrix_input` that crashed on submission of large integers (Tim Bretl).

  * Fix broken popovers in input elements (Tim Bretl).

  * Fix bug in `pl_threejs` that applied different error tolerances to render and grade (Tim Bretl).

  * Fix bug in `pl_threejs` that showed wrong body position in answer panel (Tim Bretl).

  * Fix bug in `pl_threejs` to handle case when submitted answer is None (Tim Bretl).

  * Fix doc to clarify the rules for changing UUIDs (James Balamuta).

  * Fix issues on instructor question page (Nathan Walters).

  * Fix styling of file upload element (Nathan Walters).

  * Fix Google OAuth login (James Wang).

  * Fix unicode symbols and HTML entities in question.html (Matt West).

  * Fix bug in `addBinary` example question (Tim Bretl).

  * Fix error message for `display` attribute of `pl_number_input` (Matt West).

  * Fix bug in handling of MATLAB format in answers submitted to `pl_matrix_input` (Tim Bretl).

  * Fix request load tracking (Matt West).

  * Fix test-server shutdown procedures (Matt West).

  * Fix `readthedocs` build (Matt West).

  * Fix course role edit icon (Nathan Walters).

  * Fix Coveralls.io reporting (Dave Mussulman).

  * Fix tag order display (Dave Mussulman, h/t Pengyu Cheng).

  * Fix navbar role switching button text (Dave Mussulman).

  * Fix all calls of `json.dumps` to make them produce valid JSON (Tim Bretl).

  * Fix error when rendering question score panel (Nathan Walters).

  * Fix questions without tags not displaying on instructor assessment page (Jake Bailey).

  * Fix daily external grader statistics to split out receive time (Matt West).

  * Fix crash in `pl_external_grader_results` caused by malformed results (Nathan Walters).

  * Fix question order on instructor assessment instance page (Matt West).

  * Fix bug in display of input element tolerances (Tim Bretl).

  * Fix `variants.course_instance_id` migration (Matt West).

  * Fix typo in `exampleCourse/questions/positionTimeGraph` (Matt West).

  * Fix 'Load from disk' works when emulating non-instructor roles (Dave Mussulman).

  * Fix slow query for file downloads (Matt West).

  * Fix external grading documentation to describe the current code (Nathan Walters).

  * Change to Bootstrap 4 (Nathan Walters).

  * Change to NodeJS 8.x LTS (Matt West).

  * Change all node dependencies to latest versions (Nathan Walters).

  * Change `sigfig` and `decdig` method of comparison to reduce tolerance (Tim Bretl).

  * Change default relative tolerance from `1e-5` to `1e-2` (Tim Bretl).

  * Change question card coloring and collapse past submissions by default (Nathan Walters).

  * Change build process so Travis fails if changelog has not been updated (Nathan Walters).

  * Change build process to verify changelog update only on PR (Nathan Walters).

  * Change all required python packages to latest minor versions (Tim Bretl).

  * Change all bare `except:` to `except Exception:` in python code (Tim Bretl).

  * Change Docker build to start from `centos7-plbase` (Matt West).

  * Change `requirements.txt` to include `rpy2` (James Balamuta).

  * Change to Python 3.6 in `centos7-base` grader image (Matt West).

  * Change `pl_checkbox` to display form help text by default (James Balamuta).

  * Change authenication redirects to preserve originally visited URL (Dave Mussulman).

  * Change Docker postgresql to do initializations/migrations at build (Dave Mussulman).

  * Change the example course to be available to any institution (Matt West).

  * Change `centos7-plbase` docker image to not use `/PrairieLearn` directory (Matt West).

  * Change shared code to be in external PrairieLib library (Nathan Walters).

  * Change instructor issues page to show student message on new line; remove `is:automatically-reported` filter (Nathan Walters).

  * Change CSRF codes to be URL-safe (Dave Mussulman).

  * Change closed exams to not be reviewable for students (Dave Mussulman).

  * Remove HackIllinois advertisement (Matt West).

* __2.11.0__ - 2017-12-29

  * Add support for partial credit in Homeworks (Tim Bretl).

  * Add help text to Exam assessment instance page (Tim Bretl).

  * Add support for partial credit in exams (Tim Bretl).

  * Add `<pl_file_preview>` element (Nathan Walters).

  * Add docker image for external graders with clang (Nathan Walters).

  * Add new exam grading UX with no buttons on overview page (Matt West).

  * Add Travis CI running the docker image for consistency (Matt West).

  * Add better and faster docker re-builds (Jake Bailey).

  * Add `ZJUI` as a institution option (Matt West).

  * Add python linter (Nathan Walters).

  * Add ESLint for style checking and fix related issues (Nathan Walters).

  * Add test coverage reporting with `coverage.io` (Nathan Walters).

  * Add documentation clarification on `"role": "Student"` access.

  * Add more core libraries (backbone, PrairieDraw, etc) (Matt West).

  * Add hiding of "Grade" button for manual grading (Matt West).

  * Add docs example of mixed on-campus and remote exam (Matt West).

  * Add Azure AD authentication (Matt West).

  * Add ZJU institution checking from ID (Matt West).

  * Add logout support for multiple authentication providers (Matt West).

  * Add PrairieGrader for external grading (Nathan Walters).

  * Add redirect handler to enable assessment deep links (Dave Mussulman).

  * Add `pycryptodome` for authenticated question data (Jake Bailey).

  * Add `v2` and `v3` tags to exampleCourse questions (Dave Mussulman).

  * Add `externalGradingOptions.timeout` parameter (Nathan Walters).

  * Add "Report an issue" button on questions (Matt West).

  * Add `allowIssueReporting` assessment option, default false (Matt West).

  * Add more statistics for external grader instances (Matt West).

  * Add "generating" animation to "Start assessment" button (Matt West).

  * Add maximum statistics for grading jobs (Matt West).

  * Add index on `grading_jobs.date` to speed up statistics (Matt West).

  * Add `to_json()` and `from_json()` to `prairielearn.py` to help JSON serialize standard types (Tim Bretl).

  * Add build-time system updates to Docker image (Jake Bailey).

  * Add new UINs for dev users to avoid conflicts in production DB (Matt West).

  * Add `partialCredit` question option (Matt West).

  * Add jsPlumb library from PL v1 (Matt West).

  * Add ability to de-link course instances from PrairieSchedule (Matt West).

  * Add explicit POST size limit of 200 KiB (Matt West).

  * Add size limits for grading jobs (100 KiB) (Nathan Walters).

  * Add linting for trailing commas (Nathan Walters).

  * Add GitHub link to instructor question view (Dave Mussulman).

  * Add instructor view of external grading logs (Nathan Walters).

  * Add legacy file path fallback to `clientFilesCourse` (Matt West).

  * Add full grading job log display from S3 (Nathan Walters).

  * Add instructor editing of total points and question points for assessment
    instances (Matt West).

  * Add `addBinary` example question (Matt West).

  * Add `make` to the Docker container (Dave Mussulman).

  * Add more feedback when submission to `pl_symbolic_input` has invalid format (Tim Bretl).

  * Add live update of external grading results (Nathan Walters).

  * Add ability for user to switch between MATLAB and python format in `pl_matrix_output` (Tim Bretl).

  * Add copy-to-clipboard button in `pl_matrix_output` (Tim Bretl).

  * Add detailed question statistics (Paras Sud).

  * Add visible logging for incremental DB migrations (Matt West).

  * Add support for python format in `pl_matrix_input` (Tim Bretl).

  * Add student and instructor question links on instructor page (Matt West).

  * Add new python grading framework for exampleCourse (Nathan Walters).

  * Add CSV export of best (highest scoring) submissions (Matt West).

  * Add CSV download for instance questions (Matt West).

  * Split installing documentation into separate method sections (Matt West).

  * Remove unused dead code (`/lib/db.js`, `question-servers/shortAnswer.js`,
    and `tests/sync/*`) (Nathan Walters).

  * Remove cookie-clearing on error page (Matt West).

  * Remove old unused Python caller code (Tim Bretl).

  * Remove AWS Batch external grader (Nathan Walters).

  * Remove the need for `<pl_variable_score>` in questions (Tim Bretl).

  * Remove detailed AzureAD logging (Matt West).

  * Remove the need to return `data` in python functions (Tim Bretl).

  * Change `externalGradingOptions.files` to `.serverFilesCourse`
    (Nathan Walters).

  * Change Python question code timeout from 5 s to 20 s (Tim Bretl).

  * Change "Errors" tab to "Issues" (Matt West).

  * Change max DB connections from 10 to 100 (Matt West).

  * Shift most `exampleCourse` to the external `pl-template` repository.

  * Shift symbolic input parser to `lib/python_helper_sympy.py` (Tim Bretl).

  * Fix external graders with invalid submissions (Nathan Walters).

  * Fix handling of too-large file uploads (Matt West).

  * Fix rendering glitch in instructor question table (Matt West).

  * Fix instructor closing of assessment instances (Matt West).

  * Fix spurious "question is complete" bug (Tim Bretl).

  * Fix bug in sigfig method of comparison when correct answer is zero (Tim Bretl).

  * Fix bug in pl_file_upload where students could upload arbitrary files (Nathan Walters).

  * Fix render bug on exams for questions without points (Matt West).

  * Fix assessment authorization when mode is NULL (Matt West).

  * Fix bug that prevented scalars from being rendered by `pl_matrix_output` (Tim Bretl).

  * Fix bug that prevented unicode minus from being parsed by `pl_matrix_output` and `pl_number_input` (Tim Bretl).

  * Fix external grading score display when score is missing (Nathan Walters).

  * Fix handling of image pull fails for external grading (Nathan Walters).

  * Fix options for v3 questions (Jake Bailey).

  * Fix course element reloading on sync (Nathan Walters).

  * Fix course element file loading (Matt West).

  * Fix file downloads as zip for v2 questions (Matt West).

  * Fix exam instance error handling with broken variants (Tim Bretl).

  * Fix `pl_number_input` to allow suffix for units with `display=inline` (Tim Bretl).

  * Fix symbolic input parser to eliminate use of `sympy.sympify` (Tim Bretl).

  * Fix bug that prevented numbers from being converted in sympy equivalents in symbolic input parser (Tim Bretl).

  * Fix bug that prevented use of multiple symbols in `pl_symbolic_input` (Tim Bretl).

  * Fix inoperable "Test" buttons for non-v3 questions by hiding them (Matt West).

  * Fix inaccurate issue counts on assessments (Matt West).

  * Fix exam auto-closing issue with legacy assessment instances (Matt West).

  * Fix double-click handling on question buttons (Matt West).

  * Fix one broken exam from blocking other exams auto-closing (Matt West).

  * Fix v2 questions `clientCode` path on Exam assessments (Matt West).

  * Fix decreased Exams scores with reduced credit (Matt West).

  * Fix premature answer display for `pl_multiple_choice` and `pl_checkbox` (Matt West).

  * Fix broken popovers in student exam questions (Tim Bretl).

  * Fix canceling of grading jobs on a new submission (Matt West).

  * Fix symbolic expression parsing bug by disallowing floating-point numbers (Tim Bretl).

  * Fix handling of broken questions on Homeworks (Matt West).

  * Fix handling of `inf` and `nan` submissions in `pl_number_input` (Tim Bretl).

  * Fix server crash in grading job handling (Nathan Walters).

  * Fix a few very old submissions with NaN scores (Matt West).

  * Fix assessment re-open/close link rendering (Nathan Walters).

  * Fix null-byte handling in grader results (Nathan Walters).

  * Fix elements not reading their templates with UTF-8 encoding (Nathan Walters).

  * Fix display of assessment score to 2 decimal places (Nathan Walters).

  * Fix gradebook to choose best score rather than worst (Matt West).

  * Fix bug in `pl_number_input` that crashed on submission of large integers (Tim Bretl).

* __2.10.1__ - 2017-05-24

  * Fix display of saved submissions for Exam assessments.

* __2.10.0__ - 2017-05-20

  * Add real-time grading job status with websockets (Nathan Walters).

  * Add full DB schema migration system (Nathan Walters).

  * Add unit tests for DB migrations (Nathan Walters).

  * Add Python modules for autograders: `numpy`, `scipy`, `matplotlib`,
    `sympy`, and `pandas` (Jordi Paris Ferrer).

  * Add `scipy` and `numpy` to the PL docker image.

  * Add documentation on the new authentication flow.

  * Add more developer documentation on the database schema.

  * Add export of full database in CSV, optionally anonymized.

  * Use Python 3.5 for autograders in `exampleCourse` (Nathan Walters).

  * Fix docker build script usage help.

  * Fix base64 encoding of uploaded files.

* __2.9.1__ - 2017-05-17

  * Fix handling of failed grading jobs (Nathan Walters).

* __2.9.0__ - 2017-05-14

  * Add support for Google OAuth2 authentication.

  * Shift documentation to Read the Docs.

  * Fix handling of Unicode characters in question data.

* __2.8.0__ - 2017-05-04

  * Add DB storage of exam mode networks.

  * Add `config` table to DB with system `display_timezone`.

  * Fix async handling in regrading unit tests.

* __2.7.0__ - 2017-04-28

  * Add `/pl/webhooks/ping` endpoint for automated health checks.

  * Add `singleVariant` flag for non-randomized questions.

  * Add documentation and improve layout for external autograder files
    (Nathan Walters).

  * Add link to detailed instances CSV file on instructor assessment page.

  * Add more assessment CSV download options.

  * Allow development use of non-master git branches for courses.

  * Fix `max_points` update during regrading.

  * Fix env var security in autograder containers (Jordi Paris Ferrer).

  * Fix external autograder output display (Nathan Walters).

  * Fix home directory detection for external autograder jobs.

  * Fix rendering of table row lines in student question lists.

* __2.6.0__ - 2017-04-16

  * Add full external autograder support with AWS and local docker support
    (Nathan Walters, Jordi Paris Ferrer).

* __2.5.3__ - 2017-04-14

  * Fix docker build with `migrations/` directory.

* __2.5.2__ - 2017-04-14

  * Fix regrading support.

* __2.5.1__ - 2017-04-12

  * Fix Exam reservation enforcement when multiple reservations exist.

* __2.5.0__ - 2017-04-11

  * Speed up rendering of instructor pages with assessment statistics.

  * Speed up calculation of assessment durations.

  * Speed up pages with job sequences.

  * Add per-day mean scores to the by-day score plot.

  * Add `points` and `max_points` output to assessment_instances CSV.

  * Add `migrations/` directory for ordered DB schema changes.

  * Fix assessment duration estimation for homeworks (1-hour gap maximum).

  * Fix CSV link on gradebook page.

  * Fix sorting of assessment on gradebook page.

  * Fix CSV download on instructor assessments overview page.

  * Fix date format in activity log CSV.

  * Fix links to questions on activity log pages.

  * Remove "permanent URL" on instructor assessments overview page.

* __2.4.1__ - 2017-04-08

  * Set question `feedback` to the empty object when missing.

* __2.3.2__ - 2017-04-08

  * Set question `feedback` to the empty object when missing.

* __2.4.0__ - 2017-04-07

  * Add connection to PrairieSchedule to enforce Exam reservations.

  * Fix ordering of assessment set headers in assessment lists.

  * Fix duration calculations to be from assessment start to last submission.

  * Show all submissions in downloaded CSV files even in dev mode.

  * Fix `Manual` grading type (Jake Bailey).

  * Change `forceMaxPoints` to only take affect during an explicit regrade.

* __2.3.1__ - 2017-03-23

  * Don't display deleted courses on the enroll (add/remove courses) page.

* __2.3.0__ - 2017-03-08

  * Change `feedback` to be visible for open questions on exams.

  * Make `feedback` visible within `submission.html` (Ray Essick).

  * Fix auto-finishing of exams after a 6-hour timeout.

  * Add regrading support with `forceMaxPoints` option.

  * Add preliminary external autograder support by the HackIllinois team
    (Genna Helsel, Teju Nareddy, Jordi Paris Ferrer, Nathan Walters).

  * Add question points and percentage scores to `*_final_submissions.csv`.

  * Add per-day score histograms to instructor assessment page (Paras Sud).

* __2.2.2__ - 2017-02-23

  * Add more indexes and improve unique constraint ordering for indexes.

* __2.2.1__ - 2017-02-18

  * Only show feedback for open exams in CS 233.

* __2.2.0__ - 2017-02-18

  * Show feedback for graded questions on exams, even if exam is
    still open (Jake Bailey).

* __2.1.3__ - 2017-02-17

  * Prevent multiple submissions to a single homework question variant.

  * Fix option passing to question server.js functions.

  * Fix course deletion on Admin page.

* __2.1.2__ - 2017-02-15

  * Catch bad Shibboleth authentication data with "(null)" UID.

  * Fix logging of `instance_question_id` in response.

* __2.1.1__ - 2017-02-13

  * Update ChangeLog.

* __2.1.0__ - 2017-02-13

  * Fix division-by-zero error in homeworks when `max_points` is zero
    (Jake Bailey).

  * Fix typos in documentation (Andre Schleife).

  * Fix MTF questions.

  * Fix assessment links on Instructor Gradebook page.

  * Fix XSS vulnerability by storing `questionJson` in base64.

* __2.0.3__ - 2017-02-04

  * Cache `instance_questions.status` to speed up page loads.

* __2.0.2__ - 2017-02-04

  * Speed up SQL query in `instance_questions` authorization.

* __2.0.1__ - 2017-01-28

  * Fix incorrect `max_points` for homeworks with question alternatives.

* __2.0.0__ - 2017-01-13

  * Make v2 the primary version and shift the old v1 to a subdirectory.

  * Add support for syncing a course from a remote git repository.

  * Add dev mode with local disk syncing and other dev features.

  * Convert score_perc to double (instead of integer).

  * Add UUIDs to all input JSON files to support renaming.

  * Convert all DB tables to bigserial primary keys.

  * Add docker build for course development.

  * Add question difficulty vs discrimination plots (Paras Sud).

  * Add 'Administrator' users will full site access.

  * Standardize names of JSON files and client/server file directories.

  * Clean up JSON file formats for everything except questions.

  * Add documentation for all v2 file formats.

  * Add conversion script from v1 to v2 assessment format (Dallas Trinkle).

* __1.22.0__ - 2016-12-09

  * Add IP ranges for final exams in DCL.

  * Fix docker instructions (Allen Kleiner).

  * Skip update of test instances for non-existent tests.

  * Fix crashing bug due to function call typo (Kevin Wang).

  * Don't attempt to generate statistics for non-existent questions.

  * Improve robustness of `submittedAnswer` restore for Fabric.js questions.

  * Add `fixedExponential` formatter.

  * Add raw score (full precision) to CSV downloads.

  * Fix logging error (Eric Huber).

  * Generate hi-res versions of LaTeX images for Fabric.js support.

  * (V2) Enable assessments with multiple instances per student.

  * (V2) Fix submission rendering for admin question views (Ray Essick).

  * (V2) Add past submissions view on exam question pages (Ray Essick).

  * (V2) Add underlying support for external (RabbitMQ) and manual grading.

  * (V2) Fix grading operations outside the main transaction.

  * (V2) Add question alternatives within assessments.

  * (V2) Implement generic CSRF protection for all pages.

  * (V2) Split site into Admin and User pages.

  * (V2) Add unified homepage with course list and self-enrollment.

  * (V2) Fix SQL import newline handling on Windows.

  * (V2) Add docker build.

  * (V2) Add admin view of individual assessment instances.

* __1.21.0__ - 2016-09-14

  * Use hi-res time for random seeds, improving test randomization.

  * Improve margins around `Save answer` buttons (Eric Huber).

  * Improve sorting of tests with identical numbers to sub-sort on titles.

  * Fix handling of question shuffling within tests (Binglin Chen).

  * Fix user role reading from `courseInfo.json`.

  * Fix error-handling code in `POST /submissions`.

  * Remove Siebel 0224 from `Exam` mode (Jeffrey Tolar).

  * (V2) Automatically regenerate assessment statistics every 10 minutes.

  * (V2) Fix CSV statistics downloads.

  * (V2) Switch to local copy of MathJax.

  * (V2) Implement access date display.

  * (V2) Implement `Exam` and `Homework` assessment types.

* __1.20.0__ - 2016-08-24

  * Fix `jsPlumb` naming case (Jeffrey Tolar).

  * Remove `/export.csv` endpoint (Kevin Wang).

  * Explicitly specify dependency versions in `package.json` (Kevin Wang).

  * Validate effective UID before creating tInstances (Kevin Wang).

  * Fix display of `trueAnswers` for all questions (Kevin Wang).

  * Document the Reload button (Jeffrey Tolar).

  * Fix role changing restrictions (Jeffrey Tolar).

  * Improve naming of exam grade/finish buttons and modal texts (Kevin Wang).

  * Show zone titles within tests (Jeffrey Tolar).

  * Remove current exam score from sidebar (Kevin Wang).

  * Split out helper modules from server code (Jeffrey Tolar).

  * Warn user when exam has unanswered questions (Kevin Wang).

  * Improve user feedback when all exam questions are answered (Kevin Wang).

  * Fix viewport width handling (Jeffrey Tolar).

  * Upgrade to ExpressJS 4.x.

  * Disallow multiple submissions for a single homework question instance (Kevin Wang).

  * Fix all server-side error handling to use standard NodeJS convention (Kevin Wang).

  * Fix race condition on client initialization (Jeffrey Tolar).

  * Improve server-side RequireJS usage (Jeffrey Tolar).

  * Add submissions directly from the command line (Kevin Wang).

  * Improve docs for Windows installations (Dave Mussulman).

  * Expose `PLConfig` to backend to access server URL (Kevin Wang).

  * Fix crash on `GET /clientFiles/` (Kevin Wang).

  * Fix handling of large git pulls of class data (Jeffrey Tolar).

  * Fix `mtfclient` to properly handle checkbox listening (Terence Nip).

  * Fix percentage score exports.

  * Switch exam-mode IP blocks to new CBTF location in Grainger.

  * Add new drawing commands for LShape, TShape, DistLoad (Mariana Silva).

  * Store latex text images per-course rather than globally.

  * Add homework random shuffle mode with global question numbers (Binglin Chen).

  * (V2) Add experimental backend using PostgresQL and server-side rendering.

* __1.19.0__ - 2016-02-23

  * Add Ace editor for in-question code editing (Terence Nip).

  * Add `MultipleTrueFalse` question type (Terence Nip).

  * Upgrade MathJax to 2.6.0 to fix "vertical bar" rendering problem.

  * Add `adm-zip` support for questions to create zip files (Craig Zilles).

  * Enable embedded images in MultipleChoice and Checkbox question types.

  * Fix bugs related to reporting of PrairieLearn git version.

  * Add Errors tab for instructors to see server-side errors, and report more errors.

  * Add Reload button in development mode.

  * Add support for variable credit on tests (bonus credit and partial credit).

  * Remove the Adaptive test type (superseded by Game).

  * Add validation for dates on server load.

  * Fix display of question answer feedback during RetryExams.

  * Change all test scores to be stored as percentages without decimal places (rounded down).

  * Add `{{params.a | vector}}` template for bracketed vectors.

  * Support IP range checking for Siebel basement labs.

* __1.18.0__ - 2016-01-20

  * Fix security hole to restrict question access to accessible tests.

  * Add `jsplumb` support (Terence Nip).

* __1.17.0__ - 2015-11-04

  * Fix missing `questionFile()` caused by upgraded underscore templating.

  * Fix sorting of tests with mixed integer/string numbers.

  * Fix broken PrairieDraw figures after submission grading.

  * Fix role changes on User page with Firefox.

  * Fix username setting when UID is set.

  * Fix User page dropdowns to default to current state.

  * Add a User page button to change back to the authenticated UID.

  * Fix missing user list in dropdown after UID change.

  * Add "Troubleshooting" documentation page with frequently asked questions.

  * Add documentation about tests and questions versus test instances and question instances.

  * Add `Checkbox` question type.

  * Add `exampleCourse/questions/randomZip` example.

  * Remove unused `backend/questions` and `backend/tests` templates in favor of `exampleCourse`.

  * Include MathJax inside PrairieLearn.

  * Fix TeX label generation scripts to support Python 3.X and `courseDir` config variable.

* __1.16.1__ - 2015-10-12

  * Fix alignment of date plots on Safari.

* __1.16.0__ - 2015-10-12

  * Link questions on test "Admin" pages to question instances.

  * Add statistics by day for exam-type tests.

* __1.15.2__ - 2015-10-09

  * Fix doc references from "Assessment Detail" to assessment "Admin" page.

* __1.15.1__ - 2015-10-08

  * Clean up `particleMotion` example HTML templates.

* __1.15.0__ - 2015-10-08

  * Enable feedback in questions during exams and add `particleMotion` example.

* __1.14.1__ - 2015-10-08

  * Fix documentation typo in test access control section.

* __1.14.0__ - 2015-10-08

  * Add "uids" as an access rule restriction in test "allowAccess".

* __1.13.2__ - 2015-10-08

  * Use a locally-hosted copy of MathJax.

* __1.13.1__ - 2015-10-04

  * Fix test statistics for `Exam` and `PracExam` tests.

* __1.13.0__ - 2015-10-04

  * Plot score histogram in test admin view (Binglin Chen @chen386).

  * Add question statistics to test admin view.

  * Display PrairieLearn version number on the Sync page.

* __1.12.1__ - 2015-09-24

  * Fix test statistics for `RetryExam` using zones.

* __1.12.0__ - 2015-09-24

  * Standardize question numbering to be like #3.8 rather than #3-8 (Terence Nip @tnip).

  * Fix schema validation and example for RetryExams with multiple qids in a question.

* __1.11.1__ - 2015-09-23

  * Fix build bug with missing moment-timezone.

  * Remove deprecation warning for `questionGroups` in `RetryExam`.

* __1.11.0__ - 2015-09-23

  * Redesign of the "Assessment" page to be more compact and consistent.

  * Add `zones` to `RetryExam` to control question-order randomization.

  * Add `variantsPerQuestion` and `unlimitedVariants` options for `RetryExam`.

  * Improve test naming consistency and fix navbar link bugs with tests.

  * Allow test numbers to be strings.

* __1.10.2__ - 2015-09-19

  * Fix bug introduced by 1.10.1 that broke all tests (overly general change events).

* __1.10.1__ - 2015-09-18

  * Fix bug that caused the "User" page to not display changes in user, role, or mode.

* __1.10.0__ - 2015-09-15

  * Add "reset test" capability for instructors.

  * Only allow questions to be solved for accessible tests.

  * Add export test data capability for instructors.

  * Add summary test statistics for instructors.

* __1.9.1__ - 2015-09-11

  * Fix docs/example to add blank target for test text links.

  * Fix `clientFiles` to also handle subdirectories.

* __1.9.0__ - 2015-09-11

  * Add `clientFiles` and docs for adding text/files to tests.

* __1.8.1__ - 2015-09-10

  * Fix security hold where anyone could access `/export.csv`.

* __1.8.0__ - 2015-09-09

  * Add optional header text for `RetryExam` (for formula sheets, etc).

* __1.7.6__ - 2015-09-09

  * Load frontend website even if there were errors fetching data.

* __1.7.5__ - 2015-09-07

  * Reload all question `server.js` files after "Sync" with a git course repository.

* __1.7.4__ - 2015-09-06

  * Correctly give highest score for assessments with duplicate scores.

* __1.7.3__ - 2015-09-06

  * Fix bug that created multiple tInstances.

* __1.7.2__ - 2015-09-02

  * Fix `exampleCourse/questions/addVectors` to use `QServer` so `gradeAnswer()` is truly optional.

* __1.7.1__ - 2015-09-02

  * Fix schema links in documentation.

  * Add documentation for question options.

  * Add docs and text on the User page to describe the server `mode` in more detail.

* __1.7.0__ - 2015-09-01

  * Don't generate new question variants until the old variant is answered.

* __1.6.0__ - 2015-09-01

  * Make `exampleCourse/tests/homework1` visible by default.

  * Display course name in page title.

  * Use "assessment" rather than "homework" or "test" in user-visible strings.

* __1.5.2__ - 2015-08-31

  * Fix example `backend/config.json` in the docs.

* __1.5.1__ - 2015-08-30

  * Clarify docs about user role setting.

* __1.5.0__ - 2015-08-26

  * Enable exam mode detection via hard-coded IP range for the CBTF.

* __1.4.1__ - 2015-08-26

  * `export.csv` now uses test `set` rather than `type` for test names.

* __1.4.0__ - 2015-08-25

  * Add documentation and help text for Sync page.

  * Fix display of commit information when using older versions of git.

  * Add figure to example question `addVectors` in `exampleCourse`.

* __1.3.2__ - 2015-08-24

  * Fix `allowAccess` checks to not always fail.

* __1.3.1__ - 2015-08-24

  * Fix `pulls` error when `gitCourseBranch` is not set.

* __1.3.0__ - 2015-08-24

  * Change default `allowAccess` to block all non-instructor access.

* __1.2.1__ - 2015-08-24

  * Fix race condition in user creation and correctly record user names.

* __1.2.0__ - 2015-08-23

  * Add "Sync" feature to pull from a git repository.

  * Fix missing `template` field in `config.json` schema.

  * Improve error logging with more specific error information.

* __1.1.0__ - 2015-08-22

  * Add access logging to the database.

* __1.0.2__ - 2015-08-19

  * Documentation fixes following the bootcamp.

  * Fix undefined logger error if `config.json` contains errors (reported by Craig and Mariana).

* __1.0.1__ - 2015-08-18

  * Fix `npm` module list during bootcamp (remove `nodetime`, add `moment`).

* __1.0.0__ - 2015-08-18

  * First public release for pre-Fall-2015 bootcamp.<|MERGE_RESOLUTION|>--- conflicted
+++ resolved
@@ -157,14 +157,11 @@
 
   * Change element documentation to add placeholder attribute to `pl-string-input` (Mariana Silva).
 
-<<<<<<< HEAD
   * Change `pl-string-input` making removal of leading and trailing spaces the default option (Mariana Silva).
 
-=======
   * Change instructor assessment page into multiple sub-pages (Matt West).
 
   * Change log level of external grading jobs to reduce syslog volume (Matt West).
->>>>>>> 9d198051
 
 * __3.0.0__ - 2018-05-23
 
