--- conflicted
+++ resolved
@@ -85,13 +85,11 @@
 
   * Fix legacy Ace editor assets (Nathan Walters).
 
-<<<<<<< HEAD
   * Fix stack trace error printing for externally graded question errors (Dave Mussulman).
 
-  * Fix ssl generation to happen at docker build instead of on each run (Dave Mussulman).
-=======
+  * Fix SSL generation to happen at docker build instead of on each run (Dave Mussulman).
+
   * Fix external grading results containing NULL bytes (Matt West).
->>>>>>> 99e5878a
 
 * __3.2.0__ - 2019-08-05
 
