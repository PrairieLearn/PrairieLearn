--- conflicted
+++ resolved
@@ -59,17 +59,13 @@
 
   * Add more detailed grader statistics (Matt West).
 
-<<<<<<< HEAD
   * Add diagnostics for external grader results processing (Dave Mussulman).
 
-  * Add the `ucidata` package to `centos-plbase` (James Balamuta, h/t David Dalpiaz). 
-=======
   * Add the `ucidata` package to `centos-plbase` (James Balamuta, h/t David Dalpiaz).
 
   * Add navbar dropdowns to swap between courses, course instances, and assessments (Tim Bretl).
 
   * Add ability to create and modify all course content in the browser without docker or git (Tim Bretl).
->>>>>>> 2a857395
 
   * Change v3 questions to disable autocomplete on the question form (Nathan Walters).
 
