
# ChangeLog

* __next version__ - XXXX-XX-XX

  * Add python libraries sklearn and nltk to plbase, and preload them in python trampoline (Binglin Chen).

  * Add UUIDs to cron job logs for better debugging (Matt West).

  * Add report of unsuccessful cron jobs (Matt West).

  * Add dev docs for interfacing async/await code (Matt West).

  * Add integration tests for daily cron jobs (Matt West).

  * Add example docker grading images for externally graded questions (James Balamuta).

  * Add ANSI color support to `pl-external-grader-results` element (Nathan Walters).

  * Add `min-lines`, `max-lines`, and `auto-resize` to change the number of lines displayed in the `pl-file-editor` (James Balamuta).

  * Add example question for the `pl-file-editor` element to element example gallery (James Balamuta).

  * Add docs for `singleVariant` question option (Matt West).

  * Add file attachments to student assessments and questions (Matt West).

  * Add connecting IP address report in instructor effective user page (Dave Mussulman).

  * Add SSL https support inside the Docker container (Dave Mussulman).

  * Add `pl-hide-in-panel` element (Matt West).

  * Add `pl-drawing` element (Mariana Silva and Nicolas Nytko)

  * Add `pl-python-variable` element for displaying Pandas dataframes and Python variables (Nicolas Nytko).

  * Add student Gradebook page (Matt West).

  * Add CloudWatch statistics for external grader lifecycles (Matt West).

  * Add python library `tzlocal` (James Balamuta).

  * Add console stack traces on Node warnings (Matt West).

  * Add support for Latex in `<markdown>` tags (Nathan Walters).

  * Add support for rendering graphs using adjacency matrices in `pl-graph` (Nicolas Nytko).

  * Add FAQ entries for escaping math mode in questions and accessing the `data` object on an external grader (James Balamuta).

  * Add a new example question showing a probability mass function with `pl-python-variable` (James Balamuta).

  * Add `gvsu.edu` as an institution option (Matt West).

  * Add `scikit-learn`, `scikit-image`, and other data science libraries to external Python grader (Nicolas Nytko).

  * Add 'paths-lookup' database tool (Dave Mussulman).

  * Add more detailed grader statistics (Matt West).

  * Add diagnostics for external grader results processing (Dave Mussulman).

  * Add the `ucidata` package to `centos-plbase` (James Balamuta, h/t David Dalpiaz).

  * Add navbar dropdowns to swap between courses, course instances, and assessments (Tim Bretl).

  * Add ability to create and modify all course content in the browser without docker or git (Tim Bretl).

  * Add support for Rust to `pl-code` element (Nathan Walters).

  * Add tests for LTI auth (Dave Mussulman).

  * Add choose course instance dropdown to instructor nav-bar when viewing course only (Tim Bretl).

  * Add file size limit to student-visible part of `pl-file-upload` (Nathan Bowman).

  * Add explanation of `None` role in documentation and instructor gradebook view (James Balamuta).

  * Add support for editing from bare git repo (Tim Bretl).
  
  * Add `disregard-extra-elements` attribute to `pl-drawing` element to ignore duplicate grading objects (Nicolas Nytko).
  
<<<<<<< HEAD
  * Add `disable-on-submit` support for v3 questions to prevent accidental duplicate submissions (Tim Yang).
=======
  * Add extra `/course*` mount points (Tim Yang).
>>>>>>> bf2f3c3a

  * Change v3 questions to disable autocomplete on the question form (Nathan Walters).

  * Change `centos7-python` to `grader-python` and place it under `graders/`  (James Balamuta).

  * Change blocked-event-loop detection to be more lightweight in production (Matt West).

  * Change file editing access to `Editor`, down from `Owner` (Matt West).

  * Change element default setup to be top-down instead of inline (James Balamuta).

  * Change `type: "Exam"` under `mode: "Public"` to not display "waiting for proctor..." message (James Balamuta).

  * Change Travis script to rebuild `prairielearn/centos7-plbase` if any relevant files have changed (Nathan Walters).

  * Change location of draft files for file editor from S3 (prod) / local (dev) to `file-store` (Tim Bretl).

  * Change docker to use CentOS7 python3 instead of python36u (Dave Mussulman).

  * Change SSL file paths to be configurable (Dave Mussulman).

  * Change `rpy2` version from 2.9.5 to 3.2.0 (James Balamuta).

  * Change institution definitions to read from the `institutions` table (Dave Mussulman).

  * Change documentation examples to be self-contained (James Balamuta).

  * Change external grader documentation to show file system structure (James Balamuta).

  * Change test infrastructure to use `testCourse` instead of `exampleCourse` (James Balamuta).

  * Change size limit for form data by increasing from 200K to 1M (Nathan Bowman).

  * Change `grader-r` docker container to include `pltest` package (James Balamuta).

  * Change navbar/navtab structure to match course content structure (Tim Bretl).

  * Change `MathJax` version from 2.7.5 to 3.0.0 (Nicolas Nytko)

  * Change and standardize naming scheme on in-browser add/copy of course instance, assessment, or question (Tim Bretl).

  * Change order in which course instances are listed to be by earliest and latest access date (Tim Bretl).

  * Change size limit for form data to account for increase from encoding (Nathan Bowman).

  * Change styling for invalid input and `pl-string-input` for increased clarity. (Nicolas Nytko)

  * Fix dead letter cron job for `async` v3 (Matt West).

  * Fix deadlock when syncing course staff (Nathan Walters).

  * Fix name of `migrations/145_file_edits__job_sequence_id__add.sql` (Matt West).

  * Fix `<pl-string-input>` handling of HTML entities in input (Nathan Walters).

  * Fix assessment password clearing cookie situations, issue #1579 (Dave Mussulman).

  * Fix the syncing of missing tags and topics (Nathan Walters).

  * Fix documentation formatting (Dave Mussulman).

  * Fix handling of duplicate topics in `infoCourse.json` (Nathan Walters).

  * Fix tags/topics duplicates checking when tag/topic is a builtin JS object property, like `toString` (Nathan Walters).

  * Fix `Makefile` for documentation to build correctly (James Balamuta).

  * Fix description of the points download description for assessments (James Balamuta, h/t Mariana Silva).

  * Fix LTI callback URL (Matt West).

  * Fix vulnerability in external grading that allows arbitrary files on the server to be overwritten (Nathan Walters).

  * Fix bug in unicode encode/decode in file editor (Tim Bretl).

  * Fix KeyboardInterrupt errors when Ctrl-C'ing out of docker (Dave Mussulman).

  * Fix disabled server load reporting to CloudWatch (Matt West).

  * Fix legacy Ace editor assets (Nathan Walters).

  * Fix stack trace error printing for externally graded question errors (Dave Mussulman).

  * Fix SSL generation to happen at docker build instead of on each run (Dave Mussulman).

  * Fix external grading results containing NULL bytes (Matt West).

  * Fix `MaxListenersExceededWarning` (Dave Mussulman).

  * Fix jobsPerInstance grader statistic (Matt West).

  * Fix null filenames from missing files in downloads (Matt West).

  * Fix `assessments.assessment_set_id` to cascade on deletes (Matt West).

  * Fix git merge during CI (Matt West).

  * Fix to prevent instructor testing of externally-graded questions (Matt West).

  * Fix LTI outcome reporting with Blackboard Learn (Dave Mussulman).

  * Fix error reporting for v2 questions (Matt West).

  * Fix detection of different internals during R package installation (James Balamuta).

  * Fix figures in `pl-drawing` documentation (Nicolas Nytko).

  * Fix use of `data["correct_answers"]` in documentation (James Balamuta, h/t Eric Huber).

  * Fix authorization for users behind web proxies (Dave Mussulman).

  * Fix admin overview page institutions (Matt West & Dave Mussulman).

  * Fix button appearance after bootstrap upgrade (Tim Bretl).

  * Fix bug in course instance switcher on file edit page (Tim Bretl).

  * Fix bug in branch links on file browser page (Tim Bretl).

  * Fix bug in element popovers (Tim Bretl).

  * Fix redirects to question preview page by maintaining query parameters (Nathan Walters).

  * Fix redirects to course admin sub-page when switching course instances (Tim Bretl).

  * Fix server-side check of new file names and paths on in-browser rename (Tim Bretl).

  * Fix in-browser course edit handler to update commit hash only when using git (Tim Bretl).

  * Fix in-browser course edit handler to keep one course lock throughout entire process (Tim Bretl).

  * Fix button alignment in popovers (Tim Bretl).

  * Fix authorization of effective user (Tim Bretl).

  * Fix in-browser add/copy of course instances to ensure user has `Instructor` role (Tim Bretl).

  * Fix permissions on issues page (Tim Bretl).

  * Fix angle tolerance checks for vectors in `pl-drawing` element (Nicolas Nytko).

  * Fix unique element checking in default grader for `pl-drawing` element (Nicolas Nytko).

  * Fix math rendering in `pl-drawing` element on Safari (Nicolas Nytko).

  * Fix server jobs so that errors are handled only once (Tim Bretl).

  * Fix course instance access check (Tim Bretl).

  * Fix `pl-string-input` incorrectly displaying whitespace and special characters (Nicolas Nytko).

  * Fix gradebook and question statistics download links (Tim Bretl).

  * Remove `number` column from `course_instances` table and `number` property from `infoCourseInstance.json` schema (Tim Bretl).
  
  * Remove introduction alert at the top of `homework` assessments (Tim Yang).

* __3.2.0__ - 2019-08-05

  * Add openpyxl to the centos7-python for Excel .xlsx autograding (Craig Zilles).

  * Add feedback for correct answers in submitted answer panel (Brian Mercer).

  * Add Learning Tools Interoperability LTI 1.1.1 tool provider functionality (Dave Mussulman).

  * Add course instance admin subpages (Dave Mussulman).

  * Add networkx Python library to plbase (Nathan Bowman).

  * Add option to toggle placeholder help text for `pl-number-input` (James Balamuta and Nicolas Nytko).

  * Add `size` attribute to `pl-number-input` (Nicolas Nytko).

  * Add demo question showcasing all options for `pl-number-input` (James Balamuta and Nicolas Nytko).

  * Add read-only API for instructors to access assessment data (Nathan Walters).

  * Add networkx Python library to centos7-python (Nathan Bowman).

  * Add ability to "Grade all saved answers" on exam assessment overview (Dave Mussulman).

  * Add dead letter reporting to Slack (Matt West).

  * Add more logging for external grading jobs in production (Matt West).

  * Add documentation on common development errors to FAQ (James Balamuta).

  * Add R Data Packages and SQLite connection to centos-plbase (James Balamuta).

  * Add R package caching and parallel installation to centos-plbase (James Balamuta).

  * Add example script to download all course instance data from API (Matt West).

  * Add default tags for semester Sp19 - Fa21 (James Balamuta).

  * Add `pl-graphviz-render` element (Nathan Walters).

  * Add Graphviz Yum package and Python library to centos7-plbase and centos7-python (Nicolas Nytko).

  * Add a second example of reading XML code in from a file with `pl-code` (James Balamuta).

  * Add instructor info panel to student pages (Dave Mussulman).

  * Add ability to highlight the background of specific lines of text in `pl-code` (Nathan Walters).

  * Add R Data Packages and SQLite connection to centos-plbase. (James Balamuta).

  * Add test cases for the InstructorAssessmentDownloads page (Yuchen Pang).

  * Add verbose flag to `tools/generate_uuid.py` to show all the files changed by script (Pavitra Shadvani).

  * Add better logging of requests that don't have corresponding responses (Matt West).

  * Add student file storage for scratch paper scans (Matt West).

  * Add Mathematica language option to `string_from_numpy()` (Liz Livingston).

  * Add Mathematica tab and optional display attribute to `pl-variable-output` (Liz Livingston).

  * Add comment and child digit control for `pl-variable-output`, optional `comment` and `digits` (Liz Livingston).

  * Add vector support to `numpy_to_matlab()` and `numpy_to_matlab_sf()` (Liz Livingston).

  * Add `force-download` attribute to `pl-file-download` to specify whether to download or view in browser (Shreyas Patil).

  * Add images of elements to element documentation (James Balamuta).

  * Add check that no issues are generated by question load in `testQuestions.js` (Tim Bretl).

  * Add support for Markdown in questions with the `<markdown>` tag (Nathan Walters).

  * Add new entries to the FAQ guide (James Balamuta).

  * Add an example question containing code shown in the element documentation (James Balamuta).

  * Add example questions for `pl-multiple-choice` and `pl-integer-input` customizations (James Balamuta).

  * Add `users_select_or_insert` SPROC tests (Dave Mussulman).

  * Add `clientFilesElement` folder for loading element-specific client files (Nicolas Nytko).

  * Add `ignore-case` option to `pl-string-input` to allow for case insensitivity (James Balamuta).

  * Add dependabot status to README (Matt West).

  * Add tabs for course admin page (Tim Bretl).

  * Add in-browser editing of course files (Tim Bretl).

  * Add question score information to `all_submissions` CSV download (Matt West).

  * Add warning to `pl-checkbox` if `partial-credit-method` is set but `partial-credit` is not enabled (Nathan Walters).

  * Change "Save & Grade" button text and alignment (Dave Mussulman).

  * Change Ace editor to use source files from npm and upgrade to 1.4.1 from 1.2.8 (Nathan Walters).

  * Change external grading to receive results from an SQS queue instead of a webhook (Nathan Walters).

  * Change Exam question generation to first-access time (Matt West).

  * Change assessment access rule examId linking to examUuid (Dave Mussulman).

  * Change example question `fibonacciEditor` timeout to 20 s (Matt West).

  * Change server timeout to 10 minutes (Matt West).

  * Change API ID names to contain object type (Matt West).

  * Change API object property names for improved consistency (Matt West).

  * Change `highlight.js` from `9.12.01` to `9.13.1` in order to support `plaintext` highlighting (Nathan Walters).

  * Change all packages to current versions (Matt West).

  * Change logging format for new `winston` version (Matt West).

  * Change instructor gradebook to have more optimized HTML for a smaller response (Nathan Walters).

  * Change "timeout" external grader error to sound like the student's code is at fault (Matt West).

  * Change `cheerio` back to `v0.22.0` (Nathan Walters).

  * Change `pl-matrix-output` to `pl-variable-output` (Liz Livingston).

  * Change `string_from_2darray()` to `string_from_numpy()`, retained deprecated version (Liz Livingston).

  * Change sync procedural steps to use fetch and reset to allow for history changes (James Balamuta).

  * Change element documentation to have a separation between submission, decorative, and conditional elements (James Balamuta).

  * Change instructor question page to hide "Test 100 times" for externally graded questions (Nathan Walters).

  * Change element documentation to follow a common structure (James Balamuta).

  * Change JSON schemas to be independently publishable from PrairieLearn (Nathan Walters).

  * Change Travis CI to recognize dependabot rather than greenkeeper (Matt West).

  * Change developer docs to recommend the use of async/await (Matt West).

  * Change syncing process to be faster (Nathan Walters).

  * Change syncing process to allow for tags/topics that are not explicitly listed in `courseInfo.json` (Nathan Walters).

  * Change UUIDs to no longer be globally unique; they are not unique only in the smallest possible scope (Nathan Walters).

  * Change syncing process to validate that QIDs are not repeated in an assessment; this is a potentially breaking change (Nathan Walters).

  * Change to PostgreSQL version 11 (from version 10) (Matt West).

  * Change to NodeJS version 12 (from v10) (Matt West).

  * Change enroll page interface to allow Bootstrap modal dialogues instead of popover tooltips with buttons on them; add more verbose description of what it means to add/remove a course. (Eric Huber)

  * Change file editor to simplify the use of drafts and to improve the user interface (Tim Bretl).

  * Fix load-reporting close during unit tests (Matt West).

  * Fix PL / scheduler linking stored procedure to allow linked exams and fix bugs (Dave Mussulman).

  * Fix responsiveness and centering of images displayed with `pl-figure` (James Balamuta, h/t Dave Mussulman).

  * Fix STDERR data logging on Python start (Matt West).

  * Fix HTML on LTI configuration page (Matt West).

  * Fix LTI configuration flow configuration (Matt West).

  * Fix GitHub links to exampleCourse questions (Dave Mussulman).

  * Fix exclude file list for code coverage (Matt West).

  * Fix `dump_filter.sh` to keep `authn_users` in all tables (Matt West).

  * Fix issues link on instructor question page (Nathan Walters).

  * Fix `users.lti_course_instance_id` foreign key delete action (Matt West).

  * Fix CSV stringifier which blocks the event loop (Yuchen Pang).

  * Fix missing `event-stream` dependency (Matt West).

  * Fix `pl.inner_html(...)` helper function (Nathan Walters).

  * Fix slow gradebook API by removing `last_submission_date` (Matt West).

  * Fix API IDs to be JSON integers (Matt West).

  * Fix underscore in `pl-string-input` docs (Matt West).

  * Fix Python linter errors in (Matt West).

  * Fix `pl-code` HTML escaping (Nathan Walters).

  * Fix legacy question renderer by explicitly using `htmlparser2` for cheerio (Nathan Walters).

  * Fix error message when a tag is missing (Matt West, h/t Mariana Silva).

  * Fix GitHub links in `mkdocs.yml` (Eric Huber).

  * Fix typo in documentation (Eric Huber).

  * Fix docs for `examUuid` usage (Matt West).

  * Fix `htmlparser2` config by copying default options from Cheerio (Nathan Walters).

  * Fix traceback in console log for python errors (Tim Bretl).

  * Fix render cache stats to limit to last day (Matt West).

  * Fix escape sequence of code specified in the `source-file-name` options of `pl-code` (James Balamuta).

  * Fix local grader not removing volumes associated with containers (Nathan Walters).

  * Fix Python autograder container build (Matt West).

  * Fix documentation to be more descriptive for local development with externally graded questions, especially in Windows. (Dave Mussulman, h/t James Balamuta, Mariana Silva, Zhenxi Zhou)

  * Fix copy button (Tim Bretl).

  * Fix python question random to seed from `variant.variant_seed` (Dave Mussulman).

  * Fix TravisCI for Greenkeeper PRs (Matt West).

  * Fix vulnerabilities in node packages (Nathan Walters).

  * Fix regression from #1440 in Bootstrap popovers due to HTML sanitization (Matt West).

  * Fix elements to work with the new sanitized popovers (Matt West).

  * Fix documentation build on Read the Docs (Matt West).

  * Fix editing popovers to work with the new sanitization defaults (Matt West).

  * Fix `tools/generate_uuids.py` to not add UUID in element subdirectory (Pavitra Shadvani).

  * Fix `tools/generate_uuids.py` to be able to find uppercase UUIDs (Eric Huber).

  * Fix gradebook download link for courses with special characters in their names (Nathan Walters).

  * Fix handling of malformed LTI responses (Matt West).

  * Fix (or at least attempt to) S3 file uploads for external grading (Nathan Walters).

  * Fix handling of binary files during external grading (Nathan Walters).

  * Fix hljs syntax highlighting compatibility issue in `pl-code.py` (Eric Huber).

  * Fix JSON format when dumping DB subsets with `dump_filter.sh` (Matt West).

  * Fix vulnerabilities in node packages (Dave Mussulman).

  * Fix `users_select_or_insert` to handle NetID changes with same UIN (Dave Mussulman).

  * Fix documentation page for elements and their dependencies (Eric Huber).

  * Fix question tag syncing to be significantly faster (Nathan Walters).

  * Fix `generate_uuids.py` to only process files starting with `info` (Matt West).

  * Fix `async.doWhilst()` and `async.doUntil()` for `async` v3 (Matt West).

  * Fix best submissions downloads to use ungraded submissions as a last resort (Matt West).

  * Fix help text CSV upload example with `points` (Matt West, h/t Mariana Silva and James Balamuta).

  * Fix CSRF checking for external grading live updates (Nathan Walters).

  * Fix flaky test cases in `pl-number-input` which didn't handle comparison options properly (Mingjie Zhao).

  * Remove `allowIssueReporting` option in `infoCourseInstance.json` (Matt West).

  * Remove old temporary upgrade flag `tmp_upgraded_iq_status` (Matt West).

  * Remove `string_from_2darray_sf()` from `freeformPythonLib/prairielearn.py` (Liz Livingston)

  * Remove `number` column from `question_tags` table; question tags are now sorted by `tags.number` (Nathan Walters).

  * Remove support for `externalGradingOptions.files` in question `info.json` files (Nathan Walters).

  * Remove `number` column and the corresponding uniqueness constraint from `jobs` table (Tim Bretl).

* __3.1.0__ - 2018-10-08

  * Add string input element (Mariana Silva).

  * Add element to display matrix in latex format (Mariana Silva).

  * Add student name and clickable e-mail address information to issue reports (James Balamuta).

  * Add `tools/dump_*` scripts to filter and anonymize per-course dumps (Matt West).

  * Add `pl-prairiedraw-figure` element and update PrairieDraw graphics documentation. (Ray Essick).

  * Add Control-C hint on server startup (Dave Mussulman).

  * Add improved login screen (Nathan Walters).

  * Add `pl-matrix-component-input` element (Mariana Silva).

  * Add new question renderer behind feature flag (Nathan Walters).

  * Add partial credit option to `pl-checkbox` element (Mariana Silva).

  * Add docs and two optional attributes, `display` and `label`, to `pl-symbolic-input` (Tim Bretl).

  * Add `prevent-select` attribute to `pl-code` element (Nathan Walters).

  * Add personal access token management (Nathan Walters).

  * Add `maxPoints` option to zones (Tim Bretl).

  * Add `bestQuestions` option to zones (Tim Bretl).

  * Add `allow-complex` attribute for `pl-symbolic-input` (Tim Bretl).

  * Add warm up for Python worker processes (Matt West).

  * Add better handling of client sockets on externally graded questions (Nathan Walters).

  * Add postgresql permissions for root in Docker for development (Dave Mussulman).

  * Add CSV scores upload for questions or assessments (Matt West).

  * Add Pillow to the `centos7-python` container (Dave Mussulman).

  * Add more question and assessment JSON validity checking on load (Dave Mussulman).

  * Add scroll bar in `pl-matrix-component-input` (Mariana Silva)

  * Fix `pl-file-editor` to allow display empty text editor and add option to include text from source file (Mariana Silva).

  * Fix HTML rendering by reverting `cheerio.js` to `0.22.0` (Matt West).

  * Fix Google auth using new API (Matt West).

  * Fix several issues with various elements (Nathan Walters).

  * Fix error when rendering ungraded external grading submissions (Matt West).

  * Fix sync failure if a course instance has no `assessments` directory and add warning in sync log (Ray Essick).

  * Fix Slack posting for student cheating reports (Matt West).

  * Fix assessment instance page to only show 'Finish assessment' button for password and SEB exams (Dave Mussulman).

  * Fix assessment time limits (Matt West).

  * Fix copy button after `clipboard.js` package update (Tim Bretl).

  * Fix `pl-multiple-choice` so feedback is inside label and so inline option produces valid HTML (Tim Bretl).

  * Fix "Logout" button with Google authentication (Matt West).

  * Fix error message when an authentication method is not enabled (Matt West).

  * Fix "Logout" button with Azure authentication (Matt West).

  * Fix docs for `clientServerFiles` template variables (Rahul Rameshbabu).

  * Fix bug with rendering when the render cache is disabled (Nathan Walters).

  * Fix outdated pycryptdome version (to 3.6.6) (Matt West).

  * Fix bug in `pl-symbolic-input` to handle submission of function names without arguments (Tim Bretl).

  * Fix bug in `pl-symbolic-input` to handle submissions that simplify to invalid expressions (Tim Bretl).

  * Fix bug in `pl-symbolic-input` to handle the sympy constants I and E properly (Tim Bretl).

  * Fix markup in `pl-multiple-choice` and `pl-checkbox` elements (Nathan Walters).

  * Fix slow v3 questions by using persistent forking python processes (Matt West).

  * Fix spurious `warnOldJobs` log entries (Matt West).

  * Fix label on `pl-string-input` help popover (Matt West).

  * Fix restart of Python `codeCallers` with no active child (Matt West).

  * Fix exampleCourse exam1 to include formula sheet example per docs (Dave Mussulman).

  * Fix docs for `allowIssueReporting` (Matt West).

  * Fix `pl-matrix-component-input` element to adjust height (Mariana Silva).

  * Fix real-time external grading results in exam mode by disabling exam-specific message in the question score panel (Nathan Walters).

  * Fix `tools/dump_filter.sh` to drop `pg_stat_statements` for PostgreSQL 10 (Matt West).

  * Fix slow assessment instance deletes (Matt West).

  * Fix `triangularDistributedLoad` in `PrairieDraw.js` (Mariana Silva).

  * Fix unexpected token error in administrator overview page (Tim Bretl).

  * Fix `pl-matrix-component-input` rendering bug on Safari (Nicolas Nytko).

  * Change `pl-code` to display code from a source file OR inline text (Mariana Silva).

  * Change element names to use dashes instead of underscores (Nathan Walters).

  * Change deprecated `new Buffer()` calls to `Buffer.from()` (Ray Essick).

  * Change to Node.js 10 and PostgreSQL 10 (Matt West).

  * Change `centos7-ocaml` grader image to `ocaml-4.05` (Matt West).

  * Change TravisCI tasks to run linters first (Matt West, h/t James Balamuta).

  * Change element attributes to use hyphens instead of underscores (Nathan Walters).

  * Change assessment password protection method (Dave Mussulman).

  * Change "0 rows" error to be more descriptive (Dave Mussulman).

  * Change Exam authentication options to always include Google and Azure (Matt West).

  * Change maximum JSON POST size to 1MB (Nathan Walters).

  * Change to prohibit extra `allowAccess` properties (Geoffrey Challen).

  * Change maximum JSON POST size to 1MB or local grader (Nathan Walters).

  * Change required package versions for security (Dave Mussulman).

  * Change `allowIssueReporting` to default to `true` (Matt West).

  * Change `pl-string-input` to include an attribute for the placeholder (Mariana Silva).

  * Change element documentation to add placeholder attribute to `pl-string-input` (Mariana Silva).

  * Change instructor assessment page into multiple sub-pages (Matt West).

  * Change log level of external grading jobs to reduce syslog volume (Matt West).

  * Change test cases to use templated DB for faster performance (Dave Mussulman).

  * Remove `element_index` from list of arguments passed to elements (Tim Bretl).

* __3.0.0__ - 2018-05-23

  * Add improved support for very large file downloads (Nathan Walters).

  * Add support for running in production inside Docker (Matt West).

  * Add configurable authentication sources menu (Dave Mussulman).

  * Add locking to enable multi-server deployments (Matt West).

  * Add per-assessment PrairieSchedule exam linking (Matt West).

  * Add "Report cheating" page in Exam mode (Matt West).

  * Add `package-lock.json` to Docker image build (Matt West).

  * Add additional information about indices to database descriptions (Nathan Walters).

  * Add configurable `homeUrl` to support container deployments (Matt West).

  * Add caching of rendered question panels (Nathan Walters).

  * Fix migration 111 to allow re-running (Matt West).

  * Fix docs to provide workaround for `mcrypt` install error on OSX (Tim Bretl).

  * Change `popper.js` to version `1.14.0` (Tim Bretl).

* __2.12.0__ - 2018-05-19

  * Add new issues page style and flexible filtering (Nathan Walters).

  * Add `pl_threejs` element (Tim Bretl).

  * Add translation to `pl_threejs` element (Tim Bretl).

  * Add `pl_code` element for code syntax highlighting (Matt West).

  * Add FAQ docs about post-semester access (Matt West).

  * Add handling of complex numbers to `pl_number_input`, `pl_matrix_input`, and `pl_matrix_output` (Tim Bretl).

  * Add more questions to unit tests (Tim Bretl).

  * Add guidance on how to update ChangeLog to docs in `contributing.md` (Tim Bretl).

  * Add server load reporting to CloudWatch (Matt West).

  * Add question QR code for proctor lookup during exams (Dave Mussulman).

  * Add course-instance-wide issue reporting flag (Matt West).

  * Add advertisement for HackIllinois 2018 (Matt West).

  * Add blocked-event-loop monitor (Matt West).

  * Add per-job load tracking (Matt West).

  * Add _R_ to the `centos7-plbase` Docker Image (James Balamuta).

  * Add `centos7-plbase` Docker image (Matt West).

  * Add memory and CPU limits to local external graders (Matt West).

  * Add `tools/` to Docker image (Matt West).

  * Add docs for generating LaTeX label images with Docker (Matt West).

  * Add option to enable networking access on external grading containers (Nathan Walters).

  * Add `sympy.ImmutableMatrix` to list of types accepted by `prairielearn.to_json()` (Tim Bretl).

  * Add form help text indicating multiple answer can be selected for `pl_checkbox` (James Balamuta).

  * Add demo question showcasing all options for `pl_checkbox` (James Balamuta).

  * Add example of how to use PL to learn student names (Tim Bretl).

  * Add exception handling to python caller to display what can't be converted to valid JSON (Tim Bretl).

  * Add tags list to question stats CSV (Matt West).

  * Add Redis to support websockets when running with multiple servers (Nathan Walters).

  * Add support for dtype in `pl.to_json` and `pl.from_json` (Tim Bretl).

  * Add better grading-instance autoscaling calculations (Matt West).

  * Add student page view tracking (Matt West).

  * Add predictive grader autoscaling (Matt West).

  * Add links to student questions on instructor assessment instance page (Matt West).

  * Add Safe Exam Browser support (Dave Mussulman).

  * Add instance question durations to CSV output (Matt West).

  * Add load-testing script (Matt West).

  * Add documentation for the `shuffleQuestions` option (Matt West).

  * Add course instance id to all question variants (Nathan Walters).

  * Add docs for external grading statistics (Matt West).

  * Add ability to restore original file in `pl_file_editor` (Nathan Walters).

  * Add `pl_integer_input` element (Tim Bretl).

  * Add consistency checks for `course_instance_id` in `variants` (Matt West).

  * Add `merge=union` strategy for `ChangeLog.md` (Matt West).

  * Add developer docs about question rendering (Matt West).

  * Add submission info modal with external grading stats (Nathan Walters).

  * Add `load-test` support for v2 questions (Matt West).

  * Fix broken file upload element (Nathan Walters).

  * Fix broken popover and improve assessment label styles (Nathan Walters).

  * Fix bug in `pl_matrix_input` that crashed on submission of large integers (Tim Bretl).

  * Fix broken popovers in input elements (Tim Bretl).

  * Fix bug in `pl_threejs` that applied different error tolerances to render and grade (Tim Bretl).

  * Fix bug in `pl_threejs` that showed wrong body position in answer panel (Tim Bretl).

  * Fix bug in `pl_threejs` to handle case when submitted answer is None (Tim Bretl).

  * Fix doc to clarify the rules for changing UUIDs (James Balamuta).

  * Fix issues on instructor question page (Nathan Walters).

  * Fix styling of file upload element (Nathan Walters).

  * Fix Google OAuth login (James Wang).

  * Fix unicode symbols and HTML entities in question.html (Matt West).

  * Fix bug in `addBinary` example question (Tim Bretl).

  * Fix error message for `display` attribute of `pl_number_input` (Matt West).

  * Fix bug in handling of MATLAB format in answers submitted to `pl_matrix_input` (Tim Bretl).

  * Fix request load tracking (Matt West).

  * Fix test-server shutdown procedures (Matt West).

  * Fix `readthedocs` build (Matt West).

  * Fix course role edit icon (Nathan Walters).

  * Fix Coveralls.io reporting (Dave Mussulman).

  * Fix tag order display (Dave Mussulman, h/t Pengyu Cheng).

  * Fix navbar role switching button text (Dave Mussulman).

  * Fix all calls of `json.dumps` to make them produce valid JSON (Tim Bretl).

  * Fix error when rendering question score panel (Nathan Walters).

  * Fix questions without tags not displaying on instructor assessment page (Jake Bailey).

  * Fix daily external grader statistics to split out receive time (Matt West).

  * Fix crash in `pl_external_grader_results` caused by malformed results (Nathan Walters).

  * Fix question order on instructor assessment instance page (Matt West).

  * Fix bug in display of input element tolerances (Tim Bretl).

  * Fix `variants.course_instance_id` migration (Matt West).

  * Fix typo in `exampleCourse/questions/positionTimeGraph` (Matt West).

  * Fix 'Load from disk' works when emulating non-instructor roles (Dave Mussulman).

  * Fix slow query for file downloads (Matt West).

  * Fix external grading documentation to describe the current code (Nathan Walters).

  * Change to Bootstrap 4 (Nathan Walters).

  * Change to NodeJS 8.x LTS (Matt West).

  * Change all node dependencies to latest versions (Nathan Walters).

  * Change `sigfig` and `decdig` method of comparison to reduce tolerance (Tim Bretl).

  * Change default relative tolerance from `1e-5` to `1e-2` (Tim Bretl).

  * Change question card coloring and collapse past submissions by default (Nathan Walters).

  * Change build process so Travis fails if changelog has not been updated (Nathan Walters).

  * Change build process to verify changelog update only on PR (Nathan Walters).

  * Change all required python packages to latest minor versions (Tim Bretl).

  * Change all bare `except:` to `except Exception:` in python code (Tim Bretl).

  * Change Docker build to start from `centos7-plbase` (Matt West).

  * Change `requirements.txt` to include `rpy2` (James Balamuta).

  * Change to Python 3.6 in `centos7-base` grader image (Matt West).

  * Change `pl_checkbox` to display form help text by default (James Balamuta).

  * Change authenication redirects to preserve originally visited URL (Dave Mussulman).

  * Change Docker postgresql to do initializations/migrations at build (Dave Mussulman).

  * Change the example course to be available to any institution (Matt West).

  * Change `centos7-plbase` docker image to not use `/PrairieLearn` directory (Matt West).

  * Change shared code to be in external PrairieLib library (Nathan Walters).

  * Change instructor issues page to show student message on new line; remove `is:automatically-reported` filter (Nathan Walters).

  * Change CSRF codes to be URL-safe (Dave Mussulman).

  * Change closed exams to not be reviewable for students (Dave Mussulman).

  * Remove HackIllinois advertisement (Matt West).

* __2.11.0__ - 2017-12-29

  * Add support for partial credit in Homeworks (Tim Bretl).

  * Add help text to Exam assessment instance page (Tim Bretl).

  * Add support for partial credit in exams (Tim Bretl).

  * Add `<pl_file_preview>` element (Nathan Walters).

  * Add docker image for external graders with clang (Nathan Walters).

  * Add new exam grading UX with no buttons on overview page (Matt West).

  * Add Travis CI running the docker image for consistency (Matt West).

  * Add better and faster docker re-builds (Jake Bailey).

  * Add `ZJUI` as a institution option (Matt West).

  * Add python linter (Nathan Walters).

  * Add ESLint for style checking and fix related issues (Nathan Walters).

  * Add test coverage reporting with `coverage.io` (Nathan Walters).

  * Add documentation clarification on `"role": "Student"` access.

  * Add more core libraries (backbone, PrairieDraw, etc) (Matt West).

  * Add hiding of "Grade" button for manual grading (Matt West).

  * Add docs example of mixed on-campus and remote exam (Matt West).

  * Add Azure AD authentication (Matt West).

  * Add ZJU institution checking from ID (Matt West).

  * Add logout support for multiple authentication providers (Matt West).

  * Add PrairieGrader for external grading (Nathan Walters).

  * Add redirect handler to enable assessment deep links (Dave Mussulman).

  * Add `pycryptodome` for authenticated question data (Jake Bailey).

  * Add `v2` and `v3` tags to exampleCourse questions (Dave Mussulman).

  * Add `externalGradingOptions.timeout` parameter (Nathan Walters).

  * Add "Report an issue" button on questions (Matt West).

  * Add `allowIssueReporting` assessment option, default false (Matt West).

  * Add more statistics for external grader instances (Matt West).

  * Add "generating" animation to "Start assessment" button (Matt West).

  * Add maximum statistics for grading jobs (Matt West).

  * Add index on `grading_jobs.date` to speed up statistics (Matt West).

  * Add `to_json()` and `from_json()` to `prairielearn.py` to help JSON serialize standard types (Tim Bretl).

  * Add build-time system updates to Docker image (Jake Bailey).

  * Add new UINs for dev users to avoid conflicts in production DB (Matt West).

  * Add `partialCredit` question option (Matt West).

  * Add jsPlumb library from PL v1 (Matt West).

  * Add ability to de-link course instances from PrairieSchedule (Matt West).

  * Add explicit POST size limit of 200 KiB (Matt West).

  * Add size limits for grading jobs (100 KiB) (Nathan Walters).

  * Add linting for trailing commas (Nathan Walters).

  * Add GitHub link to instructor question view (Dave Mussulman).

  * Add instructor view of external grading logs (Nathan Walters).

  * Add legacy file path fallback to `clientFilesCourse` (Matt West).

  * Add full grading job log display from S3 (Nathan Walters).

  * Add instructor editing of total points and question points for assessment
    instances (Matt West).

  * Add `addBinary` example question (Matt West).

  * Add `make` to the Docker container (Dave Mussulman).

  * Add more feedback when submission to `pl_symbolic_input` has invalid format (Tim Bretl).

  * Add live update of external grading results (Nathan Walters).

  * Add ability for user to switch between MATLAB and python format in `pl_matrix_output` (Tim Bretl).

  * Add copy-to-clipboard button in `pl_matrix_output` (Tim Bretl).

  * Add detailed question statistics (Paras Sud).

  * Add visible logging for incremental DB migrations (Matt West).

  * Add support for python format in `pl_matrix_input` (Tim Bretl).

  * Add student and instructor question links on instructor page (Matt West).

  * Add new python grading framework for exampleCourse (Nathan Walters).

  * Add CSV export of best (highest scoring) submissions (Matt West).

  * Add CSV download for instance questions (Matt West).

  * Split installing documentation into separate method sections (Matt West).

  * Remove unused dead code (`/lib/db.js`, `question-servers/shortAnswer.js`,
    and `tests/sync/*`) (Nathan Walters).

  * Remove cookie-clearing on error page (Matt West).

  * Remove old unused Python caller code (Tim Bretl).

  * Remove AWS Batch external grader (Nathan Walters).

  * Remove the need for `<pl_variable_score>` in questions (Tim Bretl).

  * Remove detailed AzureAD logging (Matt West).

  * Remove the need to return `data` in python functions (Tim Bretl).

  * Change `externalGradingOptions.files` to `.serverFilesCourse`
    (Nathan Walters).

  * Change Python question code timeout from 5 s to 20 s (Tim Bretl).

  * Change "Errors" tab to "Issues" (Matt West).

  * Change max DB connections from 10 to 100 (Matt West).

  * Shift most `exampleCourse` to the external `pl-template` repository.

  * Shift symbolic input parser to `lib/python_helper_sympy.py` (Tim Bretl).

  * Fix external graders with invalid submissions (Nathan Walters).

  * Fix handling of too-large file uploads (Matt West).

  * Fix rendering glitch in instructor question table (Matt West).

  * Fix instructor closing of assessment instances (Matt West).

  * Fix spurious "question is complete" bug (Tim Bretl).

  * Fix bug in sigfig method of comparison when correct answer is zero (Tim Bretl).

  * Fix bug in pl_file_upload where students could upload arbitrary files (Nathan Walters).

  * Fix render bug on exams for questions without points (Matt West).

  * Fix assessment authorization when mode is NULL (Matt West).

  * Fix bug that prevented scalars from being rendered by `pl_matrix_output` (Tim Bretl).

  * Fix bug that prevented unicode minus from being parsed by `pl_matrix_output` and `pl_number_input` (Tim Bretl).

  * Fix external grading score display when score is missing (Nathan Walters).

  * Fix handling of image pull fails for external grading (Nathan Walters).

  * Fix options for v3 questions (Jake Bailey).

  * Fix course element reloading on sync (Nathan Walters).

  * Fix course element file loading (Matt West).

  * Fix file downloads as zip for v2 questions (Matt West).

  * Fix exam instance error handling with broken variants (Tim Bretl).

  * Fix `pl_number_input` to allow suffix for units with `display=inline` (Tim Bretl).

  * Fix symbolic input parser to eliminate use of `sympy.sympify` (Tim Bretl).

  * Fix bug that prevented numbers from being converted in sympy equivalents in symbolic input parser (Tim Bretl).

  * Fix bug that prevented use of multiple symbols in `pl_symbolic_input` (Tim Bretl).

  * Fix inoperable "Test" buttons for non-v3 questions by hiding them (Matt West).

  * Fix inaccurate issue counts on assessments (Matt West).

  * Fix exam auto-closing issue with legacy assessment instances (Matt West).

  * Fix double-click handling on question buttons (Matt West).

  * Fix one broken exam from blocking other exams auto-closing (Matt West).

  * Fix v2 questions `clientCode` path on Exam assessments (Matt West).

  * Fix decreased Exams scores with reduced credit (Matt West).

  * Fix premature answer display for `pl_multiple_choice` and `pl_checkbox` (Matt West).

  * Fix broken popovers in student exam questions (Tim Bretl).

  * Fix canceling of grading jobs on a new submission (Matt West).

  * Fix symbolic expression parsing bug by disallowing floating-point numbers (Tim Bretl).

  * Fix handling of broken questions on Homeworks (Matt West).

  * Fix handling of `inf` and `nan` submissions in `pl_number_input` (Tim Bretl).

  * Fix server crash in grading job handling (Nathan Walters).

  * Fix a few very old submissions with NaN scores (Matt West).

  * Fix assessment re-open/close link rendering (Nathan Walters).

  * Fix null-byte handling in grader results (Nathan Walters).

  * Fix elements not reading their templates with UTF-8 encoding (Nathan Walters).

  * Fix display of assessment score to 2 decimal places (Nathan Walters).

  * Fix gradebook to choose best score rather than worst (Matt West).

  * Fix bug in `pl_number_input` that crashed on submission of large integers (Tim Bretl).

* __2.10.1__ - 2017-05-24

  * Fix display of saved submissions for Exam assessments.

* __2.10.0__ - 2017-05-20

  * Add real-time grading job status with websockets (Nathan Walters).

  * Add full DB schema migration system (Nathan Walters).

  * Add unit tests for DB migrations (Nathan Walters).

  * Add Python modules for autograders: `numpy`, `scipy`, `matplotlib`,
    `sympy`, and `pandas` (Jordi Paris Ferrer).

  * Add `scipy` and `numpy` to the PL docker image.

  * Add documentation on the new authentication flow.

  * Add more developer documentation on the database schema.

  * Add export of full database in CSV, optionally anonymized.

  * Use Python 3.5 for autograders in `exampleCourse` (Nathan Walters).

  * Fix docker build script usage help.

  * Fix base64 encoding of uploaded files.

* __2.9.1__ - 2017-05-17

  * Fix handling of failed grading jobs (Nathan Walters).

* __2.9.0__ - 2017-05-14

  * Add support for Google OAuth2 authentication.

  * Shift documentation to Read the Docs.

  * Fix handling of Unicode characters in question data.

* __2.8.0__ - 2017-05-04

  * Add DB storage of exam mode networks.

  * Add `config` table to DB with system `display_timezone`.

  * Fix async handling in regrading unit tests.

* __2.7.0__ - 2017-04-28

  * Add `/pl/webhooks/ping` endpoint for automated health checks.

  * Add `singleVariant` flag for non-randomized questions.

  * Add documentation and improve layout for external autograder files
    (Nathan Walters).

  * Add link to detailed instances CSV file on instructor assessment page.

  * Add more assessment CSV download options.

  * Allow development use of non-master git branches for courses.

  * Fix `max_points` update during regrading.

  * Fix env var security in autograder containers (Jordi Paris Ferrer).

  * Fix external autograder output display (Nathan Walters).

  * Fix home directory detection for external autograder jobs.

  * Fix rendering of table row lines in student question lists.

* __2.6.0__ - 2017-04-16

  * Add full external autograder support with AWS and local docker support
    (Nathan Walters, Jordi Paris Ferrer).

* __2.5.3__ - 2017-04-14

  * Fix docker build with `migrations/` directory.

* __2.5.2__ - 2017-04-14

  * Fix regrading support.

* __2.5.1__ - 2017-04-12

  * Fix Exam reservation enforcement when multiple reservations exist.

* __2.5.0__ - 2017-04-11

  * Speed up rendering of instructor pages with assessment statistics.

  * Speed up calculation of assessment durations.

  * Speed up pages with job sequences.

  * Add per-day mean scores to the by-day score plot.

  * Add `points` and `max_points` output to assessment_instances CSV.

  * Add `migrations/` directory for ordered DB schema changes.

  * Fix assessment duration estimation for homeworks (1-hour gap maximum).

  * Fix CSV link on gradebook page.

  * Fix sorting of assessment on gradebook page.

  * Fix CSV download on instructor assessments overview page.

  * Fix date format in activity log CSV.

  * Fix links to questions on activity log pages.

  * Remove "permanent URL" on instructor assessments overview page.

* __2.4.1__ - 2017-04-08

  * Set question `feedback` to the empty object when missing.

* __2.3.2__ - 2017-04-08

  * Set question `feedback` to the empty object when missing.

* __2.4.0__ - 2017-04-07

  * Add connection to PrairieSchedule to enforce Exam reservations.

  * Fix ordering of assessment set headers in assessment lists.

  * Fix duration calculations to be from assessment start to last submission.

  * Show all submissions in downloaded CSV files even in dev mode.

  * Fix `Manual` grading type (Jake Bailey).

  * Change `forceMaxPoints` to only take affect during an explicit regrade.

* __2.3.1__ - 2017-03-23

  * Don't display deleted courses on the enroll (add/remove courses) page.

* __2.3.0__ - 2017-03-08

  * Change `feedback` to be visible for open questions on exams.

  * Make `feedback` visible within `submission.html` (Ray Essick).

  * Fix auto-finishing of exams after a 6-hour timeout.

  * Add regrading support with `forceMaxPoints` option.

  * Add preliminary external autograder support by the HackIllinois team
    (Genna Helsel, Teju Nareddy, Jordi Paris Ferrer, Nathan Walters).

  * Add question points and percentage scores to `*_final_submissions.csv`.

  * Add per-day score histograms to instructor assessment page (Paras Sud).

* __2.2.2__ - 2017-02-23

  * Add more indexes and improve unique constraint ordering for indexes.

* __2.2.1__ - 2017-02-18

  * Only show feedback for open exams in CS 233.

* __2.2.0__ - 2017-02-18

  * Show feedback for graded questions on exams, even if exam is
    still open (Jake Bailey).

* __2.1.3__ - 2017-02-17

  * Prevent multiple submissions to a single homework question variant.

  * Fix option passing to question server.js functions.

  * Fix course deletion on Admin page.

* __2.1.2__ - 2017-02-15

  * Catch bad Shibboleth authentication data with "(null)" UID.

  * Fix logging of `instance_question_id` in response.

* __2.1.1__ - 2017-02-13

  * Update ChangeLog.

* __2.1.0__ - 2017-02-13

  * Fix division-by-zero error in homeworks when `max_points` is zero
    (Jake Bailey).

  * Fix typos in documentation (Andre Schleife).

  * Fix MTF questions.

  * Fix assessment links on Instructor Gradebook page.

  * Fix XSS vulnerability by storing `questionJson` in base64.

* __2.0.3__ - 2017-02-04

  * Cache `instance_questions.status` to speed up page loads.

* __2.0.2__ - 2017-02-04

  * Speed up SQL query in `instance_questions` authorization.

* __2.0.1__ - 2017-01-28

  * Fix incorrect `max_points` for homeworks with question alternatives.

* __2.0.0__ - 2017-01-13

  * Make v2 the primary version and shift the old v1 to a subdirectory.

  * Add support for syncing a course from a remote git repository.

  * Add dev mode with local disk syncing and other dev features.

  * Convert score_perc to double (instead of integer).

  * Add UUIDs to all input JSON files to support renaming.

  * Convert all DB tables to bigserial primary keys.

  * Add docker build for course development.

  * Add question difficulty vs discrimination plots (Paras Sud).

  * Add 'Administrator' users will full site access.

  * Standardize names of JSON files and client/server file directories.

  * Clean up JSON file formats for everything except questions.

  * Add documentation for all v2 file formats.

  * Add conversion script from v1 to v2 assessment format (Dallas Trinkle).

* __1.22.0__ - 2016-12-09

  * Add IP ranges for final exams in DCL.

  * Fix docker instructions (Allen Kleiner).

  * Skip update of test instances for non-existent tests.

  * Fix crashing bug due to function call typo (Kevin Wang).

  * Don't attempt to generate statistics for non-existent questions.

  * Improve robustness of `submittedAnswer` restore for Fabric.js questions.

  * Add `fixedExponential` formatter.

  * Add raw score (full precision) to CSV downloads.

  * Fix logging error (Eric Huber).

  * Generate hi-res versions of LaTeX images for Fabric.js support.

  * (V2) Enable assessments with multiple instances per student.

  * (V2) Fix submission rendering for admin question views (Ray Essick).

  * (V2) Add past submissions view on exam question pages (Ray Essick).

  * (V2) Add underlying support for external (RabbitMQ) and manual grading.

  * (V2) Fix grading operations outside the main transaction.

  * (V2) Add question alternatives within assessments.

  * (V2) Implement generic CSRF protection for all pages.

  * (V2) Split site into Admin and User pages.

  * (V2) Add unified homepage with course list and self-enrollment.

  * (V2) Fix SQL import newline handling on Windows.

  * (V2) Add docker build.

  * (V2) Add admin view of individual assessment instances.

* __1.21.0__ - 2016-09-14

  * Use hi-res time for random seeds, improving test randomization.

  * Improve margins around `Save answer` buttons (Eric Huber).

  * Improve sorting of tests with identical numbers to sub-sort on titles.

  * Fix handling of question shuffling within tests (Binglin Chen).

  * Fix user role reading from `courseInfo.json`.

  * Fix error-handling code in `POST /submissions`.

  * Remove Siebel 0224 from `Exam` mode (Jeffrey Tolar).

  * (V2) Automatically regenerate assessment statistics every 10 minutes.

  * (V2) Fix CSV statistics downloads.

  * (V2) Switch to local copy of MathJax.

  * (V2) Implement access date display.

  * (V2) Implement `Exam` and `Homework` assessment types.

* __1.20.0__ - 2016-08-24

  * Fix `jsPlumb` naming case (Jeffrey Tolar).

  * Remove `/export.csv` endpoint (Kevin Wang).

  * Explicitly specify dependency versions in `package.json` (Kevin Wang).

  * Validate effective UID before creating tInstances (Kevin Wang).

  * Fix display of `trueAnswers` for all questions (Kevin Wang).

  * Document the Reload button (Jeffrey Tolar).

  * Fix role changing restrictions (Jeffrey Tolar).

  * Improve naming of exam grade/finish buttons and modal texts (Kevin Wang).

  * Show zone titles within tests (Jeffrey Tolar).

  * Remove current exam score from sidebar (Kevin Wang).

  * Split out helper modules from server code (Jeffrey Tolar).

  * Warn user when exam has unanswered questions (Kevin Wang).

  * Improve user feedback when all exam questions are answered (Kevin Wang).

  * Fix viewport width handling (Jeffrey Tolar).

  * Upgrade to ExpressJS 4.x.

  * Disallow multiple submissions for a single homework question instance (Kevin Wang).

  * Fix all server-side error handling to use standard NodeJS convention (Kevin Wang).

  * Fix race condition on client initialization (Jeffrey Tolar).

  * Improve server-side RequireJS usage (Jeffrey Tolar).

  * Add submissions directly from the command line (Kevin Wang).

  * Improve docs for Windows installations (Dave Mussulman).

  * Expose `PLConfig` to backend to access server URL (Kevin Wang).

  * Fix crash on `GET /clientFiles/` (Kevin Wang).

  * Fix handling of large git pulls of class data (Jeffrey Tolar).

  * Fix `mtfclient` to properly handle checkbox listening (Terence Nip).

  * Fix percentage score exports.

  * Switch exam-mode IP blocks to new CBTF location in Grainger.

  * Add new drawing commands for LShape, TShape, DistLoad (Mariana Silva).

  * Store latex text images per-course rather than globally.

  * Add homework random shuffle mode with global question numbers (Binglin Chen).

  * (V2) Add experimental backend using PostgresQL and server-side rendering.

* __1.19.0__ - 2016-02-23

  * Add Ace editor for in-question code editing (Terence Nip).

  * Add `MultipleTrueFalse` question type (Terence Nip).

  * Upgrade MathJax to 2.6.0 to fix "vertical bar" rendering problem.

  * Add `adm-zip` support for questions to create zip files (Craig Zilles).

  * Enable embedded images in MultipleChoice and Checkbox question types.

  * Fix bugs related to reporting of PrairieLearn git version.

  * Add Errors tab for instructors to see server-side errors, and report more errors.

  * Add Reload button in development mode.

  * Add support for variable credit on tests (bonus credit and partial credit).

  * Remove the Adaptive test type (superseded by Game).

  * Add validation for dates on server load.

  * Fix display of question answer feedback during RetryExams.

  * Change all test scores to be stored as percentages without decimal places (rounded down).

  * Add `{{params.a | vector}}` template for bracketed vectors.

  * Support IP range checking for Siebel basement labs.

* __1.18.0__ - 2016-01-20

  * Fix security hole to restrict question access to accessible tests.

  * Add `jsplumb` support (Terence Nip).

* __1.17.0__ - 2015-11-04

  * Fix missing `questionFile()` caused by upgraded underscore templating.

  * Fix sorting of tests with mixed integer/string numbers.

  * Fix broken PrairieDraw figures after submission grading.

  * Fix role changes on User page with Firefox.

  * Fix username setting when UID is set.

  * Fix User page dropdowns to default to current state.

  * Add a User page button to change back to the authenticated UID.

  * Fix missing user list in dropdown after UID change.

  * Add "Troubleshooting" documentation page with frequently asked questions.

  * Add documentation about tests and questions versus test instances and question instances.

  * Add `Checkbox` question type.

  * Add `exampleCourse/questions/randomZip` example.

  * Remove unused `backend/questions` and `backend/tests` templates in favor of `exampleCourse`.

  * Include MathJax inside PrairieLearn.

  * Fix TeX label generation scripts to support Python 3.X and `courseDir` config variable.

* __1.16.1__ - 2015-10-12

  * Fix alignment of date plots on Safari.

* __1.16.0__ - 2015-10-12

  * Link questions on test "Admin" pages to question instances.

  * Add statistics by day for exam-type tests.

* __1.15.2__ - 2015-10-09

  * Fix doc references from "Assessment Detail" to assessment "Admin" page.

* __1.15.1__ - 2015-10-08

  * Clean up `particleMotion` example HTML templates.

* __1.15.0__ - 2015-10-08

  * Enable feedback in questions during exams and add `particleMotion` example.

* __1.14.1__ - 2015-10-08

  * Fix documentation typo in test access control section.

* __1.14.0__ - 2015-10-08

  * Add "uids" as an access rule restriction in test "allowAccess".

* __1.13.2__ - 2015-10-08

  * Use a locally-hosted copy of MathJax.

* __1.13.1__ - 2015-10-04

  * Fix test statistics for `Exam` and `PracExam` tests.

* __1.13.0__ - 2015-10-04

  * Plot score histogram in test admin view (Binglin Chen @chen386).

  * Add question statistics to test admin view.

  * Display PrairieLearn version number on the Sync page.

* __1.12.1__ - 2015-09-24

  * Fix test statistics for `RetryExam` using zones.

* __1.12.0__ - 2015-09-24

  * Standardize question numbering to be like #3.8 rather than #3-8 (Terence Nip @tnip).

  * Fix schema validation and example for RetryExams with multiple qids in a question.

* __1.11.1__ - 2015-09-23

  * Fix build bug with missing moment-timezone.

  * Remove deprecation warning for `questionGroups` in `RetryExam`.

* __1.11.0__ - 2015-09-23

  * Redesign of the "Assessment" page to be more compact and consistent.

  * Add `zones` to `RetryExam` to control question-order randomization.

  * Add `variantsPerQuestion` and `unlimitedVariants` options for `RetryExam`.

  * Improve test naming consistency and fix navbar link bugs with tests.

  * Allow test numbers to be strings.

* __1.10.2__ - 2015-09-19

  * Fix bug introduced by 1.10.1 that broke all tests (overly general change events).

* __1.10.1__ - 2015-09-18

  * Fix bug that caused the "User" page to not display changes in user, role, or mode.

* __1.10.0__ - 2015-09-15

  * Add "reset test" capability for instructors.

  * Only allow questions to be solved for accessible tests.

  * Add export test data capability for instructors.

  * Add summary test statistics for instructors.

* __1.9.1__ - 2015-09-11

  * Fix docs/example to add blank target for test text links.

  * Fix `clientFiles` to also handle subdirectories.

* __1.9.0__ - 2015-09-11

  * Add `clientFiles` and docs for adding text/files to tests.

* __1.8.1__ - 2015-09-10

  * Fix security hold where anyone could access `/export.csv`.

* __1.8.0__ - 2015-09-09

  * Add optional header text for `RetryExam` (for formula sheets, etc).

* __1.7.6__ - 2015-09-09

  * Load frontend website even if there were errors fetching data.

* __1.7.5__ - 2015-09-07

  * Reload all question `server.js` files after "Sync" with a git course repository.

* __1.7.4__ - 2015-09-06

  * Correctly give highest score for assessments with duplicate scores.

* __1.7.3__ - 2015-09-06

  * Fix bug that created multiple tInstances.

* __1.7.2__ - 2015-09-02

  * Fix `exampleCourse/questions/addVectors` to use `QServer` so `gradeAnswer()` is truly optional.

* __1.7.1__ - 2015-09-02

  * Fix schema links in documentation.

  * Add documentation for question options.

  * Add docs and text on the User page to describe the server `mode` in more detail.

* __1.7.0__ - 2015-09-01

  * Don't generate new question variants until the old variant is answered.

* __1.6.0__ - 2015-09-01

  * Make `exampleCourse/tests/homework1` visible by default.

  * Display course name in page title.

  * Use "assessment" rather than "homework" or "test" in user-visible strings.

* __1.5.2__ - 2015-08-31

  * Fix example `backend/config.json` in the docs.

* __1.5.1__ - 2015-08-30

  * Clarify docs about user role setting.

* __1.5.0__ - 2015-08-26

  * Enable exam mode detection via hard-coded IP range for the CBTF.

* __1.4.1__ - 2015-08-26

  * `export.csv` now uses test `set` rather than `type` for test names.

* __1.4.0__ - 2015-08-25

  * Add documentation and help text for Sync page.

  * Fix display of commit information when using older versions of git.

  * Add figure to example question `addVectors` in `exampleCourse`.

* __1.3.2__ - 2015-08-24

  * Fix `allowAccess` checks to not always fail.

* __1.3.1__ - 2015-08-24

  * Fix `pulls` error when `gitCourseBranch` is not set.

* __1.3.0__ - 2015-08-24

  * Change default `allowAccess` to block all non-instructor access.

* __1.2.1__ - 2015-08-24

  * Fix race condition in user creation and correctly record user names.

* __1.2.0__ - 2015-08-23

  * Add "Sync" feature to pull from a git repository.

  * Fix missing `template` field in `config.json` schema.

  * Improve error logging with more specific error information.

* __1.1.0__ - 2015-08-22

  * Add access logging to the database.

* __1.0.2__ - 2015-08-19

  * Documentation fixes following the bootcamp.

  * Fix undefined logger error if `config.json` contains errors (reported by Craig and Mariana).

* __1.0.1__ - 2015-08-18

  * Fix `npm` module list during bootcamp (remove `nodetime`, add `moment`).

* __1.0.0__ - 2015-08-18

  * First public release for pre-Fall-2015 bootcamp.<|MERGE_RESOLUTION|>--- conflicted
+++ resolved
@@ -80,12 +80,10 @@
   * Add support for editing from bare git repo (Tim Bretl).
   
   * Add `disregard-extra-elements` attribute to `pl-drawing` element to ignore duplicate grading objects (Nicolas Nytko).
-  
-<<<<<<< HEAD
+
   * Add `disable-on-submit` support for v3 questions to prevent accidental duplicate submissions (Tim Yang).
-=======
+
   * Add extra `/course*` mount points (Tim Yang).
->>>>>>> bf2f3c3a
 
   * Change v3 questions to disable autocomplete on the question form (Nathan Walters).
 
