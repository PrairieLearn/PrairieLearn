--- conflicted
+++ resolved
@@ -13,9 +13,8 @@
 
   * Add `pl-prairiedraw-figure` element and update PrairieDraw graphics documentation. (Ray Essick).
 
-<<<<<<< HEAD
   * Add Control-C hint on server startup (Dave Mussulman).
-=======
+
   * Add improved login screen (Nathan Walters).
 
   * Add `pl-matrix-component-input` element (Mariana Silva).
@@ -25,7 +24,6 @@
   * Add partial credit option to `pl-checkbox` element (Mariana Silva).
 
   * Fix `pl-file-editor` to allow display empty text editor and add option to include text from source file (Mariana Silva).
->>>>>>> a3727a58
 
   * Fix HTML rendering by reverting `cheerio.js` to `0.22.0` (Matt West).
 
