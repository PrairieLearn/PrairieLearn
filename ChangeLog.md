--- conflicted
+++ resolved
@@ -33,11 +33,9 @@
 
   * Add student Gradebook page (Matt West).
 
-<<<<<<< HEAD
   * Add CloudWatch statistics for external grader lifecycles (Matt West).
-=======
+
   * Add python library `tzlocal` (James Balamuta).
->>>>>>> fc428acf
 
   * Change v3 questions to disable autocomplete on the question form (Nathan Walters).
 
