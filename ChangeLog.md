--- conflicted
+++ resolved
@@ -47,13 +47,11 @@
 
   * Add support for rendering graphs using adjacency matrices in `pl-graph` (Nicolas Nytko).
 
-<<<<<<< HEAD
   * Add FAQ entries for escaping math mode in questions and accessing the `data` object on an external grader (James Balamuta).
 
   * Add a new example question showing a probability mass function with `pl-python-variable` (James Balamuta).
-=======
+
   * Add `gvsu.edu` as an institution option (Matt West).
->>>>>>> ba7ea95f
 
   * Change v3 questions to disable autocomplete on the question form (Nathan Walters).
 
@@ -134,15 +132,11 @@
   * Fix to prevent instructor testing of externally-graded questions (Matt West).
   
   * Fix LTI outcome reporting with Blackboard Learn (Dave Mussulman).
-<<<<<<< HEAD
- 
-=======
 
   * Fix error reporting for v2 questions (Matt West).
   
   * Fix detection of different internals during R package installation (James Balamuta).
 
->>>>>>> ba7ea95f
 * __3.2.0__ - 2019-08-05
 
   * Add openpyxl to the centos7-python for Excel .xlsx autograding (Craig Zilles).
