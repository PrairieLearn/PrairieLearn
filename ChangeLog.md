
# ChangeLog

* __next version__ - XXXX-XX-XX

<<<<<<< HEAD
  * Add improved support for very large file downloads (Nathan Walters).

  * Fix migration 111 to allow re-running (Matt West).
=======
  * Add support for running in production inside Docker (Matt West).

  * Add configurable authentication sources menu (Dave Mussulman).
>>>>>>> e3e6ffdc

* 2.12.0 - 2018-05-19

  * Add new issues page style and flexible filtering (Nathan Walters).

  * Add `pl_threejs` element (Tim Bretl).

  * Add translation to `pl_threejs` element (Tim Bretl).

  * Add `pl_code` element for code syntax highlighting (Matt West).

  * Add FAQ docs about post-semester access (Matt West).

  * Add handling of complex numbers to `pl_number_input`, `pl_matrix_input`, and `pl_matrix_output` (Tim Bretl).

  * Add more questions to unit tests (Tim Bretl).

  * Add guidance on how to update ChangeLog to docs in `contributing.md` (Tim Bretl).

  * Add server load reporting to CloudWatch (Matt West).

  * Add question QR code for proctor lookup during exams (Dave Mussulman).

  * Add course-instance-wide issue reporting flag (Matt West).

  * Add advertisement for HackIllinois 2018 (Matt West).

  * Add blocked-event-loop monitor (Matt West).

  * Add per-job load tracking (Matt West).

  * Add _R_ to the `centos7-plbase` Docker Image (James Balamuta).

  * Add `centos7-plbase` Docker image (Matt West).

  * Add memory and CPU limits to local external graders (Matt West).

  * Add `tools/` to Docker image (Matt West).

  * Add docs for generating LaTeX label images with Docker (Matt West).

  * Add option to enable networking access on external grading containers (Nathan Walters).

  * Add `sympy.ImmutableMatrix` to list of types accepted by `prairielearn.to_json()` (Tim Bretl).

  * Add form help text indicating multiple answer can be selected for `pl_checkbox` (James Balamuta).

  * Add demo question showcasing all options for `pl_checkbox` (James Balamuta).

  * Add example of how to use PL to learn student names (Tim Bretl).

  * Add exception handling to python caller to display what can't be converted to valid JSON (Tim Bretl).

  * Add tags list to question stats CSV (Matt West).

  * Add Redis to support websockets when running with multiple servers (Nathan Walters).

  * Add support for dtype in `pl.to_json` and `pl.from_json` (Tim Bretl).

  * Add better grading-instance autoscaling calculations (Matt West).

  * Add student page view tracking (Matt West).

  * Add predictive grader autoscaling (Matt West).

  * Add links to student questions on instructor assessment instance page (Matt West).

  * Add Safe Exam Browser support (Dave Mussulman).

  * Add instance question durations to CSV output (Matt West).

  * Add load-testing script (Matt West).

  * Add documentation for the `shuffleQuestions` option (Matt West).

  * Add course instance id to all question variants (Nathan Walters).

  * Add docs for external grading statistics (Matt West).

  * Add ability to restore original file in `pl_file_editor` (Nathan Walters).

  * Add `pl_integer_input` element (Tim Bretl).

  * Add consistency checks for `course_instance_id` in `variants` (Matt West).

  * Add `merge=union` strategy for `ChangeLog.md` (Matt West).

  * Add developer docs about question rendering (Matt West).

  * Add `load-test` support for v2 questions (Matt West).

  * Add submission info modal with external grading stats (Nathan Walters).

  * Fix broken file upload element (Nathan Walters).

  * Fix broken popover and improve assessment label styles (Nathan Walters).

  * Fix bug in `pl_matrix_input` that crashed on submission of large integers (Tim Bretl).

  * Fix broken popovers in input elements (Tim Bretl).

  * Fix bug in `pl_threejs` that applied different error tolerances to render and grade (Tim Bretl).

  * Fix bug in `pl_threejs` that showed wrong body position in answer panel (Tim Bretl).

  * Fix bug in `pl_threejs` to handle case when submitted answer is None (Tim Bretl).

  * Fix doc to clarify the rules for changing UUIDs (James Balamuta).

  * Fix issues on instructor question page (Nathan Walters).

  * Fix styling of file upload element (Nathan Walters).

  * Fix Google OAuth login (James Wang).

  * Fix unicode symbols and HTML entities in question.html (Matt West).

  * Fix bug in `addBinary` example question (Tim Bretl).

  * Fix error message for `display` attribute of `pl_number_input` (Matt West).

  * Fix bug in handling of MATLAB format in answers submitted to `pl_matrix_input` (Tim Bretl).

  * Fix request load tracking (Matt West).

  * Fix test-server shutdown procedures (Matt West).

  * Fix `readthedocs` build (Matt West).

  * Fix course role edit icon (Nathan Walters).

  * Fix Coveralls.io reporting (Dave Mussulman).

  * Fix tag order display (Dave Mussulman, h/t Pengyu Cheng).

  * Fix navbar role switching button text (Dave Mussulman).

  * Fix all calls of `json.dumps` to make them produce valid JSON (Tim Bretl).

  * Fix error when rendering question score panel (Nathan Walters).

  * Fix questions without tags not displaying on instructor assessment page (Jake Bailey).

  * Fix daily external grader statistics to split out receive time (Matt West).

  * Fix crash in `pl_external_grader_results` caused by malformed results (Nathan Walters).

  * Fix question order on instructor assessment instance page (Matt West).

  * Fix bug in display of input element tolerances (Tim Bretl).

  * Fix `variants.course_instance_id` migration (Matt West).

  * Fix typo in `exampleCourse/questions/positionTimeGraph` (Matt West).

  * Fix 'Load from disk' works when emulating non-instructor roles (Dave Mussulman).

  * Fix slow query for file downloads (Matt West).

  * Fix external grading documentation to describe the current code (Nathan Walters).

  * Change to Bootstrap 4 (Nathan Walters).

  * Change to NodeJS 8.x LTS (Matt West).

  * Change all node dependencies to latest versions (Nathan Walters).

  * Change `sigfig` and `decdig` method of comparison to reduce tolerance (Tim Bretl).

  * Change default relative tolerance from `1e-5` to `1e-2` (Tim Bretl).

  * Change question card coloring and collapse past submissions by default (Nathan Walters).

  * Change build process so Travis fails if changelog has not been updated (Nathan Walters).

  * Change build process to verify changelog update only on PR (Nathan Walters).

  * Change all required python packages to latest minor versions (Tim Bretl).

  * Change all bare `except:` to `except Exception:` in python code (Tim Bretl).

  * Change Docker build to start from `centos7-plbase` (Matt West).

  * Change `requirements.txt` to include `rpy2` (James Balamuta).

  * Change to Python 3.6 in `centos7-base` grader image (Matt West).

  * Change `pl_checkbox` to display form help text by default (James Balamuta).

  * Change authenication redirects to preserve originally visited URL (Dave Mussulman).

  * Change Docker postgresql to do initializations/migrations at build (Dave Mussulman).

  * Change the example course to be available to any institution (Matt West).

  * Change `centos7-plbase` docker image to not use `/PrairieLearn` directory (Matt West).

  * Change shared code to be in external PrairieLib library (Nathan Walters).

  * Change instructor issues page to show student message on new line; remove `is:automatically-reported` filter (Nathan Walters).

  * Change CSRF codes to be URL-safe (Dave Mussulman).

  * Change closed exams to not be reviewable for students (Dave Mussulman).

  * Remove HackIllinois advertisement (Matt West).

* __2.11.0__ - 2017-12-29

  * Add support for partial credit in Homeworks (Tim Bretl).

  * Add help text to Exam assessment instance page (Tim Bretl).

  * Add support for partial credit in exams (Tim Bretl).

  * Add `<pl_file_preview>` element (Nathan Walters).

  * Add docker image for external graders with clang (Nathan Walters).

  * Add new exam grading UX with no buttons on overview page (Matt West).

  * Add Travis CI running the docker image for consistency (Matt West).

  * Add better and faster docker re-builds (Jake Bailey).

  * Add `ZJUI` as a institution option (Matt West).

  * Add python linter (Nathan Walters).

  * Add ESLint for style checking and fix related issues (Nathan Walters).

  * Add test coverage reporting with `coverage.io` (Nathan Walters).

  * Add documentation clarification on `"role": "Student"` access.

  * Add more core libraries (backbone, PrairieDraw, etc) (Matt West).

  * Add hiding of "Grade" button for manual grading (Matt West).

  * Add docs example of mixed on-campus and remote exam (Matt West).

  * Add Azure AD authentication (Matt West).

  * Add ZJU institution checking from ID (Matt West).

  * Add logout support for multiple authentication providers (Matt West).

  * Add PrairieGrader for external grading (Nathan Walters).

  * Add redirect handler to enable assessment deep links (Dave Mussulman).

  * Add `pycryptodome` for authenticated question data (Jake Bailey).

  * Add `v2` and `v3` tags to exampleCourse questions (Dave Mussulman).

  * Add `externalGradingOptions.timeout` parameter (Nathan Walters).

  * Add "Report an issue" button on questions (Matt West).

  * Add `allowIssueReporting` assessment option, default false (Matt West).

  * Add more statistics for external grader instances (Matt West).

  * Add "generating" animation to "Start assessment" button (Matt West).

  * Add maximum statistics for grading jobs (Matt West).

  * Add index on `grading_jobs.date` to speed up statistics (Matt West).

  * Add `to_json()` and `from_json()` to `prairielearn.py` to help JSON serialize standard types (Tim Bretl).

  * Add build-time system updates to Docker image (Jake Bailey).

  * Add new UINs for dev users to avoid conflicts in production DB (Matt West).

  * Add `partialCredit` question option (Matt West).

  * Add jsPlumb library from PL v1 (Matt West).

  * Add ability to de-link course instances from PrairieSchedule (Matt West).

  * Add explicit POST size limit of 200 KiB (Matt West).

  * Add size limits for grading jobs (100 KiB) (Nathan Walters).

  * Add linting for trailing commas (Nathan Walters).

  * Add GitHub link to instructor question view (Dave Mussulman).

  * Add instructor view of external grading logs (Nathan Walters).

  * Add legacy file path fallback to `clientFilesCourse` (Matt West).

  * Add full grading job log display from S3 (Nathan Walters).

  * Add instructor editing of total points and question points for assessment
    instances (Matt West).

  * Add `addBinary` example question (Matt West).

  * Add `make` to the Docker container (Dave Mussulman).

  * Add more feedback when submission to `pl_symbolic_input` has invalid format (Tim Bretl).

  * Add live update of external grading results (Nathan Walters).

  * Add ability for user to switch between MATLAB and python format in `pl_matrix_output` (Tim Bretl).

  * Add copy-to-clipboard button in `pl_matrix_output` (Tim Bretl).

  * Add detailed question statistics (Paras Sud).

  * Add visible logging for incremental DB migrations (Matt West).

  * Add support for python format in `pl_matrix_input` (Tim Bretl).

  * Add student and instructor question links on instructor page (Matt West).

  * Add new python grading framework for exampleCourse (Nathan Walters).

  * Add CSV export of best (highest scoring) submissions (Matt West).

  * Add CSV download for instance questions (Matt West).

  * Split installing documentation into separate method sections (Matt West).

  * Remove unused dead code (`/lib/db.js`, `question-servers/shortAnswer.js`,
    and `tests/sync/*`) (Nathan Walters).

  * Remove cookie-clearing on error page (Matt West).

  * Remove old unused Python caller code (Tim Bretl).

  * Remove AWS Batch external grader (Nathan Walters).

  * Remove the need for `<pl_variable_score>` in questions (Tim Bretl).

  * Remove detailed AzureAD logging (Matt West).

  * Remove the need to return `data` in python functions (Tim Bretl).

  * Change `externalGradingOptions.files` to `.serverFilesCourse`
    (Nathan Walters).

  * Change Python question code timeout from 5 s to 20 s (Tim Bretl).

  * Change "Errors" tab to "Issues" (Matt West).

  * Change max DB connections from 10 to 100 (Matt West).

  * Shift most `exampleCourse` to the external `pl-template` repository.

  * Shift symbolic input parser to `lib/python_helper_sympy.py` (Tim Bretl).

  * Fix external graders with invalid submissions (Nathan Walters).

  * Fix handling of too-large file uploads (Matt West).

  * Fix rendering glitch in instructor question table (Matt West).

  * Fix instructor closing of assessment instances (Matt West).

  * Fix spurious "question is complete" bug (Tim Bretl).

  * Fix bug in sigfig method of comparison when correct answer is zero (Tim Bretl).

  * Fix bug in pl_file_upload where students could upload arbitrary files (Nathan Walters).

  * Fix render bug on exams for questions without points (Matt West).

  * Fix assessment authorization when mode is NULL (Matt West).

  * Fix bug that prevented scalars from being rendered by `pl_matrix_output` (Tim Bretl).

  * Fix bug that prevented unicode minus from being parsed by `pl_matrix_output` and `pl_number_input` (Tim Bretl).

  * Fix external grading score display when score is missing (Nathan Walters).

  * Fix handling of image pull fails for external grading (Nathan Walters).

  * Fix options for v3 questions (Jake Bailey).

  * Fix course element reloading on sync (Nathan Walters).

  * Fix course element file loading (Matt West).

  * Fix file downloads as zip for v2 questions (Matt West).

  * Fix exam instance error handling with broken variants (Tim Bretl).

  * Fix `pl_number_input` to allow suffix for units with `display=inline` (Tim Bretl).

  * Fix symbolic input parser to eliminate use of `sympy.sympify` (Tim Bretl).

  * Fix bug that prevented numbers from being converted in sympy equivalents in symbolic input parser (Tim Bretl).

  * Fix bug that prevented use of multiple symbols in `pl_symbolic_input` (Tim Bretl).

  * Fix inoperable "Test" buttons for non-v3 questions by hiding them (Matt West).

  * Fix inaccurate issue counts on assessments (Matt West).

  * Fix exam auto-closing issue with legacy assessment instances (Matt West).

  * Fix double-click handling on question buttons (Matt West).

  * Fix one broken exam from blocking other exams auto-closing (Matt West).

  * Fix v2 questions `clientCode` path on Exam assessments (Matt West).

  * Fix decreased Exams scores with reduced credit (Matt West).

  * Fix premature answer display for `pl_multiple_choice` and `pl_checkbox` (Matt West).

  * Fix broken popovers in student exam questions (Tim Bretl).

  * Fix canceling of grading jobs on a new submission (Matt West).

  * Fix symbolic expression parsing bug by disallowing floating-point numbers (Tim Bretl).

  * Fix handling of broken questions on Homeworks (Matt West).

  * Fix handling of `inf` and `nan` submissions in `pl_number_input` (Tim Bretl).

  * Fix server crash in grading job handling (Nathan Walters).

  * Fix a few very old submissions with NaN scores (Matt West).

  * Fix assessment re-open/close link rendering (Nathan Walters).

  * Fix null-byte handling in grader results (Nathan Walters).

  * Fix elements not reading their templates with UTF-8 encoding (Nathan Walters).

  * Fix display of assessment score to 2 decimal places (Nathan Walters).

  * Fix gradebook to choose best score rather than worst (Matt West).

  * Fix bug in `pl_number_input` that crashed on submission of large integers (Tim Bretl).

* __2.10.1__ - 2017-05-24

  * Fix display of saved submissions for Exam assessments.

* __2.10.0__ - 2017-05-20

  * Add real-time grading job status with websockets (Nathan Walters).

  * Add full DB schema migration system (Nathan Walters).

  * Add unit tests for DB migrations (Nathan Walters).

  * Add Python modules for autograders: `numpy`, `scipy`, `matplotlib`,
    `sympy`, and `pandas` (Jordi Paris Ferrer).

  * Add `scipy` and `numpy` to the PL docker image.

  * Add documentation on the new authentication flow.

  * Add more developer documentation on the database schema.

  * Add export of full database in CSV, optionally anonymized.

  * Use Python 3.5 for autograders in `exampleCourse` (Nathan Walters).

  * Fix docker build script usage help.

  * Fix base64 encoding of uploaded files.

* __2.9.1__ - 2017-05-17

  * Fix handling of failed grading jobs (Nathan Walters).

* __2.9.0__ - 2017-05-14

  * Add support for Google OAuth2 authentication.

  * Shift documentation to Read the Docs.

  * Fix handling of Unicode characters in question data.

* __2.8.0__ - 2017-05-04

  * Add DB storage of exam mode networks.

  * Add `config` table to DB with system `display_timezone`.

  * Fix async handling in regrading unit tests.

* __2.7.0__ - 2017-04-28

  * Add `/pl/webhooks/ping` endpoint for automated health checks.

  * Add `singleVariant` flag for non-randomized questions.

  * Add documentation and improve layout for external autograder files
    (Nathan Walters).

  * Add link to detailed instances CSV file on instructor assessment page.

  * Add more assessment CSV download options.

  * Allow development use of non-master git branches for courses.

  * Fix `max_points` update during regrading.

  * Fix env var security in autograder containers (Jordi Paris Ferrer).

  * Fix external autograder output display (Nathan Walters).

  * Fix home directory detection for external autograder jobs.

  * Fix rendering of table row lines in student question lists.

* __2.6.0__ - 2017-04-16

  * Add full external autograder support with AWS and local docker support
    (Nathan Walters, Jordi Paris Ferrer).

* __2.5.3__ - 2017-04-14

  * Fix docker build with `migrations/` directory.

* __2.5.2__ - 2017-04-14

  * Fix regrading support.

* __2.5.1__ - 2017-04-12

  * Fix Exam reservation enforcement when multiple reservations exist.

* __2.5.0__ - 2017-04-11

  * Speed up rendering of instructor pages with assessment statistics.

  * Speed up calculation of assessment durations.

  * Speed up pages with job sequences.

  * Add per-day mean scores to the by-day score plot.

  * Add `points` and `max_points` output to assessment_instances CSV.

  * Add `migrations/` directory for ordered DB schema changes.

  * Fix assessment duration estimation for homeworks (1-hour gap maximum).

  * Fix CSV link on gradebook page.

  * Fix sorting of assessment on gradebook page.

  * Fix CSV download on instructor assessments overview page.

  * Fix date format in activity log CSV.

  * Fix links to questions on activity log pages.

  * Remove "permanent URL" on instructor assessments overview page.

* __2.4.1__ - 2017-04-08

  * Set question `feedback` to the empty object when missing.

* __2.3.2__ - 2017-04-08

  * Set question `feedback` to the empty object when missing.

* __2.4.0__ - 2017-04-07

  * Add connection to PrairieSchedule to enforce Exam reservations.

  * Fix ordering of assessment set headers in assessment lists.

  * Fix duration calculations to be from assessment start to last submission.

  * Show all submissions in downloaded CSV files even in dev mode.

  * Fix `Manual` grading type (Jake Bailey).

  * Change `forceMaxPoints` to only take affect during an explicit regrade.

* __2.3.1__ - 2017-03-23

  * Don't display deleted courses on the enroll (add/remove courses) page.

* __2.3.0__ - 2017-03-08

  * Change `feedback` to be visible for open questions on exams.

  * Make `feedback` visible within `submission.html` (Ray Essick).

  * Fix auto-finishing of exams after a 6-hour timeout.

  * Add regrading support with `forceMaxPoints` option.

  * Add preliminary external autograder support by the HackIllinois team
    (Genna Helsel, Teju Nareddy, Jordi Paris Ferrer, Nathan Walters).

  * Add question points and percentage scores to `*_final_submissions.csv`.

  * Add per-day score histograms to instructor assessment page (Paras Sud).

* __2.2.2__ - 2017-02-23

  * Add more indexes and improve unique constraint ordering for indexes.

* __2.2.1__ - 2017-02-18

  * Only show feedback for open exams in CS 233.

* __2.2.0__ - 2017-02-18

  * Show feedback for graded questions on exams, even if exam is
    still open (Jake Bailey).

* __2.1.3__ - 2017-02-17

  * Prevent multiple submissions to a single homework question variant.

  * Fix option passing to question server.js functions.

  * Fix course deletion on Admin page.

* __2.1.2__ - 2017-02-15

  * Catch bad Shibboleth authentication data with "(null)" UID.

  * Fix logging of `instance_question_id` in response.

* __2.1.1__ - 2017-02-13

  * Update ChangeLog.

* __2.1.0__ - 2017-02-13

  * Fix division-by-zero error in homeworks when `max_points` is zero
    (Jake Bailey).

  * Fix typos in documentation (Andre Schleife).

  * Fix MTF questions.

  * Fix assessment links on Instructor Gradebook page.

  * Fix XSS vulnerability by storing `questionJson` in base64.

* __2.0.3__ - 2017-02-04

  * Cache `instance_questions.status` to speed up page loads.

* __2.0.2__ - 2017-02-04

  * Speed up SQL query in `instance_questions` authorization.

* __2.0.1__ - 2017-01-28

  * Fix incorrect `max_points` for homeworks with question alternatives.

* __2.0.0__ - 2017-01-13

  * Make v2 the primary version and shift the old v1 to a subdirectory.

  * Add support for syncing a course from a remote git repository.

  * Add dev mode with local disk syncing and other dev features.

  * Convert score_perc to double (instead of integer).

  * Add UUIDs to all input JSON files to support renaming.

  * Convert all DB tables to bigserial primary keys.

  * Add docker build for course development.

  * Add question difficulty vs discrimination plots (Paras Sud).

  * Add 'Administrator' users will full site access.

  * Standardize names of JSON files and client/server file directories.

  * Clean up JSON file formats for everything except questions.

  * Add documentation for all v2 file formats.

  * Add conversion script from v1 to v2 assessment format (Dallas Trinkle).

* __1.22.0__ - 2016-12-09

  * Add IP ranges for final exams in DCL.

  * Fix docker instructions (Allen Kleiner).

  * Skip update of test instances for non-existent tests.

  * Fix crashing bug due to function call typo (Kevin Wang).

  * Don't attempt to generate statistics for non-existent questions.

  * Improve robustness of `submittedAnswer` restore for Fabric.js questions.

  * Add `fixedExponential` formatter.

  * Add raw score (full precision) to CSV downloads.

  * Fix logging error (Eric Huber).

  * Generate hi-res versions of LaTeX images for Fabric.js support.

  * (V2) Enable assessments with multiple instances per student.

  * (V2) Fix submission rendering for admin question views (Ray Essick).

  * (V2) Add past submissions view on exam question pages (Ray Essick).

  * (V2) Add underlying support for external (RabbitMQ) and manual grading.

  * (V2) Fix grading operations outside the main transaction.

  * (V2) Add question alternatives within assessments.

  * (V2) Implement generic CSRF protection for all pages.

  * (V2) Split site into Admin and User pages.

  * (V2) Add unified homepage with course list and self-enrollment.

  * (V2) Fix SQL import newline handling on Windows.

  * (V2) Add docker build.

  * (V2) Add admin view of individual assessment instances.

* __1.21.0__ - 2016-09-14

  * Use hi-res time for random seeds, improving test randomization.

  * Improve margins around `Save answer` buttons (Eric Huber).

  * Improve sorting of tests with identical numbers to sub-sort on titles.

  * Fix handling of question shuffling within tests (Binglin Chen).

  * Fix user role reading from `courseInfo.json`.

  * Fix error-handling code in `POST /submissions`.

  * Remove Siebel 0224 from `Exam` mode (Jeffrey Tolar).

  * (V2) Automatically regenerate assessment statistics every 10 minutes.

  * (V2) Fix CSV statistics downloads.

  * (V2) Switch to local copy of MathJax.

  * (V2) Implement access date display.

  * (V2) Implement `Exam` and `Homework` assessment types.

* __1.20.0__ - 2016-08-24

  * Fix `jsPlumb` naming case (Jeffrey Tolar).

  * Remove `/export.csv` endpoint (Kevin Wang).

  * Explicitly specify dependency versions in `package.json` (Kevin Wang).

  * Validate effective UID before creating tInstances (Kevin Wang).

  * Fix display of `trueAnswers` for all questions (Kevin Wang).

  * Document the Reload button (Jeffrey Tolar).

  * Fix role changing restrictions (Jeffrey Tolar).

  * Improve naming of exam grade/finish buttons and modal texts (Kevin Wang).

  * Show zone titles within tests (Jeffrey Tolar).

  * Remove current exam score from sidebar (Kevin Wang).

  * Split out helper modules from server code (Jeffrey Tolar).

  * Warn user when exam has unanswered questions (Kevin Wang).

  * Improve user feedback when all exam questions are answered (Kevin Wang).

  * Fix viewport width handling (Jeffrey Tolar).

  * Upgrade to ExpressJS 4.x.

  * Disallow multiple submissions for a single homework question instance (Kevin Wang).

  * Fix all server-side error handling to use standard NodeJS convention (Kevin Wang).

  * Fix race condition on client initialization (Jeffrey Tolar).

  * Improve server-side RequireJS usage (Jeffrey Tolar).

  * Add submissions directly from the command line (Kevin Wang).

  * Improve docs for Windows installations (Dave Mussulman).

  * Expose `PLConfig` to backend to access server URL (Kevin Wang).

  * Fix crash on `GET /clientFiles/` (Kevin Wang).

  * Fix handling of large git pulls of class data (Jeffrey Tolar).

  * Fix `mtfclient` to properly handle checkbox listening (Terence Nip).

  * Fix percentage score exports.

  * Switch exam-mode IP blocks to new CBTF location in Grainger.

  * Add new drawing commands for LShape, TShape, DistLoad (Mariana Silva).

  * Store latex text images per-course rather than globally.

  * Add homework random shuffle mode with global question numbers (Binglin Chen).

  * (V2) Add experimental backend using PostgresQL and server-side rendering.

* __1.19.0__ - 2016-02-23

  * Add Ace editor for in-question code editing (Terence Nip).

  * Add `MultipleTrueFalse` question type (Terence Nip).

  * Upgrade MathJax to 2.6.0 to fix "vertical bar" rendering problem.

  * Add `adm-zip` support for questions to create zip files (Craig Zilles).

  * Enable embedded images in MultipleChoice and Checkbox question types.

  * Fix bugs related to reporting of PrairieLearn git version.

  * Add Errors tab for instructors to see server-side errors, and report more errors.

  * Add Reload button in development mode.

  * Add support for variable credit on tests (bonus credit and partial credit).

  * Remove the Adaptive test type (superseded by Game).

  * Add validation for dates on server load.

  * Fix display of question answer feedback during RetryExams.

  * Change all test scores to be stored as percentages without decimal places (rounded down).

  * Add `{{params.a | vector}}` template for bracketed vectors.

  * Support IP range checking for Siebel basement labs.

* __1.18.0__ - 2016-01-20

  * Fix security hole to restrict question access to accessible tests.

  * Add `jsplumb` support (Terence Nip).

* __1.17.0__ - 2015-11-04

  * Fix missing `questionFile()` caused by upgraded underscore templating.

  * Fix sorting of tests with mixed integer/string numbers.

  * Fix broken PrairieDraw figures after submission grading.

  * Fix role changes on User page with Firefox.

  * Fix username setting when UID is set.

  * Fix User page dropdowns to default to current state.

  * Add a User page button to change back to the authenticated UID.

  * Fix missing user list in dropdown after UID change.

  * Add "Troubleshooting" documentation page with frequently asked questions.

  * Add documentation about tests and questions versus test instances and question instances.

  * Add `Checkbox` question type.

  * Add `exampleCourse/questions/randomZip` example.

  * Remove unused `backend/questions` and `backend/tests` templates in favor of `exampleCourse`.

  * Include MathJax inside PrairieLearn.

  * Fix TeX label generation scripts to support Python 3.X and `courseDir` config variable.

* __1.16.1__ - 2015-10-12

  * Fix alignment of date plots on Safari.

* __1.16.0__ - 2015-10-12

  * Link questions on test "Admin" pages to question instances.

  * Add statistics by day for exam-type tests.

* __1.15.2__ - 2015-10-09

  * Fix doc references from "Assessment Detail" to assessment "Admin" page.

* __1.15.1__ - 2015-10-08

  * Clean up `particleMotion` example HTML templates.

* __1.15.0__ - 2015-10-08

  * Enable feedback in questions during exams and add `particleMotion` example.

* __1.14.1__ - 2015-10-08

  * Fix documentation typo in test access control section.

* __1.14.0__ - 2015-10-08

  * Add "uids" as an access rule restriction in test "allowAccess".

* __1.13.2__ - 2015-10-08

  * Use a locally-hosted copy of MathJax.

* __1.13.1__ - 2015-10-04

  * Fix test statistics for `Exam` and `PracExam` tests.

* __1.13.0__ - 2015-10-04

  * Plot score histogram in test admin view (Binglin Chen @chen386).

  * Add question statistics to test admin view.

  * Display PrairieLearn version number on the Sync page.

* __1.12.1__ - 2015-09-24

  * Fix test statistics for `RetryExam` using zones.

* __1.12.0__ - 2015-09-24

  * Standardize question numbering to be like #3.8 rather than #3-8 (Terence Nip @tnip).

  * Fix schema validation and example for RetryExams with multiple qids in a question.

* __1.11.1__ - 2015-09-23

  * Fix build bug with missing moment-timezone.

  * Remove deprecation warning for `questionGroups` in `RetryExam`.

* __1.11.0__ - 2015-09-23

  * Redesign of the "Assessment" page to be more compact and consistent.

  * Add `zones` to `RetryExam` to control question-order randomization.

  * Add `variantsPerQuestion` and `unlimitedVariants` options for `RetryExam`.

  * Improve test naming consistency and fix navbar link bugs with tests.

  * Allow test numbers to be strings.

* __1.10.2__ - 2015-09-19

  * Fix bug introduced by 1.10.1 that broke all tests (overly general change events).

* __1.10.1__ - 2015-09-18

  * Fix bug that caused the "User" page to not display changes in user, role, or mode.

* __1.10.0__ - 2015-09-15

  * Add "reset test" capability for instructors.

  * Only allow questions to be solved for accessible tests.

  * Add export test data capability for instructors.

  * Add summary test statistics for instructors.

* __1.9.1__ - 2015-09-11

  * Fix docs/example to add blank target for test text links.

  * Fix `clientFiles` to also handle subdirectories.

* __1.9.0__ - 2015-09-11

  * Add `clientFiles` and docs for adding text/files to tests.

* __1.8.1__ - 2015-09-10

  * Fix security hold where anyone could access `/export.csv`.

* __1.8.0__ - 2015-09-09

  * Add optional header text for `RetryExam` (for formula sheets, etc).

* __1.7.6__ - 2015-09-09

  * Load frontend website even if there were errors fetching data.

* __1.7.5__ - 2015-09-07

  * Reload all question `server.js` files after "Sync" with a git course repository.

* __1.7.4__ - 2015-09-06

  * Correctly give highest score for assessments with duplicate scores.

* __1.7.3__ - 2015-09-06

  * Fix bug that created multiple tInstances.

* __1.7.2__ - 2015-09-02

  * Fix `exampleCourse/questions/addVectors` to use `QServer` so `gradeAnswer()` is truly optional.

* __1.7.1__ - 2015-09-02

  * Fix schema links in documentation.

  * Add documentation for question options.

  * Add docs and text on the User page to describe the server `mode` in more detail.

* __1.7.0__ - 2015-09-01

  * Don't generate new question variants until the old variant is answered.

* __1.6.0__ - 2015-09-01

  * Make `exampleCourse/tests/homework1` visible by default.

  * Display course name in page title.

  * Use "assessment" rather than "homework" or "test" in user-visible strings.

* __1.5.2__ - 2015-08-31

  * Fix example `backend/config.json` in the docs.

* __1.5.1__ - 2015-08-30

  * Clarify docs about user role setting.

* __1.5.0__ - 2015-08-26

  * Enable exam mode detection via hard-coded IP range for the CBTF.

* __1.4.1__ - 2015-08-26

  * `export.csv` now uses test `set` rather than `type` for test names.

* __1.4.0__ - 2015-08-25

  * Add documentation and help text for Sync page.

  * Fix display of commit information when using older versions of git.

  * Add figure to example question `addVectors` in `exampleCourse`.

* __1.3.2__ - 2015-08-24

  * Fix `allowAccess` checks to not always fail.

* __1.3.1__ - 2015-08-24

  * Fix `pulls` error when `gitCourseBranch` is not set.

* __1.3.0__ - 2015-08-24

  * Change default `allowAccess` to block all non-instructor access.

* __1.2.1__ - 2015-08-24

  * Fix race condition in user creation and correctly record user names.

* __1.2.0__ - 2015-08-23

  * Add "Sync" feature to pull from a git repository.

  * Fix missing `template` field in `config.json` schema.

  * Improve error logging with more specific error information.

* __1.1.0__ - 2015-08-22

  * Add access logging to the database.

* __1.0.2__ - 2015-08-19

  * Documentation fixes following the bootcamp.

  * Fix undefined logger error if `config.json` contains errors (reported by Craig and Mariana).

* __1.0.1__ - 2015-08-18

  * Fix `npm` module list during bootcamp (remove `nodetime`, add `moment`).

* __1.0.0__ - 2015-08-18

  * First public release for pre-Fall-2015 bootcamp.<|MERGE_RESOLUTION|>--- conflicted
+++ resolved
@@ -3,15 +3,13 @@
 
 * __next version__ - XXXX-XX-XX
 
-<<<<<<< HEAD
   * Add improved support for very large file downloads (Nathan Walters).
 
   * Fix migration 111 to allow re-running (Matt West).
-=======
+
   * Add support for running in production inside Docker (Matt West).
 
   * Add configurable authentication sources menu (Dave Mussulman).
->>>>>>> e3e6ffdc
 
 * 2.12.0 - 2018-05-19
 
