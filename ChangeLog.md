--- conflicted
+++ resolved
@@ -119,13 +119,11 @@
 
   * Fix Python autograder container build (Matt West).
 
-<<<<<<< HEAD
   * Fix documentation to be more descriptive for local development with externally graded questions, especially in Windows. (Dave Mussulman, h/t James Balamuta, Mariana Silva, Zhenxi Zhou)
-=======
+
   * Fix copy button (Tim Bretl).
 
   * Fix TravisCI for Greenkeeper PRs (Matt West).
->>>>>>> 437b0a43
 
   * Remove `allowIssueReporting` option in `infoCourseInstance.json` (Matt West).
 
