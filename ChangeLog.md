
# ChangeLog

* __next version__ - XXXX-XX-XX

  * Add string input element (Mariana Silva)

  * Add student name and clickable e-mail address information to issue reports (James Balamuta).

  * Add `tools/dump_*` scripts to filter and anonymize per-course dumps (Matt West).

  * Fix HTML rendering by reverting `cheerio.js` to `0.22.0` (Matt West).

  * Fix Google auth using new API (Matt West).

  * Fix several issues with various elements (Nathan Walters).

  * Fix error when rendering ungraded external grading submissions (Matt West).

  * Fix sync failure if a course instance has no `assessments` directory and add warning in sync log (Ray Essick).

  * Fix Slack posting for student cheating reports (Matt West).

  * Change element names to use dashes instead of underscores (Nathan Walters).

  * Change deprecated `new Buffer()` calls to `Buffer.from()` (Ray Essick).

  * Change to Node.js 10 and PostgreSQL 10 (Matt West).

  * Change `centos7-ocaml` grader image to `ocaml-4.05` (Matt West).

<<<<<<< HEAD
  * Change element attributes to use hyphens instead of underscores (Nathan Walters).
=======
  * Change TravisCI tasks to run linters first (Matt West, h/t James Balamuta).
>>>>>>> 7d0e6f48

* __3.0.0__ - 2018-05-23

  * Add improved support for very large file downloads (Nathan Walters).

  * Add support for running in production inside Docker (Matt West).

  * Add configurable authentication sources menu (Dave Mussulman).

  * Add locking to enable multi-server deployments (Matt West).

  * Add per-assessment PrairieSchedule exam linking (Matt West).

  * Add "Report cheating" page in Exam mode (Matt West).

  * Add `package-lock.json` to Docker image build (Matt West).

  * Add additional information about indices to database descriptions (Nathan Walters).

  * Add configurable `homeUrl` to support container deployments (Matt West).

  * Fix migration 111 to allow re-running (Matt West).

  * Fix docs to provide workaround for `mcrypt` install error on OSX (Tim Bretl).

  * Change `popper.js` to version `1.14.0` (Tim Bretl).

* __2.12.0__ - 2018-05-19

  * Add new issues page style and flexible filtering (Nathan Walters).

  * Add `pl_threejs` element (Tim Bretl).

  * Add translation to `pl_threejs` element (Tim Bretl).

  * Add `pl_code` element for code syntax highlighting (Matt West).

  * Add FAQ docs about post-semester access (Matt West).

  * Add handling of complex numbers to `pl_number_input`, `pl_matrix_input`, and `pl_matrix_output` (Tim Bretl).

  * Add more questions to unit tests (Tim Bretl).

  * Add guidance on how to update ChangeLog to docs in `contributing.md` (Tim Bretl).

  * Add server load reporting to CloudWatch (Matt West).

  * Add question QR code for proctor lookup during exams (Dave Mussulman).

  * Add course-instance-wide issue reporting flag (Matt West).

  * Add advertisement for HackIllinois 2018 (Matt West).

  * Add blocked-event-loop monitor (Matt West).

  * Add per-job load tracking (Matt West).

  * Add _R_ to the `centos7-plbase` Docker Image (James Balamuta).

  * Add `centos7-plbase` Docker image (Matt West).

  * Add memory and CPU limits to local external graders (Matt West).

  * Add `tools/` to Docker image (Matt West).

  * Add docs for generating LaTeX label images with Docker (Matt West).

  * Add option to enable networking access on external grading containers (Nathan Walters).

  * Add `sympy.ImmutableMatrix` to list of types accepted by `prairielearn.to_json()` (Tim Bretl).

  * Add form help text indicating multiple answer can be selected for `pl_checkbox` (James Balamuta).

  * Add demo question showcasing all options for `pl_checkbox` (James Balamuta).

  * Add example of how to use PL to learn student names (Tim Bretl).

  * Add exception handling to python caller to display what can't be converted to valid JSON (Tim Bretl).

  * Add tags list to question stats CSV (Matt West).

  * Add Redis to support websockets when running with multiple servers (Nathan Walters).

  * Add support for dtype in `pl.to_json` and `pl.from_json` (Tim Bretl).

  * Add better grading-instance autoscaling calculations (Matt West).

  * Add student page view tracking (Matt West).

  * Add predictive grader autoscaling (Matt West).

  * Add links to student questions on instructor assessment instance page (Matt West).

  * Add Safe Exam Browser support (Dave Mussulman).

  * Add instance question durations to CSV output (Matt West).

  * Add load-testing script (Matt West).

  * Add documentation for the `shuffleQuestions` option (Matt West).

  * Add course instance id to all question variants (Nathan Walters).

  * Add docs for external grading statistics (Matt West).

  * Add ability to restore original file in `pl_file_editor` (Nathan Walters).

  * Add `pl_integer_input` element (Tim Bretl).

  * Add consistency checks for `course_instance_id` in `variants` (Matt West).

  * Add `merge=union` strategy for `ChangeLog.md` (Matt West).

  * Add developer docs about question rendering (Matt West).

  * Add submission info modal with external grading stats (Nathan Walters).

  * Add `load-test` support for v2 questions (Matt West).

  * Fix broken file upload element (Nathan Walters).

  * Fix broken popover and improve assessment label styles (Nathan Walters).

  * Fix bug in `pl_matrix_input` that crashed on submission of large integers (Tim Bretl).

  * Fix broken popovers in input elements (Tim Bretl).

  * Fix bug in `pl_threejs` that applied different error tolerances to render and grade (Tim Bretl).

  * Fix bug in `pl_threejs` that showed wrong body position in answer panel (Tim Bretl).

  * Fix bug in `pl_threejs` to handle case when submitted answer is None (Tim Bretl).

  * Fix doc to clarify the rules for changing UUIDs (James Balamuta).

  * Fix issues on instructor question page (Nathan Walters).

  * Fix styling of file upload element (Nathan Walters).

  * Fix Google OAuth login (James Wang).

  * Fix unicode symbols and HTML entities in question.html (Matt West).

  * Fix bug in `addBinary` example question (Tim Bretl).

  * Fix error message for `display` attribute of `pl_number_input` (Matt West).

  * Fix bug in handling of MATLAB format in answers submitted to `pl_matrix_input` (Tim Bretl).

  * Fix request load tracking (Matt West).

  * Fix test-server shutdown procedures (Matt West).

  * Fix `readthedocs` build (Matt West).

  * Fix course role edit icon (Nathan Walters).

  * Fix Coveralls.io reporting (Dave Mussulman).

  * Fix tag order display (Dave Mussulman, h/t Pengyu Cheng).

  * Fix navbar role switching button text (Dave Mussulman).

  * Fix all calls of `json.dumps` to make them produce valid JSON (Tim Bretl).

  * Fix error when rendering question score panel (Nathan Walters).

  * Fix questions without tags not displaying on instructor assessment page (Jake Bailey).

  * Fix daily external grader statistics to split out receive time (Matt West).

  * Fix crash in `pl_external_grader_results` caused by malformed results (Nathan Walters).

  * Fix question order on instructor assessment instance page (Matt West).

  * Fix bug in display of input element tolerances (Tim Bretl).

  * Fix `variants.course_instance_id` migration (Matt West).

  * Fix typo in `exampleCourse/questions/positionTimeGraph` (Matt West).

  * Fix 'Load from disk' works when emulating non-instructor roles (Dave Mussulman).

  * Fix slow query for file downloads (Matt West).

  * Fix external grading documentation to describe the current code (Nathan Walters).

  * Change to Bootstrap 4 (Nathan Walters).

  * Change to NodeJS 8.x LTS (Matt West).

  * Change all node dependencies to latest versions (Nathan Walters).

  * Change `sigfig` and `decdig` method of comparison to reduce tolerance (Tim Bretl).

  * Change default relative tolerance from `1e-5` to `1e-2` (Tim Bretl).

  * Change question card coloring and collapse past submissions by default (Nathan Walters).

  * Change build process so Travis fails if changelog has not been updated (Nathan Walters).

  * Change build process to verify changelog update only on PR (Nathan Walters).

  * Change all required python packages to latest minor versions (Tim Bretl).

  * Change all bare `except:` to `except Exception:` in python code (Tim Bretl).

  * Change Docker build to start from `centos7-plbase` (Matt West).

  * Change `requirements.txt` to include `rpy2` (James Balamuta).

  * Change to Python 3.6 in `centos7-base` grader image (Matt West).

  * Change `pl_checkbox` to display form help text by default (James Balamuta).

  * Change authenication redirects to preserve originally visited URL (Dave Mussulman).

  * Change Docker postgresql to do initializations/migrations at build (Dave Mussulman).

  * Change the example course to be available to any institution (Matt West).

  * Change `centos7-plbase` docker image to not use `/PrairieLearn` directory (Matt West).

  * Change shared code to be in external PrairieLib library (Nathan Walters).

  * Change instructor issues page to show student message on new line; remove `is:automatically-reported` filter (Nathan Walters).

  * Change CSRF codes to be URL-safe (Dave Mussulman).

  * Change closed exams to not be reviewable for students (Dave Mussulman).

  * Remove HackIllinois advertisement (Matt West).

* __2.11.0__ - 2017-12-29

  * Add support for partial credit in Homeworks (Tim Bretl).

  * Add help text to Exam assessment instance page (Tim Bretl).

  * Add support for partial credit in exams (Tim Bretl).

  * Add `<pl_file_preview>` element (Nathan Walters).

  * Add docker image for external graders with clang (Nathan Walters).

  * Add new exam grading UX with no buttons on overview page (Matt West).

  * Add Travis CI running the docker image for consistency (Matt West).

  * Add better and faster docker re-builds (Jake Bailey).

  * Add `ZJUI` as a institution option (Matt West).

  * Add python linter (Nathan Walters).

  * Add ESLint for style checking and fix related issues (Nathan Walters).

  * Add test coverage reporting with `coverage.io` (Nathan Walters).

  * Add documentation clarification on `"role": "Student"` access.

  * Add more core libraries (backbone, PrairieDraw, etc) (Matt West).

  * Add hiding of "Grade" button for manual grading (Matt West).

  * Add docs example of mixed on-campus and remote exam (Matt West).

  * Add Azure AD authentication (Matt West).

  * Add ZJU institution checking from ID (Matt West).

  * Add logout support for multiple authentication providers (Matt West).

  * Add PrairieGrader for external grading (Nathan Walters).

  * Add redirect handler to enable assessment deep links (Dave Mussulman).

  * Add `pycryptodome` for authenticated question data (Jake Bailey).

  * Add `v2` and `v3` tags to exampleCourse questions (Dave Mussulman).

  * Add `externalGradingOptions.timeout` parameter (Nathan Walters).

  * Add "Report an issue" button on questions (Matt West).

  * Add `allowIssueReporting` assessment option, default false (Matt West).

  * Add more statistics for external grader instances (Matt West).

  * Add "generating" animation to "Start assessment" button (Matt West).

  * Add maximum statistics for grading jobs (Matt West).

  * Add index on `grading_jobs.date` to speed up statistics (Matt West).

  * Add `to_json()` and `from_json()` to `prairielearn.py` to help JSON serialize standard types (Tim Bretl).

  * Add build-time system updates to Docker image (Jake Bailey).

  * Add new UINs for dev users to avoid conflicts in production DB (Matt West).

  * Add `partialCredit` question option (Matt West).

  * Add jsPlumb library from PL v1 (Matt West).

  * Add ability to de-link course instances from PrairieSchedule (Matt West).

  * Add explicit POST size limit of 200 KiB (Matt West).

  * Add size limits for grading jobs (100 KiB) (Nathan Walters).

  * Add linting for trailing commas (Nathan Walters).

  * Add GitHub link to instructor question view (Dave Mussulman).

  * Add instructor view of external grading logs (Nathan Walters).

  * Add legacy file path fallback to `clientFilesCourse` (Matt West).

  * Add full grading job log display from S3 (Nathan Walters).

  * Add instructor editing of total points and question points for assessment
    instances (Matt West).

  * Add `addBinary` example question (Matt West).

  * Add `make` to the Docker container (Dave Mussulman).

  * Add more feedback when submission to `pl_symbolic_input` has invalid format (Tim Bretl).

  * Add live update of external grading results (Nathan Walters).

  * Add ability for user to switch between MATLAB and python format in `pl_matrix_output` (Tim Bretl).

  * Add copy-to-clipboard button in `pl_matrix_output` (Tim Bretl).

  * Add detailed question statistics (Paras Sud).

  * Add visible logging for incremental DB migrations (Matt West).

  * Add support for python format in `pl_matrix_input` (Tim Bretl).

  * Add student and instructor question links on instructor page (Matt West).

  * Add new python grading framework for exampleCourse (Nathan Walters).

  * Add CSV export of best (highest scoring) submissions (Matt West).

  * Add CSV download for instance questions (Matt West).

  * Split installing documentation into separate method sections (Matt West).

  * Remove unused dead code (`/lib/db.js`, `question-servers/shortAnswer.js`,
    and `tests/sync/*`) (Nathan Walters).

  * Remove cookie-clearing on error page (Matt West).

  * Remove old unused Python caller code (Tim Bretl).

  * Remove AWS Batch external grader (Nathan Walters).

  * Remove the need for `<pl_variable_score>` in questions (Tim Bretl).

  * Remove detailed AzureAD logging (Matt West).

  * Remove the need to return `data` in python functions (Tim Bretl).

  * Change `externalGradingOptions.files` to `.serverFilesCourse`
    (Nathan Walters).

  * Change Python question code timeout from 5 s to 20 s (Tim Bretl).

  * Change "Errors" tab to "Issues" (Matt West).

  * Change max DB connections from 10 to 100 (Matt West).

  * Shift most `exampleCourse` to the external `pl-template` repository.

  * Shift symbolic input parser to `lib/python_helper_sympy.py` (Tim Bretl).

  * Fix external graders with invalid submissions (Nathan Walters).

  * Fix handling of too-large file uploads (Matt West).

  * Fix rendering glitch in instructor question table (Matt West).

  * Fix instructor closing of assessment instances (Matt West).

  * Fix spurious "question is complete" bug (Tim Bretl).

  * Fix bug in sigfig method of comparison when correct answer is zero (Tim Bretl).

  * Fix bug in pl_file_upload where students could upload arbitrary files (Nathan Walters).

  * Fix render bug on exams for questions without points (Matt West).

  * Fix assessment authorization when mode is NULL (Matt West).

  * Fix bug that prevented scalars from being rendered by `pl_matrix_output` (Tim Bretl).

  * Fix bug that prevented unicode minus from being parsed by `pl_matrix_output` and `pl_number_input` (Tim Bretl).

  * Fix external grading score display when score is missing (Nathan Walters).

  * Fix handling of image pull fails for external grading (Nathan Walters).

  * Fix options for v3 questions (Jake Bailey).

  * Fix course element reloading on sync (Nathan Walters).

  * Fix course element file loading (Matt West).

  * Fix file downloads as zip for v2 questions (Matt West).

  * Fix exam instance error handling with broken variants (Tim Bretl).

  * Fix `pl_number_input` to allow suffix for units with `display=inline` (Tim Bretl).

  * Fix symbolic input parser to eliminate use of `sympy.sympify` (Tim Bretl).

  * Fix bug that prevented numbers from being converted in sympy equivalents in symbolic input parser (Tim Bretl).

  * Fix bug that prevented use of multiple symbols in `pl_symbolic_input` (Tim Bretl).

  * Fix inoperable "Test" buttons for non-v3 questions by hiding them (Matt West).

  * Fix inaccurate issue counts on assessments (Matt West).

  * Fix exam auto-closing issue with legacy assessment instances (Matt West).

  * Fix double-click handling on question buttons (Matt West).

  * Fix one broken exam from blocking other exams auto-closing (Matt West).

  * Fix v2 questions `clientCode` path on Exam assessments (Matt West).

  * Fix decreased Exams scores with reduced credit (Matt West).

  * Fix premature answer display for `pl_multiple_choice` and `pl_checkbox` (Matt West).

  * Fix broken popovers in student exam questions (Tim Bretl).

  * Fix canceling of grading jobs on a new submission (Matt West).

  * Fix symbolic expression parsing bug by disallowing floating-point numbers (Tim Bretl).

  * Fix handling of broken questions on Homeworks (Matt West).

  * Fix handling of `inf` and `nan` submissions in `pl_number_input` (Tim Bretl).

  * Fix server crash in grading job handling (Nathan Walters).

  * Fix a few very old submissions with NaN scores (Matt West).

  * Fix assessment re-open/close link rendering (Nathan Walters).

  * Fix null-byte handling in grader results (Nathan Walters).

  * Fix elements not reading their templates with UTF-8 encoding (Nathan Walters).

  * Fix display of assessment score to 2 decimal places (Nathan Walters).

  * Fix gradebook to choose best score rather than worst (Matt West).

  * Fix bug in `pl_number_input` that crashed on submission of large integers (Tim Bretl).

* __2.10.1__ - 2017-05-24

  * Fix display of saved submissions for Exam assessments.

* __2.10.0__ - 2017-05-20

  * Add real-time grading job status with websockets (Nathan Walters).

  * Add full DB schema migration system (Nathan Walters).

  * Add unit tests for DB migrations (Nathan Walters).

  * Add Python modules for autograders: `numpy`, `scipy`, `matplotlib`,
    `sympy`, and `pandas` (Jordi Paris Ferrer).

  * Add `scipy` and `numpy` to the PL docker image.

  * Add documentation on the new authentication flow.

  * Add more developer documentation on the database schema.

  * Add export of full database in CSV, optionally anonymized.

  * Use Python 3.5 for autograders in `exampleCourse` (Nathan Walters).

  * Fix docker build script usage help.

  * Fix base64 encoding of uploaded files.

* __2.9.1__ - 2017-05-17

  * Fix handling of failed grading jobs (Nathan Walters).

* __2.9.0__ - 2017-05-14

  * Add support for Google OAuth2 authentication.

  * Shift documentation to Read the Docs.

  * Fix handling of Unicode characters in question data.

* __2.8.0__ - 2017-05-04

  * Add DB storage of exam mode networks.

  * Add `config` table to DB with system `display_timezone`.

  * Fix async handling in regrading unit tests.

* __2.7.0__ - 2017-04-28

  * Add `/pl/webhooks/ping` endpoint for automated health checks.

  * Add `singleVariant` flag for non-randomized questions.

  * Add documentation and improve layout for external autograder files
    (Nathan Walters).

  * Add link to detailed instances CSV file on instructor assessment page.

  * Add more assessment CSV download options.

  * Allow development use of non-master git branches for courses.

  * Fix `max_points` update during regrading.

  * Fix env var security in autograder containers (Jordi Paris Ferrer).

  * Fix external autograder output display (Nathan Walters).

  * Fix home directory detection for external autograder jobs.

  * Fix rendering of table row lines in student question lists.

* __2.6.0__ - 2017-04-16

  * Add full external autograder support with AWS and local docker support
    (Nathan Walters, Jordi Paris Ferrer).

* __2.5.3__ - 2017-04-14

  * Fix docker build with `migrations/` directory.

* __2.5.2__ - 2017-04-14

  * Fix regrading support.

* __2.5.1__ - 2017-04-12

  * Fix Exam reservation enforcement when multiple reservations exist.

* __2.5.0__ - 2017-04-11

  * Speed up rendering of instructor pages with assessment statistics.

  * Speed up calculation of assessment durations.

  * Speed up pages with job sequences.

  * Add per-day mean scores to the by-day score plot.

  * Add `points` and `max_points` output to assessment_instances CSV.

  * Add `migrations/` directory for ordered DB schema changes.

  * Fix assessment duration estimation for homeworks (1-hour gap maximum).

  * Fix CSV link on gradebook page.

  * Fix sorting of assessment on gradebook page.

  * Fix CSV download on instructor assessments overview page.

  * Fix date format in activity log CSV.

  * Fix links to questions on activity log pages.

  * Remove "permanent URL" on instructor assessments overview page.

* __2.4.1__ - 2017-04-08

  * Set question `feedback` to the empty object when missing.

* __2.3.2__ - 2017-04-08

  * Set question `feedback` to the empty object when missing.

* __2.4.0__ - 2017-04-07

  * Add connection to PrairieSchedule to enforce Exam reservations.

  * Fix ordering of assessment set headers in assessment lists.

  * Fix duration calculations to be from assessment start to last submission.

  * Show all submissions in downloaded CSV files even in dev mode.

  * Fix `Manual` grading type (Jake Bailey).

  * Change `forceMaxPoints` to only take affect during an explicit regrade.

* __2.3.1__ - 2017-03-23

  * Don't display deleted courses on the enroll (add/remove courses) page.

* __2.3.0__ - 2017-03-08

  * Change `feedback` to be visible for open questions on exams.

  * Make `feedback` visible within `submission.html` (Ray Essick).

  * Fix auto-finishing of exams after a 6-hour timeout.

  * Add regrading support with `forceMaxPoints` option.

  * Add preliminary external autograder support by the HackIllinois team
    (Genna Helsel, Teju Nareddy, Jordi Paris Ferrer, Nathan Walters).

  * Add question points and percentage scores to `*_final_submissions.csv`.

  * Add per-day score histograms to instructor assessment page (Paras Sud).

* __2.2.2__ - 2017-02-23

  * Add more indexes and improve unique constraint ordering for indexes.

* __2.2.1__ - 2017-02-18

  * Only show feedback for open exams in CS 233.

* __2.2.0__ - 2017-02-18

  * Show feedback for graded questions on exams, even if exam is
    still open (Jake Bailey).

* __2.1.3__ - 2017-02-17

  * Prevent multiple submissions to a single homework question variant.

  * Fix option passing to question server.js functions.

  * Fix course deletion on Admin page.

* __2.1.2__ - 2017-02-15

  * Catch bad Shibboleth authentication data with "(null)" UID.

  * Fix logging of `instance_question_id` in response.

* __2.1.1__ - 2017-02-13

  * Update ChangeLog.

* __2.1.0__ - 2017-02-13

  * Fix division-by-zero error in homeworks when `max_points` is zero
    (Jake Bailey).

  * Fix typos in documentation (Andre Schleife).

  * Fix MTF questions.

  * Fix assessment links on Instructor Gradebook page.

  * Fix XSS vulnerability by storing `questionJson` in base64.

* __2.0.3__ - 2017-02-04

  * Cache `instance_questions.status` to speed up page loads.

* __2.0.2__ - 2017-02-04

  * Speed up SQL query in `instance_questions` authorization.

* __2.0.1__ - 2017-01-28

  * Fix incorrect `max_points` for homeworks with question alternatives.

* __2.0.0__ - 2017-01-13

  * Make v2 the primary version and shift the old v1 to a subdirectory.

  * Add support for syncing a course from a remote git repository.

  * Add dev mode with local disk syncing and other dev features.

  * Convert score_perc to double (instead of integer).

  * Add UUIDs to all input JSON files to support renaming.

  * Convert all DB tables to bigserial primary keys.

  * Add docker build for course development.

  * Add question difficulty vs discrimination plots (Paras Sud).

  * Add 'Administrator' users will full site access.

  * Standardize names of JSON files and client/server file directories.

  * Clean up JSON file formats for everything except questions.

  * Add documentation for all v2 file formats.

  * Add conversion script from v1 to v2 assessment format (Dallas Trinkle).

* __1.22.0__ - 2016-12-09

  * Add IP ranges for final exams in DCL.

  * Fix docker instructions (Allen Kleiner).

  * Skip update of test instances for non-existent tests.

  * Fix crashing bug due to function call typo (Kevin Wang).

  * Don't attempt to generate statistics for non-existent questions.

  * Improve robustness of `submittedAnswer` restore for Fabric.js questions.

  * Add `fixedExponential` formatter.

  * Add raw score (full precision) to CSV downloads.

  * Fix logging error (Eric Huber).

  * Generate hi-res versions of LaTeX images for Fabric.js support.

  * (V2) Enable assessments with multiple instances per student.

  * (V2) Fix submission rendering for admin question views (Ray Essick).

  * (V2) Add past submissions view on exam question pages (Ray Essick).

  * (V2) Add underlying support for external (RabbitMQ) and manual grading.

  * (V2) Fix grading operations outside the main transaction.

  * (V2) Add question alternatives within assessments.

  * (V2) Implement generic CSRF protection for all pages.

  * (V2) Split site into Admin and User pages.

  * (V2) Add unified homepage with course list and self-enrollment.

  * (V2) Fix SQL import newline handling on Windows.

  * (V2) Add docker build.

  * (V2) Add admin view of individual assessment instances.

* __1.21.0__ - 2016-09-14

  * Use hi-res time for random seeds, improving test randomization.

  * Improve margins around `Save answer` buttons (Eric Huber).

  * Improve sorting of tests with identical numbers to sub-sort on titles.

  * Fix handling of question shuffling within tests (Binglin Chen).

  * Fix user role reading from `courseInfo.json`.

  * Fix error-handling code in `POST /submissions`.

  * Remove Siebel 0224 from `Exam` mode (Jeffrey Tolar).

  * (V2) Automatically regenerate assessment statistics every 10 minutes.

  * (V2) Fix CSV statistics downloads.

  * (V2) Switch to local copy of MathJax.

  * (V2) Implement access date display.

  * (V2) Implement `Exam` and `Homework` assessment types.

* __1.20.0__ - 2016-08-24

  * Fix `jsPlumb` naming case (Jeffrey Tolar).

  * Remove `/export.csv` endpoint (Kevin Wang).

  * Explicitly specify dependency versions in `package.json` (Kevin Wang).

  * Validate effective UID before creating tInstances (Kevin Wang).

  * Fix display of `trueAnswers` for all questions (Kevin Wang).

  * Document the Reload button (Jeffrey Tolar).

  * Fix role changing restrictions (Jeffrey Tolar).

  * Improve naming of exam grade/finish buttons and modal texts (Kevin Wang).

  * Show zone titles within tests (Jeffrey Tolar).

  * Remove current exam score from sidebar (Kevin Wang).

  * Split out helper modules from server code (Jeffrey Tolar).

  * Warn user when exam has unanswered questions (Kevin Wang).

  * Improve user feedback when all exam questions are answered (Kevin Wang).

  * Fix viewport width handling (Jeffrey Tolar).

  * Upgrade to ExpressJS 4.x.

  * Disallow multiple submissions for a single homework question instance (Kevin Wang).

  * Fix all server-side error handling to use standard NodeJS convention (Kevin Wang).

  * Fix race condition on client initialization (Jeffrey Tolar).

  * Improve server-side RequireJS usage (Jeffrey Tolar).

  * Add submissions directly from the command line (Kevin Wang).

  * Improve docs for Windows installations (Dave Mussulman).

  * Expose `PLConfig` to backend to access server URL (Kevin Wang).

  * Fix crash on `GET /clientFiles/` (Kevin Wang).

  * Fix handling of large git pulls of class data (Jeffrey Tolar).

  * Fix `mtfclient` to properly handle checkbox listening (Terence Nip).

  * Fix percentage score exports.

  * Switch exam-mode IP blocks to new CBTF location in Grainger.

  * Add new drawing commands for LShape, TShape, DistLoad (Mariana Silva).

  * Store latex text images per-course rather than globally.

  * Add homework random shuffle mode with global question numbers (Binglin Chen).

  * (V2) Add experimental backend using PostgresQL and server-side rendering.

* __1.19.0__ - 2016-02-23

  * Add Ace editor for in-question code editing (Terence Nip).

  * Add `MultipleTrueFalse` question type (Terence Nip).

  * Upgrade MathJax to 2.6.0 to fix "vertical bar" rendering problem.

  * Add `adm-zip` support for questions to create zip files (Craig Zilles).

  * Enable embedded images in MultipleChoice and Checkbox question types.

  * Fix bugs related to reporting of PrairieLearn git version.

  * Add Errors tab for instructors to see server-side errors, and report more errors.

  * Add Reload button in development mode.

  * Add support for variable credit on tests (bonus credit and partial credit).

  * Remove the Adaptive test type (superseded by Game).

  * Add validation for dates on server load.

  * Fix display of question answer feedback during RetryExams.

  * Change all test scores to be stored as percentages without decimal places (rounded down).

  * Add `{{params.a | vector}}` template for bracketed vectors.

  * Support IP range checking for Siebel basement labs.

* __1.18.0__ - 2016-01-20

  * Fix security hole to restrict question access to accessible tests.

  * Add `jsplumb` support (Terence Nip).

* __1.17.0__ - 2015-11-04

  * Fix missing `questionFile()` caused by upgraded underscore templating.

  * Fix sorting of tests with mixed integer/string numbers.

  * Fix broken PrairieDraw figures after submission grading.

  * Fix role changes on User page with Firefox.

  * Fix username setting when UID is set.

  * Fix User page dropdowns to default to current state.

  * Add a User page button to change back to the authenticated UID.

  * Fix missing user list in dropdown after UID change.

  * Add "Troubleshooting" documentation page with frequently asked questions.

  * Add documentation about tests and questions versus test instances and question instances.

  * Add `Checkbox` question type.

  * Add `exampleCourse/questions/randomZip` example.

  * Remove unused `backend/questions` and `backend/tests` templates in favor of `exampleCourse`.

  * Include MathJax inside PrairieLearn.

  * Fix TeX label generation scripts to support Python 3.X and `courseDir` config variable.

* __1.16.1__ - 2015-10-12

  * Fix alignment of date plots on Safari.

* __1.16.0__ - 2015-10-12

  * Link questions on test "Admin" pages to question instances.

  * Add statistics by day for exam-type tests.

* __1.15.2__ - 2015-10-09

  * Fix doc references from "Assessment Detail" to assessment "Admin" page.

* __1.15.1__ - 2015-10-08

  * Clean up `particleMotion` example HTML templates.

* __1.15.0__ - 2015-10-08

  * Enable feedback in questions during exams and add `particleMotion` example.

* __1.14.1__ - 2015-10-08

  * Fix documentation typo in test access control section.

* __1.14.0__ - 2015-10-08

  * Add "uids" as an access rule restriction in test "allowAccess".

* __1.13.2__ - 2015-10-08

  * Use a locally-hosted copy of MathJax.

* __1.13.1__ - 2015-10-04

  * Fix test statistics for `Exam` and `PracExam` tests.

* __1.13.0__ - 2015-10-04

  * Plot score histogram in test admin view (Binglin Chen @chen386).

  * Add question statistics to test admin view.

  * Display PrairieLearn version number on the Sync page.

* __1.12.1__ - 2015-09-24

  * Fix test statistics for `RetryExam` using zones.

* __1.12.0__ - 2015-09-24

  * Standardize question numbering to be like #3.8 rather than #3-8 (Terence Nip @tnip).

  * Fix schema validation and example for RetryExams with multiple qids in a question.

* __1.11.1__ - 2015-09-23

  * Fix build bug with missing moment-timezone.

  * Remove deprecation warning for `questionGroups` in `RetryExam`.

* __1.11.0__ - 2015-09-23

  * Redesign of the "Assessment" page to be more compact and consistent.

  * Add `zones` to `RetryExam` to control question-order randomization.

  * Add `variantsPerQuestion` and `unlimitedVariants` options for `RetryExam`.

  * Improve test naming consistency and fix navbar link bugs with tests.

  * Allow test numbers to be strings.

* __1.10.2__ - 2015-09-19

  * Fix bug introduced by 1.10.1 that broke all tests (overly general change events).

* __1.10.1__ - 2015-09-18

  * Fix bug that caused the "User" page to not display changes in user, role, or mode.

* __1.10.0__ - 2015-09-15

  * Add "reset test" capability for instructors.

  * Only allow questions to be solved for accessible tests.

  * Add export test data capability for instructors.

  * Add summary test statistics for instructors.

* __1.9.1__ - 2015-09-11

  * Fix docs/example to add blank target for test text links.

  * Fix `clientFiles` to also handle subdirectories.

* __1.9.0__ - 2015-09-11

  * Add `clientFiles` and docs for adding text/files to tests.

* __1.8.1__ - 2015-09-10

  * Fix security hold where anyone could access `/export.csv`.

* __1.8.0__ - 2015-09-09

  * Add optional header text for `RetryExam` (for formula sheets, etc).

* __1.7.6__ - 2015-09-09

  * Load frontend website even if there were errors fetching data.

* __1.7.5__ - 2015-09-07

  * Reload all question `server.js` files after "Sync" with a git course repository.

* __1.7.4__ - 2015-09-06

  * Correctly give highest score for assessments with duplicate scores.

* __1.7.3__ - 2015-09-06

  * Fix bug that created multiple tInstances.

* __1.7.2__ - 2015-09-02

  * Fix `exampleCourse/questions/addVectors` to use `QServer` so `gradeAnswer()` is truly optional.

* __1.7.1__ - 2015-09-02

  * Fix schema links in documentation.

  * Add documentation for question options.

  * Add docs and text on the User page to describe the server `mode` in more detail.

* __1.7.0__ - 2015-09-01

  * Don't generate new question variants until the old variant is answered.

* __1.6.0__ - 2015-09-01

  * Make `exampleCourse/tests/homework1` visible by default.

  * Display course name in page title.

  * Use "assessment" rather than "homework" or "test" in user-visible strings.

* __1.5.2__ - 2015-08-31

  * Fix example `backend/config.json` in the docs.

* __1.5.1__ - 2015-08-30

  * Clarify docs about user role setting.

* __1.5.0__ - 2015-08-26

  * Enable exam mode detection via hard-coded IP range for the CBTF.

* __1.4.1__ - 2015-08-26

  * `export.csv` now uses test `set` rather than `type` for test names.

* __1.4.0__ - 2015-08-25

  * Add documentation and help text for Sync page.

  * Fix display of commit information when using older versions of git.

  * Add figure to example question `addVectors` in `exampleCourse`.

* __1.3.2__ - 2015-08-24

  * Fix `allowAccess` checks to not always fail.

* __1.3.1__ - 2015-08-24

  * Fix `pulls` error when `gitCourseBranch` is not set.

* __1.3.0__ - 2015-08-24

  * Change default `allowAccess` to block all non-instructor access.

* __1.2.1__ - 2015-08-24

  * Fix race condition in user creation and correctly record user names.

* __1.2.0__ - 2015-08-23

  * Add "Sync" feature to pull from a git repository.

  * Fix missing `template` field in `config.json` schema.

  * Improve error logging with more specific error information.

* __1.1.0__ - 2015-08-22

  * Add access logging to the database.

* __1.0.2__ - 2015-08-19

  * Documentation fixes following the bootcamp.

  * Fix undefined logger error if `config.json` contains errors (reported by Craig and Mariana).

* __1.0.1__ - 2015-08-18

  * Fix `npm` module list during bootcamp (remove `nodetime`, add `moment`).

* __1.0.0__ - 2015-08-18

  * First public release for pre-Fall-2015 bootcamp.<|MERGE_RESOLUTION|>--- conflicted
+++ resolved
@@ -29,11 +29,9 @@
 
   * Change `centos7-ocaml` grader image to `ocaml-4.05` (Matt West).
 
-<<<<<<< HEAD
+  * Change TravisCI tasks to run linters first (Matt West, h/t James Balamuta).
+  
   * Change element attributes to use hyphens instead of underscores (Nathan Walters).
-=======
-  * Change TravisCI tasks to run linters first (Matt West, h/t James Balamuta).
->>>>>>> 7d0e6f48
 
 * __3.0.0__ - 2018-05-23
 
