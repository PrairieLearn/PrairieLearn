--- conflicted
+++ resolved
@@ -3,16 +3,14 @@
 
 * __next version__ - XXXX-XX-XX
 
-<<<<<<< HEAD
   * Add Learning Tools Interoperability LTI 1.1.1 tool provider functionality (Dave Mussulman).
 
   * Add course instance admin subpages (Dave Mussulman).
-=======
+
   * Add networkx Python library to plbase (Nathan Bowman).
->>>>>>> 1a51de68
 
   * Fix load-reporting close during unit tests (Matt West).
-  
+
   * Fix responsiveness and centering of images displayed with `pl-figure` (James Balamuta, h/t Dave Mussulman).
 
   * Fix STDERR data logging on Python start (Matt West).
