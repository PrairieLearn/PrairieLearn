--- conflicted
+++ resolved
@@ -101,11 +101,9 @@
 
   * Fix all calls of `json.dumps` to make them produce valid JSON (Tim Bretl).
 
-<<<<<<< HEAD
   * Fix error when rendering question score panel (Nathan Walters).
-=======
+
   * Fix questions without tags not displaying on instructor assessment page (Jake Bailey).
->>>>>>> c35d4318
 
   * Change to Bootstrap 4 (Nathan Walters).
 
