--- conflicted
+++ resolved
@@ -9,11 +9,9 @@
 
   * Add `tools/dump_*` scripts to filter and anonymize per-course dumps (Matt West).
 
-<<<<<<< HEAD
+  * Add `pl-prairiedraw-figure` element and update PrairieDraw graphics documentation. (Ray Essick).
+  
   * Add improved login screen (Nathan Walters).
-=======
-  * Add `pl-prairiedraw-figure` element and update PrairieDraw graphics documentation. (Ray Essick).
->>>>>>> 641a1df8
 
   * Fix HTML rendering by reverting `cheerio.js` to `0.22.0` (Matt West).
 
