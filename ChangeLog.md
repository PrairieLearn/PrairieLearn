
# ChangeLog

* __next version__ - XXXX-XX-XX

  * Add string input element (Mariana Silva).

  * Add element to display matrix in latex format (Mariana Silva).

  * Add student name and clickable e-mail address information to issue reports (James Balamuta).

  * Add `tools/dump_*` scripts to filter and anonymize per-course dumps (Matt West).

  * Add `pl-prairiedraw-figure` element and update PrairieDraw graphics documentation. (Ray Essick).

  * Add Control-C hint on server startup (Dave Mussulman).

  * Add improved login screen (Nathan Walters).

  * Add `pl-matrix-component-input` element (Mariana Silva).

  * Add new question renderer behind feature flag (Nathan Walters).

  * Add partial credit option to `pl-checkbox` element (Mariana Silva).

  * Add docs and two optional attributes, `display` and `label`, to `pl-symbolic-input` (Tim Bretl).

  * Add `prevent-select` attribute to `pl-code` element (Nathan Walters).

  * Add personal access token management (Nathan Walters).

  * Add `maxPoints` option to zones (Tim Bretl).

  * Add `bestQuestions` option to zones (Tim Bretl).

  * Add `allow-complex` attribute for `pl-symbolic-input` (Tim Bretl).

  * Add warm up for Python worker processes (Matt West).

  * Add better handling of client sockets on externally graded questions (Nathan Walters).

  * Add postgresql permissions for root in Docker for development (Dave Mussulman).

  * Add CSV scores upload for questions or assessments (Matt West).

  * Add Pillow to the `centos7-python` container (Dave Mussulman).

<<<<<<< HEAD
  * Add more question and assessment JSON validity checking on load (Dave Mussulman).
=======
  * Add scroll bar in `pl-matrix-component-input` (Mariana Silva)
>>>>>>> ce845a99

  * Fix `pl-file-editor` to allow display empty text editor and add option to include text from source file (Mariana Silva).

  * Fix HTML rendering by reverting `cheerio.js` to `0.22.0` (Matt West).

  * Fix Google auth using new API (Matt West).

  * Fix several issues with various elements (Nathan Walters).

  * Fix error when rendering ungraded external grading submissions (Matt West).

  * Fix sync failure if a course instance has no `assessments` directory and add warning in sync log (Ray Essick).

  * Fix Slack posting for student cheating reports (Matt West).

  * Fix assessment instance page to only show 'Finish assessment' button for password and SEB exams (Dave Mussulman).

  * Fix assessment time limits (Matt West).

  * Fix copy button after `clipboard.js` package update (Tim Bretl).

  * Fix `pl-multiple-choice` so feedback is inside label and so inline option produces valid HTML (Tim Bretl).

  * Fix "Logout" button with Google authentication (Matt West).

  * Fix error message when an authentication method is not enabled (Matt West).

  * Fix "Logout" button with Azure authentication (Matt West).

  * Fix docs for `clientServerFiles` template variables (Rahul Rameshbabu).

  * Fix bug with rendering when the render cache is disabled (Nathan Walters).

  * Fix outdated pycryptdome version (to 3.6.6) (Matt West).

  * Fix bug in `pl-symbolic-input` to handle submission of function names without arguments (Tim Bretl).

  * Fix bug in `pl-symbolic-input` to handle submissions that simplify to invalid expressions (Tim Bretl).

  * Fix bug in `pl-symbolic-input` to handle the sympy constants I and E properly (Tim Bretl).

  * Fix markup in `pl-multiple-choice` and `pl-checkbox` elements (Nathan Walters).

  * Fix slow v3 questions by using persistent forking python processes (Matt West).

  * Fix spurious `warnOldJobs` log entries (Matt West).

  * Fix label on `pl-string-input` help popover (Matt West).

  * Fix restart of Python `codeCallers` with no active child (Matt West).

  * Fix exampleCourse exam1 to include formula sheet example per docs (Dave Mussulman).

  * Fix docs for `allowIssueReporting` (Matt West).

  * Fix `pl-matrix-component-input` element to adjust height (Mariana Silva).

  * Fix real-time external grading results in exam mode by disabling exam-specific message in the question score panel (Nathan Walters).

  * Fix `tools/dump_filter.sh` to drop `pg_stat_statements` for PostgreSQL 10 (Matt West).

  * Fix slow assessment instance deletes (Matt West).

  * Fix `triangularDistributedLoad` in `PrairieDraw.js` (Mariana Silva).

  * Fix unexpected token error in administrator overview page (Tim Bretl).

  * Change `pl-code` to display code from a source file OR inline text (Mariana Silva).

  * Change element names to use dashes instead of underscores (Nathan Walters).

  * Change deprecated `new Buffer()` calls to `Buffer.from()` (Ray Essick).

  * Change to Node.js 10 and PostgreSQL 10 (Matt West).

  * Change `centos7-ocaml` grader image to `ocaml-4.05` (Matt West).

  * Change TravisCI tasks to run linters first (Matt West, h/t James Balamuta).

  * Change element attributes to use hyphens instead of underscores (Nathan Walters).

  * Change assessment password protection method (Dave Mussulman).

  * Change "0 rows" error to be more descriptive (Dave Mussulman).

  * Change Exam authentication options to always include Google and Azure (Matt West).

  * Change maximum JSON POST size to 1MB (Nathan Walters).

  * Change to prohibit extra `allowAccess` properties (Geoffrey Challen).

  * Change maximum JSON POST size to 1MB or local grader (Nathan Walters).

  * Change required package versions for security (Dave Mussulman).

  * Change `allowIssueReporting` to default to `true` (Matt West).

  * Remove `element_index` from list of arguments passed to elements (Tim Bretl).

  * Change `pl-string-input` to include an attribute for the placeholder (Mariana Silva).

  * Change element documentation to add placeholder attribute to `pl-string-input` (Mariana Silva).

  * Change instructor assessment page into multiple sub-pages (Matt West).

  * Change log level of external grading jobs to reduce syslog volume (Matt West).

* __3.0.0__ - 2018-05-23

  * Add improved support for very large file downloads (Nathan Walters).

  * Add support for running in production inside Docker (Matt West).

  * Add configurable authentication sources menu (Dave Mussulman).

  * Add locking to enable multi-server deployments (Matt West).

  * Add per-assessment PrairieSchedule exam linking (Matt West).

  * Add "Report cheating" page in Exam mode (Matt West).

  * Add `package-lock.json` to Docker image build (Matt West).

  * Add additional information about indices to database descriptions (Nathan Walters).

  * Add configurable `homeUrl` to support container deployments (Matt West).

  * Add caching of rendered question panels (Nathan Walters).

  * Fix migration 111 to allow re-running (Matt West).

  * Fix docs to provide workaround for `mcrypt` install error on OSX (Tim Bretl).

  * Change `popper.js` to version `1.14.0` (Tim Bretl).

* __2.12.0__ - 2018-05-19

  * Add new issues page style and flexible filtering (Nathan Walters).

  * Add `pl_threejs` element (Tim Bretl).

  * Add translation to `pl_threejs` element (Tim Bretl).

  * Add `pl_code` element for code syntax highlighting (Matt West).

  * Add FAQ docs about post-semester access (Matt West).

  * Add handling of complex numbers to `pl_number_input`, `pl_matrix_input`, and `pl_matrix_output` (Tim Bretl).

  * Add more questions to unit tests (Tim Bretl).

  * Add guidance on how to update ChangeLog to docs in `contributing.md` (Tim Bretl).

  * Add server load reporting to CloudWatch (Matt West).

  * Add question QR code for proctor lookup during exams (Dave Mussulman).

  * Add course-instance-wide issue reporting flag (Matt West).

  * Add advertisement for HackIllinois 2018 (Matt West).

  * Add blocked-event-loop monitor (Matt West).

  * Add per-job load tracking (Matt West).

  * Add _R_ to the `centos7-plbase` Docker Image (James Balamuta).

  * Add `centos7-plbase` Docker image (Matt West).

  * Add memory and CPU limits to local external graders (Matt West).

  * Add `tools/` to Docker image (Matt West).

  * Add docs for generating LaTeX label images with Docker (Matt West).

  * Add option to enable networking access on external grading containers (Nathan Walters).

  * Add `sympy.ImmutableMatrix` to list of types accepted by `prairielearn.to_json()` (Tim Bretl).

  * Add form help text indicating multiple answer can be selected for `pl_checkbox` (James Balamuta).

  * Add demo question showcasing all options for `pl_checkbox` (James Balamuta).

  * Add example of how to use PL to learn student names (Tim Bretl).

  * Add exception handling to python caller to display what can't be converted to valid JSON (Tim Bretl).

  * Add tags list to question stats CSV (Matt West).

  * Add Redis to support websockets when running with multiple servers (Nathan Walters).

  * Add support for dtype in `pl.to_json` and `pl.from_json` (Tim Bretl).

  * Add better grading-instance autoscaling calculations (Matt West).

  * Add student page view tracking (Matt West).

  * Add predictive grader autoscaling (Matt West).

  * Add links to student questions on instructor assessment instance page (Matt West).

  * Add Safe Exam Browser support (Dave Mussulman).

  * Add instance question durations to CSV output (Matt West).

  * Add load-testing script (Matt West).

  * Add documentation for the `shuffleQuestions` option (Matt West).

  * Add course instance id to all question variants (Nathan Walters).

  * Add docs for external grading statistics (Matt West).

  * Add ability to restore original file in `pl_file_editor` (Nathan Walters).

  * Add `pl_integer_input` element (Tim Bretl).

  * Add consistency checks for `course_instance_id` in `variants` (Matt West).

  * Add `merge=union` strategy for `ChangeLog.md` (Matt West).

  * Add developer docs about question rendering (Matt West).

  * Add submission info modal with external grading stats (Nathan Walters).

  * Add `load-test` support for v2 questions (Matt West).

  * Fix broken file upload element (Nathan Walters).

  * Fix broken popover and improve assessment label styles (Nathan Walters).

  * Fix bug in `pl_matrix_input` that crashed on submission of large integers (Tim Bretl).

  * Fix broken popovers in input elements (Tim Bretl).

  * Fix bug in `pl_threejs` that applied different error tolerances to render and grade (Tim Bretl).

  * Fix bug in `pl_threejs` that showed wrong body position in answer panel (Tim Bretl).

  * Fix bug in `pl_threejs` to handle case when submitted answer is None (Tim Bretl).

  * Fix doc to clarify the rules for changing UUIDs (James Balamuta).

  * Fix issues on instructor question page (Nathan Walters).

  * Fix styling of file upload element (Nathan Walters).

  * Fix Google OAuth login (James Wang).

  * Fix unicode symbols and HTML entities in question.html (Matt West).

  * Fix bug in `addBinary` example question (Tim Bretl).

  * Fix error message for `display` attribute of `pl_number_input` (Matt West).

  * Fix bug in handling of MATLAB format in answers submitted to `pl_matrix_input` (Tim Bretl).

  * Fix request load tracking (Matt West).

  * Fix test-server shutdown procedures (Matt West).

  * Fix `readthedocs` build (Matt West).

  * Fix course role edit icon (Nathan Walters).

  * Fix Coveralls.io reporting (Dave Mussulman).

  * Fix tag order display (Dave Mussulman, h/t Pengyu Cheng).

  * Fix navbar role switching button text (Dave Mussulman).

  * Fix all calls of `json.dumps` to make them produce valid JSON (Tim Bretl).

  * Fix error when rendering question score panel (Nathan Walters).

  * Fix questions without tags not displaying on instructor assessment page (Jake Bailey).

  * Fix daily external grader statistics to split out receive time (Matt West).

  * Fix crash in `pl_external_grader_results` caused by malformed results (Nathan Walters).

  * Fix question order on instructor assessment instance page (Matt West).

  * Fix bug in display of input element tolerances (Tim Bretl).

  * Fix `variants.course_instance_id` migration (Matt West).

  * Fix typo in `exampleCourse/questions/positionTimeGraph` (Matt West).

  * Fix 'Load from disk' works when emulating non-instructor roles (Dave Mussulman).

  * Fix slow query for file downloads (Matt West).

  * Fix external grading documentation to describe the current code (Nathan Walters).

  * Change to Bootstrap 4 (Nathan Walters).

  * Change to NodeJS 8.x LTS (Matt West).

  * Change all node dependencies to latest versions (Nathan Walters).

  * Change `sigfig` and `decdig` method of comparison to reduce tolerance (Tim Bretl).

  * Change default relative tolerance from `1e-5` to `1e-2` (Tim Bretl).

  * Change question card coloring and collapse past submissions by default (Nathan Walters).

  * Change build process so Travis fails if changelog has not been updated (Nathan Walters).

  * Change build process to verify changelog update only on PR (Nathan Walters).

  * Change all required python packages to latest minor versions (Tim Bretl).

  * Change all bare `except:` to `except Exception:` in python code (Tim Bretl).

  * Change Docker build to start from `centos7-plbase` (Matt West).

  * Change `requirements.txt` to include `rpy2` (James Balamuta).

  * Change to Python 3.6 in `centos7-base` grader image (Matt West).

  * Change `pl_checkbox` to display form help text by default (James Balamuta).

  * Change authenication redirects to preserve originally visited URL (Dave Mussulman).

  * Change Docker postgresql to do initializations/migrations at build (Dave Mussulman).

  * Change the example course to be available to any institution (Matt West).

  * Change `centos7-plbase` docker image to not use `/PrairieLearn` directory (Matt West).

  * Change shared code to be in external PrairieLib library (Nathan Walters).

  * Change instructor issues page to show student message on new line; remove `is:automatically-reported` filter (Nathan Walters).

  * Change CSRF codes to be URL-safe (Dave Mussulman).

  * Change closed exams to not be reviewable for students (Dave Mussulman).

  * Remove HackIllinois advertisement (Matt West).

* __2.11.0__ - 2017-12-29

  * Add support for partial credit in Homeworks (Tim Bretl).

  * Add help text to Exam assessment instance page (Tim Bretl).

  * Add support for partial credit in exams (Tim Bretl).

  * Add `<pl_file_preview>` element (Nathan Walters).

  * Add docker image for external graders with clang (Nathan Walters).

  * Add new exam grading UX with no buttons on overview page (Matt West).

  * Add Travis CI running the docker image for consistency (Matt West).

  * Add better and faster docker re-builds (Jake Bailey).

  * Add `ZJUI` as a institution option (Matt West).

  * Add python linter (Nathan Walters).

  * Add ESLint for style checking and fix related issues (Nathan Walters).

  * Add test coverage reporting with `coverage.io` (Nathan Walters).

  * Add documentation clarification on `"role": "Student"` access.

  * Add more core libraries (backbone, PrairieDraw, etc) (Matt West).

  * Add hiding of "Grade" button for manual grading (Matt West).

  * Add docs example of mixed on-campus and remote exam (Matt West).

  * Add Azure AD authentication (Matt West).

  * Add ZJU institution checking from ID (Matt West).

  * Add logout support for multiple authentication providers (Matt West).

  * Add PrairieGrader for external grading (Nathan Walters).

  * Add redirect handler to enable assessment deep links (Dave Mussulman).

  * Add `pycryptodome` for authenticated question data (Jake Bailey).

  * Add `v2` and `v3` tags to exampleCourse questions (Dave Mussulman).

  * Add `externalGradingOptions.timeout` parameter (Nathan Walters).

  * Add "Report an issue" button on questions (Matt West).

  * Add `allowIssueReporting` assessment option, default false (Matt West).

  * Add more statistics for external grader instances (Matt West).

  * Add "generating" animation to "Start assessment" button (Matt West).

  * Add maximum statistics for grading jobs (Matt West).

  * Add index on `grading_jobs.date` to speed up statistics (Matt West).

  * Add `to_json()` and `from_json()` to `prairielearn.py` to help JSON serialize standard types (Tim Bretl).

  * Add build-time system updates to Docker image (Jake Bailey).

  * Add new UINs for dev users to avoid conflicts in production DB (Matt West).

  * Add `partialCredit` question option (Matt West).

  * Add jsPlumb library from PL v1 (Matt West).

  * Add ability to de-link course instances from PrairieSchedule (Matt West).

  * Add explicit POST size limit of 200 KiB (Matt West).

  * Add size limits for grading jobs (100 KiB) (Nathan Walters).

  * Add linting for trailing commas (Nathan Walters).

  * Add GitHub link to instructor question view (Dave Mussulman).

  * Add instructor view of external grading logs (Nathan Walters).

  * Add legacy file path fallback to `clientFilesCourse` (Matt West).

  * Add full grading job log display from S3 (Nathan Walters).

  * Add instructor editing of total points and question points for assessment
    instances (Matt West).

  * Add `addBinary` example question (Matt West).

  * Add `make` to the Docker container (Dave Mussulman).

  * Add more feedback when submission to `pl_symbolic_input` has invalid format (Tim Bretl).

  * Add live update of external grading results (Nathan Walters).

  * Add ability for user to switch between MATLAB and python format in `pl_matrix_output` (Tim Bretl).

  * Add copy-to-clipboard button in `pl_matrix_output` (Tim Bretl).

  * Add detailed question statistics (Paras Sud).

  * Add visible logging for incremental DB migrations (Matt West).

  * Add support for python format in `pl_matrix_input` (Tim Bretl).

  * Add student and instructor question links on instructor page (Matt West).

  * Add new python grading framework for exampleCourse (Nathan Walters).

  * Add CSV export of best (highest scoring) submissions (Matt West).

  * Add CSV download for instance questions (Matt West).

  * Split installing documentation into separate method sections (Matt West).

  * Remove unused dead code (`/lib/db.js`, `question-servers/shortAnswer.js`,
    and `tests/sync/*`) (Nathan Walters).

  * Remove cookie-clearing on error page (Matt West).

  * Remove old unused Python caller code (Tim Bretl).

  * Remove AWS Batch external grader (Nathan Walters).

  * Remove the need for `<pl_variable_score>` in questions (Tim Bretl).

  * Remove detailed AzureAD logging (Matt West).

  * Remove the need to return `data` in python functions (Tim Bretl).

  * Change `externalGradingOptions.files` to `.serverFilesCourse`
    (Nathan Walters).

  * Change Python question code timeout from 5 s to 20 s (Tim Bretl).

  * Change "Errors" tab to "Issues" (Matt West).

  * Change max DB connections from 10 to 100 (Matt West).

  * Shift most `exampleCourse` to the external `pl-template` repository.

  * Shift symbolic input parser to `lib/python_helper_sympy.py` (Tim Bretl).

  * Fix external graders with invalid submissions (Nathan Walters).

  * Fix handling of too-large file uploads (Matt West).

  * Fix rendering glitch in instructor question table (Matt West).

  * Fix instructor closing of assessment instances (Matt West).

  * Fix spurious "question is complete" bug (Tim Bretl).

  * Fix bug in sigfig method of comparison when correct answer is zero (Tim Bretl).

  * Fix bug in pl_file_upload where students could upload arbitrary files (Nathan Walters).

  * Fix render bug on exams for questions without points (Matt West).

  * Fix assessment authorization when mode is NULL (Matt West).

  * Fix bug that prevented scalars from being rendered by `pl_matrix_output` (Tim Bretl).

  * Fix bug that prevented unicode minus from being parsed by `pl_matrix_output` and `pl_number_input` (Tim Bretl).

  * Fix external grading score display when score is missing (Nathan Walters).

  * Fix handling of image pull fails for external grading (Nathan Walters).

  * Fix options for v3 questions (Jake Bailey).

  * Fix course element reloading on sync (Nathan Walters).

  * Fix course element file loading (Matt West).

  * Fix file downloads as zip for v2 questions (Matt West).

  * Fix exam instance error handling with broken variants (Tim Bretl).

  * Fix `pl_number_input` to allow suffix for units with `display=inline` (Tim Bretl).

  * Fix symbolic input parser to eliminate use of `sympy.sympify` (Tim Bretl).

  * Fix bug that prevented numbers from being converted in sympy equivalents in symbolic input parser (Tim Bretl).

  * Fix bug that prevented use of multiple symbols in `pl_symbolic_input` (Tim Bretl).

  * Fix inoperable "Test" buttons for non-v3 questions by hiding them (Matt West).

  * Fix inaccurate issue counts on assessments (Matt West).

  * Fix exam auto-closing issue with legacy assessment instances (Matt West).

  * Fix double-click handling on question buttons (Matt West).

  * Fix one broken exam from blocking other exams auto-closing (Matt West).

  * Fix v2 questions `clientCode` path on Exam assessments (Matt West).

  * Fix decreased Exams scores with reduced credit (Matt West).

  * Fix premature answer display for `pl_multiple_choice` and `pl_checkbox` (Matt West).

  * Fix broken popovers in student exam questions (Tim Bretl).

  * Fix canceling of grading jobs on a new submission (Matt West).

  * Fix symbolic expression parsing bug by disallowing floating-point numbers (Tim Bretl).

  * Fix handling of broken questions on Homeworks (Matt West).

  * Fix handling of `inf` and `nan` submissions in `pl_number_input` (Tim Bretl).

  * Fix server crash in grading job handling (Nathan Walters).

  * Fix a few very old submissions with NaN scores (Matt West).

  * Fix assessment re-open/close link rendering (Nathan Walters).

  * Fix null-byte handling in grader results (Nathan Walters).

  * Fix elements not reading their templates with UTF-8 encoding (Nathan Walters).

  * Fix display of assessment score to 2 decimal places (Nathan Walters).

  * Fix gradebook to choose best score rather than worst (Matt West).

  * Fix bug in `pl_number_input` that crashed on submission of large integers (Tim Bretl).

* __2.10.1__ - 2017-05-24

  * Fix display of saved submissions for Exam assessments.

* __2.10.0__ - 2017-05-20

  * Add real-time grading job status with websockets (Nathan Walters).

  * Add full DB schema migration system (Nathan Walters).

  * Add unit tests for DB migrations (Nathan Walters).

  * Add Python modules for autograders: `numpy`, `scipy`, `matplotlib`,
    `sympy`, and `pandas` (Jordi Paris Ferrer).

  * Add `scipy` and `numpy` to the PL docker image.

  * Add documentation on the new authentication flow.

  * Add more developer documentation on the database schema.

  * Add export of full database in CSV, optionally anonymized.

  * Use Python 3.5 for autograders in `exampleCourse` (Nathan Walters).

  * Fix docker build script usage help.

  * Fix base64 encoding of uploaded files.

* __2.9.1__ - 2017-05-17

  * Fix handling of failed grading jobs (Nathan Walters).

* __2.9.0__ - 2017-05-14

  * Add support for Google OAuth2 authentication.

  * Shift documentation to Read the Docs.

  * Fix handling of Unicode characters in question data.

* __2.8.0__ - 2017-05-04

  * Add DB storage of exam mode networks.

  * Add `config` table to DB with system `display_timezone`.

  * Fix async handling in regrading unit tests.

* __2.7.0__ - 2017-04-28

  * Add `/pl/webhooks/ping` endpoint for automated health checks.

  * Add `singleVariant` flag for non-randomized questions.

  * Add documentation and improve layout for external autograder files
    (Nathan Walters).

  * Add link to detailed instances CSV file on instructor assessment page.

  * Add more assessment CSV download options.

  * Allow development use of non-master git branches for courses.

  * Fix `max_points` update during regrading.

  * Fix env var security in autograder containers (Jordi Paris Ferrer).

  * Fix external autograder output display (Nathan Walters).

  * Fix home directory detection for external autograder jobs.

  * Fix rendering of table row lines in student question lists.

* __2.6.0__ - 2017-04-16

  * Add full external autograder support with AWS and local docker support
    (Nathan Walters, Jordi Paris Ferrer).

* __2.5.3__ - 2017-04-14

  * Fix docker build with `migrations/` directory.

* __2.5.2__ - 2017-04-14

  * Fix regrading support.

* __2.5.1__ - 2017-04-12

  * Fix Exam reservation enforcement when multiple reservations exist.

* __2.5.0__ - 2017-04-11

  * Speed up rendering of instructor pages with assessment statistics.

  * Speed up calculation of assessment durations.

  * Speed up pages with job sequences.

  * Add per-day mean scores to the by-day score plot.

  * Add `points` and `max_points` output to assessment_instances CSV.

  * Add `migrations/` directory for ordered DB schema changes.

  * Fix assessment duration estimation for homeworks (1-hour gap maximum).

  * Fix CSV link on gradebook page.

  * Fix sorting of assessment on gradebook page.

  * Fix CSV download on instructor assessments overview page.

  * Fix date format in activity log CSV.

  * Fix links to questions on activity log pages.

  * Remove "permanent URL" on instructor assessments overview page.

* __2.4.1__ - 2017-04-08

  * Set question `feedback` to the empty object when missing.

* __2.3.2__ - 2017-04-08

  * Set question `feedback` to the empty object when missing.

* __2.4.0__ - 2017-04-07

  * Add connection to PrairieSchedule to enforce Exam reservations.

  * Fix ordering of assessment set headers in assessment lists.

  * Fix duration calculations to be from assessment start to last submission.

  * Show all submissions in downloaded CSV files even in dev mode.

  * Fix `Manual` grading type (Jake Bailey).

  * Change `forceMaxPoints` to only take affect during an explicit regrade.

* __2.3.1__ - 2017-03-23

  * Don't display deleted courses on the enroll (add/remove courses) page.

* __2.3.0__ - 2017-03-08

  * Change `feedback` to be visible for open questions on exams.

  * Make `feedback` visible within `submission.html` (Ray Essick).

  * Fix auto-finishing of exams after a 6-hour timeout.

  * Add regrading support with `forceMaxPoints` option.

  * Add preliminary external autograder support by the HackIllinois team
    (Genna Helsel, Teju Nareddy, Jordi Paris Ferrer, Nathan Walters).

  * Add question points and percentage scores to `*_final_submissions.csv`.

  * Add per-day score histograms to instructor assessment page (Paras Sud).

* __2.2.2__ - 2017-02-23

  * Add more indexes and improve unique constraint ordering for indexes.

* __2.2.1__ - 2017-02-18

  * Only show feedback for open exams in CS 233.

* __2.2.0__ - 2017-02-18

  * Show feedback for graded questions on exams, even if exam is
    still open (Jake Bailey).

* __2.1.3__ - 2017-02-17

  * Prevent multiple submissions to a single homework question variant.

  * Fix option passing to question server.js functions.

  * Fix course deletion on Admin page.

* __2.1.2__ - 2017-02-15

  * Catch bad Shibboleth authentication data with "(null)" UID.

  * Fix logging of `instance_question_id` in response.

* __2.1.1__ - 2017-02-13

  * Update ChangeLog.

* __2.1.0__ - 2017-02-13

  * Fix division-by-zero error in homeworks when `max_points` is zero
    (Jake Bailey).

  * Fix typos in documentation (Andre Schleife).

  * Fix MTF questions.

  * Fix assessment links on Instructor Gradebook page.

  * Fix XSS vulnerability by storing `questionJson` in base64.

* __2.0.3__ - 2017-02-04

  * Cache `instance_questions.status` to speed up page loads.

* __2.0.2__ - 2017-02-04

  * Speed up SQL query in `instance_questions` authorization.

* __2.0.1__ - 2017-01-28

  * Fix incorrect `max_points` for homeworks with question alternatives.

* __2.0.0__ - 2017-01-13

  * Make v2 the primary version and shift the old v1 to a subdirectory.

  * Add support for syncing a course from a remote git repository.

  * Add dev mode with local disk syncing and other dev features.

  * Convert score_perc to double (instead of integer).

  * Add UUIDs to all input JSON files to support renaming.

  * Convert all DB tables to bigserial primary keys.

  * Add docker build for course development.

  * Add question difficulty vs discrimination plots (Paras Sud).

  * Add 'Administrator' users will full site access.

  * Standardize names of JSON files and client/server file directories.

  * Clean up JSON file formats for everything except questions.

  * Add documentation for all v2 file formats.

  * Add conversion script from v1 to v2 assessment format (Dallas Trinkle).

* __1.22.0__ - 2016-12-09

  * Add IP ranges for final exams in DCL.

  * Fix docker instructions (Allen Kleiner).

  * Skip update of test instances for non-existent tests.

  * Fix crashing bug due to function call typo (Kevin Wang).

  * Don't attempt to generate statistics for non-existent questions.

  * Improve robustness of `submittedAnswer` restore for Fabric.js questions.

  * Add `fixedExponential` formatter.

  * Add raw score (full precision) to CSV downloads.

  * Fix logging error (Eric Huber).

  * Generate hi-res versions of LaTeX images for Fabric.js support.

  * (V2) Enable assessments with multiple instances per student.

  * (V2) Fix submission rendering for admin question views (Ray Essick).

  * (V2) Add past submissions view on exam question pages (Ray Essick).

  * (V2) Add underlying support for external (RabbitMQ) and manual grading.

  * (V2) Fix grading operations outside the main transaction.

  * (V2) Add question alternatives within assessments.

  * (V2) Implement generic CSRF protection for all pages.

  * (V2) Split site into Admin and User pages.

  * (V2) Add unified homepage with course list and self-enrollment.

  * (V2) Fix SQL import newline handling on Windows.

  * (V2) Add docker build.

  * (V2) Add admin view of individual assessment instances.

* __1.21.0__ - 2016-09-14

  * Use hi-res time for random seeds, improving test randomization.

  * Improve margins around `Save answer` buttons (Eric Huber).

  * Improve sorting of tests with identical numbers to sub-sort on titles.

  * Fix handling of question shuffling within tests (Binglin Chen).

  * Fix user role reading from `courseInfo.json`.

  * Fix error-handling code in `POST /submissions`.

  * Remove Siebel 0224 from `Exam` mode (Jeffrey Tolar).

  * (V2) Automatically regenerate assessment statistics every 10 minutes.

  * (V2) Fix CSV statistics downloads.

  * (V2) Switch to local copy of MathJax.

  * (V2) Implement access date display.

  * (V2) Implement `Exam` and `Homework` assessment types.

* __1.20.0__ - 2016-08-24

  * Fix `jsPlumb` naming case (Jeffrey Tolar).

  * Remove `/export.csv` endpoint (Kevin Wang).

  * Explicitly specify dependency versions in `package.json` (Kevin Wang).

  * Validate effective UID before creating tInstances (Kevin Wang).

  * Fix display of `trueAnswers` for all questions (Kevin Wang).

  * Document the Reload button (Jeffrey Tolar).

  * Fix role changing restrictions (Jeffrey Tolar).

  * Improve naming of exam grade/finish buttons and modal texts (Kevin Wang).

  * Show zone titles within tests (Jeffrey Tolar).

  * Remove current exam score from sidebar (Kevin Wang).

  * Split out helper modules from server code (Jeffrey Tolar).

  * Warn user when exam has unanswered questions (Kevin Wang).

  * Improve user feedback when all exam questions are answered (Kevin Wang).

  * Fix viewport width handling (Jeffrey Tolar).

  * Upgrade to ExpressJS 4.x.

  * Disallow multiple submissions for a single homework question instance (Kevin Wang).

  * Fix all server-side error handling to use standard NodeJS convention (Kevin Wang).

  * Fix race condition on client initialization (Jeffrey Tolar).

  * Improve server-side RequireJS usage (Jeffrey Tolar).

  * Add submissions directly from the command line (Kevin Wang).

  * Improve docs for Windows installations (Dave Mussulman).

  * Expose `PLConfig` to backend to access server URL (Kevin Wang).

  * Fix crash on `GET /clientFiles/` (Kevin Wang).

  * Fix handling of large git pulls of class data (Jeffrey Tolar).

  * Fix `mtfclient` to properly handle checkbox listening (Terence Nip).

  * Fix percentage score exports.

  * Switch exam-mode IP blocks to new CBTF location in Grainger.

  * Add new drawing commands for LShape, TShape, DistLoad (Mariana Silva).

  * Store latex text images per-course rather than globally.

  * Add homework random shuffle mode with global question numbers (Binglin Chen).

  * (V2) Add experimental backend using PostgresQL and server-side rendering.

* __1.19.0__ - 2016-02-23

  * Add Ace editor for in-question code editing (Terence Nip).

  * Add `MultipleTrueFalse` question type (Terence Nip).

  * Upgrade MathJax to 2.6.0 to fix "vertical bar" rendering problem.

  * Add `adm-zip` support for questions to create zip files (Craig Zilles).

  * Enable embedded images in MultipleChoice and Checkbox question types.

  * Fix bugs related to reporting of PrairieLearn git version.

  * Add Errors tab for instructors to see server-side errors, and report more errors.

  * Add Reload button in development mode.

  * Add support for variable credit on tests (bonus credit and partial credit).

  * Remove the Adaptive test type (superseded by Game).

  * Add validation for dates on server load.

  * Fix display of question answer feedback during RetryExams.

  * Change all test scores to be stored as percentages without decimal places (rounded down).

  * Add `{{params.a | vector}}` template for bracketed vectors.

  * Support IP range checking for Siebel basement labs.

* __1.18.0__ - 2016-01-20

  * Fix security hole to restrict question access to accessible tests.

  * Add `jsplumb` support (Terence Nip).

* __1.17.0__ - 2015-11-04

  * Fix missing `questionFile()` caused by upgraded underscore templating.

  * Fix sorting of tests with mixed integer/string numbers.

  * Fix broken PrairieDraw figures after submission grading.

  * Fix role changes on User page with Firefox.

  * Fix username setting when UID is set.

  * Fix User page dropdowns to default to current state.

  * Add a User page button to change back to the authenticated UID.

  * Fix missing user list in dropdown after UID change.

  * Add "Troubleshooting" documentation page with frequently asked questions.

  * Add documentation about tests and questions versus test instances and question instances.

  * Add `Checkbox` question type.

  * Add `exampleCourse/questions/randomZip` example.

  * Remove unused `backend/questions` and `backend/tests` templates in favor of `exampleCourse`.

  * Include MathJax inside PrairieLearn.

  * Fix TeX label generation scripts to support Python 3.X and `courseDir` config variable.

* __1.16.1__ - 2015-10-12

  * Fix alignment of date plots on Safari.

* __1.16.0__ - 2015-10-12

  * Link questions on test "Admin" pages to question instances.

  * Add statistics by day for exam-type tests.

* __1.15.2__ - 2015-10-09

  * Fix doc references from "Assessment Detail" to assessment "Admin" page.

* __1.15.1__ - 2015-10-08

  * Clean up `particleMotion` example HTML templates.

* __1.15.0__ - 2015-10-08

  * Enable feedback in questions during exams and add `particleMotion` example.

* __1.14.1__ - 2015-10-08

  * Fix documentation typo in test access control section.

* __1.14.0__ - 2015-10-08

  * Add "uids" as an access rule restriction in test "allowAccess".

* __1.13.2__ - 2015-10-08

  * Use a locally-hosted copy of MathJax.

* __1.13.1__ - 2015-10-04

  * Fix test statistics for `Exam` and `PracExam` tests.

* __1.13.0__ - 2015-10-04

  * Plot score histogram in test admin view (Binglin Chen @chen386).

  * Add question statistics to test admin view.

  * Display PrairieLearn version number on the Sync page.

* __1.12.1__ - 2015-09-24

  * Fix test statistics for `RetryExam` using zones.

* __1.12.0__ - 2015-09-24

  * Standardize question numbering to be like #3.8 rather than #3-8 (Terence Nip @tnip).

  * Fix schema validation and example for RetryExams with multiple qids in a question.

* __1.11.1__ - 2015-09-23

  * Fix build bug with missing moment-timezone.

  * Remove deprecation warning for `questionGroups` in `RetryExam`.

* __1.11.0__ - 2015-09-23

  * Redesign of the "Assessment" page to be more compact and consistent.

  * Add `zones` to `RetryExam` to control question-order randomization.

  * Add `variantsPerQuestion` and `unlimitedVariants` options for `RetryExam`.

  * Improve test naming consistency and fix navbar link bugs with tests.

  * Allow test numbers to be strings.

* __1.10.2__ - 2015-09-19

  * Fix bug introduced by 1.10.1 that broke all tests (overly general change events).

* __1.10.1__ - 2015-09-18

  * Fix bug that caused the "User" page to not display changes in user, role, or mode.

* __1.10.0__ - 2015-09-15

  * Add "reset test" capability for instructors.

  * Only allow questions to be solved for accessible tests.

  * Add export test data capability for instructors.

  * Add summary test statistics for instructors.

* __1.9.1__ - 2015-09-11

  * Fix docs/example to add blank target for test text links.

  * Fix `clientFiles` to also handle subdirectories.

* __1.9.0__ - 2015-09-11

  * Add `clientFiles` and docs for adding text/files to tests.

* __1.8.1__ - 2015-09-10

  * Fix security hold where anyone could access `/export.csv`.

* __1.8.0__ - 2015-09-09

  * Add optional header text for `RetryExam` (for formula sheets, etc).

* __1.7.6__ - 2015-09-09

  * Load frontend website even if there were errors fetching data.

* __1.7.5__ - 2015-09-07

  * Reload all question `server.js` files after "Sync" with a git course repository.

* __1.7.4__ - 2015-09-06

  * Correctly give highest score for assessments with duplicate scores.

* __1.7.3__ - 2015-09-06

  * Fix bug that created multiple tInstances.

* __1.7.2__ - 2015-09-02

  * Fix `exampleCourse/questions/addVectors` to use `QServer` so `gradeAnswer()` is truly optional.

* __1.7.1__ - 2015-09-02

  * Fix schema links in documentation.

  * Add documentation for question options.

  * Add docs and text on the User page to describe the server `mode` in more detail.

* __1.7.0__ - 2015-09-01

  * Don't generate new question variants until the old variant is answered.

* __1.6.0__ - 2015-09-01

  * Make `exampleCourse/tests/homework1` visible by default.

  * Display course name in page title.

  * Use "assessment" rather than "homework" or "test" in user-visible strings.

* __1.5.2__ - 2015-08-31

  * Fix example `backend/config.json` in the docs.

* __1.5.1__ - 2015-08-30

  * Clarify docs about user role setting.

* __1.5.0__ - 2015-08-26

  * Enable exam mode detection via hard-coded IP range for the CBTF.

* __1.4.1__ - 2015-08-26

  * `export.csv` now uses test `set` rather than `type` for test names.

* __1.4.0__ - 2015-08-25

  * Add documentation and help text for Sync page.

  * Fix display of commit information when using older versions of git.

  * Add figure to example question `addVectors` in `exampleCourse`.

* __1.3.2__ - 2015-08-24

  * Fix `allowAccess` checks to not always fail.

* __1.3.1__ - 2015-08-24

  * Fix `pulls` error when `gitCourseBranch` is not set.

* __1.3.0__ - 2015-08-24

  * Change default `allowAccess` to block all non-instructor access.

* __1.2.1__ - 2015-08-24

  * Fix race condition in user creation and correctly record user names.

* __1.2.0__ - 2015-08-23

  * Add "Sync" feature to pull from a git repository.

  * Fix missing `template` field in `config.json` schema.

  * Improve error logging with more specific error information.

* __1.1.0__ - 2015-08-22

  * Add access logging to the database.

* __1.0.2__ - 2015-08-19

  * Documentation fixes following the bootcamp.

  * Fix undefined logger error if `config.json` contains errors (reported by Craig and Mariana).

* __1.0.1__ - 2015-08-18

  * Fix `npm` module list during bootcamp (remove `nodetime`, add `moment`).

* __1.0.0__ - 2015-08-18

  * First public release for pre-Fall-2015 bootcamp.<|MERGE_RESOLUTION|>--- conflicted
+++ resolved
@@ -45,11 +45,9 @@
 
   * Add Pillow to the `centos7-python` container (Dave Mussulman).
 
-<<<<<<< HEAD
   * Add more question and assessment JSON validity checking on load (Dave Mussulman).
-=======
+
   * Add scroll bar in `pl-matrix-component-input` (Mariana Silva)
->>>>>>> ce845a99
 
   * Fix `pl-file-editor` to allow display empty text editor and add option to include text from source file (Mariana Silva).
 
