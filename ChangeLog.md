
# ChangeLog

* __next version__ - XXXX-XX-XX

  * Add Learning Tools Interoperability LTI 1.1.1 tool provider functionality (Dave Mussulman).

  * Add course instance admin subpages (Dave Mussulman).

  * Add networkx Python library to plbase (Nathan Bowman).

<<<<<<< HEAD
  * Add option to toggle placeholder help text for `pl-number-input` (James Balamuta).

  * Add `size` attribute to `pl-number-input` (Nicolas Nytko)

  * Add demo question showcasing all options for `pl-number-input` (James Balamuta).
=======
  * Add read-only API for instructors to access assessment data (Nathan Walters).
>>>>>>> 73ae84d3

  * Fix load-reporting close during unit tests (Matt West).

  * Fix responsiveness and centering of images displayed with `pl-figure` (James Balamuta, h/t Dave Mussulman).

  * Fix STDERR data logging on Python start (Matt West).

  * Fix HTML on LTI configuration page (Matt West).

  * Fix LTI configuration flow configuration (Matt West).

  * Remove `allowIssueReporting` option in `infoCourseInstance.json` (Matt West).

* __3.1.0__ - 2018-10-08

  * Add string input element (Mariana Silva).

  * Add element to display matrix in latex format (Mariana Silva).

  * Add student name and clickable e-mail address information to issue reports (James Balamuta).

  * Add `tools/dump_*` scripts to filter and anonymize per-course dumps (Matt West).

  * Add `pl-prairiedraw-figure` element and update PrairieDraw graphics documentation. (Ray Essick).

  * Add Control-C hint on server startup (Dave Mussulman).

  * Add improved login screen (Nathan Walters).

  * Add `pl-matrix-component-input` element (Mariana Silva).

  * Add new question renderer behind feature flag (Nathan Walters).

  * Add partial credit option to `pl-checkbox` element (Mariana Silva).

  * Add docs and two optional attributes, `display` and `label`, to `pl-symbolic-input` (Tim Bretl).

  * Add `prevent-select` attribute to `pl-code` element (Nathan Walters).

  * Add personal access token management (Nathan Walters).

  * Add `maxPoints` option to zones (Tim Bretl).

  * Add `bestQuestions` option to zones (Tim Bretl).

  * Add `allow-complex` attribute for `pl-symbolic-input` (Tim Bretl).

  * Add warm up for Python worker processes (Matt West).

  * Add better handling of client sockets on externally graded questions (Nathan Walters).

  * Add postgresql permissions for root in Docker for development (Dave Mussulman).

  * Add CSV scores upload for questions or assessments (Matt West).

  * Add Pillow to the `centos7-python` container (Dave Mussulman).

  * Add more question and assessment JSON validity checking on load (Dave Mussulman).

  * Add scroll bar in `pl-matrix-component-input` (Mariana Silva)

  * Fix `pl-file-editor` to allow display empty text editor and add option to include text from source file (Mariana Silva).

  * Fix HTML rendering by reverting `cheerio.js` to `0.22.0` (Matt West).

  * Fix Google auth using new API (Matt West).

  * Fix several issues with various elements (Nathan Walters).

  * Fix error when rendering ungraded external grading submissions (Matt West).

  * Fix sync failure if a course instance has no `assessments` directory and add warning in sync log (Ray Essick).

  * Fix Slack posting for student cheating reports (Matt West).

  * Fix assessment instance page to only show 'Finish assessment' button for password and SEB exams (Dave Mussulman).

  * Fix assessment time limits (Matt West).

  * Fix copy button after `clipboard.js` package update (Tim Bretl).

  * Fix `pl-multiple-choice` so feedback is inside label and so inline option produces valid HTML (Tim Bretl).

  * Fix "Logout" button with Google authentication (Matt West).

  * Fix error message when an authentication method is not enabled (Matt West).

  * Fix "Logout" button with Azure authentication (Matt West).

  * Fix docs for `clientServerFiles` template variables (Rahul Rameshbabu).

  * Fix bug with rendering when the render cache is disabled (Nathan Walters).

  * Fix outdated pycryptdome version (to 3.6.6) (Matt West).

  * Fix bug in `pl-symbolic-input` to handle submission of function names without arguments (Tim Bretl).

  * Fix bug in `pl-symbolic-input` to handle submissions that simplify to invalid expressions (Tim Bretl).

  * Fix bug in `pl-symbolic-input` to handle the sympy constants I and E properly (Tim Bretl).

  * Fix markup in `pl-multiple-choice` and `pl-checkbox` elements (Nathan Walters).

  * Fix slow v3 questions by using persistent forking python processes (Matt West).

  * Fix spurious `warnOldJobs` log entries (Matt West).

  * Fix label on `pl-string-input` help popover (Matt West).

  * Fix restart of Python `codeCallers` with no active child (Matt West).

  * Fix exampleCourse exam1 to include formula sheet example per docs (Dave Mussulman).

  * Fix docs for `allowIssueReporting` (Matt West).

  * Fix `pl-matrix-component-input` element to adjust height (Mariana Silva).

  * Fix real-time external grading results in exam mode by disabling exam-specific message in the question score panel (Nathan Walters).

  * Fix `tools/dump_filter.sh` to drop `pg_stat_statements` for PostgreSQL 10 (Matt West).

  * Fix slow assessment instance deletes (Matt West).

  * Fix `triangularDistributedLoad` in `PrairieDraw.js` (Mariana Silva).

  * Fix unexpected token error in administrator overview page (Tim Bretl).

  * Fix `pl-matrix-component-input` rendering bug on Safari (Nicolas Nytko).

  * Change `pl-code` to display code from a source file OR inline text (Mariana Silva).

  * Change element names to use dashes instead of underscores (Nathan Walters).

  * Change deprecated `new Buffer()` calls to `Buffer.from()` (Ray Essick).

  * Change to Node.js 10 and PostgreSQL 10 (Matt West).

  * Change `centos7-ocaml` grader image to `ocaml-4.05` (Matt West).

  * Change TravisCI tasks to run linters first (Matt West, h/t James Balamuta).

  * Change element attributes to use hyphens instead of underscores (Nathan Walters).

  * Change assessment password protection method (Dave Mussulman).

  * Change "0 rows" error to be more descriptive (Dave Mussulman).

  * Change Exam authentication options to always include Google and Azure (Matt West).

  * Change maximum JSON POST size to 1MB (Nathan Walters).

  * Change to prohibit extra `allowAccess` properties (Geoffrey Challen).

  * Change maximum JSON POST size to 1MB or local grader (Nathan Walters).

  * Change required package versions for security (Dave Mussulman).

  * Change `allowIssueReporting` to default to `true` (Matt West).

  * Change `pl-string-input` to include an attribute for the placeholder (Mariana Silva).

  * Change element documentation to add placeholder attribute to `pl-string-input` (Mariana Silva).

  * Change instructor assessment page into multiple sub-pages (Matt West).

  * Change log level of external grading jobs to reduce syslog volume (Matt West).

  * Remove `element_index` from list of arguments passed to elements (Tim Bretl).

* __3.0.0__ - 2018-05-23

  * Add improved support for very large file downloads (Nathan Walters).

  * Add support for running in production inside Docker (Matt West).

  * Add configurable authentication sources menu (Dave Mussulman).

  * Add locking to enable multi-server deployments (Matt West).

  * Add per-assessment PrairieSchedule exam linking (Matt West).

  * Add "Report cheating" page in Exam mode (Matt West).

  * Add `package-lock.json` to Docker image build (Matt West).

  * Add additional information about indices to database descriptions (Nathan Walters).

  * Add configurable `homeUrl` to support container deployments (Matt West).

  * Add caching of rendered question panels (Nathan Walters).

  * Fix migration 111 to allow re-running (Matt West).

  * Fix docs to provide workaround for `mcrypt` install error on OSX (Tim Bretl).

  * Change `popper.js` to version `1.14.0` (Tim Bretl).

* __2.12.0__ - 2018-05-19

  * Add new issues page style and flexible filtering (Nathan Walters).

  * Add `pl_threejs` element (Tim Bretl).

  * Add translation to `pl_threejs` element (Tim Bretl).

  * Add `pl_code` element for code syntax highlighting (Matt West).

  * Add FAQ docs about post-semester access (Matt West).

  * Add handling of complex numbers to `pl_number_input`, `pl_matrix_input`, and `pl_matrix_output` (Tim Bretl).

  * Add more questions to unit tests (Tim Bretl).

  * Add guidance on how to update ChangeLog to docs in `contributing.md` (Tim Bretl).

  * Add server load reporting to CloudWatch (Matt West).

  * Add question QR code for proctor lookup during exams (Dave Mussulman).

  * Add course-instance-wide issue reporting flag (Matt West).

  * Add advertisement for HackIllinois 2018 (Matt West).

  * Add blocked-event-loop monitor (Matt West).

  * Add per-job load tracking (Matt West).

  * Add _R_ to the `centos7-plbase` Docker Image (James Balamuta).

  * Add `centos7-plbase` Docker image (Matt West).

  * Add memory and CPU limits to local external graders (Matt West).

  * Add `tools/` to Docker image (Matt West).

  * Add docs for generating LaTeX label images with Docker (Matt West).

  * Add option to enable networking access on external grading containers (Nathan Walters).

  * Add `sympy.ImmutableMatrix` to list of types accepted by `prairielearn.to_json()` (Tim Bretl).

  * Add form help text indicating multiple answer can be selected for `pl_checkbox` (James Balamuta).

  * Add demo question showcasing all options for `pl_checkbox` (James Balamuta).

  * Add example of how to use PL to learn student names (Tim Bretl).

  * Add exception handling to python caller to display what can't be converted to valid JSON (Tim Bretl).

  * Add tags list to question stats CSV (Matt West).

  * Add Redis to support websockets when running with multiple servers (Nathan Walters).

  * Add support for dtype in `pl.to_json` and `pl.from_json` (Tim Bretl).

  * Add better grading-instance autoscaling calculations (Matt West).

  * Add student page view tracking (Matt West).

  * Add predictive grader autoscaling (Matt West).

  * Add links to student questions on instructor assessment instance page (Matt West).

  * Add Safe Exam Browser support (Dave Mussulman).

  * Add instance question durations to CSV output (Matt West).

  * Add load-testing script (Matt West).

  * Add documentation for the `shuffleQuestions` option (Matt West).

  * Add course instance id to all question variants (Nathan Walters).

  * Add docs for external grading statistics (Matt West).

  * Add ability to restore original file in `pl_file_editor` (Nathan Walters).

  * Add `pl_integer_input` element (Tim Bretl).

  * Add consistency checks for `course_instance_id` in `variants` (Matt West).

  * Add `merge=union` strategy for `ChangeLog.md` (Matt West).

  * Add developer docs about question rendering (Matt West).

  * Add submission info modal with external grading stats (Nathan Walters).

  * Add `load-test` support for v2 questions (Matt West).

  * Fix broken file upload element (Nathan Walters).

  * Fix broken popover and improve assessment label styles (Nathan Walters).

  * Fix bug in `pl_matrix_input` that crashed on submission of large integers (Tim Bretl).

  * Fix broken popovers in input elements (Tim Bretl).

  * Fix bug in `pl_threejs` that applied different error tolerances to render and grade (Tim Bretl).

  * Fix bug in `pl_threejs` that showed wrong body position in answer panel (Tim Bretl).

  * Fix bug in `pl_threejs` to handle case when submitted answer is None (Tim Bretl).

  * Fix doc to clarify the rules for changing UUIDs (James Balamuta).

  * Fix issues on instructor question page (Nathan Walters).

  * Fix styling of file upload element (Nathan Walters).

  * Fix Google OAuth login (James Wang).

  * Fix unicode symbols and HTML entities in question.html (Matt West).

  * Fix bug in `addBinary` example question (Tim Bretl).

  * Fix error message for `display` attribute of `pl_number_input` (Matt West).

  * Fix bug in handling of MATLAB format in answers submitted to `pl_matrix_input` (Tim Bretl).

  * Fix request load tracking (Matt West).

  * Fix test-server shutdown procedures (Matt West).

  * Fix `readthedocs` build (Matt West).

  * Fix course role edit icon (Nathan Walters).

  * Fix Coveralls.io reporting (Dave Mussulman).

  * Fix tag order display (Dave Mussulman, h/t Pengyu Cheng).

  * Fix navbar role switching button text (Dave Mussulman).

  * Fix all calls of `json.dumps` to make them produce valid JSON (Tim Bretl).

  * Fix error when rendering question score panel (Nathan Walters).

  * Fix questions without tags not displaying on instructor assessment page (Jake Bailey).

  * Fix daily external grader statistics to split out receive time (Matt West).

  * Fix crash in `pl_external_grader_results` caused by malformed results (Nathan Walters).

  * Fix question order on instructor assessment instance page (Matt West).

  * Fix bug in display of input element tolerances (Tim Bretl).

  * Fix `variants.course_instance_id` migration (Matt West).

  * Fix typo in `exampleCourse/questions/positionTimeGraph` (Matt West).

  * Fix 'Load from disk' works when emulating non-instructor roles (Dave Mussulman).

  * Fix slow query for file downloads (Matt West).

  * Fix external grading documentation to describe the current code (Nathan Walters).

  * Change to Bootstrap 4 (Nathan Walters).

  * Change to NodeJS 8.x LTS (Matt West).

  * Change all node dependencies to latest versions (Nathan Walters).

  * Change `sigfig` and `decdig` method of comparison to reduce tolerance (Tim Bretl).

  * Change default relative tolerance from `1e-5` to `1e-2` (Tim Bretl).

  * Change question card coloring and collapse past submissions by default (Nathan Walters).

  * Change build process so Travis fails if changelog has not been updated (Nathan Walters).

  * Change build process to verify changelog update only on PR (Nathan Walters).

  * Change all required python packages to latest minor versions (Tim Bretl).

  * Change all bare `except:` to `except Exception:` in python code (Tim Bretl).

  * Change Docker build to start from `centos7-plbase` (Matt West).

  * Change `requirements.txt` to include `rpy2` (James Balamuta).

  * Change to Python 3.6 in `centos7-base` grader image (Matt West).

  * Change `pl_checkbox` to display form help text by default (James Balamuta).

  * Change authenication redirects to preserve originally visited URL (Dave Mussulman).

  * Change Docker postgresql to do initializations/migrations at build (Dave Mussulman).

  * Change the example course to be available to any institution (Matt West).

  * Change `centos7-plbase` docker image to not use `/PrairieLearn` directory (Matt West).

  * Change shared code to be in external PrairieLib library (Nathan Walters).

  * Change instructor issues page to show student message on new line; remove `is:automatically-reported` filter (Nathan Walters).

  * Change CSRF codes to be URL-safe (Dave Mussulman).

  * Change closed exams to not be reviewable for students (Dave Mussulman).

  * Remove HackIllinois advertisement (Matt West).

* __2.11.0__ - 2017-12-29

  * Add support for partial credit in Homeworks (Tim Bretl).

  * Add help text to Exam assessment instance page (Tim Bretl).

  * Add support for partial credit in exams (Tim Bretl).

  * Add `<pl_file_preview>` element (Nathan Walters).

  * Add docker image for external graders with clang (Nathan Walters).

  * Add new exam grading UX with no buttons on overview page (Matt West).

  * Add Travis CI running the docker image for consistency (Matt West).

  * Add better and faster docker re-builds (Jake Bailey).

  * Add `ZJUI` as a institution option (Matt West).

  * Add python linter (Nathan Walters).

  * Add ESLint for style checking and fix related issues (Nathan Walters).

  * Add test coverage reporting with `coverage.io` (Nathan Walters).

  * Add documentation clarification on `"role": "Student"` access.

  * Add more core libraries (backbone, PrairieDraw, etc) (Matt West).

  * Add hiding of "Grade" button for manual grading (Matt West).

  * Add docs example of mixed on-campus and remote exam (Matt West).

  * Add Azure AD authentication (Matt West).

  * Add ZJU institution checking from ID (Matt West).

  * Add logout support for multiple authentication providers (Matt West).

  * Add PrairieGrader for external grading (Nathan Walters).

  * Add redirect handler to enable assessment deep links (Dave Mussulman).

  * Add `pycryptodome` for authenticated question data (Jake Bailey).

  * Add `v2` and `v3` tags to exampleCourse questions (Dave Mussulman).

  * Add `externalGradingOptions.timeout` parameter (Nathan Walters).

  * Add "Report an issue" button on questions (Matt West).

  * Add `allowIssueReporting` assessment option, default false (Matt West).

  * Add more statistics for external grader instances (Matt West).

  * Add "generating" animation to "Start assessment" button (Matt West).

  * Add maximum statistics for grading jobs (Matt West).

  * Add index on `grading_jobs.date` to speed up statistics (Matt West).

  * Add `to_json()` and `from_json()` to `prairielearn.py` to help JSON serialize standard types (Tim Bretl).

  * Add build-time system updates to Docker image (Jake Bailey).

  * Add new UINs for dev users to avoid conflicts in production DB (Matt West).

  * Add `partialCredit` question option (Matt West).

  * Add jsPlumb library from PL v1 (Matt West).

  * Add ability to de-link course instances from PrairieSchedule (Matt West).

  * Add explicit POST size limit of 200 KiB (Matt West).

  * Add size limits for grading jobs (100 KiB) (Nathan Walters).

  * Add linting for trailing commas (Nathan Walters).

  * Add GitHub link to instructor question view (Dave Mussulman).

  * Add instructor view of external grading logs (Nathan Walters).

  * Add legacy file path fallback to `clientFilesCourse` (Matt West).

  * Add full grading job log display from S3 (Nathan Walters).

  * Add instructor editing of total points and question points for assessment
    instances (Matt West).

  * Add `addBinary` example question (Matt West).

  * Add `make` to the Docker container (Dave Mussulman).

  * Add more feedback when submission to `pl_symbolic_input` has invalid format (Tim Bretl).

  * Add live update of external grading results (Nathan Walters).

  * Add ability for user to switch between MATLAB and python format in `pl_matrix_output` (Tim Bretl).

  * Add copy-to-clipboard button in `pl_matrix_output` (Tim Bretl).

  * Add detailed question statistics (Paras Sud).

  * Add visible logging for incremental DB migrations (Matt West).

  * Add support for python format in `pl_matrix_input` (Tim Bretl).

  * Add student and instructor question links on instructor page (Matt West).

  * Add new python grading framework for exampleCourse (Nathan Walters).

  * Add CSV export of best (highest scoring) submissions (Matt West).

  * Add CSV download for instance questions (Matt West).

  * Split installing documentation into separate method sections (Matt West).

  * Remove unused dead code (`/lib/db.js`, `question-servers/shortAnswer.js`,
    and `tests/sync/*`) (Nathan Walters).

  * Remove cookie-clearing on error page (Matt West).

  * Remove old unused Python caller code (Tim Bretl).

  * Remove AWS Batch external grader (Nathan Walters).

  * Remove the need for `<pl_variable_score>` in questions (Tim Bretl).

  * Remove detailed AzureAD logging (Matt West).

  * Remove the need to return `data` in python functions (Tim Bretl).

  * Change `externalGradingOptions.files` to `.serverFilesCourse`
    (Nathan Walters).

  * Change Python question code timeout from 5 s to 20 s (Tim Bretl).

  * Change "Errors" tab to "Issues" (Matt West).

  * Change max DB connections from 10 to 100 (Matt West).

  * Shift most `exampleCourse` to the external `pl-template` repository.

  * Shift symbolic input parser to `lib/python_helper_sympy.py` (Tim Bretl).

  * Fix external graders with invalid submissions (Nathan Walters).

  * Fix handling of too-large file uploads (Matt West).

  * Fix rendering glitch in instructor question table (Matt West).

  * Fix instructor closing of assessment instances (Matt West).

  * Fix spurious "question is complete" bug (Tim Bretl).

  * Fix bug in sigfig method of comparison when correct answer is zero (Tim Bretl).

  * Fix bug in pl_file_upload where students could upload arbitrary files (Nathan Walters).

  * Fix render bug on exams for questions without points (Matt West).

  * Fix assessment authorization when mode is NULL (Matt West).

  * Fix bug that prevented scalars from being rendered by `pl_matrix_output` (Tim Bretl).

  * Fix bug that prevented unicode minus from being parsed by `pl_matrix_output` and `pl_number_input` (Tim Bretl).

  * Fix external grading score display when score is missing (Nathan Walters).

  * Fix handling of image pull fails for external grading (Nathan Walters).

  * Fix options for v3 questions (Jake Bailey).

  * Fix course element reloading on sync (Nathan Walters).

  * Fix course element file loading (Matt West).

  * Fix file downloads as zip for v2 questions (Matt West).

  * Fix exam instance error handling with broken variants (Tim Bretl).

  * Fix `pl_number_input` to allow suffix for units with `display=inline` (Tim Bretl).

  * Fix symbolic input parser to eliminate use of `sympy.sympify` (Tim Bretl).

  * Fix bug that prevented numbers from being converted in sympy equivalents in symbolic input parser (Tim Bretl).

  * Fix bug that prevented use of multiple symbols in `pl_symbolic_input` (Tim Bretl).

  * Fix inoperable "Test" buttons for non-v3 questions by hiding them (Matt West).

  * Fix inaccurate issue counts on assessments (Matt West).

  * Fix exam auto-closing issue with legacy assessment instances (Matt West).

  * Fix double-click handling on question buttons (Matt West).

  * Fix one broken exam from blocking other exams auto-closing (Matt West).

  * Fix v2 questions `clientCode` path on Exam assessments (Matt West).

  * Fix decreased Exams scores with reduced credit (Matt West).

  * Fix premature answer display for `pl_multiple_choice` and `pl_checkbox` (Matt West).

  * Fix broken popovers in student exam questions (Tim Bretl).

  * Fix canceling of grading jobs on a new submission (Matt West).

  * Fix symbolic expression parsing bug by disallowing floating-point numbers (Tim Bretl).

  * Fix handling of broken questions on Homeworks (Matt West).

  * Fix handling of `inf` and `nan` submissions in `pl_number_input` (Tim Bretl).

  * Fix server crash in grading job handling (Nathan Walters).

  * Fix a few very old submissions with NaN scores (Matt West).

  * Fix assessment re-open/close link rendering (Nathan Walters).

  * Fix null-byte handling in grader results (Nathan Walters).

  * Fix elements not reading their templates with UTF-8 encoding (Nathan Walters).

  * Fix display of assessment score to 2 decimal places (Nathan Walters).

  * Fix gradebook to choose best score rather than worst (Matt West).

  * Fix bug in `pl_number_input` that crashed on submission of large integers (Tim Bretl).

* __2.10.1__ - 2017-05-24

  * Fix display of saved submissions for Exam assessments.

* __2.10.0__ - 2017-05-20

  * Add real-time grading job status with websockets (Nathan Walters).

  * Add full DB schema migration system (Nathan Walters).

  * Add unit tests for DB migrations (Nathan Walters).

  * Add Python modules for autograders: `numpy`, `scipy`, `matplotlib`,
    `sympy`, and `pandas` (Jordi Paris Ferrer).

  * Add `scipy` and `numpy` to the PL docker image.

  * Add documentation on the new authentication flow.

  * Add more developer documentation on the database schema.

  * Add export of full database in CSV, optionally anonymized.

  * Use Python 3.5 for autograders in `exampleCourse` (Nathan Walters).

  * Fix docker build script usage help.

  * Fix base64 encoding of uploaded files.

* __2.9.1__ - 2017-05-17

  * Fix handling of failed grading jobs (Nathan Walters).

* __2.9.0__ - 2017-05-14

  * Add support for Google OAuth2 authentication.

  * Shift documentation to Read the Docs.

  * Fix handling of Unicode characters in question data.

* __2.8.0__ - 2017-05-04

  * Add DB storage of exam mode networks.

  * Add `config` table to DB with system `display_timezone`.

  * Fix async handling in regrading unit tests.

* __2.7.0__ - 2017-04-28

  * Add `/pl/webhooks/ping` endpoint for automated health checks.

  * Add `singleVariant` flag for non-randomized questions.

  * Add documentation and improve layout for external autograder files
    (Nathan Walters).

  * Add link to detailed instances CSV file on instructor assessment page.

  * Add more assessment CSV download options.

  * Allow development use of non-master git branches for courses.

  * Fix `max_points` update during regrading.

  * Fix env var security in autograder containers (Jordi Paris Ferrer).

  * Fix external autograder output display (Nathan Walters).

  * Fix home directory detection for external autograder jobs.

  * Fix rendering of table row lines in student question lists.

* __2.6.0__ - 2017-04-16

  * Add full external autograder support with AWS and local docker support
    (Nathan Walters, Jordi Paris Ferrer).

* __2.5.3__ - 2017-04-14

  * Fix docker build with `migrations/` directory.

* __2.5.2__ - 2017-04-14

  * Fix regrading support.

* __2.5.1__ - 2017-04-12

  * Fix Exam reservation enforcement when multiple reservations exist.

* __2.5.0__ - 2017-04-11

  * Speed up rendering of instructor pages with assessment statistics.

  * Speed up calculation of assessment durations.

  * Speed up pages with job sequences.

  * Add per-day mean scores to the by-day score plot.

  * Add `points` and `max_points` output to assessment_instances CSV.

  * Add `migrations/` directory for ordered DB schema changes.

  * Fix assessment duration estimation for homeworks (1-hour gap maximum).

  * Fix CSV link on gradebook page.

  * Fix sorting of assessment on gradebook page.

  * Fix CSV download on instructor assessments overview page.

  * Fix date format in activity log CSV.

  * Fix links to questions on activity log pages.

  * Remove "permanent URL" on instructor assessments overview page.

* __2.4.1__ - 2017-04-08

  * Set question `feedback` to the empty object when missing.

* __2.3.2__ - 2017-04-08

  * Set question `feedback` to the empty object when missing.

* __2.4.0__ - 2017-04-07

  * Add connection to PrairieSchedule to enforce Exam reservations.

  * Fix ordering of assessment set headers in assessment lists.

  * Fix duration calculations to be from assessment start to last submission.

  * Show all submissions in downloaded CSV files even in dev mode.

  * Fix `Manual` grading type (Jake Bailey).

  * Change `forceMaxPoints` to only take affect during an explicit regrade.

* __2.3.1__ - 2017-03-23

  * Don't display deleted courses on the enroll (add/remove courses) page.

* __2.3.0__ - 2017-03-08

  * Change `feedback` to be visible for open questions on exams.

  * Make `feedback` visible within `submission.html` (Ray Essick).

  * Fix auto-finishing of exams after a 6-hour timeout.

  * Add regrading support with `forceMaxPoints` option.

  * Add preliminary external autograder support by the HackIllinois team
    (Genna Helsel, Teju Nareddy, Jordi Paris Ferrer, Nathan Walters).

  * Add question points and percentage scores to `*_final_submissions.csv`.

  * Add per-day score histograms to instructor assessment page (Paras Sud).

* __2.2.2__ - 2017-02-23

  * Add more indexes and improve unique constraint ordering for indexes.

* __2.2.1__ - 2017-02-18

  * Only show feedback for open exams in CS 233.

* __2.2.0__ - 2017-02-18

  * Show feedback for graded questions on exams, even if exam is
    still open (Jake Bailey).

* __2.1.3__ - 2017-02-17

  * Prevent multiple submissions to a single homework question variant.

  * Fix option passing to question server.js functions.

  * Fix course deletion on Admin page.

* __2.1.2__ - 2017-02-15

  * Catch bad Shibboleth authentication data with "(null)" UID.

  * Fix logging of `instance_question_id` in response.

* __2.1.1__ - 2017-02-13

  * Update ChangeLog.

* __2.1.0__ - 2017-02-13

  * Fix division-by-zero error in homeworks when `max_points` is zero
    (Jake Bailey).

  * Fix typos in documentation (Andre Schleife).

  * Fix MTF questions.

  * Fix assessment links on Instructor Gradebook page.

  * Fix XSS vulnerability by storing `questionJson` in base64.

* __2.0.3__ - 2017-02-04

  * Cache `instance_questions.status` to speed up page loads.

* __2.0.2__ - 2017-02-04

  * Speed up SQL query in `instance_questions` authorization.

* __2.0.1__ - 2017-01-28

  * Fix incorrect `max_points` for homeworks with question alternatives.

* __2.0.0__ - 2017-01-13

  * Make v2 the primary version and shift the old v1 to a subdirectory.

  * Add support for syncing a course from a remote git repository.

  * Add dev mode with local disk syncing and other dev features.

  * Convert score_perc to double (instead of integer).

  * Add UUIDs to all input JSON files to support renaming.

  * Convert all DB tables to bigserial primary keys.

  * Add docker build for course development.

  * Add question difficulty vs discrimination plots (Paras Sud).

  * Add 'Administrator' users will full site access.

  * Standardize names of JSON files and client/server file directories.

  * Clean up JSON file formats for everything except questions.

  * Add documentation for all v2 file formats.

  * Add conversion script from v1 to v2 assessment format (Dallas Trinkle).

* __1.22.0__ - 2016-12-09

  * Add IP ranges for final exams in DCL.

  * Fix docker instructions (Allen Kleiner).

  * Skip update of test instances for non-existent tests.

  * Fix crashing bug due to function call typo (Kevin Wang).

  * Don't attempt to generate statistics for non-existent questions.

  * Improve robustness of `submittedAnswer` restore for Fabric.js questions.

  * Add `fixedExponential` formatter.

  * Add raw score (full precision) to CSV downloads.

  * Fix logging error (Eric Huber).

  * Generate hi-res versions of LaTeX images for Fabric.js support.

  * (V2) Enable assessments with multiple instances per student.

  * (V2) Fix submission rendering for admin question views (Ray Essick).

  * (V2) Add past submissions view on exam question pages (Ray Essick).

  * (V2) Add underlying support for external (RabbitMQ) and manual grading.

  * (V2) Fix grading operations outside the main transaction.

  * (V2) Add question alternatives within assessments.

  * (V2) Implement generic CSRF protection for all pages.

  * (V2) Split site into Admin and User pages.

  * (V2) Add unified homepage with course list and self-enrollment.

  * (V2) Fix SQL import newline handling on Windows.

  * (V2) Add docker build.

  * (V2) Add admin view of individual assessment instances.

* __1.21.0__ - 2016-09-14

  * Use hi-res time for random seeds, improving test randomization.

  * Improve margins around `Save answer` buttons (Eric Huber).

  * Improve sorting of tests with identical numbers to sub-sort on titles.

  * Fix handling of question shuffling within tests (Binglin Chen).

  * Fix user role reading from `courseInfo.json`.

  * Fix error-handling code in `POST /submissions`.

  * Remove Siebel 0224 from `Exam` mode (Jeffrey Tolar).

  * (V2) Automatically regenerate assessment statistics every 10 minutes.

  * (V2) Fix CSV statistics downloads.

  * (V2) Switch to local copy of MathJax.

  * (V2) Implement access date display.

  * (V2) Implement `Exam` and `Homework` assessment types.

* __1.20.0__ - 2016-08-24

  * Fix `jsPlumb` naming case (Jeffrey Tolar).

  * Remove `/export.csv` endpoint (Kevin Wang).

  * Explicitly specify dependency versions in `package.json` (Kevin Wang).

  * Validate effective UID before creating tInstances (Kevin Wang).

  * Fix display of `trueAnswers` for all questions (Kevin Wang).

  * Document the Reload button (Jeffrey Tolar).

  * Fix role changing restrictions (Jeffrey Tolar).

  * Improve naming of exam grade/finish buttons and modal texts (Kevin Wang).

  * Show zone titles within tests (Jeffrey Tolar).

  * Remove current exam score from sidebar (Kevin Wang).

  * Split out helper modules from server code (Jeffrey Tolar).

  * Warn user when exam has unanswered questions (Kevin Wang).

  * Improve user feedback when all exam questions are answered (Kevin Wang).

  * Fix viewport width handling (Jeffrey Tolar).

  * Upgrade to ExpressJS 4.x.

  * Disallow multiple submissions for a single homework question instance (Kevin Wang).

  * Fix all server-side error handling to use standard NodeJS convention (Kevin Wang).

  * Fix race condition on client initialization (Jeffrey Tolar).

  * Improve server-side RequireJS usage (Jeffrey Tolar).

  * Add submissions directly from the command line (Kevin Wang).

  * Improve docs for Windows installations (Dave Mussulman).

  * Expose `PLConfig` to backend to access server URL (Kevin Wang).

  * Fix crash on `GET /clientFiles/` (Kevin Wang).

  * Fix handling of large git pulls of class data (Jeffrey Tolar).

  * Fix `mtfclient` to properly handle checkbox listening (Terence Nip).

  * Fix percentage score exports.

  * Switch exam-mode IP blocks to new CBTF location in Grainger.

  * Add new drawing commands for LShape, TShape, DistLoad (Mariana Silva).

  * Store latex text images per-course rather than globally.

  * Add homework random shuffle mode with global question numbers (Binglin Chen).

  * (V2) Add experimental backend using PostgresQL and server-side rendering.

* __1.19.0__ - 2016-02-23

  * Add Ace editor for in-question code editing (Terence Nip).

  * Add `MultipleTrueFalse` question type (Terence Nip).

  * Upgrade MathJax to 2.6.0 to fix "vertical bar" rendering problem.

  * Add `adm-zip` support for questions to create zip files (Craig Zilles).

  * Enable embedded images in MultipleChoice and Checkbox question types.

  * Fix bugs related to reporting of PrairieLearn git version.

  * Add Errors tab for instructors to see server-side errors, and report more errors.

  * Add Reload button in development mode.

  * Add support for variable credit on tests (bonus credit and partial credit).

  * Remove the Adaptive test type (superseded by Game).

  * Add validation for dates on server load.

  * Fix display of question answer feedback during RetryExams.

  * Change all test scores to be stored as percentages without decimal places (rounded down).

  * Add `{{params.a | vector}}` template for bracketed vectors.

  * Support IP range checking for Siebel basement labs.

* __1.18.0__ - 2016-01-20

  * Fix security hole to restrict question access to accessible tests.

  * Add `jsplumb` support (Terence Nip).

* __1.17.0__ - 2015-11-04

  * Fix missing `questionFile()` caused by upgraded underscore templating.

  * Fix sorting of tests with mixed integer/string numbers.

  * Fix broken PrairieDraw figures after submission grading.

  * Fix role changes on User page with Firefox.

  * Fix username setting when UID is set.

  * Fix User page dropdowns to default to current state.

  * Add a User page button to change back to the authenticated UID.

  * Fix missing user list in dropdown after UID change.

  * Add "Troubleshooting" documentation page with frequently asked questions.

  * Add documentation about tests and questions versus test instances and question instances.

  * Add `Checkbox` question type.

  * Add `exampleCourse/questions/randomZip` example.

  * Remove unused `backend/questions` and `backend/tests` templates in favor of `exampleCourse`.

  * Include MathJax inside PrairieLearn.

  * Fix TeX label generation scripts to support Python 3.X and `courseDir` config variable.

* __1.16.1__ - 2015-10-12

  * Fix alignment of date plots on Safari.

* __1.16.0__ - 2015-10-12

  * Link questions on test "Admin" pages to question instances.

  * Add statistics by day for exam-type tests.

* __1.15.2__ - 2015-10-09

  * Fix doc references from "Assessment Detail" to assessment "Admin" page.

* __1.15.1__ - 2015-10-08

  * Clean up `particleMotion` example HTML templates.

* __1.15.0__ - 2015-10-08

  * Enable feedback in questions during exams and add `particleMotion` example.

* __1.14.1__ - 2015-10-08

  * Fix documentation typo in test access control section.

* __1.14.0__ - 2015-10-08

  * Add "uids" as an access rule restriction in test "allowAccess".

* __1.13.2__ - 2015-10-08

  * Use a locally-hosted copy of MathJax.

* __1.13.1__ - 2015-10-04

  * Fix test statistics for `Exam` and `PracExam` tests.

* __1.13.0__ - 2015-10-04

  * Plot score histogram in test admin view (Binglin Chen @chen386).

  * Add question statistics to test admin view.

  * Display PrairieLearn version number on the Sync page.

* __1.12.1__ - 2015-09-24

  * Fix test statistics for `RetryExam` using zones.

* __1.12.0__ - 2015-09-24

  * Standardize question numbering to be like #3.8 rather than #3-8 (Terence Nip @tnip).

  * Fix schema validation and example for RetryExams with multiple qids in a question.

* __1.11.1__ - 2015-09-23

  * Fix build bug with missing moment-timezone.

  * Remove deprecation warning for `questionGroups` in `RetryExam`.

* __1.11.0__ - 2015-09-23

  * Redesign of the "Assessment" page to be more compact and consistent.

  * Add `zones` to `RetryExam` to control question-order randomization.

  * Add `variantsPerQuestion` and `unlimitedVariants` options for `RetryExam`.

  * Improve test naming consistency and fix navbar link bugs with tests.

  * Allow test numbers to be strings.

* __1.10.2__ - 2015-09-19

  * Fix bug introduced by 1.10.1 that broke all tests (overly general change events).

* __1.10.1__ - 2015-09-18

  * Fix bug that caused the "User" page to not display changes in user, role, or mode.

* __1.10.0__ - 2015-09-15

  * Add "reset test" capability for instructors.

  * Only allow questions to be solved for accessible tests.

  * Add export test data capability for instructors.

  * Add summary test statistics for instructors.

* __1.9.1__ - 2015-09-11

  * Fix docs/example to add blank target for test text links.

  * Fix `clientFiles` to also handle subdirectories.

* __1.9.0__ - 2015-09-11

  * Add `clientFiles` and docs for adding text/files to tests.

* __1.8.1__ - 2015-09-10

  * Fix security hold where anyone could access `/export.csv`.

* __1.8.0__ - 2015-09-09

  * Add optional header text for `RetryExam` (for formula sheets, etc).

* __1.7.6__ - 2015-09-09

  * Load frontend website even if there were errors fetching data.

* __1.7.5__ - 2015-09-07

  * Reload all question `server.js` files after "Sync" with a git course repository.

* __1.7.4__ - 2015-09-06

  * Correctly give highest score for assessments with duplicate scores.

* __1.7.3__ - 2015-09-06

  * Fix bug that created multiple tInstances.

* __1.7.2__ - 2015-09-02

  * Fix `exampleCourse/questions/addVectors` to use `QServer` so `gradeAnswer()` is truly optional.

* __1.7.1__ - 2015-09-02

  * Fix schema links in documentation.

  * Add documentation for question options.

  * Add docs and text on the User page to describe the server `mode` in more detail.

* __1.7.0__ - 2015-09-01

  * Don't generate new question variants until the old variant is answered.

* __1.6.0__ - 2015-09-01

  * Make `exampleCourse/tests/homework1` visible by default.

  * Display course name in page title.

  * Use "assessment" rather than "homework" or "test" in user-visible strings.

* __1.5.2__ - 2015-08-31

  * Fix example `backend/config.json` in the docs.

* __1.5.1__ - 2015-08-30

  * Clarify docs about user role setting.

* __1.5.0__ - 2015-08-26

  * Enable exam mode detection via hard-coded IP range for the CBTF.

* __1.4.1__ - 2015-08-26

  * `export.csv` now uses test `set` rather than `type` for test names.

* __1.4.0__ - 2015-08-25

  * Add documentation and help text for Sync page.

  * Fix display of commit information when using older versions of git.

  * Add figure to example question `addVectors` in `exampleCourse`.

* __1.3.2__ - 2015-08-24

  * Fix `allowAccess` checks to not always fail.

* __1.3.1__ - 2015-08-24

  * Fix `pulls` error when `gitCourseBranch` is not set.

* __1.3.0__ - 2015-08-24

  * Change default `allowAccess` to block all non-instructor access.

* __1.2.1__ - 2015-08-24

  * Fix race condition in user creation and correctly record user names.

* __1.2.0__ - 2015-08-23

  * Add "Sync" feature to pull from a git repository.

  * Fix missing `template` field in `config.json` schema.

  * Improve error logging with more specific error information.

* __1.1.0__ - 2015-08-22

  * Add access logging to the database.

* __1.0.2__ - 2015-08-19

  * Documentation fixes following the bootcamp.

  * Fix undefined logger error if `config.json` contains errors (reported by Craig and Mariana).

* __1.0.1__ - 2015-08-18

  * Fix `npm` module list during bootcamp (remove `nodetime`, add `moment`).

* __1.0.0__ - 2015-08-18

  * First public release for pre-Fall-2015 bootcamp.<|MERGE_RESOLUTION|>--- conflicted
+++ resolved
@@ -9,15 +9,13 @@
 
   * Add networkx Python library to plbase (Nathan Bowman).
 
-<<<<<<< HEAD
   * Add option to toggle placeholder help text for `pl-number-input` (James Balamuta).
 
   * Add `size` attribute to `pl-number-input` (Nicolas Nytko)
 
   * Add demo question showcasing all options for `pl-number-input` (James Balamuta).
-=======
+
   * Add read-only API for instructors to access assessment data (Nathan Walters).
->>>>>>> 73ae84d3
 
   * Fix load-reporting close during unit tests (Matt West).
 
