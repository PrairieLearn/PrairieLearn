# ChangeLog

- **next version** - XXXX-XX-XX

  - Add python libraries sklearn and nltk to plbase, and preload them in python trampoline (Binglin Chen).

  - Add UUIDs to cron job logs for better debugging (Matt West).

  - Add report of unsuccessful cron jobs (Matt West).

  - Add dev docs for interfacing async/await code (Matt West).

  - Add integration tests for daily cron jobs (Matt West).

  - Add example docker grading images for externally graded questions (James Balamuta).

  - Add ANSI color support to `pl-external-grader-results` element (Nathan Walters).

  - Add `min-lines`, `max-lines`, and `auto-resize` to change the number of lines displayed in the `pl-file-editor` (James Balamuta).

  - Add example question for the `pl-file-editor` element to element example gallery (James Balamuta).

  - Add docs for `singleVariant` question option (Matt West).

  - Add file attachments to student assessments and questions (Matt West).

  - Add connecting IP address report in instructor effective user page (Dave Mussulman).

  - Add SSL https support inside the Docker container (Dave Mussulman).

  - Add `pl-hide-in-panel` element (Matt West).

  - Add `pl-drawing` element (Mariana Silva and Nicolas Nytko)

  - Add `pl-python-variable` element for displaying Pandas dataframes and Python variables (Nicolas Nytko).

  - Add student Gradebook page (Matt West).

  - Add CloudWatch statistics for external grader lifecycles (Matt West).

  - Add python library `tzlocal` (James Balamuta).

  - Add console stack traces on Node warnings (Matt West).

  - Add support for Latex in `<markdown>` tags (Nathan Walters).

  - Add support for rendering graphs using adjacency matrices in `pl-graph` (Nicolas Nytko).

  - Add FAQ entries for escaping math mode in questions and accessing the `data` object on an external grader (James Balamuta).

  - Add a new example question showing a probability mass function with `pl-python-variable` (James Balamuta).

  - Add `gvsu.edu` as an institution option (Matt West).

  - Add `scikit-learn`, `scikit-image`, and other data science libraries to external Python grader (Nicolas Nytko).

  - Add 'paths-lookup' database tool (Dave Mussulman).

  - Add more detailed grader statistics (Matt West).

  - Add diagnostics for external grader results processing (Dave Mussulman).

  - Add the `ucidata` package to `centos-plbase` (James Balamuta, h/t David Dalpiaz).

  - Add navbar dropdowns to swap between courses, course instances, and assessments (Tim Bretl).

  - Add ability to create and modify all course content in the browser without docker or git (Tim Bretl).

  - Add support for Rust to `pl-code` element (Nathan Walters).

  - Add tests for LTI auth (Dave Mussulman).

  - Add more robust Python autograder to `prairielearn/grader-python` (Nathan Bowman and Nicolas Nytko).

  - Add choose course instance dropdown to instructor nav-bar when viewing course only (Tim Bretl).

  - Add file size limit to student-visible part of `pl-file-upload` (Nathan Bowman).

  - Add explanation of `None` role in documentation and instructor gradebook view (James Balamuta).

  - Add support for editing from bare git repo (Tim Bretl).

  - Add instructor panel to `course` question pages (Tim Yang).

  - Add `disregard-extra-elements` attribute to `pl-drawing` element to ignore duplicate grading objects (Nicolas Nytko).

  - Add extra `/course*` mount points (Tim Yang).

  - Add R vector/matrix support in `pl-variable-output` (James Balamuta).

  - Add example course question templates (James Balamuta).

  - Add support for pages to set their own titles in browser tabs via `res.locals.pageTitle` (David Mitchell)

  - Add extra `/course*` mount points (Tim Yang).

  - Add confirmation dialog for unsaved changes on question pages (Tim Yang).

  - Add Python library regex to plbase (Nathan Bowman).

  - Add `all-of-the-above` and `none-of-the-above` attributes to `<pl-multiple-choice>` (Bojin Yao)

  - Add `external-json` attribute to `<pl-multiple-choice>` (Bojin Yao)

  - Change v3 questions to disable autocomplete on the question form (Nathan Walters).

  - Change `centos7-python` to `grader-python` and place it under `graders/` (James Balamuta).

  - Change blocked-event-loop detection to be more lightweight in production (Matt West).

  - Change file editing access to `Editor`, down from `Owner` (Matt West).

  - Change syncing to be more resilient and to record errors/warnings encountered during sync (Nathan Walters).

  - Change element default setup to be top-down instead of inline (James Balamuta).

  - Change `type: "Exam"` under `mode: "Public"` to not display "waiting for proctor..." message (James Balamuta).

  - Change Travis script to rebuild `prairielearn/centos7-plbase` if any relevant files have changed (Nathan Walters).

  - Change location of draft files for file editor from S3 (prod) / local (dev) to `file-store` (Tim Bretl).

  - Change docker to use CentOS7 python3 instead of python36u (Dave Mussulman).

  - Change SSL file paths to be configurable (Dave Mussulman).

  - Change `rpy2` version from 2.9.5 to 3.2.0 (James Balamuta).

  - Change institution definitions to read from the `institutions` table (Dave Mussulman).

  - Change documentation examples to be self-contained (James Balamuta).

  - Change external grader documentation to show file system structure (James Balamuta).

  - Change test infrastructure to use `testCourse` instead of `exampleCourse` (James Balamuta).

  - Change size limit for form data by increasing from 200K to 1M (Nathan Bowman).

  - Change `grader-r` docker container to include `pltest` package (James Balamuta).

  - Change navbar/navtab structure to match course content structure (Tim Bretl).

  - Change `MathJax` version from 2.7.5 to 3.0.0 (Nicolas Nytko)

  - Change and standardize naming scheme on in-browser add/copy of course instance, assessment, or question (Tim Bretl).

  - Change order in which course instances are listed to be by earliest and latest access date (Tim Bretl).

  - Change size limit for form data to account for increase from encoding (Nathan Bowman).

  - Change styling for invalid input and `pl-string-input` for increased clarity. (Nicolas Nytko)

  - Fix dead letter cron job for `async` v3 (Matt West).

  - Fix deadlock when syncing course staff (Nathan Walters).

  - Fix name of `migrations/145_file_edits__job_sequence_id__add.sql` (Matt West).

  - Fix `<pl-string-input>` handling of HTML entities in input (Nathan Walters).

  - Fix assessment password clearing cookie situations, issue #1579 (Dave Mussulman).

  - Fix the syncing of missing tags and topics (Nathan Walters).

  - Fix documentation formatting (Dave Mussulman).

  - Fix handling of duplicate topics in `infoCourse.json` (Nathan Walters).

  - Fix tags/topics duplicates checking when tag/topic is a builtin JS object property, like `toString` (Nathan Walters).

  - Fix `Makefile` for documentation to build correctly (James Balamuta).

  - Fix description of the points download description for assessments (James Balamuta, h/t Mariana Silva).

  - Fix LTI callback URL (Matt West).

  - Fix vulnerability in external grading that allows arbitrary files on the server to be overwritten (Nathan Walters).

  - Fix bug in unicode encode/decode in file editor (Tim Bretl).

  - Fix KeyboardInterrupt errors when Ctrl-C'ing out of docker (Dave Mussulman).

  - Fix disabled server load reporting to CloudWatch (Matt West).

  - Fix legacy Ace editor assets (Nathan Walters).

  - Fix stack trace error printing for externally graded question errors (Dave Mussulman).

  - Fix SSL generation to happen at docker build instead of on each run (Dave Mussulman).

  - Fix external grading results containing NULL bytes (Matt West).

  - Fix `MaxListenersExceededWarning` (Dave Mussulman).

  - Fix jobsPerInstance grader statistic (Matt West).

  - Fix null filenames from missing files in downloads (Matt West).

  - Fix `assessments.assessment_set_id` to cascade on deletes (Matt West).

  - Fix git merge during CI (Matt West).

  - Fix to prevent instructor testing of externally-graded questions (Matt West).

  - Fix LTI outcome reporting with Blackboard Learn (Dave Mussulman).

  - Fix error reporting for v2 questions (Matt West).

  - Fix detection of different internals during R package installation (James Balamuta).

  - Fix figures in `pl-drawing` documentation (Nicolas Nytko).

  - Fix use of `data["correct_answers"]` in documentation (James Balamuta, h/t Eric Huber).

  - Fix authorization for users behind web proxies (Dave Mussulman).

  - Fix admin overview page institutions (Matt West & Dave Mussulman).

  - Fix button appearance after bootstrap upgrade (Tim Bretl).

  - Fix bug in course instance switcher on file edit page (Tim Bretl).

  - Fix bug in branch links on file browser page (Tim Bretl).

  - Fix bug in element popovers (Tim Bretl).

  - Fix redirects to question preview page by maintaining query parameters (Nathan Walters).

  - Fix redirects to course admin sub-page when switching course instances (Tim Bretl).

  - Fix server-side check of new file names and paths on in-browser rename (Tim Bretl).

  - Fix in-browser course edit handler to update commit hash only when using git (Tim Bretl).

  - Fix in-browser course edit handler to keep one course lock throughout entire process (Tim Bretl).

  - Fix button alignment in popovers (Tim Bretl).

  - Fix authorization of effective user (Tim Bretl).

  - Fix in-browser add/copy of course instances to ensure user has `Instructor` role (Tim Bretl).

  - Fix permissions on issues page (Tim Bretl).

  - Fix angle tolerance checks for vectors in `pl-drawing` element (Nicolas Nytko).

  - Fix unique element checking in default grader for `pl-drawing` element (Nicolas Nytko).

  - Fix math rendering in `pl-drawing` element on Safari (Nicolas Nytko).

  - Fix server jobs so that errors are handled only once (Tim Bretl).

  - Fix course instance access check (Tim Bretl).

  - Fix `pl-string-input` incorrectly displaying whitespace and special characters (Nicolas Nytko).

  - Fix gradebook and question statistics download links (Tim Bretl).

  - Fix `demoRandomPlot` by updating the matlibplot subplot code (James Balamuta).

  - Fix default institution in course instance access rules (Tim Bretl).

  - Fix `group_work` flag when calling `authz_assessment_instance` (Tim Bretl).

  - Remove `number` column from `course_instances` table and `number` property from `infoCourseInstance.json` schema (Tim Bretl).

  - Remove introduction alert at the top of `homework` assessments (Tim Yang).

- **3.2.0** - 2019-08-05

  - Add openpyxl to the centos7-python for Excel .xlsx autograding (Craig Zilles).

  - Add feedback for correct answers in submitted answer panel (Brian Mercer).

  - Add Learning Tools Interoperability LTI 1.1.1 tool provider functionality (Dave Mussulman).

  - Add course instance admin subpages (Dave Mussulman).

  - Add networkx Python library to plbase (Nathan Bowman).

  - Add option to toggle placeholder help text for `pl-number-input` (James Balamuta and Nicolas Nytko).

  - Add `size` attribute to `pl-number-input` (Nicolas Nytko).

  - Add demo question showcasing all options for `pl-number-input` (James Balamuta and Nicolas Nytko).

  - Add read-only API for instructors to access assessment data (Nathan Walters).

  - Add networkx Python library to centos7-python (Nathan Bowman).

  - Add ability to "Grade all saved answers" on exam assessment overview (Dave Mussulman).

  - Add dead letter reporting to Slack (Matt West).

  - Add more logging for external grading jobs in production (Matt West).

  - Add documentation on common development errors to FAQ (James Balamuta).

  - Add R Data Packages and SQLite connection to centos-plbase (James Balamuta).

  - Add R package caching and parallel installation to centos-plbase (James Balamuta).

  - Add example script to download all course instance data from API (Matt West).

  - Add default tags for semester Sp19 - Fa21 (James Balamuta).

  - Add `pl-graphviz-render` element (Nathan Walters).

  - Add Graphviz Yum package and Python library to centos7-plbase and centos7-python (Nicolas Nytko).

  - Add a second example of reading XML code in from a file with `pl-code` (James Balamuta).

  - Add instructor info panel to student pages (Dave Mussulman).

  - Add ability to highlight the background of specific lines of text in `pl-code` (Nathan Walters).

  - Add R Data Packages and SQLite connection to centos-plbase. (James Balamuta).

  - Add test cases for the InstructorAssessmentDownloads page (Yuchen Pang).

  - Add verbose flag to `tools/generate_uuid.py` to show all the files changed by script (Pavitra Shadvani).

  - Add better logging of requests that don't have corresponding responses (Matt West).

  - Add student file storage for scratch paper scans (Matt West).

  - Add Mathematica language option to `string_from_numpy()` (Liz Livingston).

  - Add Mathematica tab and optional display attribute to `pl-variable-output` (Liz Livingston).

  - Add comment and child digit control for `pl-variable-output`, optional `comment` and `digits` (Liz Livingston).

  - Add vector support to `numpy_to_matlab()` and `numpy_to_matlab_sf()` (Liz Livingston).

  - Add `force-download` attribute to `pl-file-download` to specify whether to download or view in browser (Shreyas Patil).

  - Add images of elements to element documentation (James Balamuta).

  - Add check that no issues are generated by question load in `testQuestions.js` (Tim Bretl).

  - Add support for Markdown in questions with the `<markdown>` tag (Nathan Walters).

  - Add new entries to the FAQ guide (James Balamuta).

  - Add an example question containing code shown in the element documentation (James Balamuta).

  - Add example questions for `pl-multiple-choice` and `pl-integer-input` customizations (James Balamuta).

  - Add `users_select_or_insert` SPROC tests (Dave Mussulman).

  - Add `clientFilesElement` folder for loading element-specific client files (Nicolas Nytko).

  - Add `ignore-case` option to `pl-string-input` to allow for case insensitivity (James Balamuta).

  - Add dependabot status to README (Matt West).

  - Add tabs for course admin page (Tim Bretl).

  - Add in-browser editing of course files (Tim Bretl).

  - Add question score information to `all_submissions` CSV download (Matt West).

  - Add warning to `pl-checkbox` if `partial-credit-method` is set but `partial-credit` is not enabled (Nathan Walters).

<<<<<<< HEAD
  * Add ability to execute course/element code in Docker containers (Nathan Walters).

  * Change "Save & Grade" button text and alignment (Dave Mussulman).
=======
  - Change "Save & Grade" button text and alignment (Dave Mussulman).
>>>>>>> 33fe4370

  - Change Ace editor to use source files from npm and upgrade to 1.4.1 from 1.2.8 (Nathan Walters).

  - Change external grading to receive results from an SQS queue instead of a webhook (Nathan Walters).

  - Change Exam question generation to first-access time (Matt West).

  - Change assessment access rule examId linking to examUuid (Dave Mussulman).

  - Change example question `fibonacciEditor` timeout to 20 s (Matt West).

  - Change server timeout to 10 minutes (Matt West).

  - Change API ID names to contain object type (Matt West).

  - Change API object property names for improved consistency (Matt West).

  - Change `highlight.js` from `9.12.01` to `9.13.1` in order to support `plaintext` highlighting (Nathan Walters).

  - Change all packages to current versions (Matt West).

  - Change logging format for new `winston` version (Matt West).

  - Change instructor gradebook to have more optimized HTML for a smaller response (Nathan Walters).

  - Change "timeout" external grader error to sound like the student's code is at fault (Matt West).

  - Change `cheerio` back to `v0.22.0` (Nathan Walters).

  - Change `pl-matrix-output` to `pl-variable-output` (Liz Livingston).

  - Change `string_from_2darray()` to `string_from_numpy()`, retained deprecated version (Liz Livingston).

  - Change sync procedural steps to use fetch and reset to allow for history changes (James Balamuta).

  - Change element documentation to have a separation between submission, decorative, and conditional elements (James Balamuta).

  - Change instructor question page to hide "Test 100 times" for externally graded questions (Nathan Walters).

  - Change element documentation to follow a common structure (James Balamuta).

  - Change JSON schemas to be independently publishable from PrairieLearn (Nathan Walters).

  - Change Travis CI to recognize dependabot rather than greenkeeper (Matt West).

  - Change developer docs to recommend the use of async/await (Matt West).

  - Change syncing process to be faster (Nathan Walters).

  - Change syncing process to allow for tags/topics that are not explicitly listed in `courseInfo.json` (Nathan Walters).

  - Change UUIDs to no longer be globally unique; they are not unique only in the smallest possible scope (Nathan Walters).

  - Change syncing process to validate that QIDs are not repeated in an assessment; this is a potentially breaking change (Nathan Walters).

  - Change to PostgreSQL version 11 (from version 10) (Matt West).

  - Change to NodeJS version 12 (from v10) (Matt West).

  - Change enroll page interface to allow Bootstrap modal dialogues instead of popover tooltips with buttons on them; add more verbose description of what it means to add/remove a course. (Eric Huber)

  - Change file editor to simplify the use of drafts and to improve the user interface (Tim Bretl).

<<<<<<< HEAD
  * Change code callers to include `serverFilesCourse` in the Python path when executing course element code (Nathan Walters).

  * Fix load-reporting close during unit tests (Matt West).
=======
  - Fix load-reporting close during unit tests (Matt West).
>>>>>>> 33fe4370

  - Fix PL / scheduler linking stored procedure to allow linked exams and fix bugs (Dave Mussulman).

  - Fix responsiveness and centering of images displayed with `pl-figure` (James Balamuta, h/t Dave Mussulman).

  - Fix STDERR data logging on Python start (Matt West).

  - Fix HTML on LTI configuration page (Matt West).

  - Fix LTI configuration flow configuration (Matt West).

  - Fix GitHub links to exampleCourse questions (Dave Mussulman).

  - Fix exclude file list for code coverage (Matt West).

  - Fix `dump_filter.sh` to keep `authn_users` in all tables (Matt West).

  - Fix issues link on instructor question page (Nathan Walters).

  - Fix `users.lti_course_instance_id` foreign key delete action (Matt West).

  - Fix CSV stringifier which blocks the event loop (Yuchen Pang).

  - Fix missing `event-stream` dependency (Matt West).

  - Fix `pl.inner_html(...)` helper function (Nathan Walters).

  - Fix slow gradebook API by removing `last_submission_date` (Matt West).

  - Fix API IDs to be JSON integers (Matt West).

  - Fix underscore in `pl-string-input` docs (Matt West).

  - Fix Python linter errors in (Matt West).

  - Fix `pl-code` HTML escaping (Nathan Walters).

  - Fix legacy question renderer by explicitly using `htmlparser2` for cheerio (Nathan Walters).

  - Fix error message when a tag is missing (Matt West, h/t Mariana Silva).

  - Fix GitHub links in `mkdocs.yml` (Eric Huber).

  - Fix typo in documentation (Eric Huber).

  - Fix docs for `examUuid` usage (Matt West).

  - Fix `htmlparser2` config by copying default options from Cheerio (Nathan Walters).

  - Fix traceback in console log for python errors (Tim Bretl).

  - Fix render cache stats to limit to last day (Matt West).

  - Fix escape sequence of code specified in the `source-file-name` options of `pl-code` (James Balamuta).

  - Fix local grader not removing volumes associated with containers (Nathan Walters).

  - Fix Python autograder container build (Matt West).

  - Fix documentation to be more descriptive for local development with externally graded questions, especially in Windows. (Dave Mussulman, h/t James Balamuta, Mariana Silva, Zhenxi Zhou)

  - Fix copy button (Tim Bretl).

  - Fix python question random to seed from `variant.variant_seed` (Dave Mussulman).

  - Fix TravisCI for Greenkeeper PRs (Matt West).

  - Fix vulnerabilities in node packages (Nathan Walters).

  - Fix regression from #1440 in Bootstrap popovers due to HTML sanitization (Matt West).

  - Fix elements to work with the new sanitized popovers (Matt West).

  - Fix documentation build on Read the Docs (Matt West).

  - Fix editing popovers to work with the new sanitization defaults (Matt West).

  - Fix `tools/generate_uuids.py` to not add UUID in element subdirectory (Pavitra Shadvani).

  - Fix `tools/generate_uuids.py` to be able to find uppercase UUIDs (Eric Huber).

  - Fix gradebook download link for courses with special characters in their names (Nathan Walters).

  - Fix handling of malformed LTI responses (Matt West).

  - Fix (or at least attempt to) S3 file uploads for external grading (Nathan Walters).

  - Fix handling of binary files during external grading (Nathan Walters).

  - Fix hljs syntax highlighting compatibility issue in `pl-code.py` (Eric Huber).

  - Fix JSON format when dumping DB subsets with `dump_filter.sh` (Matt West).

  - Fix vulnerabilities in node packages (Dave Mussulman).

  - Fix `users_select_or_insert` to handle NetID changes with same UIN (Dave Mussulman).

  - Fix documentation page for elements and their dependencies (Eric Huber).

  - Fix question tag syncing to be significantly faster (Nathan Walters).

  - Fix `generate_uuids.py` to only process files starting with `info` (Matt West).

  - Fix `async.doWhilst()` and `async.doUntil()` for `async` v3 (Matt West).

  - Fix best submissions downloads to use ungraded submissions as a last resort (Matt West).

  - Fix help text CSV upload example with `points` (Matt West, h/t Mariana Silva and James Balamuta).

  - Fix CSRF checking for external grading live updates (Nathan Walters).

  - Fix flaky test cases in `pl-number-input` which didn't handle comparison options properly (Mingjie Zhao).

  - Remove `allowIssueReporting` option in `infoCourseInstance.json` (Matt West).

  - Remove old temporary upgrade flag `tmp_upgraded_iq_status` (Matt West).

  - Remove `string_from_2darray_sf()` from `freeformPythonLib/prairielearn.py` (Liz Livingston)

  - Remove `number` column from `question_tags` table; question tags are now sorted by `tags.number` (Nathan Walters).

  - Remove support for `externalGradingOptions.files` in question `info.json` files (Nathan Walters).

  - Remove `number` column and the corresponding uniqueness constraint from `jobs` table (Tim Bretl).

- **3.1.0** - 2018-10-08

  - Add string input element (Mariana Silva).

  - Add element to display matrix in latex format (Mariana Silva).

  - Add student name and clickable e-mail address information to issue reports (James Balamuta).

  - Add `tools/dump_*` scripts to filter and anonymize per-course dumps (Matt West).

  - Add `pl-prairiedraw-figure` element and update PrairieDraw graphics documentation. (Ray Essick).

  - Add Control-C hint on server startup (Dave Mussulman).

  - Add improved login screen (Nathan Walters).

  - Add `pl-matrix-component-input` element (Mariana Silva).

  - Add new question renderer behind feature flag (Nathan Walters).

  - Add partial credit option to `pl-checkbox` element (Mariana Silva).

  - Add docs and two optional attributes, `display` and `label`, to `pl-symbolic-input` (Tim Bretl).

  - Add `prevent-select` attribute to `pl-code` element (Nathan Walters).

  - Add personal access token management (Nathan Walters).

  - Add `maxPoints` option to zones (Tim Bretl).

  - Add `bestQuestions` option to zones (Tim Bretl).

  - Add `allow-complex` attribute for `pl-symbolic-input` (Tim Bretl).

  - Add warm up for Python worker processes (Matt West).

  - Add better handling of client sockets on externally graded questions (Nathan Walters).

  - Add postgresql permissions for root in Docker for development (Dave Mussulman).

  - Add CSV scores upload for questions or assessments (Matt West).

  - Add Pillow to the `centos7-python` container (Dave Mussulman).

  - Add more question and assessment JSON validity checking on load (Dave Mussulman).

  - Add scroll bar in `pl-matrix-component-input` (Mariana Silva)

  - Fix `pl-file-editor` to allow display empty text editor and add option to include text from source file (Mariana Silva).

  - Fix HTML rendering by reverting `cheerio.js` to `0.22.0` (Matt West).

  - Fix Google auth using new API (Matt West).

  - Fix several issues with various elements (Nathan Walters).

  - Fix error when rendering ungraded external grading submissions (Matt West).

  - Fix sync failure if a course instance has no `assessments` directory and add warning in sync log (Ray Essick).

  - Fix Slack posting for student cheating reports (Matt West).

  - Fix assessment instance page to only show 'Finish assessment' button for password and SEB exams (Dave Mussulman).

  - Fix assessment time limits (Matt West).

  - Fix copy button after `clipboard.js` package update (Tim Bretl).

  - Fix `pl-multiple-choice` so feedback is inside label and so inline option produces valid HTML (Tim Bretl).

  - Fix "Logout" button with Google authentication (Matt West).

  - Fix error message when an authentication method is not enabled (Matt West).

  - Fix "Logout" button with Azure authentication (Matt West).

  - Fix docs for `clientServerFiles` template variables (Rahul Rameshbabu).

  - Fix bug with rendering when the render cache is disabled (Nathan Walters).

  - Fix outdated pycryptdome version (to 3.6.6) (Matt West).

  - Fix bug in `pl-symbolic-input` to handle submission of function names without arguments (Tim Bretl).

  - Fix bug in `pl-symbolic-input` to handle submissions that simplify to invalid expressions (Tim Bretl).

  - Fix bug in `pl-symbolic-input` to handle the sympy constants I and E properly (Tim Bretl).

  - Fix markup in `pl-multiple-choice` and `pl-checkbox` elements (Nathan Walters).

  - Fix slow v3 questions by using persistent forking python processes (Matt West).

  - Fix spurious `warnOldJobs` log entries (Matt West).

  - Fix label on `pl-string-input` help popover (Matt West).

  - Fix restart of Python `codeCallers` with no active child (Matt West).

  - Fix exampleCourse exam1 to include formula sheet example per docs (Dave Mussulman).

  - Fix docs for `allowIssueReporting` (Matt West).

  - Fix `pl-matrix-component-input` element to adjust height (Mariana Silva).

  - Fix real-time external grading results in exam mode by disabling exam-specific message in the question score panel (Nathan Walters).

  - Fix `tools/dump_filter.sh` to drop `pg_stat_statements` for PostgreSQL 10 (Matt West).

  - Fix slow assessment instance deletes (Matt West).

  - Fix `triangularDistributedLoad` in `PrairieDraw.js` (Mariana Silva).

  - Fix unexpected token error in administrator overview page (Tim Bretl).

  - Fix `pl-matrix-component-input` rendering bug on Safari (Nicolas Nytko).

  - Change `pl-code` to display code from a source file OR inline text (Mariana Silva).

  - Change element names to use dashes instead of underscores (Nathan Walters).

  - Change deprecated `new Buffer()` calls to `Buffer.from()` (Ray Essick).

  - Change to Node.js 10 and PostgreSQL 10 (Matt West).

  - Change `centos7-ocaml` grader image to `ocaml-4.05` (Matt West).

  - Change TravisCI tasks to run linters first (Matt West, h/t James Balamuta).

  - Change element attributes to use hyphens instead of underscores (Nathan Walters).

  - Change assessment password protection method (Dave Mussulman).

  - Change "0 rows" error to be more descriptive (Dave Mussulman).

  - Change Exam authentication options to always include Google and Azure (Matt West).

  - Change maximum JSON POST size to 1MB (Nathan Walters).

  - Change to prohibit extra `allowAccess` properties (Geoffrey Challen).

  - Change maximum JSON POST size to 1MB or local grader (Nathan Walters).

  - Change required package versions for security (Dave Mussulman).

  - Change `allowIssueReporting` to default to `true` (Matt West).

  - Change `pl-string-input` to include an attribute for the placeholder (Mariana Silva).

  - Change element documentation to add placeholder attribute to `pl-string-input` (Mariana Silva).

  - Change instructor assessment page into multiple sub-pages (Matt West).

  - Change log level of external grading jobs to reduce syslog volume (Matt West).

  - Change test cases to use templated DB for faster performance (Dave Mussulman).

  - Remove `element_index` from list of arguments passed to elements (Tim Bretl).

- **3.0.0** - 2018-05-23

  - Add improved support for very large file downloads (Nathan Walters).

  - Add support for running in production inside Docker (Matt West).

  - Add configurable authentication sources menu (Dave Mussulman).

  - Add locking to enable multi-server deployments (Matt West).

  - Add per-assessment PrairieSchedule exam linking (Matt West).

  - Add "Report cheating" page in Exam mode (Matt West).

  - Add `package-lock.json` to Docker image build (Matt West).

  - Add additional information about indices to database descriptions (Nathan Walters).

  - Add configurable `homeUrl` to support container deployments (Matt West).

  - Add caching of rendered question panels (Nathan Walters).

  - Fix migration 111 to allow re-running (Matt West).

  - Fix docs to provide workaround for `mcrypt` install error on OSX (Tim Bretl).

  - Change `popper.js` to version `1.14.0` (Tim Bretl).

- **2.12.0** - 2018-05-19

  - Add new issues page style and flexible filtering (Nathan Walters).

  - Add `pl_threejs` element (Tim Bretl).

  - Add translation to `pl_threejs` element (Tim Bretl).

  - Add `pl_code` element for code syntax highlighting (Matt West).

  - Add FAQ docs about post-semester access (Matt West).

  - Add handling of complex numbers to `pl_number_input`, `pl_matrix_input`, and `pl_matrix_output` (Tim Bretl).

  - Add more questions to unit tests (Tim Bretl).

  - Add guidance on how to update ChangeLog to docs in `contributing.md` (Tim Bretl).

  - Add server load reporting to CloudWatch (Matt West).

  - Add question QR code for proctor lookup during exams (Dave Mussulman).

  - Add course-instance-wide issue reporting flag (Matt West).

  - Add advertisement for HackIllinois 2018 (Matt West).

  - Add blocked-event-loop monitor (Matt West).

  - Add per-job load tracking (Matt West).

  - Add _R_ to the `centos7-plbase` Docker Image (James Balamuta).

  - Add `centos7-plbase` Docker image (Matt West).

  - Add memory and CPU limits to local external graders (Matt West).

  - Add `tools/` to Docker image (Matt West).

  - Add docs for generating LaTeX label images with Docker (Matt West).

  - Add option to enable networking access on external grading containers (Nathan Walters).

  - Add `sympy.ImmutableMatrix` to list of types accepted by `prairielearn.to_json()` (Tim Bretl).

  - Add form help text indicating multiple answer can be selected for `pl_checkbox` (James Balamuta).

  - Add demo question showcasing all options for `pl_checkbox` (James Balamuta).

  - Add example of how to use PL to learn student names (Tim Bretl).

  - Add exception handling to python caller to display what can't be converted to valid JSON (Tim Bretl).

  - Add tags list to question stats CSV (Matt West).

  - Add Redis to support websockets when running with multiple servers (Nathan Walters).

  - Add support for dtype in `pl.to_json` and `pl.from_json` (Tim Bretl).

  - Add better grading-instance autoscaling calculations (Matt West).

  - Add student page view tracking (Matt West).

  - Add predictive grader autoscaling (Matt West).

  - Add links to student questions on instructor assessment instance page (Matt West).

  - Add Safe Exam Browser support (Dave Mussulman).

  - Add instance question durations to CSV output (Matt West).

  - Add load-testing script (Matt West).

  - Add documentation for the `shuffleQuestions` option (Matt West).

  - Add course instance id to all question variants (Nathan Walters).

  - Add docs for external grading statistics (Matt West).

  - Add ability to restore original file in `pl_file_editor` (Nathan Walters).

  - Add `pl_integer_input` element (Tim Bretl).

  - Add consistency checks for `course_instance_id` in `variants` (Matt West).

  - Add `merge=union` strategy for `ChangeLog.md` (Matt West).

  - Add developer docs about question rendering (Matt West).

  - Add submission info modal with external grading stats (Nathan Walters).

  - Add `load-test` support for v2 questions (Matt West).

  - Fix broken file upload element (Nathan Walters).

  - Fix broken popover and improve assessment label styles (Nathan Walters).

  - Fix bug in `pl_matrix_input` that crashed on submission of large integers (Tim Bretl).

  - Fix broken popovers in input elements (Tim Bretl).

  - Fix bug in `pl_threejs` that applied different error tolerances to render and grade (Tim Bretl).

  - Fix bug in `pl_threejs` that showed wrong body position in answer panel (Tim Bretl).

  - Fix bug in `pl_threejs` to handle case when submitted answer is None (Tim Bretl).

  - Fix doc to clarify the rules for changing UUIDs (James Balamuta).

  - Fix issues on instructor question page (Nathan Walters).

  - Fix styling of file upload element (Nathan Walters).

  - Fix Google OAuth login (James Wang).

  - Fix unicode symbols and HTML entities in question.html (Matt West).

  - Fix bug in `addBinary` example question (Tim Bretl).

  - Fix error message for `display` attribute of `pl_number_input` (Matt West).

  - Fix bug in handling of MATLAB format in answers submitted to `pl_matrix_input` (Tim Bretl).

  - Fix request load tracking (Matt West).

  - Fix test-server shutdown procedures (Matt West).

  - Fix `readthedocs` build (Matt West).

  - Fix course role edit icon (Nathan Walters).

  - Fix Coveralls.io reporting (Dave Mussulman).

  - Fix tag order display (Dave Mussulman, h/t Pengyu Cheng).

  - Fix navbar role switching button text (Dave Mussulman).

  - Fix all calls of `json.dumps` to make them produce valid JSON (Tim Bretl).

  - Fix error when rendering question score panel (Nathan Walters).

  - Fix questions without tags not displaying on instructor assessment page (Jake Bailey).

  - Fix daily external grader statistics to split out receive time (Matt West).

  - Fix crash in `pl_external_grader_results` caused by malformed results (Nathan Walters).

  - Fix question order on instructor assessment instance page (Matt West).

  - Fix bug in display of input element tolerances (Tim Bretl).

  - Fix `variants.course_instance_id` migration (Matt West).

  - Fix typo in `exampleCourse/questions/positionTimeGraph` (Matt West).

  - Fix 'Load from disk' works when emulating non-instructor roles (Dave Mussulman).

  - Fix slow query for file downloads (Matt West).

  - Fix external grading documentation to describe the current code (Nathan Walters).

  - Change to Bootstrap 4 (Nathan Walters).

  - Change to NodeJS 8.x LTS (Matt West).

  - Change all node dependencies to latest versions (Nathan Walters).

  - Change `sigfig` and `decdig` method of comparison to reduce tolerance (Tim Bretl).

  - Change default relative tolerance from `1e-5` to `1e-2` (Tim Bretl).

  - Change question card coloring and collapse past submissions by default (Nathan Walters).

  - Change build process so Travis fails if changelog has not been updated (Nathan Walters).

  - Change build process to verify changelog update only on PR (Nathan Walters).

  - Change all required python packages to latest minor versions (Tim Bretl).

  - Change all bare `except:` to `except Exception:` in python code (Tim Bretl).

  - Change Docker build to start from `centos7-plbase` (Matt West).

  - Change `requirements.txt` to include `rpy2` (James Balamuta).

  - Change to Python 3.6 in `centos7-base` grader image (Matt West).

  - Change `pl_checkbox` to display form help text by default (James Balamuta).

  - Change authenication redirects to preserve originally visited URL (Dave Mussulman).

  - Change Docker postgresql to do initializations/migrations at build (Dave Mussulman).

  - Change the example course to be available to any institution (Matt West).

  - Change `centos7-plbase` docker image to not use `/PrairieLearn` directory (Matt West).

  - Change shared code to be in external PrairieLib library (Nathan Walters).

  - Change instructor issues page to show student message on new line; remove `is:automatically-reported` filter (Nathan Walters).

  - Change CSRF codes to be URL-safe (Dave Mussulman).

  - Change closed exams to not be reviewable for students (Dave Mussulman).

  - Remove HackIllinois advertisement (Matt West).

- **2.11.0** - 2017-12-29

  - Add support for partial credit in Homeworks (Tim Bretl).

  - Add help text to Exam assessment instance page (Tim Bretl).

  - Add support for partial credit in exams (Tim Bretl).

  - Add `<pl_file_preview>` element (Nathan Walters).

  - Add docker image for external graders with clang (Nathan Walters).

  - Add new exam grading UX with no buttons on overview page (Matt West).

  - Add Travis CI running the docker image for consistency (Matt West).

  - Add better and faster docker re-builds (Jake Bailey).

  - Add `ZJUI` as a institution option (Matt West).

  - Add python linter (Nathan Walters).

  - Add ESLint for style checking and fix related issues (Nathan Walters).

  - Add test coverage reporting with `coverage.io` (Nathan Walters).

  - Add documentation clarification on `"role": "Student"` access.

  - Add more core libraries (backbone, PrairieDraw, etc) (Matt West).

  - Add hiding of "Grade" button for manual grading (Matt West).

  - Add docs example of mixed on-campus and remote exam (Matt West).

  - Add Azure AD authentication (Matt West).

  - Add ZJU institution checking from ID (Matt West).

  - Add logout support for multiple authentication providers (Matt West).

  - Add PrairieGrader for external grading (Nathan Walters).

  - Add redirect handler to enable assessment deep links (Dave Mussulman).

  - Add `pycryptodome` for authenticated question data (Jake Bailey).

  - Add `v2` and `v3` tags to exampleCourse questions (Dave Mussulman).

  - Add `externalGradingOptions.timeout` parameter (Nathan Walters).

  - Add "Report an issue" button on questions (Matt West).

  - Add `allowIssueReporting` assessment option, default false (Matt West).

  - Add more statistics for external grader instances (Matt West).

  - Add "generating" animation to "Start assessment" button (Matt West).

  - Add maximum statistics for grading jobs (Matt West).

  - Add index on `grading_jobs.date` to speed up statistics (Matt West).

  - Add `to_json()` and `from_json()` to `prairielearn.py` to help JSON serialize standard types (Tim Bretl).

  - Add build-time system updates to Docker image (Jake Bailey).

  - Add new UINs for dev users to avoid conflicts in production DB (Matt West).

  - Add `partialCredit` question option (Matt West).

  - Add jsPlumb library from PL v1 (Matt West).

  - Add ability to de-link course instances from PrairieSchedule (Matt West).

  - Add explicit POST size limit of 200 KiB (Matt West).

  - Add size limits for grading jobs (100 KiB) (Nathan Walters).

  - Add linting for trailing commas (Nathan Walters).

  - Add GitHub link to instructor question view (Dave Mussulman).

  - Add instructor view of external grading logs (Nathan Walters).

  - Add legacy file path fallback to `clientFilesCourse` (Matt West).

  - Add full grading job log display from S3 (Nathan Walters).

  - Add instructor editing of total points and question points for assessment
    instances (Matt West).

  - Add `addBinary` example question (Matt West).

  - Add `make` to the Docker container (Dave Mussulman).

  - Add more feedback when submission to `pl_symbolic_input` has invalid format (Tim Bretl).

  - Add live update of external grading results (Nathan Walters).

  - Add ability for user to switch between MATLAB and python format in `pl_matrix_output` (Tim Bretl).

  - Add copy-to-clipboard button in `pl_matrix_output` (Tim Bretl).

  - Add detailed question statistics (Paras Sud).

  - Add visible logging for incremental DB migrations (Matt West).

  - Add support for python format in `pl_matrix_input` (Tim Bretl).

  - Add student and instructor question links on instructor page (Matt West).

  - Add new python grading framework for exampleCourse (Nathan Walters).

  - Add CSV export of best (highest scoring) submissions (Matt West).

  - Add CSV download for instance questions (Matt West).

  - Split installing documentation into separate method sections (Matt West).

  - Remove unused dead code (`/lib/db.js`, `question-servers/shortAnswer.js`,
    and `tests/sync/*`) (Nathan Walters).

  - Remove cookie-clearing on error page (Matt West).

  - Remove old unused Python caller code (Tim Bretl).

  - Remove AWS Batch external grader (Nathan Walters).

  - Remove the need for `<pl_variable_score>` in questions (Tim Bretl).

  - Remove detailed AzureAD logging (Matt West).

  - Remove the need to return `data` in python functions (Tim Bretl).

  - Change `externalGradingOptions.files` to `.serverFilesCourse`
    (Nathan Walters).

  - Change Python question code timeout from 5 s to 20 s (Tim Bretl).

  - Change "Errors" tab to "Issues" (Matt West).

  - Change max DB connections from 10 to 100 (Matt West).

  - Shift most `exampleCourse` to the external `pl-template` repository.

  - Shift symbolic input parser to `lib/python_helper_sympy.py` (Tim Bretl).

  - Fix external graders with invalid submissions (Nathan Walters).

  - Fix handling of too-large file uploads (Matt West).

  - Fix rendering glitch in instructor question table (Matt West).

  - Fix instructor closing of assessment instances (Matt West).

  - Fix spurious "question is complete" bug (Tim Bretl).

  - Fix bug in sigfig method of comparison when correct answer is zero (Tim Bretl).

  - Fix bug in pl_file_upload where students could upload arbitrary files (Nathan Walters).

  - Fix render bug on exams for questions without points (Matt West).

  - Fix assessment authorization when mode is NULL (Matt West).

  - Fix bug that prevented scalars from being rendered by `pl_matrix_output` (Tim Bretl).

  - Fix bug that prevented unicode minus from being parsed by `pl_matrix_output` and `pl_number_input` (Tim Bretl).

  - Fix external grading score display when score is missing (Nathan Walters).

  - Fix handling of image pull fails for external grading (Nathan Walters).

  - Fix options for v3 questions (Jake Bailey).

  - Fix course element reloading on sync (Nathan Walters).

  - Fix course element file loading (Matt West).

  - Fix file downloads as zip for v2 questions (Matt West).

  - Fix exam instance error handling with broken variants (Tim Bretl).

  - Fix `pl_number_input` to allow suffix for units with `display=inline` (Tim Bretl).

  - Fix symbolic input parser to eliminate use of `sympy.sympify` (Tim Bretl).

  - Fix bug that prevented numbers from being converted in sympy equivalents in symbolic input parser (Tim Bretl).

  - Fix bug that prevented use of multiple symbols in `pl_symbolic_input` (Tim Bretl).

  - Fix inoperable "Test" buttons for non-v3 questions by hiding them (Matt West).

  - Fix inaccurate issue counts on assessments (Matt West).

  - Fix exam auto-closing issue with legacy assessment instances (Matt West).

  - Fix double-click handling on question buttons (Matt West).

  - Fix one broken exam from blocking other exams auto-closing (Matt West).

  - Fix v2 questions `clientCode` path on Exam assessments (Matt West).

  - Fix decreased Exams scores with reduced credit (Matt West).

  - Fix premature answer display for `pl_multiple_choice` and `pl_checkbox` (Matt West).

  - Fix broken popovers in student exam questions (Tim Bretl).

  - Fix canceling of grading jobs on a new submission (Matt West).

  - Fix symbolic expression parsing bug by disallowing floating-point numbers (Tim Bretl).

  - Fix handling of broken questions on Homeworks (Matt West).

  - Fix handling of `inf` and `nan` submissions in `pl_number_input` (Tim Bretl).

  - Fix server crash in grading job handling (Nathan Walters).

  - Fix a few very old submissions with NaN scores (Matt West).

  - Fix assessment re-open/close link rendering (Nathan Walters).

  - Fix null-byte handling in grader results (Nathan Walters).

  - Fix elements not reading their templates with UTF-8 encoding (Nathan Walters).

  - Fix display of assessment score to 2 decimal places (Nathan Walters).

  - Fix gradebook to choose best score rather than worst (Matt West).

  - Fix bug in `pl_number_input` that crashed on submission of large integers (Tim Bretl).

- **2.10.1** - 2017-05-24

  - Fix display of saved submissions for Exam assessments.

- **2.10.0** - 2017-05-20

  - Add real-time grading job status with websockets (Nathan Walters).

  - Add full DB schema migration system (Nathan Walters).

  - Add unit tests for DB migrations (Nathan Walters).

  - Add Python modules for autograders: `numpy`, `scipy`, `matplotlib`,
    `sympy`, and `pandas` (Jordi Paris Ferrer).

  - Add `scipy` and `numpy` to the PL docker image.

  - Add documentation on the new authentication flow.

  - Add more developer documentation on the database schema.

  - Add export of full database in CSV, optionally anonymized.

  - Use Python 3.5 for autograders in `exampleCourse` (Nathan Walters).

  - Fix docker build script usage help.

  - Fix base64 encoding of uploaded files.

- **2.9.1** - 2017-05-17

  - Fix handling of failed grading jobs (Nathan Walters).

- **2.9.0** - 2017-05-14

  - Add support for Google OAuth2 authentication.

  - Shift documentation to Read the Docs.

  - Fix handling of Unicode characters in question data.

- **2.8.0** - 2017-05-04

  - Add DB storage of exam mode networks.

  - Add `config` table to DB with system `display_timezone`.

  - Fix async handling in regrading unit tests.

- **2.7.0** - 2017-04-28

  - Add `/pl/webhooks/ping` endpoint for automated health checks.

  - Add `singleVariant` flag for non-randomized questions.

  - Add documentation and improve layout for external autograder files
    (Nathan Walters).

  - Add link to detailed instances CSV file on instructor assessment page.

  - Add more assessment CSV download options.

  - Allow development use of non-master git branches for courses.

  - Fix `max_points` update during regrading.

  - Fix env var security in autograder containers (Jordi Paris Ferrer).

  - Fix external autograder output display (Nathan Walters).

  - Fix home directory detection for external autograder jobs.

  - Fix rendering of table row lines in student question lists.

- **2.6.0** - 2017-04-16

  - Add full external autograder support with AWS and local docker support
    (Nathan Walters, Jordi Paris Ferrer).

- **2.5.3** - 2017-04-14

  - Fix docker build with `migrations/` directory.

- **2.5.2** - 2017-04-14

  - Fix regrading support.

- **2.5.1** - 2017-04-12

  - Fix Exam reservation enforcement when multiple reservations exist.

- **2.5.0** - 2017-04-11

  - Speed up rendering of instructor pages with assessment statistics.

  - Speed up calculation of assessment durations.

  - Speed up pages with job sequences.

  - Add per-day mean scores to the by-day score plot.

  - Add `points` and `max_points` output to assessment_instances CSV.

  - Add `migrations/` directory for ordered DB schema changes.

  - Fix assessment duration estimation for homeworks (1-hour gap maximum).

  - Fix CSV link on gradebook page.

  - Fix sorting of assessment on gradebook page.

  - Fix CSV download on instructor assessments overview page.

  - Fix date format in activity log CSV.

  - Fix links to questions on activity log pages.

  - Remove "permanent URL" on instructor assessments overview page.

- **2.4.1** - 2017-04-08

  - Set question `feedback` to the empty object when missing.

- **2.3.2** - 2017-04-08

  - Set question `feedback` to the empty object when missing.

- **2.4.0** - 2017-04-07

  - Add connection to PrairieSchedule to enforce Exam reservations.

  - Fix ordering of assessment set headers in assessment lists.

  - Fix duration calculations to be from assessment start to last submission.

  - Show all submissions in downloaded CSV files even in dev mode.

  - Fix `Manual` grading type (Jake Bailey).

  - Change `forceMaxPoints` to only take affect during an explicit regrade.

- **2.3.1** - 2017-03-23

  - Don't display deleted courses on the enroll (add/remove courses) page.

- **2.3.0** - 2017-03-08

  - Change `feedback` to be visible for open questions on exams.

  - Make `feedback` visible within `submission.html` (Ray Essick).

  - Fix auto-finishing of exams after a 6-hour timeout.

  - Add regrading support with `forceMaxPoints` option.

  - Add preliminary external autograder support by the HackIllinois team
    (Genna Helsel, Teju Nareddy, Jordi Paris Ferrer, Nathan Walters).

  - Add question points and percentage scores to `*_final_submissions.csv`.

  - Add per-day score histograms to instructor assessment page (Paras Sud).

- **2.2.2** - 2017-02-23

  - Add more indexes and improve unique constraint ordering for indexes.

- **2.2.1** - 2017-02-18

  - Only show feedback for open exams in CS 233.

- **2.2.0** - 2017-02-18

  - Show feedback for graded questions on exams, even if exam is
    still open (Jake Bailey).

- **2.1.3** - 2017-02-17

  - Prevent multiple submissions to a single homework question variant.

  - Fix option passing to question server.js functions.

  - Fix course deletion on Admin page.

- **2.1.2** - 2017-02-15

  - Catch bad Shibboleth authentication data with "(null)" UID.

  - Fix logging of `instance_question_id` in response.

- **2.1.1** - 2017-02-13

  - Update ChangeLog.

- **2.1.0** - 2017-02-13

  - Fix division-by-zero error in homeworks when `max_points` is zero
    (Jake Bailey).

  - Fix typos in documentation (Andre Schleife).

  - Fix MTF questions.

  - Fix assessment links on Instructor Gradebook page.

  - Fix XSS vulnerability by storing `questionJson` in base64.

- **2.0.3** - 2017-02-04

  - Cache `instance_questions.status` to speed up page loads.

- **2.0.2** - 2017-02-04

  - Speed up SQL query in `instance_questions` authorization.

- **2.0.1** - 2017-01-28

  - Fix incorrect `max_points` for homeworks with question alternatives.

- **2.0.0** - 2017-01-13

  - Make v2 the primary version and shift the old v1 to a subdirectory.

  - Add support for syncing a course from a remote git repository.

  - Add dev mode with local disk syncing and other dev features.

  - Convert score_perc to double (instead of integer).

  - Add UUIDs to all input JSON files to support renaming.

  - Convert all DB tables to bigserial primary keys.

  - Add docker build for course development.

  - Add question difficulty vs discrimination plots (Paras Sud).

  - Add 'Administrator' users will full site access.

  - Standardize names of JSON files and client/server file directories.

  - Clean up JSON file formats for everything except questions.

  - Add documentation for all v2 file formats.

  - Add conversion script from v1 to v2 assessment format (Dallas Trinkle).

- **1.22.0** - 2016-12-09

  - Add IP ranges for final exams in DCL.

  - Fix docker instructions (Allen Kleiner).

  - Skip update of test instances for non-existent tests.

  - Fix crashing bug due to function call typo (Kevin Wang).

  - Don't attempt to generate statistics for non-existent questions.

  - Improve robustness of `submittedAnswer` restore for Fabric.js questions.

  - Add `fixedExponential` formatter.

  - Add raw score (full precision) to CSV downloads.

  - Fix logging error (Eric Huber).

  - Generate hi-res versions of LaTeX images for Fabric.js support.

  - (V2) Enable assessments with multiple instances per student.

  - (V2) Fix submission rendering for admin question views (Ray Essick).

  - (V2) Add past submissions view on exam question pages (Ray Essick).

  - (V2) Add underlying support for external (RabbitMQ) and manual grading.

  - (V2) Fix grading operations outside the main transaction.

  - (V2) Add question alternatives within assessments.

  - (V2) Implement generic CSRF protection for all pages.

  - (V2) Split site into Admin and User pages.

  - (V2) Add unified homepage with course list and self-enrollment.

  - (V2) Fix SQL import newline handling on Windows.

  - (V2) Add docker build.

  - (V2) Add admin view of individual assessment instances.

- **1.21.0** - 2016-09-14

  - Use hi-res time for random seeds, improving test randomization.

  - Improve margins around `Save answer` buttons (Eric Huber).

  - Improve sorting of tests with identical numbers to sub-sort on titles.

  - Fix handling of question shuffling within tests (Binglin Chen).

  - Fix user role reading from `courseInfo.json`.

  - Fix error-handling code in `POST /submissions`.

  - Remove Siebel 0224 from `Exam` mode (Jeffrey Tolar).

  - (V2) Automatically regenerate assessment statistics every 10 minutes.

  - (V2) Fix CSV statistics downloads.

  - (V2) Switch to local copy of MathJax.

  - (V2) Implement access date display.

  - (V2) Implement `Exam` and `Homework` assessment types.

- **1.20.0** - 2016-08-24

  - Fix `jsPlumb` naming case (Jeffrey Tolar).

  - Remove `/export.csv` endpoint (Kevin Wang).

  - Explicitly specify dependency versions in `package.json` (Kevin Wang).

  - Validate effective UID before creating tInstances (Kevin Wang).

  - Fix display of `trueAnswers` for all questions (Kevin Wang).

  - Document the Reload button (Jeffrey Tolar).

  - Fix role changing restrictions (Jeffrey Tolar).

  - Improve naming of exam grade/finish buttons and modal texts (Kevin Wang).

  - Show zone titles within tests (Jeffrey Tolar).

  - Remove current exam score from sidebar (Kevin Wang).

  - Split out helper modules from server code (Jeffrey Tolar).

  - Warn user when exam has unanswered questions (Kevin Wang).

  - Improve user feedback when all exam questions are answered (Kevin Wang).

  - Fix viewport width handling (Jeffrey Tolar).

  - Upgrade to ExpressJS 4.x.

  - Disallow multiple submissions for a single homework question instance (Kevin Wang).

  - Fix all server-side error handling to use standard NodeJS convention (Kevin Wang).

  - Fix race condition on client initialization (Jeffrey Tolar).

  - Improve server-side RequireJS usage (Jeffrey Tolar).

  - Add submissions directly from the command line (Kevin Wang).

  - Improve docs for Windows installations (Dave Mussulman).

  - Expose `PLConfig` to backend to access server URL (Kevin Wang).

  - Fix crash on `GET /clientFiles/` (Kevin Wang).

  - Fix handling of large git pulls of class data (Jeffrey Tolar).

  - Fix `mtfclient` to properly handle checkbox listening (Terence Nip).

  - Fix percentage score exports.

  - Switch exam-mode IP blocks to new CBTF location in Grainger.

  - Add new drawing commands for LShape, TShape, DistLoad (Mariana Silva).

  - Store latex text images per-course rather than globally.

  - Add homework random shuffle mode with global question numbers (Binglin Chen).

  - (V2) Add experimental backend using PostgresQL and server-side rendering.

- **1.19.0** - 2016-02-23

  - Add Ace editor for in-question code editing (Terence Nip).

  - Add `MultipleTrueFalse` question type (Terence Nip).

  - Upgrade MathJax to 2.6.0 to fix "vertical bar" rendering problem.

  - Add `adm-zip` support for questions to create zip files (Craig Zilles).

  - Enable embedded images in MultipleChoice and Checkbox question types.

  - Fix bugs related to reporting of PrairieLearn git version.

  - Add Errors tab for instructors to see server-side errors, and report more errors.

  - Add Reload button in development mode.

  - Add support for variable credit on tests (bonus credit and partial credit).

  - Remove the Adaptive test type (superseded by Game).

  - Add validation for dates on server load.

  - Fix display of question answer feedback during RetryExams.

  - Change all test scores to be stored as percentages without decimal places (rounded down).

  - Add `{{params.a | vector}}` template for bracketed vectors.

  - Support IP range checking for Siebel basement labs.

- **1.18.0** - 2016-01-20

  - Fix security hole to restrict question access to accessible tests.

  - Add `jsplumb` support (Terence Nip).

- **1.17.0** - 2015-11-04

  - Fix missing `questionFile()` caused by upgraded underscore templating.

  - Fix sorting of tests with mixed integer/string numbers.

  - Fix broken PrairieDraw figures after submission grading.

  - Fix role changes on User page with Firefox.

  - Fix username setting when UID is set.

  - Fix User page dropdowns to default to current state.

  - Add a User page button to change back to the authenticated UID.

  - Fix missing user list in dropdown after UID change.

  - Add "Troubleshooting" documentation page with frequently asked questions.

  - Add documentation about tests and questions versus test instances and question instances.

  - Add `Checkbox` question type.

  - Add `exampleCourse/questions/randomZip` example.

  - Remove unused `backend/questions` and `backend/tests` templates in favor of `exampleCourse`.

  - Include MathJax inside PrairieLearn.

  - Fix TeX label generation scripts to support Python 3.X and `courseDir` config variable.

- **1.16.1** - 2015-10-12

  - Fix alignment of date plots on Safari.

- **1.16.0** - 2015-10-12

  - Link questions on test "Admin" pages to question instances.

  - Add statistics by day for exam-type tests.

- **1.15.2** - 2015-10-09

  - Fix doc references from "Assessment Detail" to assessment "Admin" page.

- **1.15.1** - 2015-10-08

  - Clean up `particleMotion` example HTML templates.

- **1.15.0** - 2015-10-08

  - Enable feedback in questions during exams and add `particleMotion` example.

- **1.14.1** - 2015-10-08

  - Fix documentation typo in test access control section.

- **1.14.0** - 2015-10-08

  - Add "uids" as an access rule restriction in test "allowAccess".

- **1.13.2** - 2015-10-08

  - Use a locally-hosted copy of MathJax.

- **1.13.1** - 2015-10-04

  - Fix test statistics for `Exam` and `PracExam` tests.

- **1.13.0** - 2015-10-04

  - Plot score histogram in test admin view (Binglin Chen @chen386).

  - Add question statistics to test admin view.

  - Display PrairieLearn version number on the Sync page.

- **1.12.1** - 2015-09-24

  - Fix test statistics for `RetryExam` using zones.

- **1.12.0** - 2015-09-24

  - Standardize question numbering to be like #3.8 rather than #3-8 (Terence Nip @tnip).

  - Fix schema validation and example for RetryExams with multiple qids in a question.

- **1.11.1** - 2015-09-23

  - Fix build bug with missing moment-timezone.

  - Remove deprecation warning for `questionGroups` in `RetryExam`.

- **1.11.0** - 2015-09-23

  - Redesign of the "Assessment" page to be more compact and consistent.

  - Add `zones` to `RetryExam` to control question-order randomization.

  - Add `variantsPerQuestion` and `unlimitedVariants` options for `RetryExam`.

  - Improve test naming consistency and fix navbar link bugs with tests.

  - Allow test numbers to be strings.

- **1.10.2** - 2015-09-19

  - Fix bug introduced by 1.10.1 that broke all tests (overly general change events).

- **1.10.1** - 2015-09-18

  - Fix bug that caused the "User" page to not display changes in user, role, or mode.

- **1.10.0** - 2015-09-15

  - Add "reset test" capability for instructors.

  - Only allow questions to be solved for accessible tests.

  - Add export test data capability for instructors.

  - Add summary test statistics for instructors.

- **1.9.1** - 2015-09-11

  - Fix docs/example to add blank target for test text links.

  - Fix `clientFiles` to also handle subdirectories.

- **1.9.0** - 2015-09-11

  - Add `clientFiles` and docs for adding text/files to tests.

- **1.8.1** - 2015-09-10

  - Fix security hold where anyone could access `/export.csv`.

- **1.8.0** - 2015-09-09

  - Add optional header text for `RetryExam` (for formula sheets, etc).

- **1.7.6** - 2015-09-09

  - Load frontend website even if there were errors fetching data.

- **1.7.5** - 2015-09-07

  - Reload all question `server.js` files after "Sync" with a git course repository.

- **1.7.4** - 2015-09-06

  - Correctly give highest score for assessments with duplicate scores.

- **1.7.3** - 2015-09-06

  - Fix bug that created multiple tInstances.

- **1.7.2** - 2015-09-02

  - Fix `exampleCourse/questions/addVectors` to use `QServer` so `gradeAnswer()` is truly optional.

- **1.7.1** - 2015-09-02

  - Fix schema links in documentation.

  - Add documentation for question options.

  - Add docs and text on the User page to describe the server `mode` in more detail.

- **1.7.0** - 2015-09-01

  - Don't generate new question variants until the old variant is answered.

- **1.6.0** - 2015-09-01

  - Make `exampleCourse/tests/homework1` visible by default.

  - Display course name in page title.

  - Use "assessment" rather than "homework" or "test" in user-visible strings.

- **1.5.2** - 2015-08-31

  - Fix example `backend/config.json` in the docs.

- **1.5.1** - 2015-08-30

  - Clarify docs about user role setting.

- **1.5.0** - 2015-08-26

  - Enable exam mode detection via hard-coded IP range for the CBTF.

- **1.4.1** - 2015-08-26

  - `export.csv` now uses test `set` rather than `type` for test names.

- **1.4.0** - 2015-08-25

  - Add documentation and help text for Sync page.

  - Fix display of commit information when using older versions of git.

  - Add figure to example question `addVectors` in `exampleCourse`.

- **1.3.2** - 2015-08-24

  - Fix `allowAccess` checks to not always fail.

- **1.3.1** - 2015-08-24

  - Fix `pulls` error when `gitCourseBranch` is not set.

- **1.3.0** - 2015-08-24

  - Change default `allowAccess` to block all non-instructor access.

- **1.2.1** - 2015-08-24

  - Fix race condition in user creation and correctly record user names.

- **1.2.0** - 2015-08-23

  - Add "Sync" feature to pull from a git repository.

  - Fix missing `template` field in `config.json` schema.

  - Improve error logging with more specific error information.

- **1.1.0** - 2015-08-22

  - Add access logging to the database.

- **1.0.2** - 2015-08-19

  - Documentation fixes following the bootcamp.

  - Fix undefined logger error if `config.json` contains errors (reported by Craig and Mariana).

- **1.0.1** - 2015-08-18

  - Fix `npm` module list during bootcamp (remove `nodetime`, add `moment`).

- **1.0.0** - 2015-08-18

  - First public release for pre-Fall-2015 bootcamp.<|MERGE_RESOLUTION|>--- conflicted
+++ resolved
@@ -362,13 +362,10 @@
 
   - Add warning to `pl-checkbox` if `partial-credit-method` is set but `partial-credit` is not enabled (Nathan Walters).
 
-<<<<<<< HEAD
   * Add ability to execute course/element code in Docker containers (Nathan Walters).
 
   * Change "Save & Grade" button text and alignment (Dave Mussulman).
-=======
   - Change "Save & Grade" button text and alignment (Dave Mussulman).
->>>>>>> 33fe4370
 
   - Change Ace editor to use source files from npm and upgrade to 1.4.1 from 1.2.8 (Nathan Walters).
 
@@ -432,13 +429,10 @@
 
   - Change file editor to simplify the use of drafts and to improve the user interface (Tim Bretl).
 
-<<<<<<< HEAD
   * Change code callers to include `serverFilesCourse` in the Python path when executing course element code (Nathan Walters).
 
   * Fix load-reporting close during unit tests (Matt West).
-=======
   - Fix load-reporting close during unit tests (Matt West).
->>>>>>> 33fe4370
 
   - Fix PL / scheduler linking stored procedure to allow linked exams and fix bugs (Dave Mussulman).
 
