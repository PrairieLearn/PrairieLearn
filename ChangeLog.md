
# ChangeLog

* __next version__ - XXXX-XX-XX

  * Add python libraries sklearn and nltk to plbase, and preload them in python trampoline (Binglin Chen).

  * Add UUIDs to cron job logs for better debugging (Matt West).

  * Add report of unsuccessful cron jobs (Matt West).

  * Add dev docs for interfacing async/await code (Matt West).

  * Add integration tests for daily cron jobs (Matt West).

  * Add example docker grading images for externally graded questions (James Balamuta).

  * Add ANSI color support to `pl-external-grader-results` element (Nathan Walters).

  * Add `min-lines`, `max-lines`, and `auto-resize` to change the number of lines displayed in the `pl-file-editor` (James Balamuta).

  * Add example question for the `pl-file-editor` element to element example gallery (James Balamuta).

  * Add docs for `singleVariant` question option (Matt West).

  * Add file attachments to student assessments and questions (Matt West).

  * Add connecting IP address report in instructor effective user page (Dave Mussulman).

  * Add SSL https support inside the Docker container (Dave Mussulman).

  * Add `pl-hide-in-panel` element (Matt West).

  * Add `pl-drawing` element (Mariana Silva and Nicolas Nytko)

  * Add `pl-python-variable` element for displaying Pandas dataframes and Python variables (Nicolas Nytko).

  * Add student Gradebook page (Matt West).

  * Add CloudWatch statistics for external grader lifecycles (Matt West).

  * Add python library `tzlocal` (James Balamuta).

  * Add console stack traces on Node warnings (Matt West).

  * Add support for Latex in `<markdown>` tags (Nathan Walters).

  * Add support for rendering graphs using adjacency matrices in `pl-graph` (Nicolas Nytko).

  * Add FAQ entries for escaping math mode in questions and accessing the `data` object on an external grader (James Balamuta).

  * Add a new example question showing a probability mass function with `pl-python-variable` (James Balamuta).

  * Add `gvsu.edu` as an institution option (Matt West).

  * Add `scikit-learn`, `scikit-image`, and other data science libraries to external Python grader (Nicolas Nytko).

  * Add 'paths-lookup' database tool (Dave Mussulman).

  * Add more detailed grader statistics (Matt West).

  * Add diagnostics for external grader results processing (Dave Mussulman).

  * Add the `ucidata` package to `centos-plbase` (James Balamuta, h/t David Dalpiaz).

  * Add navbar dropdowns to swap between courses, course instances, and assessments (Tim Bretl).

  * Add ability to create and modify all course content in the browser without docker or git (Tim Bretl).

  * Add support for Rust to `pl-code` element (Nathan Walters).

  * Add tests for LTI auth (Dave Mussulman).

  * Add choose course instance dropdown to instructor nav-bar when viewing course only (Tim Bretl).

  * Add file size limit to student-visible part of `pl-file-upload` (Nathan Bowman).

  * Add explanation of `None` role in documentation and instructor gradebook view (James Balamuta).

  * Add support for editing from bare git repo (Tim Bretl).
<<<<<<< HEAD

=======
  
  * Add instructor panel to `course` question pages (Tim Yang).
  
>>>>>>> 87c65584
  * Add `disregard-extra-elements` attribute to `pl-drawing` element to ignore duplicate grading objects (Nicolas Nytko).
  
  * Add extra `/course*` mount points (Tim Yang).

  * Add R vector/matrix support in `pl-variable-output` (James Balamuta).

  * Add example course question templates (James Balamuta).

  * Change v3 questions to disable autocomplete on the question form (Nathan Walters).

  * Change `centos7-python` to `grader-python` and place it under `graders/`  (James Balamuta).

  * Change blocked-event-loop detection to be more lightweight in production (Matt West).

  * Change file editing access to `Editor`, down from `Owner` (Matt West).

  * Change element default setup to be top-down instead of inline (James Balamuta).

  * Change `type: "Exam"` under `mode: "Public"` to not display "waiting for proctor..." message (James Balamuta).

  * Change Travis script to rebuild `prairielearn/centos7-plbase` if any relevant files have changed (Nathan Walters).

  * Change location of draft files for file editor from S3 (prod) / local (dev) to `file-store` (Tim Bretl).

  * Change docker to use CentOS7 python3 instead of python36u (Dave Mussulman).

  * Change SSL file paths to be configurable (Dave Mussulman).

  * Change `rpy2` version from 2.9.5 to 3.2.0 (James Balamuta).

  * Change institution definitions to read from the `institutions` table (Dave Mussulman).

  * Change documentation examples to be self-contained (James Balamuta).

  * Change external grader documentation to show file system structure (James Balamuta).

  * Change test infrastructure to use `testCourse` instead of `exampleCourse` (James Balamuta).

  * Change size limit for form data by increasing from 200K to 1M (Nathan Bowman).

  * Change `grader-r` docker container to include `pltest` package (James Balamuta).

  * Change navbar/navtab structure to match course content structure (Tim Bretl).

  * Change `MathJax` version from 2.7.5 to 3.0.0 (Nicolas Nytko)

  * Change and standardize naming scheme on in-browser add/copy of course instance, assessment, or question (Tim Bretl).

  * Change order in which course instances are listed to be by earliest and latest access date (Tim Bretl).

  * Change size limit for form data to account for increase from encoding (Nathan Bowman).

  * Change where individual assessment instances appear (they now have their own page), removing a clutter of assessment attempts that were filling up student's course pages. (David Mitchell and Nikita Agarwal, HackIllinois)
  * Change styling for invalid input and `pl-string-input` for increased clarity. (Nicolas Nytko)

  * Fix dead letter cron job for `async` v3 (Matt West).

  * Fix deadlock when syncing course staff (Nathan Walters).

  * Fix name of `migrations/145_file_edits__job_sequence_id__add.sql` (Matt West).

  * Fix `<pl-string-input>` handling of HTML entities in input (Nathan Walters).

  * Fix assessment password clearing cookie situations, issue #1579 (Dave Mussulman).

  * Fix the syncing of missing tags and topics (Nathan Walters).

  * Fix documentation formatting (Dave Mussulman).

  * Fix handling of duplicate topics in `infoCourse.json` (Nathan Walters).

  * Fix tags/topics duplicates checking when tag/topic is a builtin JS object property, like `toString` (Nathan Walters).

  * Fix `Makefile` for documentation to build correctly (James Balamuta).

  * Fix description of the points download description for assessments (James Balamuta, h/t Mariana Silva).

  * Fix LTI callback URL (Matt West).

  * Fix vulnerability in external grading that allows arbitrary files on the server to be overwritten (Nathan Walters).

  * Fix bug in unicode encode/decode in file editor (Tim Bretl).

  * Fix KeyboardInterrupt errors when Ctrl-C'ing out of docker (Dave Mussulman).

  * Fix disabled server load reporting to CloudWatch (Matt West).

  * Fix legacy Ace editor assets (Nathan Walters).

  * Fix stack trace error printing for externally graded question errors (Dave Mussulman).

  * Fix SSL generation to happen at docker build instead of on each run (Dave Mussulman).

  * Fix external grading results containing NULL bytes (Matt West).

  * Fix `MaxListenersExceededWarning` (Dave Mussulman).

  * Fix jobsPerInstance grader statistic (Matt West).

  * Fix null filenames from missing files in downloads (Matt West).

  * Fix `assessments.assessment_set_id` to cascade on deletes (Matt West).

  * Fix git merge during CI (Matt West).

  * Fix to prevent instructor testing of externally-graded questions (Matt West).

  * Fix LTI outcome reporting with Blackboard Learn (Dave Mussulman).

  * Fix error reporting for v2 questions (Matt West).

  * Fix detection of different internals during R package installation (James Balamuta).

  * Fix figures in `pl-drawing` documentation (Nicolas Nytko).

  * Fix use of `data["correct_answers"]` in documentation (James Balamuta, h/t Eric Huber).

  * Fix authorization for users behind web proxies (Dave Mussulman).

  * Fix admin overview page institutions (Matt West & Dave Mussulman).

  * Fix button appearance after bootstrap upgrade (Tim Bretl).

  * Fix bug in course instance switcher on file edit page (Tim Bretl).

  * Fix bug in branch links on file browser page (Tim Bretl).

  * Fix bug in element popovers (Tim Bretl).

  * Fix redirects to question preview page by maintaining query parameters (Nathan Walters).

  * Fix redirects to course admin sub-page when switching course instances (Tim Bretl).

  * Fix server-side check of new file names and paths on in-browser rename (Tim Bretl).

  * Fix in-browser course edit handler to update commit hash only when using git (Tim Bretl).

  * Fix in-browser course edit handler to keep one course lock throughout entire process (Tim Bretl).

  * Fix button alignment in popovers (Tim Bretl).

  * Fix authorization of effective user (Tim Bretl).

  * Fix in-browser add/copy of course instances to ensure user has `Instructor` role (Tim Bretl).

  * Fix permissions on issues page (Tim Bretl).

  * Fix angle tolerance checks for vectors in `pl-drawing` element (Nicolas Nytko).

  * Fix unique element checking in default grader for `pl-drawing` element (Nicolas Nytko).

  * Fix math rendering in `pl-drawing` element on Safari (Nicolas Nytko).

  * Fix server jobs so that errors are handled only once (Tim Bretl).

  * Fix course instance access check (Tim Bretl).

  * Fix `pl-string-input` incorrectly displaying whitespace and special characters (Nicolas Nytko).

  * Fix gradebook and question statistics download links (Tim Bretl).

  * Fix `demoRandomPlot` by updating the matlibplot subplot code (James Balamuta).

  * Remove `number` column from `course_instances` table and `number` property from `infoCourseInstance.json` schema (Tim Bretl).
  
  * Remove introduction alert at the top of `homework` assessments (Tim Yang).

* __3.2.0__ - 2019-08-05

  * Add openpyxl to the centos7-python for Excel .xlsx autograding (Craig Zilles).

  * Add feedback for correct answers in submitted answer panel (Brian Mercer).

  * Add Learning Tools Interoperability LTI 1.1.1 tool provider functionality (Dave Mussulman).

  * Add course instance admin subpages (Dave Mussulman).

  * Add networkx Python library to plbase (Nathan Bowman).

  * Add option to toggle placeholder help text for `pl-number-input` (James Balamuta and Nicolas Nytko).

  * Add `size` attribute to `pl-number-input` (Nicolas Nytko).

  * Add demo question showcasing all options for `pl-number-input` (James Balamuta and Nicolas Nytko).

  * Add read-only API for instructors to access assessment data (Nathan Walters).

  * Add networkx Python library to centos7-python (Nathan Bowman).

  * Add ability to "Grade all saved answers" on exam assessment overview (Dave Mussulman).

  * Add dead letter reporting to Slack (Matt West).

  * Add more logging for external grading jobs in production (Matt West).

  * Add documentation on common development errors to FAQ (James Balamuta).

  * Add R Data Packages and SQLite connection to centos-plbase (James Balamuta).

  * Add R package caching and parallel installation to centos-plbase (James Balamuta).

  * Add example script to download all course instance data from API (Matt West).

  * Add default tags for semester Sp19 - Fa21 (James Balamuta).

  * Add `pl-graphviz-render` element (Nathan Walters).

  * Add Graphviz Yum package and Python library to centos7-plbase and centos7-python (Nicolas Nytko).

  * Add a second example of reading XML code in from a file with `pl-code` (James Balamuta).

  * Add instructor info panel to student pages (Dave Mussulman).

  * Add ability to highlight the background of specific lines of text in `pl-code` (Nathan Walters).

  * Add R Data Packages and SQLite connection to centos-plbase. (James Balamuta).

  * Add test cases for the InstructorAssessmentDownloads page (Yuchen Pang).

  * Add verbose flag to `tools/generate_uuid.py` to show all the files changed by script (Pavitra Shadvani).

  * Add better logging of requests that don't have corresponding responses (Matt West).

  * Add student file storage for scratch paper scans (Matt West).

  * Add Mathematica language option to `string_from_numpy()` (Liz Livingston).

  * Add Mathematica tab and optional display attribute to `pl-variable-output` (Liz Livingston).

  * Add comment and child digit control for `pl-variable-output`, optional `comment` and `digits` (Liz Livingston).

  * Add vector support to `numpy_to_matlab()` and `numpy_to_matlab_sf()` (Liz Livingston).

  * Add `force-download` attribute to `pl-file-download` to specify whether to download or view in browser (Shreyas Patil).

  * Add images of elements to element documentation (James Balamuta).

  * Add check that no issues are generated by question load in `testQuestions.js` (Tim Bretl).

  * Add support for Markdown in questions with the `<markdown>` tag (Nathan Walters).

  * Add new entries to the FAQ guide (James Balamuta).

  * Add an example question containing code shown in the element documentation (James Balamuta).

  * Add example questions for `pl-multiple-choice` and `pl-integer-input` customizations (James Balamuta).

  * Add `users_select_or_insert` SPROC tests (Dave Mussulman).

  * Add `clientFilesElement` folder for loading element-specific client files (Nicolas Nytko).

  * Add `ignore-case` option to `pl-string-input` to allow for case insensitivity (James Balamuta).

  * Add dependabot status to README (Matt West).

  * Add tabs for course admin page (Tim Bretl).

  * Add in-browser editing of course files (Tim Bretl).

  * Add question score information to `all_submissions` CSV download (Matt West).

  * Add warning to `pl-checkbox` if `partial-credit-method` is set but `partial-credit` is not enabled (Nathan Walters).

  * Change "Save & Grade" button text and alignment (Dave Mussulman).

  * Change Ace editor to use source files from npm and upgrade to 1.4.1 from 1.2.8 (Nathan Walters).

  * Change external grading to receive results from an SQS queue instead of a webhook (Nathan Walters).

  * Change Exam question generation to first-access time (Matt West).

  * Change assessment access rule examId linking to examUuid (Dave Mussulman).

  * Change example question `fibonacciEditor` timeout to 20 s (Matt West).

  * Change server timeout to 10 minutes (Matt West).

  * Change API ID names to contain object type (Matt West).

  * Change API object property names for improved consistency (Matt West).

  * Change `highlight.js` from `9.12.01` to `9.13.1` in order to support `plaintext` highlighting (Nathan Walters).

  * Change all packages to current versions (Matt West).

  * Change logging format for new `winston` version (Matt West).

  * Change instructor gradebook to have more optimized HTML for a smaller response (Nathan Walters).

  * Change "timeout" external grader error to sound like the student's code is at fault (Matt West).

  * Change `cheerio` back to `v0.22.0` (Nathan Walters).

  * Change `pl-matrix-output` to `pl-variable-output` (Liz Livingston).

  * Change `string_from_2darray()` to `string_from_numpy()`, retained deprecated version (Liz Livingston).

  * Change sync procedural steps to use fetch and reset to allow for history changes (James Balamuta).

  * Change element documentation to have a separation between submission, decorative, and conditional elements (James Balamuta).

  * Change instructor question page to hide "Test 100 times" for externally graded questions (Nathan Walters).

  * Change element documentation to follow a common structure (James Balamuta).

  * Change JSON schemas to be independently publishable from PrairieLearn (Nathan Walters).

  * Change Travis CI to recognize dependabot rather than greenkeeper (Matt West).

  * Change developer docs to recommend the use of async/await (Matt West).

  * Change syncing process to be faster (Nathan Walters).

  * Change syncing process to allow for tags/topics that are not explicitly listed in `courseInfo.json` (Nathan Walters).

  * Change UUIDs to no longer be globally unique; they are not unique only in the smallest possible scope (Nathan Walters).

  * Change syncing process to validate that QIDs are not repeated in an assessment; this is a potentially breaking change (Nathan Walters).

  * Change to PostgreSQL version 11 (from version 10) (Matt West).

  * Change to NodeJS version 12 (from v10) (Matt West).

  * Change enroll page interface to allow Bootstrap modal dialogues instead of popover tooltips with buttons on them; add more verbose description of what it means to add/remove a course. (Eric Huber)

  * Change file editor to simplify the use of drafts and to improve the user interface (Tim Bretl).

  * Fix load-reporting close during unit tests (Matt West).

  * Fix PL / scheduler linking stored procedure to allow linked exams and fix bugs (Dave Mussulman).

  * Fix responsiveness and centering of images displayed with `pl-figure` (James Balamuta, h/t Dave Mussulman).

  * Fix STDERR data logging on Python start (Matt West).

  * Fix HTML on LTI configuration page (Matt West).

  * Fix LTI configuration flow configuration (Matt West).

  * Fix GitHub links to exampleCourse questions (Dave Mussulman).

  * Fix exclude file list for code coverage (Matt West).

  * Fix `dump_filter.sh` to keep `authn_users` in all tables (Matt West).

  * Fix issues link on instructor question page (Nathan Walters).

  * Fix `users.lti_course_instance_id` foreign key delete action (Matt West).

  * Fix CSV stringifier which blocks the event loop (Yuchen Pang).

  * Fix missing `event-stream` dependency (Matt West).

  * Fix `pl.inner_html(...)` helper function (Nathan Walters).

  * Fix slow gradebook API by removing `last_submission_date` (Matt West).

  * Fix API IDs to be JSON integers (Matt West).

  * Fix underscore in `pl-string-input` docs (Matt West).

  * Fix Python linter errors in (Matt West).

  * Fix `pl-code` HTML escaping (Nathan Walters).

  * Fix legacy question renderer by explicitly using `htmlparser2` for cheerio (Nathan Walters).

  * Fix error message when a tag is missing (Matt West, h/t Mariana Silva).

  * Fix GitHub links in `mkdocs.yml` (Eric Huber).

  * Fix typo in documentation (Eric Huber).

  * Fix docs for `examUuid` usage (Matt West).

  * Fix `htmlparser2` config by copying default options from Cheerio (Nathan Walters).

  * Fix traceback in console log for python errors (Tim Bretl).

  * Fix render cache stats to limit to last day (Matt West).

  * Fix escape sequence of code specified in the `source-file-name` options of `pl-code` (James Balamuta).

  * Fix local grader not removing volumes associated with containers (Nathan Walters).

  * Fix Python autograder container build (Matt West).

  * Fix documentation to be more descriptive for local development with externally graded questions, especially in Windows. (Dave Mussulman, h/t James Balamuta, Mariana Silva, Zhenxi Zhou)

  * Fix copy button (Tim Bretl).

  * Fix python question random to seed from `variant.variant_seed` (Dave Mussulman).

  * Fix TravisCI for Greenkeeper PRs (Matt West).

  * Fix vulnerabilities in node packages (Nathan Walters).

  * Fix regression from #1440 in Bootstrap popovers due to HTML sanitization (Matt West).

  * Fix elements to work with the new sanitized popovers (Matt West).

  * Fix documentation build on Read the Docs (Matt West).

  * Fix editing popovers to work with the new sanitization defaults (Matt West).

  * Fix `tools/generate_uuids.py` to not add UUID in element subdirectory (Pavitra Shadvani).

  * Fix `tools/generate_uuids.py` to be able to find uppercase UUIDs (Eric Huber).

  * Fix gradebook download link for courses with special characters in their names (Nathan Walters).

  * Fix handling of malformed LTI responses (Matt West).

  * Fix (or at least attempt to) S3 file uploads for external grading (Nathan Walters).

  * Fix handling of binary files during external grading (Nathan Walters).

  * Fix hljs syntax highlighting compatibility issue in `pl-code.py` (Eric Huber).

  * Fix JSON format when dumping DB subsets with `dump_filter.sh` (Matt West).

  * Fix vulnerabilities in node packages (Dave Mussulman).

  * Fix `users_select_or_insert` to handle NetID changes with same UIN (Dave Mussulman).

  * Fix documentation page for elements and their dependencies (Eric Huber).

  * Fix question tag syncing to be significantly faster (Nathan Walters).

  * Fix `generate_uuids.py` to only process files starting with `info` (Matt West).

  * Fix `async.doWhilst()` and `async.doUntil()` for `async` v3 (Matt West).

  * Fix best submissions downloads to use ungraded submissions as a last resort (Matt West).

  * Fix help text CSV upload example with `points` (Matt West, h/t Mariana Silva and James Balamuta).

  * Fix CSRF checking for external grading live updates (Nathan Walters).

  * Fix flaky test cases in `pl-number-input` which didn't handle comparison options properly (Mingjie Zhao).

  * Remove `allowIssueReporting` option in `infoCourseInstance.json` (Matt West).

  * Remove old temporary upgrade flag `tmp_upgraded_iq_status` (Matt West).

  * Remove `string_from_2darray_sf()` from `freeformPythonLib/prairielearn.py` (Liz Livingston)

  * Remove `number` column from `question_tags` table; question tags are now sorted by `tags.number` (Nathan Walters).

  * Remove support for `externalGradingOptions.files` in question `info.json` files (Nathan Walters).

  * Remove `number` column and the corresponding uniqueness constraint from `jobs` table (Tim Bretl).

* __3.1.0__ - 2018-10-08

  * Add string input element (Mariana Silva).

  * Add element to display matrix in latex format (Mariana Silva).

  * Add student name and clickable e-mail address information to issue reports (James Balamuta).

  * Add `tools/dump_*` scripts to filter and anonymize per-course dumps (Matt West).

  * Add `pl-prairiedraw-figure` element and update PrairieDraw graphics documentation. (Ray Essick).

  * Add Control-C hint on server startup (Dave Mussulman).

  * Add improved login screen (Nathan Walters).

  * Add `pl-matrix-component-input` element (Mariana Silva).

  * Add new question renderer behind feature flag (Nathan Walters).

  * Add partial credit option to `pl-checkbox` element (Mariana Silva).

  * Add docs and two optional attributes, `display` and `label`, to `pl-symbolic-input` (Tim Bretl).

  * Add `prevent-select` attribute to `pl-code` element (Nathan Walters).

  * Add personal access token management (Nathan Walters).

  * Add `maxPoints` option to zones (Tim Bretl).

  * Add `bestQuestions` option to zones (Tim Bretl).

  * Add `allow-complex` attribute for `pl-symbolic-input` (Tim Bretl).

  * Add warm up for Python worker processes (Matt West).

  * Add better handling of client sockets on externally graded questions (Nathan Walters).

  * Add postgresql permissions for root in Docker for development (Dave Mussulman).

  * Add CSV scores upload for questions or assessments (Matt West).

  * Add Pillow to the `centos7-python` container (Dave Mussulman).

  * Add more question and assessment JSON validity checking on load (Dave Mussulman).

  * Add scroll bar in `pl-matrix-component-input` (Mariana Silva)

  * Fix `pl-file-editor` to allow display empty text editor and add option to include text from source file (Mariana Silva).

  * Fix HTML rendering by reverting `cheerio.js` to `0.22.0` (Matt West).

  * Fix Google auth using new API (Matt West).

  * Fix several issues with various elements (Nathan Walters).

  * Fix error when rendering ungraded external grading submissions (Matt West).

  * Fix sync failure if a course instance has no `assessments` directory and add warning in sync log (Ray Essick).

  * Fix Slack posting for student cheating reports (Matt West).

  * Fix assessment instance page to only show 'Finish assessment' button for password and SEB exams (Dave Mussulman).

  * Fix assessment time limits (Matt West).

  * Fix copy button after `clipboard.js` package update (Tim Bretl).

  * Fix `pl-multiple-choice` so feedback is inside label and so inline option produces valid HTML (Tim Bretl).

  * Fix "Logout" button with Google authentication (Matt West).

  * Fix error message when an authentication method is not enabled (Matt West).

  * Fix "Logout" button with Azure authentication (Matt West).

  * Fix docs for `clientServerFiles` template variables (Rahul Rameshbabu).

  * Fix bug with rendering when the render cache is disabled (Nathan Walters).

  * Fix outdated pycryptdome version (to 3.6.6) (Matt West).

  * Fix bug in `pl-symbolic-input` to handle submission of function names without arguments (Tim Bretl).

  * Fix bug in `pl-symbolic-input` to handle submissions that simplify to invalid expressions (Tim Bretl).

  * Fix bug in `pl-symbolic-input` to handle the sympy constants I and E properly (Tim Bretl).

  * Fix markup in `pl-multiple-choice` and `pl-checkbox` elements (Nathan Walters).

  * Fix slow v3 questions by using persistent forking python processes (Matt West).

  * Fix spurious `warnOldJobs` log entries (Matt West).

  * Fix label on `pl-string-input` help popover (Matt West).

  * Fix restart of Python `codeCallers` with no active child (Matt West).

  * Fix exampleCourse exam1 to include formula sheet example per docs (Dave Mussulman).

  * Fix docs for `allowIssueReporting` (Matt West).

  * Fix `pl-matrix-component-input` element to adjust height (Mariana Silva).

  * Fix real-time external grading results in exam mode by disabling exam-specific message in the question score panel (Nathan Walters).

  * Fix `tools/dump_filter.sh` to drop `pg_stat_statements` for PostgreSQL 10 (Matt West).

  * Fix slow assessment instance deletes (Matt West).

  * Fix `triangularDistributedLoad` in `PrairieDraw.js` (Mariana Silva).

  * Fix unexpected token error in administrator overview page (Tim Bretl).

  * Fix `pl-matrix-component-input` rendering bug on Safari (Nicolas Nytko).

  * Change `pl-code` to display code from a source file OR inline text (Mariana Silva).

  * Change element names to use dashes instead of underscores (Nathan Walters).

  * Change deprecated `new Buffer()` calls to `Buffer.from()` (Ray Essick).

  * Change to Node.js 10 and PostgreSQL 10 (Matt West).

  * Change `centos7-ocaml` grader image to `ocaml-4.05` (Matt West).

  * Change TravisCI tasks to run linters first (Matt West, h/t James Balamuta).

  * Change element attributes to use hyphens instead of underscores (Nathan Walters).

  * Change assessment password protection method (Dave Mussulman).

  * Change "0 rows" error to be more descriptive (Dave Mussulman).

  * Change Exam authentication options to always include Google and Azure (Matt West).

  * Change maximum JSON POST size to 1MB (Nathan Walters).

  * Change to prohibit extra `allowAccess` properties (Geoffrey Challen).

  * Change maximum JSON POST size to 1MB or local grader (Nathan Walters).

  * Change required package versions for security (Dave Mussulman).

  * Change `allowIssueReporting` to default to `true` (Matt West).

  * Change `pl-string-input` to include an attribute for the placeholder (Mariana Silva).

  * Change element documentation to add placeholder attribute to `pl-string-input` (Mariana Silva).

  * Change instructor assessment page into multiple sub-pages (Matt West).

  * Change log level of external grading jobs to reduce syslog volume (Matt West).

  * Change test cases to use templated DB for faster performance (Dave Mussulman).

  * Remove `element_index` from list of arguments passed to elements (Tim Bretl).

* __3.0.0__ - 2018-05-23

  * Add improved support for very large file downloads (Nathan Walters).

  * Add support for running in production inside Docker (Matt West).

  * Add configurable authentication sources menu (Dave Mussulman).

  * Add locking to enable multi-server deployments (Matt West).

  * Add per-assessment PrairieSchedule exam linking (Matt West).

  * Add "Report cheating" page in Exam mode (Matt West).

  * Add `package-lock.json` to Docker image build (Matt West).

  * Add additional information about indices to database descriptions (Nathan Walters).

  * Add configurable `homeUrl` to support container deployments (Matt West).

  * Add caching of rendered question panels (Nathan Walters).

  * Fix migration 111 to allow re-running (Matt West).

  * Fix docs to provide workaround for `mcrypt` install error on OSX (Tim Bretl).

  * Change `popper.js` to version `1.14.0` (Tim Bretl).

* __2.12.0__ - 2018-05-19

  * Add new issues page style and flexible filtering (Nathan Walters).

  * Add `pl_threejs` element (Tim Bretl).

  * Add translation to `pl_threejs` element (Tim Bretl).

  * Add `pl_code` element for code syntax highlighting (Matt West).

  * Add FAQ docs about post-semester access (Matt West).

  * Add handling of complex numbers to `pl_number_input`, `pl_matrix_input`, and `pl_matrix_output` (Tim Bretl).

  * Add more questions to unit tests (Tim Bretl).

  * Add guidance on how to update ChangeLog to docs in `contributing.md` (Tim Bretl).

  * Add server load reporting to CloudWatch (Matt West).

  * Add question QR code for proctor lookup during exams (Dave Mussulman).

  * Add course-instance-wide issue reporting flag (Matt West).

  * Add advertisement for HackIllinois 2018 (Matt West).

  * Add blocked-event-loop monitor (Matt West).

  * Add per-job load tracking (Matt West).

  * Add _R_ to the `centos7-plbase` Docker Image (James Balamuta).

  * Add `centos7-plbase` Docker image (Matt West).

  * Add memory and CPU limits to local external graders (Matt West).

  * Add `tools/` to Docker image (Matt West).

  * Add docs for generating LaTeX label images with Docker (Matt West).

  * Add option to enable networking access on external grading containers (Nathan Walters).

  * Add `sympy.ImmutableMatrix` to list of types accepted by `prairielearn.to_json()` (Tim Bretl).

  * Add form help text indicating multiple answer can be selected for `pl_checkbox` (James Balamuta).

  * Add demo question showcasing all options for `pl_checkbox` (James Balamuta).

  * Add example of how to use PL to learn student names (Tim Bretl).

  * Add exception handling to python caller to display what can't be converted to valid JSON (Tim Bretl).

  * Add tags list to question stats CSV (Matt West).

  * Add Redis to support websockets when running with multiple servers (Nathan Walters).

  * Add support for dtype in `pl.to_json` and `pl.from_json` (Tim Bretl).

  * Add better grading-instance autoscaling calculations (Matt West).

  * Add student page view tracking (Matt West).

  * Add predictive grader autoscaling (Matt West).

  * Add links to student questions on instructor assessment instance page (Matt West).

  * Add Safe Exam Browser support (Dave Mussulman).

  * Add instance question durations to CSV output (Matt West).

  * Add load-testing script (Matt West).

  * Add documentation for the `shuffleQuestions` option (Matt West).

  * Add course instance id to all question variants (Nathan Walters).

  * Add docs for external grading statistics (Matt West).

  * Add ability to restore original file in `pl_file_editor` (Nathan Walters).

  * Add `pl_integer_input` element (Tim Bretl).

  * Add consistency checks for `course_instance_id` in `variants` (Matt West).

  * Add `merge=union` strategy for `ChangeLog.md` (Matt West).

  * Add developer docs about question rendering (Matt West).

  * Add submission info modal with external grading stats (Nathan Walters).

  * Add `load-test` support for v2 questions (Matt West).

  * Fix broken file upload element (Nathan Walters).

  * Fix broken popover and improve assessment label styles (Nathan Walters).

  * Fix bug in `pl_matrix_input` that crashed on submission of large integers (Tim Bretl).

  * Fix broken popovers in input elements (Tim Bretl).

  * Fix bug in `pl_threejs` that applied different error tolerances to render and grade (Tim Bretl).

  * Fix bug in `pl_threejs` that showed wrong body position in answer panel (Tim Bretl).

  * Fix bug in `pl_threejs` to handle case when submitted answer is None (Tim Bretl).

  * Fix doc to clarify the rules for changing UUIDs (James Balamuta).

  * Fix issues on instructor question page (Nathan Walters).

  * Fix styling of file upload element (Nathan Walters).

  * Fix Google OAuth login (James Wang).

  * Fix unicode symbols and HTML entities in question.html (Matt West).

  * Fix bug in `addBinary` example question (Tim Bretl).

  * Fix error message for `display` attribute of `pl_number_input` (Matt West).

  * Fix bug in handling of MATLAB format in answers submitted to `pl_matrix_input` (Tim Bretl).

  * Fix request load tracking (Matt West).

  * Fix test-server shutdown procedures (Matt West).

  * Fix `readthedocs` build (Matt West).

  * Fix course role edit icon (Nathan Walters).

  * Fix Coveralls.io reporting (Dave Mussulman).

  * Fix tag order display (Dave Mussulman, h/t Pengyu Cheng).

  * Fix navbar role switching button text (Dave Mussulman).

  * Fix all calls of `json.dumps` to make them produce valid JSON (Tim Bretl).

  * Fix error when rendering question score panel (Nathan Walters).

  * Fix questions without tags not displaying on instructor assessment page (Jake Bailey).

  * Fix daily external grader statistics to split out receive time (Matt West).

  * Fix crash in `pl_external_grader_results` caused by malformed results (Nathan Walters).

  * Fix question order on instructor assessment instance page (Matt West).

  * Fix bug in display of input element tolerances (Tim Bretl).

  * Fix `variants.course_instance_id` migration (Matt West).

  * Fix typo in `exampleCourse/questions/positionTimeGraph` (Matt West).

  * Fix 'Load from disk' works when emulating non-instructor roles (Dave Mussulman).

  * Fix slow query for file downloads (Matt West).

  * Fix external grading documentation to describe the current code (Nathan Walters).

  * Change to Bootstrap 4 (Nathan Walters).

  * Change to NodeJS 8.x LTS (Matt West).

  * Change all node dependencies to latest versions (Nathan Walters).

  * Change `sigfig` and `decdig` method of comparison to reduce tolerance (Tim Bretl).

  * Change default relative tolerance from `1e-5` to `1e-2` (Tim Bretl).

  * Change question card coloring and collapse past submissions by default (Nathan Walters).

  * Change build process so Travis fails if changelog has not been updated (Nathan Walters).

  * Change build process to verify changelog update only on PR (Nathan Walters).

  * Change all required python packages to latest minor versions (Tim Bretl).

  * Change all bare `except:` to `except Exception:` in python code (Tim Bretl).

  * Change Docker build to start from `centos7-plbase` (Matt West).

  * Change `requirements.txt` to include `rpy2` (James Balamuta).

  * Change to Python 3.6 in `centos7-base` grader image (Matt West).

  * Change `pl_checkbox` to display form help text by default (James Balamuta).

  * Change authenication redirects to preserve originally visited URL (Dave Mussulman).

  * Change Docker postgresql to do initializations/migrations at build (Dave Mussulman).

  * Change the example course to be available to any institution (Matt West).

  * Change `centos7-plbase` docker image to not use `/PrairieLearn` directory (Matt West).

  * Change shared code to be in external PrairieLib library (Nathan Walters).

  * Change instructor issues page to show student message on new line; remove `is:automatically-reported` filter (Nathan Walters).

  * Change CSRF codes to be URL-safe (Dave Mussulman).

  * Change closed exams to not be reviewable for students (Dave Mussulman).

  * Remove HackIllinois advertisement (Matt West).

* __2.11.0__ - 2017-12-29

  * Add support for partial credit in Homeworks (Tim Bretl).

  * Add help text to Exam assessment instance page (Tim Bretl).

  * Add support for partial credit in exams (Tim Bretl).

  * Add `<pl_file_preview>` element (Nathan Walters).

  * Add docker image for external graders with clang (Nathan Walters).

  * Add new exam grading UX with no buttons on overview page (Matt West).

  * Add Travis CI running the docker image for consistency (Matt West).

  * Add better and faster docker re-builds (Jake Bailey).

  * Add `ZJUI` as a institution option (Matt West).

  * Add python linter (Nathan Walters).

  * Add ESLint for style checking and fix related issues (Nathan Walters).

  * Add test coverage reporting with `coverage.io` (Nathan Walters).

  * Add documentation clarification on `"role": "Student"` access.

  * Add more core libraries (backbone, PrairieDraw, etc) (Matt West).

  * Add hiding of "Grade" button for manual grading (Matt West).

  * Add docs example of mixed on-campus and remote exam (Matt West).

  * Add Azure AD authentication (Matt West).

  * Add ZJU institution checking from ID (Matt West).

  * Add logout support for multiple authentication providers (Matt West).

  * Add PrairieGrader for external grading (Nathan Walters).

  * Add redirect handler to enable assessment deep links (Dave Mussulman).

  * Add `pycryptodome` for authenticated question data (Jake Bailey).

  * Add `v2` and `v3` tags to exampleCourse questions (Dave Mussulman).

  * Add `externalGradingOptions.timeout` parameter (Nathan Walters).

  * Add "Report an issue" button on questions (Matt West).

  * Add `allowIssueReporting` assessment option, default false (Matt West).

  * Add more statistics for external grader instances (Matt West).

  * Add "generating" animation to "Start assessment" button (Matt West).

  * Add maximum statistics for grading jobs (Matt West).

  * Add index on `grading_jobs.date` to speed up statistics (Matt West).

  * Add `to_json()` and `from_json()` to `prairielearn.py` to help JSON serialize standard types (Tim Bretl).

  * Add build-time system updates to Docker image (Jake Bailey).

  * Add new UINs for dev users to avoid conflicts in production DB (Matt West).

  * Add `partialCredit` question option (Matt West).

  * Add jsPlumb library from PL v1 (Matt West).

  * Add ability to de-link course instances from PrairieSchedule (Matt West).

  * Add explicit POST size limit of 200 KiB (Matt West).

  * Add size limits for grading jobs (100 KiB) (Nathan Walters).

  * Add linting for trailing commas (Nathan Walters).

  * Add GitHub link to instructor question view (Dave Mussulman).

  * Add instructor view of external grading logs (Nathan Walters).

  * Add legacy file path fallback to `clientFilesCourse` (Matt West).

  * Add full grading job log display from S3 (Nathan Walters).

  * Add instructor editing of total points and question points for assessment
    instances (Matt West).

  * Add `addBinary` example question (Matt West).

  * Add `make` to the Docker container (Dave Mussulman).

  * Add more feedback when submission to `pl_symbolic_input` has invalid format (Tim Bretl).

  * Add live update of external grading results (Nathan Walters).

  * Add ability for user to switch between MATLAB and python format in `pl_matrix_output` (Tim Bretl).

  * Add copy-to-clipboard button in `pl_matrix_output` (Tim Bretl).

  * Add detailed question statistics (Paras Sud).

  * Add visible logging for incremental DB migrations (Matt West).

  * Add support for python format in `pl_matrix_input` (Tim Bretl).

  * Add student and instructor question links on instructor page (Matt West).

  * Add new python grading framework for exampleCourse (Nathan Walters).

  * Add CSV export of best (highest scoring) submissions (Matt West).

  * Add CSV download for instance questions (Matt West).

  * Split installing documentation into separate method sections (Matt West).

  * Remove unused dead code (`/lib/db.js`, `question-servers/shortAnswer.js`,
    and `tests/sync/*`) (Nathan Walters).

  * Remove cookie-clearing on error page (Matt West).

  * Remove old unused Python caller code (Tim Bretl).

  * Remove AWS Batch external grader (Nathan Walters).

  * Remove the need for `<pl_variable_score>` in questions (Tim Bretl).

  * Remove detailed AzureAD logging (Matt West).

  * Remove the need to return `data` in python functions (Tim Bretl).

  * Change `externalGradingOptions.files` to `.serverFilesCourse`
    (Nathan Walters).

  * Change Python question code timeout from 5 s to 20 s (Tim Bretl).

  * Change "Errors" tab to "Issues" (Matt West).

  * Change max DB connections from 10 to 100 (Matt West).

  * Shift most `exampleCourse` to the external `pl-template` repository.

  * Shift symbolic input parser to `lib/python_helper_sympy.py` (Tim Bretl).

  * Fix external graders with invalid submissions (Nathan Walters).

  * Fix handling of too-large file uploads (Matt West).

  * Fix rendering glitch in instructor question table (Matt West).

  * Fix instructor closing of assessment instances (Matt West).

  * Fix spurious "question is complete" bug (Tim Bretl).

  * Fix bug in sigfig method of comparison when correct answer is zero (Tim Bretl).

  * Fix bug in pl_file_upload where students could upload arbitrary files (Nathan Walters).

  * Fix render bug on exams for questions without points (Matt West).

  * Fix assessment authorization when mode is NULL (Matt West).

  * Fix bug that prevented scalars from being rendered by `pl_matrix_output` (Tim Bretl).

  * Fix bug that prevented unicode minus from being parsed by `pl_matrix_output` and `pl_number_input` (Tim Bretl).

  * Fix external grading score display when score is missing (Nathan Walters).

  * Fix handling of image pull fails for external grading (Nathan Walters).

  * Fix options for v3 questions (Jake Bailey).

  * Fix course element reloading on sync (Nathan Walters).

  * Fix course element file loading (Matt West).

  * Fix file downloads as zip for v2 questions (Matt West).

  * Fix exam instance error handling with broken variants (Tim Bretl).

  * Fix `pl_number_input` to allow suffix for units with `display=inline` (Tim Bretl).

  * Fix symbolic input parser to eliminate use of `sympy.sympify` (Tim Bretl).

  * Fix bug that prevented numbers from being converted in sympy equivalents in symbolic input parser (Tim Bretl).

  * Fix bug that prevented use of multiple symbols in `pl_symbolic_input` (Tim Bretl).

  * Fix inoperable "Test" buttons for non-v3 questions by hiding them (Matt West).

  * Fix inaccurate issue counts on assessments (Matt West).

  * Fix exam auto-closing issue with legacy assessment instances (Matt West).

  * Fix double-click handling on question buttons (Matt West).

  * Fix one broken exam from blocking other exams auto-closing (Matt West).

  * Fix v2 questions `clientCode` path on Exam assessments (Matt West).

  * Fix decreased Exams scores with reduced credit (Matt West).

  * Fix premature answer display for `pl_multiple_choice` and `pl_checkbox` (Matt West).

  * Fix broken popovers in student exam questions (Tim Bretl).

  * Fix canceling of grading jobs on a new submission (Matt West).

  * Fix symbolic expression parsing bug by disallowing floating-point numbers (Tim Bretl).

  * Fix handling of broken questions on Homeworks (Matt West).

  * Fix handling of `inf` and `nan` submissions in `pl_number_input` (Tim Bretl).

  * Fix server crash in grading job handling (Nathan Walters).

  * Fix a few very old submissions with NaN scores (Matt West).

  * Fix assessment re-open/close link rendering (Nathan Walters).

  * Fix null-byte handling in grader results (Nathan Walters).

  * Fix elements not reading their templates with UTF-8 encoding (Nathan Walters).

  * Fix display of assessment score to 2 decimal places (Nathan Walters).

  * Fix gradebook to choose best score rather than worst (Matt West).

  * Fix bug in `pl_number_input` that crashed on submission of large integers (Tim Bretl).

* __2.10.1__ - 2017-05-24

  * Fix display of saved submissions for Exam assessments.

* __2.10.0__ - 2017-05-20

  * Add real-time grading job status with websockets (Nathan Walters).

  * Add full DB schema migration system (Nathan Walters).

  * Add unit tests for DB migrations (Nathan Walters).

  * Add Python modules for autograders: `numpy`, `scipy`, `matplotlib`,
    `sympy`, and `pandas` (Jordi Paris Ferrer).

  * Add `scipy` and `numpy` to the PL docker image.

  * Add documentation on the new authentication flow.

  * Add more developer documentation on the database schema.

  * Add export of full database in CSV, optionally anonymized.

  * Use Python 3.5 for autograders in `exampleCourse` (Nathan Walters).

  * Fix docker build script usage help.

  * Fix base64 encoding of uploaded files.

* __2.9.1__ - 2017-05-17

  * Fix handling of failed grading jobs (Nathan Walters).

* __2.9.0__ - 2017-05-14

  * Add support for Google OAuth2 authentication.

  * Shift documentation to Read the Docs.

  * Fix handling of Unicode characters in question data.

* __2.8.0__ - 2017-05-04

  * Add DB storage of exam mode networks.

  * Add `config` table to DB with system `display_timezone`.

  * Fix async handling in regrading unit tests.

* __2.7.0__ - 2017-04-28

  * Add `/pl/webhooks/ping` endpoint for automated health checks.

  * Add `singleVariant` flag for non-randomized questions.

  * Add documentation and improve layout for external autograder files
    (Nathan Walters).

  * Add link to detailed instances CSV file on instructor assessment page.

  * Add more assessment CSV download options.

  * Allow development use of non-master git branches for courses.

  * Fix `max_points` update during regrading.

  * Fix env var security in autograder containers (Jordi Paris Ferrer).

  * Fix external autograder output display (Nathan Walters).

  * Fix home directory detection for external autograder jobs.

  * Fix rendering of table row lines in student question lists.

* __2.6.0__ - 2017-04-16

  * Add full external autograder support with AWS and local docker support
    (Nathan Walters, Jordi Paris Ferrer).

* __2.5.3__ - 2017-04-14

  * Fix docker build with `migrations/` directory.

* __2.5.2__ - 2017-04-14

  * Fix regrading support.

* __2.5.1__ - 2017-04-12

  * Fix Exam reservation enforcement when multiple reservations exist.

* __2.5.0__ - 2017-04-11

  * Speed up rendering of instructor pages with assessment statistics.

  * Speed up calculation of assessment durations.

  * Speed up pages with job sequences.

  * Add per-day mean scores to the by-day score plot.

  * Add `points` and `max_points` output to assessment_instances CSV.

  * Add `migrations/` directory for ordered DB schema changes.

  * Fix assessment duration estimation for homeworks (1-hour gap maximum).

  * Fix CSV link on gradebook page.

  * Fix sorting of assessment on gradebook page.

  * Fix CSV download on instructor assessments overview page.

  * Fix date format in activity log CSV.

  * Fix links to questions on activity log pages.

  * Remove "permanent URL" on instructor assessments overview page.

* __2.4.1__ - 2017-04-08

  * Set question `feedback` to the empty object when missing.

* __2.3.2__ - 2017-04-08

  * Set question `feedback` to the empty object when missing.

* __2.4.0__ - 2017-04-07

  * Add connection to PrairieSchedule to enforce Exam reservations.

  * Fix ordering of assessment set headers in assessment lists.

  * Fix duration calculations to be from assessment start to last submission.

  * Show all submissions in downloaded CSV files even in dev mode.

  * Fix `Manual` grading type (Jake Bailey).

  * Change `forceMaxPoints` to only take affect during an explicit regrade.

* __2.3.1__ - 2017-03-23

  * Don't display deleted courses on the enroll (add/remove courses) page.

* __2.3.0__ - 2017-03-08

  * Change `feedback` to be visible for open questions on exams.

  * Make `feedback` visible within `submission.html` (Ray Essick).

  * Fix auto-finishing of exams after a 6-hour timeout.

  * Add regrading support with `forceMaxPoints` option.

  * Add preliminary external autograder support by the HackIllinois team
    (Genna Helsel, Teju Nareddy, Jordi Paris Ferrer, Nathan Walters).

  * Add question points and percentage scores to `*_final_submissions.csv`.

  * Add per-day score histograms to instructor assessment page (Paras Sud).

* __2.2.2__ - 2017-02-23

  * Add more indexes and improve unique constraint ordering for indexes.

* __2.2.1__ - 2017-02-18

  * Only show feedback for open exams in CS 233.

* __2.2.0__ - 2017-02-18

  * Show feedback for graded questions on exams, even if exam is
    still open (Jake Bailey).

* __2.1.3__ - 2017-02-17

  * Prevent multiple submissions to a single homework question variant.

  * Fix option passing to question server.js functions.

  * Fix course deletion on Admin page.

* __2.1.2__ - 2017-02-15

  * Catch bad Shibboleth authentication data with "(null)" UID.

  * Fix logging of `instance_question_id` in response.

* __2.1.1__ - 2017-02-13

  * Update ChangeLog.

* __2.1.0__ - 2017-02-13

  * Fix division-by-zero error in homeworks when `max_points` is zero
    (Jake Bailey).

  * Fix typos in documentation (Andre Schleife).

  * Fix MTF questions.

  * Fix assessment links on Instructor Gradebook page.

  * Fix XSS vulnerability by storing `questionJson` in base64.

* __2.0.3__ - 2017-02-04

  * Cache `instance_questions.status` to speed up page loads.

* __2.0.2__ - 2017-02-04

  * Speed up SQL query in `instance_questions` authorization.

* __2.0.1__ - 2017-01-28

  * Fix incorrect `max_points` for homeworks with question alternatives.

* __2.0.0__ - 2017-01-13

  * Make v2 the primary version and shift the old v1 to a subdirectory.

  * Add support for syncing a course from a remote git repository.

  * Add dev mode with local disk syncing and other dev features.

  * Convert score_perc to double (instead of integer).

  * Add UUIDs to all input JSON files to support renaming.

  * Convert all DB tables to bigserial primary keys.

  * Add docker build for course development.

  * Add question difficulty vs discrimination plots (Paras Sud).

  * Add 'Administrator' users will full site access.

  * Standardize names of JSON files and client/server file directories.

  * Clean up JSON file formats for everything except questions.

  * Add documentation for all v2 file formats.

  * Add conversion script from v1 to v2 assessment format (Dallas Trinkle).

* __1.22.0__ - 2016-12-09

  * Add IP ranges for final exams in DCL.

  * Fix docker instructions (Allen Kleiner).

  * Skip update of test instances for non-existent tests.

  * Fix crashing bug due to function call typo (Kevin Wang).

  * Don't attempt to generate statistics for non-existent questions.

  * Improve robustness of `submittedAnswer` restore for Fabric.js questions.

  * Add `fixedExponential` formatter.

  * Add raw score (full precision) to CSV downloads.

  * Fix logging error (Eric Huber).

  * Generate hi-res versions of LaTeX images for Fabric.js support.

  * (V2) Enable assessments with multiple instances per student.

  * (V2) Fix submission rendering for admin question views (Ray Essick).

  * (V2) Add past submissions view on exam question pages (Ray Essick).

  * (V2) Add underlying support for external (RabbitMQ) and manual grading.

  * (V2) Fix grading operations outside the main transaction.

  * (V2) Add question alternatives within assessments.

  * (V2) Implement generic CSRF protection for all pages.

  * (V2) Split site into Admin and User pages.

  * (V2) Add unified homepage with course list and self-enrollment.

  * (V2) Fix SQL import newline handling on Windows.

  * (V2) Add docker build.

  * (V2) Add admin view of individual assessment instances.

* __1.21.0__ - 2016-09-14

  * Use hi-res time for random seeds, improving test randomization.

  * Improve margins around `Save answer` buttons (Eric Huber).

  * Improve sorting of tests with identical numbers to sub-sort on titles.

  * Fix handling of question shuffling within tests (Binglin Chen).

  * Fix user role reading from `courseInfo.json`.

  * Fix error-handling code in `POST /submissions`.

  * Remove Siebel 0224 from `Exam` mode (Jeffrey Tolar).

  * (V2) Automatically regenerate assessment statistics every 10 minutes.

  * (V2) Fix CSV statistics downloads.

  * (V2) Switch to local copy of MathJax.

  * (V2) Implement access date display.

  * (V2) Implement `Exam` and `Homework` assessment types.

* __1.20.0__ - 2016-08-24

  * Fix `jsPlumb` naming case (Jeffrey Tolar).

  * Remove `/export.csv` endpoint (Kevin Wang).

  * Explicitly specify dependency versions in `package.json` (Kevin Wang).

  * Validate effective UID before creating tInstances (Kevin Wang).

  * Fix display of `trueAnswers` for all questions (Kevin Wang).

  * Document the Reload button (Jeffrey Tolar).

  * Fix role changing restrictions (Jeffrey Tolar).

  * Improve naming of exam grade/finish buttons and modal texts (Kevin Wang).

  * Show zone titles within tests (Jeffrey Tolar).

  * Remove current exam score from sidebar (Kevin Wang).

  * Split out helper modules from server code (Jeffrey Tolar).

  * Warn user when exam has unanswered questions (Kevin Wang).

  * Improve user feedback when all exam questions are answered (Kevin Wang).

  * Fix viewport width handling (Jeffrey Tolar).

  * Upgrade to ExpressJS 4.x.

  * Disallow multiple submissions for a single homework question instance (Kevin Wang).

  * Fix all server-side error handling to use standard NodeJS convention (Kevin Wang).

  * Fix race condition on client initialization (Jeffrey Tolar).

  * Improve server-side RequireJS usage (Jeffrey Tolar).

  * Add submissions directly from the command line (Kevin Wang).

  * Improve docs for Windows installations (Dave Mussulman).

  * Expose `PLConfig` to backend to access server URL (Kevin Wang).

  * Fix crash on `GET /clientFiles/` (Kevin Wang).

  * Fix handling of large git pulls of class data (Jeffrey Tolar).

  * Fix `mtfclient` to properly handle checkbox listening (Terence Nip).

  * Fix percentage score exports.

  * Switch exam-mode IP blocks to new CBTF location in Grainger.

  * Add new drawing commands for LShape, TShape, DistLoad (Mariana Silva).

  * Store latex text images per-course rather than globally.

  * Add homework random shuffle mode with global question numbers (Binglin Chen).

  * (V2) Add experimental backend using PostgresQL and server-side rendering.

* __1.19.0__ - 2016-02-23

  * Add Ace editor for in-question code editing (Terence Nip).

  * Add `MultipleTrueFalse` question type (Terence Nip).

  * Upgrade MathJax to 2.6.0 to fix "vertical bar" rendering problem.

  * Add `adm-zip` support for questions to create zip files (Craig Zilles).

  * Enable embedded images in MultipleChoice and Checkbox question types.

  * Fix bugs related to reporting of PrairieLearn git version.

  * Add Errors tab for instructors to see server-side errors, and report more errors.

  * Add Reload button in development mode.

  * Add support for variable credit on tests (bonus credit and partial credit).

  * Remove the Adaptive test type (superseded by Game).

  * Add validation for dates on server load.

  * Fix display of question answer feedback during RetryExams.

  * Change all test scores to be stored as percentages without decimal places (rounded down).

  * Add `{{params.a | vector}}` template for bracketed vectors.

  * Support IP range checking for Siebel basement labs.

* __1.18.0__ - 2016-01-20

  * Fix security hole to restrict question access to accessible tests.

  * Add `jsplumb` support (Terence Nip).

* __1.17.0__ - 2015-11-04

  * Fix missing `questionFile()` caused by upgraded underscore templating.

  * Fix sorting of tests with mixed integer/string numbers.

  * Fix broken PrairieDraw figures after submission grading.

  * Fix role changes on User page with Firefox.

  * Fix username setting when UID is set.

  * Fix User page dropdowns to default to current state.

  * Add a User page button to change back to the authenticated UID.

  * Fix missing user list in dropdown after UID change.

  * Add "Troubleshooting" documentation page with frequently asked questions.

  * Add documentation about tests and questions versus test instances and question instances.

  * Add `Checkbox` question type.

  * Add `exampleCourse/questions/randomZip` example.

  * Remove unused `backend/questions` and `backend/tests` templates in favor of `exampleCourse`.

  * Include MathJax inside PrairieLearn.

  * Fix TeX label generation scripts to support Python 3.X and `courseDir` config variable.

* __1.16.1__ - 2015-10-12

  * Fix alignment of date plots on Safari.

* __1.16.0__ - 2015-10-12

  * Link questions on test "Admin" pages to question instances.

  * Add statistics by day for exam-type tests.

* __1.15.2__ - 2015-10-09

  * Fix doc references from "Assessment Detail" to assessment "Admin" page.

* __1.15.1__ - 2015-10-08

  * Clean up `particleMotion` example HTML templates.

* __1.15.0__ - 2015-10-08

  * Enable feedback in questions during exams and add `particleMotion` example.

* __1.14.1__ - 2015-10-08

  * Fix documentation typo in test access control section.

* __1.14.0__ - 2015-10-08

  * Add "uids" as an access rule restriction in test "allowAccess".

* __1.13.2__ - 2015-10-08

  * Use a locally-hosted copy of MathJax.

* __1.13.1__ - 2015-10-04

  * Fix test statistics for `Exam` and `PracExam` tests.

* __1.13.0__ - 2015-10-04

  * Plot score histogram in test admin view (Binglin Chen @chen386).

  * Add question statistics to test admin view.

  * Display PrairieLearn version number on the Sync page.

* __1.12.1__ - 2015-09-24

  * Fix test statistics for `RetryExam` using zones.

* __1.12.0__ - 2015-09-24

  * Standardize question numbering to be like #3.8 rather than #3-8 (Terence Nip @tnip).

  * Fix schema validation and example for RetryExams with multiple qids in a question.

* __1.11.1__ - 2015-09-23

  * Fix build bug with missing moment-timezone.

  * Remove deprecation warning for `questionGroups` in `RetryExam`.

* __1.11.0__ - 2015-09-23

  * Redesign of the "Assessment" page to be more compact and consistent.

  * Add `zones` to `RetryExam` to control question-order randomization.

  * Add `variantsPerQuestion` and `unlimitedVariants` options for `RetryExam`.

  * Improve test naming consistency and fix navbar link bugs with tests.

  * Allow test numbers to be strings.

* __1.10.2__ - 2015-09-19

  * Fix bug introduced by 1.10.1 that broke all tests (overly general change events).

* __1.10.1__ - 2015-09-18

  * Fix bug that caused the "User" page to not display changes in user, role, or mode.

* __1.10.0__ - 2015-09-15

  * Add "reset test" capability for instructors.

  * Only allow questions to be solved for accessible tests.

  * Add export test data capability for instructors.

  * Add summary test statistics for instructors.

* __1.9.1__ - 2015-09-11

  * Fix docs/example to add blank target for test text links.

  * Fix `clientFiles` to also handle subdirectories.

* __1.9.0__ - 2015-09-11

  * Add `clientFiles` and docs for adding text/files to tests.

* __1.8.1__ - 2015-09-10

  * Fix security hold where anyone could access `/export.csv`.

* __1.8.0__ - 2015-09-09

  * Add optional header text for `RetryExam` (for formula sheets, etc).

* __1.7.6__ - 2015-09-09

  * Load frontend website even if there were errors fetching data.

* __1.7.5__ - 2015-09-07

  * Reload all question `server.js` files after "Sync" with a git course repository.

* __1.7.4__ - 2015-09-06

  * Correctly give highest score for assessments with duplicate scores.

* __1.7.3__ - 2015-09-06

  * Fix bug that created multiple tInstances.

* __1.7.2__ - 2015-09-02

  * Fix `exampleCourse/questions/addVectors` to use `QServer` so `gradeAnswer()` is truly optional.

* __1.7.1__ - 2015-09-02

  * Fix schema links in documentation.

  * Add documentation for question options.

  * Add docs and text on the User page to describe the server `mode` in more detail.

* __1.7.0__ - 2015-09-01

  * Don't generate new question variants until the old variant is answered.

* __1.6.0__ - 2015-09-01

  * Make `exampleCourse/tests/homework1` visible by default.

  * Display course name in page title.

  * Use "assessment" rather than "homework" or "test" in user-visible strings.

* __1.5.2__ - 2015-08-31

  * Fix example `backend/config.json` in the docs.

* __1.5.1__ - 2015-08-30

  * Clarify docs about user role setting.

* __1.5.0__ - 2015-08-26

  * Enable exam mode detection via hard-coded IP range for the CBTF.

* __1.4.1__ - 2015-08-26

  * `export.csv` now uses test `set` rather than `type` for test names.

* __1.4.0__ - 2015-08-25

  * Add documentation and help text for Sync page.

  * Fix display of commit information when using older versions of git.

  * Add figure to example question `addVectors` in `exampleCourse`.

* __1.3.2__ - 2015-08-24

  * Fix `allowAccess` checks to not always fail.

* __1.3.1__ - 2015-08-24

  * Fix `pulls` error when `gitCourseBranch` is not set.

* __1.3.0__ - 2015-08-24

  * Change default `allowAccess` to block all non-instructor access.

* __1.2.1__ - 2015-08-24

  * Fix race condition in user creation and correctly record user names.

* __1.2.0__ - 2015-08-23

  * Add "Sync" feature to pull from a git repository.

  * Fix missing `template` field in `config.json` schema.

  * Improve error logging with more specific error information.

* __1.1.0__ - 2015-08-22

  * Add access logging to the database.

* __1.0.2__ - 2015-08-19

  * Documentation fixes following the bootcamp.

  * Fix undefined logger error if `config.json` contains errors (reported by Craig and Mariana).

* __1.0.1__ - 2015-08-18

  * Fix `npm` module list during bootcamp (remove `nodetime`, add `moment`).

* __1.0.0__ - 2015-08-18

  * First public release for pre-Fall-2015 bootcamp.<|MERGE_RESOLUTION|>--- conflicted
+++ resolved
@@ -78,13 +78,9 @@
   * Add explanation of `None` role in documentation and instructor gradebook view (James Balamuta).
 
   * Add support for editing from bare git repo (Tim Bretl).
-<<<<<<< HEAD
-
-=======
   
   * Add instructor panel to `course` question pages (Tim Yang).
   
->>>>>>> 87c65584
   * Add `disregard-extra-elements` attribute to `pl-drawing` element to ignore duplicate grading objects (Nicolas Nytko).
   
   * Add extra `/course*` mount points (Tim Yang).
