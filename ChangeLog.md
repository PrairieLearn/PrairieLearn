--- conflicted
+++ resolved
@@ -60,13 +60,10 @@
   * Add more detailed grader statistics (Matt West).
 
   * Add the `ucidata` package to `centos-plbase` (James Balamuta, h/t David Dalpiaz).
-<<<<<<< HEAD
-=======
 
   * Add navbar dropdowns to swap between courses, course instances, and assessments (Tim Bretl).
 
   * Add ability to create and modify all course content in the browser without docker or git (Tim Bretl).
->>>>>>> 0019d997
 
   * Change v3 questions to disable autocomplete on the question form (Nathan Walters).
 
