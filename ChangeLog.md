--- conflicted
+++ resolved
@@ -11,15 +11,12 @@
 
   * Add read-only API for instructors to access assessment data (Nathan Walters).
 
-<<<<<<< HEAD
   * Add ability to "Grade all saved answers" on exam assessment overview (Dave Mussulman).
 
   * Change "Save & Grade" button text and alignment (Dave Mussulman).
-=======
   * Add networkx Python library to centos7-python (Nathan Bowman).
 
   * Change Ace editor to use source files from npm and upgrade to 1.4.1 from 1.2.8 (Nathan Walters).
->>>>>>> f8c66a52
 
   * Fix load-reporting close during unit tests (Matt West).
 
