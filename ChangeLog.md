
# ChangeLog

* __next version__ - XXXX-XX-XX

  * Add string input element (Mariana Silva).

  * Add element to display matrix in latex format (Mariana Silva).

  * Add student name and clickable e-mail address information to issue reports (James Balamuta).

  * Add `tools/dump_*` scripts to filter and anonymize per-course dumps (Matt West).

  * Add `pl-prairiedraw-figure` element and update PrairieDraw graphics documentation. (Ray Essick).

  * Add Control-C hint on server startup (Dave Mussulman).

  * Add improved login screen (Nathan Walters).

  * Add `pl-matrix-component-input` element (Mariana Silva).

  * Add new question renderer behind feature flag (Nathan Walters).

  * Add partial credit option to `pl-checkbox` element (Mariana Silva).

  * Add docs and two optional attributes, `display` and `label`, to `pl-symbolic-input` (Tim Bretl).

  * Add `prevent-select` attribute to `pl-code` element (Nathan Walters).

  * Add personal access token management (Nathan Walters).

<<<<<<< HEAD
  * Add `maxPoints` option to zones (Tim Bretl).

  * Add `bestQuestions` option to zones (Tim Bretl).
=======
  * Add `allow-complex` attribute for `pl-symbolic-input` (Tim Bretl).

  * Add warm up for Python worker processes (Matt West).

  * Add better handling of client sockets on externally graded questions (Nathan Walters).

  * Add postgresql permissions for root in Docker for development (Dave Mussulman).
>>>>>>> b485bff5

  * Fix `pl-file-editor` to allow display empty text editor and add option to include text from source file (Mariana Silva).

  * Fix HTML rendering by reverting `cheerio.js` to `0.22.0` (Matt West).

  * Fix Google auth using new API (Matt West).

  * Fix several issues with various elements (Nathan Walters).

  * Fix error when rendering ungraded external grading submissions (Matt West).

  * Fix sync failure if a course instance has no `assessments` directory and add warning in sync log (Ray Essick).

  * Fix Slack posting for student cheating reports (Matt West).

  * Fix assessment instance page to only show 'Finish assessment' button for password and SEB exams (Dave Mussulman).

  * Fix assessment time limits (Matt West).

  * Fix copy button after `clipboard.js` package update (Tim Bretl).

  * Fix `pl-multiple-choice` so feedback is inside label and so inline option produces valid HTML (Tim Bretl).

  * Fix "Logout" button with Google authentication (Matt West).

  * Fix error message when an authentication method is not enabled (Matt West).

  * Fix "Logout" button with Azure authentication (Matt West).

  * Fix docs for `clientServerFiles` template variables (Rahul Rameshbabu).

  * Fix bug with rendering when the render cache is disabled (Nathan Walters).

  * Fix outdated pycryptdome version (to 3.6.6) (Matt West).

  * Fig bug in `pl-symbolic-input` to handle submission of function names without arguments (Tim Bretl).

  * Fix bug in `pl-symbolic-input` to handle submissions that simplify to invalid expressions (Tim Bretl).

  * Fix bug in `pl-symbolic-input` to handle the sympy constants I and E properly (Tim Bretl).

  * Fix markup in `pl-multiple-choice` and `pl-checkbox` elements (Nathan Walters).

  * Fix slow v3 questions by using persistent forking python processes (Matt West).

  * Fix spurious `warnOldJobs` log entries (Matt West).

  * Fix restart of Python `codeCallers` with no active child (Matt West).

  * Fix exampleCourse exam1 to include formula sheet example per docs (Dave Mussulman).

  * Change `pl-code` to display code from a source file OR inline text (Mariana Silva).

  * Change element names to use dashes instead of underscores (Nathan Walters).

  * Change deprecated `new Buffer()` calls to `Buffer.from()` (Ray Essick).

  * Change to Node.js 10 and PostgreSQL 10 (Matt West).

  * Change `centos7-ocaml` grader image to `ocaml-4.05` (Matt West).

  * Change TravisCI tasks to run linters first (Matt West, h/t James Balamuta).

  * Change element attributes to use hyphens instead of underscores (Nathan Walters).

  * Change assessment password protection method (Dave Mussulman).

  * Change "0 rows" error to be more descriptive (Dave Mussulman).

  * Change Exam authentication options to always include Google and Azure (Matt West).

  * Change maximum JSON POST size to 1MB (Nathan Walters).

  * Change to prohibit extra `allowAccess` properties (Geoffrey Challen).

  * Change maximum JSON POST size to 1MB or local grader (Nathan Walters).

  * Change required package versions for security (Dave Mussulman).

  * Remove `element_index` from list of arguments passed to elements (Tim Bretl).

* __3.0.0__ - 2018-05-23

  * Add improved support for very large file downloads (Nathan Walters).

  * Add support for running in production inside Docker (Matt West).

  * Add configurable authentication sources menu (Dave Mussulman).

  * Add locking to enable multi-server deployments (Matt West).

  * Add per-assessment PrairieSchedule exam linking (Matt West).

  * Add "Report cheating" page in Exam mode (Matt West).

  * Add `package-lock.json` to Docker image build (Matt West).

  * Add additional information about indices to database descriptions (Nathan Walters).

  * Add configurable `homeUrl` to support container deployments (Matt West).

  * Add caching of rendered question panels (Nathan Walters).

  * Fix migration 111 to allow re-running (Matt West).

  * Fix docs to provide workaround for `mcrypt` install error on OSX (Tim Bretl).

  * Change `popper.js` to version `1.14.0` (Tim Bretl).

* __2.12.0__ - 2018-05-19

  * Add new issues page style and flexible filtering (Nathan Walters).

  * Add `pl_threejs` element (Tim Bretl).

  * Add translation to `pl_threejs` element (Tim Bretl).

  * Add `pl_code` element for code syntax highlighting (Matt West).

  * Add FAQ docs about post-semester access (Matt West).

  * Add handling of complex numbers to `pl_number_input`, `pl_matrix_input`, and `pl_matrix_output` (Tim Bretl).

  * Add more questions to unit tests (Tim Bretl).

  * Add guidance on how to update ChangeLog to docs in `contributing.md` (Tim Bretl).

  * Add server load reporting to CloudWatch (Matt West).

  * Add question QR code for proctor lookup during exams (Dave Mussulman).

  * Add course-instance-wide issue reporting flag (Matt West).

  * Add advertisement for HackIllinois 2018 (Matt West).

  * Add blocked-event-loop monitor (Matt West).

  * Add per-job load tracking (Matt West).

  * Add _R_ to the `centos7-plbase` Docker Image (James Balamuta).

  * Add `centos7-plbase` Docker image (Matt West).

  * Add memory and CPU limits to local external graders (Matt West).

  * Add `tools/` to Docker image (Matt West).

  * Add docs for generating LaTeX label images with Docker (Matt West).

  * Add option to enable networking access on external grading containers (Nathan Walters).

  * Add `sympy.ImmutableMatrix` to list of types accepted by `prairielearn.to_json()` (Tim Bretl).

  * Add form help text indicating multiple answer can be selected for `pl_checkbox` (James Balamuta).

  * Add demo question showcasing all options for `pl_checkbox` (James Balamuta).

  * Add example of how to use PL to learn student names (Tim Bretl).

  * Add exception handling to python caller to display what can't be converted to valid JSON (Tim Bretl).

  * Add tags list to question stats CSV (Matt West).

  * Add Redis to support websockets when running with multiple servers (Nathan Walters).

  * Add support for dtype in `pl.to_json` and `pl.from_json` (Tim Bretl).

  * Add better grading-instance autoscaling calculations (Matt West).

  * Add student page view tracking (Matt West).

  * Add predictive grader autoscaling (Matt West).

  * Add links to student questions on instructor assessment instance page (Matt West).

  * Add Safe Exam Browser support (Dave Mussulman).

  * Add instance question durations to CSV output (Matt West).

  * Add load-testing script (Matt West).

  * Add documentation for the `shuffleQuestions` option (Matt West).

  * Add course instance id to all question variants (Nathan Walters).

  * Add docs for external grading statistics (Matt West).

  * Add ability to restore original file in `pl_file_editor` (Nathan Walters).

  * Add `pl_integer_input` element (Tim Bretl).

  * Add consistency checks for `course_instance_id` in `variants` (Matt West).

  * Add `merge=union` strategy for `ChangeLog.md` (Matt West).

  * Add developer docs about question rendering (Matt West).

  * Add submission info modal with external grading stats (Nathan Walters).

  * Add `load-test` support for v2 questions (Matt West).

  * Fix broken file upload element (Nathan Walters).

  * Fix broken popover and improve assessment label styles (Nathan Walters).

  * Fix bug in `pl_matrix_input` that crashed on submission of large integers (Tim Bretl).

  * Fix broken popovers in input elements (Tim Bretl).

  * Fix bug in `pl_threejs` that applied different error tolerances to render and grade (Tim Bretl).

  * Fix bug in `pl_threejs` that showed wrong body position in answer panel (Tim Bretl).

  * Fix bug in `pl_threejs` to handle case when submitted answer is None (Tim Bretl).

  * Fix doc to clarify the rules for changing UUIDs (James Balamuta).

  * Fix issues on instructor question page (Nathan Walters).

  * Fix styling of file upload element (Nathan Walters).

  * Fix Google OAuth login (James Wang).

  * Fix unicode symbols and HTML entities in question.html (Matt West).

  * Fix bug in `addBinary` example question (Tim Bretl).

  * Fix error message for `display` attribute of `pl_number_input` (Matt West).

  * Fix bug in handling of MATLAB format in answers submitted to `pl_matrix_input` (Tim Bretl).

  * Fix request load tracking (Matt West).

  * Fix test-server shutdown procedures (Matt West).

  * Fix `readthedocs` build (Matt West).

  * Fix course role edit icon (Nathan Walters).

  * Fix Coveralls.io reporting (Dave Mussulman).

  * Fix tag order display (Dave Mussulman, h/t Pengyu Cheng).

  * Fix navbar role switching button text (Dave Mussulman).

  * Fix all calls of `json.dumps` to make them produce valid JSON (Tim Bretl).

  * Fix error when rendering question score panel (Nathan Walters).

  * Fix questions without tags not displaying on instructor assessment page (Jake Bailey).

  * Fix daily external grader statistics to split out receive time (Matt West).

  * Fix crash in `pl_external_grader_results` caused by malformed results (Nathan Walters).

  * Fix question order on instructor assessment instance page (Matt West).

  * Fix bug in display of input element tolerances (Tim Bretl).

  * Fix `variants.course_instance_id` migration (Matt West).

  * Fix typo in `exampleCourse/questions/positionTimeGraph` (Matt West).

  * Fix 'Load from disk' works when emulating non-instructor roles (Dave Mussulman).

  * Fix slow query for file downloads (Matt West).

  * Fix external grading documentation to describe the current code (Nathan Walters).

  * Change to Bootstrap 4 (Nathan Walters).

  * Change to NodeJS 8.x LTS (Matt West).

  * Change all node dependencies to latest versions (Nathan Walters).

  * Change `sigfig` and `decdig` method of comparison to reduce tolerance (Tim Bretl).

  * Change default relative tolerance from `1e-5` to `1e-2` (Tim Bretl).

  * Change question card coloring and collapse past submissions by default (Nathan Walters).

  * Change build process so Travis fails if changelog has not been updated (Nathan Walters).

  * Change build process to verify changelog update only on PR (Nathan Walters).

  * Change all required python packages to latest minor versions (Tim Bretl).

  * Change all bare `except:` to `except Exception:` in python code (Tim Bretl).

  * Change Docker build to start from `centos7-plbase` (Matt West).

  * Change `requirements.txt` to include `rpy2` (James Balamuta).

  * Change to Python 3.6 in `centos7-base` grader image (Matt West).

  * Change `pl_checkbox` to display form help text by default (James Balamuta).

  * Change authenication redirects to preserve originally visited URL (Dave Mussulman).

  * Change Docker postgresql to do initializations/migrations at build (Dave Mussulman).

  * Change the example course to be available to any institution (Matt West).

  * Change `centos7-plbase` docker image to not use `/PrairieLearn` directory (Matt West).

  * Change shared code to be in external PrairieLib library (Nathan Walters).

  * Change instructor issues page to show student message on new line; remove `is:automatically-reported` filter (Nathan Walters).

  * Change CSRF codes to be URL-safe (Dave Mussulman).

  * Change closed exams to not be reviewable for students (Dave Mussulman).

  * Remove HackIllinois advertisement (Matt West).

* __2.11.0__ - 2017-12-29

  * Add support for partial credit in Homeworks (Tim Bretl).

  * Add help text to Exam assessment instance page (Tim Bretl).

  * Add support for partial credit in exams (Tim Bretl).

  * Add `<pl_file_preview>` element (Nathan Walters).

  * Add docker image for external graders with clang (Nathan Walters).

  * Add new exam grading UX with no buttons on overview page (Matt West).

  * Add Travis CI running the docker image for consistency (Matt West).

  * Add better and faster docker re-builds (Jake Bailey).

  * Add `ZJUI` as a institution option (Matt West).

  * Add python linter (Nathan Walters).

  * Add ESLint for style checking and fix related issues (Nathan Walters).

  * Add test coverage reporting with `coverage.io` (Nathan Walters).

  * Add documentation clarification on `"role": "Student"` access.

  * Add more core libraries (backbone, PrairieDraw, etc) (Matt West).

  * Add hiding of "Grade" button for manual grading (Matt West).

  * Add docs example of mixed on-campus and remote exam (Matt West).

  * Add Azure AD authentication (Matt West).

  * Add ZJU institution checking from ID (Matt West).

  * Add logout support for multiple authentication providers (Matt West).

  * Add PrairieGrader for external grading (Nathan Walters).

  * Add redirect handler to enable assessment deep links (Dave Mussulman).

  * Add `pycryptodome` for authenticated question data (Jake Bailey).

  * Add `v2` and `v3` tags to exampleCourse questions (Dave Mussulman).

  * Add `externalGradingOptions.timeout` parameter (Nathan Walters).

  * Add "Report an issue" button on questions (Matt West).

  * Add `allowIssueReporting` assessment option, default false (Matt West).

  * Add more statistics for external grader instances (Matt West).

  * Add "generating" animation to "Start assessment" button (Matt West).

  * Add maximum statistics for grading jobs (Matt West).

  * Add index on `grading_jobs.date` to speed up statistics (Matt West).

  * Add `to_json()` and `from_json()` to `prairielearn.py` to help JSON serialize standard types (Tim Bretl).

  * Add build-time system updates to Docker image (Jake Bailey).

  * Add new UINs for dev users to avoid conflicts in production DB (Matt West).

  * Add `partialCredit` question option (Matt West).

  * Add jsPlumb library from PL v1 (Matt West).

  * Add ability to de-link course instances from PrairieSchedule (Matt West).

  * Add explicit POST size limit of 200 KiB (Matt West).

  * Add size limits for grading jobs (100 KiB) (Nathan Walters).

  * Add linting for trailing commas (Nathan Walters).

  * Add GitHub link to instructor question view (Dave Mussulman).

  * Add instructor view of external grading logs (Nathan Walters).

  * Add legacy file path fallback to `clientFilesCourse` (Matt West).

  * Add full grading job log display from S3 (Nathan Walters).

  * Add instructor editing of total points and question points for assessment
    instances (Matt West).

  * Add `addBinary` example question (Matt West).

  * Add `make` to the Docker container (Dave Mussulman).

  * Add more feedback when submission to `pl_symbolic_input` has invalid format (Tim Bretl).

  * Add live update of external grading results (Nathan Walters).

  * Add ability for user to switch between MATLAB and python format in `pl_matrix_output` (Tim Bretl).

  * Add copy-to-clipboard button in `pl_matrix_output` (Tim Bretl).

  * Add detailed question statistics (Paras Sud).

  * Add visible logging for incremental DB migrations (Matt West).

  * Add support for python format in `pl_matrix_input` (Tim Bretl).

  * Add student and instructor question links on instructor page (Matt West).

  * Add new python grading framework for exampleCourse (Nathan Walters).

  * Add CSV export of best (highest scoring) submissions (Matt West).

  * Add CSV download for instance questions (Matt West).

  * Split installing documentation into separate method sections (Matt West).

  * Remove unused dead code (`/lib/db.js`, `question-servers/shortAnswer.js`,
    and `tests/sync/*`) (Nathan Walters).

  * Remove cookie-clearing on error page (Matt West).

  * Remove old unused Python caller code (Tim Bretl).

  * Remove AWS Batch external grader (Nathan Walters).

  * Remove the need for `<pl_variable_score>` in questions (Tim Bretl).

  * Remove detailed AzureAD logging (Matt West).

  * Remove the need to return `data` in python functions (Tim Bretl).

  * Change `externalGradingOptions.files` to `.serverFilesCourse`
    (Nathan Walters).

  * Change Python question code timeout from 5 s to 20 s (Tim Bretl).

  * Change "Errors" tab to "Issues" (Matt West).

  * Change max DB connections from 10 to 100 (Matt West).

  * Shift most `exampleCourse` to the external `pl-template` repository.

  * Shift symbolic input parser to `lib/python_helper_sympy.py` (Tim Bretl).

  * Fix external graders with invalid submissions (Nathan Walters).

  * Fix handling of too-large file uploads (Matt West).

  * Fix rendering glitch in instructor question table (Matt West).

  * Fix instructor closing of assessment instances (Matt West).

  * Fix spurious "question is complete" bug (Tim Bretl).

  * Fix bug in sigfig method of comparison when correct answer is zero (Tim Bretl).

  * Fix bug in pl_file_upload where students could upload arbitrary files (Nathan Walters).

  * Fix render bug on exams for questions without points (Matt West).

  * Fix assessment authorization when mode is NULL (Matt West).

  * Fix bug that prevented scalars from being rendered by `pl_matrix_output` (Tim Bretl).

  * Fix bug that prevented unicode minus from being parsed by `pl_matrix_output` and `pl_number_input` (Tim Bretl).

  * Fix external grading score display when score is missing (Nathan Walters).

  * Fix handling of image pull fails for external grading (Nathan Walters).

  * Fix options for v3 questions (Jake Bailey).

  * Fix course element reloading on sync (Nathan Walters).

  * Fix course element file loading (Matt West).

  * Fix file downloads as zip for v2 questions (Matt West).

  * Fix exam instance error handling with broken variants (Tim Bretl).

  * Fix `pl_number_input` to allow suffix for units with `display=inline` (Tim Bretl).

  * Fix symbolic input parser to eliminate use of `sympy.sympify` (Tim Bretl).

  * Fix bug that prevented numbers from being converted in sympy equivalents in symbolic input parser (Tim Bretl).

  * Fix bug that prevented use of multiple symbols in `pl_symbolic_input` (Tim Bretl).

  * Fix inoperable "Test" buttons for non-v3 questions by hiding them (Matt West).

  * Fix inaccurate issue counts on assessments (Matt West).

  * Fix exam auto-closing issue with legacy assessment instances (Matt West).

  * Fix double-click handling on question buttons (Matt West).

  * Fix one broken exam from blocking other exams auto-closing (Matt West).

  * Fix v2 questions `clientCode` path on Exam assessments (Matt West).

  * Fix decreased Exams scores with reduced credit (Matt West).

  * Fix premature answer display for `pl_multiple_choice` and `pl_checkbox` (Matt West).

  * Fix broken popovers in student exam questions (Tim Bretl).

  * Fix canceling of grading jobs on a new submission (Matt West).

  * Fix symbolic expression parsing bug by disallowing floating-point numbers (Tim Bretl).

  * Fix handling of broken questions on Homeworks (Matt West).

  * Fix handling of `inf` and `nan` submissions in `pl_number_input` (Tim Bretl).

  * Fix server crash in grading job handling (Nathan Walters).

  * Fix a few very old submissions with NaN scores (Matt West).

  * Fix assessment re-open/close link rendering (Nathan Walters).

  * Fix null-byte handling in grader results (Nathan Walters).

  * Fix elements not reading their templates with UTF-8 encoding (Nathan Walters).

  * Fix display of assessment score to 2 decimal places (Nathan Walters).

  * Fix gradebook to choose best score rather than worst (Matt West).

  * Fix bug in `pl_number_input` that crashed on submission of large integers (Tim Bretl).

* __2.10.1__ - 2017-05-24

  * Fix display of saved submissions for Exam assessments.

* __2.10.0__ - 2017-05-20

  * Add real-time grading job status with websockets (Nathan Walters).

  * Add full DB schema migration system (Nathan Walters).

  * Add unit tests for DB migrations (Nathan Walters).

  * Add Python modules for autograders: `numpy`, `scipy`, `matplotlib`,
    `sympy`, and `pandas` (Jordi Paris Ferrer).

  * Add `scipy` and `numpy` to the PL docker image.

  * Add documentation on the new authentication flow.

  * Add more developer documentation on the database schema.

  * Add export of full database in CSV, optionally anonymized.

  * Use Python 3.5 for autograders in `exampleCourse` (Nathan Walters).

  * Fix docker build script usage help.

  * Fix base64 encoding of uploaded files.

* __2.9.1__ - 2017-05-17

  * Fix handling of failed grading jobs (Nathan Walters).

* __2.9.0__ - 2017-05-14

  * Add support for Google OAuth2 authentication.

  * Shift documentation to Read the Docs.

  * Fix handling of Unicode characters in question data.

* __2.8.0__ - 2017-05-04

  * Add DB storage of exam mode networks.

  * Add `config` table to DB with system `display_timezone`.

  * Fix async handling in regrading unit tests.

* __2.7.0__ - 2017-04-28

  * Add `/pl/webhooks/ping` endpoint for automated health checks.

  * Add `singleVariant` flag for non-randomized questions.

  * Add documentation and improve layout for external autograder files
    (Nathan Walters).

  * Add link to detailed instances CSV file on instructor assessment page.

  * Add more assessment CSV download options.

  * Allow development use of non-master git branches for courses.

  * Fix `max_points` update during regrading.

  * Fix env var security in autograder containers (Jordi Paris Ferrer).

  * Fix external autograder output display (Nathan Walters).

  * Fix home directory detection for external autograder jobs.

  * Fix rendering of table row lines in student question lists.

* __2.6.0__ - 2017-04-16

  * Add full external autograder support with AWS and local docker support
    (Nathan Walters, Jordi Paris Ferrer).

* __2.5.3__ - 2017-04-14

  * Fix docker build with `migrations/` directory.

* __2.5.2__ - 2017-04-14

  * Fix regrading support.

* __2.5.1__ - 2017-04-12

  * Fix Exam reservation enforcement when multiple reservations exist.

* __2.5.0__ - 2017-04-11

  * Speed up rendering of instructor pages with assessment statistics.

  * Speed up calculation of assessment durations.

  * Speed up pages with job sequences.

  * Add per-day mean scores to the by-day score plot.

  * Add `points` and `max_points` output to assessment_instances CSV.

  * Add `migrations/` directory for ordered DB schema changes.

  * Fix assessment duration estimation for homeworks (1-hour gap maximum).

  * Fix CSV link on gradebook page.

  * Fix sorting of assessment on gradebook page.

  * Fix CSV download on instructor assessments overview page.

  * Fix date format in activity log CSV.

  * Fix links to questions on activity log pages.

  * Remove "permanent URL" on instructor assessments overview page.

* __2.4.1__ - 2017-04-08

  * Set question `feedback` to the empty object when missing.

* __2.3.2__ - 2017-04-08

  * Set question `feedback` to the empty object when missing.

* __2.4.0__ - 2017-04-07

  * Add connection to PrairieSchedule to enforce Exam reservations.

  * Fix ordering of assessment set headers in assessment lists.

  * Fix duration calculations to be from assessment start to last submission.

  * Show all submissions in downloaded CSV files even in dev mode.

  * Fix `Manual` grading type (Jake Bailey).

  * Change `forceMaxPoints` to only take affect during an explicit regrade.

* __2.3.1__ - 2017-03-23

  * Don't display deleted courses on the enroll (add/remove courses) page.

* __2.3.0__ - 2017-03-08

  * Change `feedback` to be visible for open questions on exams.

  * Make `feedback` visible within `submission.html` (Ray Essick).

  * Fix auto-finishing of exams after a 6-hour timeout.

  * Add regrading support with `forceMaxPoints` option.

  * Add preliminary external autograder support by the HackIllinois team
    (Genna Helsel, Teju Nareddy, Jordi Paris Ferrer, Nathan Walters).

  * Add question points and percentage scores to `*_final_submissions.csv`.

  * Add per-day score histograms to instructor assessment page (Paras Sud).

* __2.2.2__ - 2017-02-23

  * Add more indexes and improve unique constraint ordering for indexes.

* __2.2.1__ - 2017-02-18

  * Only show feedback for open exams in CS 233.

* __2.2.0__ - 2017-02-18

  * Show feedback for graded questions on exams, even if exam is
    still open (Jake Bailey).

* __2.1.3__ - 2017-02-17

  * Prevent multiple submissions to a single homework question variant.

  * Fix option passing to question server.js functions.

  * Fix course deletion on Admin page.

* __2.1.2__ - 2017-02-15

  * Catch bad Shibboleth authentication data with "(null)" UID.

  * Fix logging of `instance_question_id` in response.

* __2.1.1__ - 2017-02-13

  * Update ChangeLog.

* __2.1.0__ - 2017-02-13

  * Fix division-by-zero error in homeworks when `max_points` is zero
    (Jake Bailey).

  * Fix typos in documentation (Andre Schleife).

  * Fix MTF questions.

  * Fix assessment links on Instructor Gradebook page.

  * Fix XSS vulnerability by storing `questionJson` in base64.

* __2.0.3__ - 2017-02-04

  * Cache `instance_questions.status` to speed up page loads.

* __2.0.2__ - 2017-02-04

  * Speed up SQL query in `instance_questions` authorization.

* __2.0.1__ - 2017-01-28

  * Fix incorrect `max_points` for homeworks with question alternatives.

* __2.0.0__ - 2017-01-13

  * Make v2 the primary version and shift the old v1 to a subdirectory.

  * Add support for syncing a course from a remote git repository.

  * Add dev mode with local disk syncing and other dev features.

  * Convert score_perc to double (instead of integer).

  * Add UUIDs to all input JSON files to support renaming.

  * Convert all DB tables to bigserial primary keys.

  * Add docker build for course development.

  * Add question difficulty vs discrimination plots (Paras Sud).

  * Add 'Administrator' users will full site access.

  * Standardize names of JSON files and client/server file directories.

  * Clean up JSON file formats for everything except questions.

  * Add documentation for all v2 file formats.

  * Add conversion script from v1 to v2 assessment format (Dallas Trinkle).

* __1.22.0__ - 2016-12-09

  * Add IP ranges for final exams in DCL.

  * Fix docker instructions (Allen Kleiner).

  * Skip update of test instances for non-existent tests.

  * Fix crashing bug due to function call typo (Kevin Wang).

  * Don't attempt to generate statistics for non-existent questions.

  * Improve robustness of `submittedAnswer` restore for Fabric.js questions.

  * Add `fixedExponential` formatter.

  * Add raw score (full precision) to CSV downloads.

  * Fix logging error (Eric Huber).

  * Generate hi-res versions of LaTeX images for Fabric.js support.

  * (V2) Enable assessments with multiple instances per student.

  * (V2) Fix submission rendering for admin question views (Ray Essick).

  * (V2) Add past submissions view on exam question pages (Ray Essick).

  * (V2) Add underlying support for external (RabbitMQ) and manual grading.

  * (V2) Fix grading operations outside the main transaction.

  * (V2) Add question alternatives within assessments.

  * (V2) Implement generic CSRF protection for all pages.

  * (V2) Split site into Admin and User pages.

  * (V2) Add unified homepage with course list and self-enrollment.

  * (V2) Fix SQL import newline handling on Windows.

  * (V2) Add docker build.

  * (V2) Add admin view of individual assessment instances.

* __1.21.0__ - 2016-09-14

  * Use hi-res time for random seeds, improving test randomization.

  * Improve margins around `Save answer` buttons (Eric Huber).

  * Improve sorting of tests with identical numbers to sub-sort on titles.

  * Fix handling of question shuffling within tests (Binglin Chen).

  * Fix user role reading from `courseInfo.json`.

  * Fix error-handling code in `POST /submissions`.

  * Remove Siebel 0224 from `Exam` mode (Jeffrey Tolar).

  * (V2) Automatically regenerate assessment statistics every 10 minutes.

  * (V2) Fix CSV statistics downloads.

  * (V2) Switch to local copy of MathJax.

  * (V2) Implement access date display.

  * (V2) Implement `Exam` and `Homework` assessment types.

* __1.20.0__ - 2016-08-24

  * Fix `jsPlumb` naming case (Jeffrey Tolar).

  * Remove `/export.csv` endpoint (Kevin Wang).

  * Explicitly specify dependency versions in `package.json` (Kevin Wang).

  * Validate effective UID before creating tInstances (Kevin Wang).

  * Fix display of `trueAnswers` for all questions (Kevin Wang).

  * Document the Reload button (Jeffrey Tolar).

  * Fix role changing restrictions (Jeffrey Tolar).

  * Improve naming of exam grade/finish buttons and modal texts (Kevin Wang).

  * Show zone titles within tests (Jeffrey Tolar).

  * Remove current exam score from sidebar (Kevin Wang).

  * Split out helper modules from server code (Jeffrey Tolar).

  * Warn user when exam has unanswered questions (Kevin Wang).

  * Improve user feedback when all exam questions are answered (Kevin Wang).

  * Fix viewport width handling (Jeffrey Tolar).

  * Upgrade to ExpressJS 4.x.

  * Disallow multiple submissions for a single homework question instance (Kevin Wang).

  * Fix all server-side error handling to use standard NodeJS convention (Kevin Wang).

  * Fix race condition on client initialization (Jeffrey Tolar).

  * Improve server-side RequireJS usage (Jeffrey Tolar).

  * Add submissions directly from the command line (Kevin Wang).

  * Improve docs for Windows installations (Dave Mussulman).

  * Expose `PLConfig` to backend to access server URL (Kevin Wang).

  * Fix crash on `GET /clientFiles/` (Kevin Wang).

  * Fix handling of large git pulls of class data (Jeffrey Tolar).

  * Fix `mtfclient` to properly handle checkbox listening (Terence Nip).

  * Fix percentage score exports.

  * Switch exam-mode IP blocks to new CBTF location in Grainger.

  * Add new drawing commands for LShape, TShape, DistLoad (Mariana Silva).

  * Store latex text images per-course rather than globally.

  * Add homework random shuffle mode with global question numbers (Binglin Chen).

  * (V2) Add experimental backend using PostgresQL and server-side rendering.

* __1.19.0__ - 2016-02-23

  * Add Ace editor for in-question code editing (Terence Nip).

  * Add `MultipleTrueFalse` question type (Terence Nip).

  * Upgrade MathJax to 2.6.0 to fix "vertical bar" rendering problem.

  * Add `adm-zip` support for questions to create zip files (Craig Zilles).

  * Enable embedded images in MultipleChoice and Checkbox question types.

  * Fix bugs related to reporting of PrairieLearn git version.

  * Add Errors tab for instructors to see server-side errors, and report more errors.

  * Add Reload button in development mode.

  * Add support for variable credit on tests (bonus credit and partial credit).

  * Remove the Adaptive test type (superseded by Game).

  * Add validation for dates on server load.

  * Fix display of question answer feedback during RetryExams.

  * Change all test scores to be stored as percentages without decimal places (rounded down).

  * Add `{{params.a | vector}}` template for bracketed vectors.

  * Support IP range checking for Siebel basement labs.

* __1.18.0__ - 2016-01-20

  * Fix security hole to restrict question access to accessible tests.

  * Add `jsplumb` support (Terence Nip).

* __1.17.0__ - 2015-11-04

  * Fix missing `questionFile()` caused by upgraded underscore templating.

  * Fix sorting of tests with mixed integer/string numbers.

  * Fix broken PrairieDraw figures after submission grading.

  * Fix role changes on User page with Firefox.

  * Fix username setting when UID is set.

  * Fix User page dropdowns to default to current state.

  * Add a User page button to change back to the authenticated UID.

  * Fix missing user list in dropdown after UID change.

  * Add "Troubleshooting" documentation page with frequently asked questions.

  * Add documentation about tests and questions versus test instances and question instances.

  * Add `Checkbox` question type.

  * Add `exampleCourse/questions/randomZip` example.

  * Remove unused `backend/questions` and `backend/tests` templates in favor of `exampleCourse`.

  * Include MathJax inside PrairieLearn.

  * Fix TeX label generation scripts to support Python 3.X and `courseDir` config variable.

* __1.16.1__ - 2015-10-12

  * Fix alignment of date plots on Safari.

* __1.16.0__ - 2015-10-12

  * Link questions on test "Admin" pages to question instances.

  * Add statistics by day for exam-type tests.

* __1.15.2__ - 2015-10-09

  * Fix doc references from "Assessment Detail" to assessment "Admin" page.

* __1.15.1__ - 2015-10-08

  * Clean up `particleMotion` example HTML templates.

* __1.15.0__ - 2015-10-08

  * Enable feedback in questions during exams and add `particleMotion` example.

* __1.14.1__ - 2015-10-08

  * Fix documentation typo in test access control section.

* __1.14.0__ - 2015-10-08

  * Add "uids" as an access rule restriction in test "allowAccess".

* __1.13.2__ - 2015-10-08

  * Use a locally-hosted copy of MathJax.

* __1.13.1__ - 2015-10-04

  * Fix test statistics for `Exam` and `PracExam` tests.

* __1.13.0__ - 2015-10-04

  * Plot score histogram in test admin view (Binglin Chen @chen386).

  * Add question statistics to test admin view.

  * Display PrairieLearn version number on the Sync page.

* __1.12.1__ - 2015-09-24

  * Fix test statistics for `RetryExam` using zones.

* __1.12.0__ - 2015-09-24

  * Standardize question numbering to be like #3.8 rather than #3-8 (Terence Nip @tnip).

  * Fix schema validation and example for RetryExams with multiple qids in a question.

* __1.11.1__ - 2015-09-23

  * Fix build bug with missing moment-timezone.

  * Remove deprecation warning for `questionGroups` in `RetryExam`.

* __1.11.0__ - 2015-09-23

  * Redesign of the "Assessment" page to be more compact and consistent.

  * Add `zones` to `RetryExam` to control question-order randomization.

  * Add `variantsPerQuestion` and `unlimitedVariants` options for `RetryExam`.

  * Improve test naming consistency and fix navbar link bugs with tests.

  * Allow test numbers to be strings.

* __1.10.2__ - 2015-09-19

  * Fix bug introduced by 1.10.1 that broke all tests (overly general change events).

* __1.10.1__ - 2015-09-18

  * Fix bug that caused the "User" page to not display changes in user, role, or mode.

* __1.10.0__ - 2015-09-15

  * Add "reset test" capability for instructors.

  * Only allow questions to be solved for accessible tests.

  * Add export test data capability for instructors.

  * Add summary test statistics for instructors.

* __1.9.1__ - 2015-09-11

  * Fix docs/example to add blank target for test text links.

  * Fix `clientFiles` to also handle subdirectories.

* __1.9.0__ - 2015-09-11

  * Add `clientFiles` and docs for adding text/files to tests.

* __1.8.1__ - 2015-09-10

  * Fix security hold where anyone could access `/export.csv`.

* __1.8.0__ - 2015-09-09

  * Add optional header text for `RetryExam` (for formula sheets, etc).

* __1.7.6__ - 2015-09-09

  * Load frontend website even if there were errors fetching data.

* __1.7.5__ - 2015-09-07

  * Reload all question `server.js` files after "Sync" with a git course repository.

* __1.7.4__ - 2015-09-06

  * Correctly give highest score for assessments with duplicate scores.

* __1.7.3__ - 2015-09-06

  * Fix bug that created multiple tInstances.

* __1.7.2__ - 2015-09-02

  * Fix `exampleCourse/questions/addVectors` to use `QServer` so `gradeAnswer()` is truly optional.

* __1.7.1__ - 2015-09-02

  * Fix schema links in documentation.

  * Add documentation for question options.

  * Add docs and text on the User page to describe the server `mode` in more detail.

* __1.7.0__ - 2015-09-01

  * Don't generate new question variants until the old variant is answered.

* __1.6.0__ - 2015-09-01

  * Make `exampleCourse/tests/homework1` visible by default.

  * Display course name in page title.

  * Use "assessment" rather than "homework" or "test" in user-visible strings.

* __1.5.2__ - 2015-08-31

  * Fix example `backend/config.json` in the docs.

* __1.5.1__ - 2015-08-30

  * Clarify docs about user role setting.

* __1.5.0__ - 2015-08-26

  * Enable exam mode detection via hard-coded IP range for the CBTF.

* __1.4.1__ - 2015-08-26

  * `export.csv` now uses test `set` rather than `type` for test names.

* __1.4.0__ - 2015-08-25

  * Add documentation and help text for Sync page.

  * Fix display of commit information when using older versions of git.

  * Add figure to example question `addVectors` in `exampleCourse`.

* __1.3.2__ - 2015-08-24

  * Fix `allowAccess` checks to not always fail.

* __1.3.1__ - 2015-08-24

  * Fix `pulls` error when `gitCourseBranch` is not set.

* __1.3.0__ - 2015-08-24

  * Change default `allowAccess` to block all non-instructor access.

* __1.2.1__ - 2015-08-24

  * Fix race condition in user creation and correctly record user names.

* __1.2.0__ - 2015-08-23

  * Add "Sync" feature to pull from a git repository.

  * Fix missing `template` field in `config.json` schema.

  * Improve error logging with more specific error information.

* __1.1.0__ - 2015-08-22

  * Add access logging to the database.

* __1.0.2__ - 2015-08-19

  * Documentation fixes following the bootcamp.

  * Fix undefined logger error if `config.json` contains errors (reported by Craig and Mariana).

* __1.0.1__ - 2015-08-18

  * Fix `npm` module list during bootcamp (remove `nodetime`, add `moment`).

* __1.0.0__ - 2015-08-18

  * First public release for pre-Fall-2015 bootcamp.<|MERGE_RESOLUTION|>--- conflicted
+++ resolved
@@ -29,11 +29,10 @@
 
   * Add personal access token management (Nathan Walters).
 
-<<<<<<< HEAD
   * Add `maxPoints` option to zones (Tim Bretl).
 
   * Add `bestQuestions` option to zones (Tim Bretl).
-=======
+
   * Add `allow-complex` attribute for `pl-symbolic-input` (Tim Bretl).
 
   * Add warm up for Python worker processes (Matt West).
@@ -41,7 +40,6 @@
   * Add better handling of client sockets on externally graded questions (Nathan Walters).
 
   * Add postgresql permissions for root in Docker for development (Dave Mussulman).
->>>>>>> b485bff5
 
   * Fix `pl-file-editor` to allow display empty text editor and add option to include text from source file (Mariana Silva).
 
