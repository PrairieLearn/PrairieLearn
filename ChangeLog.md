--- conflicted
+++ resolved
@@ -31,11 +31,9 @@
 
   * Add `pl-hide-in-panel` element (Matt West).
 
-<<<<<<< HEAD
   * Add `pl-code-output` element for displaying Pandas dataframes and Python variables (Nicolas Nytko).
-=======
+
   * Add student Gradebook page (Matt West).
->>>>>>> 3fdd44e8
 
   * Change v3 questions to disable autocomplete on the question form (Nathan Walters).
 
