--- conflicted
+++ resolved
@@ -29,11 +29,9 @@
 
   * Add personal access token management (Nathan Walters).
 
-<<<<<<< HEAD
+  * Add `allow-complex` attribute for `pl-symbolic-input` (Tim Bretl).
+  
   * Add read-only API for instructors to access assessment data (Nathan Walters).
-=======
-  * Add `allow-complex` attribute for `pl-symbolic-input` (Tim Bretl).
->>>>>>> e2d54122
 
   * Fix `pl-file-editor` to allow display empty text editor and add option to include text from source file (Mariana Silva).
 
