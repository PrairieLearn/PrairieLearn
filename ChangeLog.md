
# ChangeLog

* __next version__ - XXXX-XX-XX

  * Add string input element (Mariana Silva).

  * Add element to display matrix in latex format (Mariana Silva).

  * Add student name and clickable e-mail address information to issue reports (James Balamuta).

  * Add `tools/dump_*` scripts to filter and anonymize per-course dumps (Matt West).

  * Add `pl-prairiedraw-figure` element and update PrairieDraw graphics documentation. (Ray Essick).

  * Add Control-C hint on server startup (Dave Mussulman).

  * Add improved login screen (Nathan Walters).

  * Add `pl-matrix-component-input` element (Mariana Silva).

  * Add new question renderer behind feature flag (Nathan Walters).

  * Add partial credit option to `pl-checkbox` element (Mariana Silva).

  * Fix `pl-file-editor` to allow display empty text editor and add option to include text from source file (Mariana Silva).

  * Fix HTML rendering by reverting `cheerio.js` to `0.22.0` (Matt West).

  * Fix Google auth using new API (Matt West).

  * Fix several issues with various elements (Nathan Walters).

  * Fix error when rendering ungraded external grading submissions (Matt West).

  * Fix sync failure if a course instance has no `assessments` directory and add warning in sync log (Ray Essick).

  * Fix Slack posting for student cheating reports (Matt West).

  * Fix assessment instance page to only show 'Finish assessment' button for password and SEB exams (Dave Mussulman).

  * Fix assessment time limits (Matt West).

  * Fix copy button after `clipboard.js` package update (Tim Bretl).

  * Fix `pl-multiple-choice` so feedback is inside label and so inline option produces valid HTML (Tim Bretl).

  * Fix "Logout" button with Google authentication (Matt West).

<<<<<<< HEAD
  * Change `pl-code` to display code from a source file OR inline text (Mariana Silva).
=======
  * Fix error message when an authentication method is not enabled (Matt West).
>>>>>>> 420b6983

  * Change `pl-code` to display code from a source file (Mariana Silva).

  * Change element names to use dashes instead of underscores (Nathan Walters).

  * Change deprecated `new Buffer()` calls to `Buffer.from()` (Ray Essick).

  * Change to Node.js 10 and PostgreSQL 10 (Matt West).

  * Change `centos7-ocaml` grader image to `ocaml-4.05` (Matt West).

  * Change TravisCI tasks to run linters first (Matt West, h/t James Balamuta).

  * Change element attributes to use hyphens instead of underscores (Nathan Walters).

  * Change assessment password protection method (Dave Mussulman).

  * Change "0 rows" error to be more descriptive (Dave Mussulman).

  * Change Exam authentication options to always include Google and Azure (Matt West).

* __3.0.0__ - 2018-05-23

  * Add improved support for very large file downloads (Nathan Walters).

  * Add support for running in production inside Docker (Matt West).

  * Add configurable authentication sources menu (Dave Mussulman).

  * Add locking to enable multi-server deployments (Matt West).

  * Add per-assessment PrairieSchedule exam linking (Matt West).

  * Add "Report cheating" page in Exam mode (Matt West).

  * Add `package-lock.json` to Docker image build (Matt West).

  * Add additional information about indices to database descriptions (Nathan Walters).

  * Add configurable `homeUrl` to support container deployments (Matt West).

  * Fix migration 111 to allow re-running (Matt West).

  * Fix docs to provide workaround for `mcrypt` install error on OSX (Tim Bretl).

  * Change `popper.js` to version `1.14.0` (Tim Bretl).

* __2.12.0__ - 2018-05-19

  * Add new issues page style and flexible filtering (Nathan Walters).

  * Add `pl_threejs` element (Tim Bretl).

  * Add translation to `pl_threejs` element (Tim Bretl).

  * Add `pl_code` element for code syntax highlighting (Matt West).

  * Add FAQ docs about post-semester access (Matt West).

  * Add handling of complex numbers to `pl_number_input`, `pl_matrix_input`, and `pl_matrix_output` (Tim Bretl).

  * Add more questions to unit tests (Tim Bretl).

  * Add guidance on how to update ChangeLog to docs in `contributing.md` (Tim Bretl).

  * Add server load reporting to CloudWatch (Matt West).

  * Add question QR code for proctor lookup during exams (Dave Mussulman).

  * Add course-instance-wide issue reporting flag (Matt West).

  * Add advertisement for HackIllinois 2018 (Matt West).

  * Add blocked-event-loop monitor (Matt West).

  * Add per-job load tracking (Matt West).

  * Add _R_ to the `centos7-plbase` Docker Image (James Balamuta).

  * Add `centos7-plbase` Docker image (Matt West).

  * Add memory and CPU limits to local external graders (Matt West).

  * Add `tools/` to Docker image (Matt West).

  * Add docs for generating LaTeX label images with Docker (Matt West).

  * Add option to enable networking access on external grading containers (Nathan Walters).

  * Add `sympy.ImmutableMatrix` to list of types accepted by `prairielearn.to_json()` (Tim Bretl).

  * Add form help text indicating multiple answer can be selected for `pl_checkbox` (James Balamuta).

  * Add demo question showcasing all options for `pl_checkbox` (James Balamuta).

  * Add example of how to use PL to learn student names (Tim Bretl).

  * Add exception handling to python caller to display what can't be converted to valid JSON (Tim Bretl).

  * Add tags list to question stats CSV (Matt West).

  * Add Redis to support websockets when running with multiple servers (Nathan Walters).

  * Add support for dtype in `pl.to_json` and `pl.from_json` (Tim Bretl).

  * Add better grading-instance autoscaling calculations (Matt West).

  * Add student page view tracking (Matt West).

  * Add predictive grader autoscaling (Matt West).

  * Add links to student questions on instructor assessment instance page (Matt West).

  * Add Safe Exam Browser support (Dave Mussulman).

  * Add instance question durations to CSV output (Matt West).

  * Add load-testing script (Matt West).

  * Add documentation for the `shuffleQuestions` option (Matt West).

  * Add course instance id to all question variants (Nathan Walters).

  * Add docs for external grading statistics (Matt West).

  * Add ability to restore original file in `pl_file_editor` (Nathan Walters).

  * Add `pl_integer_input` element (Tim Bretl).

  * Add consistency checks for `course_instance_id` in `variants` (Matt West).

  * Add `merge=union` strategy for `ChangeLog.md` (Matt West).

  * Add developer docs about question rendering (Matt West).

  * Add submission info modal with external grading stats (Nathan Walters).

  * Add `load-test` support for v2 questions (Matt West).

  * Fix broken file upload element (Nathan Walters).

  * Fix broken popover and improve assessment label styles (Nathan Walters).

  * Fix bug in `pl_matrix_input` that crashed on submission of large integers (Tim Bretl).

  * Fix broken popovers in input elements (Tim Bretl).

  * Fix bug in `pl_threejs` that applied different error tolerances to render and grade (Tim Bretl).

  * Fix bug in `pl_threejs` that showed wrong body position in answer panel (Tim Bretl).

  * Fix bug in `pl_threejs` to handle case when submitted answer is None (Tim Bretl).

  * Fix doc to clarify the rules for changing UUIDs (James Balamuta).

  * Fix issues on instructor question page (Nathan Walters).

  * Fix styling of file upload element (Nathan Walters).

  * Fix Google OAuth login (James Wang).

  * Fix unicode symbols and HTML entities in question.html (Matt West).

  * Fix bug in `addBinary` example question (Tim Bretl).

  * Fix error message for `display` attribute of `pl_number_input` (Matt West).

  * Fix bug in handling of MATLAB format in answers submitted to `pl_matrix_input` (Tim Bretl).

  * Fix request load tracking (Matt West).

  * Fix test-server shutdown procedures (Matt West).

  * Fix `readthedocs` build (Matt West).

  * Fix course role edit icon (Nathan Walters).

  * Fix Coveralls.io reporting (Dave Mussulman).

  * Fix tag order display (Dave Mussulman, h/t Pengyu Cheng).

  * Fix navbar role switching button text (Dave Mussulman).

  * Fix all calls of `json.dumps` to make them produce valid JSON (Tim Bretl).

  * Fix error when rendering question score panel (Nathan Walters).

  * Fix questions without tags not displaying on instructor assessment page (Jake Bailey).

  * Fix daily external grader statistics to split out receive time (Matt West).

  * Fix crash in `pl_external_grader_results` caused by malformed results (Nathan Walters).

  * Fix question order on instructor assessment instance page (Matt West).

  * Fix bug in display of input element tolerances (Tim Bretl).

  * Fix `variants.course_instance_id` migration (Matt West).

  * Fix typo in `exampleCourse/questions/positionTimeGraph` (Matt West).

  * Fix 'Load from disk' works when emulating non-instructor roles (Dave Mussulman).

  * Fix slow query for file downloads (Matt West).

  * Fix external grading documentation to describe the current code (Nathan Walters).

  * Change to Bootstrap 4 (Nathan Walters).

  * Change to NodeJS 8.x LTS (Matt West).

  * Change all node dependencies to latest versions (Nathan Walters).

  * Change `sigfig` and `decdig` method of comparison to reduce tolerance (Tim Bretl).

  * Change default relative tolerance from `1e-5` to `1e-2` (Tim Bretl).

  * Change question card coloring and collapse past submissions by default (Nathan Walters).

  * Change build process so Travis fails if changelog has not been updated (Nathan Walters).

  * Change build process to verify changelog update only on PR (Nathan Walters).

  * Change all required python packages to latest minor versions (Tim Bretl).

  * Change all bare `except:` to `except Exception:` in python code (Tim Bretl).

  * Change Docker build to start from `centos7-plbase` (Matt West).

  * Change `requirements.txt` to include `rpy2` (James Balamuta).

  * Change to Python 3.6 in `centos7-base` grader image (Matt West).

  * Change `pl_checkbox` to display form help text by default (James Balamuta).

  * Change authenication redirects to preserve originally visited URL (Dave Mussulman).

  * Change Docker postgresql to do initializations/migrations at build (Dave Mussulman).

  * Change the example course to be available to any institution (Matt West).

  * Change `centos7-plbase` docker image to not use `/PrairieLearn` directory (Matt West).

  * Change shared code to be in external PrairieLib library (Nathan Walters).

  * Change instructor issues page to show student message on new line; remove `is:automatically-reported` filter (Nathan Walters).

  * Change CSRF codes to be URL-safe (Dave Mussulman).

  * Change closed exams to not be reviewable for students (Dave Mussulman).

  * Remove HackIllinois advertisement (Matt West).

* __2.11.0__ - 2017-12-29

  * Add support for partial credit in Homeworks (Tim Bretl).

  * Add help text to Exam assessment instance page (Tim Bretl).

  * Add support for partial credit in exams (Tim Bretl).

  * Add `<pl_file_preview>` element (Nathan Walters).

  * Add docker image for external graders with clang (Nathan Walters).

  * Add new exam grading UX with no buttons on overview page (Matt West).

  * Add Travis CI running the docker image for consistency (Matt West).

  * Add better and faster docker re-builds (Jake Bailey).

  * Add `ZJUI` as a institution option (Matt West).

  * Add python linter (Nathan Walters).

  * Add ESLint for style checking and fix related issues (Nathan Walters).

  * Add test coverage reporting with `coverage.io` (Nathan Walters).

  * Add documentation clarification on `"role": "Student"` access.

  * Add more core libraries (backbone, PrairieDraw, etc) (Matt West).

  * Add hiding of "Grade" button for manual grading (Matt West).

  * Add docs example of mixed on-campus and remote exam (Matt West).

  * Add Azure AD authentication (Matt West).

  * Add ZJU institution checking from ID (Matt West).

  * Add logout support for multiple authentication providers (Matt West).

  * Add PrairieGrader for external grading (Nathan Walters).

  * Add redirect handler to enable assessment deep links (Dave Mussulman).

  * Add `pycryptodome` for authenticated question data (Jake Bailey).

  * Add `v2` and `v3` tags to exampleCourse questions (Dave Mussulman).

  * Add `externalGradingOptions.timeout` parameter (Nathan Walters).

  * Add "Report an issue" button on questions (Matt West).

  * Add `allowIssueReporting` assessment option, default false (Matt West).

  * Add more statistics for external grader instances (Matt West).

  * Add "generating" animation to "Start assessment" button (Matt West).

  * Add maximum statistics for grading jobs (Matt West).

  * Add index on `grading_jobs.date` to speed up statistics (Matt West).

  * Add `to_json()` and `from_json()` to `prairielearn.py` to help JSON serialize standard types (Tim Bretl).

  * Add build-time system updates to Docker image (Jake Bailey).

  * Add new UINs for dev users to avoid conflicts in production DB (Matt West).

  * Add `partialCredit` question option (Matt West).

  * Add jsPlumb library from PL v1 (Matt West).

  * Add ability to de-link course instances from PrairieSchedule (Matt West).

  * Add explicit POST size limit of 200 KiB (Matt West).

  * Add size limits for grading jobs (100 KiB) (Nathan Walters).

  * Add linting for trailing commas (Nathan Walters).

  * Add GitHub link to instructor question view (Dave Mussulman).

  * Add instructor view of external grading logs (Nathan Walters).

  * Add legacy file path fallback to `clientFilesCourse` (Matt West).

  * Add full grading job log display from S3 (Nathan Walters).

  * Add instructor editing of total points and question points for assessment
    instances (Matt West).

  * Add `addBinary` example question (Matt West).

  * Add `make` to the Docker container (Dave Mussulman).

  * Add more feedback when submission to `pl_symbolic_input` has invalid format (Tim Bretl).

  * Add live update of external grading results (Nathan Walters).

  * Add ability for user to switch between MATLAB and python format in `pl_matrix_output` (Tim Bretl).

  * Add copy-to-clipboard button in `pl_matrix_output` (Tim Bretl).

  * Add detailed question statistics (Paras Sud).

  * Add visible logging for incremental DB migrations (Matt West).

  * Add support for python format in `pl_matrix_input` (Tim Bretl).

  * Add student and instructor question links on instructor page (Matt West).

  * Add new python grading framework for exampleCourse (Nathan Walters).

  * Add CSV export of best (highest scoring) submissions (Matt West).

  * Add CSV download for instance questions (Matt West).

  * Split installing documentation into separate method sections (Matt West).

  * Remove unused dead code (`/lib/db.js`, `question-servers/shortAnswer.js`,
    and `tests/sync/*`) (Nathan Walters).

  * Remove cookie-clearing on error page (Matt West).

  * Remove old unused Python caller code (Tim Bretl).

  * Remove AWS Batch external grader (Nathan Walters).

  * Remove the need for `<pl_variable_score>` in questions (Tim Bretl).

  * Remove detailed AzureAD logging (Matt West).

  * Remove the need to return `data` in python functions (Tim Bretl).

  * Change `externalGradingOptions.files` to `.serverFilesCourse`
    (Nathan Walters).

  * Change Python question code timeout from 5 s to 20 s (Tim Bretl).

  * Change "Errors" tab to "Issues" (Matt West).

  * Change max DB connections from 10 to 100 (Matt West).

  * Shift most `exampleCourse` to the external `pl-template` repository.

  * Shift symbolic input parser to `lib/python_helper_sympy.py` (Tim Bretl).

  * Fix external graders with invalid submissions (Nathan Walters).

  * Fix handling of too-large file uploads (Matt West).

  * Fix rendering glitch in instructor question table (Matt West).

  * Fix instructor closing of assessment instances (Matt West).

  * Fix spurious "question is complete" bug (Tim Bretl).

  * Fix bug in sigfig method of comparison when correct answer is zero (Tim Bretl).

  * Fix bug in pl_file_upload where students could upload arbitrary files (Nathan Walters).

  * Fix render bug on exams for questions without points (Matt West).

  * Fix assessment authorization when mode is NULL (Matt West).

  * Fix bug that prevented scalars from being rendered by `pl_matrix_output` (Tim Bretl).

  * Fix bug that prevented unicode minus from being parsed by `pl_matrix_output` and `pl_number_input` (Tim Bretl).

  * Fix external grading score display when score is missing (Nathan Walters).

  * Fix handling of image pull fails for external grading (Nathan Walters).

  * Fix options for v3 questions (Jake Bailey).

  * Fix course element reloading on sync (Nathan Walters).

  * Fix course element file loading (Matt West).

  * Fix file downloads as zip for v2 questions (Matt West).

  * Fix exam instance error handling with broken variants (Tim Bretl).

  * Fix `pl_number_input` to allow suffix for units with `display=inline` (Tim Bretl).

  * Fix symbolic input parser to eliminate use of `sympy.sympify` (Tim Bretl).

  * Fix bug that prevented numbers from being converted in sympy equivalents in symbolic input parser (Tim Bretl).

  * Fix bug that prevented use of multiple symbols in `pl_symbolic_input` (Tim Bretl).

  * Fix inoperable "Test" buttons for non-v3 questions by hiding them (Matt West).

  * Fix inaccurate issue counts on assessments (Matt West).

  * Fix exam auto-closing issue with legacy assessment instances (Matt West).

  * Fix double-click handling on question buttons (Matt West).

  * Fix one broken exam from blocking other exams auto-closing (Matt West).

  * Fix v2 questions `clientCode` path on Exam assessments (Matt West).

  * Fix decreased Exams scores with reduced credit (Matt West).

  * Fix premature answer display for `pl_multiple_choice` and `pl_checkbox` (Matt West).

  * Fix broken popovers in student exam questions (Tim Bretl).

  * Fix canceling of grading jobs on a new submission (Matt West).

  * Fix symbolic expression parsing bug by disallowing floating-point numbers (Tim Bretl).

  * Fix handling of broken questions on Homeworks (Matt West).

  * Fix handling of `inf` and `nan` submissions in `pl_number_input` (Tim Bretl).

  * Fix server crash in grading job handling (Nathan Walters).

  * Fix a few very old submissions with NaN scores (Matt West).

  * Fix assessment re-open/close link rendering (Nathan Walters).

  * Fix null-byte handling in grader results (Nathan Walters).

  * Fix elements not reading their templates with UTF-8 encoding (Nathan Walters).

  * Fix display of assessment score to 2 decimal places (Nathan Walters).

  * Fix gradebook to choose best score rather than worst (Matt West).

  * Fix bug in `pl_number_input` that crashed on submission of large integers (Tim Bretl).

* __2.10.1__ - 2017-05-24

  * Fix display of saved submissions for Exam assessments.

* __2.10.0__ - 2017-05-20

  * Add real-time grading job status with websockets (Nathan Walters).

  * Add full DB schema migration system (Nathan Walters).

  * Add unit tests for DB migrations (Nathan Walters).

  * Add Python modules for autograders: `numpy`, `scipy`, `matplotlib`,
    `sympy`, and `pandas` (Jordi Paris Ferrer).

  * Add `scipy` and `numpy` to the PL docker image.

  * Add documentation on the new authentication flow.

  * Add more developer documentation on the database schema.

  * Add export of full database in CSV, optionally anonymized.

  * Use Python 3.5 for autograders in `exampleCourse` (Nathan Walters).

  * Fix docker build script usage help.

  * Fix base64 encoding of uploaded files.

* __2.9.1__ - 2017-05-17

  * Fix handling of failed grading jobs (Nathan Walters).

* __2.9.0__ - 2017-05-14

  * Add support for Google OAuth2 authentication.

  * Shift documentation to Read the Docs.

  * Fix handling of Unicode characters in question data.

* __2.8.0__ - 2017-05-04

  * Add DB storage of exam mode networks.

  * Add `config` table to DB with system `display_timezone`.

  * Fix async handling in regrading unit tests.

* __2.7.0__ - 2017-04-28

  * Add `/pl/webhooks/ping` endpoint for automated health checks.

  * Add `singleVariant` flag for non-randomized questions.

  * Add documentation and improve layout for external autograder files
    (Nathan Walters).

  * Add link to detailed instances CSV file on instructor assessment page.

  * Add more assessment CSV download options.

  * Allow development use of non-master git branches for courses.

  * Fix `max_points` update during regrading.

  * Fix env var security in autograder containers (Jordi Paris Ferrer).

  * Fix external autograder output display (Nathan Walters).

  * Fix home directory detection for external autograder jobs.

  * Fix rendering of table row lines in student question lists.

* __2.6.0__ - 2017-04-16

  * Add full external autograder support with AWS and local docker support
    (Nathan Walters, Jordi Paris Ferrer).

* __2.5.3__ - 2017-04-14

  * Fix docker build with `migrations/` directory.

* __2.5.2__ - 2017-04-14

  * Fix regrading support.

* __2.5.1__ - 2017-04-12

  * Fix Exam reservation enforcement when multiple reservations exist.

* __2.5.0__ - 2017-04-11

  * Speed up rendering of instructor pages with assessment statistics.

  * Speed up calculation of assessment durations.

  * Speed up pages with job sequences.

  * Add per-day mean scores to the by-day score plot.

  * Add `points` and `max_points` output to assessment_instances CSV.

  * Add `migrations/` directory for ordered DB schema changes.

  * Fix assessment duration estimation for homeworks (1-hour gap maximum).

  * Fix CSV link on gradebook page.

  * Fix sorting of assessment on gradebook page.

  * Fix CSV download on instructor assessments overview page.

  * Fix date format in activity log CSV.

  * Fix links to questions on activity log pages.

  * Remove "permanent URL" on instructor assessments overview page.

* __2.4.1__ - 2017-04-08

  * Set question `feedback` to the empty object when missing.

* __2.3.2__ - 2017-04-08

  * Set question `feedback` to the empty object when missing.

* __2.4.0__ - 2017-04-07

  * Add connection to PrairieSchedule to enforce Exam reservations.

  * Fix ordering of assessment set headers in assessment lists.

  * Fix duration calculations to be from assessment start to last submission.

  * Show all submissions in downloaded CSV files even in dev mode.

  * Fix `Manual` grading type (Jake Bailey).

  * Change `forceMaxPoints` to only take affect during an explicit regrade.

* __2.3.1__ - 2017-03-23

  * Don't display deleted courses on the enroll (add/remove courses) page.

* __2.3.0__ - 2017-03-08

  * Change `feedback` to be visible for open questions on exams.

  * Make `feedback` visible within `submission.html` (Ray Essick).

  * Fix auto-finishing of exams after a 6-hour timeout.

  * Add regrading support with `forceMaxPoints` option.

  * Add preliminary external autograder support by the HackIllinois team
    (Genna Helsel, Teju Nareddy, Jordi Paris Ferrer, Nathan Walters).

  * Add question points and percentage scores to `*_final_submissions.csv`.

  * Add per-day score histograms to instructor assessment page (Paras Sud).

* __2.2.2__ - 2017-02-23

  * Add more indexes and improve unique constraint ordering for indexes.

* __2.2.1__ - 2017-02-18

  * Only show feedback for open exams in CS 233.

* __2.2.0__ - 2017-02-18

  * Show feedback for graded questions on exams, even if exam is
    still open (Jake Bailey).

* __2.1.3__ - 2017-02-17

  * Prevent multiple submissions to a single homework question variant.

  * Fix option passing to question server.js functions.

  * Fix course deletion on Admin page.

* __2.1.2__ - 2017-02-15

  * Catch bad Shibboleth authentication data with "(null)" UID.

  * Fix logging of `instance_question_id` in response.

* __2.1.1__ - 2017-02-13

  * Update ChangeLog.

* __2.1.0__ - 2017-02-13

  * Fix division-by-zero error in homeworks when `max_points` is zero
    (Jake Bailey).

  * Fix typos in documentation (Andre Schleife).

  * Fix MTF questions.

  * Fix assessment links on Instructor Gradebook page.

  * Fix XSS vulnerability by storing `questionJson` in base64.

* __2.0.3__ - 2017-02-04

  * Cache `instance_questions.status` to speed up page loads.

* __2.0.2__ - 2017-02-04

  * Speed up SQL query in `instance_questions` authorization.

* __2.0.1__ - 2017-01-28

  * Fix incorrect `max_points` for homeworks with question alternatives.

* __2.0.0__ - 2017-01-13

  * Make v2 the primary version and shift the old v1 to a subdirectory.

  * Add support for syncing a course from a remote git repository.

  * Add dev mode with local disk syncing and other dev features.

  * Convert score_perc to double (instead of integer).

  * Add UUIDs to all input JSON files to support renaming.

  * Convert all DB tables to bigserial primary keys.

  * Add docker build for course development.

  * Add question difficulty vs discrimination plots (Paras Sud).

  * Add 'Administrator' users will full site access.

  * Standardize names of JSON files and client/server file directories.

  * Clean up JSON file formats for everything except questions.

  * Add documentation for all v2 file formats.

  * Add conversion script from v1 to v2 assessment format (Dallas Trinkle).

* __1.22.0__ - 2016-12-09

  * Add IP ranges for final exams in DCL.

  * Fix docker instructions (Allen Kleiner).

  * Skip update of test instances for non-existent tests.

  * Fix crashing bug due to function call typo (Kevin Wang).

  * Don't attempt to generate statistics for non-existent questions.

  * Improve robustness of `submittedAnswer` restore for Fabric.js questions.

  * Add `fixedExponential` formatter.

  * Add raw score (full precision) to CSV downloads.

  * Fix logging error (Eric Huber).

  * Generate hi-res versions of LaTeX images for Fabric.js support.

  * (V2) Enable assessments with multiple instances per student.

  * (V2) Fix submission rendering for admin question views (Ray Essick).

  * (V2) Add past submissions view on exam question pages (Ray Essick).

  * (V2) Add underlying support for external (RabbitMQ) and manual grading.

  * (V2) Fix grading operations outside the main transaction.

  * (V2) Add question alternatives within assessments.

  * (V2) Implement generic CSRF protection for all pages.

  * (V2) Split site into Admin and User pages.

  * (V2) Add unified homepage with course list and self-enrollment.

  * (V2) Fix SQL import newline handling on Windows.

  * (V2) Add docker build.

  * (V2) Add admin view of individual assessment instances.

* __1.21.0__ - 2016-09-14

  * Use hi-res time for random seeds, improving test randomization.

  * Improve margins around `Save answer` buttons (Eric Huber).

  * Improve sorting of tests with identical numbers to sub-sort on titles.

  * Fix handling of question shuffling within tests (Binglin Chen).

  * Fix user role reading from `courseInfo.json`.

  * Fix error-handling code in `POST /submissions`.

  * Remove Siebel 0224 from `Exam` mode (Jeffrey Tolar).

  * (V2) Automatically regenerate assessment statistics every 10 minutes.

  * (V2) Fix CSV statistics downloads.

  * (V2) Switch to local copy of MathJax.

  * (V2) Implement access date display.

  * (V2) Implement `Exam` and `Homework` assessment types.

* __1.20.0__ - 2016-08-24

  * Fix `jsPlumb` naming case (Jeffrey Tolar).

  * Remove `/export.csv` endpoint (Kevin Wang).

  * Explicitly specify dependency versions in `package.json` (Kevin Wang).

  * Validate effective UID before creating tInstances (Kevin Wang).

  * Fix display of `trueAnswers` for all questions (Kevin Wang).

  * Document the Reload button (Jeffrey Tolar).

  * Fix role changing restrictions (Jeffrey Tolar).

  * Improve naming of exam grade/finish buttons and modal texts (Kevin Wang).

  * Show zone titles within tests (Jeffrey Tolar).

  * Remove current exam score from sidebar (Kevin Wang).

  * Split out helper modules from server code (Jeffrey Tolar).

  * Warn user when exam has unanswered questions (Kevin Wang).

  * Improve user feedback when all exam questions are answered (Kevin Wang).

  * Fix viewport width handling (Jeffrey Tolar).

  * Upgrade to ExpressJS 4.x.

  * Disallow multiple submissions for a single homework question instance (Kevin Wang).

  * Fix all server-side error handling to use standard NodeJS convention (Kevin Wang).

  * Fix race condition on client initialization (Jeffrey Tolar).

  * Improve server-side RequireJS usage (Jeffrey Tolar).

  * Add submissions directly from the command line (Kevin Wang).

  * Improve docs for Windows installations (Dave Mussulman).

  * Expose `PLConfig` to backend to access server URL (Kevin Wang).

  * Fix crash on `GET /clientFiles/` (Kevin Wang).

  * Fix handling of large git pulls of class data (Jeffrey Tolar).

  * Fix `mtfclient` to properly handle checkbox listening (Terence Nip).

  * Fix percentage score exports.

  * Switch exam-mode IP blocks to new CBTF location in Grainger.

  * Add new drawing commands for LShape, TShape, DistLoad (Mariana Silva).

  * Store latex text images per-course rather than globally.

  * Add homework random shuffle mode with global question numbers (Binglin Chen).

  * (V2) Add experimental backend using PostgresQL and server-side rendering.

* __1.19.0__ - 2016-02-23

  * Add Ace editor for in-question code editing (Terence Nip).

  * Add `MultipleTrueFalse` question type (Terence Nip).

  * Upgrade MathJax to 2.6.0 to fix "vertical bar" rendering problem.

  * Add `adm-zip` support for questions to create zip files (Craig Zilles).

  * Enable embedded images in MultipleChoice and Checkbox question types.

  * Fix bugs related to reporting of PrairieLearn git version.

  * Add Errors tab for instructors to see server-side errors, and report more errors.

  * Add Reload button in development mode.

  * Add support for variable credit on tests (bonus credit and partial credit).

  * Remove the Adaptive test type (superseded by Game).

  * Add validation for dates on server load.

  * Fix display of question answer feedback during RetryExams.

  * Change all test scores to be stored as percentages without decimal places (rounded down).

  * Add `{{params.a | vector}}` template for bracketed vectors.

  * Support IP range checking for Siebel basement labs.

* __1.18.0__ - 2016-01-20

  * Fix security hole to restrict question access to accessible tests.

  * Add `jsplumb` support (Terence Nip).

* __1.17.0__ - 2015-11-04

  * Fix missing `questionFile()` caused by upgraded underscore templating.

  * Fix sorting of tests with mixed integer/string numbers.

  * Fix broken PrairieDraw figures after submission grading.

  * Fix role changes on User page with Firefox.

  * Fix username setting when UID is set.

  * Fix User page dropdowns to default to current state.

  * Add a User page button to change back to the authenticated UID.

  * Fix missing user list in dropdown after UID change.

  * Add "Troubleshooting" documentation page with frequently asked questions.

  * Add documentation about tests and questions versus test instances and question instances.

  * Add `Checkbox` question type.

  * Add `exampleCourse/questions/randomZip` example.

  * Remove unused `backend/questions` and `backend/tests` templates in favor of `exampleCourse`.

  * Include MathJax inside PrairieLearn.

  * Fix TeX label generation scripts to support Python 3.X and `courseDir` config variable.

* __1.16.1__ - 2015-10-12

  * Fix alignment of date plots on Safari.

* __1.16.0__ - 2015-10-12

  * Link questions on test "Admin" pages to question instances.

  * Add statistics by day for exam-type tests.

* __1.15.2__ - 2015-10-09

  * Fix doc references from "Assessment Detail" to assessment "Admin" page.

* __1.15.1__ - 2015-10-08

  * Clean up `particleMotion` example HTML templates.

* __1.15.0__ - 2015-10-08

  * Enable feedback in questions during exams and add `particleMotion` example.

* __1.14.1__ - 2015-10-08

  * Fix documentation typo in test access control section.

* __1.14.0__ - 2015-10-08

  * Add "uids" as an access rule restriction in test "allowAccess".

* __1.13.2__ - 2015-10-08

  * Use a locally-hosted copy of MathJax.

* __1.13.1__ - 2015-10-04

  * Fix test statistics for `Exam` and `PracExam` tests.

* __1.13.0__ - 2015-10-04

  * Plot score histogram in test admin view (Binglin Chen @chen386).

  * Add question statistics to test admin view.

  * Display PrairieLearn version number on the Sync page.

* __1.12.1__ - 2015-09-24

  * Fix test statistics for `RetryExam` using zones.

* __1.12.0__ - 2015-09-24

  * Standardize question numbering to be like #3.8 rather than #3-8 (Terence Nip @tnip).

  * Fix schema validation and example for RetryExams with multiple qids in a question.

* __1.11.1__ - 2015-09-23

  * Fix build bug with missing moment-timezone.

  * Remove deprecation warning for `questionGroups` in `RetryExam`.

* __1.11.0__ - 2015-09-23

  * Redesign of the "Assessment" page to be more compact and consistent.

  * Add `zones` to `RetryExam` to control question-order randomization.

  * Add `variantsPerQuestion` and `unlimitedVariants` options for `RetryExam`.

  * Improve test naming consistency and fix navbar link bugs with tests.

  * Allow test numbers to be strings.

* __1.10.2__ - 2015-09-19

  * Fix bug introduced by 1.10.1 that broke all tests (overly general change events).

* __1.10.1__ - 2015-09-18

  * Fix bug that caused the "User" page to not display changes in user, role, or mode.

* __1.10.0__ - 2015-09-15

  * Add "reset test" capability for instructors.

  * Only allow questions to be solved for accessible tests.

  * Add export test data capability for instructors.

  * Add summary test statistics for instructors.

* __1.9.1__ - 2015-09-11

  * Fix docs/example to add blank target for test text links.

  * Fix `clientFiles` to also handle subdirectories.

* __1.9.0__ - 2015-09-11

  * Add `clientFiles` and docs for adding text/files to tests.

* __1.8.1__ - 2015-09-10

  * Fix security hold where anyone could access `/export.csv`.

* __1.8.0__ - 2015-09-09

  * Add optional header text for `RetryExam` (for formula sheets, etc).

* __1.7.6__ - 2015-09-09

  * Load frontend website even if there were errors fetching data.

* __1.7.5__ - 2015-09-07

  * Reload all question `server.js` files after "Sync" with a git course repository.

* __1.7.4__ - 2015-09-06

  * Correctly give highest score for assessments with duplicate scores.

* __1.7.3__ - 2015-09-06

  * Fix bug that created multiple tInstances.

* __1.7.2__ - 2015-09-02

  * Fix `exampleCourse/questions/addVectors` to use `QServer` so `gradeAnswer()` is truly optional.

* __1.7.1__ - 2015-09-02

  * Fix schema links in documentation.

  * Add documentation for question options.

  * Add docs and text on the User page to describe the server `mode` in more detail.

* __1.7.0__ - 2015-09-01

  * Don't generate new question variants until the old variant is answered.

* __1.6.0__ - 2015-09-01

  * Make `exampleCourse/tests/homework1` visible by default.

  * Display course name in page title.

  * Use "assessment" rather than "homework" or "test" in user-visible strings.

* __1.5.2__ - 2015-08-31

  * Fix example `backend/config.json` in the docs.

* __1.5.1__ - 2015-08-30

  * Clarify docs about user role setting.

* __1.5.0__ - 2015-08-26

  * Enable exam mode detection via hard-coded IP range for the CBTF.

* __1.4.1__ - 2015-08-26

  * `export.csv` now uses test `set` rather than `type` for test names.

* __1.4.0__ - 2015-08-25

  * Add documentation and help text for Sync page.

  * Fix display of commit information when using older versions of git.

  * Add figure to example question `addVectors` in `exampleCourse`.

* __1.3.2__ - 2015-08-24

  * Fix `allowAccess` checks to not always fail.

* __1.3.1__ - 2015-08-24

  * Fix `pulls` error when `gitCourseBranch` is not set.

* __1.3.0__ - 2015-08-24

  * Change default `allowAccess` to block all non-instructor access.

* __1.2.1__ - 2015-08-24

  * Fix race condition in user creation and correctly record user names.

* __1.2.0__ - 2015-08-23

  * Add "Sync" feature to pull from a git repository.

  * Fix missing `template` field in `config.json` schema.

  * Improve error logging with more specific error information.

* __1.1.0__ - 2015-08-22

  * Add access logging to the database.

* __1.0.2__ - 2015-08-19

  * Documentation fixes following the bootcamp.

  * Fix undefined logger error if `config.json` contains errors (reported by Craig and Mariana).

* __1.0.1__ - 2015-08-18

  * Fix `npm` module list during bootcamp (remove `nodetime`, add `moment`).

* __1.0.0__ - 2015-08-18

  * First public release for pre-Fall-2015 bootcamp.<|MERGE_RESOLUTION|>--- conflicted
+++ resolved
@@ -47,13 +47,9 @@
 
   * Fix "Logout" button with Google authentication (Matt West).
 
-<<<<<<< HEAD
+  * Fix error message when an authentication method is not enabled (Matt West).
+
   * Change `pl-code` to display code from a source file OR inline text (Mariana Silva).
-=======
-  * Fix error message when an authentication method is not enabled (Matt West).
->>>>>>> 420b6983
-
-  * Change `pl-code` to display code from a source file (Mariana Silva).
 
   * Change element names to use dashes instead of underscores (Nathan Walters).
 
