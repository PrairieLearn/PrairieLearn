--- conflicted
+++ resolved
@@ -69,13 +69,11 @@
 
   * Fix `pl.inner_html(...)` helper function (Nathan Walters).
 
-<<<<<<< HEAD
   * Fix slow gradebook API by removing `last_submission_date` (Matt West).
 
   * Fix API IDs to be JSON integers (Matt West).
-=======
+
   * Fix underscore in `pl-string-input` docs (Matt West).
->>>>>>> db6d53f9
 
   * Remove `allowIssueReporting` option in `infoCourseInstance.json` (Matt West).
 
