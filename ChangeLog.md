--- conflicted
+++ resolved
@@ -3,104 +3,101 @@
 
 * __next version__ - XXXX-XX-XX
 
-<<<<<<< HEAD
-  * Fixing GitHub links in mkdocs.yml (Eric Huber).
+  * Add Learning Tools Interoperability LTI 1.1.1 tool provider functionality (Dave Mussulman).
+
+  * Add course instance admin subpages (Dave Mussulman).
+
+  * Add networkx Python library to plbase (Nathan Bowman).
+
+  * Add read-only API for instructors to access assessment data (Nathan Walters).
+
+  * Add networkx Python library to centos7-python (Nathan Bowman).
+
+  * Add ability to "Grade all saved answers" on exam assessment overview (Dave Mussulman).
+
+  * Add dead letter reporting to Slack (Matt West).
+
+  * Add more logging for external grading jobs in production (Matt West).
+
+  * Add documentation on common development errors to FAQ (James Balamuta).
+
+  * Add R Data Packages and SQLite connection to centos-plbase. (James Balamuta).
+
+  * Add R package caching and parallel installation to centos-plbase (James Balamuta).
+
+  * Add example script to download all course instance data from API (Matt West).
+
+  * Add default tags for semester Sp19 - Fa21 (James Balamuta).
+
+  * Change "Save & Grade" button text and alignment (Dave Mussulman).
+
+  * Change Ace editor to use source files from npm and upgrade to 1.4.1 from 1.2.8 (Nathan Walters).
+
+  * Change external grading to receive results from an SQS queue instead of a webhook (Nathan Walters).
+
+  * Change Exam question generation to first-access time (Matt West).
+
+  * Change assessment access rule examId linking to examUuid (Dave Mussulman).
+
+  * Change example question `fibonacciEditor` timeout to 20 s (Matt West).
+
+  * Change server timeout to 10 minutes (Matt West).
+
+  * Change API ID names to contain object type (Matt West).
+
+  * Change API object property names for improved consistency (Matt West).
+
+  * Change `highlight.js` from `9.12.01` to `9.13.1` in order to support `plaintext` highlighting (Nathan Walters).
+
+  * Change all packages to current versions (Matt West).
+
+  * Change logging format for new `winston` version (Matt West).
+
+  * Fix load-reporting close during unit tests (Matt West).
+
+  * Fix PL / scheduler linking stored procedure to allow linked exams and fix bugs (Dave Mussulman).
+
+  * Fix responsiveness and centering of images displayed with `pl-figure` (James Balamuta, h/t Dave Mussulman).
+
+  * Fix STDERR data logging on Python start (Matt West).
+
+  * Fix HTML on LTI configuration page (Matt West).
+
+  * Fix LTI configuration flow configuration (Matt West).
+
+  * Fix GitHub links to exampleCourse questions (Dave Mussulman).
+
+  * Fix exclude file list for code coverage (Matt West).
+
+  * Fix `dump_filter.sh` to keep `authn_users` in all tables (Matt West).
+
+  * Fix issues link on instructor question page (Nathan Walters).
+
+  * Fix `users.lti_course_instance_id` foreign key delete action (Matt West).
+
+  * Fix missing `event-stream` dependency (Matt West).
+
+  * Fix `pl.inner_html(...)` helper function (Nathan Walters).
+
+  * Fix slow gradebook API by removing `last_submission_date` (Matt West).
+
+  * Fix API IDs to be JSON integers (Matt West).
+
+  * Fix underscore in `pl-string-input` docs (Matt West).
+
+  * Fix Python linter errors in (Matt West).
+
+  * Fix `pl-code` HTML escaping (Nathan Walters).
+
+  * Fix legacy question renderer by explicitly using `htmlparser2` for cheerio (Nathan Walters).
 
   * Fix typo in documentation (Eric Huber).
 
-=======
->>>>>>> a29a45b3
-  * Add Learning Tools Interoperability LTI 1.1.1 tool provider functionality (Dave Mussulman).
-
-  * Add course instance admin subpages (Dave Mussulman).
-
-  * Add networkx Python library to plbase (Nathan Bowman).
-
-  * Add read-only API for instructors to access assessment data (Nathan Walters).
-
-  * Add networkx Python library to centos7-python (Nathan Bowman).
-
-  * Add ability to "Grade all saved answers" on exam assessment overview (Dave Mussulman).
-
-  * Add dead letter reporting to Slack (Matt West).
-
-  * Add more logging for external grading jobs in production (Matt West).
-
-  * Add documentation on common development errors to FAQ (James Balamuta).
-
-  * Add R Data Packages and SQLite connection to centos-plbase. (James Balamuta).
-
-  * Add R package caching and parallel installation to centos-plbase (James Balamuta).
-
-  * Add example script to download all course instance data from API (Matt West).
-
-  * Add default tags for semester Sp19 - Fa21 (James Balamuta).
-
-  * Change "Save & Grade" button text and alignment (Dave Mussulman).
-
-  * Change Ace editor to use source files from npm and upgrade to 1.4.1 from 1.2.8 (Nathan Walters).
-
-  * Change external grading to receive results from an SQS queue instead of a webhook (Nathan Walters).
-
-  * Change Exam question generation to first-access time (Matt West).
-
-  * Change assessment access rule examId linking to examUuid (Dave Mussulman).
-
-  * Change example question `fibonacciEditor` timeout to 20 s (Matt West).
-
-  * Change server timeout to 10 minutes (Matt West).
-
-  * Change API ID names to contain object type (Matt West).
-
-  * Change API object property names for improved consistency (Matt West).
-
-  * Change `highlight.js` from `9.12.01` to `9.13.1` in order to support `plaintext` highlighting (Nathan Walters).
-
-  * Change all packages to current versions (Matt West).
-
-  * Change logging format for new `winston` version (Matt West).
-
-  * Fix load-reporting close during unit tests (Matt West).
-
-  * Fix PL / scheduler linking stored procedure to allow linked exams and fix bugs (Dave Mussulman).
-
-  * Fix responsiveness and centering of images displayed with `pl-figure` (James Balamuta, h/t Dave Mussulman).
-
-  * Fix STDERR data logging on Python start (Matt West).
-
-  * Fix HTML on LTI configuration page (Matt West).
-
-  * Fix LTI configuration flow configuration (Matt West).
-
-  * Fix GitHub links to exampleCourse questions (Dave Mussulman).
-
-  * Fix exclude file list for code coverage (Matt West).
-
-  * Fix `dump_filter.sh` to keep `authn_users` in all tables (Matt West).
-
-  * Fix issues link on instructor question page (Nathan Walters).
-
-  * Fix `users.lti_course_instance_id` foreign key delete action (Matt West).
-
-  * Fix missing `event-stream` dependency (Matt West).
-
-  * Fix `pl.inner_html(...)` helper function (Nathan Walters).
-
-  * Fix slow gradebook API by removing `last_submission_date` (Matt West).
-
-  * Fix API IDs to be JSON integers (Matt West).
-
-  * Fix underscore in `pl-string-input` docs (Matt West).
-
-  * Fix Python linter errors in (Matt West).
-
-  * Fix `pl-code` HTML escaping (Nathan Walters).
-
-  * Fix legacy question renderer by explicitly using `htmlparser2` for cheerio (Nathan Walters).
+  * Fix error message when a tag is missing (Matt West, h/t Mariana Silva).
+
+  * Fix GitHub links in `mkdocs.yml` (Eric Huber).
 
   * Fix typo in documentation (Eric Huber).
-
-  * Fix error message when a tag is missing (Matt West, h/t Mariana Silva).
 
   * Remove `allowIssueReporting` option in `infoCourseInstance.json` (Matt West).
 
