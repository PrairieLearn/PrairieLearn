--- conflicted
+++ resolved
@@ -165,11 +165,8 @@
 
   * Fix admin overview page institutions (Matt West & Dave Mussulman).
 
-<<<<<<< HEAD
   * Fix bug in course instance switcher when on file edit page (Tim Bretl).
-=======
   * Fix button appearance after bootstrap upgrade (Tim Bretl).
->>>>>>> abba6add
 
 * __3.2.0__ - 2019-08-05
 
