
# ChangeLog

* __next version__ - XXXX-XX-XX

  * Add Learning Tools Interoperability LTI 1.1.1 tool provider functionality (Dave Mussulman).

  * Add course instance admin subpages (Dave Mussulman).

  * Add networkx Python library to plbase (Nathan Bowman).

  * Add read-only API for instructors to access assessment data (Nathan Walters).

  * Add networkx Python library to centos7-python (Nathan Bowman).

  * Add ability to "Grade all saved answers" on exam assessment overview (Dave Mussulman).

  * Add dead letter reporting to Slack (Matt West).

  * Add more logging for external grading jobs in production (Matt West).

  * Add documentation on common development errors to FAQ (James Balamuta).

  * Add R Data Packages and SQLite connection to centos-plbase. (James Balamuta).

  * Add R package caching and parallel installation to centos-plbase (James Balamuta).

  * Add example script to download all course instance data from API (Matt West).

  * Add default tags for semester Sp19 - Fa21 (James Balamuta).

  * Add `pl-graphviz-render` element (Nathan Walters).

  * Add Graphviz Yum package and Python library to centos7-plbase and centos7-python (Nicolas Nytko).

  * Add a second example of reading XML code in from a file with `pl-code` (James Balamuta).

  * Change "Save & Grade" button text and alignment (Dave Mussulman).

  * Change Ace editor to use source files from npm and upgrade to 1.4.1 from 1.2.8 (Nathan Walters).

  * Change external grading to receive results from an SQS queue instead of a webhook (Nathan Walters).

  * Change Exam question generation to first-access time (Matt West).

  * Change assessment access rule examId linking to examUuid (Dave Mussulman).

  * Change example question `fibonacciEditor` timeout to 20 s (Matt West).

  * Change server timeout to 10 minutes (Matt West).

  * Change API ID names to contain object type (Matt West).

  * Change API object property names for improved consistency (Matt West).

  * Change `highlight.js` from `9.12.01` to `9.13.1` in order to support `plaintext` highlighting (Nathan Walters).

  * Change all packages to current versions (Matt West).

  * Change logging format for new `winston` version (Matt West).

  * Fix load-reporting close during unit tests (Matt West).

  * Fix PL / scheduler linking stored procedure to allow linked exams and fix bugs (Dave Mussulman).

  * Fix responsiveness and centering of images displayed with `pl-figure` (James Balamuta, h/t Dave Mussulman).

  * Fix STDERR data logging on Python start (Matt West).

  * Fix HTML on LTI configuration page (Matt West).

  * Fix LTI configuration flow configuration (Matt West).

  * Fix GitHub links to exampleCourse questions (Dave Mussulman).

  * Fix exclude file list for code coverage (Matt West).

  * Fix `dump_filter.sh` to keep `authn_users` in all tables (Matt West).

  * Fix issues link on instructor question page (Nathan Walters).

  * Fix `users.lti_course_instance_id` foreign key delete action (Matt West).

  * Fix missing `event-stream` dependency (Matt West).

  * Fix `pl.inner_html(...)` helper function (Nathan Walters).

  * Fix slow gradebook API by removing `last_submission_date` (Matt West).

  * Fix API IDs to be JSON integers (Matt West).

  * Fix underscore in `pl-string-input` docs (Matt West).

  * Fix Python linter errors in (Matt West).

  * Fix `pl-code` HTML escaping (Nathan Walters).

  * Fix legacy question renderer by explicitly using `htmlparser2` for cheerio (Nathan Walters).

  * Fix error message when a tag is missing (Matt West, h/t Mariana Silva).

  * Fix GitHub links in `mkdocs.yml` (Eric Huber).

  * Fix typo in documentation (Eric Huber).

  * Fix docs for `examUuid` usage (Matt West).

  * Fix `htmlparser2` config by copying default options from Cheerio (Nathan Walters).

  * Fix traceback in console log for python errors (Tim Bretl).

  * Fix render cache stats to limit to last day (Matt West).

  * Fix escape sequence of code specified in the `source-file-name` options of `pl-code` (James Balamuta).

  * Fix local grader not removing volumes associated with containers (Nathan Walters).

<<<<<<< HEAD
  * Fix copy button (Tim Bretl).
=======
  * Fix Python autograder container build (Matt West).
>>>>>>> dd75e5f3

  * Remove `allowIssueReporting` option in `infoCourseInstance.json` (Matt West).

  * Remove old temporary upgrade flag `tmp_upgraded_iq_status` (Matt West).

* __3.1.0__ - 2018-10-08

  * Add string input element (Mariana Silva).

  * Add element to display matrix in latex format (Mariana Silva).

  * Add student name and clickable e-mail address information to issue reports (James Balamuta).

  * Add `tools/dump_*` scripts to filter and anonymize per-course dumps (Matt West).

  * Add `pl-prairiedraw-figure` element and update PrairieDraw graphics documentation. (Ray Essick).

  * Add Control-C hint on server startup (Dave Mussulman).

  * Add improved login screen (Nathan Walters).

  * Add `pl-matrix-component-input` element (Mariana Silva).

  * Add new question renderer behind feature flag (Nathan Walters).

  * Add partial credit option to `pl-checkbox` element (Mariana Silva).

  * Add docs and two optional attributes, `display` and `label`, to `pl-symbolic-input` (Tim Bretl).

  * Add `prevent-select` attribute to `pl-code` element (Nathan Walters).

  * Add personal access token management (Nathan Walters).

  * Add `maxPoints` option to zones (Tim Bretl).

  * Add `bestQuestions` option to zones (Tim Bretl).

  * Add `allow-complex` attribute for `pl-symbolic-input` (Tim Bretl).

  * Add warm up for Python worker processes (Matt West).

  * Add better handling of client sockets on externally graded questions (Nathan Walters).

  * Add postgresql permissions for root in Docker for development (Dave Mussulman).

  * Add CSV scores upload for questions or assessments (Matt West).

  * Add Pillow to the `centos7-python` container (Dave Mussulman).

  * Add more question and assessment JSON validity checking on load (Dave Mussulman).

  * Add scroll bar in `pl-matrix-component-input` (Mariana Silva)

  * Fix `pl-file-editor` to allow display empty text editor and add option to include text from source file (Mariana Silva).

  * Fix HTML rendering by reverting `cheerio.js` to `0.22.0` (Matt West).

  * Fix Google auth using new API (Matt West).

  * Fix several issues with various elements (Nathan Walters).

  * Fix error when rendering ungraded external grading submissions (Matt West).

  * Fix sync failure if a course instance has no `assessments` directory and add warning in sync log (Ray Essick).

  * Fix Slack posting for student cheating reports (Matt West).

  * Fix assessment instance page to only show 'Finish assessment' button for password and SEB exams (Dave Mussulman).

  * Fix assessment time limits (Matt West).

  * Fix copy button after `clipboard.js` package update (Tim Bretl).

  * Fix `pl-multiple-choice` so feedback is inside label and so inline option produces valid HTML (Tim Bretl).

  * Fix "Logout" button with Google authentication (Matt West).

  * Fix error message when an authentication method is not enabled (Matt West).

  * Fix "Logout" button with Azure authentication (Matt West).

  * Fix docs for `clientServerFiles` template variables (Rahul Rameshbabu).

  * Fix bug with rendering when the render cache is disabled (Nathan Walters).

  * Fix outdated pycryptdome version (to 3.6.6) (Matt West).

  * Fix bug in `pl-symbolic-input` to handle submission of function names without arguments (Tim Bretl).

  * Fix bug in `pl-symbolic-input` to handle submissions that simplify to invalid expressions (Tim Bretl).

  * Fix bug in `pl-symbolic-input` to handle the sympy constants I and E properly (Tim Bretl).

  * Fix markup in `pl-multiple-choice` and `pl-checkbox` elements (Nathan Walters).

  * Fix slow v3 questions by using persistent forking python processes (Matt West).

  * Fix spurious `warnOldJobs` log entries (Matt West).

  * Fix label on `pl-string-input` help popover (Matt West).

  * Fix restart of Python `codeCallers` with no active child (Matt West).

  * Fix exampleCourse exam1 to include formula sheet example per docs (Dave Mussulman).

  * Fix docs for `allowIssueReporting` (Matt West).

  * Fix `pl-matrix-component-input` element to adjust height (Mariana Silva).

  * Fix real-time external grading results in exam mode by disabling exam-specific message in the question score panel (Nathan Walters).

  * Fix `tools/dump_filter.sh` to drop `pg_stat_statements` for PostgreSQL 10 (Matt West).

  * Fix slow assessment instance deletes (Matt West).

  * Fix `triangularDistributedLoad` in `PrairieDraw.js` (Mariana Silva).

  * Fix unexpected token error in administrator overview page (Tim Bretl).

  * Fix `pl-matrix-component-input` rendering bug on Safari (Nicolas Nytko).

  * Change `pl-code` to display code from a source file OR inline text (Mariana Silva).

  * Change element names to use dashes instead of underscores (Nathan Walters).

  * Change deprecated `new Buffer()` calls to `Buffer.from()` (Ray Essick).

  * Change to Node.js 10 and PostgreSQL 10 (Matt West).

  * Change `centos7-ocaml` grader image to `ocaml-4.05` (Matt West).

  * Change TravisCI tasks to run linters first (Matt West, h/t James Balamuta).

  * Change element attributes to use hyphens instead of underscores (Nathan Walters).

  * Change assessment password protection method (Dave Mussulman).

  * Change "0 rows" error to be more descriptive (Dave Mussulman).

  * Change Exam authentication options to always include Google and Azure (Matt West).

  * Change maximum JSON POST size to 1MB (Nathan Walters).

  * Change to prohibit extra `allowAccess` properties (Geoffrey Challen).

  * Change maximum JSON POST size to 1MB or local grader (Nathan Walters).

  * Change required package versions for security (Dave Mussulman).

  * Change `allowIssueReporting` to default to `true` (Matt West).

  * Change `pl-string-input` to include an attribute for the placeholder (Mariana Silva).

  * Change element documentation to add placeholder attribute to `pl-string-input` (Mariana Silva).

  * Change instructor assessment page into multiple sub-pages (Matt West).

  * Change log level of external grading jobs to reduce syslog volume (Matt West).
  * Change test cases to use templated DB for faster performance (Dave Mussulman).

  * Remove `element_index` from list of arguments passed to elements (Tim Bretl).

* __3.0.0__ - 2018-05-23

  * Add improved support for very large file downloads (Nathan Walters).

  * Add support for running in production inside Docker (Matt West).

  * Add configurable authentication sources menu (Dave Mussulman).

  * Add locking to enable multi-server deployments (Matt West).

  * Add per-assessment PrairieSchedule exam linking (Matt West).

  * Add "Report cheating" page in Exam mode (Matt West).

  * Add `package-lock.json` to Docker image build (Matt West).

  * Add additional information about indices to database descriptions (Nathan Walters).

  * Add configurable `homeUrl` to support container deployments (Matt West).

  * Add caching of rendered question panels (Nathan Walters).

  * Fix migration 111 to allow re-running (Matt West).

  * Fix docs to provide workaround for `mcrypt` install error on OSX (Tim Bretl).

  * Change `popper.js` to version `1.14.0` (Tim Bretl).

* __2.12.0__ - 2018-05-19

  * Add new issues page style and flexible filtering (Nathan Walters).

  * Add `pl_threejs` element (Tim Bretl).

  * Add translation to `pl_threejs` element (Tim Bretl).

  * Add `pl_code` element for code syntax highlighting (Matt West).

  * Add FAQ docs about post-semester access (Matt West).

  * Add handling of complex numbers to `pl_number_input`, `pl_matrix_input`, and `pl_matrix_output` (Tim Bretl).

  * Add more questions to unit tests (Tim Bretl).

  * Add guidance on how to update ChangeLog to docs in `contributing.md` (Tim Bretl).

  * Add server load reporting to CloudWatch (Matt West).

  * Add question QR code for proctor lookup during exams (Dave Mussulman).

  * Add course-instance-wide issue reporting flag (Matt West).

  * Add advertisement for HackIllinois 2018 (Matt West).

  * Add blocked-event-loop monitor (Matt West).

  * Add per-job load tracking (Matt West).

  * Add _R_ to the `centos7-plbase` Docker Image (James Balamuta).

  * Add `centos7-plbase` Docker image (Matt West).

  * Add memory and CPU limits to local external graders (Matt West).

  * Add `tools/` to Docker image (Matt West).

  * Add docs for generating LaTeX label images with Docker (Matt West).

  * Add option to enable networking access on external grading containers (Nathan Walters).

  * Add `sympy.ImmutableMatrix` to list of types accepted by `prairielearn.to_json()` (Tim Bretl).

  * Add form help text indicating multiple answer can be selected for `pl_checkbox` (James Balamuta).

  * Add demo question showcasing all options for `pl_checkbox` (James Balamuta).

  * Add example of how to use PL to learn student names (Tim Bretl).

  * Add exception handling to python caller to display what can't be converted to valid JSON (Tim Bretl).

  * Add tags list to question stats CSV (Matt West).

  * Add Redis to support websockets when running with multiple servers (Nathan Walters).

  * Add support for dtype in `pl.to_json` and `pl.from_json` (Tim Bretl).

  * Add better grading-instance autoscaling calculations (Matt West).

  * Add student page view tracking (Matt West).

  * Add predictive grader autoscaling (Matt West).

  * Add links to student questions on instructor assessment instance page (Matt West).

  * Add Safe Exam Browser support (Dave Mussulman).

  * Add instance question durations to CSV output (Matt West).

  * Add load-testing script (Matt West).

  * Add documentation for the `shuffleQuestions` option (Matt West).

  * Add course instance id to all question variants (Nathan Walters).

  * Add docs for external grading statistics (Matt West).

  * Add ability to restore original file in `pl_file_editor` (Nathan Walters).

  * Add `pl_integer_input` element (Tim Bretl).

  * Add consistency checks for `course_instance_id` in `variants` (Matt West).

  * Add `merge=union` strategy for `ChangeLog.md` (Matt West).

  * Add developer docs about question rendering (Matt West).

  * Add submission info modal with external grading stats (Nathan Walters).

  * Add `load-test` support for v2 questions (Matt West).

  * Fix broken file upload element (Nathan Walters).

  * Fix broken popover and improve assessment label styles (Nathan Walters).

  * Fix bug in `pl_matrix_input` that crashed on submission of large integers (Tim Bretl).

  * Fix broken popovers in input elements (Tim Bretl).

  * Fix bug in `pl_threejs` that applied different error tolerances to render and grade (Tim Bretl).

  * Fix bug in `pl_threejs` that showed wrong body position in answer panel (Tim Bretl).

  * Fix bug in `pl_threejs` to handle case when submitted answer is None (Tim Bretl).

  * Fix doc to clarify the rules for changing UUIDs (James Balamuta).

  * Fix issues on instructor question page (Nathan Walters).

  * Fix styling of file upload element (Nathan Walters).

  * Fix Google OAuth login (James Wang).

  * Fix unicode symbols and HTML entities in question.html (Matt West).

  * Fix bug in `addBinary` example question (Tim Bretl).

  * Fix error message for `display` attribute of `pl_number_input` (Matt West).

  * Fix bug in handling of MATLAB format in answers submitted to `pl_matrix_input` (Tim Bretl).

  * Fix request load tracking (Matt West).

  * Fix test-server shutdown procedures (Matt West).

  * Fix `readthedocs` build (Matt West).

  * Fix course role edit icon (Nathan Walters).

  * Fix Coveralls.io reporting (Dave Mussulman).

  * Fix tag order display (Dave Mussulman, h/t Pengyu Cheng).

  * Fix navbar role switching button text (Dave Mussulman).

  * Fix all calls of `json.dumps` to make them produce valid JSON (Tim Bretl).

  * Fix error when rendering question score panel (Nathan Walters).

  * Fix questions without tags not displaying on instructor assessment page (Jake Bailey).

  * Fix daily external grader statistics to split out receive time (Matt West).

  * Fix crash in `pl_external_grader_results` caused by malformed results (Nathan Walters).

  * Fix question order on instructor assessment instance page (Matt West).

  * Fix bug in display of input element tolerances (Tim Bretl).

  * Fix `variants.course_instance_id` migration (Matt West).

  * Fix typo in `exampleCourse/questions/positionTimeGraph` (Matt West).

  * Fix 'Load from disk' works when emulating non-instructor roles (Dave Mussulman).

  * Fix slow query for file downloads (Matt West).

  * Fix external grading documentation to describe the current code (Nathan Walters).

  * Change to Bootstrap 4 (Nathan Walters).

  * Change to NodeJS 8.x LTS (Matt West).

  * Change all node dependencies to latest versions (Nathan Walters).

  * Change `sigfig` and `decdig` method of comparison to reduce tolerance (Tim Bretl).

  * Change default relative tolerance from `1e-5` to `1e-2` (Tim Bretl).

  * Change question card coloring and collapse past submissions by default (Nathan Walters).

  * Change build process so Travis fails if changelog has not been updated (Nathan Walters).

  * Change build process to verify changelog update only on PR (Nathan Walters).

  * Change all required python packages to latest minor versions (Tim Bretl).

  * Change all bare `except:` to `except Exception:` in python code (Tim Bretl).

  * Change Docker build to start from `centos7-plbase` (Matt West).

  * Change `requirements.txt` to include `rpy2` (James Balamuta).

  * Change to Python 3.6 in `centos7-base` grader image (Matt West).

  * Change `pl_checkbox` to display form help text by default (James Balamuta).

  * Change authenication redirects to preserve originally visited URL (Dave Mussulman).

  * Change Docker postgresql to do initializations/migrations at build (Dave Mussulman).

  * Change the example course to be available to any institution (Matt West).

  * Change `centos7-plbase` docker image to not use `/PrairieLearn` directory (Matt West).

  * Change shared code to be in external PrairieLib library (Nathan Walters).

  * Change instructor issues page to show student message on new line; remove `is:automatically-reported` filter (Nathan Walters).

  * Change CSRF codes to be URL-safe (Dave Mussulman).

  * Change closed exams to not be reviewable for students (Dave Mussulman).

  * Remove HackIllinois advertisement (Matt West).

* __2.11.0__ - 2017-12-29

  * Add support for partial credit in Homeworks (Tim Bretl).

  * Add help text to Exam assessment instance page (Tim Bretl).

  * Add support for partial credit in exams (Tim Bretl).

  * Add `<pl_file_preview>` element (Nathan Walters).

  * Add docker image for external graders with clang (Nathan Walters).

  * Add new exam grading UX with no buttons on overview page (Matt West).

  * Add Travis CI running the docker image for consistency (Matt West).

  * Add better and faster docker re-builds (Jake Bailey).

  * Add `ZJUI` as a institution option (Matt West).

  * Add python linter (Nathan Walters).

  * Add ESLint for style checking and fix related issues (Nathan Walters).

  * Add test coverage reporting with `coverage.io` (Nathan Walters).

  * Add documentation clarification on `"role": "Student"` access.

  * Add more core libraries (backbone, PrairieDraw, etc) (Matt West).

  * Add hiding of "Grade" button for manual grading (Matt West).

  * Add docs example of mixed on-campus and remote exam (Matt West).

  * Add Azure AD authentication (Matt West).

  * Add ZJU institution checking from ID (Matt West).

  * Add logout support for multiple authentication providers (Matt West).

  * Add PrairieGrader for external grading (Nathan Walters).

  * Add redirect handler to enable assessment deep links (Dave Mussulman).

  * Add `pycryptodome` for authenticated question data (Jake Bailey).

  * Add `v2` and `v3` tags to exampleCourse questions (Dave Mussulman).

  * Add `externalGradingOptions.timeout` parameter (Nathan Walters).

  * Add "Report an issue" button on questions (Matt West).

  * Add `allowIssueReporting` assessment option, default false (Matt West).

  * Add more statistics for external grader instances (Matt West).

  * Add "generating" animation to "Start assessment" button (Matt West).

  * Add maximum statistics for grading jobs (Matt West).

  * Add index on `grading_jobs.date` to speed up statistics (Matt West).

  * Add `to_json()` and `from_json()` to `prairielearn.py` to help JSON serialize standard types (Tim Bretl).

  * Add build-time system updates to Docker image (Jake Bailey).

  * Add new UINs for dev users to avoid conflicts in production DB (Matt West).

  * Add `partialCredit` question option (Matt West).

  * Add jsPlumb library from PL v1 (Matt West).

  * Add ability to de-link course instances from PrairieSchedule (Matt West).

  * Add explicit POST size limit of 200 KiB (Matt West).

  * Add size limits for grading jobs (100 KiB) (Nathan Walters).

  * Add linting for trailing commas (Nathan Walters).

  * Add GitHub link to instructor question view (Dave Mussulman).

  * Add instructor view of external grading logs (Nathan Walters).

  * Add legacy file path fallback to `clientFilesCourse` (Matt West).

  * Add full grading job log display from S3 (Nathan Walters).

  * Add instructor editing of total points and question points for assessment
    instances (Matt West).

  * Add `addBinary` example question (Matt West).

  * Add `make` to the Docker container (Dave Mussulman).

  * Add more feedback when submission to `pl_symbolic_input` has invalid format (Tim Bretl).

  * Add live update of external grading results (Nathan Walters).

  * Add ability for user to switch between MATLAB and python format in `pl_matrix_output` (Tim Bretl).

  * Add copy-to-clipboard button in `pl_matrix_output` (Tim Bretl).

  * Add detailed question statistics (Paras Sud).

  * Add visible logging for incremental DB migrations (Matt West).

  * Add support for python format in `pl_matrix_input` (Tim Bretl).

  * Add student and instructor question links on instructor page (Matt West).

  * Add new python grading framework for exampleCourse (Nathan Walters).

  * Add CSV export of best (highest scoring) submissions (Matt West).

  * Add CSV download for instance questions (Matt West).

  * Split installing documentation into separate method sections (Matt West).

  * Remove unused dead code (`/lib/db.js`, `question-servers/shortAnswer.js`,
    and `tests/sync/*`) (Nathan Walters).

  * Remove cookie-clearing on error page (Matt West).

  * Remove old unused Python caller code (Tim Bretl).

  * Remove AWS Batch external grader (Nathan Walters).

  * Remove the need for `<pl_variable_score>` in questions (Tim Bretl).

  * Remove detailed AzureAD logging (Matt West).

  * Remove the need to return `data` in python functions (Tim Bretl).

  * Change `externalGradingOptions.files` to `.serverFilesCourse`
    (Nathan Walters).

  * Change Python question code timeout from 5 s to 20 s (Tim Bretl).

  * Change "Errors" tab to "Issues" (Matt West).

  * Change max DB connections from 10 to 100 (Matt West).

  * Shift most `exampleCourse` to the external `pl-template` repository.

  * Shift symbolic input parser to `lib/python_helper_sympy.py` (Tim Bretl).

  * Fix external graders with invalid submissions (Nathan Walters).

  * Fix handling of too-large file uploads (Matt West).

  * Fix rendering glitch in instructor question table (Matt West).

  * Fix instructor closing of assessment instances (Matt West).

  * Fix spurious "question is complete" bug (Tim Bretl).

  * Fix bug in sigfig method of comparison when correct answer is zero (Tim Bretl).

  * Fix bug in pl_file_upload where students could upload arbitrary files (Nathan Walters).

  * Fix render bug on exams for questions without points (Matt West).

  * Fix assessment authorization when mode is NULL (Matt West).

  * Fix bug that prevented scalars from being rendered by `pl_matrix_output` (Tim Bretl).

  * Fix bug that prevented unicode minus from being parsed by `pl_matrix_output` and `pl_number_input` (Tim Bretl).

  * Fix external grading score display when score is missing (Nathan Walters).

  * Fix handling of image pull fails for external grading (Nathan Walters).

  * Fix options for v3 questions (Jake Bailey).

  * Fix course element reloading on sync (Nathan Walters).

  * Fix course element file loading (Matt West).

  * Fix file downloads as zip for v2 questions (Matt West).

  * Fix exam instance error handling with broken variants (Tim Bretl).

  * Fix `pl_number_input` to allow suffix for units with `display=inline` (Tim Bretl).

  * Fix symbolic input parser to eliminate use of `sympy.sympify` (Tim Bretl).

  * Fix bug that prevented numbers from being converted in sympy equivalents in symbolic input parser (Tim Bretl).

  * Fix bug that prevented use of multiple symbols in `pl_symbolic_input` (Tim Bretl).

  * Fix inoperable "Test" buttons for non-v3 questions by hiding them (Matt West).

  * Fix inaccurate issue counts on assessments (Matt West).

  * Fix exam auto-closing issue with legacy assessment instances (Matt West).

  * Fix double-click handling on question buttons (Matt West).

  * Fix one broken exam from blocking other exams auto-closing (Matt West).

  * Fix v2 questions `clientCode` path on Exam assessments (Matt West).

  * Fix decreased Exams scores with reduced credit (Matt West).

  * Fix premature answer display for `pl_multiple_choice` and `pl_checkbox` (Matt West).

  * Fix broken popovers in student exam questions (Tim Bretl).

  * Fix canceling of grading jobs on a new submission (Matt West).

  * Fix symbolic expression parsing bug by disallowing floating-point numbers (Tim Bretl).

  * Fix handling of broken questions on Homeworks (Matt West).

  * Fix handling of `inf` and `nan` submissions in `pl_number_input` (Tim Bretl).

  * Fix server crash in grading job handling (Nathan Walters).

  * Fix a few very old submissions with NaN scores (Matt West).

  * Fix assessment re-open/close link rendering (Nathan Walters).

  * Fix null-byte handling in grader results (Nathan Walters).

  * Fix elements not reading their templates with UTF-8 encoding (Nathan Walters).

  * Fix display of assessment score to 2 decimal places (Nathan Walters).

  * Fix gradebook to choose best score rather than worst (Matt West).

  * Fix bug in `pl_number_input` that crashed on submission of large integers (Tim Bretl).

* __2.10.1__ - 2017-05-24

  * Fix display of saved submissions for Exam assessments.

* __2.10.0__ - 2017-05-20

  * Add real-time grading job status with websockets (Nathan Walters).

  * Add full DB schema migration system (Nathan Walters).

  * Add unit tests for DB migrations (Nathan Walters).

  * Add Python modules for autograders: `numpy`, `scipy`, `matplotlib`,
    `sympy`, and `pandas` (Jordi Paris Ferrer).

  * Add `scipy` and `numpy` to the PL docker image.

  * Add documentation on the new authentication flow.

  * Add more developer documentation on the database schema.

  * Add export of full database in CSV, optionally anonymized.

  * Use Python 3.5 for autograders in `exampleCourse` (Nathan Walters).

  * Fix docker build script usage help.

  * Fix base64 encoding of uploaded files.

* __2.9.1__ - 2017-05-17

  * Fix handling of failed grading jobs (Nathan Walters).

* __2.9.0__ - 2017-05-14

  * Add support for Google OAuth2 authentication.

  * Shift documentation to Read the Docs.

  * Fix handling of Unicode characters in question data.

* __2.8.0__ - 2017-05-04

  * Add DB storage of exam mode networks.

  * Add `config` table to DB with system `display_timezone`.

  * Fix async handling in regrading unit tests.

* __2.7.0__ - 2017-04-28

  * Add `/pl/webhooks/ping` endpoint for automated health checks.

  * Add `singleVariant` flag for non-randomized questions.

  * Add documentation and improve layout for external autograder files
    (Nathan Walters).

  * Add link to detailed instances CSV file on instructor assessment page.

  * Add more assessment CSV download options.

  * Allow development use of non-master git branches for courses.

  * Fix `max_points` update during regrading.

  * Fix env var security in autograder containers (Jordi Paris Ferrer).

  * Fix external autograder output display (Nathan Walters).

  * Fix home directory detection for external autograder jobs.

  * Fix rendering of table row lines in student question lists.

* __2.6.0__ - 2017-04-16

  * Add full external autograder support with AWS and local docker support
    (Nathan Walters, Jordi Paris Ferrer).

* __2.5.3__ - 2017-04-14

  * Fix docker build with `migrations/` directory.

* __2.5.2__ - 2017-04-14

  * Fix regrading support.

* __2.5.1__ - 2017-04-12

  * Fix Exam reservation enforcement when multiple reservations exist.

* __2.5.0__ - 2017-04-11

  * Speed up rendering of instructor pages with assessment statistics.

  * Speed up calculation of assessment durations.

  * Speed up pages with job sequences.

  * Add per-day mean scores to the by-day score plot.

  * Add `points` and `max_points` output to assessment_instances CSV.

  * Add `migrations/` directory for ordered DB schema changes.

  * Fix assessment duration estimation for homeworks (1-hour gap maximum).

  * Fix CSV link on gradebook page.

  * Fix sorting of assessment on gradebook page.

  * Fix CSV download on instructor assessments overview page.

  * Fix date format in activity log CSV.

  * Fix links to questions on activity log pages.

  * Remove "permanent URL" on instructor assessments overview page.

* __2.4.1__ - 2017-04-08

  * Set question `feedback` to the empty object when missing.

* __2.3.2__ - 2017-04-08

  * Set question `feedback` to the empty object when missing.

* __2.4.0__ - 2017-04-07

  * Add connection to PrairieSchedule to enforce Exam reservations.

  * Fix ordering of assessment set headers in assessment lists.

  * Fix duration calculations to be from assessment start to last submission.

  * Show all submissions in downloaded CSV files even in dev mode.

  * Fix `Manual` grading type (Jake Bailey).

  * Change `forceMaxPoints` to only take affect during an explicit regrade.

* __2.3.1__ - 2017-03-23

  * Don't display deleted courses on the enroll (add/remove courses) page.

* __2.3.0__ - 2017-03-08

  * Change `feedback` to be visible for open questions on exams.

  * Make `feedback` visible within `submission.html` (Ray Essick).

  * Fix auto-finishing of exams after a 6-hour timeout.

  * Add regrading support with `forceMaxPoints` option.

  * Add preliminary external autograder support by the HackIllinois team
    (Genna Helsel, Teju Nareddy, Jordi Paris Ferrer, Nathan Walters).

  * Add question points and percentage scores to `*_final_submissions.csv`.

  * Add per-day score histograms to instructor assessment page (Paras Sud).

* __2.2.2__ - 2017-02-23

  * Add more indexes and improve unique constraint ordering for indexes.

* __2.2.1__ - 2017-02-18

  * Only show feedback for open exams in CS 233.

* __2.2.0__ - 2017-02-18

  * Show feedback for graded questions on exams, even if exam is
    still open (Jake Bailey).

* __2.1.3__ - 2017-02-17

  * Prevent multiple submissions to a single homework question variant.

  * Fix option passing to question server.js functions.

  * Fix course deletion on Admin page.

* __2.1.2__ - 2017-02-15

  * Catch bad Shibboleth authentication data with "(null)" UID.

  * Fix logging of `instance_question_id` in response.

* __2.1.1__ - 2017-02-13

  * Update ChangeLog.

* __2.1.0__ - 2017-02-13

  * Fix division-by-zero error in homeworks when `max_points` is zero
    (Jake Bailey).

  * Fix typos in documentation (Andre Schleife).

  * Fix MTF questions.

  * Fix assessment links on Instructor Gradebook page.

  * Fix XSS vulnerability by storing `questionJson` in base64.

* __2.0.3__ - 2017-02-04

  * Cache `instance_questions.status` to speed up page loads.

* __2.0.2__ - 2017-02-04

  * Speed up SQL query in `instance_questions` authorization.

* __2.0.1__ - 2017-01-28

  * Fix incorrect `max_points` for homeworks with question alternatives.

* __2.0.0__ - 2017-01-13

  * Make v2 the primary version and shift the old v1 to a subdirectory.

  * Add support for syncing a course from a remote git repository.

  * Add dev mode with local disk syncing and other dev features.

  * Convert score_perc to double (instead of integer).

  * Add UUIDs to all input JSON files to support renaming.

  * Convert all DB tables to bigserial primary keys.

  * Add docker build for course development.

  * Add question difficulty vs discrimination plots (Paras Sud).

  * Add 'Administrator' users will full site access.

  * Standardize names of JSON files and client/server file directories.

  * Clean up JSON file formats for everything except questions.

  * Add documentation for all v2 file formats.

  * Add conversion script from v1 to v2 assessment format (Dallas Trinkle).

* __1.22.0__ - 2016-12-09

  * Add IP ranges for final exams in DCL.

  * Fix docker instructions (Allen Kleiner).

  * Skip update of test instances for non-existent tests.

  * Fix crashing bug due to function call typo (Kevin Wang).

  * Don't attempt to generate statistics for non-existent questions.

  * Improve robustness of `submittedAnswer` restore for Fabric.js questions.

  * Add `fixedExponential` formatter.

  * Add raw score (full precision) to CSV downloads.

  * Fix logging error (Eric Huber).

  * Generate hi-res versions of LaTeX images for Fabric.js support.

  * (V2) Enable assessments with multiple instances per student.

  * (V2) Fix submission rendering for admin question views (Ray Essick).

  * (V2) Add past submissions view on exam question pages (Ray Essick).

  * (V2) Add underlying support for external (RabbitMQ) and manual grading.

  * (V2) Fix grading operations outside the main transaction.

  * (V2) Add question alternatives within assessments.

  * (V2) Implement generic CSRF protection for all pages.

  * (V2) Split site into Admin and User pages.

  * (V2) Add unified homepage with course list and self-enrollment.

  * (V2) Fix SQL import newline handling on Windows.

  * (V2) Add docker build.

  * (V2) Add admin view of individual assessment instances.

* __1.21.0__ - 2016-09-14

  * Use hi-res time for random seeds, improving test randomization.

  * Improve margins around `Save answer` buttons (Eric Huber).

  * Improve sorting of tests with identical numbers to sub-sort on titles.

  * Fix handling of question shuffling within tests (Binglin Chen).

  * Fix user role reading from `courseInfo.json`.

  * Fix error-handling code in `POST /submissions`.

  * Remove Siebel 0224 from `Exam` mode (Jeffrey Tolar).

  * (V2) Automatically regenerate assessment statistics every 10 minutes.

  * (V2) Fix CSV statistics downloads.

  * (V2) Switch to local copy of MathJax.

  * (V2) Implement access date display.

  * (V2) Implement `Exam` and `Homework` assessment types.

* __1.20.0__ - 2016-08-24

  * Fix `jsPlumb` naming case (Jeffrey Tolar).

  * Remove `/export.csv` endpoint (Kevin Wang).

  * Explicitly specify dependency versions in `package.json` (Kevin Wang).

  * Validate effective UID before creating tInstances (Kevin Wang).

  * Fix display of `trueAnswers` for all questions (Kevin Wang).

  * Document the Reload button (Jeffrey Tolar).

  * Fix role changing restrictions (Jeffrey Tolar).

  * Improve naming of exam grade/finish buttons and modal texts (Kevin Wang).

  * Show zone titles within tests (Jeffrey Tolar).

  * Remove current exam score from sidebar (Kevin Wang).

  * Split out helper modules from server code (Jeffrey Tolar).

  * Warn user when exam has unanswered questions (Kevin Wang).

  * Improve user feedback when all exam questions are answered (Kevin Wang).

  * Fix viewport width handling (Jeffrey Tolar).

  * Upgrade to ExpressJS 4.x.

  * Disallow multiple submissions for a single homework question instance (Kevin Wang).

  * Fix all server-side error handling to use standard NodeJS convention (Kevin Wang).

  * Fix race condition on client initialization (Jeffrey Tolar).

  * Improve server-side RequireJS usage (Jeffrey Tolar).

  * Add submissions directly from the command line (Kevin Wang).

  * Improve docs for Windows installations (Dave Mussulman).

  * Expose `PLConfig` to backend to access server URL (Kevin Wang).

  * Fix crash on `GET /clientFiles/` (Kevin Wang).

  * Fix handling of large git pulls of class data (Jeffrey Tolar).

  * Fix `mtfclient` to properly handle checkbox listening (Terence Nip).

  * Fix percentage score exports.

  * Switch exam-mode IP blocks to new CBTF location in Grainger.

  * Add new drawing commands for LShape, TShape, DistLoad (Mariana Silva).

  * Store latex text images per-course rather than globally.

  * Add homework random shuffle mode with global question numbers (Binglin Chen).

  * (V2) Add experimental backend using PostgresQL and server-side rendering.

* __1.19.0__ - 2016-02-23

  * Add Ace editor for in-question code editing (Terence Nip).

  * Add `MultipleTrueFalse` question type (Terence Nip).

  * Upgrade MathJax to 2.6.0 to fix "vertical bar" rendering problem.

  * Add `adm-zip` support for questions to create zip files (Craig Zilles).

  * Enable embedded images in MultipleChoice and Checkbox question types.

  * Fix bugs related to reporting of PrairieLearn git version.

  * Add Errors tab for instructors to see server-side errors, and report more errors.

  * Add Reload button in development mode.

  * Add support for variable credit on tests (bonus credit and partial credit).

  * Remove the Adaptive test type (superseded by Game).

  * Add validation for dates on server load.

  * Fix display of question answer feedback during RetryExams.

  * Change all test scores to be stored as percentages without decimal places (rounded down).

  * Add `{{params.a | vector}}` template for bracketed vectors.

  * Support IP range checking for Siebel basement labs.

* __1.18.0__ - 2016-01-20

  * Fix security hole to restrict question access to accessible tests.

  * Add `jsplumb` support (Terence Nip).

* __1.17.0__ - 2015-11-04

  * Fix missing `questionFile()` caused by upgraded underscore templating.

  * Fix sorting of tests with mixed integer/string numbers.

  * Fix broken PrairieDraw figures after submission grading.

  * Fix role changes on User page with Firefox.

  * Fix username setting when UID is set.

  * Fix User page dropdowns to default to current state.

  * Add a User page button to change back to the authenticated UID.

  * Fix missing user list in dropdown after UID change.

  * Add "Troubleshooting" documentation page with frequently asked questions.

  * Add documentation about tests and questions versus test instances and question instances.

  * Add `Checkbox` question type.

  * Add `exampleCourse/questions/randomZip` example.

  * Remove unused `backend/questions` and `backend/tests` templates in favor of `exampleCourse`.

  * Include MathJax inside PrairieLearn.

  * Fix TeX label generation scripts to support Python 3.X and `courseDir` config variable.

* __1.16.1__ - 2015-10-12

  * Fix alignment of date plots on Safari.

* __1.16.0__ - 2015-10-12

  * Link questions on test "Admin" pages to question instances.

  * Add statistics by day for exam-type tests.

* __1.15.2__ - 2015-10-09

  * Fix doc references from "Assessment Detail" to assessment "Admin" page.

* __1.15.1__ - 2015-10-08

  * Clean up `particleMotion` example HTML templates.

* __1.15.0__ - 2015-10-08

  * Enable feedback in questions during exams and add `particleMotion` example.

* __1.14.1__ - 2015-10-08

  * Fix documentation typo in test access control section.

* __1.14.0__ - 2015-10-08

  * Add "uids" as an access rule restriction in test "allowAccess".

* __1.13.2__ - 2015-10-08

  * Use a locally-hosted copy of MathJax.

* __1.13.1__ - 2015-10-04

  * Fix test statistics for `Exam` and `PracExam` tests.

* __1.13.0__ - 2015-10-04

  * Plot score histogram in test admin view (Binglin Chen @chen386).

  * Add question statistics to test admin view.

  * Display PrairieLearn version number on the Sync page.

* __1.12.1__ - 2015-09-24

  * Fix test statistics for `RetryExam` using zones.

* __1.12.0__ - 2015-09-24

  * Standardize question numbering to be like #3.8 rather than #3-8 (Terence Nip @tnip).

  * Fix schema validation and example for RetryExams with multiple qids in a question.

* __1.11.1__ - 2015-09-23

  * Fix build bug with missing moment-timezone.

  * Remove deprecation warning for `questionGroups` in `RetryExam`.

* __1.11.0__ - 2015-09-23

  * Redesign of the "Assessment" page to be more compact and consistent.

  * Add `zones` to `RetryExam` to control question-order randomization.

  * Add `variantsPerQuestion` and `unlimitedVariants` options for `RetryExam`.

  * Improve test naming consistency and fix navbar link bugs with tests.

  * Allow test numbers to be strings.

* __1.10.2__ - 2015-09-19

  * Fix bug introduced by 1.10.1 that broke all tests (overly general change events).

* __1.10.1__ - 2015-09-18

  * Fix bug that caused the "User" page to not display changes in user, role, or mode.

* __1.10.0__ - 2015-09-15

  * Add "reset test" capability for instructors.

  * Only allow questions to be solved for accessible tests.

  * Add export test data capability for instructors.

  * Add summary test statistics for instructors.

* __1.9.1__ - 2015-09-11

  * Fix docs/example to add blank target for test text links.

  * Fix `clientFiles` to also handle subdirectories.

* __1.9.0__ - 2015-09-11

  * Add `clientFiles` and docs for adding text/files to tests.

* __1.8.1__ - 2015-09-10

  * Fix security hold where anyone could access `/export.csv`.

* __1.8.0__ - 2015-09-09

  * Add optional header text for `RetryExam` (for formula sheets, etc).

* __1.7.6__ - 2015-09-09

  * Load frontend website even if there were errors fetching data.

* __1.7.5__ - 2015-09-07

  * Reload all question `server.js` files after "Sync" with a git course repository.

* __1.7.4__ - 2015-09-06

  * Correctly give highest score for assessments with duplicate scores.

* __1.7.3__ - 2015-09-06

  * Fix bug that created multiple tInstances.

* __1.7.2__ - 2015-09-02

  * Fix `exampleCourse/questions/addVectors` to use `QServer` so `gradeAnswer()` is truly optional.

* __1.7.1__ - 2015-09-02

  * Fix schema links in documentation.

  * Add documentation for question options.

  * Add docs and text on the User page to describe the server `mode` in more detail.

* __1.7.0__ - 2015-09-01

  * Don't generate new question variants until the old variant is answered.

* __1.6.0__ - 2015-09-01

  * Make `exampleCourse/tests/homework1` visible by default.

  * Display course name in page title.

  * Use "assessment" rather than "homework" or "test" in user-visible strings.

* __1.5.2__ - 2015-08-31

  * Fix example `backend/config.json` in the docs.

* __1.5.1__ - 2015-08-30

  * Clarify docs about user role setting.

* __1.5.0__ - 2015-08-26

  * Enable exam mode detection via hard-coded IP range for the CBTF.

* __1.4.1__ - 2015-08-26

  * `export.csv` now uses test `set` rather than `type` for test names.

* __1.4.0__ - 2015-08-25

  * Add documentation and help text for Sync page.

  * Fix display of commit information when using older versions of git.

  * Add figure to example question `addVectors` in `exampleCourse`.

* __1.3.2__ - 2015-08-24

  * Fix `allowAccess` checks to not always fail.

* __1.3.1__ - 2015-08-24

  * Fix `pulls` error when `gitCourseBranch` is not set.

* __1.3.0__ - 2015-08-24

  * Change default `allowAccess` to block all non-instructor access.

* __1.2.1__ - 2015-08-24

  * Fix race condition in user creation and correctly record user names.

* __1.2.0__ - 2015-08-23

  * Add "Sync" feature to pull from a git repository.

  * Fix missing `template` field in `config.json` schema.

  * Improve error logging with more specific error information.

* __1.1.0__ - 2015-08-22

  * Add access logging to the database.

* __1.0.2__ - 2015-08-19

  * Documentation fixes following the bootcamp.

  * Fix undefined logger error if `config.json` contains errors (reported by Craig and Mariana).

* __1.0.1__ - 2015-08-18

  * Fix `npm` module list during bootcamp (remove `nodetime`, add `moment`).

* __1.0.0__ - 2015-08-18

  * First public release for pre-Fall-2015 bootcamp.<|MERGE_RESOLUTION|>--- conflicted
+++ resolved
@@ -115,11 +115,8 @@
 
   * Fix local grader not removing volumes associated with containers (Nathan Walters).
 
-<<<<<<< HEAD
   * Fix copy button (Tim Bretl).
-=======
   * Fix Python autograder container build (Matt West).
->>>>>>> dd75e5f3
 
   * Remove `allowIssueReporting` option in `infoCourseInstance.json` (Matt West).
 
