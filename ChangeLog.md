
# ChangeLog

* __next version__ - XXXX-XX-XX

  * Add new issues page style and flexible filtering (Nathan Walters).

  * Add `pl_threejs` element (Tim Bretl).

  * Add translation to `pl_threejs` element (Tim Bretl).

  * Add `pl_code` element for code syntax highlighting (Matt West).

  * Add FAQ docs about post-semester access (Matt West).

  * Add handling of complex numbers to `pl_number_input`, `pl_matrix_input`, and `pl_matrix_output` (Tim Bretl).

  * Add more questions to unit tests (Tim Bretl).

  * Add guidance on how to update ChangeLog to docs in `contributing.md` (Tim Bretl).

  * Add server load reporting to CloudWatch (Matt West).

  * Add question QR code for proctor lookup during exams (Dave Mussulman).

  * Add course-instance-wide issue reporting flag (Matt West).

  * Add advertisement for HackIllinois 2018 (Matt West).

  * Add blocked-event-loop monitor (Matt West).

  * Add per-job load tracking (Matt West).

  * Add _R_ to the `centos7-plbase` Docker Image (James Balamuta).

  * Add `centos7-plbase` Docker image (Matt West).

  * Add memory and CPU limits to local external graders (Matt West).

  * Add `tools/` to Docker image (Matt West).

  * Add docs for generating LaTeX label images with Docker (Matt West).

  * Add option to enable networking access on external grading containers (Nathan Walters).

  * Add `sympy.ImmutableMatrix` to list of types accepted by `prairielearn.to_json()` (Tim Bretl).

  * Add form help text indicating multiple answer can be selected for `pl_checkbox` (James Balamuta).

  * Add demo question showcasing all options for `pl_checkbox` (James Balamuta).

  * Add example of how to use PL to learn student names (Tim Bretl).

  * Add exception handling to python caller to display what can't be converted to valid JSON (Tim Bretl).

  * Add tags list to question stats CSV (Matt West).

  * Add Redis to support websockets when running with multiple servers (Nathan Walters).

  * Add support for dtype in `pl.to_json` and `pl.from_json` (Tim Bretl).

  * Add better grading-instance autoscaling calculations (Matt West).

  * Add student page view tracking (Matt West).

  * Add predictive grader autoscaling (Matt West).

  * Add links to student questions on instructor assessment instance page (Matt West).

  * Add instance question durations to CSV output (Matt West).

  * Add load-testing script (Matt West).

  * Add documentation for the `shuffleQuestions` option (Matt West).

<<<<<<< HEAD
  * Add course instance id to all question variants (Nathan Walters).

  * Add docs for external grading statistics (Matt West).
=======
  * Add ability to restore original file in `pl_file_editor` (Nathan Walters).
>>>>>>> 4f82ad22

  * Fix broken file upload element (Nathan Walters).

  * Fix broken popover and improve assessment label styles (Nathan Walters).

  * Fix bug in `pl_matrix_input` that crashed on submission of large integers (Tim Bretl).

  * Fix broken popovers in input elements (Tim Bretl).

  * Fix bug in `pl_threejs` that applied different error tolerances to render and grade (Tim Bretl).

  * Fix bug in `pl_threejs` that showed wrong body position in answer panel (Tim Bretl).

  * Fix bug in `pl_threejs` to handle case when submitted answer is None (Tim Bretl).

  * Fix doc to clarify the rules for changing UUIDs (James Balamuta).

  * Fix issues on instructor question page (Nathan Walters).

  * Fix styling of file upload element (Nathan Walters).

  * Fix Google OAuth login (James Wang).

  * Fix unicode symbols and HTML entities in question.html (Matt West).

  * Fix bug in `addBinary` example question (Tim Bretl).

  * Fix error message for `display` attribute of `pl_number_input` (Matt West).

  * Fix bug in handling of MATLAB format in answers submitted to `pl_matrix_input` (Tim Bretl).

  * Fix request load tracking (Matt West).

  * Fix test-server shutdown procedures (Matt West).

  * Fix `readthedocs` build (Matt West).

  * Fix course role edit icon (Nathan Walters).

  * Fix Coveralls.io reporting (Dave Mussulman).

  * Fix tag order display (Dave Mussulman, h/t Pengyu Cheng).

  * Fix navbar role switching button text (Dave Mussulman).

  * Fix all calls of `json.dumps` to make them produce valid JSON (Tim Bretl).

  * Fix error when rendering question score panel (Nathan Walters).

  * Fix questions without tags not displaying on instructor assessment page (Jake Bailey).

  * Fix daily external grader statistics to split out receive time (Matt West).

  * Fix crash in `pl_external_grader_results` caused by malformed results (Nathan Walters).

  * Fix question order on instructor assessment instance page (Matt West).

  * Fix bug in display of input element tolerances (Tim Bretl).

  * Change to Bootstrap 4 (Nathan Walters).

  * Change to NodeJS 8.x LTS (Matt West).

  * Change all node dependencies to latest versions (Nathan Walters).

  * Change `sigfig` and `decdig` method of comparison to reduce tolerance (Tim Bretl).

  * Change default relative tolerance from `1e-5` to `1e-2` (Tim Bretl).

  * Change question card coloring and collapse past submissions by default (Nathan Walters).

  * Change build process so Travis fails if changelog has not been updated (Nathan Walters).

  * Change build process to verify changelog update only on PR (Nathan Walters).

  * Change all required python packages to latest minor versions (Tim Bretl).

  * Change all bare `except:` to `except Exception:` in python code (Tim Bretl).

  * Change Docker build to start from `centos7-plbase` (Matt West).

  * Change `requirements.txt` to include `rpy2` (James Balamuta).

  * Change to Python 3.6 in `centos7-base` grader image (Matt West).

  * Change `pl_checkbox` to display form help text by default (James Balamuta).

  * Change authenication redirects to preserve originally visited URL (Dave Mussulman).

  * Change Docker postgresql to do initializations/migrations at build (Dave Mussulman).

  * Change the example course to be available to any institution (Matt West).

  * Change `centos7-plbase` docker image to not use `/PrairieLearn` directory (Matt West).

  * Change shared code to be in external PrairieLib library (Nathan Walters).

  * Remove HackIllinois advertisement (Matt West).

* __2.11.0__ - 2017-12-29

  * Add support for partial credit in Homeworks (Tim Bretl).

  * Add help text to Exam assessment instance page (Tim Bretl).

  * Add support for partial credit in exams (Tim Bretl).

  * Add `<pl_file_preview>` element (Nathan Walters).

  * Add docker image for external graders with clang (Nathan Walters).

  * Add new exam grading UX with no buttons on overview page (Matt West).

  * Add Travis CI running the docker image for consistency (Matt West).

  * Add better and faster docker re-builds (Jake Bailey).

  * Add `ZJUI` as a institution option (Matt West).

  * Add python linter (Nathan Walters).

  * Add ESLint for style checking and fix related issues (Nathan Walters).

  * Add test coverage reporting with `coverage.io` (Nathan Walters).

  * Add documentation clarification on `"role": "Student"` access.

  * Add more core libraries (backbone, PrairieDraw, etc) (Matt West).

  * Add hiding of "Grade" button for manual grading (Matt West).

  * Add docs example of mixed on-campus and remote exam (Matt West).

  * Add Azure AD authentication (Matt West).

  * Add ZJU institution checking from ID (Matt West).

  * Add logout support for multiple authentication providers (Matt West).

  * Add PrairieGrader for external grading (Nathan Walters).

  * Add redirect handler to enable assessment deep links (Dave Mussulman).

  * Add `pycryptodome` for authenticated question data (Jake Bailey).

  * Add `v2` and `v3` tags to exampleCourse questions (Dave Mussulman).

  * Add `externalGradingOptions.timeout` parameter (Nathan Walters).

  * Add "Report an issue" button on questions (Matt West).

  * Add `allowIssueReporting` assessment option, default false (Matt West).

  * Add more statistics for external grader instances (Matt West).

  * Add "generating" animation to "Start assessment" button (Matt West).

  * Add maximum statistics for grading jobs (Matt West).

  * Add index on `grading_jobs.date` to speed up statistics (Matt West).

  * Add `to_json()` and `from_json()` to `prairielearn.py` to help JSON serialize standard types (Tim Bretl).

  * Add build-time system updates to Docker image (Jake Bailey).

  * Add new UINs for dev users to avoid conflicts in production DB (Matt West).

  * Add `partialCredit` question option (Matt West).

  * Add jsPlumb library from PL v1 (Matt West).

  * Add ability to de-link course instances from PrairieSchedule (Matt West).

  * Add explicit POST size limit of 200 KiB (Matt West).

  * Add size limits for grading jobs (100 KiB) (Nathan Walters).

  * Add linting for trailing commas (Nathan Walters).

  * Add GitHub link to instructor question view (Dave Mussulman).

  * Add instructor view of external grading logs (Nathan Walters).

  * Add legacy file path fallback to `clientFilesCourse` (Matt West).

  * Add full grading job log display from S3 (Nathan Walters).

  * Add instructor editing of total points and question points for assessment
    instances (Matt West).

  * Add `addBinary` example question (Matt West).

  * Add `make` to the Docker container (Dave Mussulman).

  * Add more feedback when submission to `pl_symbolic_input` has invalid format (Tim Bretl).

  * Add live update of external grading results (Nathan Walters).

  * Add ability for user to switch between MATLAB and python format in `pl_matrix_output` (Tim Bretl).

  * Add copy-to-clipboard button in `pl_matrix_output` (Tim Bretl).

  * Add detailed question statistics (Paras Sud).

  * Add visible logging for incremental DB migrations (Matt West).

  * Add support for python format in `pl_matrix_input` (Tim Bretl).

  * Add student and instructor question links on instructor page (Matt West).

  * Add new python grading framework for exampleCourse (Nathan Walters).

  * Add CSV export of best (highest scoring) submissions (Matt West).

  * Add CSV download for instance questions (Matt West).

  * Split installing documentation into separate method sections (Matt West).

  * Remove unused dead code (`/lib/db.js`, `question-servers/shortAnswer.js`,
    and `tests/sync/*`) (Nathan Walters).

  * Remove cookie-clearing on error page (Matt West).

  * Remove old unused Python caller code (Tim Bretl).

  * Remove AWS Batch external grader (Nathan Walters).

  * Remove the need for `<pl_variable_score>` in questions (Tim Bretl).

  * Remove detailed AzureAD logging (Matt West).

  * Remove the need to return `data` in python functions (Tim Bretl).

  * Change `externalGradingOptions.files` to `.serverFilesCourse`
    (Nathan Walters).

  * Change Python question code timeout from 5 s to 20 s (Tim Bretl).

  * Change "Errors" tab to "Issues" (Matt West).

  * Change max DB connections from 10 to 100 (Matt West).

  * Shift most `exampleCourse` to the external `pl-template` repository.

  * Shift symbolic input parser to `lib/python_helper_sympy.py` (Tim Bretl).

  * Fix external graders with invalid submissions (Nathan Walters).

  * Fix handling of too-large file uploads (Matt West).

  * Fix rendering glitch in instructor question table (Matt West).

  * Fix instructor closing of assessment instances (Matt West).

  * Fix spurious "question is complete" bug (Tim Bretl).

  * Fix bug in sigfig method of comparison when correct answer is zero (Tim Bretl).

  * Fix bug in pl_file_upload where students could upload arbitrary files (Nathan Walters).

  * Fix render bug on exams for questions without points (Matt West).

  * Fix assessment authorization when mode is NULL (Matt West).

  * Fix bug that prevented scalars from being rendered by `pl_matrix_output` (Tim Bretl).

  * Fix bug that prevented unicode minus from being parsed by `pl_matrix_output` and `pl_number_input` (Tim Bretl).

  * Fix external grading score display when score is missing (Nathan Walters).

  * Fix handling of image pull fails for external grading (Nathan Walters).

  * Fix options for v3 questions (Jake Bailey).

  * Fix course element reloading on sync (Nathan Walters).

  * Fix course element file loading (Matt West).

  * Fix file downloads as zip for v2 questions (Matt West).

  * Fix exam instance error handling with broken variants (Tim Bretl).

  * Fix `pl_number_input` to allow suffix for units with `display=inline` (Tim Bretl).

  * Fix symbolic input parser to eliminate use of `sympy.sympify` (Tim Bretl).

  * Fix bug that prevented numbers from being converted in sympy equivalents in symbolic input parser (Tim Bretl).

  * Fix bug that prevented use of multiple symbols in `pl_symbolic_input` (Tim Bretl).

  * Fix inoperable "Test" buttons for non-v3 questions by hiding them (Matt West).

  * Fix inaccurate issue counts on assessments (Matt West).

  * Fix exam auto-closing issue with legacy assessment instances (Matt West).

  * Fix double-click handling on question buttons (Matt West).

  * Fix one broken exam from blocking other exams auto-closing (Matt West).

  * Fix v2 questions `clientCode` path on Exam assessments (Matt West).

  * Fix decreased Exams scores with reduced credit (Matt West).

  * Fix premature answer display for `pl_multiple_choice` and `pl_checkbox` (Matt West).

  * Fix broken popovers in student exam questions (Tim Bretl).

  * Fix canceling of grading jobs on a new submission (Matt West).

  * Fix symbolic expression parsing bug by disallowing floating-point numbers (Tim Bretl).

  * Fix handling of broken questions on Homeworks (Matt West).

  * Fix handling of `inf` and `nan` submissions in `pl_number_input` (Tim Bretl).

  * Fix server crash in grading job handling (Nathan Walters).

  * Fix a few very old submissions with NaN scores (Matt West).

  * Fix assessment re-open/close link rendering (Nathan Walters).

  * Fix null-byte handling in grader results (Nathan Walters).

  * Fix elements not reading their templates with UTF-8 encoding (Nathan Walters).

  * Fix display of assessment score to 2 decimal places (Nathan Walters).

  * Fix gradebook to choose best score rather than worst (Matt West).

  * Fix bug in `pl_number_input` that crashed on submission of large integers (Tim Bretl).

* __2.10.1__ - 2017-05-24

  * Fix display of saved submissions for Exam assessments.

* __2.10.0__ - 2017-05-20

  * Add real-time grading job status with websockets (Nathan Walters).

  * Add full DB schema migration system (Nathan Walters).

  * Add unit tests for DB migrations (Nathan Walters).

  * Add Python modules for autograders: `numpy`, `scipy`, `matplotlib`,
    `sympy`, and `pandas` (Jordi Paris Ferrer).

  * Add `scipy` and `numpy` to the PL docker image.

  * Add documentation on the new authentication flow.

  * Add more developer documentation on the database schema.

  * Add export of full database in CSV, optionally anonymized.

  * Use Python 3.5 for autograders in `exampleCourse` (Nathan Walters).

  * Fix docker build script usage help.

  * Fix base64 encoding of uploaded files.

* __2.9.1__ - 2017-05-17

  * Fix handling of failed grading jobs (Nathan Walters).

* __2.9.0__ - 2017-05-14

  * Add support for Google OAuth2 authentication.

  * Shift documentation to Read the Docs.

  * Fix handling of Unicode characters in question data.

* __2.8.0__ - 2017-05-04

  * Add DB storage of exam mode networks.

  * Add `config` table to DB with system `display_timezone`.

  * Fix async handling in regrading unit tests.

* __2.7.0__ - 2017-04-28

  * Add `/pl/webhooks/ping` endpoint for automated health checks.

  * Add `singleVariant` flag for non-randomized questions.

  * Add documentation and improve layout for external autograder files
    (Nathan Walters).

  * Add link to detailed instances CSV file on instructor assessment page.

  * Add more assessment CSV download options.

  * Allow development use of non-master git branches for courses.

  * Fix `max_points` update during regrading.

  * Fix env var security in autograder containers (Jordi Paris Ferrer).

  * Fix external autograder output display (Nathan Walters).

  * Fix home directory detection for external autograder jobs.

  * Fix rendering of table row lines in student question lists.

* __2.6.0__ - 2017-04-16

  * Add full external autograder support with AWS and local docker support
    (Nathan Walters, Jordi Paris Ferrer).

* __2.5.3__ - 2017-04-14

  * Fix docker build with `migrations/` directory.

* __2.5.2__ - 2017-04-14

  * Fix regrading support.

* __2.5.1__ - 2017-04-12

  * Fix Exam reservation enforcement when multiple reservations exist.

* __2.5.0__ - 2017-04-11

  * Speed up rendering of instructor pages with assessment statistics.

  * Speed up calculation of assessment durations.

  * Speed up pages with job sequences.

  * Add per-day mean scores to the by-day score plot.

  * Add `points` and `max_points` output to assessment_instances CSV.

  * Add `migrations/` directory for ordered DB schema changes.

  * Fix assessment duration estimation for homeworks (1-hour gap maximum).

  * Fix CSV link on gradebook page.

  * Fix sorting of assessment on gradebook page.

  * Fix CSV download on instructor assessments overview page.

  * Fix date format in activity log CSV.

  * Fix links to questions on activity log pages.

  * Remove "permanent URL" on instructor assessments overview page.

* __2.4.1__ - 2017-04-08

  * Set question `feedback` to the empty object when missing.

* __2.3.2__ - 2017-04-08

  * Set question `feedback` to the empty object when missing.

* __2.4.0__ - 2017-04-07

  * Add connection to PrairieSchedule to enforce Exam reservations.

  * Fix ordering of assessment set headers in assessment lists.

  * Fix duration calculations to be from assessment start to last submission.

  * Show all submissions in downloaded CSV files even in dev mode.

  * Fix `Manual` grading type (Jake Bailey).

  * Change `forceMaxPoints` to only take affect during an explicit regrade.

* __2.3.1__ - 2017-03-23

  * Don't display deleted courses on the enroll (add/remove courses) page.

* __2.3.0__ - 2017-03-08

  * Change `feedback` to be visible for open questions on exams.

  * Make `feedback` visible within `submission.html` (Ray Essick).

  * Fix auto-finishing of exams after a 6-hour timeout.

  * Add regrading support with `forceMaxPoints` option.

  * Add preliminary external autograder support by the HackIllinois team
    (Genna Helsel, Teju Nareddy, Jordi Paris Ferrer, Nathan Walters).

  * Add question points and percentage scores to `*_final_submissions.csv`.

  * Add per-day score histograms to instructor assessment page (Paras Sud).

* __2.2.2__ - 2017-02-23

  * Add more indexes and improve unique constraint ordering for indexes.

* __2.2.1__ - 2017-02-18

  * Only show feedback for open exams in CS 233.

* __2.2.0__ - 2017-02-18

  * Show feedback for graded questions on exams, even if exam is
    still open (Jake Bailey).

* __2.1.3__ - 2017-02-17

  * Prevent multiple submissions to a single homework question variant.

  * Fix option passing to question server.js functions.

  * Fix course deletion on Admin page.

* __2.1.2__ - 2017-02-15

  * Catch bad Shibboleth authentication data with "(null)" UID.

  * Fix logging of `instance_question_id` in response.

* __2.1.1__ - 2017-02-13

  * Update ChangeLog.

* __2.1.0__ - 2017-02-13

  * Fix division-by-zero error in homeworks when `max_points` is zero
    (Jake Bailey).

  * Fix typos in documentation (Andre Schleife).

  * Fix MTF questions.

  * Fix assessment links on Instructor Gradebook page.

  * Fix XSS vulnerability by storing `questionJson` in base64.

* __2.0.3__ - 2017-02-04

  * Cache `instance_questions.status` to speed up page loads.

* __2.0.2__ - 2017-02-04

  * Speed up SQL query in `instance_questions` authorization.

* __2.0.1__ - 2017-01-28

  * Fix incorrect `max_points` for homeworks with question alternatives.

* __2.0.0__ - 2017-01-13

  * Make v2 the primary version and shift the old v1 to a subdirectory.

  * Add support for syncing a course from a remote git repository.

  * Add dev mode with local disk syncing and other dev features.

  * Convert score_perc to double (instead of integer).

  * Add UUIDs to all input JSON files to support renaming.

  * Convert all DB tables to bigserial primary keys.

  * Add docker build for course development.

  * Add question difficulty vs discrimination plots (Paras Sud).

  * Add 'Administrator' users will full site access.

  * Standardize names of JSON files and client/server file directories.

  * Clean up JSON file formats for everything except questions.

  * Add documentation for all v2 file formats.

  * Add conversion script from v1 to v2 assessment format (Dallas Trinkle).

* __1.22.0__ - 2016-12-09

  * Add IP ranges for final exams in DCL.

  * Fix docker instructions (Allen Kleiner).

  * Skip update of test instances for non-existent tests.

  * Fix crashing bug due to function call typo (Kevin Wang).

  * Don't attempt to generate statistics for non-existent questions.

  * Improve robustness of `submittedAnswer` restore for Fabric.js questions.

  * Add `fixedExponential` formatter.

  * Add raw score (full precision) to CSV downloads.

  * Fix logging error (Eric Huber).

  * Generate hi-res versions of LaTeX images for Fabric.js support.

  * (V2) Enable assessments with multiple instances per student.

  * (V2) Fix submission rendering for admin question views (Ray Essick).

  * (V2) Add past submissions view on exam question pages (Ray Essick).

  * (V2) Add underlying support for external (RabbitMQ) and manual grading.

  * (V2) Fix grading operations outside the main transaction.

  * (V2) Add question alternatives within assessments.

  * (V2) Implement generic CSRF protection for all pages.

  * (V2) Split site into Admin and User pages.

  * (V2) Add unified homepage with course list and self-enrollment.

  * (V2) Fix SQL import newline handling on Windows.

  * (V2) Add docker build.

  * (V2) Add admin view of individual assessment instances.

* __1.21.0__ - 2016-09-14

  * Use hi-res time for random seeds, improving test randomization.

  * Improve margins around `Save answer` buttons (Eric Huber).

  * Improve sorting of tests with identical numbers to sub-sort on titles.

  * Fix handling of question shuffling within tests (Binglin Chen).

  * Fix user role reading from `courseInfo.json`.

  * Fix error-handling code in `POST /submissions`.

  * Remove Siebel 0224 from `Exam` mode (Jeffrey Tolar).

  * (V2) Automatically regenerate assessment statistics every 10 minutes.

  * (V2) Fix CSV statistics downloads.

  * (V2) Switch to local copy of MathJax.

  * (V2) Implement access date display.

  * (V2) Implement `Exam` and `Homework` assessment types.

* __1.20.0__ - 2016-08-24

  * Fix `jsPlumb` naming case (Jeffrey Tolar).

  * Remove `/export.csv` endpoint (Kevin Wang).

  * Explicitly specify dependency versions in `package.json` (Kevin Wang).

  * Validate effective UID before creating tInstances (Kevin Wang).

  * Fix display of `trueAnswers` for all questions (Kevin Wang).

  * Document the Reload button (Jeffrey Tolar).

  * Fix role changing restrictions (Jeffrey Tolar).

  * Improve naming of exam grade/finish buttons and modal texts (Kevin Wang).

  * Show zone titles within tests (Jeffrey Tolar).

  * Remove current exam score from sidebar (Kevin Wang).

  * Split out helper modules from server code (Jeffrey Tolar).

  * Warn user when exam has unanswered questions (Kevin Wang).

  * Improve user feedback when all exam questions are answered (Kevin Wang).

  * Fix viewport width handling (Jeffrey Tolar).

  * Upgrade to ExpressJS 4.x.

  * Disallow multiple submissions for a single homework question instance (Kevin Wang).

  * Fix all server-side error handling to use standard NodeJS convention (Kevin Wang).

  * Fix race condition on client initialization (Jeffrey Tolar).

  * Improve server-side RequireJS usage (Jeffrey Tolar).

  * Add submissions directly from the command line (Kevin Wang).

  * Improve docs for Windows installations (Dave Mussulman).

  * Expose `PLConfig` to backend to access server URL (Kevin Wang).

  * Fix crash on `GET /clientFiles/` (Kevin Wang).

  * Fix handling of large git pulls of class data (Jeffrey Tolar).

  * Fix `mtfclient` to properly handle checkbox listening (Terence Nip).

  * Fix percentage score exports.

  * Switch exam-mode IP blocks to new CBTF location in Grainger.

  * Add new drawing commands for LShape, TShape, DistLoad (Mariana Silva).

  * Store latex text images per-course rather than globally.

  * Add homework random shuffle mode with global question numbers (Binglin Chen).

  * (V2) Add experimental backend using PostgresQL and server-side rendering.

* __1.19.0__ - 2016-02-23

  * Add Ace editor for in-question code editing (Terence Nip).

  * Add `MultipleTrueFalse` question type (Terence Nip).

  * Upgrade MathJax to 2.6.0 to fix "vertical bar" rendering problem.

  * Add `adm-zip` support for questions to create zip files (Craig Zilles).

  * Enable embedded images in MultipleChoice and Checkbox question types.

  * Fix bugs related to reporting of PrairieLearn git version.

  * Add Errors tab for instructors to see server-side errors, and report more errors.

  * Add Reload button in development mode.

  * Add support for variable credit on tests (bonus credit and partial credit).

  * Remove the Adaptive test type (superseded by Game).

  * Add validation for dates on server load.

  * Fix display of question answer feedback during RetryExams.

  * Change all test scores to be stored as percentages without decimal places (rounded down).

  * Add `{{params.a | vector}}` template for bracketed vectors.

  * Support IP range checking for Siebel basement labs.

* __1.18.0__ - 2016-01-20

  * Fix security hole to restrict question access to accessible tests.

  * Add `jsplumb` support (Terence Nip).

* __1.17.0__ - 2015-11-04

  * Fix missing `questionFile()` caused by upgraded underscore templating.

  * Fix sorting of tests with mixed integer/string numbers.

  * Fix broken PrairieDraw figures after submission grading.

  * Fix role changes on User page with Firefox.

  * Fix username setting when UID is set.

  * Fix User page dropdowns to default to current state.

  * Add a User page button to change back to the authenticated UID.

  * Fix missing user list in dropdown after UID change.

  * Add "Troubleshooting" documentation page with frequently asked questions.

  * Add documentation about tests and questions versus test instances and question instances.

  * Add `Checkbox` question type.

  * Add `exampleCourse/questions/randomZip` example.

  * Remove unused `backend/questions` and `backend/tests` templates in favor of `exampleCourse`.

  * Include MathJax inside PrairieLearn.

  * Fix TeX label generation scripts to support Python 3.X and `courseDir` config variable.

* __1.16.1__ - 2015-10-12

  * Fix alignment of date plots on Safari.

* __1.16.0__ - 2015-10-12

  * Link questions on test "Admin" pages to question instances.

  * Add statistics by day for exam-type tests.

* __1.15.2__ - 2015-10-09

  * Fix doc references from "Assessment Detail" to assessment "Admin" page.

* __1.15.1__ - 2015-10-08

  * Clean up `particleMotion` example HTML templates.

* __1.15.0__ - 2015-10-08

  * Enable feedback in questions during exams and add `particleMotion` example.

* __1.14.1__ - 2015-10-08

  * Fix documentation typo in test access control section.

* __1.14.0__ - 2015-10-08

  * Add "uids" as an access rule restriction in test "allowAccess".

* __1.13.2__ - 2015-10-08

  * Use a locally-hosted copy of MathJax.

* __1.13.1__ - 2015-10-04

  * Fix test statistics for `Exam` and `PracExam` tests.

* __1.13.0__ - 2015-10-04

  * Plot score histogram in test admin view (Binglin Chen @chen386).

  * Add question statistics to test admin view.

  * Display PrairieLearn version number on the Sync page.

* __1.12.1__ - 2015-09-24

  * Fix test statistics for `RetryExam` using zones.

* __1.12.0__ - 2015-09-24

  * Standardize question numbering to be like #3.8 rather than #3-8 (Terence Nip @tnip).

  * Fix schema validation and example for RetryExams with multiple qids in a question.

* __1.11.1__ - 2015-09-23

  * Fix build bug with missing moment-timezone.

  * Remove deprecation warning for `questionGroups` in `RetryExam`.

* __1.11.0__ - 2015-09-23

  * Redesign of the "Assessment" page to be more compact and consistent.

  * Add `zones` to `RetryExam` to control question-order randomization.

  * Add `variantsPerQuestion` and `unlimitedVariants` options for `RetryExam`.

  * Improve test naming consistency and fix navbar link bugs with tests.

  * Allow test numbers to be strings.

* __1.10.2__ - 2015-09-19

  * Fix bug introduced by 1.10.1 that broke all tests (overly general change events).

* __1.10.1__ - 2015-09-18

  * Fix bug that caused the "User" page to not display changes in user, role, or mode.

* __1.10.0__ - 2015-09-15

  * Add "reset test" capability for instructors.

  * Only allow questions to be solved for accessible tests.

  * Add export test data capability for instructors.

  * Add summary test statistics for instructors.

* __1.9.1__ - 2015-09-11

  * Fix docs/example to add blank target for test text links.

  * Fix `clientFiles` to also handle subdirectories.

* __1.9.0__ - 2015-09-11

  * Add `clientFiles` and docs for adding text/files to tests.

* __1.8.1__ - 2015-09-10

  * Fix security hold where anyone could access `/export.csv`.

* __1.8.0__ - 2015-09-09

  * Add optional header text for `RetryExam` (for formula sheets, etc).

* __1.7.6__ - 2015-09-09

  * Load frontend website even if there were errors fetching data.

* __1.7.5__ - 2015-09-07

  * Reload all question `server.js` files after "Sync" with a git course repository.

* __1.7.4__ - 2015-09-06

  * Correctly give highest score for assessments with duplicate scores.

* __1.7.3__ - 2015-09-06

  * Fix bug that created multiple tInstances.

* __1.7.2__ - 2015-09-02

  * Fix `exampleCourse/questions/addVectors` to use `QServer` so `gradeAnswer()` is truly optional.

* __1.7.1__ - 2015-09-02

  * Fix schema links in documentation.

  * Add documentation for question options.

  * Add docs and text on the User page to describe the server `mode` in more detail.

* __1.7.0__ - 2015-09-01

  * Don't generate new question variants until the old variant is answered.

* __1.6.0__ - 2015-09-01

  * Make `exampleCourse/tests/homework1` visible by default.

  * Display course name in page title.

  * Use "assessment" rather than "homework" or "test" in user-visible strings.

* __1.5.2__ - 2015-08-31

  * Fix example `backend/config.json` in the docs.

* __1.5.1__ - 2015-08-30

  * Clarify docs about user role setting.

* __1.5.0__ - 2015-08-26

  * Enable exam mode detection via hard-coded IP range for the CBTF.

* __1.4.1__ - 2015-08-26

  * `export.csv` now uses test `set` rather than `type` for test names.

* __1.4.0__ - 2015-08-25

  * Add documentation and help text for Sync page.

  * Fix display of commit information when using older versions of git.

  * Add figure to example question `addVectors` in `exampleCourse`.

* __1.3.2__ - 2015-08-24

  * Fix `allowAccess` checks to not always fail.

* __1.3.1__ - 2015-08-24

  * Fix `pulls` error when `gitCourseBranch` is not set.

* __1.3.0__ - 2015-08-24

  * Change default `allowAccess` to block all non-instructor access.

* __1.2.1__ - 2015-08-24

  * Fix race condition in user creation and correctly record user names.

* __1.2.0__ - 2015-08-23

  * Add "Sync" feature to pull from a git repository.

  * Fix missing `template` field in `config.json` schema.

  * Improve error logging with more specific error information.

* __1.1.0__ - 2015-08-22

  * Add access logging to the database.

* __1.0.2__ - 2015-08-19

  * Documentation fixes following the bootcamp.

  * Fix undefined logger error if `config.json` contains errors (reported by Craig and Mariana).

* __1.0.1__ - 2015-08-18

  * Fix `npm` module list during bootcamp (remove `nodetime`, add `moment`).

* __1.0.0__ - 2015-08-18

  * First public release for pre-Fall-2015 bootcamp.<|MERGE_RESOLUTION|>--- conflicted
+++ resolved
@@ -73,13 +73,11 @@
 
   * Add documentation for the `shuffleQuestions` option (Matt West).
 
-<<<<<<< HEAD
   * Add course instance id to all question variants (Nathan Walters).
 
   * Add docs for external grading statistics (Matt West).
-=======
+
   * Add ability to restore original file in `pl_file_editor` (Nathan Walters).
->>>>>>> 4f82ad22
 
   * Fix broken file upload element (Nathan Walters).
 
