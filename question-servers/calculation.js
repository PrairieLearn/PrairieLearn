--- conflicted
+++ resolved
@@ -1,4 +1,3 @@
-<<<<<<< HEAD
 const { experimentAsync } = require('tzientist');
 const _ = require('lodash');
 const { trace, context, SpanStatusCode } = require('@opentelemetry/api');
@@ -77,12 +76,7 @@
     control: promisifyQuestionFunction('control', control),
     candidate: promisifyQuestionFunction('candidate', candidate),
     options: {
-      publish: ({
-        controlResult,
-        controlError,
-        candidateResult,
-        candidateError,
-      }) => {
+      publish: ({ controlResult, controlError, candidateResult, candidateError }) => {
         // Grab the current span from context - this is the span created with
         // `startActiveSpan` below.
         const span = trace.getSpan(context.active());
@@ -93,8 +87,7 @@
         // The candidate implementation does propagate some errors as course
         // issues, so we need to take those into account when checking if the
         // implementation resulted in an error.
-        const candidateHasError =
-          !!candidateError || !_.isEmpty(candidateResult?.[0]);
+        const candidateHasError = !!candidateError || !_.isEmpty(candidateResult?.[0]);
 
         // We don't want to assert that the errors themselves are equal, just
         // that either both errored or both did not error.
@@ -116,21 +109,13 @@
         // they're both not "empty" (empty object, null, undefined, etc.) since
         // for our purposes, all empty data is equal.
         const dataMismatched =
-          controlHasData &&
-          candidateHasData &&
-          !_.isEqual(controlData, candidateData);
+          controlHasData && candidateHasData && !_.isEqual(controlData, candidateData);
 
         if (errorsMismatched || dataMismatched) {
           span.setAttributes({
             'experiment.result': 'mismatched',
-            'experiment.control': observationPayload(
-              controlError,
-              controlResult,
-            ),
-            'experiment.candidate': observationPayload(
-              candidateError,
-              candidateResult,
-            ),
+            'experiment.control': observationPayload(controlError, controlResult),
+            'experiment.candidate': observationPayload(candidateError, candidateResult),
           });
           span.setStatus({
             code: SpanStatusCode.ERROR,
@@ -175,258 +160,35 @@
 module.exports.generate = questionFunctionExperiment(
   'calculation-question-generate',
   calculationInprocess.generate,
-  calculationSubprocess.generate,
+  calculationSubprocess.generate
 );
 
 module.exports.prepare = questionFunctionExperiment(
   'calculation-question-prepare',
   calculationInprocess.prepare,
-  calculationSubprocess.prepare,
+  calculationSubprocess.prepare
 );
 
 module.exports.render = questionFunctionExperiment(
   'calculation-question-render',
   calculationInprocess.render,
-  calculationSubprocess.render,
+  calculationSubprocess.render
 );
 
 module.exports.getFile = questionFunctionExperiment(
   'calculation-question-getFile',
   calculationInprocess.getFile,
-  calculationSubprocess.getFile,
+  calculationSubprocess.getFile
 );
 
 module.exports.parse = questionFunctionExperiment(
   'calculation-question-parse',
   calculationInprocess.parse,
-  calculationSubprocess.parse,
+  calculationSubprocess.parse
 );
 
 module.exports.grade = questionFunctionExperiment(
   'calculation-question-grade',
   calculationInprocess.grade,
-  calculationSubprocess.grade,
-);
-=======
-var ERR = require('async-stacktrace');
-var path = require('path');
-var _ = require('lodash');
-
-var error = require('../prairielib/lib/error');
-var chunks = require('../lib/chunks');
-var filePaths = require('../lib/file-paths');
-var requireFrontend = require('../lib/require-frontend');
-
-module.exports = {
-  loadServer: function (question, course, callback) {
-    const coursePath = chunks.getRuntimeDirectoryForCourse(course);
-
-    chunks.getTemplateQuestionIds(question, (err, questionIds) => {
-      if (ERR(err, callback)) return;
-
-      const templateQuestionChunks = questionIds.map((id) => ({
-        type: 'question',
-        questionId: id,
-      }));
-      const chunksToLoad = [
-        {
-          type: 'question',
-          questionId: question.id,
-        },
-        {
-          type: 'clientFilesCourse',
-        },
-        {
-          type: 'serverFilesCourse',
-        },
-      ].concat(templateQuestionChunks);
-      chunks.ensureChunksForCourse(course.id, chunksToLoad, (err) => {
-        if (ERR(err, callback)) return;
-        filePaths.questionFilePath(
-          'server.js',
-          question.directory,
-          coursePath,
-          question,
-          function (err, questionServerPath) {
-            if (ERR(err, callback)) return;
-            var configRequire = requireFrontend.config({
-              paths: {
-                clientFilesCourse: path.join(coursePath, 'clientFilesCourse'),
-                serverFilesCourse: path.join(coursePath, 'serverFilesCourse'),
-                clientCode: path.join(coursePath, 'clientFilesCourse'),
-                serverCode: path.join(coursePath, 'serverFilesCourse'),
-              },
-            });
-            configRequire(
-              [questionServerPath],
-              function (server) {
-                if (server === undefined) {
-                  return callback('Unable to load "server.js" for qid: ' + question.qid);
-                }
-                setTimeout(function () {
-                  // use a setTimeout() to get out of requireJS error handling
-                  return callback(null, server);
-                }, 0);
-              },
-              (err) => {
-                const e = error.makeWithData(
-                  `Error loading server.js for QID ${question.qid}`,
-                  err
-                );
-                if (err.originalError != null) {
-                  e.stack = err.originalError.stack + '\n\n' + err.stack;
-                }
-                return callback(e);
-              }
-            );
-          }
-        );
-      });
-    });
-  },
-
-  render: function (
-    renderSelection,
-    variant,
-    question,
-    submission,
-    submissions,
-    course,
-    course_instance,
-    locals,
-    callback
-  ) {
-    const htmls = {
-      extraHeadersHtml: '',
-      questionHtml: '',
-      submissionHtmls: _.map(submissions, () => ''),
-      answerHtml: '',
-    };
-    callback(null, [], htmls);
-  },
-
-  generate: function (question, course, variant_seed, callback) {
-    const coursePath = chunks.getRuntimeDirectoryForCourse(course);
-    var questionDir = path.join(coursePath, 'questions', question.directory);
-    module.exports.loadServer(question, course, function (err, server) {
-      if (ERR(err, callback)) return;
-      var options = question.options || {};
-      try {
-        var vid = variant_seed;
-        var questionData = server.getData(vid, options, questionDir);
-      } catch (err) {
-        let data = {
-          variant_seed: variant_seed,
-          question: question,
-          course: course,
-        };
-        err.status = 500;
-        return ERR(error.addData(err, data), callback);
-      }
-      let data = {
-        params: questionData.params,
-        true_answer: questionData.trueAnswer,
-        options: questionData.options || question.options || {},
-      };
-      callback(null, [], data);
-    });
-  },
-
-  prepare: function (question, course, variant, callback) {
-    const data = {
-      params: variant.params,
-      true_answer: variant.true_answer,
-      options: variant.options,
-    };
-    callback(null, [], data);
-  },
-
-  getFile: function (filename, variant, question, course, callback) {
-    const coursePath = chunks.getRuntimeDirectoryForCourse(course);
-    module.exports.loadServer(question, course, function (err, server) {
-      if (ERR(err, callback)) return;
-      var fileData;
-      try {
-        var vid = variant.variant_seed;
-        var params = variant.params;
-        var trueAnswer = variant.true_answer;
-        var options = variant.options;
-        var questionDir = path.join(coursePath, 'questions', question.directory);
-        fileData = server.getFile(filename, vid, params, trueAnswer, options, questionDir);
-      } catch (err) {
-        var data = {
-          variant: variant,
-          question: question,
-          course: course,
-        };
-        err.status = 500;
-        return ERR(error.addData(err, data), callback);
-      }
-      callback(null, fileData);
-    });
-  },
-
-  parse: function (submission, variant, question, course, callback) {
-    const data = {
-      params: variant.params,
-      true_answer: variant.true_answer,
-      submitted_answer: submission.submitted_answer,
-      raw_submitted_answer: submission.raw_submitted_answer,
-      format_errors: {},
-      gradable: true,
-    };
-    callback(null, [], data);
-  },
-
-  grade: function (submission, variant, question, course, callback) {
-    const coursePath = chunks.getRuntimeDirectoryForCourse(course);
-    module.exports.loadServer(question, course, function (err, server) {
-      if (ERR(err, callback)) return;
-      var grading;
-      try {
-        var vid = variant.variant_seed;
-        var params = variant.params;
-        var trueAnswer = variant.true_answer;
-        var submittedAnswer = submission.submitted_answer;
-        var options = variant.options;
-        var questionDir = path.join(coursePath, 'questions', question.directory);
-        grading = server.gradeAnswer(
-          vid,
-          params,
-          trueAnswer,
-          submittedAnswer,
-          options,
-          questionDir
-        );
-      } catch (err) {
-        const data = {
-          submission: submission,
-          variant: variant,
-          question: question,
-          course: course,
-        };
-        err.status = 500;
-        return ERR(error.addData(err, data), callback);
-      }
-
-      let score = grading.score;
-      if (!question.partial_credit) {
-        // legacy Calculation questions round the score to 0 or 1 (with 0.5 rounding up)
-        score = grading.score >= 0.5 ? 1 : 0;
-      }
-      const data = {
-        score: score,
-        v2_score: grading.score,
-        feedback: grading.feedback,
-        partial_scores: {},
-        submitted_answer: submission.submitted_answer,
-        format_errors: {},
-        gradable: true,
-        params: variant.params,
-        true_answer: variant.true_answer,
-      };
-      callback(null, [], data);
-    });
-  },
-};
->>>>>>> 7a7647fe
+  calculationSubprocess.grade
+);