--- conflicted
+++ resolved
@@ -5,11 +5,8 @@
 const path = require('path');
 const mustache = require('mustache');
 const cheerio = require('cheerio');
-<<<<<<< HEAD
 const hash = require('crypto').createHash;
-=======
 const parse5 = require('parse5');
->>>>>>> 6364da60
 
 const logger = require('../lib/logger');
 const codeCaller = require('../lib/code-caller');
